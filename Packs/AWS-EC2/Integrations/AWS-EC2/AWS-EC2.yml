category: IT Services
commonfields:
  id: AWS - EC2
  version: -1
configuration:
- display: AWS Default Region
  name: defaultRegion
  options:
  - us-east-1
  - us-east-2
  - us-west-1
  - us-west-2
  - ca-central-1
  - eu-west-1
  - eu-central-1
  - eu-west-2
  - ap-northeast-1
  - ap-northeast-2
  - ap-southeast-1
  - ap-southeast-2
  - ap-south-1
  - sa-east-1
  - eu-north-1
  - eu-west-3
  - us-gov-east-1
  - us-gov-west-1
  type: 15
  section: Connect
  advanced: true
- display: Role Arn
  name: roleArn
  type: 0
  section: Connect
  advanced: true
- display: Role Session Name
  name: roleSessionName
  type: 0
  section: Connect
  advanced: true
- display: Role Session Duration
  name: sessionDuration
  type: 0
  section: Connect
  advanced: true
- display: Access Key
  name: credentials
  type: 9
  displaypassword: Secret Key
  section: Connect
- display: Access Key
  name: access_key
  type: 0
  hidden: true
  section: Connect
- display: Secret Key
  name: secret_key
  type: 4
  hidden: true
  section: Connect
- display: Timeout
  name: timeout
  additionalinfo: The time in seconds till a timeout exception is reached. You can specify just the read timeout (for example 60) or also the connect timeout followed after a comma (for example 60,10). If a connect timeout is not specified, a default of 10 second will be used.
  defaultvalue: 60,10
  type: 0
  section: Connect
  advanced: true
- display: Retries
  name: retries
  defaultvalue: 5
  additionalinfo: "The maximum number of retry attempts when connection or throttling errors are encountered. Set to 0 to disable retries. The default value is 5 and the limit is 10. Note: Increasing the number of retries will increase the execution time."
  type: 0
  section: Connect
  advanced: true
- display: PrivateLink service URL.
  name: endpoint_url
  type: 0
  section: Connect
  advanced: true
- display: STS PrivateLink URL.
  name: sts_endpoint_url
  type: 0
  section: Connect
  advanced: true
- display: Use system proxy settings
  name: proxy
  type: 8
  section: Connect
  advanced: true
- display: Trust any certificate (not secure)
  name: insecure
  type: 8
  section: Connect
  advanced: true
description: Amazon Web Services Elastic Compute Cloud (EC2)
display: AWS - EC2
name: AWS - EC2
script:
  commands:
  - arguments:
    - description: One or more filters.See documentation for details & filter options.
      name: filters
    - description: One or more instance IDs. Seprated by comma.
      name: instanceIds
    - description: The AWS Region, if not specified the default region will be used
      name: region
    - description: The Amazon Resource Name (ARN) of the role to assume
      name: roleArn
    - description: An identifier for the assumed role session.
      name: roleSessionName
    - description: The duration, in seconds, of the role session. The value can range from 900 seconds (15 minutes) up to the maximum session duration setting for the role.
      name: roleSessionDuration
    description: Describes one or more of your instances.
    name: aws-ec2-describe-instances
    outputs:
    - contextPath: AWS.EC2.Instances.AmiLaunchIndex
      description: The AMI launch index, which can be used to find this instance in the launch group.
      type: number
    - contextPath: AWS.EC2.Instances.ImageId
      description: The ID of the AMI used to launch the instance.
      type: string
    - contextPath: AWS.EC2.Instances.InstanceId
      description: The ID of the instance.
      type: string
    - contextPath: AWS.EC2.Instances.InstanceType
      description: The instance type.
      type: string
    - contextPath: AWS.EC2.Instances.KernelId
      description: The kernel associated with this instance, if applicable.
      type: string
    - contextPath: AWS.EC2.Instances.KeyName
      description: The name of the key pair, if this instance was launched with an associated key pair.
      type: string
    - contextPath: AWS.EC2.Instances.LaunchTime
      description: The time the instance was launched.
      type: date
    - contextPath: AWS.EC2.Instances.Monitoring.State
      description: Indicates whether detailed monitoring is enabled. Otherwise, basic monitoring is enabled.
      type: string
    - contextPath: AWS.EC2.Instances.Placement.AvailabilityZone
      description: The Availability Zone of the instance.
      type: string
    - contextPath: AWS.EC2.Instances.Placement.Affinity
      description: The affinity setting for the instance on the Dedicated Host.
      type: string
    - contextPath: AWS.EC2.Instances.Placement.GroupName
      description: The name of the placement group the instance is in (for cluster compute instances).
      type: string
    - contextPath: AWS.EC2.Instances.Placement.HostId
      description: he ID of the Dedicated Host on which the instance resides.
      type: string
    - contextPath: AWS.EC2.Instances.Placement.Tenancy
      description: The tenancy of the instance (if the instance is running in a VPC).
      type: string
    - contextPath: AWS.EC2.Instances.Platform
      description: The value is Windows for Windows instances; otherwise blank.
      type: string
    - contextPath: AWS.EC2.Instances.PrivateDnsName
      description: (IPv4 only) The private DNS hostname name assigned to the instance. This DNS hostname can only be used inside the Amazon EC2 network. This name is not available until the instance enters the running state.
      type: string
    - contextPath: AWS.EC2.Instances.PrivateIpAddress
      description: The private IPv4 address assigned to the instance.
      type: string
    - contextPath: AWS.EC2.Instances.ProductCodes.ProductCodeId
      description: The product code.
      type: string
    - contextPath: AWS.EC2.Instances.ProductCodes.ProductCodeType
      description: The type of product code.
      type: string
    - contextPath: AWS.EC2.Instances.PublicDnsName
      description: (IPv4 only) The public DNS name assigned to the instance. This name is not available until the instance enters the running state.
      type: string
    - contextPath: AWS.EC2.Instances.PublicIpAddress
      description: The public IPv4 address assigned to the instance, if applicable.
      type: string
    - contextPath: AWS.EC2.Instances.RamdiskId
      description: The RAM disk associated with this instance, if applicable.
      type: string
    - contextPath: AWS.EC2.Instances.State.Code
      description: The low byte represents the state.
      type: string
    - contextPath: AWS.EC2.Instances.State.Name
      description: The current state of the instance.
      type: string
    - contextPath: AWS.EC2.Instances.StateTransitionReason
      description: The reason for the most recent state transition. This might be an empty string.
      type: string
    - contextPath: AWS.EC2.Instances.SubnetId
      description: The ID of the subnet in which the instance is running.
      type: string
    - contextPath: AWS.EC2.Instances.VpcId
      description: The ID of the VPC in which the instance is running.
      type: string
    - contextPath: AWS.EC2.Instances.Architecture
      description: The architecture of the image.
      type: string
    - contextPath: AWS.EC2.Instances.BlockDeviceMappings.DeviceName
      description: The device name (for example, /dev/sdh or xvdh).
      type: string
    - contextPath: AWS.EC2.Instances.BlockDeviceMappings.Ebs.AttachTime
      description: The time stamp when the attachment initiated.
      type: string
    - contextPath: AWS.EC2.Instances.BlockDeviceMappings.Ebs.DeleteOnTermination
      description: Indicates whether the volume is deleted on instance termination.
      type: string
    - contextPath: AWS.EC2.Instances.BlockDeviceMappings.Ebs.Status
      description: The attachment state.
      type: string
    - contextPath: AWS.EC2.Instances.BlockDeviceMappings.Ebs.VolumeId
      description: The ID of the EBS volume.
      type: string
    - contextPath: AWS.EC2.Instances.ClientToken
      description: The idempotency token you provided when you launched the instance, if applicable.
      type: string
    - contextPath: AWS.EC2.Instances.EbsOptimized
      description: Indicates whether the instance is optimized for Amazon EBS I/O.
      type: boolean
    - contextPath: AWS.EC2.Instances.EnaSupport
      description: Specifies whether enhanced networking with ENA is enabled.
      type: boolean
    - contextPath: AWS.EC2.Instances.Hypervisor
      description: The hypervisor type of the instance.
      type: string
    - contextPath: AWS.EC2.Instances.IamInstanceProfile.Arn
      description: The Amazon Resource Name (ARN) of the instance profile.
      type: string
    - contextPath: AWS.EC2.Instances.IamInstanceProfile.Id
      description: The ID of the instance profile.
      type: string
    - contextPath: AWS.EC2.Instances.InstanceLifecycle
      description: Indicates whether this is a Spot Instance or a Scheduled Instance.
      type: string
    - contextPath: AWS.EC2.Instances.ElasticGpuAssociations.ElasticGpuId
      description: The ID of the Elastic GPU.
      type: string
    - contextPath: AWS.EC2.Instances.ElasticGpuAssociations.ElasticGpuAssociationId
      description: The ID of the association.
      type: string
    - contextPath: AWS.EC2.Instances.ElasticGpuAssociations.ElasticGpuAssociationState
      description: The state of the association between the instance and the Elastic GPU.
      type: string
    - contextPath: AWS.EC2.Instances.ElasticGpuAssociations.ElasticGpuAssociationTime
      description: The time the Elastic GPU was associated with the instance.
      type: string
    - contextPath: AWS.EC2.Instances.NetworkInterfaces.Association.IpOwnerId
      description: The ID of the owner of the Elastic IP address.
      type: string
    - contextPath: AWS.EC2.Instances.NetworkInterfaces.Association.PublicDnsName
      description: The public DNS name.
      type: string
    - contextPath: AWS.EC2.Instances.NetworkInterfaces.Association.PublicIp
      description: The public IP address or Elastic IP address bound to the network interface.
      type: string
    - contextPath: AWS.EC2.Instances.NetworkInterfaces.Attachment.AttachTime
      description: The time stamp when the attachment initiated.
      type: date
    - contextPath: AWS.EC2.Instances.NetworkInterfaces.Attachment.AttachmentId
      description: The ID of the network interface attachment.
      type: string
    - contextPath: AWS.EC2.Instances.NetworkInterfaces.Attachment.DeleteOnTermination
      description: Indicates whether the network interface is deleted when the instance is terminated.
      type: boolean
    - contextPath: AWS.EC2.Instances.NetworkInterfaces.Attachment.DeviceIndex
      description: The index of the device on the instance for the network interface attachment.
      type: number
    - contextPath: AWS.EC2.Instances.NetworkInterfaces.Attachment.Status
      description: The attachment state.
      type: string
    - contextPath: AWS.EC2.Instances.NetworkInterfaces.Description
      description: The description.
      type: string
    - contextPath: AWS.EC2.Instances.NetworkInterfaces.Groups.GroupName
      description: The name of the security group.
      type: string
    - contextPath: AWS.EC2.Instances.NetworkInterfaces.Groups.GroupId
      description: The ID of the security group.
      type: string
    - contextPath: AWS.EC2.Instances.NetworkInterfaces.Ipv6Addresses.Ipv6Address
      description: The IPv6 addresses associated with the network interface.
      type: string
    - contextPath: AWS.EC2.Instances.NetworkInterfaces.MacAddress
      description: The MAC address.
      type: string
    - contextPath: AWS.EC2.Instances.NetworkInterfaces.NetworkInterfaceId
      description: The ID of the network interface.
      type: string
    - contextPath: AWS.EC2.Instances.NetworkInterfaces.OwnerId
      description: The ID of the AWS account that created the network interface.
      type: string
    - contextPath: AWS.EC2.Instances.NetworkInterfaces.PrivateDnsName
      description: The private DNS name.
      type: string
    - contextPath: AWS.EC2.Instances.NetworkInterfaces.PrivateIpAddress
      description: The IPv4 address of the network interface within the subnet.
      type: string
    - contextPath: AWS.EC2.Instances.NetworkInterfaces.PrivateIpAddresses.Association.IpOwnerId
      description: The ID of the owner of the Elastic IP address.
      type: string
    - contextPath: AWS.EC2.Instances.NetworkInterfaces.PrivateIpAddresses.Association.PublicDnsName
      description: The public DNS name.
      type: string
    - contextPath: AWS.EC2.Instances.NetworkInterfaces.PrivateIpAddresses.Association.PublicIp
      description: The public IP address or Elastic IP address bound to the network interface.
      type: string
    - contextPath: AWS.EC2.Instances.NetworkInterfaces.PrivateIpAddresses.Primary
      description: Indicates whether this IPv4 address is the primary private IP address of the network interface.
      type: boolean
    - contextPath: AWS.EC2.Instances.NetworkInterfaces.PrivateIpAddresses.PrivateDnsName
      description: The private IPv4 DNS name.
      type: string
    - contextPath: AWS.EC2.Instances.NetworkInterfaces.PrivateIpAddresses.PrivateIpAddress
      description: The private IPv4 address of the network interface.
      type: string
    - contextPath: AWS.EC2.Instances.NetworkInterfaces.SourceDestCheck
      description: Indicates whether to validate network traffic to or from this network interface.
      type: boolean
    - contextPath: AWS.EC2.Instances.NetworkInterfaces.Status
      description: The status of the network interface.
      type: string
    - contextPath: AWS.EC2.Instances.NetworkInterfaces.SubnetId
      description: The ID of the subnet.
      type: string
    - contextPath: AWS.EC2.Instances.NetworkInterfaces.VpcId
      description: The ID of the VPC.
      type: string
    - contextPath: AWS.EC2.Instances.RootDeviceName
      description: The device name of the root device volume (for example, /dev/sda1).
      type: string
    - contextPath: AWS.EC2.Instances.RootDeviceType
      description: The root device type used by the AMI. The AMI can use an EBS volume or an instance store volume.
      type: string
    - contextPath: AWS.EC2.Instances.SecurityGroups.GroupName
      description: The name of the security group.
      type: string
    - contextPath: AWS.EC2.Instances.SecurityGroups.GroupId
      description: The ID of the security group.
      type: string
    - contextPath: AWS.EC2.Instances.SourceDestCheck
      description: Specifies whether to enable an instance launched in a VPC to perform NAT.
      type: boolean
    - contextPath: AWS.EC2.Instances.SpotInstanceRequestId
      description: If the request is a Spot Instance request, the ID of the request.
      type: string
    - contextPath: AWS.EC2.Instances.SriovNetSupport
      description: Specifies whether enhanced networking with the Intel 82599 Virtual Function interface is enabled.
      type: string
    - contextPath: AWS.EC2.Instances.StateReason.Code
      description: The reason code for the state change.
      type: string
    - contextPath: AWS.EC2.Instances.StateReason.Message
      description: The message for the state change.
      type: string
    - contextPath: AWS.EC2.Instances.Tags.Key
      description: The key of the tag.
      type: string
    - contextPath: AWS.EC2.Instances.Tags.Value
      description: The value of the tag.
      type: string
    - contextPath: AWS.EC2.Instances.VirtualizationType
      description: The virtualization type of the instance.
      type: string
  - arguments:
    - description: One or more filters.
      name: filters
    - description: One or more image IDs, Seperated by comma
      name: imageIds
    - description: Filters the images by the owner. Specify an AWS account ID, self (owner is the sender of the request), or an AWS owner alias (valid values are amazon | aws-marketplace | microsoft ). Omitting this option returns all images for which you have launch permissions, regardless of ownership.
      name: owners
    - description: Scopes the images by users with explicit launch permissions. Specify an AWS account ID, self (the sender of the request), or all (public AMIs).
      name: executableUsers
    - description: The AWS Region, if not specified the default region will be used.
      name: region
    - description: The Amazon Resource Name (ARN) of the role to assume.
      name: roleArn
    - description: An identifier for the assumed role session.
      name: roleSessionName
    - description: The duration, in seconds, of the role session. The value can range from 900 seconds (15 minutes) up to the maximum session duration setting for the role.
      name: roleSessionDuration
    description: Describes one or more of the images (AMIs, AKIs, and ARIs) available to you. Images available to you include public images, private images that you own, and private images owned by other AWS accounts but for which you have explicit launch permissions.
    name: aws-ec2-describe-images
    outputs:
    - contextPath: AWS.EC2.Images.Architecture
      description: The architecture of the image.
      type: string
    - contextPath: AWS.EC2.Images.CreationDate
      description: The date and time the image was created.
      type: date
    - contextPath: AWS.EC2.Images.ImageId
      description: The ID of the AMI.
      type: string
    - contextPath: AWS.EC2.Images.ImageLocation
      description: The location of the AMI.
      type: string
    - contextPath: AWS.EC2.Images.ImageType
      description: The type of image.
      type: string
    - contextPath: AWS.EC2.Images.Public
      description: Indicates whether the image has public launch permissions. The value is true if this image has public launch permissions or false if it has only implicit and explicit launch permissions.
      type: boolean
    - contextPath: AWS.EC2.Images.KernelId
      description: The kernel associated with the image, if any. Only applicable for machine images.
      type: string
    - contextPath: AWS.EC2.Images.OwnerId
      description: The AWS account ID of the image owner.
      type: string
    - contextPath: AWS.EC2.Images.Platform
      description: The value is Windows for Windows AMIs; otherwise blank.
      type: string
    - contextPath: AWS.EC2.Images.ProductCodes.ProductCodeId
      description: The product code.
      type: string
    - contextPath: AWS.EC2.Images.ProductCodes.ProductCodeType
      description: The type of product code.
      type: string
    - contextPath: AWS.EC2.Images.RamdiskId
      description: The RAM disk associated with the image, if any. Only applicable for machine images.
      type: string
    - contextPath: AWS.EC2.Images.State
      description: The current state of the AMI. If the state is available , the image is successfully registered and can be used to launch an instance.
      type: string
    - contextPath: AWS.EC2.Images.BlockDeviceMappings.DeviceName
      description: The device name (for example, /dev/sdh or xvdh).
      type: string
    - contextPath: AWS.EC2.Images.BlockDeviceMappings.VirtualName
      description: The virtual device name (ephemeral N).
      type: string
    - contextPath: AWS.EC2.Images.BlockDeviceMappings.Ebs.Encrypted
      description: Indicates whether the EBS volume is encrypted.
      type: boolean
    - contextPath: AWS.EC2.Images.BlockDeviceMappings.Ebs.DeleteOnTermination
      description: Indicates whether the EBS volume is deleted on instance termination.
      type: boolean
    - contextPath: AWS.EC2.Images.BlockDeviceMappings.Ebs.Iops
      description: The number of I/O operations per second (IOPS) that the volume supports.
      type: number
    - contextPath: AWS.EC2.Images.BlockDeviceMappings.Ebs.KmsKeyId
      description: Identifier (key ID, key alias, ID ARN, or alias ARN) for a user-managed CMK under which the EBS volume is encrypted.
      type: string
    - contextPath: AWS.EC2.Images.BlockDeviceMappings.Ebs.SnapshotId
      description: The ID of the snapshot.
      type: string
    - contextPath: AWS.EC2.Images.BlockDeviceMappings.Ebs.VolumeSize
      description: The size of the volume, in GiB.
      type: number
    - contextPath: AWS.EC2.Images.BlockDeviceMappings.Ebs.VolumeType
      description: The volume type.
      type: string
    - contextPath: AWS.EC2.Images.BlockDeviceMappings.NoDevice
      description: Suppresses the specified device included in the block device mapping of the AMI.
      type: string
    - contextPath: AWS.EC2.Images.Description
      description: The description of the AMI that was provided during image creation.
      type: string
    - contextPath: AWS.EC2.Images.EnaSupport
      description: Specifies whether enhanced networking with ENA is enabled.
      type: boolean
    - contextPath: AWS.EC2.Images.Hypervisor
      description: The hypervisor type of the image.
      type: string
    - contextPath: AWS.EC2.Images.ImageOwnerAlias
      description: The AWS account alias (for example, amazon , self ) or the AWS account ID of the AMI owner.
      type: string
    - contextPath: AWS.EC2.Images.Name
      description: The name of the AMI that was provided during image creation.
      type: string
    - contextPath: AWS.EC2.Images.RootDeviceName
      description: The device name of the root device volume (for example, /dev/sda1).
      type: string
    - contextPath: AWS.EC2.Images.RootDeviceType
      description: The type of root device used by the AMI. The AMI can use an EBS volume or an instance store volume.
      type: string
    - contextPath: AWS.EC2.Images.SriovNetSupport
      description: Specifies whether enhanced networking with the Intel 82599 Virtual Function interface is enabled.
      type: string
    - contextPath: AWS.EC2.Images.StateReason.Code
      description: The reason code for the state change.
      type: string
    - contextPath: AWS.EC2.Images.StateReason.Message
      description: The message for the state change.
      type: string
    - contextPath: AWS.EC2.Images.Tags.Key
      description: The key of the tag.
      type: string
    - contextPath: AWS.EC2.Images.Tags.Value
      description: The value of the tag.
      type: string
    - contextPath: AWS.EC2.Images.VirtualizationType
      description: The type of virtualization of the AMI.
      type: string
  - arguments:
    - description: The name of the region (for example, us-east-1 ).
      name: regionNames
    - description: The AWS Region, if not specified the default region will be used.
      name: region
    - description: The Amazon Resource Name (ARN) of the role to assume.
      name: roleArn
    - description: An identifier for the assumed role session.
      name: roleSessionName
    - description: The duration, in seconds, of the role session. The value can range from 900 seconds (15 minutes) up to the maximum session duration setting for the role.
      name: roleSessionDuration
    description: Describes one or more regions that are currently available to you.
    name: aws-ec2-describe-regions
    outputs:
    - contextPath: AWS.Regions.Endpoint
      description: The region service endpoint.
      type: string
    - contextPath: AWS.Regions.RegionName
      description: The name of the region.
      type: string
  - arguments:
    - description: One or more filters. See documentation for filters list.
      name: filters
    - description: One or more Elastic IP addresses.
      name: publicIps
    - description: One or more allocation IDs.
      name: allocationIds
    - description: The AWS Region, if not specified the default region will be used.
      name: region
    - description: The Amazon Resource Name (ARN) of the role to assume.
      name: roleArn
    - description: An identifier for the assumed role session.
      name: roleSessionName
    - description: The duration, in seconds, of the role session. The value can range from 900 seconds (15 minutes) up to the maximum session duration setting for the role.
      name: roleSessionDuration
    description: Describes one or more of your Elastic IP addresses.
    name: aws-ec2-describe-addresses
    outputs:
    - contextPath: AWS.EC2.ElasticIPs.InstanceId
      description: The ID of the instance that the address is associated with (if any).
      type: string
    - contextPath: AWS.EC2.ElasticIPs.PublicIp
      description: The Elastic IP address.
      type: string
    - contextPath: AWS.EC2.ElasticIPs.AllocationId
      description: The ID representing the allocation of the address for use with EC2-VPC.
      type: string
    - contextPath: AWS.EC2.ElasticIPs.AssociationId
      description: The ID representing the association of the address with an instance in a VPC.
      type: string
    - contextPath: AWS.EC2.ElasticIPs.Domain
      description: dicates whether this Elastic IP address is for use with instances in EC2-Classic (standard) or instances in a VPC.
      type: string
    - contextPath: AWS.EC2.ElasticIPs.NetworkInterfaceId
      description: The ID of the network interface.
      type: string
    - contextPath: AWS.EC2.ElasticIPs.NetworkInterfaceOwnerId
      description: The ID of the AWS account that owns the network interface.
      type: string
    - contextPath: AWS.EC2.ElasticIPs.PrivateIpAddress
      description: The private IP address associated with the Elastic IP address.
      type: string
    - contextPath: AWS.EC2.ElasticIPs.Region
      description: The aws region were the elastic ip is located.
      type: string
    - contextPath: AWS.EC2.ElasticIPs.Tags.Key
      description: The key of the tag.
      type: string
    - contextPath: AWS.EC2.ElasticIPs.Tags.Value
      description: The value of the tag.
      type: string
  - arguments:
    - description: One or more filters. See documentation for filters list.
      name: filters
    - description: Returns the snapshots owned by the specified owner. Multiple owners can be specified.
      name: ownerIds
    - description: One or more snapshot IDs. Seperated by commas
      name: snapshotIds
    - description: One or more AWS accounts IDs that can create volumes from the snapshot.
      name: restorableByUserIds
    - description: The AWS Region, if not specified the default region will be used.
      name: region
    - description: The Amazon Resource Name (ARN) of the role to assume.
      name: roleArn
    - description: An identifier for the assumed role session.
      name: roleSessionName
    - description: The duration, in seconds, of the role session. The value can range from 900 seconds (15 minutes) up to the maximum session duration setting for the role.
      name: roleSessionDuration
    description: Describes one or more of the EBS snapshots available to you.
    name: aws-ec2-describe-snapshots
    outputs:
    - contextPath: AWS.EC2.Snapshots.DataEncryptionKeyId
      description: The data encryption key identifier for the snapshot.
      type: string
    - contextPath: AWS.EC2.Snapshots.Description
      description: The description for the snapshot.
      type: string
    - contextPath: AWS.EC2.Snapshots.Encrypted
      description: Indicates whether the snapshot is encrypted.
      type: boolean
    - contextPath: AWS.EC2.Snapshots.KmsKeyId
      description: The full ARN of the AWS Key Management Service (AWS KMS) customer master key (CMK) that was used to protect the volume encryption key for the parent volume.
      type: string
    - contextPath: AWS.EC2.Snapshots.OwnerId
      description: The AWS account ID of the EBS snapshot owner.
      type: string
    - contextPath: AWS.EC2.Snapshots.Progress
      description: The progress of the snapshot, as a percentage.
      type: string
    - contextPath: AWS.EC2.Snapshots.SnapshotId
      description: The ID of the snapshot.
      type: string
    - contextPath: AWS.EC2.Snapshots.StartTime
      description: The time stamp when the snapshot was initiated.
      type: string
    - contextPath: AWS.EC2.Snapshots.State
      description: The snapshot state.
      type: string
    - contextPath: AWS.EC2.Snapshots.StateMessage
      description: this field displays error state details to help you diagnose why the error occurred.
      type: string
    - contextPath: AWS.EC2.Snapshots.VolumeId
      description: The ID of the volume that was used to create the snapshot.
      type: string
    - contextPath: AWS.EC2.Snapshots.VolumeSize
      description: The size of the volume, in GiB.
      type: number
    - contextPath: AWS.EC2.Snapshots.OwnerAlias
      description: Value from an Amazon-maintained list of snapshot owners.
      type: string
    - contextPath: AWS.EC2.Snapshots.Region
      description: The aws region were the snapshot is located
      type: string
    - contextPath: AWS.EC2.Snapshots.Tags.Key
      description: The key of the tag.
      type: string
    - contextPath: AWS.EC2.Snapshots.Tags.Value
      description: The value of the tag.
      type: string
  - arguments:
    - description: One or more filters.See documentation for filters list.
      name: Filters
    - description: One or more launch template names. Sepereted by comma.
      name: LaunchTemplateNames
    - description: One or more launch template IDs. Sepereted by comma.
      name: LaunchTemplateIds
    - description: The AWS Region, if not specified the default region will be used.
      name: region
    - description: The Amazon Resource Name (ARN) of the role to assume.
      name: roleArn
    - description: An identifier for the assumed role session.
      name: roleSessionName
    - description: The duration, in seconds, of the role session. The value can range from 900 seconds (15 minutes) up to the maximum session duration setting for the role.
      name: roleSessionDuration
    description: Describes one or more launch templates.
    name: aws-ec2-describe-launch-templates
    outputs:
    - contextPath: AWS.EC2.LaunchTemplates.LaunchTemplateId
      description: The ID of the launch template.
      type: string
    - contextPath: AWS.EC2.LaunchTemplates.LaunchTemplateName
      description: The name of the launch template.
      type: string
    - contextPath: AWS.EC2.LaunchTemplates.CreateTime
      description: The time launch template was created.
      type: date
    - contextPath: AWS.EC2.LaunchTemplates.CreatedBy
      description: The principal that created the launch template.
      type: string
    - contextPath: AWS.EC2.LaunchTemplates.DefaultVersionNumber
      description: The version number of the default version of the launch template.
      type: number
    - contextPath: AWS.EC2.LaunchTemplates.LatestVersionNumber
      description: The version number of the latest version of the launch template.
      type: number
    - contextPath: AWS.EC2.LaunchTemplates.Tags.Key
      description: The key of the tag.
      type: string
    - contextPath: AWS.EC2.LaunchTemplates.Tags.Value
      description: The value of the tag.
      type: string
    - contextPath: AWS.EC2.LaunchTemplates.Region
      description: The aws region where the template is located
      type: string
  - arguments:
    - description: One or more filters. See documentation for filters list.
      name: filters
    - description: One or more key pair names. Sepereted by comma.
      name: keyNames
    - description: The AWS Region, if not specified the default region will be used.
      name: region
    - description: The Amazon Resource Name (ARN) of the role to assume.
      name: roleArn
    - description: An identifier for the assumed role session.
      name: roleSessionName
    - description: The duration, in seconds, of the role session. The value can range from 900 seconds (15 minutes) up to the maximum session duration setting for the role.
      name: roleSessionDuration
    description: Describes one or more of your key pairs.
    name: aws-ec2-describe-key-pairs
    outputs:
    - contextPath: AWS.EC2.KeyPairs.KeyFingerprint
      description: If you used CreateKeyPair to create the key pair, this is the SHA-1 digest of the DER encoded private key. If you used ImportKeyPair to provide AWS the public key, this is the MD5 public key fingerprint as specified in section 4 of RFC4716.
      type: Unknown
    - contextPath: AWS.EC2.KeyPairs.KeyName
      description: The name of the key pair.
      type: Unknown
    - contextPath: AWS.EC2.KeyPairs.Region
      description: The aws region where the key pair is located
      type: Unknown
  - arguments:
    - description: One or more filters. See documentation for filters list.
      name: filters
    - description: One or more volume IDs. Sepereted by comma.
      name: volumeIds
    - description: The AWS Region, if not specified the default region will be used.
      name: region
    - description: The Amazon Resource Name (ARN) of the role to assume.
      name: roleArn
    - description: An identifier for the assumed role session.
      name: roleSessionName
    - description: The duration, in seconds, of the role session. The value can range from 900 seconds (15 minutes) up to the maximum session duration setting for the role.
      name: roleSessionDuration
    description: Describes the specified EBS volumes.
    name: aws-ec2-describe-volumes
    outputs:
    - contextPath: AWS.EC2.Volumes.AvailabilityZone
      description: The Availability Zone for the volume.
      type: string
    - contextPath: AWS.EC2.Volumes.CreateTime
      description: The time stamp when volume creation was initiated.
      type: date
    - contextPath: AWS.EC2.Volumes.Encrypted
      description: Indicates whether the volume will be encrypted.
      type: boolean
    - contextPath: AWS.EC2.Volumes.KmsKeyId
      description: The full ARN of the AWS Key Management Service customer master key that was used to protect the volume encryption key for the volume.
      type: string
    - contextPath: AWS.EC2.Volumes.Size
      description: The snapshot from which the volume was created, if applicable.
      type: number
    - contextPath: AWS.EC2.Volumes.State
      description: The volume state.
      type: string
    - contextPath: AWS.EC2.Volumes.VolumeId
      description: The ID of the volume.
      type: string
    - contextPath: AWS.EC2.Volumes.Iops
      description: The number of I/O operations per second (IOPS) that the volume supports.
      type: number
    - contextPath: AWS.EC2.Volumes.VolumeType
      description: The volume type. This can be gp2 for General Purpose SSD, io1 for Provisioned IOPS SSD, st1 for Throughput Optimized HDD, sc1 for Cold HDD, or standard for Magnetic volumes.
      type: string
    - contextPath: AWS.EC2.Volumes.Tags.Key
      description: The key of the tag.
      type: string
    - contextPath: AWS.EC2.Volumes.Tags.Value
      description: The value of the tag.
      type: string
    - contextPath: AWS.EC2.Volumes.Attachments.AttachTime
      description: The time stamp when the attachment initiated.
      type: date
    - contextPath: AWS.EC2.Volumes.Attachments.Device
      description: The device name.
      type: string
    - contextPath: AWS.EC2.Volumes.Attachments.InstanceId
      description: The ID of the instance.
      type: string
    - contextPath: AWS.EC2.Volumes.Attachments.State
      description: The attachment state of the volume.
      type: string
    - contextPath: AWS.EC2.Volumes.Attachments.VolumeId
      description: The ID of the volume.
      type: string
    - contextPath: AWS.EC2.Volumes.Attachments.DeleteOnTermination
      description: Indicates whether the EBS volume is deleted on instance termination.
      type: boolean
  - arguments:
    - description: One or more filters. See documentation for filters list.
      name: filters
    - description: One or more VPC IDs. Sepereted by comma.
      name: vpcIds
    - description: The AWS Region, if not specified the default region will be used.
      name: region
    - description: The Amazon Resource Name (ARN) of the role to assume.
      name: roleArn
    - description: An identifier for the assumed role session.
      name: roleSessionName
    - description: The duration, in seconds, of the role session. The value can range from 900 seconds (15 minutes) up to the maximum session duration setting for the role.
      name: roleSessionDuration
    description: Describes one or more of your VPCs.
    name: aws-ec2-describe-vpcs
    outputs:
    - contextPath: AWS.EC2.Vpcs.CidrBlock
      description: The primary IPv4 CIDR block for the VPC.
      type: string
    - contextPath: AWS.EC2.Vpcs.DhcpOptionsId
      description: The ID of the set of DHCP options you have associated with the VPC.
      type: string
    - contextPath: AWS.EC2.Vpcs.State
      description: The current state of the VPC.
      type: string
    - contextPath: AWS.EC2.Vpcs.VpcId
      description: The ID of the VPC.
      type: string
    - contextPath: AWS.EC2.Vpcs.InstanceTenancy
      description: The allowed tenancy of instances launched into the VPC.
      type: string
    - contextPath: AWS.EC2.Vpcs.IsDefault
      description: Indicates whether the VPC is the default VPC.
      type: string
    - contextPath: AWS.EC2.Vpcs.Tags.Key
      description: The key of the tag.
      type: string
    - contextPath: AWS.EC2.Vpcs.Tags.Value
      description: The value of the tag.
      type: string
    - contextPath: AWS.EC2.Vpcs.Tags.Ipv6CidrBlockAssociationSet.AssociationId
      description: The association ID for the IPv6 CIDR block.
      type: string
    - contextPath: AWS.EC2.Vpcs.Tags.Ipv6CidrBlockAssociationSet.Ipv6CidrBlock
      description: The IPv6 CIDR block.
      type: string
    - contextPath: AWS.EC2.Vpcs.Tags.Ipv6CidrBlockAssociationSet.Ipv6CidrBlockState.State
      description: The state of the CIDR block.
      type: string
    - contextPath: AWS.EC2.Vpcs.Tags.Ipv6CidrBlockAssociationSet.Ipv6CidrBlockState.StatusMessage
      description: A message about the status of the CIDR block, if applicable.
      type: string
    - contextPath: AWS.EC2.Vpcs.Tags.CidrBlockAssociationSet.AssociationId
      description: The association ID for the IPv4 CIDR block.
      type: string
    - contextPath: AWS.EC2.Vpcs.Tags.CidrBlockAssociationSet.CidrBlock
      description: The IPv4 CIDR block.
      type: string
    - contextPath: AWS.EC2.Vpcs.Tags.CidrBlockAssociationSet.CidrBlockState.State
      description: The state of the CIDR block.
      type: string
    - contextPath: AWS.EC2.Vpcs.Tags.CidrBlockAssociationSet.CidrBlockState.StatusMessage
      description: A message about the status of the CIDR block, if applicable.
      type: string
  - arguments:
    - description: One or more filters. See documetation for filters list.
      name: filters
    - description: One or more subnet IDs. Sepereted by comma.
      name: subnetIds
    - description: The AWS Region, if not specified the default region will be used.
      name: region
    - description: The Amazon Resource Name (ARN) of the role to assume.
      name: roleArn
    - description: An identifier for the assumed role session.
      name: roleSessionName
    - description: The duration, in seconds, of the role session. The value can range from 900 seconds (15 minutes) up to the maximum session duration setting for the role.
      name: roleSessionDuration
    description: Describes one or more of your subnets.
    name: aws-ec2-describe-subnets
    outputs:
    - contextPath: AWS.EC2.Subnets.AvailabilityZone
      description: The Availability Zone of the subnet.
      type: string
    - contextPath: AWS.EC2.Subnets.AvailableIpAddressCount
      description: The number of unused private IPv4 addresses in the subnet. Note that the IPv4 addresses for any stopped instances are considered unavailable.
      type: number
    - contextPath: AWS.EC2.Subnets.CidrBlock
      description: The IPv4 CIDR block assigned to the subnet.
      type: string
    - contextPath: AWS.EC2.Subnets.DefaultForAz
      description: Indicates whether this is the default subnet for the Availability Zone.
      type: boolean
    - contextPath: AWS.EC2.Subnets.MapPublicIpOnLaunch
      description: Indicates whether instances launched in this subnet receive a public IPv4 address.
      type: boolean
    - contextPath: AWS.EC2.Subnets.State
      description: The current state of the subnet.
      type: string
    - contextPath: AWS.EC2.Subnets.SubnetId
      description: The ID of the subnet.
      type: string
    - contextPath: AWS.EC2.Subnets.VpcId
      description: The ID of the VPC the subnet is in.
      type: string
    - contextPath: AWS.EC2.Subnets.AssignIpv6AddressOnCreation
      description: Indicates whether a network interface created in this subnet (including a network interface created by RunInstances) receives an IPv6 address.
      type: boolean
    - contextPath: AWS.EC2.Subnets.Ipv6CidrBlockAssociationSet.AssociationId
      description: The association ID for the CIDR block.
      type: string
    - contextPath: AWS.EC2.Subnets.Ipv6CidrBlockAssociationSet.Ipv6CidrBlock
      description: The IPv6 CIDR block.
      type: string
    - contextPath: AWS.EC2.Subnets.Ipv6CidrBlockAssociationSet.Ipv6CidrBlockState.State
      description: The state of a CIDR block.
      type: string
    - contextPath: AWS.EC2.Subnets.Ipv6CidrBlockAssociationSet.Ipv6CidrBlockState.StatusMessage
      description: A message about the status of the CIDR block, if applicable.
      type: string
    - contextPath: AWS.EC2.Subnets.Tags.Key
      description: The key of the tag.
      type: string
    - contextPath: AWS.EC2.Subnets.Tags.Value
      description: The value of the tag.
      type: string
  - arguments:
    - description: One or more filters. See documetation for filters list.
      name: filters
    - description: One or more security group IDs. Required for security groups in a nondefault VPC. Sepereted by comma.
      name: groupIds
    - description: One or more security group names. Sepereted by comma.
      name: groupNames
    - description: The AWS Region, if not specified the default region will be used.
      name: region
    - description: The Amazon Resource Name (ARN) of the role to assume.
      name: roleArn
    - description: An identifier for the assumed role session.
      name: roleSessionName
    - description: The duration, in seconds, of the role session. The value can range from 900 seconds (15 minutes) up to the maximum session duration setting for the role.
      name: roleSessionDuration
    description: Describes one or more of your security groups.
    name: aws-ec2-describe-security-groups
    outputs:
    - contextPath: AWS.EC2.SecurityGroups.Description
      description: A description of the security group.
      type: string
    - contextPath: AWS.EC2.SecurityGroups.GroupName
      description: The name of the security group.
      type: string
    - contextPath: AWS.EC2.SecurityGroups.IpPermissions.FromPort
      description: The start of port range for the TCP and UDP protocols, or an ICMP/ICMPv6 type number. A value of -1 indicates all ICMP/ICMPv6 types.
      type: number
    - contextPath: AWS.EC2.SecurityGroups.IpPermissions.IpProtocol
      description: The IP protocol name (tcp , udp , icmp ) or number.
      type: string
    - contextPath: AWS.EC2.SecurityGroups.IpPermissions.IpRanges.CidrIp
      description: The IPv4 CIDR range.
      type: string
    - contextPath: AWS.EC2.SecurityGroups.IpPermissions.IpRanges.Description
      description: A description for the security group rule that references this IPv4 address range.
      type: string
    - contextPath: AWS.EC2.SecurityGroups.IpPermissions.Ipv6Ranges.CidrIpv6
      description: The IPv6 CIDR range.
      type: string
    - contextPath: AWS.EC2.SecurityGroups.IpPermissions.Ipv6Ranges.Description
      description: A description for the security group rule that references this IPv6 address range.
      type: string
    - contextPath: AWS.EC2.SecurityGroups.IpPermissions.PrefixListIds.Description
      description: A description for the security group rule that references this prefix list ID.
      type: string
    - contextPath: AWS.EC2.SecurityGroups.IpPermissions.PrefixListIds.PrefixListId
      description: The ID of the prefix.
      type: string
    - contextPath: AWS.EC2.SecurityGroups.IpPermissions.ToPort
      description: The end of port range for the TCP and UDP protocols, or an ICMP/ICMPv6 code.
      type: number
    - contextPath: AWS.EC2.SecurityGroups.IpPermissions.UserIdGroupPairs.Description
      description: A description for the security group rule that references this user ID group pair.
      type: string
    - contextPath: AWS.EC2.SecurityGroups.IpPermissions.UserIdGroupPairs.GroupId
      description: The ID of the security group.
      type: string
    - contextPath: AWS.EC2.SecurityGroups.IpPermissions.UserIdGroupPairs.GroupName
      description: The name of the security group.
      type: string
    - contextPath: AWS.EC2.SecurityGroups.IpPermissions.UserIdGroupPairs.PeeringStatus
      description: The status of a VPC peering connection, if applicable.
      type: string
    - contextPath: AWS.EC2.SecurityGroups.IpPermissions.UserIdGroupPairs.UserId
      description: The ID of an AWS account.
      type: string
    - contextPath: AWS.EC2.SecurityGroups.IpPermissions.UserIdGroupPairs.VpcId
      description: The ID of the VPC for the referenced security group, if applicable.
      type: string
    - contextPath: AWS.EC2.SecurityGroups.IpPermissions.UserIdGroupPairs.VpcPeeringConnectionId
      description: The ID of the VPC peering connection, if applicable.
      type: string
    - contextPath: AWS.EC2.SecurityGroups.OwnerId
      description: The AWS account ID of the owner of the security group.
      type: string
    - contextPath: AWS.EC2.SecurityGroups.GroupId
      description: The ID of the security group.
      type: string
    - contextPath: AWS.EC2.SecurityGroups.IpPermissionsEgress.FromPort
      description: The start of port range for the TCP and UDP protocols, or an ICMP/ICMPv6 type number.
      type: number
    - contextPath: AWS.EC2.SecurityGroups.IpPermissionsEgress.IpProtocol
      description: The IP protocol name (tcp , udp , icmp) or number.
      type: string
    - contextPath: AWS.EC2.SecurityGroups.IpPermissionsEgress.IpRanges.CidrIp
      description: The IPv4 CIDR range.
      type: string
    - contextPath: AWS.EC2.SecurityGroups.IpPermissionsEgress.IpRanges.Description
      description: A description for the security group rule that references this IPv4 address range.
      type: string
    - contextPath: AWS.EC2.SecurityGroups.IpPermissionsEgress.Ipv6Ranges.CidrIpv6
      description: The IPv6 CIDR range.
      type: string
    - contextPath: AWS.EC2.SecurityGroups.IpPermissionsEgress.Ipv6Ranges.Description
      description: A description for the security group rule that references this IPv6 address range.
      type: string
    - contextPath: AWS.EC2.SecurityGroups.IpPermissionsEgress.PrefixListIds.Description
      description: A description for the security group rule that references this prefix list ID.
      type: string
    - contextPath: AWS.EC2.SecurityGroups.IpPermissionsEgress.PrefixListIds.PrefixListId
      description: The ID of the prefix.
      type: string
    - contextPath: AWS.EC2.SecurityGroups.IpPermissionsEgress.ToPort
      description: The end of port range for the TCP and UDP protocols, or an ICMP/ICMPv6 code.
      type: string
    - contextPath: AWS.EC2.SecurityGroups.IpPermissionsEgress.UserIdGroupPairs.Description
      description: A description for the security group rule that references this user ID group pair.
      type: string
    - contextPath: AWS.EC2.SecurityGroups.IpPermissionsEgress.UserIdGroupPairs.GroupId
      description: The ID of the security group.
      type: string
    - contextPath: AWS.EC2.SecurityGroups.IpPermissionsEgress.UserIdGroupPairs.GroupName
      description: The name of the security group.
      type: string
    - contextPath: AWS.EC2.SecurityGroups.IpPermissionsEgress.UserIdGroupPairs.PeeringStatus
      description: The status of a VPC peering connection, if applicable.
      type: string
    - contextPath: AWS.EC2.SecurityGroups.IpPermissionsEgress.UserIdGroupPairs.UserId
      description: The ID of an AWS account.
      type: string
    - contextPath: AWS.EC2.SecurityGroups.IpPermissionsEgress.UserIdGroupPairs.VpcId
      description: The ID of the VPC for the referenced security group, if applicable.
      type: string
    - contextPath: AWS.EC2.SecurityGroups.IpPermissionsEgress.UserIdGroupPairs.VpcPeeringConnectionId
      description: The ID of the VPC peering connection, if applicable.
      type: string
    - contextPath: AWS.EC2.SecurityGroups.VpcId
      description: The ID of the VPC for the security group.
      type: string
    - contextPath: AWS.EC2.SecurityGroups.Tags.Key
      description: The key of the tag.
      type: string
    - contextPath: AWS.EC2.SecurityGroups.Tags.Value
      description: The value of the tag.
      type: string
  - arguments:
    - description: The AWS Region, if not specified the default region will be used.
      name: region
    - description: The Amazon Resource Name (ARN) of the role to assume.
      name: roleArn
    - description: An identifier for the assumed role session.
      name: roleSessionName
    - description: The duration, in seconds, of the role session. The value can range from 900 seconds (15 minutes) up to the maximum session duration setting for the role.
      name: roleSessionDuration
    description: Allocates an Elastic IP address.
    execution: true
    name: aws-ec2-allocate-address
    outputs:
    - contextPath: AWS.EC2.ElasticIPs.PublicIp
      description: The Elastic IP address.
      type: Unknown
    - contextPath: AWS.EC2.ElasticIPs.AllocationId
      description: The ID that AWS assigns to represent the allocation of the Elastic IP address for use with instances in a VPC.
      type: string
    - contextPath: AWS.EC2.ElasticIPs.Domain
      description: Indicates whether this Elastic IP address is for use with instances in EC2-Classic (standard ) or instances in a VPC (vpc).
      type: string
    - contextPath: AWS.EC2.ElasticIPs.Region
      description: The aws region where the elastic IP is located.
      type: Unknown
  - arguments:
    - description: The allocation ID.
      name: allocationId
      required: true
    - description: The ID of the instance. For EC2-VPC, you can specify either the instance ID or the network interface ID, but not both. The operation fails if you specify an instance ID unless exactly one network interface is attached.
      name: instanceId
    - auto: PREDEFINED
      defaultValue: 'False'
      description: For a VPC in an EC2-Classic account, specify true to allow an Elastic IP address that is already associated with an instance or network interface to be reassociated with the specified instance or network interface. Otherwise, the operation fails. In a VPC in an EC2-VPC-only account, reassociation is automatic, therefore you can specify false to ensure the operation fails if the Elastic IP address is already associated with another resource.
      name: allowReassociation
      predefined:
      - 'True'
      - 'False'
    - description: The ID of the network interface. If the instance has more than one network interface, you must specify a network interface ID.
      name: networkInterfaceId
    - description: The primary or secondary private IP address to associate with the Elastic IP address. If no private IP address is specified, the Elastic IP address is associated with the primary private IP address.
      name: privateIpAddress
    - description: The AWS Region, if not specified the default region will be used.
      name: region
    - description: The Amazon Resource Name (ARN) of the role to assume.
      name: roleArn
    - description: An identifier for the assumed role session.
      name: roleSessionName
    - description: The duration, in seconds, of the role session. The value can range from 900 seconds (15 minutes) up to the maximum session duration setting for the role.
      name: roleSessionDuration
    description: Associates an Elastic IP address with an instance or a network interface.
    execution: true
    name: aws-ec2-associate-address
    outputs:
    - contextPath: AWS.EC2.ElasticIPs.AssociationId
      description: The ID that represents the association of the Elastic IP address with an instance.
      type: string
  - arguments:
    - description: The ID of the EBS volume.
      name: volumeId
      required: true
    - description: A description for the snapshot.
      name: description
    - description: The tags to apply to the snapshot during creation.
      name: tags
    - description: The AWS Region, if not specified the default region will be used.
      name: region
    - description: The Amazon Resource Name (ARN) of the role to assume.
      name: roleArn
    - description: An identifier for the assumed role session.
      name: roleSessionName
    - description: The duration, in seconds, of the role session. The value can range from 900 seconds (15 minutes) up to the maximum session duration setting for the role.
      name: roleSessionDuration
    description: Creates a snapshot of an EBS volume and stores it in Amazon S3. You can use snapshots for backups, to make copies of EBS volumes, and to save data before shutting down an instance.
    execution: true
    name: aws-ec2-create-snapshot
    outputs:
    - contextPath: AWS.EC2.Snapshots.DataEncryptionKeyId
      description: The data encryption key identifier for the snapshot.
      type: string
    - contextPath: AWS.EC2.Snapshots.Description
      description: The description for the snapshot.
      type: string
    - contextPath: AWS.EC2.Snapshots.Encrypted
      description: Indicates whether the snapshot is encrypted.
      type: number
    - contextPath: AWS.EC2.Snapshots.KmsKeyId
      description: The full ARN of the AWS Key Management Service (AWS KMS) customer master key (CMK) that was used to protect the volume encryption key for the parent volume.
      type: string
    - contextPath: AWS.EC2.Snapshots.OwnerId
      description: The AWS account ID of the EBS snapshot owner.
      type: string
    - contextPath: AWS.EC2.Snapshots.Progress
      description: The progress of the snapshot, as a percentage.
      type: string
    - contextPath: AWS.EC2.Snapshots.SnapshotId
      description: The ID of the snapshot.
      type: string
    - contextPath: AWS.EC2.Snapshots.StartTime
      description: The time stamp when the snapshot was initiated.
      type: date
    - contextPath: AWS.EC2.Snapshots.State
      description: The snapshot state.
      type: string
    - contextPath: AWS.EC2.Snapshots.StateMessage
      description: this field displays error state details to help you diagnose why the error occurred.
      type: string
    - contextPath: AWS.EC2.Snapshots.VolumeId
      description: The ID of the volume that was used to create the snapshot.
      type: string
    - contextPath: AWS.EC2.Snapshots.VolumeSize
      description: The size of the volume, in GiB.
      type: number
    - contextPath: AWS.EC2.Snapshots.OwnerAlias
      description: Value from an Amazon-maintained list of snapshot owners.
      type: string
    - contextPath: AWS.EC2.Snapshots.Tags.Key
      description: The key of the tag.
      type: string
    - contextPath: AWS.EC2.Snapshots.Tags.Value
      description: The value of the tag.
      type: string
  - arguments:
    - description: The ID of the EBS snapshot.
      name: snapshotId
      required: true
    - description: The AWS Region, if not specified the default region will be used.
      name: region
    - description: The Amazon Resource Name (ARN) of the role to assume.
      name: roleArn
    - description: An identifier for the assumed role session.
      name: roleSessionName
    - description: The duration, in seconds, of the role session. The value can range from 900 seconds (15 minutes) up to the maximum session duration setting for the role.
      name: roleSessionDuration
    description: Deletes the specified snapshot.
    execution: true
    name: aws-ec2-delete-snapshot
  - arguments:
    - description: A name for the new image.
      name: name
      required: true
    - description: The ID of the instance.
      name: instanceId
      required: true
    - description: A description for the new image.
      name: description
    - auto: PREDEFINED
      description: By default, Amazon EC2 attempts to shut down and reboot the instance before creating the image. If the noReboot option is set, Amazon EC2 wont shut down the instance before creating the image. When this option is used, file system integrity on the created image cant be guaranteed.
      name: noReboot
      predefined:
      - 'True'
      - 'False'
    - description: The AWS Region, if not specified the default region will be used.
      name: region
    - description: The Amazon Resource Name (ARN) of the role to assume.
      name: roleArn
    - description: An identifier for the assumed role session.
      name: roleSessionName
    - description: The duration, in seconds, of the role session. The value can range from 900 seconds (15 minutes) up to the maximum session duration setting for the role.
      name: roleSessionDuration
    description: Creates an Amazon EBS-backed AMI from an Amazon EBS-backed instance that is either running or stopped.
    execution: true
    name: aws-ec2-create-image
    outputs:
    - contextPath: AWS.EC2.Images.ImageId
      description: The ID of the new AMI.
      type: string
    - contextPath: AWS.EC2.Images.Name
      description: The name of the new AMI.
      type: string
    - contextPath: AWS.EC2.Images.InstanceId
      description: The ID of the instance.
      type: string
    - contextPath: AWS.EC2.Images.Region
      description: The aws region where the image is located
      type: string
  - arguments:
    - description: The ID of the AMI.
      name: imageId
    - description: The AWS Region, if not specified the default region will be used.
      name: region
    - description: The Amazon Resource Name (ARN) of the role to assume.
      name: roleArn
    - description: An identifier for the assumed role session.
      name: roleSessionName
    - description: The duration, in seconds, of the role session. The value can range from 900 seconds (15 minutes) up to the maximum session duration setting for the role.
      name: roleSessionDuration
    description: Deregisters the specified AMI.
    execution: true
    name: aws-ec2-deregister-image
  - arguments:
    - description: The ID of the volume.
      name: volumeId
      required: true
    - description: Target size in GiB of the volume to be modified.
      name: size
    - description: Target EBS volume type of the volume to be modified  The API does not support modifications for volume type standard . You also cannot change the type of a volume to standard .
      name: volumeType
    - description: Target IOPS rate of the volume to be modified.
      name: iops
    - description: The AWS Region, if not specified the default region will be used.
      name: region
    - description: The Amazon Resource Name (ARN) of the role to assume.
      name: roleArn
    - description: An identifier for the assumed role session.
      name: roleSessionName
    - description: The duration, in seconds, of the role session. The value can range from 900 seconds (15 minutes) up to the maximum session duration setting for the role.
      name: roleSessionDuration
    description: You can modify several parameters of an existing EBS volume, including volume size, volume type, and IOPS capacity.
    execution: true
    name: aws-ec2-modify-volume
    outputs:
    - contextPath: AWS.EC2.Volumes.Modification.VolumeId
      description: ID of the volume being modified.
      type: string
    - contextPath: AWS.EC2.Volumes.Modification.ModificationState
      description: Current state of modification. Modification state is null for unmodified. volumes.
      type: string
    - contextPath: AWS.EC2.Volumes.Modification.StatusMessage
      description: Generic status message on modification progress or failure.
      type: string
    - contextPath: AWS.EC2.Volumes.Modification.TargetSize
      description: Target size of the volume being modified.
      type: number
    - contextPath: AWS.EC2.Volumes.Modification.TargetIops
      description: Target IOPS rate of the volume being modified.
      type: number
    - contextPath: AWS.EC2.Volumes.Modification.TargetVolumeType
      description: Target EBS volume type of the volume being modified.
      type: string
    - contextPath: AWS.EC2.Volumes.Modification.OriginalSize
      description: Original size of the volume being modified.
      type: number
    - contextPath: AWS.EC2.Volumes.Modification.OriginalIops
      description: Original IOPS rate of the volume being modified.
      type: number
    - contextPath: AWS.EC2.Volumes.Modification.OriginalVolumeType
      description: Original EBS volume type of the volume being modified.
      type: string
    - contextPath: AWS.EC2.Volumes.Modification.Progress
      description: Modification progress from 0 to 100%.
      type: string
    - contextPath: AWS.EC2.Volumes.Modification.StartTime
      description: Modification start time.
      type: date
    - contextPath: AWS.EC2.Volumes.Modification.EndTime
      description: Modification completion or failure time.
      type: date
  - arguments:
    - description: The IDs of one or more resources to tag. For example, ami-1a2b3c4d.
      name: resources
    - description: One or more tags.
      name: tags
    - description: The AWS Region, if not specified the default region will be used.
      name: region
    - description: The Amazon Resource Name (ARN) of the role to assume.
      name: roleArn
    - description: An identifier for the assumed role session.
      name: roleSessionName
    - description: The duration, in seconds, of the role session. The value can range from 900 seconds (15 minutes) up to the maximum session duration setting for the role.
      name: roleSessionDuration
    description: Adds or overwrites one or more tags for the specified Amazon EC2 resource or resources.
    execution: true
    name: aws-ec2-create-tags
  - arguments:
    - description: The association ID.
      name: associationId
      required: true
    - description: The AWS Region, if not specified the default region will be used.
      name: region
    - description: The Amazon Resource Name (ARN) of the role to assume.
      name: roleArn
    - description: An identifier for the assumed role session.
      name: roleSessionName
    - description: The duration, in seconds, of the role session. The value can range from 900 seconds (15 minutes) up to the maximum session duration setting for the role.
      name: roleSessionDuration
    description: Disassociates an Elastic IP address from the instance or network interface its associated with.
    execution: true
    name: aws-ec2-disassociate-address
  - arguments:
    - description: The allocation ID.
      name: allocationId
      required: true
    - description: The AWS Region, if not specified the default region will be used.
      name: region
    - description: The Amazon Resource Name (ARN) of the role to assume.
      name: roleArn
    - description: An identifier for the assumed role session.
      name: roleSessionName
    - description: The duration, in seconds, of the role session. The value can range from 900 seconds (15 minutes) up to the maximum session duration setting for the role.
      name: roleSessionDuration
    description: Releases the specified Elastic IP address.
    execution: true
    name: aws-ec2-release-address
  - arguments:
    - description: One or more instance IDs. Sepereted by comma.
      name: instanceIds
      required: true
    - description: The AWS Region, if not specified the default region will be used.
      name: region
    - description: The Amazon Resource Name (ARN) of the role to assume.
      name: roleArn
    - description: An identifier for the assumed role session.
      name: roleSessionName
    - description: The duration, in seconds, of the role session. The value can range from 900 seconds (15 minutes) up to the maximum session duration setting for the role.
      name: roleSessionDuration
    description: Starts an Amazon EBS-backed instance that you have previously stopped.
    execution: true
    name: aws-ec2-start-instances
  - arguments:
    - description: One or more instance IDs.
      name: instanceIds
      required: true
    - description: The AWS Region, if not specified the default region will be used
      name: region
    - description: The Amazon Resource Name (ARN) of the role to assume.
      name: roleArn
    - description: An identifier for the assumed role session.
      name: roleSessionName
    - description: The duration, in seconds, of the role session. The value can range from 900 seconds (15 minutes) up to the maximum session duration setting for the role.
      name: roleSessionDuration
    description: Stops an Amazon EBS-backed instance.
    execution: true
    name: aws-ec2-stop-instances
  - arguments:
    - description: One or more instance IDs.
      name: instanceIds
      required: true
    - description: The AWS Region, if not specified the default region will be used
      name: region
    - description: The Amazon Resource Name (ARN) of the role to assume.
      name: roleArn
    - description: An identifier for the assumed role session.
      name: roleSessionName
    - description: The duration, in seconds, of the role session. The value can range from 900 seconds (15 minutes) up to the maximum session duration setting for the role.
      name: roleSessionDuration
    description: Shuts down one or more instances. This operation is idempotent; if you terminate an instance more than once, each call succeeds.
    execution: true
    name: aws-ec2-terminate-instances
  - arguments:
    - description: The Availability Zone in which to create the volume. Use DescribeAvailabilityZones to list the Availability Zones that are currently available to you.
      name: availabilityZone
      required: true
    - auto: PREDEFINED
      description: Specifies whether the volume should be encrypted.
      name: encrypted
      predefined:
      - 'True'
      - 'False'
    - description: The number of I/O operations per second (IOPS) to provision for the volume, with a maximum ratio of 50 IOPS/GiB. Range is 100 to 32000 IOPS for volumes in most regions.
      name: iops
    - description: An identifier for the AWS Key Management Service (AWS KMS) customer master key (CMK) to use when creating the encrypted volume. This parameter is only required if you want to use a non-default CMK; if this parameter is not specified, the default CMK for EBS is used. If a KmsKeyId is specified, the Encrypted flag must also be set.
      name: kmsKeyId
    - description: The size of the volume, in GiBs.
      name: size
    - description: The snapshot from which to create the volume.
      name: snapshotId
    - auto: PREDEFINED
      description: The volume type.
      name: volumeType
      predefined:
      - standard
      - io1
      - gp2
      - sc1
      - st1
    - description: One or more tags.Example key=Name,value=test;key=Owner,value=Bob
      name: tags
    - description: The AWS Region, if not specified the default region will be used.
      name: region
    - description: The Amazon Resource Name (ARN) of the role to assume.
      name: roleArn
    - description: An identifier for the assumed role session.
      name: roleSessionName
    - description: The duration, in seconds, of the role session. The value can range from 900 seconds (15 minutes) up to the maximum session duration setting for the role.
      name: roleSessionDuration
    description: Creates an EBS volume that can be attached to an instance in the same Availability Zone.
    execution: true
    name: aws-ec2-create-volume
    outputs:
    - contextPath: AWS.EC2.Volumes.AvailabilityZone
      description: The Availability Zone for the volume.
      type: string
    - contextPath: AWS.EC2.Volumes.CreateTime
      description: The time stamp when volume creation was initiated.
      type: date
    - contextPath: AWS.EC2.Volumes.Encrypted
      description: Indicates whether the volume will be encrypted.
      type: boolean
    - contextPath: AWS.EC2.Volumes.KmsKeyId
      description: The full ARN of the AWS Key Management Service (AWS KMS) customer master key (CMK) that was used to protect the volume encryption key for the volume.
      type: string
    - contextPath: AWS.EC2.Volumes.Size
      description: The size of the volume, in GiBs.
      type: number
    - contextPath: AWS.EC2.Volumes.SnapshotId
      description: The snapshot from which the volume was created, if applicable.
      type: string
    - contextPath: AWS.EC2.Volumes.State
      description: The volume state.
      type: string
    - contextPath: AWS.EC2.Volumes.VolumeId
      description: The ID of the volume.
      type: string
    - contextPath: AWS.EC2.Volumes.Iops
      description: The number of I/O operations per second (IOPS) that the volume supports.
      type: number
    - contextPath: AWS.EC2.Volumes.VolumeType
      description: The volume type. This can be gp2 for General Purpose SSD, io1 for Provisioned IOPS SSD, st1 for Throughput Optimized HDD, sc1 for Cold HDD, or standard for Magnetic volumes.
      type: string
    - contextPath: AWS.EC2.Volumes.Tags.Key
      description: The key of the tag.
      type: string
    - contextPath: AWS.EC2.Volumes.Tags.Value
      description: The value of the tag.
      type: string
  - arguments:
    - description: The device name (for example, /dev/sdh or xvdh).
      name: device
      required: true
    - description: The ID of the instance.
      name: instanceId
      required: true
    - description: The ID of the EBS volume. The volume and instance must be within the same Availability Zone.
      name: volumeId
      required: true
    - description: The AWS Region, if not specified the default region will be used.
      name: region
    - description: The Amazon Resource Name (ARN) of the role to assume.
      name: roleArn
    - description: An identifier for the assumed role session.
      name: roleSessionName
    - description: The duration, in seconds, of the role session. The value can range from 900 seconds (15 minutes) up to the maximum session duration setting for the role.
      name: roleSessionDuration
    description: Attaches an EBS volume to a running or stopped instance and exposes it to the instance with the specified device name.
    execution: true
    name: aws-ec2-attach-volume
    outputs:
    - contextPath: AWS.EC2.Volumes.Attachments.AttachTime
      description: The time stamp when the attachment initiated.
      type: date
    - contextPath: AWS.EC2.Volumes.Attachments.Device
      description: The device name.
      type: string
    - contextPath: AWS.EC2.Volumes.Attachments.InstanceId
      description: The ID of the instance.
      type: string
    - contextPath: AWS.EC2.Volumes.Attachments.State
      description: The attachment state of the volume.
      type: string
    - contextPath: AWS.EC2.Volumes.Attachments.VolumeId
      description: The ID of the volume.
      type: string
    - contextPath: AWS.EC2.Volumes.Attachments.DeleteOnTermination
      description: Indicates whether the EBS volume is deleted on instance termination.
      type: boolean
  - arguments:
    - description: The ID of the volume.
      name: volumeId
      required: true
    - description: Forces detachment if the previous detachment attempt did not occur cleanly. This option can lead to data loss or a corrupted file system. Use this option only as a last resort to detach a volume from a failed instance.
      name: force
    - description: The device name (for example, /dev/sdh or xvdh).
      name: device
    - description: The ID of the instance.
      name: instanceId
    - description: The AWS Region, if not specified the default region will be used.
      name: region
    - description: The Amazon Resource Name (ARN) of the role to assume.
      name: roleArn
    - description: An identifier for the assumed role session.
      name: roleSessionName
    - description: The duration, in seconds, of the role session. The value can range from 900 seconds (15 minutes) up to the maximum session duration setting for the role.
      name: roleSessionDuration
    description: Detaches an EBS volume from an instance.
    execution: true
    name: aws-ec2-detach-volume
    outputs:
    - contextPath: AWS.EC2.Volumes.Attachments.AttachTime
      description: The time stamp when the attachment initiated.
      type: date
    - contextPath: AWS.EC2.Volumes.Attachments.Device
      description: The device name.
      type: string
    - contextPath: AWS.EC2.Volumes.Attachments.InstanceId
      description: The ID of the instance.
      type: string
    - contextPath: AWS.EC2.Volumes.Attachments.State
      description: The attachment state of the volume.
      type: string
    - contextPath: AWS.EC2.Volumes.Attachments.VolumeId
      description: The ID of the volume.
      type: string
    - contextPath: AWS.EC2.Volumes.Attachments.DeleteOnTermination
      description: Indicates whether the EBS volume is deleted on instance termination.
      type: boolean
  - arguments:
    - description: The ID of the volume.
      name: volumeId
      required: true
    - description: The AWS Region, if not specified the default region will be used.
      name: region
    - description: The Amazon Resource Name (ARN) of the role to assume.
      name: roleArn
    - description: An identifier for the assumed role session.
      name: roleSessionName
    - description: The duration, in seconds, of the role session. The value can range from 900 seconds (15 minutes) up to the maximum session duration setting for the role.
      name: roleSessionDuration
    description: Deletes the specified EBS volume. The volume must be in the available state (not attached to an instance).
    execution: true
    name: aws-ec2-delete-volume
  - arguments:
    - defaultValue: '1'
      description: The number of instances to launch. must be grater then 0.
      name: count
      required: true
    - description: The ID of the AMI, which you can get by calling DescribeImages . An AMI is required to launch an instance and must be specified here or in a launch template.
      name: imageId
    - description: 'The instance type. for example: t2.large'
      name: instanceType
    - description: One or more security group IDs. Sepereted by comma.
      name: securityGroupIds
    - description: One or more security group names. For a nondefault VPC, you must use security group IDs instead.
      name: securityGroups
    - description: The ID of the subnet to launch the instance into.
      name: subnetId
    - description: The user data to make available to the instance.This value will be base64 encoded automatically. Do not base64 encode this value prior to performing the operation.
      name: userData
    - auto: PREDEFINED
      description: If you set this parameter to true , you cant terminate the instance using the Amazon EC2 console, CLI, or API.
      name: disableApiTermination
      predefined:
      - 'True'
      - 'False'
    - description: The Amazon Resource Name (ARN) of the instance profile. Both iamInstanceProfileArn and iamInstanceProfile are required if you would like to associate an instance profile.
      name: iamInstanceProfileArn
    - description: The name of the instance profile. Both iamInstanceProfileArn and iamInstanceProfile are required if you would like to associate an instance profile.
      name: iamInstanceProfileName
    - description: The name of the key pair. Warning - If you do not specify a key pair, you cant connect to the instance unless you choose an AMI that is configured to allow users another way to log in.
      name: keyName
    - auto: PREDEFINED
      description: Indicates whether the instance is optimized for Amazon EBS I/O.
      name: ebsOptimized
      predefined:
      - 'True'
      - 'False'
    - description: The device name (for example, /dev/sdh or xvdh).
      name: deviceName
    - description: The size of the volume, in GiB.
      name: ebsVolumeSize
    - auto: PREDEFINED
      description: The volume type.
      name: ebsVolumeType
      predefined:
      - gp2
      - io1
      - st1
      - sc1
      - standard
    - description: The number of I/O operations per second (IOPS) that the volume supports.
      name: ebsIops
    - auto: PREDEFINED
      description: Indicates whether the EBS volume is deleted on instance termination.
      name: ebsDeleteOnTermination
      predefined:
      - 'True'
      - 'False'
    - description: Identifier (key ID, key alias, ID ARN, or alias ARN) for a user-managed CMK under which the EBS volume is encrypted.
      name: ebsKmsKeyId
    - description: The ID of the snapshot.
      name: ebsSnapshotId
    - description: Indicates whether the EBS volume is encrypted.
      name: ebsEncrypted
    - description: The ID of the launch template. The launch template to use to launch the instances. Any parameters that you specify in RunInstances override the same parameters in the launch template. You can specify either the name or ID of a launch template, but not both.
      name: launchTemplateId
    - description: The name of the launch template. The launch template to use to launch the instances. Any parameters that you specify in RunInstances override the same parameters in the launch template. You can specify either the name or ID of a launch template, but not both.
      name: launchTemplateName
    - description: The version number of the launch template.
      name: launchTemplateVersion
    - description: The tags to apply to the instance.
      name: tags
    - description: The AWS Region, if not specified the default region will be used.
      name: region
    - description: The Amazon Resource Name (ARN) of the role to assume.
      name: roleArn
    - description: An identifier for the assumed role session.
      name: roleSessionName
    - description: The duration, in seconds, of the role session. The value can range from 900 seconds (15 minutes) up to the maximum session duration setting for the role.
      name: roleSessionDuration
    - description: The dedicated Host ID.
      name: host_id
    description: Launches the specified number of instances using an AMI for which you have permissions. You can create a launch template , which is a resource that contains the parameters to launch an instance. When you launch an instance using RunInstances , you can specify the launch template instead of specifying the launch parameters. An instance is ready for you to use when its in the running state. You can check the state of your instance using DescribeInstances.
    execution: true
    name: aws-ec2-run-instances
    outputs:
    - contextPath: AWS.EC2.Instances.AmiLaunchIndex
      description: The AMI launch index, which can be used to find this instance in the launch group.
      type: number
    - contextPath: AWS.EC2.Instances.ImageId
      description: The ID of the AMI used to launch the instance.
      type: string
    - contextPath: AWS.EC2.Instances.InstanceId
      description: The ID of the instance.
      type: string
    - contextPath: AWS.EC2.Instances.InstanceType
      description: The instance type.
      type: string
    - contextPath: AWS.EC2.Instances.KernelId
      description: The kernel associated with this instance, if applicable.
      type: string
    - contextPath: AWS.EC2.Instances.KeyName
      description: The name of the key pair, if this instance was launched with an associated key pair.
      type: string
    - contextPath: AWS.EC2.Instances.LaunchTime
      description: The time the instance was launched.
      type: date
    - contextPath: AWS.EC2.Instances.Monitoring.State
      description: Indicates whether detailed monitoring is enabled. Otherwise, basic monitoring is enabled.
      type: string
    - contextPath: AWS.EC2.Instances.Placement.AvailabilityZone
      description: The Availability Zone of the instance.
      type: string
    - contextPath: AWS.EC2.Instances.Placement.Affinity
      description: The affinity setting for the instance on the Dedicated Host.
      type: string
    - contextPath: AWS.EC2.Instances.Placement.GroupName
      description: The name of the placement group the instance is in (for cluster compute instances).
      type: string
    - contextPath: AWS.EC2.Instances.Placement.HostId
      description: he ID of the Dedicated Host on which the instance resides.
      type: string
    - contextPath: AWS.EC2.Instances.Placement.Tenancy
      description: The tenancy of the instance (if the instance is running in a VPC).
      type: string
    - contextPath: AWS.EC2.Instances.Platform
      description: The value is Windows for Windows instances; otherwise blank.
      type: string
    - contextPath: AWS.EC2.Instances.PrivateDnsName
      description: (IPv4 only) The private DNS hostname name assigned to the instance. This DNS hostname can only be used inside the Amazon EC2 network. This name is not available until the instance enters the running state.
      type: string
    - contextPath: AWS.EC2.Instances.PrivateIpAddress
      description: The private IPv4 address assigned to the instance.
      type: string
    - contextPath: AWS.EC2.Instances.ProductCodes.ProductCodeId
      description: The product code.
      type: string
    - contextPath: AWS.EC2.Instances.ProductCodes.ProductCodeType
      description: The type of product code.
      type: string
    - contextPath: AWS.EC2.Instances.PublicDnsName
      description: (IPv4 only) The public DNS name assigned to the instance. This name is not available until the instance enters the running state.
      type: string
    - contextPath: AWS.EC2.Instances.PublicIpAddress
      description: The public IPv4 address assigned to the instance, if applicable.
      type: string
    - contextPath: AWS.EC2.Instances.RamdiskId
      description: The RAM disk associated with this instance, if applicable.
      type: string
    - contextPath: AWS.EC2.Instances.State.Code
      description: The low byte represents the state.
      type: string
    - contextPath: AWS.EC2.Instances.State.Name
      description: The current state of the instance.
      type: string
    - contextPath: AWS.EC2.Instances.StateTransitionReason
      description: The reason for the most recent state transition. This might be an empty string.
      type: string
    - contextPath: AWS.EC2.Instances.SubnetId
      description: The ID of the subnet in which the instance is running.
      type: string
    - contextPath: AWS.EC2.Instances.VpcId
      description: The ID of the VPC in which the instance is running.
      type: string
    - contextPath: AWS.EC2.Instances.Architecture
      description: The architecture of the image.
      type: string
    - contextPath: AWS.EC2.Instances.BlockDeviceMappings.DeviceName
      description: The device name (for example, /dev/sdh or xvdh).
      type: string
    - contextPath: AWS.EC2.Instances.BlockDeviceMappings.Ebs.AttachTime
      description: The time stamp when the attachment initiated.
      type: string
    - contextPath: AWS.EC2.Instances.BlockDeviceMappings.Ebs.DeleteOnTermination
      description: Indicates whether the volume is deleted on instance termination.
      type: string
    - contextPath: AWS.EC2.Instances.BlockDeviceMappings.Ebs.Status
      description: The attachment state.
      type: string
    - contextPath: AWS.EC2.Instances.BlockDeviceMappings.Ebs.VolumeId
      description: The ID of the EBS volume.
      type: string
    - contextPath: AWS.EC2.Instances.ClientToken
      description: The idempotency token you provided when you launched the instance, if applicable.
      type: string
    - contextPath: AWS.EC2.Instances.EbsOptimized
      description: Indicates whether the instance is optimized for Amazon EBS I/O.
      type: boolean
    - contextPath: AWS.EC2.Instances.EnaSupport
      description: Specifies whether enhanced networking with ENA is enabled.
      type: boolean
    - contextPath: AWS.EC2.Instances.Hypervisor
      description: The hypervisor type of the instance.
      type: string
    - contextPath: AWS.EC2.Instances.IamInstanceProfile.Arn
      description: The Amazon Resource Name (ARN) of the instance profile.
      type: string
    - contextPath: AWS.EC2.Instances.IamInstanceProfile.Id
      description: The ID of the instance profile.
      type: string
    - contextPath: AWS.EC2.Instances.InstanceLifecycle
      description: Indicates whether this is a Spot Instance or a Scheduled Instance.
      type: string
    - contextPath: AWS.EC2.Instances.ElasticGpuAssociations.ElasticGpuId
      description: The ID of the Elastic GPU.
      type: string
    - contextPath: AWS.EC2.Instances.ElasticGpuAssociations.ElasticGpuAssociationId
      description: The ID of the association.
      type: string
    - contextPath: AWS.EC2.Instances.ElasticGpuAssociations.ElasticGpuAssociationState
      description: The state of the association between the instance and the Elastic GPU.
      type: string
    - contextPath: AWS.EC2.Instances.ElasticGpuAssociations.ElasticGpuAssociationTime
      description: The time the Elastic GPU was associated with the instance.
      type: string
    - contextPath: AWS.EC2.Instances.NetworkInterfaces.Association.IpOwnerId
      description: The ID of the owner of the Elastic IP address.
      type: string
    - contextPath: AWS.EC2.Instances.NetworkInterfaces.Association.PublicDnsName
      description: The public DNS name.
      type: string
    - contextPath: AWS.EC2.Instances.NetworkInterfaces.Association.PublicIp
      description: The public IP address or Elastic IP address bound to the network interface.
      type: string
    - contextPath: AWS.EC2.Instances.NetworkInterfaces.Attachment.AttachTime
      description: The time stamp when the attachment initiated.
      type: date
    - contextPath: AWS.EC2.Instances.NetworkInterfaces.Attachment.AttachmentId
      description: The ID of the network interface attachment.
      type: string
    - contextPath: AWS.EC2.Instances.NetworkInterfaces.Attachment.DeleteOnTermination
      description: Indicates whether the network interface is deleted when the instance is terminated.
      type: boolean
    - contextPath: AWS.EC2.Instances.NetworkInterfaces.Attachment.DeviceIndex
      description: The index of the device on the instance for the network interface attachment.
      type: number
    - contextPath: AWS.EC2.Instances.NetworkInterfaces.Attachment.Status
      description: The attachment state.
      type: string
    - contextPath: AWS.EC2.Instances.NetworkInterfaces.Description
      description: The description.
      type: string
    - contextPath: AWS.EC2.Instances.NetworkInterfaces.Groups.GroupName
      description: The name of the security group.
      type: string
    - contextPath: AWS.EC2.Instances.NetworkInterfaces.Groups.GroupId
      description: The ID of the security group.
      type: string
    - contextPath: AWS.EC2.Instances.NetworkInterfaces.Ipv6Addresses.Ipv6Address
      description: The IPv6 addresses associated with the network interface.
      type: string
    - contextPath: AWS.EC2.Instances.NetworkInterfaces.MacAddress
      description: The MAC address.
      type: string
    - contextPath: AWS.EC2.Instances.NetworkInterfaces.NetworkInterfaceId
      description: The ID of the network interface.
      type: string
    - contextPath: AWS.EC2.Instances.NetworkInterfaces.OwnerId
      description: The ID of the AWS account that created the network interface.
      type: string
    - contextPath: AWS.EC2.Instances.NetworkInterfaces.PrivateDnsName
      description: The private DNS name.
      type: string
    - contextPath: AWS.EC2.Instances.NetworkInterfaces.PrivateIpAddress
      description: The IPv4 address of the network interface within the subnet.
      type: string
    - contextPath: AWS.EC2.Instances.NetworkInterfaces.PrivateIpAddresses.Association.IpOwnerId
      description: The ID of the owner of the Elastic IP address.
      type: string
    - contextPath: AWS.EC2.Instances.NetworkInterfaces.PrivateIpAddresses.Association.PublicDnsName
      description: The public DNS name.
      type: string
    - contextPath: AWS.EC2.Instances.NetworkInterfaces.PrivateIpAddresses.Association.PublicIp
      description: The public IP address or Elastic IP address bound to the network interface.
      type: string
    - contextPath: AWS.EC2.Instances.NetworkInterfaces.PrivateIpAddresses.Primary
      description: Indicates whether this IPv4 address is the primary private IP address of the network interface.
      type: boolean
    - contextPath: AWS.EC2.Instances.NetworkInterfaces.PrivateIpAddresses.PrivateDnsName
      description: The private IPv4 DNS name.
      type: string
    - contextPath: AWS.EC2.Instances.NetworkInterfaces.PrivateIpAddresses.PrivateIpAddress
      description: The private IPv4 address of the network interface.
      type: string
    - contextPath: AWS.EC2.Instances.NetworkInterfaces.SourceDestCheck
      description: Indicates whether to validate network traffic to or from this network interface.
      type: boolean
    - contextPath: AWS.EC2.Instances.NetworkInterfaces.Status
      description: The status of the network interface.
      type: string
    - contextPath: AWS.EC2.Instances.NetworkInterfaces.SubnetId
      description: The ID of the subnet.
      type: string
    - contextPath: AWS.EC2.Instances.NetworkInterfaces.VpcId
      description: The ID of the VPC.
      type: string
    - contextPath: AWS.EC2.Instances.RootDeviceName
      description: The device name of the root device volume (for example, /dev/sda1).
      type: string
    - contextPath: AWS.EC2.Instances.RootDeviceType
      description: The root device type used by the AMI. The AMI can use an EBS volume or an instance store volume.
      type: string
    - contextPath: AWS.EC2.Instances.SecurityGroups.GroupName
      description: The name of the security group.
      type: string
    - contextPath: AWS.EC2.Instances.SecurityGroups.GroupId
      description: The ID of the security group.
      type: string
    - contextPath: AWS.EC2.Instances.SourceDestCheck
      description: Specifies whether to enable an instance launched in a VPC to perform NAT.
      type: boolean
    - contextPath: AWS.EC2.Instances.SpotInstanceRequestId
      description: If the request is a Spot Instance request, the ID of the request.
      type: string
    - contextPath: AWS.EC2.Instances.SriovNetSupport
      description: Specifies whether enhanced networking with the Intel 82599 Virtual Function interface is enabled.
      type: string
    - contextPath: AWS.EC2.Instances.StateReason.Code
      description: The reason code for the state change.
      type: string
    - contextPath: AWS.EC2.Instances.StateReason.Message
      description: The message for the state change.
      type: string
    - contextPath: AWS.EC2.Instances.Tags.Key
      description: The key of the tag.
      type: string
    - contextPath: AWS.EC2.Instances.Tags.Value
      description: The value of the tag.
      type: string
    - contextPath: AWS.EC2.Instances.VirtualizationType
      description: The virtualization type of the instance.
      type: string
  - arguments:
    - description: One or more filters. See documentation for details & filter options.
      name: filter
    - description: One or more instance IDs. Sepreted by comma.
      name: instanceIds
    - description: The amount of time in seconds to wait between attempts. Default 15
      name: waiterDelay
    - description: The maximum number of attempts to be made. Default 40
      name: waiterMaxAttempts
    - description: The AWS Region, if not specified the default region will be used.
      name: region
    - description: The Amazon Resource Name (ARN) of the role to assume.
      name: roleArn
    - description: An identifier for the assumed role session.
      name: roleSessionName
    - description: The duration, in seconds, of the role session. The value can range from 900 seconds (15 minutes) up to the maximum session duration setting for the role.
      name: roleSessionDuration
    description: A waiter function that runs every 15  seconds until a successful state is reached.
    name: aws-ec2-waiter-instance-running
  - arguments:
    - description: One or more filters. See documentation for details & filter options.
      name: filter
    - description: One or more instance IDs. Seprated by comma.
      name: instanceIds
    - description: The amount of time in seconds to wait between attempts. Default 15
      name: waiterDelay
    - description: The maximum number of attempts to be made. Default 40.
      name: waiterMaxAttempts
    - description: The AWS Region, if not specified the default region will be used.
      name: region
    - description: The Amazon Resource Name (ARN) of the role to assume.
      name: roleArn
    - description: An identifier for the assumed role session.
      name: roleSessionName
    - description: The duration, in seconds, of the role session. The value can range from 900 seconds (15 minutes) up to the maximum session duration setting for the role.
      name: roleSessionDuration
    description: A waiter function that runs every 15  seconds until a successful state is reached
    name: aws-ec2-waiter-instance-status-ok
  - arguments:
    - description: One or more filters. See documentation for details & filter options.
      name: filter
    - description: One or more instance IDs. Seprated by comma.
      name: instanceIds
    - description: The amount of time in seconds to wait between attempts. Default 15
      name: waiterDelay
    - description: The maximum number of attempts to be made. Default 40
      name: waiterMaxAttempts
    - description: The AWS Region, if not specified the default region will be used.
      name: region
    - description: The Amazon Resource Name (ARN) of the role to assume.
      name: roleArn
    - description: An identifier for the assumed role session.
      name: roleSessionName
    - description: The duration, in seconds, of the role session. The value can range from 900 seconds (15 minutes) up to the maximum session duration setting for the role.
      name: roleSessionDuration
    description: A waiter function that runs every 15  seconds until a successful state is reached
    name: aws-ec2-waiter-instance-stopped
  - arguments:
    - description: One or more filters. See documentation for details & filter options.
      name: filter
    - description: One or more instance IDs. Seprated by comma.
      name: instanceIds
    - description: The amount of time in seconds to wait between attempts. Default 15
      name: waiterDelay
    - description: The maximum number of attempts to be made. Default 40
      name: waiterMaxAttempts
    - description: The AWS Region, if not specified the default region will be used.
      name: region
    - description: The Amazon Resource Name (ARN) of the role to assume.
      name: roleArn
    - description: An identifier for the assumed role session.
      name: roleSessionName
    - description: The duration, in seconds, of the role session. The value can range from 900 seconds (15 minutes) up to the maximum session duration setting for the role.
      name: roleSessionDuration
    description: A waiter function that runs every 15  seconds until a successful state is reached
    name: aws-ec2-waiter-instance-terminated
  - arguments:
    - description: One or more filters. See documentation for available filters.
      name: filters
    - description: One or more image IDs. Sperated by comma.
      name: imageIds
    - description: Filters the images by the owner. Specify an AWS account ID, self (owner is the sender of the request), or an AWS owner alias (valid values are amazon | aws-marketplace | microsoft ). Omitting this option returns all images for which you have launch permissions, regardless of ownership.
      name: owners
    - description: Scopes the images by users with explicit launch permissions. Specify an AWS account ID, self (the sender of the request), or all (public AMIs).
      name: executableUsers
    - description: The amount of time in seconds to wait between attempts. Default 15
      name: waiterDelay
    - description: The maximum number of attempts to be made. Default 40
      name: waiterMaxAttempts
    - description: The AWS Region, if not specified the default region will be used.
      name: region
    - description: The Amazon Resource Name (ARN) of the role to assume.
      name: roleArn
    - description: An identifier for the assumed role session.
      name: roleSessionName
    - description: The duration, in seconds, of the role session. The value can range from 900 seconds (15 minutes) up to the maximum session duration setting for the role.
      name: roleSessionDuration
    description: A waiter function that waits until image is avilable
    name: aws-ec2-waiter-image-available
  - arguments:
    - description: One or more filters. See documentation for available filters.
      name: filters
    - description: Returns the snapshots owned by the specified owner. Multiple owners can be specified. Sperated by comma.
      name: ownerIds
    - description: One or more snapshot IDs. Sperated by comma.
      name: snapshotIds
    - description: One or more AWS accounts IDs that can create volumes from the snapshot.
      name: restorableByUserIds
    - description: The amount of time in seconds to wait between attempts. Default 15
      name: waiterDelay
    - description: The maximum number of attempts to be made. Default 40
      name: waiterMaxAttempts
    - description: The AWS Region, if not specified the default region will be used.
      name: region
    - description: The Amazon Resource Name (ARN) of the role to assume.
      name: roleArn
    - description: An identifier for the assumed role session.
      name: roleSessionName
    - description: The duration, in seconds, of the role session. The value can range from 900 seconds (15 minutes) up to the maximum session duration setting for the role.
      name: roleSessionDuration
    description: A waiter function that waits until the snapshot is complate
    name: aws-ec2-waiter-snapshot_completed
  - arguments:
    - description: One or more filters. See documentation for available filters.
      name: filters
    - description: Filters the images by the owner. Specify an AWS account ID, self (owner is the sender of the request), or an AWS owner alias (valid values are amazon | aws-marketplace | microsoft ). Omitting this option returns all images for which you have launch permissions, regardless of ownership.
      name: owners
    - description: Scopes the images by users with explicit launch permissions. Specify an AWS account ID, self (the sender of the request), or all (public AMIs).
      name: executableUsers
    - description: The AWS Region, if not specified the default region will be used
      name: region
    - description: The Amazon Resource Name (ARN) of the role to assume.
      name: roleArn
    - description: An identifier for the assumed role session.
      name: roleSessionName
    - description: The duration, in seconds, of the role session. The value can range from 900 seconds (15 minutes) up to the maximum session duration setting for the role.
      name: roleSessionDuration
    description: Get The latest AMI
    name: aws-ec2-get-latest-ami
    outputs:
    - contextPath: AWS.EC2.Images.Architecture
      description: The architecture of the image.
      type: string
    - contextPath: AWS.EC2.Images.CreationDate
      description: The date and time the image was created.
      type: date
    - contextPath: AWS.EC2.Images.ImageId
      description: The ID of the AMI.
      type: string
    - contextPath: AWS.EC2.Images.ImageLocation
      description: The location of the AMI.
      type: string
    - contextPath: AWS.EC2.Images.ImageType
      description: The type of image.
      type: string
    - contextPath: AWS.EC2.Images.Public
      description: Indicates whether the image has public launch permissions. The value is true if this image has public launch permissions or false if it has only implicit and explicit launch permissions.
      type: boolean
    - contextPath: AWS.EC2.Images.KernelId
      description: The kernel associated with the image, if any. Only applicable for machine images.
      type: string
    - contextPath: AWS.EC2.Images.OwnerId
      description: The AWS account ID of the image owner.
      type: string
    - contextPath: AWS.EC2.Images.Platform
      description: The value is Windows for Windows AMIs; otherwise blank.
      type: string
    - contextPath: AWS.EC2.Images.ProductCodes.ProductCodeId
      description: The product code.
      type: string
    - contextPath: AWS.EC2.Images.ProductCodes.ProductCodeType
      description: The type of product code.
      type: string
    - contextPath: AWS.EC2.Images.RamdiskId
      description: The RAM disk associated with the image, if any. Only applicable for machine images.
      type: string
    - contextPath: AWS.EC2.Images.State
      description: The current state of the AMI. If the state is available , the image is successfully registered and can be used to launch an instance.
      type: string
    - contextPath: AWS.EC2.Images.BlockDeviceMappings.DeviceName
      description: The device name (for example, /dev/sdh or xvdh ).
      type: string
    - contextPath: AWS.EC2.Images.BlockDeviceMappings.VirtualName
      description: The virtual device name (ephemeral N).
      type: string
    - contextPath: AWS.EC2.Images.BlockDeviceMappings.Ebs.Encrypted
      description: Indicates whether the EBS volume is encrypted.
      type: boolean
    - contextPath: AWS.EC2.Images.BlockDeviceMappings.Ebs.DeleteOnTermination
      description: Indicates whether the EBS volume is deleted on instance termination.
      type: boolean
    - contextPath: AWS.EC2.Images.BlockDeviceMappings.Ebs.Iops
      description: The number of I/O operations per second (IOPS) that the volume supports.
      type: number
    - contextPath: AWS.EC2.Images.BlockDeviceMappings.Ebs.KmsKeyId
      description: Identifier (key ID, key alias, ID ARN, or alias ARN) for a user-managed CMK under which the EBS volume is encrypted.
      type: string
    - contextPath: AWS.EC2.Images.BlockDeviceMappings.Ebs.SnapshotId
      description: The ID of the snapshot.
      type: string
    - contextPath: AWS.EC2.Images.BlockDeviceMappings.Ebs.VolumeSize
      description: The size of the volume, in GiB.
      type: number
    - contextPath: AWS.EC2.Images.BlockDeviceMappings.Ebs.VolumeType
      description: The volume type
      type: string
    - contextPath: AWS.EC2.Images.BlockDeviceMappings.NoDevice
      description: Suppresses the specified device included in the block device mapping of the AMI.
      type: string
    - contextPath: AWS.EC2.Images.Description
      description: The description of the AMI that was provided during image creation.
      type: string
    - contextPath: AWS.EC2.Images.EnaSupport
      description: Specifies whether enhanced networking with ENA is enabled.
      type: boolean
    - contextPath: AWS.EC2.Images.Hypervisor
      description: The hypervisor type of the image.
      type: string
    - contextPath: AWS.EC2.Images.ImageOwnerAlias
      description: The AWS account alias (for example, amazon , self ) or the AWS account ID of the AMI owner.
      type: string
    - contextPath: AWS.EC2.Images.Name
      description: The name of the AMI that was provided during image creation.
      type: string
    - contextPath: AWS.EC2.Images.RootDeviceName
      description: The device name of the root device volume (for example, /dev/sda1).
      type: string
    - contextPath: AWS.EC2.Images.RootDeviceType
      description: The type of root device used by the AMI. The AMI can use an EBS volume or an instance store volume.
      type: string
    - contextPath: AWS.EC2.Images.SriovNetSupport
      description: Specifies whether enhanced networking with the Intel 82599 Virtual Function interface is enabled.
      type: string
    - contextPath: AWS.EC2.Images.StateReason.Code
      description: The reason code for the state change.
      type: string
    - contextPath: AWS.EC2.Images.StateReason.Message
      description: The message for the state change.
      type: string
    - contextPath: AWS.EC2.Images.Tags.Key
      description: The key of the tag.
      type: string
    - contextPath: AWS.EC2.Images.Tags.Value
      description: The value of the tag.
      type: string
    - contextPath: AWS.EC2.Images.VirtualizationType
      description: The type of virtualization of the AMI.
      type: string
  - arguments:
    - description: The name of the security group.
      name: groupName
      required: true
    - description: A description for the security group.
      name: description
      required: true
    - description: The ID of the VPC.
      name: vpcId
      required: true
    - description: The AWS Region, if not specified the default region will be used.
      name: region
    - description: The Amazon Resource Name (ARN) of the role to assume.
      name: roleArn
    - description: An identifier for the assumed role session.
      name: roleSessionName
    - description: The duration, in seconds, of the role session. The value can range from 900 seconds (15 minutes) up to the maximum session duration setting for the role.
      name: roleSessionDuration
    description: Creates a security group.
    execution: true
    name: aws-ec2-create-security-group
    outputs:
    - contextPath: AWS.EC2.SecurityGroups.GroupName
      description: The name of the security group.
      type: string
    - contextPath: AWS.EC2.SecurityGroups.Description
      description: A description for the security group.
      type: string
    - contextPath: AWS.EC2.SecurityGroups.VpcId
      description: The ID of the VPC.
      type: string
    - contextPath: AWS.EC2.SecurityGroups.GroupId
      description: The ID of the security group.
      type: string
  - arguments:
    - description: The ID of the security group. Required for a nondefault VPC.
      name: groupId
    - description: default VPC only.  The name of the security group. You can specify either the security group name or the security group ID.
      name: groupName
    - description: The AWS Region, if not specified the default region will be used.
      name: region
    - description: The Amazon Resource Name (ARN) of the role to assume.
      name: roleArn
    - description: An identifier for the assumed role session.
      name: roleSessionName
    - description: The duration, in seconds, of the role session. The value can range from 900 seconds (15 minutes) up to the maximum session duration setting for the role.
      name: roleSessionDuration
    description: Deletes a security group.
    execution: true
    name: aws-ec2-delete-security-group
  - arguments:
    - description: The ID of the security group. You must specify either the security group ID or the security group name in the request. For security groups in a nondefault VPC, you must specify the security group ID.
      name: groupId
      required: true
    - description: The start of port range for the TCP and UDP protocols.
      name: fromPort
    - description: The end of port range for the TCP and UDP protocols.
      name: toPort
    - description: The CIDR IPv4 address range.
      name: cidrIp
    - description: The IP protocol name (tcp , udp , icmp) or number.  Use -1 to specify all protocols.
      name: ipProtocol
    - description: The name of the source security group. The source security group must be in the same VPC.
      name: sourceSecurityGroupName
    - description: The AWS Region, if not specified the default region will be used.
      name: region
    - description: The Amazon Resource Name (ARN) of the role to assume.
      name: roleArn
    - description: An identifier for the assumed role session.
      name: roleSessionName
    - description: The duration, in seconds, of the role session. The value can range from 900 seconds (15 minutes) up to the maximum session duration setting for the role.
      name: roleSessionDuration
    - description: The start of port range for the TCP and UDP protocols, or an ICMP/ICMPv6 type number. A value of -1 indicates all ICMP/ICMPv6 types. If you specify all ICMP/ICMPv6 types, you must specify all codes.
      name: IpPermissionsfromPort
    - description: The IP protocol name (tcp, udp, icmp, icmpv6) or number.
      name: IpPermissionsIpProtocol
    - description: The end of port range for the TCP and UDP protocols, or an ICMP/ICMPv6 code. A value of -1 indicates all ICMP/ICMPv6 codes. If you specify all ICMP/ICMPv6 types, you must specify all codes.
      name: IpPermissionsToPort
    - description: The IPv4 CIDR range. You can either specify a CIDR range or a source security group, not both. To specify a single IPv4 address, use the /32 prefix length.
      name: IpRangesCidrIp
    - description: |-
        A description for the security group rule that references this IPv4 address range.

        Constraints: Up to 255 characters in length. Allowed characters are a-z, A-Z, 0-9, spaces, and ._-:/()#,@[]+=;{}!$*
      name: IpRangesDesc
    - description: The IPv6 CIDR range. You can either specify a CIDR range or a source security group, not both. To specify a single IPv6 address, use the /128 prefix length.
      name: Ipv6RangesCidrIp
    - description: |-
        A description for the security group rule that references this IPv6 address range.

        Constraints: Up to 255 characters in length. Allowed characters are a-z, A-Z, 0-9, spaces, and ._-:/()#,@[]+=;{}!$*
      name: Ipv6RangesDesc
    - description: The ID of the prefix.
      name: PrefixListId
    - description: |-
        A description for the security group rule that references this prefix list ID.

        Constraints: Up to 255 characters in length. Allowed characters are a-z, A-Z, 0-9, spaces, and ._-:/()#,@[]+=;{}!$*
      name: PrefixListIdDesc
    - description: |-
        A description for the security group rule that references this user ID group pair.

        Constraints: Up to 255 characters in length. Allowed characters are a-z, A-Z, 0-9, spaces, and ._-:/()#,@[]+=;{}!$*
      name: UserIdGroupPairsDescription
    - description: The ID of the security group.
      name: UserIdGroupPairsGroupId
    - description: The name of the security group. In a request, use this parameter for a security group in EC2-Classic or a default VPC only. For a security group in a nondefault VPC, use the security group ID.
      name: UserIdGroupPairsGroupName
    - description: The status of a VPC peering connection, if applicable.
      name: UserIdGroupPairsPeeringStatus
    - description: The ID of an AWS account.
      name: UserIdGroupPairsUserId
    - description: The ID of the VPC for the referenced security group, if applicable.
      name: UserIdGroupPairsVpcId
    - description: The ID of the VPC peering connection, if applicable.
      name: UserIdGroupPairsVpcPeeringConnectionId
    - description: 'Full IpPermissions argument as a string to more easily copy rules (e.x. """[{"IpProtocol": "-1", "IpRanges": [{"CidrIp": "0.0.0.0/0"}], "Ipv6Ranges": [], "PrefixListIds": [], "UserIdGroupPairs": []}]""").'
      name: IpPermissionsFull
    description: Adds ingress rule to a security group.
    execution: true
    name: aws-ec2-authorize-security-group-ingress-rule
  - arguments:
    - description: The ID of the security group. You must specify either the security group ID or the security group name in the request. For security groups in a nondefault VPC, you must specify the security group ID.
      name: groupId
      required: true
    - description: The AWS Region, if not specified the default region will be used.
      name: region
    - description: The Amazon Resource Name (ARN) of the role to assume.
      name: roleArn
    - description: An identifier for the assumed role session.
      name: roleSessionName
    - description: The duration, in seconds, of the role session. The value can range from 900 seconds (15 minutes) up to the maximum session duration setting for the role.
      name: roleSessionDuration
    - description: The start of port range for the TCP and UDP protocols, or an ICMP/ICMPv6 type number. A value of -1 indicates all ICMP/ICMPv6 types. If you specify all ICMP/ICMPv6 types, you must specify all codes.
      name: IpPermissionsfromPort
    - description: The IP protocol name (tcp, udp, icmp, icmpv6) or number.
      name: IpPermissionsIpProtocol
    - description: The end of port range for the TCP and UDP protocols, or an ICMP/ICMPv6 code. A value of -1 indicates all ICMP/ICMPv6 codes. If you specify all ICMP/ICMPv6 types, you must specify all codes.
      name: IpPermissionsToPort
    - description: The IPv4 CIDR range. You can either specify a CIDR range or a source security group, not both. To specify a single IPv4 address, use the /32 prefix length.
      name: IpRangesCidrIp
    - description: |-
        A description for the security group rule that references this IPv4 address range.

        Constraints: Up to 255 characters in length. Allowed characters are a-z, A-Z, 0-9, spaces, and ._-:/()#,@[]+=;{}!$*
      name: IpRangesDesc
    - description: The IPv6 CIDR range. You can either specify a CIDR range or a source security group, not both. To specify a single IPv6 address, use the /128 prefix length.
      name: Ipv6RangesCidrIp
    - description: |-
        A description for the security group rule that references this IPv6 address range.

        Constraints: Up to 255 characters in length. Allowed characters are a-z, A-Z, 0-9, spaces, and ._-:/()#,@[]+=;{}!$*
      name: Ipv6RangesDesc
    - description: The ID of the prefix.
      name: PrefixListId
    - description: |-
        A description for the security group rule that references this prefix list ID.

        Constraints: Up to 255 characters in length. Allowed characters are a-z, A-Z, 0-9, spaces, and ._-:/()#,@[]+=;{}!$*
      name: PrefixListIdDesc
    - description: |-
        A description for the security group rule that references this user ID group pair.

        Constraints: Up to 255 characters in length. Allowed characters are a-z, A-Z, 0-9, spaces, and ._-:/()#,@[]+=;{}!$*
      name: UserIdGroupPairsDescription
    - description: The ID of the security group.
      name: UserIdGroupPairsGroupId
    - description: The name of the security group. In a request, use this parameter for a security group in EC2-Classic or a default VPC only. For a security group in a nondefault VPC, use the security group ID.
      name: UserIdGroupPairsGroupName
    - description: The status of a VPC peering connection, if applicable.
      name: UserIdGroupPairsPeeringStatus
    - description: The ID of an AWS account.
      name: UserIdGroupPairsUserId
    - description: The ID of the VPC for the referenced security group, if applicable.
      name: UserIdGroupPairsVpcId
    - description: The ID of the VPC peering connection, if applicable.
      name: UserIdGroupPairsVpcPeeringConnectionId
    - description: 'Full IpPermissions argument as a string to more easily copy rules (e.x. """[{"IpProtocol": "-1", "IpRanges": [{"CidrIp": "0.0.0.0/0"}], "Ipv6Ranges": [], "PrefixListIds": [], "UserIdGroupPairs": []}]""").'
      name: IpPermissionsFull
    description: Adds egress rule to a security group.
    execution: true
    name: aws-ec2-authorize-security-group-egress-rule
  - arguments:
    - description: The ID of the security group.
      name: groupId
      required: true
    - description: The start of port range for the TCP and UDP protocols.
      name: fromPort
    - description: The end of port range for the TCP and UDP protocols.
      name: toPort
    - description: The CIDR IPv4 address range.
      name: cidrIp
    - description: The CIDR IPv6 address range.
      name: cidrIpv6
    - description: The IP protocol name (tcp , udp , icmp) or number. Use -1 to specify all protocols.
      name: ipProtocol
    - description: The name of the source security group. The source security group must be in the same VPC.
      name: sourceSecurityGroupName
    - description: The AWS Region, if not specified the default region will be used.
      name: region
    - description: The Amazon Resource Name (ARN) of the role to assume.
      name: roleArn
    - description: An identifier for the assumed role session.
      name: roleSessionName
    - description: The duration, in seconds, of the role session. The value can range from 900 seconds (15 minutes) up to the maximum session duration setting for the role.
      name: roleSessionDuration
    - description: 'Full IpPermissions argument as a string to more easily target rules (e.x. """[{"IpProtocol": "-1", "IpRanges": [{"CidrIp": "0.0.0.0/0"}], "Ipv6Ranges": [], "PrefixListIds": [], "UserIdGroupPairs": []}]""").'
      name: IpPermissionsFull
    description: Removes egress rule from a security group. To remove a rule, the values that you specify (for example, ports) must match the existing rule's values exactly.
    execution: true
    name: aws-ec2-revoke-security-group-ingress-rule
  - arguments:
    - description: The name of the new AMI in the destination region.
      name: name
      required: true
    - description: The ID of the AMI to copy.
      name: sourceImageId
      required: true
    - description: The name of the region that contains the AMI to copy.
      name: sourceRegion
      required: true
    - description: A description for the new AMI in the destination region.
      name: description
    - auto: PREDEFINED
      description: Specifies whether the destination snapshots of the copied image should be encrypted. The default CMK for EBS is used unless a non-default AWS Key Management Service (AWS KMS) CMK is specified with KmsKeyId .
      name: encrypted
      predefined:
      - 'True'
      - 'False'
    - description: An identifier for the AWS Key Management Service (AWS KMS) customer master key (CMK) to use when creating the encrypted volume. This parameter is only required if you want to use a non-default CMK; if this parameter is not specified, the default CMK for EBS is used. If a KmsKeyId is specified, the Encrypted flag must also be set.
      name: kmsKeyId
    - description: nique, case-sensitive identifier you provide to ensure idempotency of the request.
      name: clientToken
    - description: The AWS Region, if not specified the default region will be used.
      name: region
    - description: The Amazon Resource Name (ARN) of the role to assume.
      name: roleArn
    - description: An identifier for the assumed role session.
      name: roleSessionName
    - description: The duration, in seconds, of the role session. The value can range from 900 seconds (15 minutes) up to the maximum session duration setting for the role.
      name: roleSessionDuration
    description: Initiates the copy of an AMI from the specified source region to the current region.
    execution: true
    name: aws-ec2-copy-image
    outputs:
    - contextPath: AWS.EC2.Images.ImageId
      description: The ID of the new AMI.
      type: string
    - contextPath: AWS.EC2.Images.Region
      description: The Region where the image is located.
      type: string
  - arguments:
    - description: The ID of the EBS snapshot to copy.
      name: sourceSnapshotId
      required: true
    - description: The ID of the region that contains the snapshot to be copied.
      name: sourceRegion
      required: true
    - description: A description for the EBS snapshot.
      name: description
    - description: ' Specifies whether the destination snapshot should be encrypted. You can encrypt a copy of an unencrypted snapshot using this flag, but you cannot use it to create an unencrypted copy from an encrypted snapshot. Your default CMK for EBS is used unless a non-default AWS Key Management Service (AWS KMS) CMK is specified with KmsKeyId .'
      name: encrypted
    - description: An identifier for the AWS Key Management Service (AWS KMS) customer master key (CMK) to use when creating the encrypted volume. This parameter is only required if you want to use a non-default CMK; if this parameter is not specified, the default CMK for EBS is used. If a KmsKeyId is specified, the Encrypted flag must also be set.
      name: kmsKeyId
    - description: The AWS Region, if not specified the default region will be used.
      name: region
    - description: The Amazon Resource Name (ARN) of the role to assume.
      name: roleArn
    - description: An identifier for the assumed role session.
      name: roleSessionName
    - description: The duration, in seconds, of the role session. The value can range from 900 seconds (15 minutes) up to the maximum session duration setting for the role.
      name: roleSessionDuration
    description: Copies a point-in-time snapshot of an EBS volume and stores it in Amazon S3. You can copy the snapshot within the same region or from one region to another.
    execution: true
    name: aws-ec2-copy-snapshot
    outputs:
    - contextPath: AWS.EC2.Snapshots.SnapshotId
      description: The ID of the new snapshot.
      type: string
    - contextPath: AWS.EC2.Snapshots.Region
      description: The Region where the snapshot is located.
      type: string
  - arguments:
    - description: ne or more filters.
      name: filters
    - description: One or more Reserved Instance IDs. Separated by comma.
      name: reservedInstancesIds
    - auto: PREDEFINED
      description: Describes whether the Reserved Instance is Standard or Convertible.
      name: offeringClass
      predefined:
      - standard
      - convertible
    - description: The AWS Region, if not specified the default region will be used.
      name: region
    - description: The Amazon Resource Name (ARN) of the role to assume.
      name: roleArn
    - description: An identifier for the assumed role session.
      name: roleSessionName
    - description: The duration, in seconds, of the role session. The value can range from 900 seconds (15 minutes) up to the maximum session duration setting for the role.
      name: roleSessionDuration
    description: Describes one or more of the Reserved Instances that you purchased.
    name: aws-ec2-describe-reserved-instances
    outputs:
    - contextPath: AWS.EC2.ReservedInstances.AvailabilityZone
      description: The Availability Zone in which the Reserved Instance can be used.
      type: string
    - contextPath: AWS.EC2.ReservedInstances.Duration
      description: The duration of the Reserved Instance, in seconds.
      type: number
    - contextPath: AWS.EC2.ReservedInstances.End
      description: The time when the Reserved Instance expires.
      type: date
    - contextPath: AWS.EC2.ReservedInstances.FixedPrice
      description: The purchase price of the Reserved Instance.
      type: number
    - contextPath: AWS.EC2.ReservedInstances.InstanceCount
      description: The number of reservations purchased.
      type: number
    - contextPath: AWS.EC2.ReservedInstances.InstanceType
      description: The instance type on which the Reserved Instance can be used.
      type: string
    - contextPath: AWS.EC2.ReservedInstances.ProductDescription
      description: The Reserved Instance product platform description.
      type: string
    - contextPath: AWS.EC2.ReservedInstances.ReservedInstancesId
      description: The ID of the Reserved Instance.
      type: string
    - contextPath: AWS.EC2.ReservedInstances.Start
      description: The date and time the Reserved Instance started.
      type: date
    - contextPath: AWS.EC2.ReservedInstances.State
      description: The state of the Reserved Instance purchase.
      type: string
    - contextPath: AWS.EC2.ReservedInstances.UsagePrice
      description: The usage price of the Reserved Instance, per hour.
      type: number
    - contextPath: AWS.EC2.ReservedInstances.CurrencyCode
      description: The currency of the Reserved Instance. It's specified using ISO 4217 standard currency codes. At this time, the only supported currency is USD .
      type: string
    - contextPath: AWS.EC2.ReservedInstances.InstanceTenancy
      description: The tenancy of the instance.
      type: string
    - contextPath: AWS.EC2.ReservedInstances.OfferingClass
      description: The offering class of the Reserved Instance.
      type: string
    - contextPath: AWS.EC2.ReservedInstances.OfferingType
      description: The Reserved Instance offering type.
      type: string
    - contextPath: AWS.EC2.ReservedInstances.RecurringCharges.Amount
      description: The amount of the recurring charge.
      type: number
    - contextPath: AWS.EC2.ReservedInstances.RecurringCharges.Frequency
      description: he frequency of the recurring charge.
      type: string
    - contextPath: AWS.EC2.ReservedInstances.Scope
      description: The scope of the Reserved Instance.
      type: string
    - contextPath: AWS.EC2.ReservedInstances.Tags.Key
      description: The key of the tag.
      type: string
    - contextPath: AWS.EC2.ReservedInstances.Tags.Value
      description: The value of the tag.
      type: string
    - contextPath: AWS.EC2.ReservedInstances.Region
      description: The AWS region where the reserved instance is located.
      type: string
  - arguments:
    - description: One or more instance IDs. Separated by comma.
      name: instancesIds
      required: true
    - description: The AWS Region, if not specified the default region will be used.
      name: region
    - description: The Amazon Resource Name (ARN) of the role to assume.
      name: roleArn
    - description: An identifier for the assumed role session.
      name: roleSessionName
    - description: The duration, in seconds, of the role session. The value can range from 900 seconds (15 minutes) up to the maximum session duration setting for the role.
      name: roleSessionDuration
    description: Enables detailed monitoring for a running instance.
    execution: true
    name: aws-ec2-monitor-instances
    outputs:
    - contextPath: AWS.EC2.Instances.InstanceId
      description: The ID of the instance.
      type: string
    - contextPath: AWS.EC2.Instances.Monitoring.State
      description: Indicates whether detailed monitoring is enabled. Otherwise, basic monitoring is enabled.
      type: string
  - arguments:
    - description: One or more instance IDs. Separated by comma.
      name: instancesIds
      required: true
    - description: The AWS Region, if not specified the default region will be used.
      name: region
    - description: The Amazon Resource Name (ARN) of the role to assume.
      name: roleArn
    - description: An identifier for the assumed role session.
      name: roleSessionName
    - description: The duration, in seconds, of the role session. The value can range from 900 seconds (15 minutes) up to the maximum session duration setting for the role.
      name: roleSessionDuration
    description: Disables detailed monitoring for a running instance.
    execution: true
    name: aws-ec2-unmonitor-instances
    outputs:
    - contextPath: AWS.EC2.Instances.InstanceId
      description: The ID of the instance.
      type: Unknown
    - contextPath: AWS.EC2.Instances.Monitoring.State
      description: Indicates whether detailed monitoring is enabled. Otherwise, basic monitoring is enabled.
      type: Unknown
  - arguments:
    - description: One or more instance IDs. Separated by comma.
      name: instanceIds
      required: true
    - description: The AWS Region, if not specified the default region will be used.
      name: region
    - description: The Amazon Resource Name (ARN) of the role to assume.
      name: roleArn
    - description: An identifier for the assumed role session.
      name: roleSessionName
    - description: The duration, in seconds, of the role session. The value can range from 900 seconds (15 minutes) up to the maximum session duration setting for the role.
      name: roleSessionDuration
    description: Requests a reboot of one or more instances. This operation is asynchronous; it only queues a request to reboot the specified instances. The operation succeeds if the instances are valid and belong to you. Requests to reboot terminated instances are ignored. If an instance does not cleanly shut down within four minutes, Amazon EC2 performs a hard reboot.
    execution: true
    name: aws-ec2-reboot-instances
  - arguments:
    - description: The ID of the Windows instance.
      name: instanceId
      required: true
    - description: The AWS Region, if not specified the default region will be used.
      name: region
    - description: The Amazon Resource Name (ARN) of the role to assume.
      name: roleArn
    - description: An identifier for the assumed role session.
      name: roleSessionName
    - description: The duration, in seconds, of the role session. The value can range from 900 seconds (15 minutes) up to the maximum session duration setting for the role.
      name: roleSessionDuration
    description: Retrieves the encrypted administrator password for a running Windows instance.
    execution: true
    name: aws-ec2-get-password-data
    outputs:
    - contextPath: AWS.EC2.Instances.PasswordData.PasswordData
      description: The password of the instance. Returns an empty string if the password is not available.
      type: string
    - contextPath: AWS.EC2.Instances.PasswordData.Timestamp
      description: The time the data was last updated.
      type: date
  - arguments:
    - description: The ID of the network interface.
      name: networkInterfaceId
      required: true
    - description: Changes the security groups for the network interface. The new set of groups you specify replaces the current set. You must specify at least one group, even if it's just the default security group in the VPC. You must specify the ID of the security group, not the name.
      name: groups
    - auto: PREDEFINED
      description: Indicates whether source/destination checking is enabled. A value of true means checking is enabled, and false means checking is disabled. This value must be false for a NAT instance to perform NAT.
      name: sourceDestCheck
      predefined:
      - 'True'
      - 'False'
    - description: A description for the network interface.
      name: description
    - description: The ID of the network interface attachment. Information about the interface attachment. If modifying the 'delete on termination' attribute, you must specify the ID of the interface attachment.
      name: attachmentId
    - auto: PREDEFINED
      description: Indicates whether the network interface is deleted when the instance is terminated. Information about the interface attachment. If modifying the 'delete on termination' attribute, you must specify the ID of the interface attachment.
      name: deleteOnTermination
      predefined:
      - 'True'
      - 'False'
    - description: The AWS Region, if not specified the default region will be used.
      name: region
    - description: The Amazon Resource Name (ARN) of the role to assume.
      name: roleArn
    - description: An identifier for the assumed role session.
      name: roleSessionName
    - description: The duration, in seconds, of the role session. The value can range from 900 seconds (15 minutes) up to the maximum session duration setting for the role.
      name: roleSessionDuration
    description: Modifies the specified network interface attribute. You can specify only one attribute at a time.
    execution: true
    name: aws-ec2-modify-network-interface-attribute
  - arguments:
    - description: The ID of the instance.
      name: instanceId
      required: true
    - auto: PREDEFINED
      description: Specifies whether source/destination checking is enabled. A value of true means that checking is enabled, and false means that checking is disabled. This value must be false for a NAT instance to perform NAT.
      name: sourceDestCheck
      predefined:
      - 'True'
      - 'False'
    - auto: PREDEFINED
      description: If the value is true , you can't terminate the instance using the Amazon EC2 console, CLI, or API; otherwise, you can. You cannot use this parameter for Spot Instances.
      name: disableApiTermination
      predefined:
      - 'True'
      - 'False'
    - auto: PREDEFINED
      description: Specifies whether the instance is optimized for Amazon EBS I/O. This optimization provides dedicated throughput to Amazon EBS and an optimized configuration stack to provide optimal EBS I/O performance. This optimization isn't available with all instance types. Additional usage charges apply when using an EBS Optimized instance.
      name: ebsOptimized
      predefined:
      - 'True'
      - 'False'
    - auto: PREDEFINED
      description: Set to true to enable enhanced networking with ENA for the instance.  This option is supported only for HVM instances. Specifying this option with a PV instance can make it unreachable.
      name: enaSupport
      predefined:
      - 'True'
      - 'False'
    - description: Changes the instance type to the specified value.
      name: instanceType
    - auto: PREDEFINED
      description: Specifies whether an instance stops or terminates when you initiate shutdown from the instance (using the operating system command for system shutdown)
      name: instanceInitiatedShutdownBehavior
      predefined:
      - Stop
      - Terminate
    - description: '[EC2-VPC] Changes the security groups of the instance. You must specify at least one security group, even if it''s just the default security group for the VPC. You must specify the security group ID, not the security group name.'
      name: groups
    - description: The AWS Region, if not specified the default region will be used.
      name: region
    - description: The Amazon Resource Name (ARN) of the role to assume.
      name: roleArn
    - description: An identifier for the assumed role session.
      name: roleSessionName
    - description: The duration, in seconds, of the role session. The value can range from 900 seconds (15 minutes) up to the maximum session duration setting for the role.
      name: roleSessionDuration
    description: Modifies the specified attribute of the specified instance. You can specify only one attribute at a time. Using this action to change the security groups associated with an elastic network interface (ENI) attached to an instance in a VPC can result in an error if the instance has more than one ENI. To change the security groups associated with an ENI attached to an instance that has multiple ENIs, we recommend that you use the ModifyNetworkInterfaceAttribute action.
    execution: true
    name: aws-ec2-modify-instance-attribute
  - arguments:
    - auto: PREDEFINED
      description: Checks whether you have the required permissions for the action, without actually making the request, and provides an error response.
      name: DryRun
      predefined:
      - 'True'
      - 'False'
    - description: The ID of the VPC.
      name: VpcId
      required: true
    - description: The AWS Region, if not specified the default region will be used.
      name: region
    - description: The Amazon Resource Name (ARN) of the role to assume.
      name: roleArn
    - description: An identifier for the assumed role session.
      name: roleSessionName
    - description: The duration, in seconds, of the role session. The value can range from 900 seconds (15 minutes) up to the maximum session duration setting for the role.
      name: roleSessionDuration
    description: Creates a network ACL in a VPC. Network ACLs provide an optional layer of security (in addition to security groups) for the instances in your VPC.
    name: aws-ec2-create-network-acl
    outputs:
    - contextPath: AWS.EC2.VpcId.NetworkAcl.Associations.NetworkAclAssociationId
      description: The ID of the association between a network ACL and a subnet.
      type: String
    - contextPath: AWS.EC2.VpcId.NetworkAcl.Associations.NetworkAclId
      description: The ID of the network ACL.
      type: String
    - contextPath: AWS.EC2.VpcId.NetworkAcl.Associations.SubnetId
      description: The ID of the subnet.
      type: String
    - contextPath: AWS.EC2.VpcId.NetworkAcl.Entries.CidrBlock
      description: The IPv4 network range to allow or deny, in CIDR notation.
      type: String
    - contextPath: AWS.EC2.VpcId.NetworkAcl.Entries.Egress
      description: Indicates whether the rule is an egress rule (applied to traffic leaving the subnet).
      type: Boolean
    - contextPath: AWS.EC2.VpcId.NetworkAcl.Entries.IcmpTypeCode.Code
      description: The ICMP code. A value of -1 means all codes for the specified ICMP type.
      type: Number
    - contextPath: AWS.EC2.VpcId.NetworkAcl.Entries.IcmpTypeCode.Type
      description: The ICMP type. A value of -1 means all types.
      type: Number
    - contextPath: AWS.EC2.VpcId.NetworkAcl.Entries.Ipv6CidrBlock
      description: The IPv6 network range to allow or deny, in CIDR notation.
      type: String
    - contextPath: AWS.EC2.VpcId.NetworkAcl.Entries.PortRange.From
      description: The first port in the range.
      type: Number
    - contextPath: AWS.EC2.VpcId.NetworkAcl.Entries.PortRange.To
      description: The last port in the range.
      type: Number
    - contextPath: AWS.EC2.VpcId.NetworkAcl.Entries.Protocol
      description: The protocol number. A value of "-1" means all protocols.
      type: String
    - contextPath: AWS.EC2.VpcId.NetworkAcl.Entries.RuleAction
      description: Indicates whether to allow or deny the traffic that matches the rule.
      type: String
    - contextPath: AWS.EC2.VpcId.NetworkAcl.Entries.RuleNumber
      description: The rule number for the entry. ACL entries are processed in ascending order by rule number.
      type: Number
    - contextPath: AWS.EC2.VpcId.NetworkAcl.NetworkAclId
      description: The ID of the network ACL.
      type: String
    - contextPath: AWS.EC2.VpcId.NetworkAcl.Tags.Key
      description: The key of the tag.
      type: String
    - contextPath: AWS.EC2.VpcId.NetworkAcl.Tags.Value
      description: The value of the tag.
      type: String
    - contextPath: AWS.EC2.VpcId.NetworkAcl.VpcId
      description: The ID of the VPC for the network ACL.
      type: String
    - contextPath: AWS.EC2.VpcId.NetworkAcl.OwnerId
      description: The ID of the AWS account that owns the network ACL.
      type: String
  - arguments:
    - description: The IPv4 network range to allow or deny, in CIDR notation (for example 172.16.0.0/24 ).
      name: CidrBlock
    - auto: PREDEFINED
      description: Checks whether you have the required permissions for the action, without actually making the request, and provides an error response.
      name: DryRun
      predefined:
      - 'True'
      - 'False'
    - auto: PREDEFINED
      description: Indicates whether this is an egress rule (rule is applied to traffic leaving the subnet).
      name: Egress
      predefined:
      - 'True'
      - 'False'
      required: true
    - description: The ICMP code. A value of -1 means all codes for the specified ICMP type.
      name: Code
    - description: The ICMP type. A value of -1 means all types.
      name: Type
    - description: The IPv6 network range to allow or deny, in CIDR notation (for example 2001:db8:1234:1a00::/64 ).
      name: Ipv6CidrBlock
    - description: The ID of the network ACL.
      name: NetworkAclId
      required: true
    - description: The first port in the range.
      name: From
    - description: The last port in the range.
      name: To
    - description: The protocol number. A value of "-1" means all protocols. If you specify "-1" or a protocol number other than "6" (TCP), "17" (UDP), or "1" (ICMP), traffic on all ports is allowed, regardless of any ports or ICMP types or codes that you specify. If you specify protocol "58" (ICMPv6) and specify an IPv4 CIDR block, traffic for all ICMP types and codes allowed, regardless of any that you specify. If you specify protocol "58" (ICMPv6) and specify an IPv6 CIDR block, you must specify an ICMP type and code.
      name: Protocol
      required: true
    - description: Indicates whether to allow or deny the traffic that matches the rule.
      name: RuleAction
      required: true
    - description: The rule number for the entry (for example, 100). ACL entries are processed in ascending order by rule number.
      name: RuleNumber
      required: true
    - description: The AWS Region, if not specified the default region will be used.
      name: region
    - description: The Amazon Resource Name (ARN) of the role to assume.
      name: roleArn
    - description: An identifier for the assumed role session.
      name: roleSessionName
    - description: The duration, in seconds, of the role session. The value can range from 900 seconds (15 minutes) up to the maximum session duration setting for the role.
      name: roleSessionDuration
    description: Creates an entry (a rule) in a network ACL with the specified rule number.
    name: aws-ec2-create-network-acl-entry
  - arguments:
    - description: The AWS Region, if not specified the default region will be used.
      name: region
    - description: The Amazon Resource Name (ARN) of the role to assume.
      name: roleArn
    - description: An identifier for the assumed role session.
      name: roleSessionName
    - description: The duration, in seconds, of the role session. The value can range from 900 seconds (15 minutes) up to the maximum session duration setting for the role.
      name: roleSessionDuration
    - auto: PREDEFINED
      description: Checks whether you have the required permissions for the action, without actually making the request, and provides an error response.
      name: DryRun
      predefined:
      - 'True'
      - 'False'
    - description: Unique, case-sensitive identifier you provide to ensure the idempotency of the request.
      name: ClientToken
    - description: Indicates how to allocate the target capacity across the Spot pools specified by the Spot Fleet request.
      name: SpotAllocationStrategy
    - description: The behavior when a Spot Instance is interrupted.
      name: InstanceInterruptionBehavior
    - description: The number of Spot pools across which to allocate your target Spot capacity.
      name: InstancePoolsToUseCount
    - auto: PREDEFINED
      description: Indicates that the fleet uses a single instance type to launch all Spot Instances in the fleet.
      name: SpotSingleInstanceType
      predefined:
      - 'True'
      - 'False'
    - description: The minimum target capacity for Spot Instances in the fleet. If the minimum target capacity is not reached, the fleet launches no instances.
      name: SpotMinTargetCapacity
    - description: The order of the launch template overrides to use in fulfilling On-Demand capacity.
      name: OnDemandAllocationStrategy
    - description: Indicates that the fleet uses a single instance type to launch all On-Demand Instances in the fleet.
      name: OnDemandSingleInstanceType
    - description: Indicates that the fleet launches all On-Demand Instances into a single Availability Zone.
      name: OnDemandSingleAvailabilityZone
    - description: The minimum target capacity for On-Demand Instances in the fleet. If the minimum target capacity is not reached, the fleet launches no instances.
      name: OnDemandMinTargetCapacity
    - description: ' Indicates whether running instances should be terminated if the total target capacity of the EC2 Fleet is decreased below the current size of the EC2 Fleet.'
      name: ExcessCapacityTerminationPolicy
    - description: The ID of the launch template.
      name: LaunchTemplateId
      required: true
    - description: The name of the launch template.
      name: LaunchTemplateName
      required: true
    - description: The version number of the launch template.
      name: Version
      required: true
    - description: The instance type.
      name: OverrideInstanceType
    - description: The maximum price per unit hour that you are willing to pay for a Spot Instance.
      name: OverrideMaxPrice
    - description: The ID of the subnet in which to launch the instances.
      name: OverrideSubnetId
    - description: The Availability Zone in which to launch the instances.
      name: OverrideAvailabilityZone
    - description: The number of units provided by the specified instance type.
      name: OverrideWeightedCapacity
    - description: The priority for the launch template override.
      name: OverridePriority
    - description: The number of units to request, filled using DefaultTargetCapacityType .
      name: TotalTargetCapacity
      required: true
    - description: The number of On-Demand units to request.
      name: OnDemandTargetCapacity
      required: true
    - description: The number of Spot units to request.
      name: SpotTargetCapacity
      required: true
    - description: The default TotalTargetCapacity, which is either Spot or On-Demand .
      name: DefaultTargetCapacityType
      required: true
    - description: The type of the request.
      name: Type
    - description: The start date and time of the request, in UTC format (for example, YYYY -MM -DD T*HH* :MM :SS Z).
      name: ValidFrom
    - description: The end date and time of the request, in UTC format (for example, YYYY -MM -DD T*HH* :MM :SS Z).
      name: ValidUntil
    - description: Indicates whether EC2 Fleet should replace unhealthy instances.
      name: ReplaceUnhealthyInstances
    - description: The tags to apply to the resource.
      name: Tags
    description: Launches an EC2 Fleet.
    name: aws-ec2-create-fleet
    outputs:
    - contextPath: AWS.EC2.Fleet.FleetId
      description: The ID of the EC2 Fleet.
      type: String
    - contextPath: AWS.EC2.Fleet.Errors
      description: Information about the instances that could not be launched by the fleet. Valid only when Type is set to instant.
      type: String
    - contextPath: AWS.EC2.Fleet.LaunchTemplateAndOverrides.LaunchTemplateSpecification.LaunchTemplateId
      description: The ID of the launch template. You must specify either a template ID or a template name.
      type: String
    - contextPath: AWS.EC2.Fleet.LaunchTemplateAndOverrides.LaunchTemplateSpecification.LaunchTemplateName
      description: The name of the launch template. You must specify either a template name or a template ID.
      type: String
    - contextPath: AWS.EC2.Fleet.LaunchTemplateAndOverrides.LaunchTemplateSpecification.Version
      description: The version number of the launch template. You must specify a version number.
      type: String
    - contextPath: AWS.EC2.Fleet.LaunchTemplateAndOverrides.Overrides.InstanceType
      description: The instance type.
      type: String
    - contextPath: AWS.EC2.Fleet.LaunchTemplateAndOverrides.Overrides.MaxPrice
      description: The maximum price per unit hour that you are willing to pay for a Spot Instance.
      type: String
    - contextPath: AWS.EC2.Fleet.LaunchTemplateAndOverrides.Overrides.SubnetId
      description: The ID of the subnet in which to launch the instances.
      type: String
    - contextPath: AWS.EC2.Fleet.LaunchTemplateAndOverrides.Overrides.AvailabilityZone
      description: The Availability Zone in which to launch the instances.
      type: String
    - contextPath: AWS.EC2.Fleet.LaunchTemplateAndOverrides.Overrides.WeightedCapacity
      description: The number of units provided by the specified instance type.
      type: String
    - contextPath: AWS.EC2.Fleet.LaunchTemplateAndOverrides.Overrides.Priority
      description: The priority for the launch template override.
      type: String
    - contextPath: AWS.EC2.Fleet.LaunchTemplateAndOverrides.Overrides.Placement.GroupName
      description: The name of the placement group the instance is in.
      type: String
    - contextPath: AWS.EC2.Fleet.LaunchTemplateAndOverrides.Lifecycle
      description: Indicates if the instance that could not be launched was a Spot Instance or On-Demand Instance.
      type: String
    - contextPath: AWS.EC2.Fleet.LaunchTemplateAndOverrides.ErrorCode
      description: 'The error code that indicates why the instance could not be launched. '
      type: String
    - contextPath: AWS.EC2.Fleet.LaunchTemplateAndOverrides.ErrorMessage
      description: The error message that describes why the instance could not be launched.
      type: String
    - contextPath: AWS.EC2.Fleet.Instances.LaunchTemplateAndOverrides.LaunchTemplateSpecification.LaunchTemplateId
      description: The ID of the launch template. You must specify either a template ID or a template name.
      type: String
    - contextPath: AWS.EC2.Fleet.Instances.LaunchTemplateAndOverrides.LaunchTemplateSpecification.LaunchTemplateName
      description: The name of the launch template. You must specify either a template name or a template ID.
      type: String
    - contextPath: AWS.EC2.Fleet.Instances.LaunchTemplateAndOverrides.LaunchTemplateSpecification.Version
      description: The version number of the launch template. You must specify a version number.
      type: String
    - contextPath: AWS.EC2.Fleet.Instances.LaunchTemplateAndOverrides.Overrides.InstanceType
      description: The instance type.
      type: String
    - contextPath: AWS.EC2.Fleet.Instances.LaunchTemplateAndOverrides.Overrides.MaxPrice
      description: The maximum price per unit hour that you are willing to pay for a Spot Instance.
      type: String
    - contextPath: AWS.EC2.Fleet.Instances.LaunchTemplateAndOverrides.Overrides.SubnetId
      description: The ID of the subnet in which to launch the instances.
      type: String
    - contextPath: AWS.EC2.Fleet.Instances.LaunchTemplateAndOverrides.Overrides.AvailabilityZone
      description: The Availability Zone in which to launch the instances.
      type: String
    - contextPath: AWS.EC2.Fleet.Instances.LaunchTemplateAndOverrides.Overrides.WeightedCapacity
      description: The number of units provided by the specified instance type.
      type: Number
    - contextPath: AWS.EC2.Fleet.Instances.LaunchTemplateAndOverrides.Overrides.Priority
      description: The priority for the launch template override.
      type: Number
    - contextPath: AWS.EC2.Fleet.Instances.LaunchTemplateAndOverrides.Overrides.Placement.GroupName
      description: The name of the placement group the instance is in.
      type: String
    - contextPath: AWS.EC2.Fleet.Instances.LaunchTemplateAndOverrides.Overrides.Lifecycle
      description: Indicates if the instance that was launched is a Spot Instance or On-Demand Instance.
      type: String
    - contextPath: AWS.EC2.Fleet.Instances.LaunchTemplateAndOverrides.Overrides.InstanceIds
      description: The IDs of the instances.
      type: String
    - contextPath: AWS.EC2.Fleet.Instances.LaunchTemplateAndOverrides.Overrides.InstanceType
      description: The instance type.
      type: String
    - contextPath: AWS.EC2.Fleet.Instances.LaunchTemplateAndOverrides.Overrides.Platform
      description: The value is Windows for Windows instances; otherwise blank.
      type: String
  - arguments:
    - description: The AWS Region, if not specified the default region will be used.
      name: region
    - description: The Amazon Resource Name (ARN) of the role to assume.
      name: roleArn
    - description: An identifier for the assumed role session.
      name: roleSessionName
    - description: The duration, in seconds, of the role session. The value can range from 900 seconds (15 minutes) up to the maximum session duration setting for the role.
      name: roleSessionDuration
    - description: Checks whether you have the required permissions for the action, without actually making the request, and provides an error response.
      name: DryRun
    - description: The IDs of the EC2 Fleets.
      name: FleetIds
      required: true
    - description: Indicates whether to terminate instances for an EC2 Fleet if it is deleted successfully.
      name: TerminateInstances
      required: true
    description: Deletes the specified EC2 Fleet.
    name: aws-ec2-delete-fleet
    outputs:
    - contextPath: AWS.EC2.DeletedFleets.SuccessfulFleetDeletions.CurrentFleetState
      description: The current state of the EC2 Fleet.
      type: String
    - contextPath: AWS.EC2.DeletedFleets.SuccessfulFleetDeletions.PreviousFleetState
      description: The previous state of the EC2 Fleet.
      type: String
    - contextPath: AWS.EC2.DeletedFleets.SuccessfulFleetDeletions.FleetId
      description: The ID of the EC2 Fleet.
      type: String
    - contextPath: AWS.EC2.DeletedFleets.UnsuccessfulFleetDeletions.Error.Code
      description: The error code.
      type: String
    - contextPath: AWS.EC2.DeletedFleets.UnsuccessfulFleetDeletions.Error.Message
      description: The description for the error code.
      type: String
    - contextPath: AWS.EC2.DeletedFleets.UnsuccessfulFleetDeletions.FleetId
      description: The ID of the EC2 Fleet.
      type: String
  - arguments:
    - description: The AWS Region, if not specified the default region will be used.
      name: region
    - description: The Amazon Resource Name (ARN) of the role to assume.
      name: roleArn
    - description: An identifier for the assumed role session.
      name: roleSessionName
    - description: The duration, in seconds, of the role session. The value can range from 900 seconds (15 minutes) up to the maximum session duration setting for the role.
      name: roleSessionDuration
    - description: One or more filters.
      name: filters
    - description: The ID of the EC2 Fleets.
      name: FleetIds
    - description: The maximum number of results to return in a single call. Specify a value between 1 and 1000.
      name: MaxResults
    - description: The token for the next set of results.
      name: NextToken
    description: Describes one or more of your EC2 Fleets.
    name: aws-ec2-describe-fleets
    outputs:
    - contextPath: AWS.EC2.Fleet.NextToken
      description: The token for the next set of results.
      type: string
    - contextPath: AWS.EC2.Fleet.Fleets.ActivityStatus
      description: 'The progress of the EC2 Fleet. If there is an error, the status is error . '
      type: string
    - contextPath: AWS.EC2.Fleet.Fleets.CreateTime
      description: The creation date and time of the EC2 Fleet.
      type: date
    - contextPath: AWS.EC2.Fleet.Fleets.FleetId
      description: The ID of the EC2 Fleet.
      type: string
    - contextPath: AWS.EC2.Fleet.Fleets.FleetState
      description: The state of the EC2 Fleet.
      type: string
    - contextPath: AWS.EC2.Fleet.Fleets.ClientToken
      description: Unique, case-sensitive identifier you provide to ensure the idempotency of the request.
      type: string
    - contextPath: AWS.EC2.Fleet.Fleets.ExcessCapacityTerminationPolicy
      description: Indicates whether running instances should be terminated if the target capacity of the EC2 Fleet is decreased below the current size of the EC2 Fleet.
      type: string
    - contextPath: AWS.EC2.Fleet.Fleets.FulfilledCapacity
      description: The number of units fulfilled by this request compared to the set target capacity.
      type: number
    - contextPath: AWS.EC2.Fleet.Fleets.FulfilledOnDemandCapacity
      description: The number of units fulfilled by this request compared to the set target On-Demand capacity.
      type: number
    - contextPath: AWS.EC2.Fleet.Fleets.LaunchTemplateConfigs.LaunchTemplateSpecification.LaunchTemplateId
      description: The ID of the launch template. You must specify either a template ID or a template name.
      type: string
    - contextPath: AWS.EC2.Fleet.Fleets.LaunchTemplateConfigs.LaunchTemplateSpecification.LaunchTemplateName
      description: The name of the launch template. You must specify either a template name or a template ID.
      type: string
    - contextPath: AWS.EC2.Fleet.Fleets.LaunchTemplateConfigs.LaunchTemplateSpecification.Version
      description: The version number of the launch template. You must specify a version number.
      type: string
    - contextPath: AWS.EC2.Fleet.Fleets.LaunchTemplateConfigs.LaunchTemplateSpecification.Overrides.InstanceType
      description: The instance type.
      type: string
    - contextPath: AWS.EC2.Fleet.Fleets.LaunchTemplateConfigs.LaunchTemplateSpecification.Overrides.MaxPrice
      description: The maximum price per unit hour that you are willing to pay for a Spot Instance.
      type: string
    - contextPath: AWS.EC2.Fleet.Fleets.LaunchTemplateConfigs.LaunchTemplateSpecification.Overrides.SubnetId
      description: The ID of the subnet in which to launch the instances.
      type: string
    - contextPath: AWS.EC2.Fleet.Fleets.LaunchTemplateConfigs.LaunchTemplateSpecification.Overrides.AvailabilityZone
      description: The Availability Zone in which to launch the instances.
      type: string
    - contextPath: AWS.EC2.Fleet.Fleets.LaunchTemplateConfigs.LaunchTemplateSpecification.Overrides.WeightedCapacity
      description: The number of units provided by the specified instance type.
      type: number
    - contextPath: AWS.EC2.Fleet.Fleets.LaunchTemplateConfigs.LaunchTemplateSpecification.Overrides.Priority
      description: The priority for the launch template override.
      type: number
    - contextPath: AWS.EC2.Fleet.Fleets.LaunchTemplateConfigs.LaunchTemplateSpecification.Overrides.Placement.GroupName
      description: The name of the placement group the instance is in.
      type: string
    - contextPath: AWS.EC2.Fleet.Fleets.TargetCapacitySpecification.TotalTargetCapacity
      description: The number of units to request, filled using DefaultTargetCapacityType .
      type: number
    - contextPath: AWS.EC2.Fleet.Fleets.TargetCapacitySpecification.OnDemandTargetCapacity
      description: The number of On-Demand units to request.
      type: number
    - contextPath: AWS.EC2.Fleet.Fleets.TargetCapacitySpecification.SpotTargetCapacity
      description: The maximum number of Spot units to launch.
      type: number
    - contextPath: AWS.EC2.Fleet.Fleets.TargetCapacitySpecification.DefaultTargetCapacityType
      description: The default TotalTargetCapacity , which is either Spot or On-Demand.
      type: string
    - contextPath: AWS.EC2.Fleet.Fleets.TerminateInstancesWithExpiration
      description: Indicates whether running instances should be terminated when the EC2 Fleet expires.
      type: boolean
    - contextPath: AWS.EC2.Fleet.Fleets.Type
      description: The type of request. Indicates whether the EC2 Fleet only requests the target capacity, or also attempts to maintain it.
      type: string
    - contextPath: AWS.EC2.Fleet.Fleets.ValidFrom
      description: The start date and time of the request, in UTC format (for example, YYYY -MM -DD T*HH* :MM :SS Z).
      type: date
    - contextPath: AWS.EC2.Fleet.Fleets.ValidUntil
      description: The end date and time of the request, in UTC format (for example, YYYY -MM -DD T*HH* :MM :SS Z).
      type: date
    - contextPath: AWS.EC2.Fleet.Fleets.ReplaceUnhealthyInstances
      description: Indicates whether EC2 Fleet should replace unhealthy instances.
      type: boolean
    - contextPath: AWS.EC2.Fleet.Fleets.SpotOptions.AllocationStrategy
      description: Indicates how to allocate the target capacity across the Spot pools specified by the Spot Fleet request.
      type: string
    - contextPath: AWS.EC2.Fleet.Fleets.SpotOptions.InstanceInterruptionBehavior
      description: The behavior when a Spot Instance is interrupted. The default is terminate.
      type: string
    - contextPath: AWS.EC2.Fleet.Fleets.SpotOptions.InstancePoolsToUseCount
      description: The number of Spot pools across which to allocate your target Spot capacity.
      type: number
    - contextPath: AWS.EC2.Fleet.Fleets.SpotOptions.SingleInstanceType
      description: Indicates that the fleet uses a single instance type to launch all Spot Instances in the fleet.
      type: boolean
    - contextPath: AWS.EC2.Fleet.Fleets.SpotOptions.SingleAvailabilityZone
      description: Indicates that the fleet launches all Spot Instances into a single Availability Zone.
      type: boolean
    - contextPath: AWS.EC2.Fleet.Fleets.SpotOptions.MinTargetCapacity
      description: The minimum target capacity for Spot Instances in the fleet.
      type: number
    - contextPath: AWS.EC2.Fleet.Fleets.OnDemandOptions.AllocationStrategy
      description: The order of the launch template overrides to use in fulfilling On-Demand capacity.
      type: string
    - contextPath: AWS.EC2.Fleet.Fleets.OnDemandOptions.SingleInstanceType
      description: Indicates that the fleet uses a single instance type to launch all On-Demand Instances in the fleet.
      type: boolean
    - contextPath: AWS.EC2.Fleet.Fleets.OnDemandOptions.SingleAvailabilityZone
      description: Indicates that the fleet launches all On-Demand Instances into a single Availability Zone.
      type: boolean
    - contextPath: AWS.EC2.Fleet.Fleets.OnDemandOptions.MinTargetCapacity
      description: 'The minimum target capacity for On-Demand Instances in the fleet. '
      type: number
    - contextPath: AWS.EC2.Fleet.Fleets.Tags.Key
      description: The key of the tag.
      type: string
    - contextPath: AWS.EC2.Fleet.Fleets.Tags.Value
      description: The value of the tag.
      type: string
    - contextPath: AWS.EC2.Fleet.Fleets.Errors.LaunchTemplateAndOverrides.LaunchTemplateSpecification.LaunchTemplateId
      description: The ID of the launch template. You must specify either a template ID or a template name.
      type: string
    - contextPath: AWS.EC2.Fleet.Fleets.Errors.LaunchTemplateAndOverrides.LaunchTemplateSpecification.LaunchTemplateName
      description: The name of the launch template. You must specify either a template name or a template ID.
      type: string
    - contextPath: AWS.EC2.Fleet.Fleets.Errors.LaunchTemplateAndOverrides.LaunchTemplateSpecification.Version
      description: The version number of the launch template. You must specify a version number.
      type: string
    - contextPath: AWS.EC2.Fleet.Fleets.Errors.Overrides.InstanceType
      description: The instance type.
      type: string
    - contextPath: AWS.EC2.Fleet.Fleets.Errors.Overrides.MaxPrice
      description: The maximum price per unit hour that you are willing to pay for a Spot Instance.
      type: string
    - contextPath: AWS.EC2.Fleet.Fleets.Errors.Overrides.SubnetId
      description: The ID of the subnet in which to launch the instances.
      type: string
    - contextPath: AWS.EC2.Fleet.Fleets.Errors.Overrides.AvailabilityZone
      description: The Availability Zone in which to launch the instances.
      type: string
    - contextPath: AWS.EC2.Fleet.Fleets.Errors.Overrides.WeightedCapacity
      description: The number of units provided by the specified instance type.
      type: number
    - contextPath: AWS.EC2.Fleet.Fleets.Errors.Overrides.Priority
      description: The priority for the launch template override.
      type: number
    - contextPath: AWS.EC2.Fleet.Fleets.Errors.Overrides.Placement.GroupName
      description: The name of the placement group the instance is in.
      type: string
    - contextPath: AWS.EC2.Fleet.Fleets.Errors.Lifecycle
      description: Indicates if the instance that could not be launched was a Spot Instance or On-Demand Instance.
      type: string
    - contextPath: AWS.EC2.Fleet.Fleets.Errors.ErrorCode
      description: The error code that indicates why the instance could not be launched.
      type: string
    - contextPath: AWS.EC2.Fleet.Fleets.Errors.ErrorMessage
      description: The error message that describes why the instance could not be launched.
      type: string
    - contextPath: AWS.EC2.Fleet.Fleets.Instances.LaunchTemplateAndOverrides.LaunchTemplateSpecification.LaunchTemplateId
      description: The ID of the launch template. You must specify either a template ID or a template name.
      type: string
    - contextPath: AWS.EC2.Fleet.Fleets.Instances.LaunchTemplateAndOverrides.LaunchTemplateSpecification.LaunchTemplateName
      description: The name of the launch template. You must specify either a template name or a template ID.
      type: string
    - contextPath: AWS.EC2.Fleet.Fleets.Instances.LaunchTemplateAndOverrides.LaunchTemplateSpecification.Version
      description: The version number of the launch template. You must specify a version number.
      type: string
    - contextPath: AWS.EC2.Fleet.Fleets.Instances.LaunchTemplateAndOverrides.Overrides.InstanceType
      description: The instance type.
      type: string
    - contextPath: AWS.EC2.Fleet.Fleets.Instances.LaunchTemplateAndOverrides.Overrides.MaxPrice
      description: The maximum price per unit hour that you are willing to pay for a Spot Instance.
      type: string
    - contextPath: AWS.EC2.Fleet.Fleets.Instances.LaunchTemplateAndOverrides.Overrides.SubnetId
      description: The ID of the subnet in which to launch the instances.
      type: string
    - contextPath: AWS.EC2.Fleet.Fleets.Instances.LaunchTemplateAndOverrides.Overrides.AvailabilityZone
      description: The Availability Zone in which to launch the instances.
      type: string
    - contextPath: AWS.EC2.Fleet.Fleets.Instances.LaunchTemplateAndOverrides.Overrides.WeightedCapacity
      description: The number of units provided by the specified instance type.
      type: number
    - contextPath: AWS.EC2.Fleet.Fleets.Instances.LaunchTemplateAndOverrides.Overrides.Priority
      description: The priority for the launch template override.
      type: number
    - contextPath: AWS.EC2.Fleet.Fleets.Instances.LaunchTemplateAndOverrides.Overrides.Placement.GroupName
      description: The name of the placement group the instance is in.
      type: string
    - contextPath: AWS.EC2.Fleet.Fleets.Instances.Lifecycle
      description: Indicates if the instance that was launched is a Spot Instance or On-Demand Instance.
      type: string
    - contextPath: AWS.EC2.Fleet.Fleets.Instances.InstanceIds
      description: The IDs of the instances.
      type: string
    - contextPath: AWS.EC2.Fleet.Fleets.Instances.InstanceType
      description: The instance type.
      type: string
    - contextPath: AWS.EC2.Fleet.Fleets.Instances.Platform
      description: The value is Windows for Windows instances; otherwise blank.
      type: string
  - arguments:
    - description: The AWS Region, if not specified the default region will be used.
      name: region
    - description: The Amazon Resource Name (ARN) of the role to assume.
      name: roleArn
    - description: An identifier for the assumed role session.
      name: roleSessionName
    - description: The duration, in seconds, of the role session. The value can range from 900 seconds (15 minutes) up to the maximum session duration setting for the role.
      name: roleSessionDuration
    - description: A filter name and value pair that is used to return a more specific list of results from a describe operation.
      name: filters
    - description: The ID of the EC2 Fleet.
      name: FleetId
      required: true
    - description: The maximum number of results to return in a single call. Specify a value between 1 and 1000.
      name: MaxResults
    - description: The token for the next set of results.
      name: NextToken
    description: Describes the running instances for the specified EC2 Fleet.
    name: aws-ec2-describe-fleet-instances
    outputs:
    - contextPath: AWS.EC2.Fleet.ActiveInstances.InstanceId
      description: The ID of the instance.
      type: String
    - contextPath: AWS.EC2.Fleet.ActiveInstances.InstanceType
      description: The instance type.
      type: String
    - contextPath: AWS.EC2.Fleet.ActiveInstances.SpotInstanceRequestId
      description: The ID of the Spot Instance request.
      type: String
    - contextPath: AWS.EC2.Fleet.ActiveInstances.InstanceHealth
      description: The health status of the instance.
      type: String
    - contextPath: AWS.EC2.Fleet.NextToken
      description: The token for the next set of results.
      type: String
    - contextPath: AWS.EC2.Fleet.FleetId
      description: The ID of the EC2 Fleet.
      type: String
  - arguments:
    - description: The AWS Region, if not specified the default region will be used.
      name: region
    - description: The Amazon Resource Name (ARN) of the role to assume.
      name: roleArn
    - description: An identifier for the assumed role session.
      name: roleSessionName
    - description: The duration, in seconds, of the role session. The value can range from 900 seconds (15 minutes) up to the maximum session duration setting for the role.
      name: roleSessionDuration
    - description: The ID of the EC2 Fleet.
      name: FleetId
      required: true
    - description: The number of units to request, filled using DefaultTargetCapacityType.
      name: TotalTargetCapacity
      required: true
    - description: The number of On-Demand units to request.
      name: OnDemandTargetCapacity
    - description: The number of Spot units to request.
      name: SpotTargetCapacity
    - description: The default TotalTargetCapacity, which is either Spot or On-Demand.
      name: DefaultTargetCapacityType
    description: Modifies the specified EC2 Fleet.
    name: aws-ec2-modify-fleet
  - arguments:
    - description: The AWS Region, if not specified the default region will be used.
      name: region
    - description: The Amazon Resource Name (ARN) of the role to assume.
      name: roleArn
    - description: An identifier for the assumed role session.
      name: roleSessionName
    - description: The duration, in seconds, of the role session. The value can range from 900 seconds (15 minutes) up to the maximum session duration setting for the role.
      name: roleSessionDuration
    - description: Unique, case-sensitive identifier you provide to ensure the idempotency of the request.
      name: ClientToken
    - description: A name for the launch template.
      name: LaunchTemplateName
      required: true
    - description: A description for the first version of the launch template.
      name: VersionDescription
    - description: The ID of the kernel.
      name: KernelId
    - auto: PREDEFINED
      description: Indicates whether the instance is optimized for Amazon EBS I/O.
      name: EbsOptimized
      predefined:
      - 'True'
      - 'False'
    - description: The Amazon Resource Name (ARN) of the instance profile.
      name: iamInstanceProfileArn
    - description: The name of the instance profile.
      name: iamInstanceProfileName
    - description: The device name (for example, /dev/sdh or xvdh).
      name: deviceName
    - description: The virtual device name (ephemeralN). Instance store volumes are numbered starting from 0.
      name: VirtualName
    - auto: PREDEFINED
      description: Indicates whether the EBS volume is encrypted.
      name: ebsEncrypted
      predefined:
      - 'True'
      - 'False'
    - auto: PREDEFINED
      description: Indicates whether the EBS volume is deleted on instance termination.
      name: ebsDeleteOnTermination
      predefined:
      - 'True'
      - 'False'
    - description: The number of I/O operations per second (IOPS) that the volume supports.
      name: ebsIops
    - description: The ARN of the AWS Key Management Service (AWS KMS) CMK used for encryption.
      name: ebsKmsKeyId
    - description: The ID of the snapshot.
      name: ebsSnapshotId
    - description: The size of the volume, in GiB.
      name: ebsVolumeSize
    - description: The volume type.
      name: ebsVolumeType
    - description: Suppresses the specified device included in the block device mapping of the AMI.
      name: NoDevice
    - auto: PREDEFINED
      description: Associates a public IPv4 address with eth0 for a new network interface.
      name: AssociatePublicIpAddress
      predefined:
      - 'True'
      - 'False'
    - auto: PREDEFINED
      description: Indicates whether the network interface is deleted when the instance is terminated.
      name: NetworkInterfacesDeleteOnTermination
      predefined:
      - 'True'
      - 'False'
    - description: A description for the network interface.
      name: NetworkInterfacesDescription
    - description: The device index for the network interface attachment.
      name: NetworkInterfacesDeviceIndex
    - description: The IDs of one or more security groups.
      name: NetworkInterfaceGroups
    - description: 'The number of IPv6 addresses to assign to a network interface. '
      name: Ipv6AddressCount
    - description: One or more specific IPv6 addresses from the IPv6 CIDR block range of your subnet.
      name: Ipv6Addresses
    - description: The ID of the network interface.
      name: NetworkInterfaceId
    - description: The primary private IPv4 address of the network interface.
      name: PrivateIpAddress
    - description: The ID of the subnet for the network interface.
      name: SubnetId
    - description: The ID of the AMI, which you can get by using DescribeImages.
      name: ImageId
    - description: The instance type.
      name: InstanceType
    - description: The name of the key pair.
      name: KeyName
    - auto: PREDEFINED
      description: Specify true to enable detailed monitoring. Otherwise, basic monitoring is enabled.
      name: Monitoring
      predefined:
      - 'True'
      - 'False'
    - description: The Availability Zone for the instance.
      name: AvailabilityZone
    - description: The affinity setting for an instance on a Dedicated Host.
      name: PlacementAffinity
    - description: The name of the placement group for the instance.
      name: AvailabilityZoneGroupName
    - description: The ID of the Dedicated Host for the instance.
      name: PlacementHostId
    - description: The tenancy of the instance (if the instance is running in a VPC).
      name: PlacementTenancy
    - description: Reserved for future use.
      name: PlacementSpreadDomain
    - description: The ID of the RAM disk.
      name: RamDiskId
    - auto: PREDEFINED
      description: If set to true , you can't terminate the instance using the Amazon EC2 console, CLI, or API.
      name: DisableApiTermination
      predefined:
      - 'True'
      - 'False'
    - description: Indicates whether an instance stops or terminates when you initiate shutdown from the instance (using the operating system command for system shutdown).
      name: InstanceInitiatedShutdownBehavior
    - description: The Base64-encoded user data to make available to the instance.
      name: UserData
    - description: The tags to apply to the resource.
      name: Tags
    - description: The type of Elastic Graphics accelerator.
      name: ElasticGpuSpecificationsType
    - description: The type of elastic inference accelerator. The possible values are eia1.medium, eia1.large, and eia1.xlarge.
      name: ElasticInferenceAcceleratorsType
    - description: One or more security group IDs.
      name: securityGroupIds
    - description: One or more security group names.
      name: securityGroups
    - description: The market type.
      name: MarketType
    - description: The Spot Instance request type.
      name: SpotInstanceType
    - description: The required duration for the Spot Instances (also known as Spot blocks), in minutes. This value must be a multiple of 60 (60, 120, 180, 240, 300, or 360).
      name: BlockDurationMinutes
    - description: The end date of the request.
      name: SpotValidUntil
    - description: The behavior when a Spot Instance is interrupted. The default is terminate.
      name: SpotInstanceInterruptionBehavior
    - description: The maximum hourly price you're willing to pay for the Spot Instances.
      name: SpotMaxPrice
    description: Creates a launch template. A launch template contains the parameters to launch an instance.
    name: aws-ec2-create-launch-template
    outputs:
    - contextPath: AWS.EC2.LaunchTemplates.LaunchTemplate.LaunchTemplateId
      description: The ID of the launch template.
      type: String
    - contextPath: AWS.EC2.LaunchTemplates.LaunchTemplate.LaunchTemplateName
      description: The name of the launch template.
      type: String
    - contextPath: AWS.EC2.LaunchTemplates.LaunchTemplate.CreateTime
      description: The time launch template was created.
      type: Date
    - contextPath: AWS.EC2.LaunchTemplates.LaunchTemplate.CreatedBy
      description: The principal that created the launch template.
      type: String
    - contextPath: AWS.EC2.LaunchTemplates.LaunchTemplate.DefaultVersionNumber
      description: The version number of the default version of the launch template.
      type: Number
    - contextPath: AWS.EC2.LaunchTemplates.LaunchTemplate.LatestVersionNumber
      description: The version number of the latest version of the launch template.
      type: Number
    - contextPath: AWS.EC2.LaunchTemplates.LaunchTemplate.Tags.Key
      description: The key of the tag.
      type: String
    - contextPath: AWS.EC2.LaunchTemplates.LaunchTemplate.Tags.Value
      description: The value of the tag.
      type: String
  - arguments:
    - description: The AWS Region, if not specified the default region will be used.
      name: region
    - description: The Amazon Resource Name (ARN) of the role to assume.
      name: roleArn
    - description: An identifier for the assumed role session.
      name: roleSessionName
    - description: The duration, in seconds, of the role session. The value can range from 900 seconds (15 minutes) up to the maximum session duration setting for the role.
      name: roleSessionDuration
    - description: The ID of the launch template.
      name: LaunchTemplateId
    - description: The name of the launch template.
      name: LaunchTemplateName
    description: Deletes a launch template. Deleting a launch template deletes all of its versions.
    name: aws-ec2-delete-launch-template
    outputs:
    - contextPath: AWS.EC2.DeletedLaunchTemplates.LaunchTemplate.LaunchTemplateId
      description: The ID of the launch template.
      type: String
    - contextPath: AWS.EC2.DeletedLaunchTemplates.LaunchTemplate.LaunchTemplateName
      description: The name of the launch template.
      type: String
    - contextPath: AWS.EC2.DeletedLaunchTemplates.LaunchTemplate.CreateTime
      description: The time launch template was created.
      type: Date
    - contextPath: AWS.EC2.DeletedLaunchTemplates.LaunchTemplate.CreatedBy
      description: The principal that created the launch template.
      type: String
    - contextPath: AWS.EC2.DeletedLaunchTemplates.LaunchTemplate.DefaultVersionNumber
      description: The version number of the default version of the launch template.
      type: Number
    - contextPath: AWS.EC2.DeletedLaunchTemplates.LaunchTemplate.LatestVersionNumber
      description: The version number of the latest version of the launch template.
      type: Number
  - arguments:
    - description: The AWS Region, if not specified the default region will be used.
      name: region
    - description: The Amazon Resource Name (ARN) of the role to assume.
      name: roleArn
    - description: An identifier for the assumed role session.
      name: roleSessionName
    - description: The duration, in seconds, of the role session. The value can range from 900 seconds (15 minutes) up to the maximum session duration setting for the role.
      name: roleSessionDuration
    - description: The name of the attribute to modify. The valid values are description, launchPermission, and productCodes.
      name: Attribute
    - description: A new description for the AMI.
      name: Description
    - description: The ID of the AMI.
      name: ImageId
      required: true
    - description: The name of the group.
      name: LaunchPermission-Add-Group
    - description: The AWS account ID.
      name: LaunchPermission-Add-UserId
    - description: The name of the group.
      name: LaunchPermission-Remove-Group
    - description: The AWS account ID.
      name: LaunchPermission-Remove-UserId
    - description: The operation type.
      name: OperationType
    - description: One or more DevPay product codes. After you add a product code to an AMI, it can't be removed.
      name: ProductCodes
    - description: One or more user groups. This parameter can be used only when the Attribute parameter is launchPermission.
      name: UserGroups
    - description: One or more AWS account IDs. This parameter can be used only when the Attribute parameter is launchPermission.
      name: UserIds
    - description: The value of the attribute being modified. This parameter can be used only when the Attribute parameter is description or productCodes.
      name: Value
    description: Modifies the specified attribute of the specified AMI.
    name: aws-ec2-modify-image-attribute
  - arguments:
    - description: The AWS Region, if not specified the default region will be used.
      name: region
    - description: The Amazon Resource Name (ARN) of the role to assume.
      name: roleArn
    - description: An identifier for the assumed role session.
      name: roleSessionName
    - description: The duration, in seconds, of the role session. The value can range from 900 seconds (15 minutes) up to the maximum session duration setting for the role.
      name: roleSessionDuration
    - description: The ID of the subnet.
      name: SubnetId
      required: true
    description: Deletes the specified subnet. You must terminate all running instances in the subnet before you can delete the subnet.
    name: aws-ec2-delete-subnet
  - arguments:
    - description: The AWS Region, if not specified the default region will be used.
      name: region
    - description: The Amazon Resource Name (ARN) of the role to assume.
      name: roleArn
    - description: An identifier for the assumed role session.
      name: roleSessionName
    - description: The duration, in seconds, of the role session. The value can range from 900 seconds (15 minutes) up to the maximum session duration setting for the role.
      name: roleSessionDuration
    - description: The ID of the VPC.
      name: VpcId
      required: true
    description: Deletes the specified VPC. You must detach or delete all gateways and resources that are associated with the VPC before you can delete it. For example, you must terminate all instances running in the VPC, delete all security groups associated with the VPC (except the default one), delete all route tables associated with the VPC (except the default one), and so on.
    name: aws-ec2-delete-vpc
  - arguments:
    - description: The AWS Region, if not specified the default region will be used.
      name: region
    - description: The Amazon Resource Name (ARN) of the role to assume.
      name: roleArn
    - description: An identifier for the assumed role session.
      name: roleSessionName
    - description: The duration, in seconds, of the role session. The value can range from 900 seconds (15 minutes) up to the maximum session duration setting for the role.
      name: roleSessionDuration
    - description: The ID of the internet gateway.
      name: InternetGatewayId
      required: true
    description: Deletes the specified internet gateway. You must detach the internet gateway from the VPC before you can delete it.
    name: aws-ec2-delete-internet-gateway
  - arguments:
    - description: The AWS Region, if not specified the default region will be used.
      name: region
    - description: The Amazon Resource Name (ARN) of the role to assume.
      name: roleArn
    - description: An identifier for the assumed role session.
      name: roleSessionName
    - description: The duration, in seconds, of the role session. The value can range from 900 seconds (15 minutes) up to the maximum session duration setting for the role.
      name: roleSessionDuration
    - description: One or more filters.
      name: filters
    - description: One or more internet gateway IDs.
      name: InternetGatewayIds
    description: Describes one or more of your internet gateways.
    name: aws-ec2-describe-internet-gateway
    outputs:
    - contextPath: AWS.EC2.InternetGateways.InternetGatewayId
      description: The ID of the internet gateway.
      type: string
    - contextPath: AWS.EC2.InternetGateways.OwnerId
      description: The ID of the AWS account that owns the internet gateway.
      type: string
    - contextPath: AWS.EC2.InternetGateways.Tags
      description: Any tags assigned to the internet gateway.
      type: string
    - contextPath: AWS.EC2.InternetGateways.Attachments.State
      description: The current state of the attachment.
      type: string
    - contextPath: AWS.EC2.InternetGateways.Attachments.VpcId
      description: The ID of the VPC.
      type: string
  - arguments:
    - description: The AWS Region, if not specified the default region will be used.
      name: region
    - description: The Amazon Resource Name (ARN) of the role to assume.
      name: roleArn
    - description: An identifier for the assumed role session.
      name: roleSessionName
    - description: The duration, in seconds, of the role session. The value can range from 900 seconds (15 minutes) up to the maximum session duration setting for the role.
      name: roleSessionDuration
    - description: The ID of the internet gateway.
      name: InternetGatewayId
      required: true
    - description: The ID of the VPC.
      name: VpcId
      required: true
    description: Detaches an internet gateway from a VPC, disabling connectivity between the internet and the VPC. The VPC must not contain any running instances with Elastic IP addresses or public IPv4 addresses.
    name: aws-ec2-detach-internet-gateway
  - arguments:
    - description: The ID of the source network interface.
      name: NetworkInterfaceId
      required: true
    - description: The ID of the Traffic Mirror target.
      name: TrafficMirrorTargetId
      required: true
    - description: The ID of the Traffic Mirror filter.
      name: TrafficMirrorFilterId
      required: true
    - description: The number of bytes in each packet to mirror.
      name: PacketLength
    - description: The session number determines the order in which sessions are evaluated when an interface is used by multiple sessions.
      name: SessionNumber
      required: true
    - description: The VXLAN ID for the Traffic Mirror session.
      name: VirtualNetworkId
    - description: The description of the Traffic Mirror session.
      name: Description
    - description: The tags to assign to a Traffic Mirror session.
      name: Tags
    - description: Checks whether you have the required permissions for the action, without actually making the request, and provides an error response.
      name: DryRun
    - description: Unique, case-sensitive identifier that you provide to ensure the idempotency of the request.
      name: ClientToken
    description: Creates a Traffic Mirror session.
    name: aws-ec2-create-traffic-mirror-session
    outputs:
    - contextPath: AWS.EC2.TrafficMirrorSession.TrafficMirrorSessionId
      description: The ID for the Traffic Mirror session.
      type: String
    - contextPath: AWS.EC2.TrafficMirrorSession.TrafficMirrorTargetId
      description: The ID of the Traffic Mirror target.
      type: String
    - contextPath: AWS.EC2.TrafficMirrorSession.TrafficMirrorFilterId
      description: The ID of the Traffic Mirror filter.
      type: String
    - contextPath: AWS.EC2.TrafficMirrorSession.NetworkInterfaceId
      description: The ID of the Traffic Mirror session's network interface.
      type: String
    - contextPath: AWS.EC2.TrafficMirrorSession.OwnerId
      description: The ID of the account that owns the Traffic Mirror session.
      type: String
    - contextPath: AWS.EC2.TrafficMirrorSession.PacketLength
      description: The number of bytes in each packet to mirror.
      type: Number
    - contextPath: AWS.EC2.TrafficMirrorSession.SessionNumber
      description: The session number determines the order in which sessions are evaluated when an interface is used by multiple sessions.
      type: Number
    - contextPath: AWS.EC2.TrafficMirrorSession.VirtualNetworkId
      description: The virtual network ID associated with the Traffic Mirror session.
      type: Number
    - contextPath: AWS.EC2.TrafficMirrorSession.Description
      description: The description of the Traffic Mirror session.
      type: String
    - contextPath: AWS.EC2.TrafficMirrorSession.Tags.Key
      description: The key of the tag.
      type: String
    - contextPath: AWS.EC2.TrafficMirrorSession.Tags.Value
      description: The value of the tag.
      type: String
    - contextPath: AWS.EC2.TrafficMirrorSession.ClientToken
      description: Unique, case-sensitive identifier that you provide to ensure the idempotency of the request.
      type: String
  - arguments:
    - description: The ID of the security group.
      name: groupId
      required: true
    - description: The start of port range for the TCP and UDP protocols, or an ICMP/ICMPv6 type number. A value of -1 indicates all ICMP/ICMPv6 types. If you specify all ICMP/ICMPv6 types, you must specify all codes.
      name: IpPermissionsfromPort
    - description: The end of port range for the TCP and UDP protocols, or an ICMP/ICMPv6 code. A value of -1 indicates all ICMP/ICMPv6 codes. If you specify all ICMP/ICMPv6 types, you must specify all codes.
      name: IpPermissionsToPort
    - description: The IP protocol name (tcp, udp, icmp, icmpv6) or number.
      name: IpPermissionsIpProtocol
    - description: The IPv4 CIDR range. You can either specify a CIDR range or a source security group, not both. To specify a single IPv4 address, use the /32 prefix length.
      name: IpRangesCidrIp
    - description: 'A description for the security group rule that references this IPv4 address range.Constraints: Up to 255 characters in length. Allowed characters are a-z, A-Z, 0-9, spaces, and ._-:/()#,@[]+=;{}!$*'
      name: IpRangesDescription
    - description: The IPv6 CIDR range. You can either specify a CIDR range or a source security group, not both. To specify a single IPv6 address, use the /128 prefix length.
      name: Ipv6RangesCidrIp
    - description: 'A description for the security group rule that references this IPv6 address range. Constraints: Up to 255 characters in length. Allowed characters are a-z, A-Z, 0-9, spaces, and ._-:/()#,@[]+=&;{}!$*'
      name: Ipv6RangesDescription
    - description: The ID of the prefix.
      name: PrefixListId
    - description: 'A description for the security group rule that references this prefix list ID. Constraints: Up to 255 characters in length. Allowed characters are a-z, A-Z, 0-9, spaces, and ._-:/()#,@[]+=;{}!$*'
      name: PrefixListIdDescription
    - description: 'A description for the security group rule that references this user ID group pair. Constraints: Up to 255 characters in length. Allowed characters are a-z, A-Z, 0-9, spaces, and ._-:/()#,@[]+=;{}!$*'
      name: UserIdGroupPairsDescription
    - description: The ID of the security group.
      name: UserIdGroupPairsGroupId
    - description: The name of the security group. In a request, use this parameter for a security group in EC2-Classic or a default VPC only. For a security group in a nondefault VPC, use the security group ID. For a referenced security group in another VPC, this value is not returned if the referenced security group is deleted.
      name: UserIdGroupPairsGroupName
    - description: The status of a VPC peering connection, if applicable.
      name: UserIdGroupPairsPeeringStatus
    - description: The ID of an AWS account. For a referenced security group in another VPC, the account ID of the referenced security group is returned in the response. If the referenced security group is deleted, this value is not returned. [EC2-Classic] Required when adding or removing rules that reference a security group in another AWS account.
      name: UserIdGroupPairsUserId
    - description: The ID of the VPC for the referenced security group, if applicable.
      name: UserIdGroupPairsVpcId
    - description: The ID of the VPC peering connection, if applicable.
      name: UserIdGroupPairsVpcPeeringConnectionId
    - description: The AWS Region, if not specified the default region will be used.
      name: region
    - description: The Amazon Resource Name (ARN) of the role to assume.
      name: roleArn
    - description: An identifier for the assumed role session.
      name: roleSessionName
    - description: The duration, in seconds, of the role session. The value can range from 900 seconds (15 minutes) up to the maximum session duration setting for the role.
      name: roleSessionDuration
    - description: 'Full IpPermissions argument as a string to more easily target rules (e.x. """[{"IpProtocol": "-1", "IpRanges": [{"CidrIp": "0.0.0.0/0"}], "Ipv6Ranges": [], "PrefixListIds": [], "UserIdGroupPairs": []}]""").'
      name: IpPermissionsFull
    description: Removes egress rule from a security group. To remove a rule, the values that you specify (for example, ports) must match the existing rule's values exactly.
    execution: true
    name: aws-ec2-revoke-security-group-egress-rule
  - arguments:
    - description: The Availability Zone in which to allocate the Dedicated Host.
      name: availability_zone
      required: true
    - description: The number of Dedicated Hosts to allocate to your account with these parameters.
      name: quantity
      required: true
    - auto: PREDEFINED
      description: Indicates whether the host accepts any untargeted instance launches that match its instance type configuration, or if it only accepts Host tenancy instance launches that specify its unique host ID. The default is "on".
      name: auto_placement
      predefined:
      - 'on'
      - 'off'
    - description: Unique, case-sensitive identifier that you provide to ensure the idempotency of the request.
      name: client_token
    - description: Specifies the instance type to be supported by the Dedicated Hosts. If you specify an instance type, the Dedicated Hosts support instances of the specified instance type only. If you want the Dedicated Hosts to support multiple instance types in a specific instance family, omit this parameter and specify InstanceFamily instead. You cannot specify InstanceType and InstanceFamily in the same request.
      name: instance_type
    - description: Specifies the instance family to be supported by the Dedicated Hosts. If you specify an instance family, the Dedicated Hosts support multiple instance types within that instance family. If you want the Dedicated Hosts to support a specific instance type only, omit this parameter and specify InstanceType instead. You cannot specify InstanceFamily and InstanceType in the same request
      name: instance_family
    - auto: PREDEFINED
      description: Indicates whether to enable or disable host recovery for the Dedicated Host. Host recovery is disabled by default.
      name: host_recovery
      predefined:
      - 'on'
      - 'off'
    - description: The AWS Region, if not specified the default region will be used.
      name: region
    - description: The Amazon Resource Name (ARN) of the role to assume.
      name: roleArn
    - description: An identifier for the assumed role session.
      name: roleSessionName
    - description: The duration, in seconds, of the role session. The value can range from 900 seconds (15 minutes) up to the maximum session duration setting for the role.
      name: roleSessionDuration
    description: Allocates a Dedicated Host to your account.
    name: aws-ec2-allocate-hosts
    outputs:
    - contextPath: AWS.EC2.Host.HostId
      description: The ID of the allocated Dedicated Host. This is used to launch an instance onto a specific host.
      type: String
  - arguments:
    - description: A comma-separated list of IDs of the Dedicated Hosts to release.
      isArray: true
      name: host_id
      required: true
    - description: The AWS Region, if not specified the default region will be used.
      name: region
    - description: The Amazon Resource Name (ARN) of the role to assume.
      name: roleArn
    - description: An identifier for the assumed role session.
      name: roleSessionName
    - description: The duration, in seconds, of the role session. The value can range from 900 seconds (15 minutes) up to the maximum session duration setting for the role.
      name: roleSessionDuration
    description: Release on demand dedicated host.
    name: aws-ec2-release-hosts
  dockerimage: demisto/boto3py3:1.0.0.52713
<<<<<<< HEAD
=======
  runonce: false
>>>>>>> 9ddafcfd
  script: '-'
  subtype: python3
  type: python
tests:
- AWS - EC2 Test Playbook
fromversion: 5.0.0
sectionOrder:
- Connect
- Collect<|MERGE_RESOLUTION|>--- conflicted
+++ resolved
@@ -3756,10 +3756,7 @@
     description: Release on demand dedicated host.
     name: aws-ec2-release-hosts
   dockerimage: demisto/boto3py3:1.0.0.52713
-<<<<<<< HEAD
-=======
   runonce: false
->>>>>>> 9ddafcfd
   script: '-'
   subtype: python3
   type: python
