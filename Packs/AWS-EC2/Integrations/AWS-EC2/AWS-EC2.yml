--- conflicted
+++ resolved
@@ -4639,11 +4639,7 @@
       secret: false
     - default: false
       description: The IPv6 network range to allow or deny, in CIDR notation (for
-<<<<<<< HEAD
         example 2001:db8:1234:1a00::/64 ).
-=======
-        example 2001:db8:1234:1a00::/64 ). # disable-secrets-detection
->>>>>>> 957dda8c
       isArray: false
       name: Ipv6CidrBlock
       required: false
@@ -6639,7 +6635,6 @@
       values exactly.
     execution: true
     name: aws-ec2-revoke-security-group-egress-rule
-<<<<<<< HEAD
   - arguments:
     - default: false
       description: The Availability Zone in which to allocate the Dedicated Host.
@@ -6778,8 +6773,6 @@
     description: Release on demand dedicated host.
     execution: false
     name: aws-ec2-release-hosts
-=======
->>>>>>> 957dda8c
   dockerimage: demisto/boto3:2.0.0.19034
   feed: false
   isfetch: false
