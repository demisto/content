category: IT Services
commonfields:
  id: AWS - EC2
  version: -1
configuration:
- display: AWS Default Region
  name: defaultRegion
  options:
  - us-east-1
  - us-east-2
  - us-west-1
  - us-west-2
  - ca-central-1
  - eu-west-1
  - eu-central-1
  - eu-west-2
  - ap-northeast-1
  - ap-northeast-2
  - ap-southeast-1
  - ap-southeast-2
  - ap-south-1
  - sa-east-1
  - eu-north-1
  - eu-west-3
  - us-gov-east-1
  - us-gov-west-1
  type: 15
  section: Connect
  advanced: true
<<<<<<< HEAD
  required: false
=======
  required: true
>>>>>>> 90cf3b88
- display: Role Arn
  name: roleArn
  type: 0
  section: Connect
  advanced: true
  required: false
- display: Role Session Name
  name: roleSessionName
  type: 0
  section: Connect
  advanced: true
  required: false
- display: Role Session Duration
  name: sessionDuration
  type: 0
  section: Connect
  advanced: true
  required: false
- display: Access Key
  name: credentials
  type: 9
  displaypassword: Secret Key
  section: Connect
  required: false
- display: Access Key
  name: access_key
  type: 0
  hidden: true
  section: Connect
  required: false
- display: Secret Key
  name: secret_key
  type: 4
  hidden: true
  section: Connect
  required: false
- display: Timeout
  name: timeout
  additionalinfo: The time in seconds till a timeout exception is reached. You can specify just the read timeout (for example 60) or also the connect timeout followed after a comma (for example 60,10). If a connect timeout is not specified, a default of 10 second will be used.
  defaultvalue: 60,10
  type: 0
  section: Connect
  advanced: true
  required: false
- display: Retries
  name: retries
  defaultvalue: 5
  additionalinfo: "The maximum number of retry attempts when connection or throttling errors are encountered. Set to 0 to disable retries. The default value is 5 and the limit is 10. Note: Increasing the number of retries will increase the execution time."
  type: 0
  section: Connect
  advanced: true
  required: false
- display: PrivateLink service URL.
  name: endpoint_url
  type: 0
  section: Connect
  advanced: true
  required: false
- display: STS PrivateLink URL.
  name: sts_endpoint_url
  type: 0
  section: Connect
  advanced: true
  required: false
<<<<<<< HEAD
=======
- display: AWS STS Regional Endpoints
  additionalinfo: Sets the AWS_STS_REGIONAL_ENDPOINTS environment variable to specify the AWS STS endpoint resolution logic. By default, this option is set to “legacy” in AWS. Leave empty if the environment variable is already set using server configuration.
  name: sts_regional_endpoint
  options:
  - legacy
  - regional
  type: 15
  section: Connect
  required: false
- display: AWS organization accounts
  name: accounts_to_access
  type: 0
  section: Connect
  advanced: true
  required: false
  additionalinfo: A comma-separated list of AWS Organization accounts to use when running EC2 commands. A role name for cross-organization account access must be provided to use this feature.
- display: Role name for cross-organization account access
  name: access_role_name
  type: 0
  section: Connect
  advanced: true
  required: false
  additionalinfo: The role name used to access accounts in the organization. This role name must exist in the accounts provided in "AWS Organization accounts" and be assumable with the credentials provided.
- display: Max concurrent command calls
  name: max_workers
  type: 0
  section: Connect
  advanced: true
  required: false
  defaultvalue: 5
  additionalinfo: The maximum number of concurrent calls to allow when running a command on all accounts provided in "AWS Organization accounts to access".
>>>>>>> 90cf3b88
- display: Use system proxy settings
  name: proxy
  type: 8
  section: Connect
  advanced: true
  required: false
- display: Trust any certificate (not secure)
  name: insecure
  type: 8
  section: Connect
  advanced: true
  required: false
description: Amazon Web Services Elastic Compute Cloud (EC2).
display: AWS - EC2
name: AWS - EC2
script:
  commands:
  - arguments:
    - description: One or more filters Separated by ';'. See documentation for details & filter options.
      name: filters
    - description: One or more instance IDs. Seprated by comma.
      name: instanceIds
    - description: The AWS Region, if not specified the default region will be used.
      name: region
    - description: The Amazon Resource Name (ARN) of the role to assume.
      name: roleArn
    - description: An identifier for the assumed role session.
      name: roleSessionName
    - description: The duration, in seconds, of the role session. The value can range from 900 seconds (15 minutes) up to the maximum session duration setting for the role.
      name: roleSessionDuration
    description: Describes one or more of your instances.
    name: aws-ec2-describe-instances
    outputs:
    - contextPath: AWS.EC2.Instances.AmiLaunchIndex
      description: The AMI launch index, which can be used to find this instance in the launch group.
      type: number
    - contextPath: AWS.EC2.Instances.ImageId
      description: The ID of the AMI used to launch the instance.
      type: string
    - contextPath: AWS.EC2.Instances.InstanceId
      description: The ID of the instance.
      type: string
    - contextPath: AWS.EC2.Instances.InstanceType
      description: The instance type.
      type: string
    - contextPath: AWS.EC2.Instances.KernelId
      description: The kernel associated with this instance, if applicable.
      type: string
    - contextPath: AWS.EC2.Instances.KeyName
      description: The name of the key pair, if this instance was launched with an associated key pair.
      type: string
    - contextPath: AWS.EC2.Instances.LaunchTime
      description: The time the instance was launched.
      type: date
    - contextPath: AWS.EC2.Instances.Monitoring.State
      description: Indicates whether detailed monitoring is enabled. Otherwise, basic monitoring is enabled.
      type: string
    - contextPath: AWS.EC2.Instances.Placement.AvailabilityZone
      description: The Availability Zone of the instance.
      type: string
    - contextPath: AWS.EC2.Instances.Placement.Affinity
      description: The affinity setting for the instance on the Dedicated Host.
      type: string
    - contextPath: AWS.EC2.Instances.Placement.GroupName
      description: The name of the placement group the instance is in (for cluster compute instances).
      type: string
    - contextPath: AWS.EC2.Instances.Placement.HostId
      description: he ID of the Dedicated Host on which the instance resides.
      type: string
    - contextPath: AWS.EC2.Instances.Placement.Tenancy
      description: The tenancy of the instance (if the instance is running in a VPC).
      type: string
    - contextPath: AWS.EC2.Instances.Platform
      description: The value is Windows for Windows instances; otherwise blank.
      type: string
    - contextPath: AWS.EC2.Instances.PrivateDnsName
      description: (IPv4 only) The private DNS hostname name assigned to the instance. This DNS hostname can only be used inside the Amazon EC2 network. This name is not available until the instance enters the running state.
      type: string
    - contextPath: AWS.EC2.Instances.PrivateIpAddress
      description: The private IPv4 address assigned to the instance.
      type: string
    - contextPath: AWS.EC2.Instances.ProductCodes.ProductCodeId
      description: The product code.
      type: string
    - contextPath: AWS.EC2.Instances.ProductCodes.ProductCodeType
      description: The type of product code.
      type: string
    - contextPath: AWS.EC2.Instances.PublicDnsName
      description: (IPv4 only) The public DNS name assigned to the instance. This name is not available until the instance enters the running state.
      type: string
    - contextPath: AWS.EC2.Instances.PublicIpAddress
      description: The public IPv4 address assigned to the instance, if applicable.
      type: string
    - contextPath: AWS.EC2.Instances.RamdiskId
      description: The RAM disk associated with this instance, if applicable.
      type: string
    - contextPath: AWS.EC2.Instances.State.Code
      description: The low byte represents the state.
      type: string
    - contextPath: AWS.EC2.Instances.State.Name
      description: The current state of the instance.
      type: string
    - contextPath: AWS.EC2.Instances.StateTransitionReason
      description: The reason for the most recent state transition. This might be an empty string.
      type: string
    - contextPath: AWS.EC2.Instances.SubnetId
      description: The ID of the subnet in which the instance is running.
      type: string
    - contextPath: AWS.EC2.Instances.VpcId
      description: The ID of the VPC in which the instance is running.
      type: string
    - contextPath: AWS.EC2.Instances.Architecture
      description: The architecture of the image.
      type: string
    - contextPath: AWS.EC2.Instances.BlockDeviceMappings.DeviceName
      description: The device name (for example, /dev/sdh or xvdh).
      type: string
    - contextPath: AWS.EC2.Instances.BlockDeviceMappings.Ebs.AttachTime
      description: The time stamp when the attachment initiated.
      type: string
    - contextPath: AWS.EC2.Instances.BlockDeviceMappings.Ebs.DeleteOnTermination
      description: Indicates whether the volume is deleted on instance termination.
      type: string
    - contextPath: AWS.EC2.Instances.BlockDeviceMappings.Ebs.Status
      description: The attachment state.
      type: string
    - contextPath: AWS.EC2.Instances.BlockDeviceMappings.Ebs.VolumeId
      description: The ID of the EBS volume.
      type: string
    - contextPath: AWS.EC2.Instances.ClientToken
      description: The idempotency token you provided when you launched the instance, if applicable.
      type: string
    - contextPath: AWS.EC2.Instances.EbsOptimized
      description: Indicates whether the instance is optimized for Amazon EBS I/O.
      type: boolean
    - contextPath: AWS.EC2.Instances.EnaSupport
      description: Specifies whether enhanced networking with ENA is enabled.
      type: boolean
    - contextPath: AWS.EC2.Instances.Hypervisor
      description: The hypervisor type of the instance.
      type: string
    - contextPath: AWS.EC2.Instances.IamInstanceProfile.Arn
      description: The Amazon Resource Name (ARN) of the instance profile.
      type: string
    - contextPath: AWS.EC2.Instances.IamInstanceProfile.Id
      description: The ID of the instance profile.
      type: string
    - contextPath: AWS.EC2.Instances.InstanceLifecycle
      description: Indicates whether this is a Spot Instance or a Scheduled Instance.
      type: string
    - contextPath: AWS.EC2.Instances.ElasticGpuAssociations.ElasticGpuId
      description: The ID of the Elastic GPU.
      type: string
    - contextPath: AWS.EC2.Instances.ElasticGpuAssociations.ElasticGpuAssociationId
      description: The ID of the association.
      type: string
    - contextPath: AWS.EC2.Instances.ElasticGpuAssociations.ElasticGpuAssociationState
      description: The state of the association between the instance and the Elastic GPU.
      type: string
    - contextPath: AWS.EC2.Instances.ElasticGpuAssociations.ElasticGpuAssociationTime
      description: The time the Elastic GPU was associated with the instance.
      type: string
    - contextPath: AWS.EC2.Instances.NetworkInterfaces.Association.IpOwnerId
      description: The ID of the owner of the Elastic IP address.
      type: string
    - contextPath: AWS.EC2.Instances.NetworkInterfaces.Association.PublicDnsName
      description: The public DNS name.
      type: string
    - contextPath: AWS.EC2.Instances.NetworkInterfaces.Association.PublicIp
      description: The public IP address or Elastic IP address bound to the network interface.
      type: string
    - contextPath: AWS.EC2.Instances.NetworkInterfaces.Attachment.AttachTime
      description: The time stamp when the attachment initiated.
      type: date
    - contextPath: AWS.EC2.Instances.NetworkInterfaces.Attachment.AttachmentId
      description: The ID of the network interface attachment.
      type: string
    - contextPath: AWS.EC2.Instances.NetworkInterfaces.Attachment.DeleteOnTermination
      description: Indicates whether the network interface is deleted when the instance is terminated.
      type: boolean
    - contextPath: AWS.EC2.Instances.NetworkInterfaces.Attachment.DeviceIndex
      description: The index of the device on the instance for the network interface attachment.
      type: number
    - contextPath: AWS.EC2.Instances.NetworkInterfaces.Attachment.Status
      description: The attachment state.
      type: string
    - contextPath: AWS.EC2.Instances.NetworkInterfaces.Description
      description: The description.
      type: string
    - contextPath: AWS.EC2.Instances.NetworkInterfaces.Groups.GroupName
      description: The name of the security group.
      type: string
    - contextPath: AWS.EC2.Instances.NetworkInterfaces.Groups.GroupId
      description: The ID of the security group.
      type: string
    - contextPath: AWS.EC2.Instances.NetworkInterfaces.Ipv6Addresses.Ipv6Address
      description: The IPv6 addresses associated with the network interface.
      type: string
    - contextPath: AWS.EC2.Instances.NetworkInterfaces.MacAddress
      description: The MAC address.
      type: string
    - contextPath: AWS.EC2.Instances.NetworkInterfaces.NetworkInterfaceId
      description: The ID of the network interface.
      type: string
    - contextPath: AWS.EC2.Instances.NetworkInterfaces.OwnerId
      description: The ID of the AWS account that created the network interface.
      type: string
    - contextPath: AWS.EC2.Instances.NetworkInterfaces.PrivateDnsName
      description: The private DNS name.
      type: string
    - contextPath: AWS.EC2.Instances.NetworkInterfaces.PrivateIpAddress
      description: The IPv4 address of the network interface within the subnet.
      type: string
    - contextPath: AWS.EC2.Instances.NetworkInterfaces.PrivateIpAddresses.Association.IpOwnerId
      description: The ID of the owner of the Elastic IP address.
      type: string
    - contextPath: AWS.EC2.Instances.NetworkInterfaces.PrivateIpAddresses.Association.PublicDnsName
      description: The public DNS name.
      type: string
    - contextPath: AWS.EC2.Instances.NetworkInterfaces.PrivateIpAddresses.Association.PublicIp
      description: The public IP address or Elastic IP address bound to the network interface.
      type: string
    - contextPath: AWS.EC2.Instances.NetworkInterfaces.PrivateIpAddresses.Primary
      description: Indicates whether this IPv4 address is the primary private IP address of the network interface.
      type: boolean
    - contextPath: AWS.EC2.Instances.NetworkInterfaces.PrivateIpAddresses.PrivateDnsName
      description: The private IPv4 DNS name.
      type: string
    - contextPath: AWS.EC2.Instances.NetworkInterfaces.PrivateIpAddresses.PrivateIpAddress
      description: The private IPv4 address of the network interface.
      type: string
    - contextPath: AWS.EC2.Instances.NetworkInterfaces.SourceDestCheck
      description: Indicates whether to validate network traffic to or from this network interface.
      type: boolean
    - contextPath: AWS.EC2.Instances.NetworkInterfaces.Status
      description: The status of the network interface.
      type: string
    - contextPath: AWS.EC2.Instances.NetworkInterfaces.SubnetId
      description: The ID of the subnet.
      type: string
    - contextPath: AWS.EC2.Instances.NetworkInterfaces.VpcId
      description: The ID of the VPC.
      type: string
    - contextPath: AWS.EC2.Instances.RootDeviceName
      description: The device name of the root device volume (for example, /dev/sda1).
      type: string
    - contextPath: AWS.EC2.Instances.RootDeviceType
      description: The root device type used by the AMI. The AMI can use an EBS volume or an instance store volume.
      type: string
    - contextPath: AWS.EC2.Instances.SecurityGroups.GroupName
      description: The name of the security group.
      type: string
    - contextPath: AWS.EC2.Instances.SecurityGroups.GroupId
      description: The ID of the security group.
      type: string
    - contextPath: AWS.EC2.Instances.SourceDestCheck
      description: Specifies whether to enable an instance launched in a VPC to perform NAT.
      type: boolean
    - contextPath: AWS.EC2.Instances.SpotInstanceRequestId
      description: If the request is a Spot Instance request, the ID of the request.
      type: string
    - contextPath: AWS.EC2.Instances.SriovNetSupport
      description: Specifies whether enhanced networking with the Intel 82599 Virtual Function interface is enabled.
      type: string
    - contextPath: AWS.EC2.Instances.StateReason.Code
      description: The reason code for the state change.
      type: string
    - contextPath: AWS.EC2.Instances.StateReason.Message
      description: The message for the state change.
      type: string
    - contextPath: AWS.EC2.Instances.Tags.Key
      description: The key of the tag.
      type: string
    - contextPath: AWS.EC2.Instances.Tags.Value
      description: The value of the tag.
      type: string
    - contextPath: AWS.EC2.Instances.VirtualizationType
      description: The virtualization type of the instance.
      type: string
    - contextPath: AWS.EC2.Instances.AccountId
      description: The ID of the AWS account with which the EC2 instance is associated. This key is only present when the parameter "AWS organization accounts" is provided.
      type: string
  - arguments:
    - description: One or more filters Separated by ';'. See AWS documentation for details & filter options.
<<<<<<< HEAD
      name: filters
    - description: The IAM instance profile associations.
      name: associationIds
    - description: The maximum number of results to return in a single call. Specify a value between 5 and 1000.
      name: maxResults
    - description: The token for the next set of results.
      name: nextToken
    - description: The AWS region. If not specified, the default region will be used.
      name: region
    - description: The Amazon Resource Name (ARN) of the role to assume.
      name: roleArn
    - description: An identifier for the assumed role session.
      name: roleSessionName
    - description: The duration, in seconds, of the role session. The value can range from 900 seconds (15 minutes) up to the maximum session duration setting for the role.
      name: roleSessionDuration
    description: Describes your IAM instance profile associations.
    name: aws-ec2-describe-iam-instance-profile-associations
    outputs:
    - contextPath: AWS.EC2.IamInstanceProfileAssociations.IamInstanceProfile.Arn
      description: The Amazon Resource Name (ARN) of the instance profile.
      type: string
    - contextPath: AWS.EC2.IamInstanceProfileAssociations.IamInstanceProfile.Id
      description: The ID of the instance profile.
      type: string
    - contextPath: AWS.EC2.IamInstanceProfileAssociations.State
      description: The state of the association.
      type: string
    - contextPath: AWS.EC2.IamInstanceProfileAssociations.InstanceId
      description: The ID of the instance.
      type: string
    - contextPath: AWS.EC2.IamInstanceProfileAssociations.AssociationId
      description: The ID of the association.
      type: string
  - arguments:
    - description: One or more filters Separated by ';'. See AWS documentation for details & filter options.
      name: filters
=======
      name: filters
    - description: The IAM instance profile associations.
      name: associationIds
    - description: The maximum number of results to return in a single call. Specify a value between 5 and 1000.
      name: maxResults
    - description: The token for the next set of results.
      name: nextToken
    - description: The AWS region. If not specified, the default region will be used.
      name: region
    - description: The Amazon Resource Name (ARN) of the role to assume.
      name: roleArn
    - description: An identifier for the assumed role session.
      name: roleSessionName
    - description: The duration, in seconds, of the role session. The value can range from 900 seconds (15 minutes) up to the maximum session duration setting for the role.
      name: roleSessionDuration
    description: Describes your IAM instance profile associations.
    name: aws-ec2-describe-iam-instance-profile-associations
    outputs:
    - contextPath: AWS.EC2.IamInstanceProfileAssociations.IamInstanceProfile.Arn
      description: The Amazon Resource Name (ARN) of the instance profile.
      type: string
    - contextPath: AWS.EC2.IamInstanceProfileAssociations.IamInstanceProfile.Id
      description: The ID of the instance profile.
      type: string
    - contextPath: AWS.EC2.IamInstanceProfileAssociations.State
      description: The state of the association.
      type: string
    - contextPath: AWS.EC2.IamInstanceProfileAssociations.InstanceId
      description: The ID of the instance.
      type: string
    - contextPath: AWS.EC2.IamInstanceProfileAssociations.AssociationId
      description: The ID of the association.
      type: string
    - contextPath: AWS.EC2.IamInstanceProfileAssociations.AccountId
      description: The ID of the AWS account with which the EC2 instance is associated. This key is only present when the parameter "AWS organization accounts" is provided.
      type: string
  - arguments:
    - description: One or more filters Separated by ';'. See AWS documentation for details & filter options.
      name: filters
>>>>>>> 90cf3b88
    - description: One or more image IDs, Seperated by comma.
      name: imageIds
    - description: Filters the images by the owner. Specify an AWS account ID, self (owner is the sender of the request), or an AWS owner alias (valid values are amazon | aws-marketplace | microsoft ). Omitting this option returns all images for which you have launch permissions, regardless of ownership.
      name: owners
    - description: Scopes the images by users with explicit launch permissions. Specify an AWS account ID, self (the sender of the request), or all (public AMIs).
      name: executableUsers
    - description: The AWS Region, if not specified the default region will be used.
      name: region
    - description: The Amazon Resource Name (ARN) of the role to assume.
      name: roleArn
    - description: An identifier for the assumed role session.
      name: roleSessionName
    - description: The duration, in seconds, of the role session. The value can range from 900 seconds (15 minutes) up to the maximum session duration setting for the role.
      name: roleSessionDuration
    description: Describes one or more of the images (AMIs, AKIs, and ARIs) available to you. Images available to you include public images, private images that you own, and private images owned by other AWS accounts but for which you have explicit launch permissions.
    name: aws-ec2-describe-images
    outputs:
    - contextPath: AWS.EC2.Images.Architecture
      description: The architecture of the image.
      type: string
    - contextPath: AWS.EC2.Images.CreationDate
      description: The date and time the image was created.
      type: date
    - contextPath: AWS.EC2.Images.ImageId
      description: The ID of the AMI.
      type: string
    - contextPath: AWS.EC2.Images.ImageLocation
      description: The location of the AMI.
      type: string
    - contextPath: AWS.EC2.Images.ImageType
      description: The type of image.
      type: string
    - contextPath: AWS.EC2.Images.Public
      description: Indicates whether the image has public launch permissions. The value is true if this image has public launch permissions or false if it has only implicit and explicit launch permissions.
      type: boolean
    - contextPath: AWS.EC2.Images.KernelId
      description: The kernel associated with the image, if any. Only applicable for machine images.
      type: string
    - contextPath: AWS.EC2.Images.OwnerId
      description: The AWS account ID of the image owner.
      type: string
    - contextPath: AWS.EC2.Images.Platform
      description: The value is Windows for Windows AMIs; otherwise blank.
      type: string
    - contextPath: AWS.EC2.Images.ProductCodes.ProductCodeId
      description: The product code.
      type: string
    - contextPath: AWS.EC2.Images.ProductCodes.ProductCodeType
      description: The type of product code.
      type: string
    - contextPath: AWS.EC2.Images.RamdiskId
      description: The RAM disk associated with the image, if any. Only applicable for machine images.
      type: string
    - contextPath: AWS.EC2.Images.State
      description: The current state of the AMI. If the state is available , the image is successfully registered and can be used to launch an instance.
      type: string
    - contextPath: AWS.EC2.Images.BlockDeviceMappings.DeviceName
      description: The device name (for example, /dev/sdh or xvdh).
      type: string
    - contextPath: AWS.EC2.Images.BlockDeviceMappings.VirtualName
      description: The virtual device name (ephemeral N).
      type: string
    - contextPath: AWS.EC2.Images.BlockDeviceMappings.Ebs.Encrypted
      description: Indicates whether the EBS volume is encrypted.
      type: boolean
    - contextPath: AWS.EC2.Images.BlockDeviceMappings.Ebs.DeleteOnTermination
      description: Indicates whether the EBS volume is deleted on instance termination.
      type: boolean
    - contextPath: AWS.EC2.Images.BlockDeviceMappings.Ebs.Iops
      description: The number of I/O operations per second (IOPS) that the volume supports.
      type: number
    - contextPath: AWS.EC2.Images.BlockDeviceMappings.Ebs.KmsKeyId
      description: Identifier (key ID, key alias, ID ARN, or alias ARN) for a user-managed CMK under which the EBS volume is encrypted.
      type: string
    - contextPath: AWS.EC2.Images.BlockDeviceMappings.Ebs.SnapshotId
      description: The ID of the snapshot.
      type: string
    - contextPath: AWS.EC2.Images.BlockDeviceMappings.Ebs.VolumeSize
      description: The size of the volume, in GiB.
      type: number
    - contextPath: AWS.EC2.Images.BlockDeviceMappings.Ebs.VolumeType
      description: The volume type.
      type: string
    - contextPath: AWS.EC2.Images.BlockDeviceMappings.NoDevice
      description: Suppresses the specified device included in the block device mapping of the AMI.
      type: string
    - contextPath: AWS.EC2.Images.Description
      description: The description of the AMI that was provided during image creation.
      type: string
    - contextPath: AWS.EC2.Images.EnaSupport
      description: Specifies whether enhanced networking with ENA is enabled.
      type: boolean
    - contextPath: AWS.EC2.Images.Hypervisor
      description: The hypervisor type of the image.
      type: string
    - contextPath: AWS.EC2.Images.ImageOwnerAlias
      description: The AWS account alias (for example, amazon , self ) or the AWS account ID of the AMI owner.
      type: string
    - contextPath: AWS.EC2.Images.Name
      description: The name of the AMI that was provided during image creation.
      type: string
    - contextPath: AWS.EC2.Images.RootDeviceName
      description: The device name of the root device volume (for example, /dev/sda1).
      type: string
    - contextPath: AWS.EC2.Images.RootDeviceType
      description: The type of root device used by the AMI. The AMI can use an EBS volume or an instance store volume.
      type: string
    - contextPath: AWS.EC2.Images.SriovNetSupport
      description: Specifies whether enhanced networking with the Intel 82599 Virtual Function interface is enabled.
      type: string
    - contextPath: AWS.EC2.Images.StateReason.Code
      description: The reason code for the state change.
      type: string
    - contextPath: AWS.EC2.Images.StateReason.Message
      description: The message for the state change.
      type: string
    - contextPath: AWS.EC2.Images.Tags.Key
      description: The key of the tag.
      type: string
    - contextPath: AWS.EC2.Images.Tags.Value
      description: The value of the tag.
      type: string
    - contextPath: AWS.EC2.Images.VirtualizationType
      description: The type of virtualization of the AMI.
      type: string
    - contextPath: AWS.EC2.Images.AccountId
      description: The ID of the AWS account with which the EC2 instance is associated. This key is only present when the parameter "AWS organization accounts" is provided.
      type: string
  - arguments:
    - description: The name of the region (for example, us-east-1 ).
      name: regionNames
    - description: The AWS Region, if not specified the default region will be used.
      name: region
    - description: The Amazon Resource Name (ARN) of the role to assume.
      name: roleArn
    - description: An identifier for the assumed role session.
      name: roleSessionName
    - description: The duration, in seconds, of the role session. The value can range from 900 seconds (15 minutes) up to the maximum session duration setting for the role.
      name: roleSessionDuration
    description: Describes one or more regions that are currently available to you.
    name: aws-ec2-describe-regions
    outputs:
    - contextPath: AWS.Regions.Endpoint
      description: The region service endpoint.
      type: string
    - contextPath: AWS.Regions.RegionName
      description: The name of the region.
      type: string
    - contextPath: AWS.Regions.AccountId
      description: The ID of the AWS account with which the EC2 instance is associated. This key is only present when the parameter "AWS organization accounts" is provided.
      type: string
  - arguments:
    - description: One or more filters Separated by ';'. See AWS documentation for details & filter options.
      name: filters
    - description: One or more Elastic IP addresses.
      name: publicIps
    - description: One or more allocation IDs.
      name: allocationIds
    - description: The AWS Region, if not specified the default region will be used.
      name: region
    - description: The Amazon Resource Name (ARN) of the role to assume.
      name: roleArn
    - description: An identifier for the assumed role session.
      name: roleSessionName
    - description: The duration, in seconds, of the role session. The value can range from 900 seconds (15 minutes) up to the maximum session duration setting for the role.
      name: roleSessionDuration
    description: Describes one or more of your Elastic IP addresses.
    name: aws-ec2-describe-addresses
    outputs:
    - contextPath: AWS.EC2.ElasticIPs.InstanceId
      description: The ID of the instance that the address is associated with (if any).
      type: string
    - contextPath: AWS.EC2.ElasticIPs.PublicIp
      description: The Elastic IP address.
      type: string
    - contextPath: AWS.EC2.ElasticIPs.AllocationId
      description: The ID representing the allocation of the address for use with EC2-VPC.
      type: string
    - contextPath: AWS.EC2.ElasticIPs.AssociationId
      description: The ID representing the association of the address with an instance in a VPC.
      type: string
    - contextPath: AWS.EC2.ElasticIPs.Domain
      description: dicates whether this Elastic IP address is for use with instances in EC2-Classic (standard) or instances in a VPC.
      type: string
    - contextPath: AWS.EC2.ElasticIPs.NetworkInterfaceId
      description: The ID of the network interface.
      type: string
    - contextPath: AWS.EC2.ElasticIPs.NetworkInterfaceOwnerId
      description: The ID of the AWS account that owns the network interface.
      type: string
    - contextPath: AWS.EC2.ElasticIPs.PrivateIpAddress
      description: The private IP address associated with the Elastic IP address.
      type: string
    - contextPath: AWS.EC2.ElasticIPs.Region
      description: The aws region were the elastic ip is located.
      type: string
    - contextPath: AWS.EC2.ElasticIPs.Tags.Key
      description: The key of the tag.
      type: string
    - contextPath: AWS.EC2.ElasticIPs.Tags.Value
      description: The value of the tag.
      type: string
    - contextPath: AWS.EC2.ElasticIPs.AccountId
      description: The ID of the AWS account with which the EC2 instance is associated. This key is only present when the parameter "AWS organization accounts" is provided.
      type: string
  - arguments:
    - description: One or more filters Separated by ';'. See AWS documentation for details & filter options.
      name: filters
    - description: Returns the snapshots owned by the specified owner. Multiple owners can be specified.
      name: ownerIds
    - description: One or more snapshot IDs. Seperated by commas.
      name: snapshotIds
    - description: One or more AWS accounts IDs that can create volumes from the snapshot.
      name: restorableByUserIds
    - description: The AWS Region, if not specified the default region will be used.
      name: region
    - description: The Amazon Resource Name (ARN) of the role to assume.
      name: roleArn
    - description: An identifier for the assumed role session.
      name: roleSessionName
    - description: The duration, in seconds, of the role session. The value can range from 900 seconds (15 minutes) up to the maximum session duration setting for the role.
      name: roleSessionDuration
    description: Describes one or more of the EBS snapshots available to you.
    name: aws-ec2-describe-snapshots
    outputs:
    - contextPath: AWS.EC2.Snapshots.DataEncryptionKeyId
      description: The data encryption key identifier for the snapshot.
      type: string
    - contextPath: AWS.EC2.Snapshots.Description
      description: The description for the snapshot.
      type: string
    - contextPath: AWS.EC2.Snapshots.Encrypted
      description: Indicates whether the snapshot is encrypted.
      type: boolean
    - contextPath: AWS.EC2.Snapshots.KmsKeyId
      description: The full ARN of the AWS Key Management Service (AWS KMS) customer master key (CMK) that was used to protect the volume encryption key for the parent volume.
      type: string
    - contextPath: AWS.EC2.Snapshots.OwnerId
      description: The AWS account ID of the EBS snapshot owner.
      type: string
    - contextPath: AWS.EC2.Snapshots.Progress
      description: The progress of the snapshot, as a percentage.
      type: string
    - contextPath: AWS.EC2.Snapshots.SnapshotId
      description: The ID of the snapshot.
      type: string
    - contextPath: AWS.EC2.Snapshots.StartTime
      description: The time stamp when the snapshot was initiated.
      type: string
    - contextPath: AWS.EC2.Snapshots.State
      description: The snapshot state.
      type: string
    - contextPath: AWS.EC2.Snapshots.StateMessage
      description: this field displays error state details to help you diagnose why the error occurred.
      type: string
    - contextPath: AWS.EC2.Snapshots.VolumeId
      description: The ID of the volume that was used to create the snapshot.
      type: string
    - contextPath: AWS.EC2.Snapshots.VolumeSize
      description: The size of the volume, in GiB.
      type: number
    - contextPath: AWS.EC2.Snapshots.OwnerAlias
      description: Value from an Amazon-maintained list of snapshot owners.
      type: string
    - contextPath: AWS.EC2.Snapshots.Region
      description: The aws region were the snapshot is located.
      type: string
    - contextPath: AWS.EC2.Snapshots.Tags.Key
      description: The key of the tag.
      type: string
    - contextPath: AWS.EC2.Snapshots.Tags.Value
      description: The value of the tag.
      type: string
    - contextPath: AWS.EC2.Snapshots.AccountId
      description: The ID of the AWS account with which the EC2 instance is associated. This key is only present when the parameter "AWS organization accounts" is provided.
      type: string
  - arguments:
    - description: One or more filters Separated by ';'. See AWS documentation for details & filter options.
      name: Filters
<<<<<<< HEAD
    - description: One or more launch template names. Sepereted by comma.
      name: LaunchTemplateNames
    - description: One or more launch template IDs. Sepereted by comma.
=======
    - description: A comma-separated list of launch template names.
      name: LaunchTemplateNames
    - description: A comma-separated list of launch template IDs.
>>>>>>> 90cf3b88
      name: LaunchTemplateIds
    - description: The AWS Region, if not specified the default region will be used.
      name: region
    - description: The Amazon Resource Name (ARN) of the role to assume.
      name: roleArn
    - description: An identifier for the assumed role session.
      name: roleSessionName
    - description: The duration, in seconds, of the role session. The value can range from 900 seconds (15 minutes) up to the maximum session duration setting for the role.
      name: roleSessionDuration
    description: Describes one or more launch templates.
    name: aws-ec2-describe-launch-templates
    outputs:
    - contextPath: AWS.EC2.LaunchTemplates.LaunchTemplateId
      description: The ID of the launch template.
      type: string
    - contextPath: AWS.EC2.LaunchTemplates.LaunchTemplateName
      description: The name of the launch template.
      type: string
    - contextPath: AWS.EC2.LaunchTemplates.CreateTime
      description: The time launch template was created.
      type: date
    - contextPath: AWS.EC2.LaunchTemplates.CreatedBy
      description: The principal that created the launch template.
      type: string
    - contextPath: AWS.EC2.LaunchTemplates.DefaultVersionNumber
      description: The version number of the default version of the launch template.
      type: number
    - contextPath: AWS.EC2.LaunchTemplates.LatestVersionNumber
      description: The version number of the latest version of the launch template.
      type: number
    - contextPath: AWS.EC2.LaunchTemplates.Tags.Key
      description: The key of the tag.
      type: string
    - contextPath: AWS.EC2.LaunchTemplates.Tags.Value
      description: The value of the tag.
      type: string
    - contextPath: AWS.EC2.LaunchTemplates.Region
      description: The aws region where the template is located.
<<<<<<< HEAD
=======
      type: string
    - contextPath: AWS.EC2.LaunchTemplates.AccountId
      description: The ID of the AWS account with which the EC2 instance is associated. This key is only present when the parameter "AWS organization accounts" is provided.
>>>>>>> 90cf3b88
      type: string
  - arguments:
    - description: One or more filters Separated by ';'. See AWS documentation for details & filter options.
      name: filters
<<<<<<< HEAD
    - description: One or more key pair names. Sepereted by comma.
=======
    - description: A comma-separated list of key pair names.
>>>>>>> 90cf3b88
      name: keyNames
    - description: The AWS Region, if not specified the default region will be used.
      name: region
    - description: The Amazon Resource Name (ARN) of the role to assume.
      name: roleArn
    - description: An identifier for the assumed role session.
      name: roleSessionName
    - description: The duration, in seconds, of the role session. The value can range from 900 seconds (15 minutes) up to the maximum session duration setting for the role.
      name: roleSessionDuration
    description: Describes one or more of your key pairs.
    name: aws-ec2-describe-key-pairs
    outputs:
    - contextPath: AWS.EC2.KeyPairs.KeyFingerprint
      description: If you used CreateKeyPair to create the key pair, this is the SHA-1 digest of the DER encoded private key. If you used ImportKeyPair to provide AWS the public key, this is the MD5 public key fingerprint as specified in section 4 of RFC4716.
      type: Unknown
    - contextPath: AWS.EC2.KeyPairs.KeyName
      description: The name of the key pair.
      type: Unknown
    - contextPath: AWS.EC2.KeyPairs.Region
      description: The aws region where the key pair is located.
      type: Unknown
    - contextPath: AWS.EC2.KeyPairs.AccountId
      description: The ID of the AWS account with which the EC2 instance is associated. This key is only present when the parameter "AWS organization accounts" is provided.
      type: string
  - arguments:
    - description: One or more filters Separated by ';'. See AWS documentation for details & filter options.
      name: filters
<<<<<<< HEAD
    - description: One or more volume IDs. Sepereted by comma.
=======
    - description: A comma-separated list of volume IDs.
>>>>>>> 90cf3b88
      name: volumeIds
    - description: The AWS Region, if not specified the default region will be used.
      name: region
    - description: The Amazon Resource Name (ARN) of the role to assume.
      name: roleArn
    - description: An identifier for the assumed role session.
      name: roleSessionName
    - description: The duration, in seconds, of the role session. The value can range from 900 seconds (15 minutes) up to the maximum session duration setting for the role.
      name: roleSessionDuration
    description: Describes the specified EBS volumes.
    name: aws-ec2-describe-volumes
    outputs:
    - contextPath: AWS.EC2.Volumes.AvailabilityZone
      description: The Availability Zone for the volume.
      type: string
    - contextPath: AWS.EC2.Volumes.CreateTime
      description: The time stamp when volume creation was initiated.
      type: date
    - contextPath: AWS.EC2.Volumes.Encrypted
      description: Indicates whether the volume will be encrypted.
      type: boolean
    - contextPath: AWS.EC2.Volumes.KmsKeyId
      description: The full ARN of the AWS Key Management Service customer master key that was used to protect the volume encryption key for the volume.
      type: string
    - contextPath: AWS.EC2.Volumes.Size
      description: The snapshot from which the volume was created, if applicable.
      type: number
    - contextPath: AWS.EC2.Volumes.State
      description: The volume state.
      type: string
    - contextPath: AWS.EC2.Volumes.VolumeId
      description: The ID of the volume.
      type: string
    - contextPath: AWS.EC2.Volumes.Iops
      description: The number of I/O operations per second (IOPS) that the volume supports.
      type: number
    - contextPath: AWS.EC2.Volumes.VolumeType
      description: The volume type. This can be gp2 for General Purpose SSD, io1 for Provisioned IOPS SSD, st1 for Throughput Optimized HDD, sc1 for Cold HDD, or standard for Magnetic volumes.
      type: string
    - contextPath: AWS.EC2.Volumes.Tags.Key
      description: The key of the tag.
      type: string
    - contextPath: AWS.EC2.Volumes.Tags.Value
      description: The value of the tag.
      type: string
    - contextPath: AWS.EC2.Volumes.Attachments.AttachTime
      description: The time stamp when the attachment initiated.
      type: date
    - contextPath: AWS.EC2.Volumes.Attachments.Device
      description: The device name.
      type: string
    - contextPath: AWS.EC2.Volumes.Attachments.InstanceId
      description: The ID of the instance.
      type: string
    - contextPath: AWS.EC2.Volumes.Attachments.State
      description: The attachment state of the volume.
      type: string
    - contextPath: AWS.EC2.Volumes.Attachments.VolumeId
      description: The ID of the volume.
      type: string
    - contextPath: AWS.EC2.Volumes.Attachments.DeleteOnTermination
      description: Indicates whether the EBS volume is deleted on instance termination.
      type: boolean
    - contextPath: AWS.EC2.Volumes.AccountId
      description: The ID of the AWS account with which the EC2 instance is associated. This key is only present when the parameter "AWS organization accounts" is provided.
      type: string
  - arguments:
    - description: One or more filters Separated by ';'. See AWS documentation for details & filter options.
      name: filters
<<<<<<< HEAD
    - description: One or more VPC IDs. Sepereted by comma.
=======
    - description: A comma-separated list of VPC IDs.
>>>>>>> 90cf3b88
      name: vpcIds
    - description: The AWS Region, if not specified the default region will be used.
      name: region
    - description: The Amazon Resource Name (ARN) of the role to assume.
      name: roleArn
    - description: An identifier for the assumed role session.
      name: roleSessionName
    - description: The duration, in seconds, of the role session. The value can range from 900 seconds (15 minutes) up to the maximum session duration setting for the role.
      name: roleSessionDuration
    description: Describes one or more of your VPCs.
    name: aws-ec2-describe-vpcs
    outputs:
    - contextPath: AWS.EC2.Vpcs.CidrBlock
      description: The primary IPv4 CIDR block for the VPC.
      type: string
    - contextPath: AWS.EC2.Vpcs.DhcpOptionsId
      description: The ID of the set of DHCP options you have associated with the VPC.
      type: string
    - contextPath: AWS.EC2.Vpcs.State
      description: The current state of the VPC.
      type: string
    - contextPath: AWS.EC2.Vpcs.VpcId
      description: The ID of the VPC.
      type: string
    - contextPath: AWS.EC2.Vpcs.InstanceTenancy
      description: The allowed tenancy of instances launched into the VPC.
      type: string
    - contextPath: AWS.EC2.Vpcs.IsDefault
      description: Indicates whether the VPC is the default VPC.
      type: string
    - contextPath: AWS.EC2.Vpcs.Tags.Key
      description: The key of the tag.
      type: string
    - contextPath: AWS.EC2.Vpcs.Tags.Value
      description: The value of the tag.
      type: string
    - contextPath: AWS.EC2.Vpcs.Tags.Ipv6CidrBlockAssociationSet.AssociationId
      description: The association ID for the IPv6 CIDR block.
      type: string
    - contextPath: AWS.EC2.Vpcs.Tags.Ipv6CidrBlockAssociationSet.Ipv6CidrBlock
      description: The IPv6 CIDR block.
      type: string
    - contextPath: AWS.EC2.Vpcs.Tags.Ipv6CidrBlockAssociationSet.Ipv6CidrBlockState.State
      description: The state of the CIDR block.
      type: string
    - contextPath: AWS.EC2.Vpcs.Tags.Ipv6CidrBlockAssociationSet.Ipv6CidrBlockState.StatusMessage
      description: A message about the status of the CIDR block, if applicable.
      type: string
    - contextPath: AWS.EC2.Vpcs.Tags.CidrBlockAssociationSet.AssociationId
      description: The association ID for the IPv4 CIDR block.
      type: string
    - contextPath: AWS.EC2.Vpcs.Tags.CidrBlockAssociationSet.CidrBlock
      description: The IPv4 CIDR block.
      type: string
    - contextPath: AWS.EC2.Vpcs.Tags.CidrBlockAssociationSet.CidrBlockState.State
      description: The state of the CIDR block.
      type: string
    - contextPath: AWS.EC2.Vpcs.Tags.CidrBlockAssociationSet.CidrBlockState.StatusMessage
      description: A message about the status of the CIDR block, if applicable.
      type: string
    - contextPath: AWS.EC2.Vpcs.AccountId
      description: The ID of the AWS account with which the EC2 instance is associated. This key is only present when the parameter "AWS organization accounts" is provided.
      type: string
  - arguments:
    - description: One or more filters Separated by ';'. See AWS documentation for details & filter options.
      name: filters
<<<<<<< HEAD
    - description: One or more subnet IDs. Sepereted by comma.
=======
    - description: A comma-separated list of subnet IDs.
>>>>>>> 90cf3b88
      name: subnetIds
    - description: The AWS Region, if not specified the default region will be used.
      name: region
    - description: The Amazon Resource Name (ARN) of the role to assume.
      name: roleArn
    - description: An identifier for the assumed role session.
      name: roleSessionName
    - description: The duration, in seconds, of the role session. The value can range from 900 seconds (15 minutes) up to the maximum session duration setting for the role.
      name: roleSessionDuration
    description: Describes one or more of your subnets.
    name: aws-ec2-describe-subnets
    outputs:
    - contextPath: AWS.EC2.Subnets.AvailabilityZone
      description: The Availability Zone of the subnet.
      type: string
    - contextPath: AWS.EC2.Subnets.AvailableIpAddressCount
      description: The number of unused private IPv4 addresses in the subnet. Note that the IPv4 addresses for any stopped instances are considered unavailable.
      type: number
    - contextPath: AWS.EC2.Subnets.CidrBlock
      description: The IPv4 CIDR block assigned to the subnet.
      type: string
    - contextPath: AWS.EC2.Subnets.DefaultForAz
      description: Indicates whether this is the default subnet for the Availability Zone.
      type: boolean
    - contextPath: AWS.EC2.Subnets.MapPublicIpOnLaunch
      description: Indicates whether instances launched in this subnet receive a public IPv4 address.
      type: boolean
    - contextPath: AWS.EC2.Subnets.State
      description: The current state of the subnet.
      type: string
    - contextPath: AWS.EC2.Subnets.SubnetId
      description: The ID of the subnet.
      type: string
    - contextPath: AWS.EC2.Subnets.VpcId
      description: The ID of the VPC the subnet is in.
      type: string
    - contextPath: AWS.EC2.Subnets.AssignIpv6AddressOnCreation
      description: Indicates whether a network interface created in this subnet (including a network interface created by RunInstances) receives an IPv6 address.
      type: boolean
    - contextPath: AWS.EC2.Subnets.Ipv6CidrBlockAssociationSet.AssociationId
      description: The association ID for the CIDR block.
      type: string
    - contextPath: AWS.EC2.Subnets.Ipv6CidrBlockAssociationSet.Ipv6CidrBlock
      description: The IPv6 CIDR block.
      type: string
    - contextPath: AWS.EC2.Subnets.Ipv6CidrBlockAssociationSet.Ipv6CidrBlockState.State
      description: The state of a CIDR block.
      type: string
    - contextPath: AWS.EC2.Subnets.Ipv6CidrBlockAssociationSet.Ipv6CidrBlockState.StatusMessage
      description: A message about the status of the CIDR block, if applicable.
      type: string
    - contextPath: AWS.EC2.Subnets.Tags.Key
      description: The key of the tag.
      type: string
    - contextPath: AWS.EC2.Subnets.Tags.Value
      description: The value of the tag.
      type: string
    - contextPath: AWS.EC2.Subnets.AccountId
      description: The ID of the AWS account with which the EC2 instance is associated. This key is only present when the parameter "AWS organization accounts" is provided.
      type: string
  - arguments:
    - description: One or more filters Separated by ';'. See AWS documentation for details & filter options.
      name: filters
<<<<<<< HEAD
    - description: One or more security group IDs. Required for security groups in a nondefault VPC. Sepereted by comma.
      name: groupIds
    - description: One or more security group names. Sepereted by comma.
=======
    - description: A comma-separated list of security group IDs. Required for security groups in a non-default VPC.
      name: groupIds
    - description: A comma-separated list of security group names.
>>>>>>> 90cf3b88
      name: groupNames
    - description: The AWS Region, if not specified the default region will be used.
      name: region
    - description: The Amazon Resource Name (ARN) of the role to assume.
      name: roleArn
    - description: An identifier for the assumed role session.
      name: roleSessionName
    - description: The duration, in seconds, of the role session. The value can range from 900 seconds (15 minutes) up to the maximum session duration setting for the role.
      name: roleSessionDuration
    description: Describes one or more of your security groups.
    name: aws-ec2-describe-security-groups
    outputs:
    - contextPath: AWS.EC2.SecurityGroups.Description
      description: A description of the security group.
      type: string
    - contextPath: AWS.EC2.SecurityGroups.GroupName
      description: The name of the security group.
      type: string
    - contextPath: AWS.EC2.SecurityGroups.IpPermissions.FromPort
      description: The start of port range for the TCP and UDP protocols, or an ICMP/ICMPv6 type number. A value of -1 indicates all ICMP/ICMPv6 types.
      type: number
    - contextPath: AWS.EC2.SecurityGroups.IpPermissions.IpProtocol
      description: The IP protocol name (tcp , udp , icmp ) or number.
      type: string
    - contextPath: AWS.EC2.SecurityGroups.IpPermissions.IpRanges.CidrIp
      description: The IPv4 CIDR range.
      type: string
    - contextPath: AWS.EC2.SecurityGroups.IpPermissions.IpRanges.Description
      description: A description for the security group rule that references this IPv4 address range.
      type: string
    - contextPath: AWS.EC2.SecurityGroups.IpPermissions.Ipv6Ranges.CidrIpv6
      description: The IPv6 CIDR range.
      type: string
    - contextPath: AWS.EC2.SecurityGroups.IpPermissions.Ipv6Ranges.Description
      description: A description for the security group rule that references this IPv6 address range.
      type: string
    - contextPath: AWS.EC2.SecurityGroups.IpPermissions.PrefixListIds.Description
      description: A description for the security group rule that references this prefix list ID.
      type: string
    - contextPath: AWS.EC2.SecurityGroups.IpPermissions.PrefixListIds.PrefixListId
      description: The ID of the prefix.
      type: string
    - contextPath: AWS.EC2.SecurityGroups.IpPermissions.ToPort
      description: The end of port range for the TCP and UDP protocols, or an ICMP/ICMPv6 code.
      type: number
    - contextPath: AWS.EC2.SecurityGroups.IpPermissions.UserIdGroupPairs.Description
      description: A description for the security group rule that references this user ID group pair.
      type: string
    - contextPath: AWS.EC2.SecurityGroups.IpPermissions.UserIdGroupPairs.GroupId
      description: The ID of the security group.
      type: string
    - contextPath: AWS.EC2.SecurityGroups.IpPermissions.UserIdGroupPairs.GroupName
      description: The name of the security group.
      type: string
    - contextPath: AWS.EC2.SecurityGroups.IpPermissions.UserIdGroupPairs.PeeringStatus
      description: The status of a VPC peering connection, if applicable.
      type: string
    - contextPath: AWS.EC2.SecurityGroups.IpPermissions.UserIdGroupPairs.UserId
      description: The ID of an AWS account.
      type: string
    - contextPath: AWS.EC2.SecurityGroups.IpPermissions.UserIdGroupPairs.VpcId
      description: The ID of the VPC for the referenced security group, if applicable.
      type: string
    - contextPath: AWS.EC2.SecurityGroups.IpPermissions.UserIdGroupPairs.VpcPeeringConnectionId
      description: The ID of the VPC peering connection, if applicable.
      type: string
    - contextPath: AWS.EC2.SecurityGroups.OwnerId
      description: The AWS account ID of the owner of the security group.
      type: string
    - contextPath: AWS.EC2.SecurityGroups.GroupId
      description: The ID of the security group.
      type: string
    - contextPath: AWS.EC2.SecurityGroups.IpPermissionsEgress.FromPort
      description: The start of port range for the TCP and UDP protocols, or an ICMP/ICMPv6 type number.
      type: number
    - contextPath: AWS.EC2.SecurityGroups.IpPermissionsEgress.IpProtocol
      description: The IP protocol name (tcp , udp , icmp) or number.
      type: string
    - contextPath: AWS.EC2.SecurityGroups.IpPermissionsEgress.IpRanges.CidrIp
      description: The IPv4 CIDR range.
      type: string
    - contextPath: AWS.EC2.SecurityGroups.IpPermissionsEgress.IpRanges.Description
      description: A description for the security group rule that references this IPv4 address range.
      type: string
    - contextPath: AWS.EC2.SecurityGroups.IpPermissionsEgress.Ipv6Ranges.CidrIpv6
      description: The IPv6 CIDR range.
      type: string
    - contextPath: AWS.EC2.SecurityGroups.IpPermissionsEgress.Ipv6Ranges.Description
      description: A description for the security group rule that references this IPv6 address range.
      type: string
    - contextPath: AWS.EC2.SecurityGroups.IpPermissionsEgress.PrefixListIds.Description
      description: A description for the security group rule that references this prefix list ID.
      type: string
    - contextPath: AWS.EC2.SecurityGroups.IpPermissionsEgress.PrefixListIds.PrefixListId
      description: The ID of the prefix.
      type: string
    - contextPath: AWS.EC2.SecurityGroups.IpPermissionsEgress.ToPort
      description: The end of port range for the TCP and UDP protocols, or an ICMP/ICMPv6 code.
      type: string
    - contextPath: AWS.EC2.SecurityGroups.IpPermissionsEgress.UserIdGroupPairs.Description
      description: A description for the security group rule that references this user ID group pair.
      type: string
    - contextPath: AWS.EC2.SecurityGroups.IpPermissionsEgress.UserIdGroupPairs.GroupId
      description: The ID of the security group.
      type: string
    - contextPath: AWS.EC2.SecurityGroups.IpPermissionsEgress.UserIdGroupPairs.GroupName
      description: The name of the security group.
      type: string
    - contextPath: AWS.EC2.SecurityGroups.IpPermissionsEgress.UserIdGroupPairs.PeeringStatus
      description: The status of a VPC peering connection, if applicable.
      type: string
    - contextPath: AWS.EC2.SecurityGroups.IpPermissionsEgress.UserIdGroupPairs.UserId
      description: The ID of an AWS account.
      type: string
    - contextPath: AWS.EC2.SecurityGroups.IpPermissionsEgress.UserIdGroupPairs.VpcId
      description: The ID of the VPC for the referenced security group, if applicable.
      type: string
    - contextPath: AWS.EC2.SecurityGroups.IpPermissionsEgress.UserIdGroupPairs.VpcPeeringConnectionId
      description: The ID of the VPC peering connection, if applicable.
      type: string
    - contextPath: AWS.EC2.SecurityGroups.VpcId
      description: The ID of the VPC for the security group.
      type: string
    - contextPath: AWS.EC2.SecurityGroups.Tags.Key
      description: The key of the tag.
      type: string
    - contextPath: AWS.EC2.SecurityGroups.Tags.Value
      description: The value of the tag.
      type: string
    - contextPath: AWS.EC2.SecurityGroups.AccountId
      description: The ID of the AWS account with which the EC2 instance is associated. This key is only present when the parameter "AWS organization accounts" is provided.
      type: string
  - arguments:
    - description: The AWS Region, if not specified the default region will be used.
      name: region
    - description: The Amazon Resource Name (ARN) of the role to assume.
      name: roleArn
    - description: An identifier for the assumed role session.
      name: roleSessionName
    - description: The duration, in seconds, of the role session. The value can range from 900 seconds (15 minutes) up to the maximum session duration setting for the role.
      name: roleSessionDuration
    description: Allocates an Elastic IP address.
    execution: true
    name: aws-ec2-allocate-address
    outputs:
    - contextPath: AWS.EC2.ElasticIPs.PublicIp
      description: The Elastic IP address.
      type: Unknown
    - contextPath: AWS.EC2.ElasticIPs.AllocationId
      description: The ID that AWS assigns to represent the allocation of the Elastic IP address for use with instances in a VPC.
      type: string
    - contextPath: AWS.EC2.ElasticIPs.Domain
      description: Indicates whether this Elastic IP address is for use with instances in EC2-Classic (standard ) or instances in a VPC (vpc).
      type: string
    - contextPath: AWS.EC2.ElasticIPs.Region
      description: The aws region where the elastic IP is located.
      type: Unknown
    - contextPath: AWS.EC2.ElasticIPs.AccountId
      description: The ID of the AWS account with which the EC2 instance is associated. This key is only present when the parameter "AWS organization accounts" is provided.
      type: string
  - arguments:
    - description: The allocation ID.
      name: allocationId
      required: true
    - description: The ID of the instance. For EC2-VPC, you can specify either the instance ID or the network interface ID, but not both. The operation fails if you specify an instance ID unless exactly one network interface is attached.
      name: instanceId
    - auto: PREDEFINED
      defaultValue: 'False'
      description: For a VPC in an EC2-Classic account, specify true to allow an Elastic IP address that is already associated with an instance or network interface to be reassociated with the specified instance or network interface. Otherwise, the operation fails. In a VPC in an EC2-VPC-only account, reassociation is automatic, therefore you can specify false to ensure the operation fails if the Elastic IP address is already associated with another resource.
      name: allowReassociation
      predefined:
      - 'True'
      - 'False'
    - description: The ID of the network interface. If the instance has more than one network interface, you must specify a network interface ID.
      name: networkInterfaceId
    - description: The primary or secondary private IP address to associate with the Elastic IP address. If no private IP address is specified, the Elastic IP address is associated with the primary private IP address.
      name: privateIpAddress
    - description: The AWS Region, if not specified the default region will be used.
      name: region
    - description: The Amazon Resource Name (ARN) of the role to assume.
      name: roleArn
    - description: An identifier for the assumed role session.
      name: roleSessionName
    - description: The duration, in seconds, of the role session. The value can range from 900 seconds (15 minutes) up to the maximum session duration setting for the role.
      name: roleSessionDuration
    description: Associates an Elastic IP address with an instance or a network interface.
    execution: true
    name: aws-ec2-associate-address
    outputs:
    - contextPath: AWS.EC2.ElasticIPs.AssociationId
      description: The ID that represents the association of the Elastic IP address with an instance.
      type: string
    - contextPath: AWS.EC2.ElasticIPs.AccountId
      description: The ID of the AWS account with which the EC2 instance is associated. This key is only present when the parameter "AWS organization accounts" is provided.
      type: string
  - arguments:
    - description: The ID of the EBS volume.
      name: volumeId
      required: true
    - description: A description for the snapshot.
      name: description
    - description: The tags to apply to the snapshot during creation.
      name: tags
    - description: The AWS Region, if not specified the default region will be used.
      name: region
    - description: The Amazon Resource Name (ARN) of the role to assume.
      name: roleArn
    - description: An identifier for the assumed role session.
      name: roleSessionName
    - description: The duration, in seconds, of the role session. The value can range from 900 seconds (15 minutes) up to the maximum session duration setting for the role.
      name: roleSessionDuration
    description: Creates a snapshot of an EBS volume and stores it in Amazon S3. You can use snapshots for backups, to make copies of EBS volumes, and to save data before shutting down an instance.
    execution: true
    name: aws-ec2-create-snapshot
    outputs:
    - contextPath: AWS.EC2.Snapshots.DataEncryptionKeyId
      description: The data encryption key identifier for the snapshot.
      type: string
    - contextPath: AWS.EC2.Snapshots.Description
      description: The description for the snapshot.
      type: string
    - contextPath: AWS.EC2.Snapshots.Encrypted
      description: Indicates whether the snapshot is encrypted.
      type: number
    - contextPath: AWS.EC2.Snapshots.KmsKeyId
      description: The full ARN of the AWS Key Management Service (AWS KMS) customer master key (CMK) that was used to protect the volume encryption key for the parent volume.
      type: string
    - contextPath: AWS.EC2.Snapshots.OwnerId
      description: The AWS account ID of the EBS snapshot owner.
      type: string
    - contextPath: AWS.EC2.Snapshots.Progress
      description: The progress of the snapshot, as a percentage.
      type: string
    - contextPath: AWS.EC2.Snapshots.SnapshotId
      description: The ID of the snapshot.
      type: string
    - contextPath: AWS.EC2.Snapshots.StartTime
      description: The time stamp when the snapshot was initiated.
      type: date
    - contextPath: AWS.EC2.Snapshots.State
      description: The snapshot state.
      type: string
    - contextPath: AWS.EC2.Snapshots.StateMessage
      description: this field displays error state details to help you diagnose why the error occurred.
      type: string
    - contextPath: AWS.EC2.Snapshots.VolumeId
      description: The ID of the volume that was used to create the snapshot.
      type: string
    - contextPath: AWS.EC2.Snapshots.VolumeSize
      description: The size of the volume, in GiB.
      type: number
    - contextPath: AWS.EC2.Snapshots.OwnerAlias
      description: Value from an Amazon-maintained list of snapshot owners.
      type: string
    - contextPath: AWS.EC2.Snapshots.Tags.Key
      description: The key of the tag.
      type: string
    - contextPath: AWS.EC2.Snapshots.Tags.Value
      description: The value of the tag.
      type: string
    - contextPath: AWS.EC2.Snapshots.AccountId
      description: The ID of the AWS account with which the EC2 instance is associated. This key is only present when the parameter "AWS organization accounts" is provided.
      type: string
  - arguments:
    - description: The ID of the EBS snapshot.
      name: snapshotId
      required: true
    - description: The AWS Region, if not specified the default region will be used.
      name: region
    - description: The Amazon Resource Name (ARN) of the role to assume.
      name: roleArn
    - description: An identifier for the assumed role session.
      name: roleSessionName
    - description: The duration, in seconds, of the role session. The value can range from 900 seconds (15 minutes) up to the maximum session duration setting for the role.
      name: roleSessionDuration
    description: Deletes the specified snapshot.
    execution: true
    name: aws-ec2-delete-snapshot
  - arguments:
    - description: A name for the new image.
      name: name
      required: true
    - description: The ID of the instance.
      name: instanceId
      required: true
    - description: A description for the new image.
      name: description
    - auto: PREDEFINED
      description: By default, Amazon EC2 attempts to shut down and reboot the instance before creating the image. If the noReboot option is set, Amazon EC2 wont shut down the instance before creating the image. When this option is used, file system integrity on the created image cant be guaranteed.
      name: noReboot
      predefined:
      - 'True'
      - 'False'
    - description: The AWS Region, if not specified the default region will be used.
      name: region
    - description: The Amazon Resource Name (ARN) of the role to assume.
      name: roleArn
    - description: An identifier for the assumed role session.
      name: roleSessionName
    - description: The duration, in seconds, of the role session. The value can range from 900 seconds (15 minutes) up to the maximum session duration setting for the role.
      name: roleSessionDuration
    description: Creates an Amazon EBS-backed AMI from an Amazon EBS-backed instance that is either running or stopped.
    execution: true
    name: aws-ec2-create-image
    outputs:
    - contextPath: AWS.EC2.Images.ImageId
      description: The ID of the new AMI.
      type: string
    - contextPath: AWS.EC2.Images.Name
      description: The name of the new AMI.
      type: string
    - contextPath: AWS.EC2.Images.InstanceId
      description: The ID of the instance.
      type: string
    - contextPath: AWS.EC2.Images.Region
      description: The aws region where the image is located.
<<<<<<< HEAD
=======
      type: string
    - contextPath: AWS.EC2.Images.AccountId
      description: The ID of the AWS account with which the EC2 instance is associated. This key is only present when the parameter "AWS organization accounts" is provided.
>>>>>>> 90cf3b88
      type: string
  - arguments:
    - description: The ID of the AMI.
      name: imageId
    - description: The AWS Region, if not specified the default region will be used.
      name: region
    - description: The Amazon Resource Name (ARN) of the role to assume.
      name: roleArn
    - description: An identifier for the assumed role session.
      name: roleSessionName
    - description: The duration, in seconds, of the role session. The value can range from 900 seconds (15 minutes) up to the maximum session duration setting for the role.
      name: roleSessionDuration
    description: Deregisters the specified AMI.
    execution: true
    name: aws-ec2-deregister-image
  - arguments:
    - description: The ID of the volume.
      name: volumeId
      required: true
    - description: Target size in GiB of the volume to be modified.
      name: size
    - description: Target EBS volume type of the volume to be modified  The API does not support modifications for volume type standard . You also cannot change the type of a volume to standard .
      name: volumeType
    - description: Target IOPS rate of the volume to be modified.
      name: iops
    - description: The AWS Region, if not specified the default region will be used.
      name: region
    - description: The Amazon Resource Name (ARN) of the role to assume.
      name: roleArn
    - description: An identifier for the assumed role session.
      name: roleSessionName
    - description: The duration, in seconds, of the role session. The value can range from 900 seconds (15 minutes) up to the maximum session duration setting for the role.
      name: roleSessionDuration
    description: You can modify several parameters of an existing EBS volume, including volume size, volume type, and IOPS capacity.
    execution: true
    name: aws-ec2-modify-volume
    outputs:
    - contextPath: AWS.EC2.Volumes.Modification.VolumeId
      description: ID of the volume being modified.
      type: string
    - contextPath: AWS.EC2.Volumes.Modification.ModificationState
      description: Current state of modification. Modification state is null for unmodified. volumes.
      type: string
    - contextPath: AWS.EC2.Volumes.Modification.StatusMessage
      description: Generic status message on modification progress or failure.
      type: string
    - contextPath: AWS.EC2.Volumes.Modification.TargetSize
      description: Target size of the volume being modified.
      type: number
    - contextPath: AWS.EC2.Volumes.Modification.TargetIops
      description: Target IOPS rate of the volume being modified.
      type: number
    - contextPath: AWS.EC2.Volumes.Modification.TargetVolumeType
      description: Target EBS volume type of the volume being modified.
      type: string
    - contextPath: AWS.EC2.Volumes.Modification.OriginalSize
      description: Original size of the volume being modified.
      type: number
    - contextPath: AWS.EC2.Volumes.Modification.OriginalIops
      description: Original IOPS rate of the volume being modified.
      type: number
    - contextPath: AWS.EC2.Volumes.Modification.OriginalVolumeType
      description: Original EBS volume type of the volume being modified.
      type: string
    - contextPath: AWS.EC2.Volumes.Modification.Progress
      description: Modification progress from 0 to 100%.
      type: string
    - contextPath: AWS.EC2.Volumes.Modification.StartTime
      description: Modification start time.
      type: date
    - contextPath: AWS.EC2.Volumes.Modification.EndTime
      description: Modification completion or failure time.
      type: date
    - contextPath: AWS.EC2.Volumes.AccountId
      description: The ID of the AWS account with which the EC2 instance is associated. This key is only present when the parameter "AWS organization accounts" is provided.
      type: string
  - arguments:
    - description: The IDs of one or more resources to tag. For example, ami-1a2b3c4d.
      name: resources
      required: true
    - description: One or more tags.
      name: tags
      required: true
    - description: The AWS Region, if not specified the default region will be used.
      name: region
    - description: The Amazon Resource Name (ARN) of the role to assume.
      name: roleArn
    - description: An identifier for the assumed role session.
      name: roleSessionName
    - description: The duration, in seconds, of the role session. The value can range from 900 seconds (15 minutes) up to the maximum session duration setting for the role.
      name: roleSessionDuration
    description: Adds or overwrites one or more tags for the specified Amazon EC2 resource or resources.
    execution: true
    name: aws-ec2-create-tags
  - arguments:
    - description: The association ID.
      name: associationId
      required: true
    - description: The AWS Region, if not specified the default region will be used.
      name: region
    - description: The Amazon Resource Name (ARN) of the role to assume.
      name: roleArn
    - description: An identifier for the assumed role session.
      name: roleSessionName
    - description: The duration, in seconds, of the role session. The value can range from 900 seconds (15 minutes) up to the maximum session duration setting for the role.
      name: roleSessionDuration
    description: Disassociates an Elastic IP address from the instance or network interface its associated with.
    execution: true
    name: aws-ec2-disassociate-address
  - arguments:
    - description: The allocation ID.
      name: allocationId
      required: true
    - description: The AWS Region, if not specified the default region will be used.
      name: region
    - description: The Amazon Resource Name (ARN) of the role to assume.
      name: roleArn
    - description: An identifier for the assumed role session.
      name: roleSessionName
    - description: The duration, in seconds, of the role session. The value can range from 900 seconds (15 minutes) up to the maximum session duration setting for the role.
      name: roleSessionDuration
    description: Releases the specified Elastic IP address.
    execution: true
    name: aws-ec2-release-address
  - arguments:
<<<<<<< HEAD
    - description: One or more instance IDs. Sepereted by comma.
=======
    - description: A comma-separated list of instance IDs.
>>>>>>> 90cf3b88
      name: instanceIds
      required: true
    - description: The AWS Region, if not specified the default region will be used.
      name: region
    - description: The Amazon Resource Name (ARN) of the role to assume.
      name: roleArn
    - description: An identifier for the assumed role session.
      name: roleSessionName
    - description: The duration, in seconds, of the role session. The value can range from 900 seconds (15 minutes) up to the maximum session duration setting for the role.
      name: roleSessionDuration
    description: Starts an Amazon EBS-backed instance that you have previously stopped.
    execution: true
    name: aws-ec2-start-instances
  - arguments:
    - description: One or more instance IDs.
      name: instanceIds
      required: true
    - description: The AWS Region, if not specified the default region will be used.
      name: region
    - description: The Amazon Resource Name (ARN) of the role to assume.
      name: roleArn
    - description: An identifier for the assumed role session.
      name: roleSessionName
    - description: The duration, in seconds, of the role session. The value can range from 900 seconds (15 minutes) up to the maximum session duration setting for the role.
      name: roleSessionDuration
    description: Stops an Amazon EBS-backed instance.
    execution: true
    name: aws-ec2-stop-instances
  - arguments:
    - description: One or more instance IDs.
      name: instanceIds
      required: true
    - description: The AWS Region, if not specified the default region will be used.
      name: region
    - description: The Amazon Resource Name (ARN) of the role to assume.
      name: roleArn
    - description: An identifier for the assumed role session.
      name: roleSessionName
    - description: The duration, in seconds, of the role session. The value can range from 900 seconds (15 minutes) up to the maximum session duration setting for the role.
      name: roleSessionDuration
    description: Shuts down one or more instances. This operation is idempotent; if you terminate an instance more than once, each call succeeds.
    execution: true
    name: aws-ec2-terminate-instances
  - arguments:
    - description: The Availability Zone in which to create the volume. Use DescribeAvailabilityZones to list the Availability Zones that are currently available to you.
      name: availabilityZone
      required: true
    - auto: PREDEFINED
      description: Specifies whether the volume should be encrypted.
      name: encrypted
      predefined:
      - 'True'
      - 'False'
    - description: The number of I/O operations per second (IOPS) to provision for the volume, with a maximum ratio of 50 IOPS/GiB. Range is 100 to 32000 IOPS for volumes in most regions.
      name: iops
    - description: An identifier for the AWS Key Management Service (AWS KMS) customer master key (CMK) to use when creating the encrypted volume. This parameter is only required if you want to use a non-default CMK; if this parameter is not specified, the default CMK for EBS is used. If a KmsKeyId is specified, the Encrypted flag must also be set.
      name: kmsKeyId
    - description: The size of the volume, in GiBs.
      name: size
    - description: The snapshot from which to create the volume.
      name: snapshotId
    - auto: PREDEFINED
      description: The volume type.
      name: volumeType
      predefined:
      - standard
      - io1
      - gp2
      - sc1
      - st1
    - description: One or more tags.Example key=Name,value=test;key=Owner,value=Bob.
      name: tags
    - description: The AWS Region, if not specified the default region will be used.
      name: region
    - description: The Amazon Resource Name (ARN) of the role to assume.
      name: roleArn
    - description: An identifier for the assumed role session.
      name: roleSessionName
    - description: The duration, in seconds, of the role session. The value can range from 900 seconds (15 minutes) up to the maximum session duration setting for the role.
      name: roleSessionDuration
    description: Creates an EBS volume that can be attached to an instance in the same Availability Zone.
    execution: true
    name: aws-ec2-create-volume
    outputs:
    - contextPath: AWS.EC2.Volumes.AvailabilityZone
      description: The Availability Zone for the volume.
      type: string
    - contextPath: AWS.EC2.Volumes.CreateTime
      description: The time stamp when volume creation was initiated.
      type: date
    - contextPath: AWS.EC2.Volumes.Encrypted
      description: Indicates whether the volume will be encrypted.
      type: boolean
    - contextPath: AWS.EC2.Volumes.KmsKeyId
      description: The full ARN of the AWS Key Management Service (AWS KMS) customer master key (CMK) that was used to protect the volume encryption key for the volume.
      type: string
    - contextPath: AWS.EC2.Volumes.Size
      description: The size of the volume, in GiBs.
      type: number
    - contextPath: AWS.EC2.Volumes.SnapshotId
      description: The snapshot from which the volume was created, if applicable.
      type: string
    - contextPath: AWS.EC2.Volumes.State
      description: The volume state.
      type: string
    - contextPath: AWS.EC2.Volumes.VolumeId
      description: The ID of the volume.
      type: string
    - contextPath: AWS.EC2.Volumes.Iops
      description: The number of I/O operations per second (IOPS) that the volume supports.
      type: number
    - contextPath: AWS.EC2.Volumes.VolumeType
      description: The volume type. This can be gp2 for General Purpose SSD, io1 for Provisioned IOPS SSD, st1 for Throughput Optimized HDD, sc1 for Cold HDD, or standard for Magnetic volumes.
      type: string
    - contextPath: AWS.EC2.Volumes.Tags.Key
      description: The key of the tag.
      type: string
    - contextPath: AWS.EC2.Volumes.Tags.Value
      description: The value of the tag.
      type: string
    - contextPath: AWS.EC2.Volumes.AccountId
      description: The ID of the AWS account with which the EC2 instance is associated. This key is only present when the parameter "AWS organization accounts" is provided.
      type: string
  - arguments:
    - description: The device name (for example, /dev/sdh or xvdh).
      name: device
      required: true
    - description: The ID of the instance.
      name: instanceId
      required: true
    - description: The ID of the EBS volume. The volume and instance must be within the same Availability Zone.
      name: volumeId
      required: true
    - description: The AWS Region, if not specified the default region will be used.
      name: region
    - description: The Amazon Resource Name (ARN) of the role to assume.
      name: roleArn
    - description: An identifier for the assumed role session.
      name: roleSessionName
    - description: The duration, in seconds, of the role session. The value can range from 900 seconds (15 minutes) up to the maximum session duration setting for the role.
      name: roleSessionDuration
    description: Attaches an EBS volume to a running or stopped instance and exposes it to the instance with the specified device name.
    execution: true
    name: aws-ec2-attach-volume
    outputs:
    - contextPath: AWS.EC2.Volumes.Attachments.AttachTime
      description: The time stamp when the attachment initiated.
      type: date
    - contextPath: AWS.EC2.Volumes.Attachments.Device
      description: The device name.
      type: string
    - contextPath: AWS.EC2.Volumes.Attachments.InstanceId
      description: The ID of the instance.
      type: string
    - contextPath: AWS.EC2.Volumes.Attachments.State
      description: The attachment state of the volume.
      type: string
    - contextPath: AWS.EC2.Volumes.Attachments.VolumeId
      description: The ID of the volume.
      type: string
    - contextPath: AWS.EC2.Volumes.Attachments.DeleteOnTermination
      description: Indicates whether the EBS volume is deleted on instance termination.
      type: boolean
    - contextPath: AWS.EC2.Volumes.AccountId
      description: The ID of the AWS account with which the EC2 instance is associated. This key is only present when the parameter "AWS organization accounts" is provided.
      type: string
  - arguments:
    - description: The ID of the volume.
      name: volumeId
      required: true
    - description: Forces detachment if the previous detachment attempt did not occur cleanly. This option can lead to data loss or a corrupted file system. Use this option only as a last resort to detach a volume from a failed instance.
      name: force
    - description: The device name (for example, /dev/sdh or xvdh).
      name: device
    - description: The ID of the instance.
      name: instanceId
    - description: The AWS Region, if not specified the default region will be used.
      name: region
    - description: The Amazon Resource Name (ARN) of the role to assume.
      name: roleArn
    - description: An identifier for the assumed role session.
      name: roleSessionName
    - description: The duration, in seconds, of the role session. The value can range from 900 seconds (15 minutes) up to the maximum session duration setting for the role.
      name: roleSessionDuration
    description: Detaches an EBS volume from an instance.
    execution: true
    name: aws-ec2-detach-volume
    outputs:
    - contextPath: AWS.EC2.Volumes.Attachments.AttachTime
      description: The time stamp when the attachment initiated.
      type: date
    - contextPath: AWS.EC2.Volumes.Attachments.Device
      description: The device name.
      type: string
    - contextPath: AWS.EC2.Volumes.Attachments.InstanceId
      description: The ID of the instance.
      type: string
    - contextPath: AWS.EC2.Volumes.Attachments.State
      description: The attachment state of the volume.
      type: string
    - contextPath: AWS.EC2.Volumes.Attachments.VolumeId
      description: The ID of the volume.
      type: string
    - contextPath: AWS.EC2.Volumes.Attachments.DeleteOnTermination
      description: Indicates whether the EBS volume is deleted on instance termination.
      type: boolean
    - contextPath: AWS.EC2.Volumes.AccountId
      description: The ID of the AWS account with which the EC2 instance is associated. This key is only present when the parameter "AWS organization accounts" is provided.
      type: string
  - arguments:
    - description: The ID of the volume.
      name: volumeId
      required: true
    - description: The AWS Region, if not specified the default region will be used.
      name: region
    - description: The Amazon Resource Name (ARN) of the role to assume.
      name: roleArn
    - description: An identifier for the assumed role session.
      name: roleSessionName
    - description: The duration, in seconds, of the role session. The value can range from 900 seconds (15 minutes) up to the maximum session duration setting for the role.
      name: roleSessionDuration
    description: Deletes the specified EBS volume. The volume must be in the available state (not attached to an instance).
    execution: true
    name: aws-ec2-delete-volume
  - arguments:
    - defaultValue: '1'
      description: The number of instances to launch. must be grater then 0.
      name: count
      required: true
    - description: The ID of the AMI, which you can get by calling DescribeImages . An AMI is required to launch an instance and must be specified here or in a launch template.
      name: imageId
    - description: 'The instance type. for example: t2.large'
      name: instanceType
<<<<<<< HEAD
    - description: One or more security group IDs. Sepereted by comma.
=======
    - description: One or more security group IDs.
>>>>>>> 90cf3b88
      name: securityGroupIds
    - description: One or more security group names. For a nondefault VPC, you must use security group IDs instead.
      name: securityGroups
    - description: The ID of the subnet to launch the instance into.
      name: subnetId
    - description: The user data to make available to the instance.This value will be base64 encoded automatically. Do not base64 encode this value prior to performing the operation.
      name: userData
    - auto: PREDEFINED
      description: If you set this parameter to true , you cant terminate the instance using the Amazon EC2 console, CLI, or API.
      name: disableApiTermination
      predefined:
      - 'True'
      - 'False'
    - description: The Amazon Resource Name (ARN) of the instance profile. Both iamInstanceProfileArn and iamInstanceProfile are required if you would like to associate an instance profile.
      name: iamInstanceProfileArn
    - description: The name of the instance profile. Both iamInstanceProfileArn and iamInstanceProfile are required if you would like to associate an instance profile.
      name: iamInstanceProfileName
    - description: The name of the key pair. Warning - If you do not specify a key pair, you cant connect to the instance unless you choose an AMI that is configured to allow users another way to log in.
      name: keyName
    - auto: PREDEFINED
      description: Indicates whether the instance is optimized for Amazon EBS I/O.
      name: ebsOptimized
      predefined:
      - 'True'
      - 'False'
    - description: The device name (for example, /dev/sdh or xvdh).
      name: deviceName
    - description: The size of the volume, in GiB.
      name: ebsVolumeSize
    - auto: PREDEFINED
      description: The volume type.
      name: ebsVolumeType
      predefined:
      - gp2
      - io1
      - st1
      - sc1
      - standard
    - description: The number of I/O operations per second (IOPS) that the volume supports.
      name: ebsIops
    - auto: PREDEFINED
      description: Indicates whether the EBS volume is deleted on instance termination.
      name: ebsDeleteOnTermination
      predefined:
      - 'True'
      - 'False'
    - description: Identifier (key ID, key alias, ID ARN, or alias ARN) for a user-managed CMK under which the EBS volume is encrypted.
      name: ebsKmsKeyId
    - description: The ID of the snapshot.
      name: ebsSnapshotId
    - description: Indicates whether the EBS volume is encrypted.
      name: ebsEncrypted
    - description: The ID of the launch template. The launch template to use to launch the instances. Any parameters that you specify in RunInstances override the same parameters in the launch template. You can specify either the name or ID of a launch template, but not both.
      name: launchTemplateId
    - description: The name of the launch template. The launch template to use to launch the instances. Any parameters that you specify in RunInstances override the same parameters in the launch template. You can specify either the name or ID of a launch template, but not both.
      name: launchTemplateName
    - description: The version number of the launch template.
      name: launchTemplateVersion
    - description: The tags to apply to the instance.
      name: tags
    - description: The AWS Region, if not specified the default region will be used.
      name: region
    - description: The Amazon Resource Name (ARN) of the role to assume.
      name: roleArn
    - description: An identifier for the assumed role session.
      name: roleSessionName
    - description: The duration, in seconds, of the role session. The value can range from 900 seconds (15 minutes) up to the maximum session duration setting for the role.
      name: roleSessionDuration
    - description: The dedicated Host ID.
      name: host_id
    description: Launches the specified number of instances using an AMI for which you have permissions. You can create a launch template , which is a resource that contains the parameters to launch an instance. When you launch an instance using RunInstances , you can specify the launch template instead of specifying the launch parameters. An instance is ready for you to use when its in the running state. You can check the state of your instance using DescribeInstances.
    execution: true
    name: aws-ec2-run-instances
    outputs:
    - contextPath: AWS.EC2.Instances.AmiLaunchIndex
      description: The AMI launch index, which can be used to find this instance in the launch group.
      type: number
    - contextPath: AWS.EC2.Instances.ImageId
      description: The ID of the AMI used to launch the instance.
      type: string
    - contextPath: AWS.EC2.Instances.InstanceId
      description: The ID of the instance.
      type: string
    - contextPath: AWS.EC2.Instances.InstanceType
      description: The instance type.
      type: string
    - contextPath: AWS.EC2.Instances.KernelId
      description: The kernel associated with this instance, if applicable.
      type: string
    - contextPath: AWS.EC2.Instances.KeyName
      description: The name of the key pair, if this instance was launched with an associated key pair.
      type: string
    - contextPath: AWS.EC2.Instances.LaunchTime
      description: The time the instance was launched.
      type: date
    - contextPath: AWS.EC2.Instances.Monitoring.State
      description: Indicates whether detailed monitoring is enabled. Otherwise, basic monitoring is enabled.
      type: string
    - contextPath: AWS.EC2.Instances.Placement.AvailabilityZone
      description: The Availability Zone of the instance.
      type: string
    - contextPath: AWS.EC2.Instances.Placement.Affinity
      description: The affinity setting for the instance on the Dedicated Host.
      type: string
    - contextPath: AWS.EC2.Instances.Placement.GroupName
      description: The name of the placement group the instance is in (for cluster compute instances).
      type: string
    - contextPath: AWS.EC2.Instances.Placement.HostId
      description: he ID of the Dedicated Host on which the instance resides.
      type: string
    - contextPath: AWS.EC2.Instances.Placement.Tenancy
      description: The tenancy of the instance (if the instance is running in a VPC).
      type: string
    - contextPath: AWS.EC2.Instances.Platform
      description: The value is Windows for Windows instances; otherwise blank.
      type: string
    - contextPath: AWS.EC2.Instances.PrivateDnsName
      description: (IPv4 only) The private DNS hostname name assigned to the instance. This DNS hostname can only be used inside the Amazon EC2 network. This name is not available until the instance enters the running state.
      type: string
    - contextPath: AWS.EC2.Instances.PrivateIpAddress
      description: The private IPv4 address assigned to the instance.
      type: string
    - contextPath: AWS.EC2.Instances.ProductCodes.ProductCodeId
      description: The product code.
      type: string
    - contextPath: AWS.EC2.Instances.ProductCodes.ProductCodeType
      description: The type of product code.
      type: string
    - contextPath: AWS.EC2.Instances.PublicDnsName
      description: (IPv4 only) The public DNS name assigned to the instance. This name is not available until the instance enters the running state.
      type: string
    - contextPath: AWS.EC2.Instances.PublicIpAddress
      description: The public IPv4 address assigned to the instance, if applicable.
      type: string
    - contextPath: AWS.EC2.Instances.RamdiskId
      description: The RAM disk associated with this instance, if applicable.
      type: string
    - contextPath: AWS.EC2.Instances.State.Code
      description: The low byte represents the state.
      type: string
    - contextPath: AWS.EC2.Instances.State.Name
      description: The current state of the instance.
      type: string
    - contextPath: AWS.EC2.Instances.StateTransitionReason
      description: The reason for the most recent state transition. This might be an empty string.
      type: string
    - contextPath: AWS.EC2.Instances.SubnetId
      description: The ID of the subnet in which the instance is running.
      type: string
    - contextPath: AWS.EC2.Instances.VpcId
      description: The ID of the VPC in which the instance is running.
      type: string
    - contextPath: AWS.EC2.Instances.Architecture
      description: The architecture of the image.
      type: string
    - contextPath: AWS.EC2.Instances.BlockDeviceMappings.DeviceName
      description: The device name (for example, /dev/sdh or xvdh).
      type: string
    - contextPath: AWS.EC2.Instances.BlockDeviceMappings.Ebs.AttachTime
      description: The time stamp when the attachment initiated.
      type: string
    - contextPath: AWS.EC2.Instances.BlockDeviceMappings.Ebs.DeleteOnTermination
      description: Indicates whether the volume is deleted on instance termination.
      type: string
    - contextPath: AWS.EC2.Instances.BlockDeviceMappings.Ebs.Status
      description: The attachment state.
      type: string
    - contextPath: AWS.EC2.Instances.BlockDeviceMappings.Ebs.VolumeId
      description: The ID of the EBS volume.
      type: string
    - contextPath: AWS.EC2.Instances.ClientToken
      description: The idempotency token you provided when you launched the instance, if applicable.
      type: string
    - contextPath: AWS.EC2.Instances.EbsOptimized
      description: Indicates whether the instance is optimized for Amazon EBS I/O.
      type: boolean
    - contextPath: AWS.EC2.Instances.EnaSupport
      description: Specifies whether enhanced networking with ENA is enabled.
      type: boolean
    - contextPath: AWS.EC2.Instances.Hypervisor
      description: The hypervisor type of the instance.
      type: string
    - contextPath: AWS.EC2.Instances.IamInstanceProfile.Arn
      description: The Amazon Resource Name (ARN) of the instance profile.
      type: string
    - contextPath: AWS.EC2.Instances.IamInstanceProfile.Id
      description: The ID of the instance profile.
      type: string
    - contextPath: AWS.EC2.Instances.InstanceLifecycle
      description: Indicates whether this is a Spot Instance or a Scheduled Instance.
      type: string
    - contextPath: AWS.EC2.Instances.ElasticGpuAssociations.ElasticGpuId
      description: The ID of the Elastic GPU.
      type: string
    - contextPath: AWS.EC2.Instances.ElasticGpuAssociations.ElasticGpuAssociationId
      description: The ID of the association.
      type: string
    - contextPath: AWS.EC2.Instances.ElasticGpuAssociations.ElasticGpuAssociationState
      description: The state of the association between the instance and the Elastic GPU.
      type: string
    - contextPath: AWS.EC2.Instances.ElasticGpuAssociations.ElasticGpuAssociationTime
      description: The time the Elastic GPU was associated with the instance.
      type: string
    - contextPath: AWS.EC2.Instances.NetworkInterfaces.Association.IpOwnerId
      description: The ID of the owner of the Elastic IP address.
      type: string
    - contextPath: AWS.EC2.Instances.NetworkInterfaces.Association.PublicDnsName
      description: The public DNS name.
      type: string
    - contextPath: AWS.EC2.Instances.NetworkInterfaces.Association.PublicIp
      description: The public IP address or Elastic IP address bound to the network interface.
      type: string
    - contextPath: AWS.EC2.Instances.NetworkInterfaces.Attachment.AttachTime
      description: The time stamp when the attachment initiated.
      type: date
    - contextPath: AWS.EC2.Instances.NetworkInterfaces.Attachment.AttachmentId
      description: The ID of the network interface attachment.
      type: string
    - contextPath: AWS.EC2.Instances.NetworkInterfaces.Attachment.DeleteOnTermination
      description: Indicates whether the network interface is deleted when the instance is terminated.
      type: boolean
    - contextPath: AWS.EC2.Instances.NetworkInterfaces.Attachment.DeviceIndex
      description: The index of the device on the instance for the network interface attachment.
      type: number
    - contextPath: AWS.EC2.Instances.NetworkInterfaces.Attachment.Status
      description: The attachment state.
      type: string
    - contextPath: AWS.EC2.Instances.NetworkInterfaces.Description
      description: The description.
      type: string
    - contextPath: AWS.EC2.Instances.NetworkInterfaces.Groups.GroupName
      description: The name of the security group.
      type: string
    - contextPath: AWS.EC2.Instances.NetworkInterfaces.Groups.GroupId
      description: The ID of the security group.
      type: string
    - contextPath: AWS.EC2.Instances.NetworkInterfaces.Ipv6Addresses.Ipv6Address
      description: The IPv6 addresses associated with the network interface.
      type: string
    - contextPath: AWS.EC2.Instances.NetworkInterfaces.MacAddress
      description: The MAC address.
      type: string
    - contextPath: AWS.EC2.Instances.NetworkInterfaces.NetworkInterfaceId
      description: The ID of the network interface.
      type: string
    - contextPath: AWS.EC2.Instances.NetworkInterfaces.OwnerId
      description: The ID of the AWS account that created the network interface.
      type: string
    - contextPath: AWS.EC2.Instances.NetworkInterfaces.PrivateDnsName
      description: The private DNS name.
      type: string
    - contextPath: AWS.EC2.Instances.NetworkInterfaces.PrivateIpAddress
      description: The IPv4 address of the network interface within the subnet.
      type: string
    - contextPath: AWS.EC2.Instances.NetworkInterfaces.PrivateIpAddresses.Association.IpOwnerId
      description: The ID of the owner of the Elastic IP address.
      type: string
    - contextPath: AWS.EC2.Instances.NetworkInterfaces.PrivateIpAddresses.Association.PublicDnsName
      description: The public DNS name.
      type: string
    - contextPath: AWS.EC2.Instances.NetworkInterfaces.PrivateIpAddresses.Association.PublicIp
      description: The public IP address or Elastic IP address bound to the network interface.
      type: string
    - contextPath: AWS.EC2.Instances.NetworkInterfaces.PrivateIpAddresses.Primary
      description: Indicates whether this IPv4 address is the primary private IP address of the network interface.
      type: boolean
    - contextPath: AWS.EC2.Instances.NetworkInterfaces.PrivateIpAddresses.PrivateDnsName
      description: The private IPv4 DNS name.
      type: string
    - contextPath: AWS.EC2.Instances.NetworkInterfaces.PrivateIpAddresses.PrivateIpAddress
      description: The private IPv4 address of the network interface.
      type: string
    - contextPath: AWS.EC2.Instances.NetworkInterfaces.SourceDestCheck
      description: Indicates whether to validate network traffic to or from this network interface.
      type: boolean
    - contextPath: AWS.EC2.Instances.NetworkInterfaces.Status
      description: The status of the network interface.
      type: string
    - contextPath: AWS.EC2.Instances.NetworkInterfaces.SubnetId
      description: The ID of the subnet.
      type: string
    - contextPath: AWS.EC2.Instances.NetworkInterfaces.VpcId
      description: The ID of the VPC.
      type: string
    - contextPath: AWS.EC2.Instances.RootDeviceName
      description: The device name of the root device volume (for example, /dev/sda1).
      type: string
    - contextPath: AWS.EC2.Instances.RootDeviceType
      description: The root device type used by the AMI. The AMI can use an EBS volume or an instance store volume.
      type: string
    - contextPath: AWS.EC2.Instances.SecurityGroups.GroupName
      description: The name of the security group.
      type: string
    - contextPath: AWS.EC2.Instances.SecurityGroups.GroupId
      description: The ID of the security group.
      type: string
    - contextPath: AWS.EC2.Instances.SourceDestCheck
      description: Specifies whether to enable an instance launched in a VPC to perform NAT.
      type: boolean
    - contextPath: AWS.EC2.Instances.SpotInstanceRequestId
      description: If the request is a Spot Instance request, the ID of the request.
      type: string
    - contextPath: AWS.EC2.Instances.SriovNetSupport
      description: Specifies whether enhanced networking with the Intel 82599 Virtual Function interface is enabled.
      type: string
    - contextPath: AWS.EC2.Instances.StateReason.Code
      description: The reason code for the state change.
      type: string
    - contextPath: AWS.EC2.Instances.StateReason.Message
      description: The message for the state change.
      type: string
    - contextPath: AWS.EC2.Instances.Tags.Key
      description: The key of the tag.
      type: string
    - contextPath: AWS.EC2.Instances.Tags.Value
      description: The value of the tag.
      type: string
    - contextPath: AWS.EC2.Instances.VirtualizationType
      description: The virtualization type of the instance.
      type: string
    - contextPath: AWS.EC2.Instances.AccountId
      description: The ID of the AWS account with which the EC2 instance is associated. This key is only present when the parameter "AWS organization accounts" is provided.
      type: string
  - arguments:
    - description: One or more filters. See documentation for details & filter options.
      name: filter
    - description: One or more instance IDs. Sepreted by comma.
      name: instanceIds
    - description: The amount of time in seconds to wait between attempts. Default 15.
      name: waiterDelay
    - description: The maximum number of attempts to be made. Default 40.
      name: waiterMaxAttempts
    - description: The AWS Region, if not specified the default region will be used.
      name: region
    - description: The Amazon Resource Name (ARN) of the role to assume.
      name: roleArn
    - description: An identifier for the assumed role session.
      name: roleSessionName
    - description: The duration, in seconds, of the role session. The value can range from 900 seconds (15 minutes) up to the maximum session duration setting for the role.
      name: roleSessionDuration
    description: A waiter function that runs every 15  seconds until a successful state is reached.
    name: aws-ec2-waiter-instance-running
  - arguments:
    - description: One or more filters. See documentation for details & filter options.
      name: filter
    - description: One or more instance IDs. Seprated by comma.
      name: instanceIds
    - description: The amount of time in seconds to wait between attempts. Default 15.
      name: waiterDelay
    - description: The maximum number of attempts to be made. Default 40.
      name: waiterMaxAttempts
    - description: The AWS Region, if not specified the default region will be used.
      name: region
    - description: The Amazon Resource Name (ARN) of the role to assume.
      name: roleArn
    - description: An identifier for the assumed role session.
      name: roleSessionName
    - description: The duration, in seconds, of the role session. The value can range from 900 seconds (15 minutes) up to the maximum session duration setting for the role.
      name: roleSessionDuration
    description: A waiter function that runs every 15  seconds until a successful state is reached.
    name: aws-ec2-waiter-instance-status-ok
  - arguments:
    - description: One or more filters. See documentation for details & filter options.
      name: filter
    - description: One or more instance IDs. Seprated by comma.
      name: instanceIds
    - description: The amount of time in seconds to wait between attempts. Default 15.
      name: waiterDelay
    - description: The maximum number of attempts to be made. Default 40.
      name: waiterMaxAttempts
    - description: The AWS Region, if not specified the default region will be used.
      name: region
    - description: The Amazon Resource Name (ARN) of the role to assume.
      name: roleArn
    - description: An identifier for the assumed role session.
      name: roleSessionName
    - description: The duration, in seconds, of the role session. The value can range from 900 seconds (15 minutes) up to the maximum session duration setting for the role.
      name: roleSessionDuration
    description: A waiter function that runs every 15  seconds until a successful state is reached.
    name: aws-ec2-waiter-instance-stopped
  - arguments:
    - description: One or more filters. See documentation for details & filter options.
      name: filter
    - description: One or more instance IDs. Seprated by comma.
      name: instanceIds
    - description: The amount of time in seconds to wait between attempts. Default 15.
      name: waiterDelay
    - description: The maximum number of attempts to be made. Default 40.
      name: waiterMaxAttempts
    - description: The AWS Region, if not specified the default region will be used.
      name: region
    - description: The Amazon Resource Name (ARN) of the role to assume.
      name: roleArn
    - description: An identifier for the assumed role session.
      name: roleSessionName
    - description: The duration, in seconds, of the role session. The value can range from 900 seconds (15 minutes) up to the maximum session duration setting for the role.
      name: roleSessionDuration
    description: A waiter function that runs every 15  seconds until a successful state is reached.
    name: aws-ec2-waiter-instance-terminated
  - arguments:
    - description: One or more filters Separated by ';'. See AWS documentation for details & filter options.
      name: filters
    - description: One or more image IDs. Sperated by comma.
      name: imageIds
    - description: Filters the images by the owner. Specify an AWS account ID, self (owner is the sender of the request), or an AWS owner alias (valid values are amazon | aws-marketplace | microsoft ). Omitting this option returns all images for which you have launch permissions, regardless of ownership.
      name: owners
    - description: Scopes the images by users with explicit launch permissions. Specify an AWS account ID, self (the sender of the request), or all (public AMIs).
      name: executableUsers
    - description: The amount of time in seconds to wait between attempts. Default 15.
      name: waiterDelay
    - description: The maximum number of attempts to be made. Default 40.
      name: waiterMaxAttempts
    - description: The AWS Region, if not specified the default region will be used.
      name: region
    - description: The Amazon Resource Name (ARN) of the role to assume.
      name: roleArn
    - description: An identifier for the assumed role session.
      name: roleSessionName
    - description: The duration, in seconds, of the role session. The value can range from 900 seconds (15 minutes) up to the maximum session duration setting for the role.
      name: roleSessionDuration
    description: A waiter function that waits until image is avilable.
    name: aws-ec2-waiter-image-available
  - arguments:
    - description: One or more filters Separated by ';'. See AWS documentation for details & filter options.
      name: filters
    - description: Returns the snapshots owned by the specified owner. Multiple owners can be specified. Sperated by comma.
      name: ownerIds
    - description: One or more snapshot IDs. Sperated by comma.
      name: snapshotIds
    - description: One or more AWS accounts IDs that can create volumes from the snapshot.
      name: restorableByUserIds
    - description: The amount of time in seconds to wait between attempts. Default 15.
      name: waiterDelay
    - description: The maximum number of attempts to be made. Default 40.
      name: waiterMaxAttempts
    - description: The AWS Region, if not specified the default region will be used.
      name: region
    - description: The Amazon Resource Name (ARN) of the role to assume.
      name: roleArn
    - description: An identifier for the assumed role session.
      name: roleSessionName
    - description: The duration, in seconds, of the role session. The value can range from 900 seconds (15 minutes) up to the maximum session duration setting for the role.
      name: roleSessionDuration
    description: A waiter function that waits until the snapshot is complate.
    name: aws-ec2-waiter-snapshot_completed
  - arguments:
    - description: One or more filters Separated by ';'. See AWS documentation for details & filter options.
      name: filters
    - description: Filters the images by the owner. Specify an AWS account ID, self (owner is the sender of the request), or an AWS owner alias (valid values are amazon | aws-marketplace | microsoft ). Omitting this option returns all images for which you have launch permissions, regardless of ownership.
      name: owners
    - description: Scopes the images by users with explicit launch permissions. Specify an AWS account ID, self (the sender of the request), or all (public AMIs).
      name: executableUsers
    - description: The AWS Region, if not specified the default region will be used.
      name: region
    - description: The Amazon Resource Name (ARN) of the role to assume.
      name: roleArn
    - description: An identifier for the assumed role session.
      name: roleSessionName
    - description: The duration, in seconds, of the role session. The value can range from 900 seconds (15 minutes) up to the maximum session duration setting for the role.
      name: roleSessionDuration
    description: Get The latest AMI.
    name: aws-ec2-get-latest-ami
    outputs:
    - contextPath: AWS.EC2.Images.Architecture
      description: The architecture of the image.
      type: string
    - contextPath: AWS.EC2.Images.CreationDate
      description: The date and time the image was created.
      type: date
    - contextPath: AWS.EC2.Images.ImageId
      description: The ID of the AMI.
      type: string
    - contextPath: AWS.EC2.Images.ImageLocation
      description: The location of the AMI.
      type: string
    - contextPath: AWS.EC2.Images.ImageType
      description: The type of image.
      type: string
    - contextPath: AWS.EC2.Images.Public
      description: Indicates whether the image has public launch permissions. The value is true if this image has public launch permissions or false if it has only implicit and explicit launch permissions.
      type: boolean
    - contextPath: AWS.EC2.Images.KernelId
      description: The kernel associated with the image, if any. Only applicable for machine images.
      type: string
    - contextPath: AWS.EC2.Images.OwnerId
      description: The AWS account ID of the image owner.
      type: string
    - contextPath: AWS.EC2.Images.Platform
      description: The value is Windows for Windows AMIs; otherwise blank.
      type: string
    - contextPath: AWS.EC2.Images.ProductCodes.ProductCodeId
      description: The product code.
      type: string
    - contextPath: AWS.EC2.Images.ProductCodes.ProductCodeType
      description: The type of product code.
      type: string
    - contextPath: AWS.EC2.Images.RamdiskId
      description: The RAM disk associated with the image, if any. Only applicable for machine images.
      type: string
    - contextPath: AWS.EC2.Images.State
      description: The current state of the AMI. If the state is available , the image is successfully registered and can be used to launch an instance.
      type: string
    - contextPath: AWS.EC2.Images.BlockDeviceMappings.DeviceName
      description: The device name (for example, /dev/sdh or xvdh ).
      type: string
    - contextPath: AWS.EC2.Images.BlockDeviceMappings.VirtualName
      description: The virtual device name (ephemeral N).
      type: string
    - contextPath: AWS.EC2.Images.BlockDeviceMappings.Ebs.Encrypted
      description: Indicates whether the EBS volume is encrypted.
      type: boolean
    - contextPath: AWS.EC2.Images.BlockDeviceMappings.Ebs.DeleteOnTermination
      description: Indicates whether the EBS volume is deleted on instance termination.
      type: boolean
    - contextPath: AWS.EC2.Images.BlockDeviceMappings.Ebs.Iops
      description: The number of I/O operations per second (IOPS) that the volume supports.
      type: number
    - contextPath: AWS.EC2.Images.BlockDeviceMappings.Ebs.KmsKeyId
      description: Identifier (key ID, key alias, ID ARN, or alias ARN) for a user-managed CMK under which the EBS volume is encrypted.
      type: string
    - contextPath: AWS.EC2.Images.BlockDeviceMappings.Ebs.SnapshotId
      description: The ID of the snapshot.
      type: string
    - contextPath: AWS.EC2.Images.BlockDeviceMappings.Ebs.VolumeSize
      description: The size of the volume, in GiB.
      type: number
    - contextPath: AWS.EC2.Images.BlockDeviceMappings.Ebs.VolumeType
      description: The volume type.
      type: string
    - contextPath: AWS.EC2.Images.BlockDeviceMappings.NoDevice
      description: Suppresses the specified device included in the block device mapping of the AMI.
      type: string
    - contextPath: AWS.EC2.Images.Description
      description: The description of the AMI that was provided during image creation.
      type: string
    - contextPath: AWS.EC2.Images.EnaSupport
      description: Specifies whether enhanced networking with ENA is enabled.
      type: boolean
    - contextPath: AWS.EC2.Images.Hypervisor
      description: The hypervisor type of the image.
      type: string
    - contextPath: AWS.EC2.Images.ImageOwnerAlias
      description: The AWS account alias (for example, amazon , self ) or the AWS account ID of the AMI owner.
      type: string
    - contextPath: AWS.EC2.Images.Name
      description: The name of the AMI that was provided during image creation.
      type: string
    - contextPath: AWS.EC2.Images.RootDeviceName
      description: The device name of the root device volume (for example, /dev/sda1).
      type: string
    - contextPath: AWS.EC2.Images.RootDeviceType
      description: The type of root device used by the AMI. The AMI can use an EBS volume or an instance store volume.
      type: string
    - contextPath: AWS.EC2.Images.SriovNetSupport
      description: Specifies whether enhanced networking with the Intel 82599 Virtual Function interface is enabled.
      type: string
    - contextPath: AWS.EC2.Images.StateReason.Code
      description: The reason code for the state change.
      type: string
    - contextPath: AWS.EC2.Images.StateReason.Message
      description: The message for the state change.
      type: string
    - contextPath: AWS.EC2.Images.Tags.Key
      description: The key of the tag.
      type: string
    - contextPath: AWS.EC2.Images.Tags.Value
      description: The value of the tag.
      type: string
    - contextPath: AWS.EC2.Images.VirtualizationType
      description: The type of virtualization of the AMI.
      type: string
    - contextPath: AWS.EC2.Images.AccountId
      description: The ID of the AWS account with which the EC2 instance is associated. This key is only present when the parameter "AWS organization accounts" is provided.
      type: string
  - arguments:
    - description: The name of the security group.
      name: groupName
      required: true
    - description: A description for the security group.
      name: description
      required: true
    - description: The ID of the VPC.
      name: vpcId
      required: true
    - description: The AWS Region, if not specified the default region will be used.
      name: region
    - description: The Amazon Resource Name (ARN) of the role to assume.
      name: roleArn
    - description: An identifier for the assumed role session.
      name: roleSessionName
    - description: The duration, in seconds, of the role session. The value can range from 900 seconds (15 minutes) up to the maximum session duration setting for the role.
      name: roleSessionDuration
    description: Creates a security group.
    execution: true
    name: aws-ec2-create-security-group
    outputs:
    - contextPath: AWS.EC2.SecurityGroups.GroupName
      description: The name of the security group.
      type: string
    - contextPath: AWS.EC2.SecurityGroups.Description
      description: A description for the security group.
      type: string
    - contextPath: AWS.EC2.SecurityGroups.VpcId
      description: The ID of the VPC.
      type: string
    - contextPath: AWS.EC2.SecurityGroups.GroupId
      description: The ID of the security group.
      type: string
    - contextPath: AWS.EC2.SecurityGroups.AccountId
      description: The ID of the AWS account with which the EC2 instance is associated. This key is only present when the parameter "AWS organization accounts" is provided.
      type: string
  - arguments:
    - description: The ID of the security group. Required for a nondefault VPC.
      name: groupId
    - description: default VPC only.  The name of the security group. You can specify either the security group name or the security group ID.
      name: groupName
    - description: The AWS Region, if not specified the default region will be used.
      name: region
    - description: The Amazon Resource Name (ARN) of the role to assume.
      name: roleArn
    - description: An identifier for the assumed role session.
      name: roleSessionName
    - description: The duration, in seconds, of the role session. The value can range from 900 seconds (15 minutes) up to the maximum session duration setting for the role.
      name: roleSessionDuration
    description: Deletes a security group.
    execution: true
    name: aws-ec2-delete-security-group
  - arguments:
    - description: The ID of the security group. You must specify either the security group ID or the security group name in the request. For security groups in a nondefault VPC, you must specify the security group ID.
      name: groupId
      required: true
    - description: The start of port range for the TCP and UDP protocols.
      name: fromPort
    - description: The end of port range for the TCP and UDP protocols.
      name: toPort
    - description: The CIDR IPv4 address range.
      name: cidrIp
    - description: The IP protocol name (tcp , udp , icmp) or number.  Use -1 to specify all protocols.
      name: ipProtocol
    - description: The name of the source security group. The source security group must be in the same VPC.
      name: sourceSecurityGroupName
    - description: The AWS Region, if not specified the default region will be used.
      name: region
    - description: The Amazon Resource Name (ARN) of the role to assume.
      name: roleArn
    - description: An identifier for the assumed role session.
      name: roleSessionName
    - description: The duration, in seconds, of the role session. The value can range from 900 seconds (15 minutes) up to the maximum session duration setting for the role.
      name: roleSessionDuration
    - description: The start of port range for the TCP and UDP protocols, or an ICMP/ICMPv6 type number. A value of -1 indicates all ICMP/ICMPv6 types. If you specify all ICMP/ICMPv6 types, you must specify all codes.
      name: IpPermissionsfromPort
    - description: The IP protocol name (tcp, udp, icmp, icmpv6) or number.
      name: IpPermissionsIpProtocol
    - description: The end of port range for the TCP and UDP protocols, or an ICMP/ICMPv6 code. A value of -1 indicates all ICMP/ICMPv6 codes. If you specify all ICMP/ICMPv6 types, you must specify all codes.
      name: IpPermissionsToPort
    - description: The IPv4 CIDR range. You can either specify a CIDR range or a source security group, not both. To specify a single IPv4 address, use the /32 prefix length.
      name: IpRangesCidrIp
    - description: |-
        A description for the security group rule that references this IPv4 address range.

        Constraints: Up to 255 characters in length. Allowed characters are a-z, A-Z, 0-9, spaces, and ._-:/()#,@[]+=;{}$*!
      name: IpRangesDesc
    - description: The IPv6 CIDR range. You can either specify a CIDR range or a source security group, not both. To specify a single IPv6 address, use the /128 prefix length.
      name: Ipv6RangesCidrIp
    - description: |-
        A description for the security group rule that references this IPv6 address range.

        Constraints: Up to 255 characters in length. Allowed characters are a-z, A-Z, 0-9, spaces, and ._-:/()#,@[]+=;{}$*!
      name: Ipv6RangesDesc
    - description: The ID of the prefix.
      name: PrefixListId
    - description: |-
        A description for the security group rule that references this prefix list ID.

        Constraints: Up to 255 characters in length. Allowed characters are a-z, A-Z, 0-9, spaces, and ._-:/()#,@[]+=;{}$*!
      name: PrefixListIdDesc
    - description: |-
        A description for the security group rule that references this user ID group pair.

        Constraints: Up to 255 characters in length. Allowed characters are a-z, A-Z, 0-9, spaces, and ._-:/()#,@[]+=;{}$*!
      name: UserIdGroupPairsDescription
    - description: The ID of the security group.
      name: UserIdGroupPairsGroupId
    - description: The name of the security group. In a request, use this parameter for a security group in EC2-Classic or a default VPC only. For a security group in a nondefault VPC, use the security group ID.
      name: UserIdGroupPairsGroupName
    - description: The status of a VPC peering connection, if applicable.
      name: UserIdGroupPairsPeeringStatus
    - description: The ID of an AWS account.
      name: UserIdGroupPairsUserId
    - description: The ID of the VPC for the referenced security group, if applicable.
      name: UserIdGroupPairsVpcId
    - description: The ID of the VPC peering connection, if applicable.
      name: UserIdGroupPairsVpcPeeringConnectionId
    - description: 'Full IpPermissions argument as a string to more easily copy rules (e.x. """[{"IpProtocol": "-1", "IpRanges": [{"CidrIp": "0.0.0.0/0"}], "Ipv6Ranges": [], "PrefixListIds": [], "UserIdGroupPairs": []}]""").'
      name: IpPermissionsFull
    description: Adds ingress rule to a security group.
    execution: true
    name: aws-ec2-authorize-security-group-ingress-rule
  - arguments:
    - description: The ID of the security group. You must specify either the security group ID or the security group name in the request. For security groups in a nondefault VPC, you must specify the security group ID.
      name: groupId
      required: true
    - description: The AWS Region, if not specified the default region will be used.
      name: region
    - description: The Amazon Resource Name (ARN) of the role to assume.
      name: roleArn
    - description: An identifier for the assumed role session.
      name: roleSessionName
    - description: The duration, in seconds, of the role session. The value can range from 900 seconds (15 minutes) up to the maximum session duration setting for the role.
      name: roleSessionDuration
    - description: The start of port range for the TCP and UDP protocols, or an ICMP/ICMPv6 type number. A value of -1 indicates all ICMP/ICMPv6 types. If you specify all ICMP/ICMPv6 types, you must specify all codes.
      name: IpPermissionsfromPort
    - description: The IP protocol name (tcp, udp, icmp, icmpv6) or number.
      name: IpPermissionsIpProtocol
    - description: The end of port range for the TCP and UDP protocols, or an ICMP/ICMPv6 code. A value of -1 indicates all ICMP/ICMPv6 codes. If you specify all ICMP/ICMPv6 types, you must specify all codes.
      name: IpPermissionsToPort
    - description: The IPv4 CIDR range. You can either specify a CIDR range or a source security group, not both. To specify a single IPv4 address, use the /32 prefix length.
      name: IpRangesCidrIp
<<<<<<< HEAD
    - description: |-
        A description for the security group rule that references this IPv4 address range.

        Constraints: Up to 255 characters in length. Allowed characters are a-z, A-Z, 0-9, spaces, and ._-:/()#,@[]+=;{}$*!
      name: IpRangesDesc
    - description: The IPv6 CIDR range. You can either specify a CIDR range or a source security group, not both. To specify a single IPv6 address, use the /128 prefix length.
      name: Ipv6RangesCidrIp
    - description: |-
        A description for the security group rule that references this IPv6 address range.

        Constraints: Up to 255 characters in length. Allowed characters are a-z, A-Z, 0-9, spaces, and ._-:/()#,@[]+=;{}$*!
      name: Ipv6RangesDesc
    - description: The ID of the prefix.
      name: PrefixListId
    - description: |-
        A description for the security group rule that references this prefix list ID.

        Constraints: Up to 255 characters in length. Allowed characters are a-z, A-Z, 0-9, spaces, and ._-:/()#,@[]+=;{}$*!
      name: PrefixListIdDesc
    - description: |-
        A description for the security group rule that references this user ID group pair.

        Constraints: Up to 255 characters in length. Allowed characters are a-z, A-Z, 0-9, spaces, and ._-:/()#,@[]+=;{}$*!
=======
    - description: 'A description for the security group rule that references this IPv4 address range. Constraints: Up to 255 characters in length. Allowed characters are a-z, A-Z, 0-9, spaces, and ._-:/()#,@[]+=;{}$*!'
      name: IpRangesDesc
    - description: The IPv6 CIDR range. You can either specify a CIDR range or a source security group, not both. To specify a single IPv6 address, use the /128 prefix length.
      name: Ipv6RangesCidrIp
    - description: 'A description for the security group rule that references this IPv6 address range. Constraints: Up to 255 characters in length. Allowed characters are a-z, A-Z, 0-9, spaces, and ._-:/()#,@[]+=;{}$*!'
      name: Ipv6RangesDesc
    - description: The ID of the prefix.
      name: PrefixListId
    - description: 'A description for the security group rule that references this prefix list ID. Constraints: Up to 255 characters in length. Allowed characters are a-z, A-Z, 0-9, spaces, and ._-:/()#,@[]+=;{}$*!'
      name: PrefixListIdDesc
    - description: 'A description for the security group rule that references this user ID group pair. Constraints: Up to 255 characters in length. Allowed characters are a-z, A-Z, 0-9, spaces, and ._-:/()#,@[]+=;{}$*!'
>>>>>>> 90cf3b88
      name: UserIdGroupPairsDescription
    - description: The ID of the security group.
      name: UserIdGroupPairsGroupId
    - description: The name of the security group. In a request, use this parameter for a security group in EC2-Classic or a default VPC only. For a security group in a nondefault VPC, use the security group ID.
      name: UserIdGroupPairsGroupName
    - description: The status of a VPC peering connection, if applicable.
      name: UserIdGroupPairsPeeringStatus
    - description: The ID of an AWS account.
      name: UserIdGroupPairsUserId
    - description: The ID of the VPC for the referenced security group, if applicable.
      name: UserIdGroupPairsVpcId
    - description: The ID of the VPC peering connection, if applicable.
      name: UserIdGroupPairsVpcPeeringConnectionId
    - description: 'Full IpPermissions argument as a string to more easily copy rules (e.x. """[{"IpProtocol": "-1", "IpRanges": [{"CidrIp": "0.0.0.0/0"}], "Ipv6Ranges": [], "PrefixListIds": [], "UserIdGroupPairs": []}]""").'
      name: IpPermissionsFull
    description: Adds egress rule to a security group.
    execution: true
    name: aws-ec2-authorize-security-group-egress-rule
  - arguments:
    - description: The ID of the security group.
      name: groupId
      required: true
    - description: The start of port range for the TCP and UDP protocols.
      name: fromPort
    - description: The end of port range for the TCP and UDP protocols.
      name: toPort
    - description: The CIDR IPv4 address range.
      name: cidrIp
    - description: The CIDR IPv6 address range.
      name: cidrIpv6
    - description: The IP protocol name (tcp , udp , icmp) or number. Use -1 to specify all protocols.
      name: ipProtocol
    - description: The name of the source security group. The source security group must be in the same VPC.
      name: sourceSecurityGroupName
    - description: The AWS Region, if not specified the default region will be used.
      name: region
    - description: The Amazon Resource Name (ARN) of the role to assume.
      name: roleArn
    - description: An identifier for the assumed role session.
      name: roleSessionName
    - description: The duration, in seconds, of the role session. The value can range from 900 seconds (15 minutes) up to the maximum session duration setting for the role.
      name: roleSessionDuration
    - description: 'Full IpPermissions argument as a string to more easily target rules (e.x. """[{"IpProtocol": "-1", "IpRanges": [{"CidrIp": "0.0.0.0/0"}], "Ipv6Ranges": [], "PrefixListIds": [], "UserIdGroupPairs": []}]""").'
      name: IpPermissionsFull
    description: Removes egress rule from a security group. To remove a rule, the values that you specify (for example, ports) must match the existing rule's values exactly.
    execution: true
    name: aws-ec2-revoke-security-group-ingress-rule
  - arguments:
    - description: The name of the new AMI in the destination region.
      name: name
      required: true
    - description: The ID of the AMI to copy.
      name: sourceImageId
      required: true
    - description: The name of the region that contains the AMI to copy.
      name: sourceRegion
      required: true
    - description: A description for the new AMI in the destination region.
      name: description
    - auto: PREDEFINED
      description: Specifies whether the destination snapshots of the copied image should be encrypted. The default CMK for EBS is used unless a non-default AWS Key Management Service (AWS KMS) CMK is specified with KmsKeyId .
      name: encrypted
      predefined:
      - 'True'
      - 'False'
    - description: An identifier for the AWS Key Management Service (AWS KMS) customer master key (CMK) to use when creating the encrypted volume. This parameter is only required if you want to use a non-default CMK; if this parameter is not specified, the default CMK for EBS is used. If a KmsKeyId is specified, the Encrypted flag must also be set.
      name: kmsKeyId
    - description: nique, case-sensitive identifier you provide to ensure idempotency of the request.
      name: clientToken
    - description: The AWS Region, if not specified the default region will be used.
      name: region
    - description: The Amazon Resource Name (ARN) of the role to assume.
      name: roleArn
    - description: An identifier for the assumed role session.
      name: roleSessionName
    - description: The duration, in seconds, of the role session. The value can range from 900 seconds (15 minutes) up to the maximum session duration setting for the role.
      name: roleSessionDuration
    description: Initiates the copy of an AMI from the specified source region to the current region.
    execution: true
    name: aws-ec2-copy-image
    outputs:
    - contextPath: AWS.EC2.Images.ImageId
      description: The ID of the new AMI.
      type: string
    - contextPath: AWS.EC2.Images.Region
      description: The Region where the image is located.
      type: string
    - contextPath: AWS.EC2.Images.AccountId
      description: The ID of the AWS account with which the EC2 instance is associated. This key is only present when the parameter "AWS organization accounts" is provided.
      type: string
  - arguments:
    - description: The ID of the EBS snapshot to copy.
      name: sourceSnapshotId
      required: true
    - description: The ID of the region that contains the snapshot to be copied.
      name: sourceRegion
      required: true
    - description: A description for the EBS snapshot.
      name: description
    - description: ' Specifies whether the destination snapshot should be encrypted. You can encrypt a copy of an unencrypted snapshot using this flag, but you cannot use it to create an unencrypted copy from an encrypted snapshot. Your default CMK for EBS is used unless a non-default AWS Key Management Service (AWS KMS) CMK is specified with KmsKeyId .'
      name: encrypted
    - description: An identifier for the AWS Key Management Service (AWS KMS) customer master key (CMK) to use when creating the encrypted volume. This parameter is only required if you want to use a non-default CMK; if this parameter is not specified, the default CMK for EBS is used. If a KmsKeyId is specified, the Encrypted flag must also be set.
      name: kmsKeyId
    - description: The AWS Region, if not specified the default region will be used.
      name: region
    - description: The Amazon Resource Name (ARN) of the role to assume.
      name: roleArn
    - description: An identifier for the assumed role session.
      name: roleSessionName
    - description: The duration, in seconds, of the role session. The value can range from 900 seconds (15 minutes) up to the maximum session duration setting for the role.
      name: roleSessionDuration
    description: Copies a point-in-time snapshot of an EBS volume and stores it in Amazon S3. You can copy the snapshot within the same region or from one region to another.
    execution: true
    name: aws-ec2-copy-snapshot
    outputs:
    - contextPath: AWS.EC2.Snapshots.SnapshotId
      description: The ID of the new snapshot.
      type: string
    - contextPath: AWS.EC2.Snapshots.Region
      description: The Region where the snapshot is located.
      type: string
    - contextPath: AWS.EC2.Snapshots.AccountId
      description: The ID of the AWS account with which the EC2 instance is associated. This key is only present when the parameter "AWS organization accounts" is provided.
      type: string
  - arguments:
    - description: One or more filters Separated by ';'. See AWS documentation for details & filter options.
      name: filters
    - description: One or more Reserved Instance IDs. Separated by comma.
      name: reservedInstancesIds
    - auto: PREDEFINED
      description: Describes whether the Reserved Instance is Standard or Convertible.
      name: offeringClass
      predefined:
      - standard
      - convertible
    - description: The AWS Region, if not specified the default region will be used.
      name: region
    - description: The Amazon Resource Name (ARN) of the role to assume.
      name: roleArn
    - description: An identifier for the assumed role session.
      name: roleSessionName
    - description: The duration, in seconds, of the role session. The value can range from 900 seconds (15 minutes) up to the maximum session duration setting for the role.
      name: roleSessionDuration
    description: Describes one or more of the Reserved Instances that you purchased.
    name: aws-ec2-describe-reserved-instances
    outputs:
    - contextPath: AWS.EC2.ReservedInstances.AvailabilityZone
      description: The Availability Zone in which the Reserved Instance can be used.
      type: string
    - contextPath: AWS.EC2.ReservedInstances.Duration
      description: The duration of the Reserved Instance, in seconds.
      type: number
    - contextPath: AWS.EC2.ReservedInstances.End
      description: The time when the Reserved Instance expires.
      type: date
    - contextPath: AWS.EC2.ReservedInstances.FixedPrice
      description: The purchase price of the Reserved Instance.
      type: number
    - contextPath: AWS.EC2.ReservedInstances.InstanceCount
      description: The number of reservations purchased.
      type: number
    - contextPath: AWS.EC2.ReservedInstances.InstanceType
      description: The instance type on which the Reserved Instance can be used.
      type: string
    - contextPath: AWS.EC2.ReservedInstances.ProductDescription
      description: The Reserved Instance product platform description.
      type: string
    - contextPath: AWS.EC2.ReservedInstances.ReservedInstancesId
      description: The ID of the Reserved Instance.
      type: string
    - contextPath: AWS.EC2.ReservedInstances.Start
      description: The date and time the Reserved Instance started.
      type: date
    - contextPath: AWS.EC2.ReservedInstances.State
      description: The state of the Reserved Instance purchase.
      type: string
    - contextPath: AWS.EC2.ReservedInstances.UsagePrice
      description: The usage price of the Reserved Instance, per hour.
      type: number
    - contextPath: AWS.EC2.ReservedInstances.CurrencyCode
      description: The currency of the Reserved Instance. It's specified using ISO 4217 standard currency codes. At this time, the only supported currency is USD .
      type: string
    - contextPath: AWS.EC2.ReservedInstances.InstanceTenancy
      description: The tenancy of the instance.
      type: string
    - contextPath: AWS.EC2.ReservedInstances.OfferingClass
      description: The offering class of the Reserved Instance.
      type: string
    - contextPath: AWS.EC2.ReservedInstances.OfferingType
      description: The Reserved Instance offering type.
      type: string
    - contextPath: AWS.EC2.ReservedInstances.RecurringCharges.Amount
      description: The amount of the recurring charge.
      type: number
    - contextPath: AWS.EC2.ReservedInstances.RecurringCharges.Frequency
      description: he frequency of the recurring charge.
      type: string
    - contextPath: AWS.EC2.ReservedInstances.Scope
      description: The scope of the Reserved Instance.
      type: string
    - contextPath: AWS.EC2.ReservedInstances.Tags.Key
      description: The key of the tag.
      type: string
    - contextPath: AWS.EC2.ReservedInstances.Tags.Value
      description: The value of the tag.
      type: string
    - contextPath: AWS.EC2.ReservedInstances.Region
      description: The AWS region where the reserved instance is located.
      type: string
    - contextPath: AWS.EC2.ReservedInstances.AccountId
      description: The ID of the AWS account with which the EC2 instance is associated. This key is only present when the parameter "AWS organization accounts" is provided.
      type: string
  - arguments:
    - description: One or more instance IDs. Separated by comma.
      name: instancesIds
      required: true
    - description: The AWS Region, if not specified the default region will be used.
      name: region
    - description: The Amazon Resource Name (ARN) of the role to assume.
      name: roleArn
    - description: An identifier for the assumed role session.
      name: roleSessionName
    - description: The duration, in seconds, of the role session. The value can range from 900 seconds (15 minutes) up to the maximum session duration setting for the role.
      name: roleSessionDuration
    description: Enables detailed monitoring for a running instance.
    execution: true
    name: aws-ec2-monitor-instances
    outputs:
    - contextPath: AWS.EC2.Instances.InstanceId
      description: The ID of the instance.
      type: string
    - contextPath: AWS.EC2.Instances.Monitoring.State
      description: Indicates whether detailed monitoring is enabled. Otherwise, basic monitoring is enabled.
      type: string
    - contextPath: AWS.EC2.Instances.AccountId
      description: The ID of the AWS account with which the EC2 instance is associated. This key is only present when the parameter "AWS organization accounts" is provided.
      type: string
  - arguments:
    - description: One or more instance IDs. Separated by comma.
      name: instancesIds
      required: true
    - description: The AWS Region, if not specified the default region will be used.
      name: region
    - description: The Amazon Resource Name (ARN) of the role to assume.
      name: roleArn
    - description: An identifier for the assumed role session.
      name: roleSessionName
    - description: The duration, in seconds, of the role session. The value can range from 900 seconds (15 minutes) up to the maximum session duration setting for the role.
      name: roleSessionDuration
    description: Disables detailed monitoring for a running instance.
    execution: true
    name: aws-ec2-unmonitor-instances
    outputs:
    - contextPath: AWS.EC2.Instances.InstanceId
      description: The ID of the instance.
      type: Unknown
    - contextPath: AWS.EC2.Instances.Monitoring.State
      description: Indicates whether detailed monitoring is enabled. Otherwise, basic monitoring is enabled.
      type: Unknown
    - contextPath: AWS.EC2.Instances.AccountId
      description: The ID of the AWS account with which the EC2 instance is associated. This key is only present when the parameter "AWS organization accounts" is provided.
      type: string
  - arguments:
    - description: One or more instance IDs. Separated by comma.
      name: instanceIds
      required: true
    - description: The AWS Region, if not specified the default region will be used.
      name: region
    - description: The Amazon Resource Name (ARN) of the role to assume.
      name: roleArn
    - description: An identifier for the assumed role session.
      name: roleSessionName
    - description: The duration, in seconds, of the role session. The value can range from 900 seconds (15 minutes) up to the maximum session duration setting for the role.
      name: roleSessionDuration
    description: Requests a reboot of one or more instances. This operation is asynchronous; it only queues a request to reboot the specified instances. The operation succeeds if the instances are valid and belong to you. Requests to reboot terminated instances are ignored. If an instance does not cleanly shut down within four minutes, Amazon EC2 performs a hard reboot.
    execution: true
    name: aws-ec2-reboot-instances
  - arguments:
    - description: The ID of the Windows instance.
      name: instanceId
      required: true
    - description: The AWS Region, if not specified the default region will be used.
      name: region
    - description: The Amazon Resource Name (ARN) of the role to assume.
      name: roleArn
    - description: An identifier for the assumed role session.
      name: roleSessionName
    - description: The duration, in seconds, of the role session. The value can range from 900 seconds (15 minutes) up to the maximum session duration setting for the role.
      name: roleSessionDuration
    description: Retrieves the encrypted administrator password for a running Windows instance.
    execution: true
    name: aws-ec2-get-password-data
    outputs:
    - contextPath: AWS.EC2.Instances.PasswordData.PasswordData
      description: The password of the instance. Returns an empty string if the password is not available.
      type: string
    - contextPath: AWS.EC2.Instances.PasswordData.Timestamp
      description: The time the data was last updated.
      type: date
    - contextPath: AWS.EC2.Instances.AccountId
      description: The ID of the AWS account with which the EC2 instance is associated. This key is only present when the parameter "AWS organization accounts" is provided.
      type: string
  - arguments:
    - description: The ID of the network interface.
      name: networkInterfaceId
      required: true
    - description: Changes the security groups for the network interface. The new set of groups you specify replaces the current set. You must specify at least one group, even if it's just the default security group in the VPC. You must specify the ID of the security group, not the name.
      name: groups
    - auto: PREDEFINED
      description: Indicates whether source/destination checking is enabled. A value of true means checking is enabled, and false means checking is disabled. This value must be false for a NAT instance to perform NAT.
      name: sourceDestCheck
      predefined:
      - 'True'
      - 'False'
    - description: A description for the network interface.
      name: description
    - description: The ID of the network interface attachment. Information about the interface attachment. If modifying the 'delete on termination' attribute, you must specify the ID of the interface attachment.
      name: attachmentId
    - auto: PREDEFINED
      description: Indicates whether the network interface is deleted when the instance is terminated. Information about the interface attachment. If modifying the 'delete on termination' attribute, you must specify the ID of the interface attachment.
      name: deleteOnTermination
      predefined:
      - 'True'
      - 'False'
    - description: The AWS Region, if not specified the default region will be used.
      name: region
    - description: The Amazon Resource Name (ARN) of the role to assume.
      name: roleArn
    - description: An identifier for the assumed role session.
      name: roleSessionName
    - description: The duration, in seconds, of the role session. The value can range from 900 seconds (15 minutes) up to the maximum session duration setting for the role.
      name: roleSessionDuration
    description: Modifies the specified network interface attribute. You can specify only one attribute at a time.
    execution: true
    name: aws-ec2-modify-network-interface-attribute
  - arguments:
    - description: The ID of the instance.
      name: instanceId
      required: true
    - auto: PREDEFINED
      description: Specifies whether source/destination checking is enabled. A value of true means that checking is enabled, and false means that checking is disabled. This value must be false for a NAT instance to perform NAT.
      name: sourceDestCheck
      predefined:
      - 'True'
      - 'False'
    - auto: PREDEFINED
      description: If the value is true , you can't terminate the instance using the Amazon EC2 console, CLI, or API; otherwise, you can. You cannot use this parameter for Spot Instances.
      name: disableApiTermination
      predefined:
      - 'True'
      - 'False'
    - auto: PREDEFINED
      description: Specifies whether the instance is optimized for Amazon EBS I/O. This optimization provides dedicated throughput to Amazon EBS and an optimized configuration stack to provide optimal EBS I/O performance. This optimization isn't available with all instance types. Additional usage charges apply when using an EBS Optimized instance.
      name: ebsOptimized
      predefined:
      - 'True'
      - 'False'
    - auto: PREDEFINED
      description: Set to true to enable enhanced networking with ENA for the instance.  This option is supported only for HVM instances. Specifying this option with a PV instance can make it unreachable.
      name: enaSupport
      predefined:
      - 'True'
      - 'False'
    - description: Changes the instance type to the specified value.
      name: instanceType
    - auto: PREDEFINED
      description: Specifies whether an instance stops or terminates when you initiate shutdown from the instance (using the operating system command for system shutdown).
      name: instanceInitiatedShutdownBehavior
      predefined:
      - Stop
      - Terminate
    - description: '[EC2-VPC] Changes the security groups of the instance. You must specify at least one security group, even if it''s just the default security group for the VPC. You must specify the security group ID, not the security group name.'
      name: groups
    - description: The AWS Region, if not specified the default region will be used.
      name: region
    - description: The Amazon Resource Name (ARN) of the role to assume.
      name: roleArn
    - description: An identifier for the assumed role session.
      name: roleSessionName
    - description: The duration, in seconds, of the role session. The value can range from 900 seconds (15 minutes) up to the maximum session duration setting for the role.
      name: roleSessionDuration
    description: Modifies the specified attribute of the specified instance. You can specify only one attribute at a time. Using this action to change the security groups associated with an elastic network interface (ENI) attached to an instance in a VPC can result in an error if the instance has more than one ENI. To change the security groups associated with an ENI attached to an instance that has multiple ENIs, we recommend that you use the ModifyNetworkInterfaceAttribute action.
    execution: true
    name: aws-ec2-modify-instance-attribute
  - arguments:
    - auto: PREDEFINED
      description: Checks whether you have the required permissions for the action, without actually making the request, and provides an error response.
      name: DryRun
      predefined:
      - 'True'
      - 'False'
    - description: The ID of the VPC.
      name: VpcId
      required: true
    - description: The AWS Region, if not specified the default region will be used.
      name: region
    - description: The Amazon Resource Name (ARN) of the role to assume.
      name: roleArn
    - description: An identifier for the assumed role session.
      name: roleSessionName
    - description: The duration, in seconds, of the role session. The value can range from 900 seconds (15 minutes) up to the maximum session duration setting for the role.
      name: roleSessionDuration
    description: Creates a network ACL in a VPC. Network ACLs provide an optional layer of security (in addition to security groups) for the instances in your VPC.
    name: aws-ec2-create-network-acl
    outputs:
    - contextPath: AWS.EC2.VpcId.NetworkAcl.Associations.NetworkAclAssociationId
      description: The ID of the association between a network ACL and a subnet.
      type: String
    - contextPath: AWS.EC2.VpcId.NetworkAcl.Associations.NetworkAclId
      description: The ID of the network ACL.
      type: String
    - contextPath: AWS.EC2.VpcId.NetworkAcl.Associations.SubnetId
      description: The ID of the subnet.
      type: String
    - contextPath: AWS.EC2.VpcId.NetworkAcl.Entries.CidrBlock
      description: The IPv4 network range to allow or deny, in CIDR notation.
      type: String
    - contextPath: AWS.EC2.VpcId.NetworkAcl.Entries.Egress
      description: Indicates whether the rule is an egress rule (applied to traffic leaving the subnet).
      type: Boolean
    - contextPath: AWS.EC2.VpcId.NetworkAcl.Entries.IcmpTypeCode.Code
      description: The ICMP code. A value of -1 means all codes for the specified ICMP type.
      type: Number
    - contextPath: AWS.EC2.VpcId.NetworkAcl.Entries.IcmpTypeCode.Type
      description: The ICMP type. A value of -1 means all types.
      type: Number
    - contextPath: AWS.EC2.VpcId.NetworkAcl.Entries.Ipv6CidrBlock
      description: The IPv6 network range to allow or deny, in CIDR notation.
      type: String
    - contextPath: AWS.EC2.VpcId.NetworkAcl.Entries.PortRange.From
      description: The first port in the range.
      type: Number
    - contextPath: AWS.EC2.VpcId.NetworkAcl.Entries.PortRange.To
      description: The last port in the range.
      type: Number
    - contextPath: AWS.EC2.VpcId.NetworkAcl.Entries.Protocol
      description: The protocol number. A value of "-1" means all protocols.
      type: String
    - contextPath: AWS.EC2.VpcId.NetworkAcl.Entries.RuleAction
      description: Indicates whether to allow or deny the traffic that matches the rule.
      type: String
    - contextPath: AWS.EC2.VpcId.NetworkAcl.Entries.RuleNumber
      description: The rule number for the entry. ACL entries are processed in ascending order by rule number.
      type: Number
    - contextPath: AWS.EC2.VpcId.NetworkAcl.NetworkAclId
      description: The ID of the network ACL.
      type: String
    - contextPath: AWS.EC2.VpcId.NetworkAcl.Tags.Key
      description: The key of the tag.
      type: String
    - contextPath: AWS.EC2.VpcId.NetworkAcl.Tags.Value
      description: The value of the tag.
      type: String
    - contextPath: AWS.EC2.VpcId.NetworkAcl.VpcId
      description: The ID of the VPC for the network ACL.
      type: String
    - contextPath: AWS.EC2.VpcId.NetworkAcl.OwnerId
      description: The ID of the AWS account that owns the network ACL.
      type: String
    - contextPath: AWS.EC2.VpcId.NetworkAcl.AccountId
      description: The ID of the AWS account with which the EC2 instance is associated. This key is only present when the parameter "AWS organization accounts" is provided.
      type: string
  - arguments:
    - description: The IPv4 network range to allow or deny, in CIDR notation (for example 172.16.0.0/24 ).
      name: CidrBlock
    - auto: PREDEFINED
      description: Checks whether you have the required permissions for the action, without actually making the request, and provides an error response.
      name: DryRun
      predefined:
      - 'True'
      - 'False'
    - auto: PREDEFINED
      description: Indicates whether this is an egress rule (rule is applied to traffic leaving the subnet).
      name: Egress
      predefined:
      - 'True'
      - 'False'
      required: true
    - description: The ICMP code. A value of -1 means all codes for the specified ICMP type.
      name: Code
    - description: The ICMP type. A value of -1 means all types.
      name: Type
    - description: The IPv6 network range to allow or deny, in CIDR notation (for example 2001:db8:1234:1a00::/64 ).
      name: Ipv6CidrBlock
    - description: The ID of the network ACL.
      name: NetworkAclId
      required: true
    - description: The first port in the range.
      name: From
    - description: The last port in the range.
      name: To
    - description: The protocol number. A value of "-1" means all protocols. If you specify "-1" or a protocol number other than "6" (TCP), "17" (UDP), or "1" (ICMP), traffic on all ports is allowed, regardless of any ports or ICMP types or codes that you specify. If you specify protocol "58" (ICMPv6) and specify an IPv4 CIDR block, traffic for all ICMP types and codes allowed, regardless of any that you specify. If you specify protocol "58" (ICMPv6) and specify an IPv6 CIDR block, you must specify an ICMP type and code.
      name: Protocol
      required: true
    - description: Indicates whether to allow or deny the traffic that matches the rule.
      name: RuleAction
      required: true
    - description: The rule number for the entry (for example, 100). ACL entries are processed in ascending order by rule number.
      name: RuleNumber
      required: true
    - description: The AWS Region, if not specified the default region will be used.
      name: region
    - description: The Amazon Resource Name (ARN) of the role to assume.
      name: roleArn
    - description: An identifier for the assumed role session.
      name: roleSessionName
    - description: The duration, in seconds, of the role session. The value can range from 900 seconds (15 minutes) up to the maximum session duration setting for the role.
      name: roleSessionDuration
    description: Creates an entry (a rule) in a network ACL with the specified rule number.
    name: aws-ec2-create-network-acl-entry
  - arguments:
    - description: The AWS Region, if not specified the default region will be used.
      name: region
    - description: The Amazon Resource Name (ARN) of the role to assume.
      name: roleArn
    - description: An identifier for the assumed role session.
      name: roleSessionName
    - description: The duration, in seconds, of the role session. The value can range from 900 seconds (15 minutes) up to the maximum session duration setting for the role.
      name: roleSessionDuration
    - auto: PREDEFINED
      description: Checks whether you have the required permissions for the action, without actually making the request, and provides an error response.
      name: DryRun
      predefined:
      - 'True'
      - 'False'
    - description: Unique, case-sensitive identifier you provide to ensure the idempotency of the request.
      name: ClientToken
    - description: Indicates how to allocate the target capacity across the Spot pools specified by the Spot Fleet request.
      name: SpotAllocationStrategy
    - description: The behavior when a Spot Instance is interrupted.
      name: InstanceInterruptionBehavior
    - description: The number of Spot pools across which to allocate your target Spot capacity.
      name: InstancePoolsToUseCount
    - auto: PREDEFINED
      description: Indicates that the fleet uses a single instance type to launch all Spot Instances in the fleet.
      name: SpotSingleInstanceType
      predefined:
      - 'True'
      - 'False'
    - description: The minimum target capacity for Spot Instances in the fleet. If the minimum target capacity is not reached, the fleet launches no instances.
      name: SpotMinTargetCapacity
    - description: The order of the launch template overrides to use in fulfilling On-Demand capacity.
      name: OnDemandAllocationStrategy
    - description: Indicates that the fleet uses a single instance type to launch all On-Demand Instances in the fleet.
      name: OnDemandSingleInstanceType
    - description: Indicates that the fleet launches all On-Demand Instances into a single Availability Zone.
      name: OnDemandSingleAvailabilityZone
    - description: The minimum target capacity for On-Demand Instances in the fleet. If the minimum target capacity is not reached, the fleet launches no instances.
      name: OnDemandMinTargetCapacity
    - description: ' Indicates whether running instances should be terminated if the total target capacity of the EC2 Fleet is decreased below the current size of the EC2 Fleet.'
      name: ExcessCapacityTerminationPolicy
    - description: The ID of the launch template.
      name: LaunchTemplateId
      required: true
    - description: The name of the launch template.
      name: LaunchTemplateName
      required: true
    - description: The version number of the launch template.
      name: Version
      required: true
    - description: The instance type.
      name: OverrideInstanceType
    - description: The maximum price per unit hour that you are willing to pay for a Spot Instance.
      name: OverrideMaxPrice
    - description: The ID of the subnet in which to launch the instances.
      name: OverrideSubnetId
    - description: The Availability Zone in which to launch the instances.
      name: OverrideAvailabilityZone
    - description: The number of units provided by the specified instance type.
      name: OverrideWeightedCapacity
    - description: The priority for the launch template override.
      name: OverridePriority
    - description: The number of units to request, filled using DefaultTargetCapacityType .
      name: TotalTargetCapacity
      required: true
    - description: The number of On-Demand units to request.
      name: OnDemandTargetCapacity
      required: true
    - description: The number of Spot units to request.
      name: SpotTargetCapacity
      required: true
    - description: The default TotalTargetCapacity, which is either Spot or On-Demand .
      name: DefaultTargetCapacityType
      required: true
    - description: The type of the request.
      name: Type
    - description: The start date and time of the request, in UTC format (for example, YYYY -MM -DD T*HH* :MM :SS Z).
      name: ValidFrom
    - description: The end date and time of the request, in UTC format (for example, YYYY -MM -DD T*HH* :MM :SS Z).
      name: ValidUntil
    - description: Indicates whether EC2 Fleet should replace unhealthy instances.
      name: ReplaceUnhealthyInstances
    - description: The tags to apply to the resource.
      name: Tags
    description: Launches an EC2 Fleet.
    name: aws-ec2-create-fleet
    outputs:
    - contextPath: AWS.EC2.Fleet.FleetId
      description: The ID of the EC2 Fleet.
      type: String
    - contextPath: AWS.EC2.Fleet.Errors
      description: Information about the instances that could not be launched by the fleet. Valid only when Type is set to instant.
      type: String
    - contextPath: AWS.EC2.Fleet.LaunchTemplateAndOverrides.LaunchTemplateSpecification.LaunchTemplateId
      description: The ID of the launch template. You must specify either a template ID or a template name.
      type: String
    - contextPath: AWS.EC2.Fleet.LaunchTemplateAndOverrides.LaunchTemplateSpecification.LaunchTemplateName
      description: The name of the launch template. You must specify either a template name or a template ID.
      type: String
    - contextPath: AWS.EC2.Fleet.LaunchTemplateAndOverrides.LaunchTemplateSpecification.Version
      description: The version number of the launch template. You must specify a version number.
      type: String
    - contextPath: AWS.EC2.Fleet.LaunchTemplateAndOverrides.Overrides.InstanceType
      description: The instance type.
      type: String
    - contextPath: AWS.EC2.Fleet.LaunchTemplateAndOverrides.Overrides.MaxPrice
      description: The maximum price per unit hour that you are willing to pay for a Spot Instance.
      type: String
    - contextPath: AWS.EC2.Fleet.LaunchTemplateAndOverrides.Overrides.SubnetId
      description: The ID of the subnet in which to launch the instances.
      type: String
    - contextPath: AWS.EC2.Fleet.LaunchTemplateAndOverrides.Overrides.AvailabilityZone
      description: The Availability Zone in which to launch the instances.
      type: String
    - contextPath: AWS.EC2.Fleet.LaunchTemplateAndOverrides.Overrides.WeightedCapacity
      description: The number of units provided by the specified instance type.
      type: String
    - contextPath: AWS.EC2.Fleet.LaunchTemplateAndOverrides.Overrides.Priority
      description: The priority for the launch template override.
      type: String
    - contextPath: AWS.EC2.Fleet.LaunchTemplateAndOverrides.Overrides.Placement.GroupName
      description: The name of the placement group the instance is in.
      type: String
    - contextPath: AWS.EC2.Fleet.LaunchTemplateAndOverrides.Lifecycle
      description: Indicates if the instance that could not be launched was a Spot Instance or On-Demand Instance.
      type: String
    - contextPath: AWS.EC2.Fleet.LaunchTemplateAndOverrides.ErrorCode
      description: 'The error code that indicates why the instance could not be launched. '
      type: String
    - contextPath: AWS.EC2.Fleet.LaunchTemplateAndOverrides.ErrorMessage
      description: The error message that describes why the instance could not be launched.
      type: String
    - contextPath: AWS.EC2.Fleet.Instances.LaunchTemplateAndOverrides.LaunchTemplateSpecification.LaunchTemplateId
      description: The ID of the launch template. You must specify either a template ID or a template name.
      type: String
    - contextPath: AWS.EC2.Fleet.Instances.LaunchTemplateAndOverrides.LaunchTemplateSpecification.LaunchTemplateName
      description: The name of the launch template. You must specify either a template name or a template ID.
      type: String
    - contextPath: AWS.EC2.Fleet.Instances.LaunchTemplateAndOverrides.LaunchTemplateSpecification.Version
      description: The version number of the launch template. You must specify a version number.
      type: String
    - contextPath: AWS.EC2.Fleet.Instances.LaunchTemplateAndOverrides.Overrides.InstanceType
      description: The instance type.
      type: String
    - contextPath: AWS.EC2.Fleet.Instances.LaunchTemplateAndOverrides.Overrides.MaxPrice
      description: The maximum price per unit hour that you are willing to pay for a Spot Instance.
      type: String
    - contextPath: AWS.EC2.Fleet.Instances.LaunchTemplateAndOverrides.Overrides.SubnetId
      description: The ID of the subnet in which to launch the instances.
      type: String
    - contextPath: AWS.EC2.Fleet.Instances.LaunchTemplateAndOverrides.Overrides.AvailabilityZone
      description: The Availability Zone in which to launch the instances.
      type: String
    - contextPath: AWS.EC2.Fleet.Instances.LaunchTemplateAndOverrides.Overrides.WeightedCapacity
      description: The number of units provided by the specified instance type.
      type: Number
    - contextPath: AWS.EC2.Fleet.Instances.LaunchTemplateAndOverrides.Overrides.Priority
      description: The priority for the launch template override.
      type: Number
    - contextPath: AWS.EC2.Fleet.Instances.LaunchTemplateAndOverrides.Overrides.Placement.GroupName
      description: The name of the placement group the instance is in.
      type: String
    - contextPath: AWS.EC2.Fleet.Instances.LaunchTemplateAndOverrides.Overrides.Lifecycle
      description: Indicates if the instance that was launched is a Spot Instance or On-Demand Instance.
      type: String
    - contextPath: AWS.EC2.Fleet.Instances.LaunchTemplateAndOverrides.Overrides.InstanceIds
      description: The IDs of the instances.
      type: String
    - contextPath: AWS.EC2.Fleet.Instances.LaunchTemplateAndOverrides.Overrides.InstanceType
      description: The instance type.
      type: String
    - contextPath: AWS.EC2.Fleet.Instances.LaunchTemplateAndOverrides.Overrides.Platform
      description: The value is Windows for Windows instances; otherwise blank.
      type: String
    - contextPath: AWS.EC2.Fleet.AccountId
      description: The ID of the AWS account with which the EC2 instance is associated. This key is only present when the parameter "AWS organization accounts" is provided.
      type: string
  - arguments:
    - description: The AWS Region, if not specified the default region will be used.
      name: region
    - description: The Amazon Resource Name (ARN) of the role to assume.
      name: roleArn
    - description: An identifier for the assumed role session.
      name: roleSessionName
    - description: The duration, in seconds, of the role session. The value can range from 900 seconds (15 minutes) up to the maximum session duration setting for the role.
      name: roleSessionDuration
    - description: Checks whether you have the required permissions for the action, without actually making the request, and provides an error response.
      name: DryRun
    - description: The IDs of the EC2 Fleets.
      name: FleetIds
      required: true
    - description: Indicates whether to terminate instances for an EC2 Fleet if it is deleted successfully.
      name: TerminateInstances
      required: true
    description: Deletes the specified EC2 Fleet.
    name: aws-ec2-delete-fleet
    outputs:
    - contextPath: AWS.EC2.DeletedFleets.SuccessfulFleetDeletions.CurrentFleetState
      description: The current state of the EC2 Fleet.
      type: String
    - contextPath: AWS.EC2.DeletedFleets.SuccessfulFleetDeletions.PreviousFleetState
      description: The previous state of the EC2 Fleet.
      type: String
    - contextPath: AWS.EC2.DeletedFleets.SuccessfulFleetDeletions.FleetId
      description: The ID of the EC2 Fleet.
      type: String
    - contextPath: AWS.EC2.DeletedFleets.UnsuccessfulFleetDeletions.Error.Code
      description: The error code.
      type: String
    - contextPath: AWS.EC2.DeletedFleets.UnsuccessfulFleetDeletions.Error.Message
      description: The description for the error code.
      type: String
    - contextPath: AWS.EC2.DeletedFleets.UnsuccessfulFleetDeletions.FleetId
      description: The ID of the EC2 Fleet.
      type: String
    - contextPath: AWS.EC2.DeletedFleets.AccountId
      description: The ID of the AWS account with which the EC2 instance is associated. This key is only present when the parameter "AWS organization accounts" is provided.
      type: string
  - arguments:
    - description: The AWS Region, if not specified the default region will be used.
      name: region
    - description: The Amazon Resource Name (ARN) of the role to assume.
      name: roleArn
    - description: An identifier for the assumed role session.
      name: roleSessionName
    - description: The duration, in seconds, of the role session. The value can range from 900 seconds (15 minutes) up to the maximum session duration setting for the role.
      name: roleSessionDuration
    - description: One or more filters Separated by ';'. See AWS documentation for details & filter options.
      name: filters
    - description: The ID of the EC2 Fleets.
      name: FleetIds
    - description: The maximum number of results to return in a single call. Specify a value between 1 and 1000.
      name: MaxResults
    - description: The token for the next set of results.
      name: NextToken
    description: Describes one or more of your EC2 Fleets.
    name: aws-ec2-describe-fleets
    outputs:
    - contextPath: AWS.EC2.Fleet.NextToken
      description: The token for the next set of results.
      type: string
    - contextPath: AWS.EC2.Fleet.Fleets.ActivityStatus
      description: 'The progress of the EC2 Fleet. If there is an error, the status is error . '
      type: string
    - contextPath: AWS.EC2.Fleet.Fleets.CreateTime
      description: The creation date and time of the EC2 Fleet.
      type: date
    - contextPath: AWS.EC2.Fleet.Fleets.FleetId
      description: The ID of the EC2 Fleet.
      type: string
    - contextPath: AWS.EC2.Fleet.Fleets.FleetState
      description: The state of the EC2 Fleet.
      type: string
    - contextPath: AWS.EC2.Fleet.Fleets.ClientToken
      description: Unique, case-sensitive identifier you provide to ensure the idempotency of the request.
      type: string
    - contextPath: AWS.EC2.Fleet.Fleets.ExcessCapacityTerminationPolicy
      description: Indicates whether running instances should be terminated if the target capacity of the EC2 Fleet is decreased below the current size of the EC2 Fleet.
      type: string
    - contextPath: AWS.EC2.Fleet.Fleets.FulfilledCapacity
      description: The number of units fulfilled by this request compared to the set target capacity.
      type: number
    - contextPath: AWS.EC2.Fleet.Fleets.FulfilledOnDemandCapacity
      description: The number of units fulfilled by this request compared to the set target On-Demand capacity.
      type: number
    - contextPath: AWS.EC2.Fleet.Fleets.LaunchTemplateConfigs.LaunchTemplateSpecification.LaunchTemplateId
      description: The ID of the launch template. You must specify either a template ID or a template name.
      type: string
    - contextPath: AWS.EC2.Fleet.Fleets.LaunchTemplateConfigs.LaunchTemplateSpecification.LaunchTemplateName
      description: The name of the launch template. You must specify either a template name or a template ID.
      type: string
    - contextPath: AWS.EC2.Fleet.Fleets.LaunchTemplateConfigs.LaunchTemplateSpecification.Version
      description: The version number of the launch template. You must specify a version number.
      type: string
    - contextPath: AWS.EC2.Fleet.Fleets.LaunchTemplateConfigs.LaunchTemplateSpecification.Overrides.InstanceType
      description: The instance type.
      type: string
    - contextPath: AWS.EC2.Fleet.Fleets.LaunchTemplateConfigs.LaunchTemplateSpecification.Overrides.MaxPrice
      description: The maximum price per unit hour that you are willing to pay for a Spot Instance.
      type: string
    - contextPath: AWS.EC2.Fleet.Fleets.LaunchTemplateConfigs.LaunchTemplateSpecification.Overrides.SubnetId
      description: The ID of the subnet in which to launch the instances.
      type: string
    - contextPath: AWS.EC2.Fleet.Fleets.LaunchTemplateConfigs.LaunchTemplateSpecification.Overrides.AvailabilityZone
      description: The Availability Zone in which to launch the instances.
      type: string
    - contextPath: AWS.EC2.Fleet.Fleets.LaunchTemplateConfigs.LaunchTemplateSpecification.Overrides.WeightedCapacity
      description: The number of units provided by the specified instance type.
      type: number
    - contextPath: AWS.EC2.Fleet.Fleets.LaunchTemplateConfigs.LaunchTemplateSpecification.Overrides.Priority
      description: The priority for the launch template override.
      type: number
    - contextPath: AWS.EC2.Fleet.Fleets.LaunchTemplateConfigs.LaunchTemplateSpecification.Overrides.Placement.GroupName
      description: The name of the placement group the instance is in.
      type: string
    - contextPath: AWS.EC2.Fleet.Fleets.TargetCapacitySpecification.TotalTargetCapacity
      description: The number of units to request, filled using DefaultTargetCapacityType .
      type: number
    - contextPath: AWS.EC2.Fleet.Fleets.TargetCapacitySpecification.OnDemandTargetCapacity
      description: The number of On-Demand units to request.
      type: number
    - contextPath: AWS.EC2.Fleet.Fleets.TargetCapacitySpecification.SpotTargetCapacity
      description: The maximum number of Spot units to launch.
      type: number
    - contextPath: AWS.EC2.Fleet.Fleets.TargetCapacitySpecification.DefaultTargetCapacityType
      description: The default TotalTargetCapacity , which is either Spot or On-Demand.
      type: string
    - contextPath: AWS.EC2.Fleet.Fleets.TerminateInstancesWithExpiration
      description: Indicates whether running instances should be terminated when the EC2 Fleet expires.
      type: boolean
    - contextPath: AWS.EC2.Fleet.Fleets.Type
      description: The type of request. Indicates whether the EC2 Fleet only requests the target capacity, or also attempts to maintain it.
      type: string
    - contextPath: AWS.EC2.Fleet.Fleets.ValidFrom
      description: The start date and time of the request, in UTC format (for example, YYYY -MM -DD T*HH* :MM :SS Z).
      type: date
    - contextPath: AWS.EC2.Fleet.Fleets.ValidUntil
      description: The end date and time of the request, in UTC format (for example, YYYY -MM -DD T*HH* :MM :SS Z).
      type: date
    - contextPath: AWS.EC2.Fleet.Fleets.ReplaceUnhealthyInstances
      description: Indicates whether EC2 Fleet should replace unhealthy instances.
      type: boolean
    - contextPath: AWS.EC2.Fleet.Fleets.SpotOptions.AllocationStrategy
      description: Indicates how to allocate the target capacity across the Spot pools specified by the Spot Fleet request.
      type: string
    - contextPath: AWS.EC2.Fleet.Fleets.SpotOptions.InstanceInterruptionBehavior
      description: The behavior when a Spot Instance is interrupted. The default is terminate.
      type: string
    - contextPath: AWS.EC2.Fleet.Fleets.SpotOptions.InstancePoolsToUseCount
      description: The number of Spot pools across which to allocate your target Spot capacity.
      type: number
    - contextPath: AWS.EC2.Fleet.Fleets.SpotOptions.SingleInstanceType
      description: Indicates that the fleet uses a single instance type to launch all Spot Instances in the fleet.
      type: boolean
    - contextPath: AWS.EC2.Fleet.Fleets.SpotOptions.SingleAvailabilityZone
      description: Indicates that the fleet launches all Spot Instances into a single Availability Zone.
      type: boolean
    - contextPath: AWS.EC2.Fleet.Fleets.SpotOptions.MinTargetCapacity
      description: The minimum target capacity for Spot Instances in the fleet.
      type: number
    - contextPath: AWS.EC2.Fleet.Fleets.OnDemandOptions.AllocationStrategy
      description: The order of the launch template overrides to use in fulfilling On-Demand capacity.
      type: string
    - contextPath: AWS.EC2.Fleet.Fleets.OnDemandOptions.SingleInstanceType
      description: Indicates that the fleet uses a single instance type to launch all On-Demand Instances in the fleet.
      type: boolean
    - contextPath: AWS.EC2.Fleet.Fleets.OnDemandOptions.SingleAvailabilityZone
      description: Indicates that the fleet launches all On-Demand Instances into a single Availability Zone.
      type: boolean
    - contextPath: AWS.EC2.Fleet.Fleets.OnDemandOptions.MinTargetCapacity
      description: 'The minimum target capacity for On-Demand Instances in the fleet. '
      type: number
    - contextPath: AWS.EC2.Fleet.Fleets.Tags.Key
      description: The key of the tag.
      type: string
    - contextPath: AWS.EC2.Fleet.Fleets.Tags.Value
      description: The value of the tag.
      type: string
    - contextPath: AWS.EC2.Fleet.Fleets.Errors.LaunchTemplateAndOverrides.LaunchTemplateSpecification.LaunchTemplateId
      description: The ID of the launch template. You must specify either a template ID or a template name.
      type: string
    - contextPath: AWS.EC2.Fleet.Fleets.Errors.LaunchTemplateAndOverrides.LaunchTemplateSpecification.LaunchTemplateName
      description: The name of the launch template. You must specify either a template name or a template ID.
      type: string
    - contextPath: AWS.EC2.Fleet.Fleets.Errors.LaunchTemplateAndOverrides.LaunchTemplateSpecification.Version
      description: The version number of the launch template. You must specify a version number.
      type: string
    - contextPath: AWS.EC2.Fleet.Fleets.Errors.Overrides.InstanceType
      description: The instance type.
      type: string
    - contextPath: AWS.EC2.Fleet.Fleets.Errors.Overrides.MaxPrice
      description: The maximum price per unit hour that you are willing to pay for a Spot Instance.
      type: string
    - contextPath: AWS.EC2.Fleet.Fleets.Errors.Overrides.SubnetId
      description: The ID of the subnet in which to launch the instances.
      type: string
    - contextPath: AWS.EC2.Fleet.Fleets.Errors.Overrides.AvailabilityZone
      description: The Availability Zone in which to launch the instances.
      type: string
    - contextPath: AWS.EC2.Fleet.Fleets.Errors.Overrides.WeightedCapacity
      description: The number of units provided by the specified instance type.
      type: number
    - contextPath: AWS.EC2.Fleet.Fleets.Errors.Overrides.Priority
      description: The priority for the launch template override.
      type: number
    - contextPath: AWS.EC2.Fleet.Fleets.Errors.Overrides.Placement.GroupName
      description: The name of the placement group the instance is in.
      type: string
    - contextPath: AWS.EC2.Fleet.Fleets.Errors.Lifecycle
      description: Indicates if the instance that could not be launched was a Spot Instance or On-Demand Instance.
      type: string
    - contextPath: AWS.EC2.Fleet.Fleets.Errors.ErrorCode
      description: The error code that indicates why the instance could not be launched.
      type: string
    - contextPath: AWS.EC2.Fleet.Fleets.Errors.ErrorMessage
      description: The error message that describes why the instance could not be launched.
      type: string
    - contextPath: AWS.EC2.Fleet.Fleets.Instances.LaunchTemplateAndOverrides.LaunchTemplateSpecification.LaunchTemplateId
      description: The ID of the launch template. You must specify either a template ID or a template name.
      type: string
    - contextPath: AWS.EC2.Fleet.Fleets.Instances.LaunchTemplateAndOverrides.LaunchTemplateSpecification.LaunchTemplateName
      description: The name of the launch template. You must specify either a template name or a template ID.
      type: string
    - contextPath: AWS.EC2.Fleet.Fleets.Instances.LaunchTemplateAndOverrides.LaunchTemplateSpecification.Version
      description: The version number of the launch template. You must specify a version number.
      type: string
    - contextPath: AWS.EC2.Fleet.Fleets.Instances.LaunchTemplateAndOverrides.Overrides.InstanceType
      description: The instance type.
      type: string
    - contextPath: AWS.EC2.Fleet.Fleets.Instances.LaunchTemplateAndOverrides.Overrides.MaxPrice
      description: The maximum price per unit hour that you are willing to pay for a Spot Instance.
      type: string
    - contextPath: AWS.EC2.Fleet.Fleets.Instances.LaunchTemplateAndOverrides.Overrides.SubnetId
      description: The ID of the subnet in which to launch the instances.
      type: string
    - contextPath: AWS.EC2.Fleet.Fleets.Instances.LaunchTemplateAndOverrides.Overrides.AvailabilityZone
      description: The Availability Zone in which to launch the instances.
      type: string
    - contextPath: AWS.EC2.Fleet.Fleets.Instances.LaunchTemplateAndOverrides.Overrides.WeightedCapacity
      description: The number of units provided by the specified instance type.
      type: number
    - contextPath: AWS.EC2.Fleet.Fleets.Instances.LaunchTemplateAndOverrides.Overrides.Priority
      description: The priority for the launch template override.
      type: number
    - contextPath: AWS.EC2.Fleet.Fleets.Instances.LaunchTemplateAndOverrides.Overrides.Placement.GroupName
      description: The name of the placement group the instance is in.
      type: string
    - contextPath: AWS.EC2.Fleet.Fleets.Instances.Lifecycle
      description: Indicates if the instance that was launched is a Spot Instance or On-Demand Instance.
      type: string
    - contextPath: AWS.EC2.Fleet.Fleets.Instances.InstanceIds
      description: The IDs of the instances.
      type: string
    - contextPath: AWS.EC2.Fleet.Fleets.Instances.InstanceType
      description: The instance type.
      type: string
    - contextPath: AWS.EC2.Fleet.Fleets.Instances.Platform
      description: The value is Windows for Windows instances; otherwise blank.
      type: string
    - contextPath: AWS.EC2.Fleet.AccountId
      description: The ID of the AWS account with which the EC2 instance is associated. This key is only present when the parameter "AWS organization accounts" is provided.
      type: string
  - arguments:
    - description: The AWS Region, if not specified the default region will be used.
      name: region
    - description: The Amazon Resource Name (ARN) of the role to assume.
      name: roleArn
    - description: An identifier for the assumed role session.
      name: roleSessionName
    - description: The duration, in seconds, of the role session. The value can range from 900 seconds (15 minutes) up to the maximum session duration setting for the role.
      name: roleSessionDuration
    - description: One or more filters Separated by ';'. See AWS documentation for details & filter options.
      name: filters
    - description: The ID of the EC2 Fleet.
      name: FleetId
      required: true
    - description: The maximum number of results to return in a single call. Specify a value between 1 and 1000.
      name: MaxResults
    - description: The token for the next set of results.
      name: NextToken
    description: Describes the running instances for the specified EC2 Fleet.
    name: aws-ec2-describe-fleet-instances
    outputs:
    - contextPath: AWS.EC2.Fleet.ActiveInstances.InstanceId
      description: The ID of the instance.
      type: String
    - contextPath: AWS.EC2.Fleet.ActiveInstances.InstanceType
      description: The instance type.
      type: String
    - contextPath: AWS.EC2.Fleet.ActiveInstances.SpotInstanceRequestId
      description: The ID of the Spot Instance request.
      type: String
    - contextPath: AWS.EC2.Fleet.ActiveInstances.InstanceHealth
      description: The health status of the instance.
      type: String
    - contextPath: AWS.EC2.Fleet.NextToken
      description: The token for the next set of results.
      type: String
    - contextPath: AWS.EC2.Fleet.FleetId
      description: The ID of the EC2 Fleet.
      type: String
    - contextPath: AWS.EC2.Fleet.AccountId
      description: The ID of the AWS account with which the EC2 instance is associated. This key is only present when the parameter "AWS organization accounts" is provided.
      type: string
  - arguments:
    - description: The AWS Region, if not specified the default region will be used.
      name: region
    - description: The Amazon Resource Name (ARN) of the role to assume.
      name: roleArn
    - description: An identifier for the assumed role session.
      name: roleSessionName
    - description: The duration, in seconds, of the role session. The value can range from 900 seconds (15 minutes) up to the maximum session duration setting for the role.
      name: roleSessionDuration
    - description: The ID of the EC2 Fleet.
      name: FleetId
      required: true
    - description: The number of units to request, filled using DefaultTargetCapacityType.
      name: TotalTargetCapacity
      required: true
    - description: The number of On-Demand units to request.
      name: OnDemandTargetCapacity
    - description: The number of Spot units to request.
      name: SpotTargetCapacity
    - description: The default TotalTargetCapacity, which is either Spot or On-Demand.
      name: DefaultTargetCapacityType
    description: Modifies the specified EC2 Fleet.
    name: aws-ec2-modify-fleet
  - arguments:
    - description: The AWS Region, if not specified the default region will be used.
      name: region
    - description: The Amazon Resource Name (ARN) of the role to assume.
      name: roleArn
    - description: An identifier for the assumed role session.
      name: roleSessionName
    - description: The duration, in seconds, of the role session. The value can range from 900 seconds (15 minutes) up to the maximum session duration setting for the role.
      name: roleSessionDuration
    - description: Unique, case-sensitive identifier you provide to ensure the idempotency of the request.
      name: ClientToken
    - description: A name for the launch template.
      name: LaunchTemplateName
      required: true
    - description: A description for the first version of the launch template.
      name: VersionDescription
    - description: The ID of the kernel.
      name: KernelId
    - auto: PREDEFINED
      description: Indicates whether the instance is optimized for Amazon EBS I/O.
      name: EbsOptimized
      predefined:
      - 'True'
      - 'False'
    - description: The Amazon Resource Name (ARN) of the instance profile.
      name: iamInstanceProfileArn
    - description: The name of the instance profile.
      name: iamInstanceProfileName
    - description: The device name (for example, /dev/sdh or xvdh).
      name: deviceName
    - description: The virtual device name (ephemeralN). Instance store volumes are numbered starting from 0.
      name: VirtualName
    - auto: PREDEFINED
      description: Indicates whether the EBS volume is encrypted.
      name: ebsEncrypted
      predefined:
      - 'True'
      - 'False'
    - auto: PREDEFINED
      description: Indicates whether the EBS volume is deleted on instance termination.
      name: ebsDeleteOnTermination
      predefined:
      - 'True'
      - 'False'
    - description: The number of I/O operations per second (IOPS) that the volume supports.
      name: ebsIops
    - description: The ARN of the AWS Key Management Service (AWS KMS) CMK used for encryption.
      name: ebsKmsKeyId
    - description: The ID of the snapshot.
      name: ebsSnapshotId
    - description: The size of the volume, in GiB.
      name: ebsVolumeSize
    - description: The volume type.
      name: ebsVolumeType
    - description: Suppresses the specified device included in the block device mapping of the AMI.
      name: NoDevice
    - auto: PREDEFINED
      description: Associates a public IPv4 address with eth0 for a new network interface.
      name: AssociatePublicIpAddress
      predefined:
      - 'True'
      - 'False'
    - auto: PREDEFINED
      description: Indicates whether the network interface is deleted when the instance is terminated.
      name: NetworkInterfacesDeleteOnTermination
      predefined:
      - 'True'
      - 'False'
    - description: A description for the network interface.
      name: NetworkInterfacesDescription
    - description: The device index for the network interface attachment.
      name: NetworkInterfacesDeviceIndex
    - description: The IDs of one or more security groups.
      name: NetworkInterfaceGroups
    - description: 'The number of IPv6 addresses to assign to a network interface. '
      name: Ipv6AddressCount
    - description: One or more specific IPv6 addresses from the IPv6 CIDR block range of your subnet.
      name: Ipv6Addresses
    - description: The ID of the network interface.
      name: NetworkInterfaceId
    - description: The primary private IPv4 address of the network interface.
      name: PrivateIpAddress
    - description: The ID of the subnet for the network interface.
      name: SubnetId
    - description: The ID of the AMI, which you can get by using DescribeImages.
      name: ImageId
    - description: The instance type.
      name: InstanceType
    - description: The name of the key pair.
      name: KeyName
    - auto: PREDEFINED
      description: Specify true to enable detailed monitoring. Otherwise, basic monitoring is enabled.
      name: Monitoring
      predefined:
      - 'True'
      - 'False'
    - description: The Availability Zone for the instance.
      name: AvailabilityZone
    - description: The affinity setting for an instance on a Dedicated Host.
      name: PlacementAffinity
    - description: The name of the placement group for the instance.
      name: AvailabilityZoneGroupName
    - description: The ID of the Dedicated Host for the instance.
      name: PlacementHostId
    - description: The tenancy of the instance (if the instance is running in a VPC).
      name: PlacementTenancy
    - description: Reserved for future use.
      name: PlacementSpreadDomain
    - description: The ID of the RAM disk.
      name: RamDiskId
    - auto: PREDEFINED
      description: If set to true , you can't terminate the instance using the Amazon EC2 console, CLI, or API.
      name: DisableApiTermination
      predefined:
      - 'True'
      - 'False'
    - description: Indicates whether an instance stops or terminates when you initiate shutdown from the instance (using the operating system command for system shutdown).
      name: InstanceInitiatedShutdownBehavior
    - description: The Base64-encoded user data to make available to the instance.
      name: UserData
    - description: The tags to apply to the resource.
      name: Tags
    - description: The type of Elastic Graphics accelerator.
      name: ElasticGpuSpecificationsType
    - description: The type of elastic inference accelerator. The possible values are eia1.medium, eia1.large, and eia1.xlarge.
      name: ElasticInferenceAcceleratorsType
    - description: One or more security group IDs.
      name: securityGroupIds
    - description: One or more security group names.
      name: securityGroups
    - description: The market type.
      name: MarketType
    - description: The Spot Instance request type.
      name: SpotInstanceType
    - description: The required duration for the Spot Instances (also known as Spot blocks), in minutes. This value must be a multiple of 60 (60, 120, 180, 240, 300, or 360).
      name: BlockDurationMinutes
    - description: The end date of the request.
      name: SpotValidUntil
    - description: The behavior when a Spot Instance is interrupted. The default is terminate.
      name: SpotInstanceInterruptionBehavior
    - description: The maximum hourly price you're willing to pay for the Spot Instances.
      name: SpotMaxPrice
    description: Creates a launch template. A launch template contains the parameters to launch an instance.
    name: aws-ec2-create-launch-template
    outputs:
    - contextPath: AWS.EC2.LaunchTemplates.LaunchTemplateId
      description: The ID of the launch template.
      type: String
    - contextPath: AWS.EC2.LaunchTemplates.LaunchTemplateName
      description: The name of the launch template.
      type: String
    - contextPath: AWS.EC2.LaunchTemplates.CreateTime
      description: The time launch template was created.
      type: Date
    - contextPath: AWS.EC2.LaunchTemplates.CreatedBy
      description: The principal that created the launch template.
      type: String
    - contextPath: AWS.EC2.LaunchTemplates.DefaultVersionNumber
      description: The version number of the default version of the launch template.
      type: Number
    - contextPath: AWS.EC2.LaunchTemplates.LatestVersionNumber
      description: The version number of the latest version of the launch template.
      type: Number
    - contextPath: AWS.EC2.LaunchTemplates.Tags.Key
      description: The key of the tag.
      type: String
    - contextPath: AWS.EC2.LaunchTemplates.Tags.Value
      description: The value of the tag.
      type: String
    - contextPath: AWS.EC2.LaunchTemplates.AccountId
      description: The ID of the AWS account with which the EC2 instance is associated. This key is only present when the parameter "AWS organization accounts" is provided.
      type: string
  - arguments:
    - description: The AWS Region, if not specified the default region will be used.
      name: region
    - description: The Amazon Resource Name (ARN) of the role to assume.
      name: roleArn
    - description: An identifier for the assumed role session.
      name: roleSessionName
    - description: The duration, in seconds, of the role session. The value can range from 900 seconds (15 minutes) up to the maximum session duration setting for the role.
      name: roleSessionDuration
    - description: The ID of the launch template.
      name: LaunchTemplateId
    - description: The name of the launch template.
      name: LaunchTemplateName
    description: Deletes a launch template. Deleting a launch template deletes all of its versions.
    name: aws-ec2-delete-launch-template
    outputs:
    - contextPath: AWS.EC2.DeletedLaunchTemplates.LaunchTemplateId
      description: The ID of the launch template.
      type: String
    - contextPath: AWS.EC2.DeletedLaunchTemplates.LaunchTemplateName
      description: The name of the launch template.
      type: String
    - contextPath: AWS.EC2.DeletedLaunchTemplates.CreateTime
      description: The time launch template was created.
      type: Date
    - contextPath: AWS.EC2.DeletedLaunchTemplates.CreatedBy
      description: The principal that created the launch template.
      type: String
    - contextPath: AWS.EC2.DeletedLaunchTemplates.DefaultVersionNumber
      description: The version number of the default version of the launch template.
      type: Number
    - contextPath: AWS.EC2.DeletedLaunchTemplates.LatestVersionNumber
      description: The version number of the latest version of the launch template.
      type: Number
    - contextPath: AWS.EC2.DeletedLaunchTemplates.AccountId
      description: The ID of the AWS account with which the EC2 instance is associated. This key is only present when the parameter "AWS organization accounts" is provided.
      type: string
  - arguments:
    - description: The AWS Region, if not specified the default region will be used.
      name: region
    - description: The Amazon Resource Name (ARN) of the role to assume.
      name: roleArn
    - description: An identifier for the assumed role session.
      name: roleSessionName
    - description: The duration, in seconds, of the role session. The value can range from 900 seconds (15 minutes) up to the maximum session duration setting for the role.
      name: roleSessionDuration
    - description: The name of the attribute to modify. The valid values are description, launchPermission, and productCodes.
      name: Attribute
    - description: A new description for the AMI.
      name: Description
    - description: The ID of the AMI.
      name: ImageId
      required: true
    - description: The name of the group.
      name: LaunchPermission-Add-Group
    - description: The AWS account ID.
      name: LaunchPermission-Add-UserId
    - description: The name of the group.
      name: LaunchPermission-Remove-Group
    - description: The AWS account ID.
      name: LaunchPermission-Remove-UserId
    - description: The operation type.
      name: OperationType
    - description: One or more DevPay product codes. After you add a product code to an AMI, it can't be removed.
      name: ProductCodes
    - description: One or more user groups. This parameter can be used only when the Attribute parameter is launchPermission.
      name: UserGroups
    - description: One or more AWS account IDs. This parameter can be used only when the Attribute parameter is launchPermission.
      name: UserIds
    - description: The value of the attribute being modified. This parameter can be used only when the Attribute parameter is description or productCodes.
      name: Value
    description: Modifies the specified attribute of the specified AMI.
    name: aws-ec2-modify-image-attribute
  - arguments:
    - description: The AWS Region, if not specified the default region will be used.
      name: region
    - description: The Amazon Resource Name (ARN) of the role to assume.
      name: roleArn
    - description: An identifier for the assumed role session.
      name: roleSessionName
    - description: The duration, in seconds, of the role session. The value can range from 900 seconds (15 minutes) up to the maximum session duration setting for the role.
      name: roleSessionDuration
    - description: The ID of the subnet.
      name: SubnetId
      required: true
    description: Deletes the specified subnet. You must terminate all running instances in the subnet before you can delete the subnet.
    name: aws-ec2-delete-subnet
  - arguments:
    - description: The AWS Region, if not specified the default region will be used.
      name: region
    - description: The Amazon Resource Name (ARN) of the role to assume.
      name: roleArn
    - description: An identifier for the assumed role session.
      name: roleSessionName
    - description: The duration, in seconds, of the role session. The value can range from 900 seconds (15 minutes) up to the maximum session duration setting for the role.
      name: roleSessionDuration
    - description: The ID of the VPC.
      name: VpcId
      required: true
    description: Deletes the specified VPC. You must detach or delete all gateways and resources that are associated with the VPC before you can delete it. For example, you must terminate all instances running in the VPC, delete all security groups associated with the VPC (except the default one), delete all route tables associated with the VPC (except the default one), and so on.
    name: aws-ec2-delete-vpc
  - arguments:
    - description: The AWS Region, if not specified the default region will be used.
      name: region
    - description: The Amazon Resource Name (ARN) of the role to assume.
      name: roleArn
    - description: An identifier for the assumed role session.
      name: roleSessionName
    - description: The duration, in seconds, of the role session. The value can range from 900 seconds (15 minutes) up to the maximum session duration setting for the role.
      name: roleSessionDuration
    - description: The ID of the internet gateway.
      name: InternetGatewayId
      required: true
    description: Deletes the specified internet gateway. You must detach the internet gateway from the VPC before you can delete it.
    name: aws-ec2-delete-internet-gateway
  - arguments:
    - description: The AWS Region, if not specified the default region will be used.
      name: region
    - description: The Amazon Resource Name (ARN) of the role to assume.
      name: roleArn
    - description: An identifier for the assumed role session.
      name: roleSessionName
    - description: The duration, in seconds, of the role session. The value can range from 900 seconds (15 minutes) up to the maximum session duration setting for the role.
      name: roleSessionDuration
    - description: One or more filters Separated by ';'. See AWS documentation for details & filter options.
      name: filters
    - description: One or more internet gateway IDs.
      name: InternetGatewayIds
    description: Describes one or more of your internet gateways.
    name: aws-ec2-describe-internet-gateway
    outputs:
    - contextPath: AWS.EC2.InternetGateways.InternetGatewayId
      description: The ID of the internet gateway.
      type: string
    - contextPath: AWS.EC2.InternetGateways.OwnerId
      description: The ID of the AWS account that owns the internet gateway.
      type: string
    - contextPath: AWS.EC2.InternetGateways.Tags
      description: Any tags assigned to the internet gateway.
      type: string
    - contextPath: AWS.EC2.InternetGateways.Attachments.State
      description: The current state of the attachment.
      type: string
    - contextPath: AWS.EC2.InternetGateways.Attachments.VpcId
      description: The ID of the VPC.
      type: string
    - contextPath: AWS.EC2.InternetGateways.AccountId
      description: The ID of the AWS account with which the EC2 instance is associated. This key is only present when the parameter "AWS organization accounts" is provided.
      type: string
  - arguments:
    - description: The AWS Region, if not specified the default region will be used.
      name: region
    - description: The Amazon Resource Name (ARN) of the role to assume.
      name: roleArn
    - description: An identifier for the assumed role session.
      name: roleSessionName
    - description: The duration, in seconds, of the role session. The value can range from 900 seconds (15 minutes) up to the maximum session duration setting for the role.
      name: roleSessionDuration
    - description: The ID of the internet gateway.
      name: InternetGatewayId
      required: true
    - description: The ID of the VPC.
      name: VpcId
      required: true
    description: Detaches an internet gateway from a VPC, disabling connectivity between the internet and the VPC. The VPC must not contain any running instances with Elastic IP addresses or public IPv4 addresses.
    name: aws-ec2-detach-internet-gateway
  - arguments:
    - description: The ID of the source network interface.
      name: NetworkInterfaceId
      required: true
    - description: The ID of the Traffic Mirror target.
      name: TrafficMirrorTargetId
      required: true
    - description: The ID of the Traffic Mirror filter.
      name: TrafficMirrorFilterId
      required: true
    - description: The number of bytes in each packet to mirror.
      name: PacketLength
    - description: The session number determines the order in which sessions are evaluated when an interface is used by multiple sessions.
      name: SessionNumber
      required: true
    - description: The VXLAN ID for the Traffic Mirror session.
      name: VirtualNetworkId
    - description: The description of the Traffic Mirror session.
      name: Description
    - description: The tags to assign to a Traffic Mirror session.
      name: Tags
    - description: Checks whether you have the required permissions for the action, without actually making the request, and provides an error response.
      name: DryRun
    - description: Unique, case-sensitive identifier that you provide to ensure the idempotency of the request.
      name: ClientToken
    description: Creates a Traffic Mirror session.
    name: aws-ec2-create-traffic-mirror-session
    outputs:
    - contextPath: AWS.EC2.TrafficMirrorSession.TrafficMirrorSessionId
      description: The ID for the Traffic Mirror session.
      type: String
    - contextPath: AWS.EC2.TrafficMirrorSession.TrafficMirrorTargetId
      description: The ID of the Traffic Mirror target.
      type: String
    - contextPath: AWS.EC2.TrafficMirrorSession.TrafficMirrorFilterId
      description: The ID of the Traffic Mirror filter.
      type: String
    - contextPath: AWS.EC2.TrafficMirrorSession.NetworkInterfaceId
      description: The ID of the Traffic Mirror session's network interface.
      type: String
    - contextPath: AWS.EC2.TrafficMirrorSession.OwnerId
      description: The ID of the account that owns the Traffic Mirror session.
      type: String
    - contextPath: AWS.EC2.TrafficMirrorSession.PacketLength
      description: The number of bytes in each packet to mirror.
      type: Number
    - contextPath: AWS.EC2.TrafficMirrorSession.SessionNumber
      description: The session number determines the order in which sessions are evaluated when an interface is used by multiple sessions.
      type: Number
    - contextPath: AWS.EC2.TrafficMirrorSession.VirtualNetworkId
      description: The virtual network ID associated with the Traffic Mirror session.
      type: Number
    - contextPath: AWS.EC2.TrafficMirrorSession.Description
      description: The description of the Traffic Mirror session.
      type: String
    - contextPath: AWS.EC2.TrafficMirrorSession.Tags.Key
      description: The key of the tag.
      type: String
    - contextPath: AWS.EC2.TrafficMirrorSession.Tags.Value
      description: The value of the tag.
      type: String
    - contextPath: AWS.EC2.TrafficMirrorSession.ClientToken
      description: Unique, case-sensitive identifier that you provide to ensure the idempotency of the request.
      type: String
    - contextPath: AWS.EC2.TrafficMirrorSession.AccountId
      description: The ID of the AWS account with which the EC2 instance is associated. This key is only present when the parameter "AWS organization accounts" is provided.
      type: string
  - arguments:
    - description: The ID of the security group.
      name: groupId
      required: true
    - description: The start of port range for the TCP and UDP protocols, or an ICMP/ICMPv6 type number. A value of -1 indicates all ICMP/ICMPv6 types. If you specify all ICMP/ICMPv6 types, you must specify all codes.
      name: IpPermissionsfromPort
    - description: The end of port range for the TCP and UDP protocols, or an ICMP/ICMPv6 code. A value of -1 indicates all ICMP/ICMPv6 codes. If you specify all ICMP/ICMPv6 types, you must specify all codes.
      name: IpPermissionsToPort
    - description: The IP protocol name (tcp, udp, icmp, icmpv6) or number.
      name: IpPermissionsIpProtocol
    - description: The IPv4 CIDR range. You can either specify a CIDR range or a source security group, not both. To specify a single IPv4 address, use the /32 prefix length.
      name: IpRangesCidrIp
    - description: 'A description for the security group rule that references this IPv4 address range.Constraints: Up to 255 characters in length. Allowed characters are a-z, A-Z, 0-9, spaces, and ._-:/()#,@[]+=;{}$*!'
      name: IpRangesDescription
    - description: The IPv6 CIDR range. You can either specify a CIDR range or a source security group, not both. To specify a single IPv6 address, use the /128 prefix length.
      name: Ipv6RangesCidrIp
    - description: 'A description for the security group rule that references this IPv6 address range. Constraints: Up to 255 characters in length. Allowed characters are a-z, A-Z, 0-9, spaces, and ._-:/()#,@[]+=&;{}!$*.'
      name: Ipv6RangesDescription
    - description: The ID of the prefix.
      name: PrefixListId
    - description: 'A description for the security group rule that references this prefix list ID. Constraints: Up to 255 characters in length. Allowed characters are a-z, A-Z, 0-9, spaces, and ._-:/()#,@[]+=;{}$*!'
      name: PrefixListIdDescription
    - description: 'A description for the security group rule that references this user ID group pair. Constraints: Up to 255 characters in length. Allowed characters are a-z, A-Z, 0-9, spaces, and ._-:/()#,@[]+=;{}$*!'
      name: UserIdGroupPairsDescription
    - description: The ID of the security group.
      name: UserIdGroupPairsGroupId
    - description: The name of the security group. In a request, use this parameter for a security group in EC2-Classic or a default VPC only. For a security group in a nondefault VPC, use the security group ID. For a referenced security group in another VPC, this value is not returned if the referenced security group is deleted.
      name: UserIdGroupPairsGroupName
    - description: The status of a VPC peering connection, if applicable.
      name: UserIdGroupPairsPeeringStatus
    - description: The ID of an AWS account. For a referenced security group in another VPC, the account ID of the referenced security group is returned in the response. If the referenced security group is deleted, this value is not returned. [EC2-Classic] Required when adding or removing rules that reference a security group in another AWS account.
      name: UserIdGroupPairsUserId
    - description: The ID of the VPC for the referenced security group, if applicable.
      name: UserIdGroupPairsVpcId
    - description: The ID of the VPC peering connection, if applicable.
      name: UserIdGroupPairsVpcPeeringConnectionId
    - description: The AWS Region, if not specified the default region will be used.
      name: region
    - description: The Amazon Resource Name (ARN) of the role to assume.
      name: roleArn
    - description: An identifier for the assumed role session.
      name: roleSessionName
    - description: The duration, in seconds, of the role session. The value can range from 900 seconds (15 minutes) up to the maximum session duration setting for the role.
      name: roleSessionDuration
    - description: 'Full IpPermissions argument as a string to more easily target rules (e.x. """[{"IpProtocol": "-1", "IpRanges": [{"CidrIp": "0.0.0.0/0"}], "Ipv6Ranges": [], "PrefixListIds": [], "UserIdGroupPairs": []}]""").'
      name: IpPermissionsFull
    description: Removes egress rule from a security group. To remove a rule, the values that you specify (for example, ports) must match the existing rule's values exactly.
    execution: true
    name: aws-ec2-revoke-security-group-egress-rule
  - arguments:
    - description: The Availability Zone in which to allocate the Dedicated Host.
      name: availability_zone
      required: true
    - description: The number of Dedicated Hosts to allocate to your account with these parameters.
      name: quantity
      required: true
    - auto: PREDEFINED
      description: Indicates whether the host accepts any untargeted instance launches that match its instance type configuration, or if it only accepts Host tenancy instance launches that specify its unique host ID. The default is "on".
      name: auto_placement
      predefined:
      - 'on'
      - 'off'
    - description: Unique, case-sensitive identifier that you provide to ensure the idempotency of the request.
      name: client_token
    - description: Specifies the instance type to be supported by the Dedicated Hosts. If you specify an instance type, the Dedicated Hosts support instances of the specified instance type only. If you want the Dedicated Hosts to support multiple instance types in a specific instance family, omit this parameter and specify InstanceFamily instead. You cannot specify InstanceType and InstanceFamily in the same request.
      name: instance_type
    - description: Specifies the instance family to be supported by the Dedicated Hosts. If you specify an instance family, the Dedicated Hosts support multiple instance types within that instance family. If you want the Dedicated Hosts to support a specific instance type only, omit this parameter and specify InstanceType instead. You cannot specify InstanceFamily and InstanceType in the same request.
      name: instance_family
    - auto: PREDEFINED
      description: Indicates whether to enable or disable host recovery for the Dedicated Host. Host recovery is disabled by default.
      name: host_recovery
      predefined:
      - 'on'
      - 'off'
    - description: The AWS Region, if not specified the default region will be used.
      name: region
    - description: The Amazon Resource Name (ARN) of the role to assume.
      name: roleArn
    - description: An identifier for the assumed role session.
      name: roleSessionName
    - description: The duration, in seconds, of the role session. The value can range from 900 seconds (15 minutes) up to the maximum session duration setting for the role.
      name: roleSessionDuration
    description: Allocates a Dedicated Host to your account.
    name: aws-ec2-allocate-hosts
    outputs:
    - contextPath: AWS.EC2.Host.HostId
      description: The ID of the allocated Dedicated Host. This is used to launch an instance onto a specific host.
      type: String
    - contextPath: AWS.EC2.Host.AccountId
      description: The ID of the AWS account with which the EC2 instance is associated. This key is only present when the parameter "AWS organization accounts" is provided.
      type: string
  - arguments:
    - description: A comma-separated list of IDs of the Dedicated Hosts to release.
      isArray: true
      name: host_id
      required: true
    - description: The AWS Region, if not specified the default region will be used.
      name: region
    - description: The Amazon Resource Name (ARN) of the role to assume.
      name: roleArn
    - description: An identifier for the assumed role session.
      name: roleSessionName
    - description: The duration, in seconds, of the role session. The value can range from 900 seconds (15 minutes) up to the maximum session duration setting for the role.
      name: roleSessionDuration
    description: Release on demand dedicated host.
    name: aws-ec2-release-hosts
<<<<<<< HEAD
  dockerimage: demisto/boto3py3:1.0.0.76862
=======
  - arguments:
    - description: The ID of the EBS snapshot.
      name: snapshotId
      required: true
    - auto: PREDEFINED
      predefined:
      - 'add'
      - 'remove'
      description: The operation type, add or remove.
      name: operationType
      required: true
    - description: CSV of security group names. This parameter can be used only when UserIds not provided.
      name: groupNames
    - description: CSV of AWS account IDs. This parameter can be used only when groupNames not provided.
      name: userIds
    - auto: PREDEFINED
      description: Checks whether you have the required permissions for the action, without actually making the request, and provides an error response.
      name: dryRun
      predefined:
      - 'True'
      - 'False'
    - description: The AWS Region, if not specified the default region will be used.
      name: region
    - description: The Amazon Resource Name (ARN) of the role to assume.
      name: roleArn
    - description: The duration, in seconds, of the role session. The value can range from 900 seconds (15 minutes) up to the maximum session duration setting for the role.
      name: roleSessionDuration
    description: Adds or removes permission settings for the specified snapshot.
    name: aws-ec2-modify-snapshot-permission
  - arguments:
    - description: A comma-separated list of the IPAM resource discovery IDs.
      name: IpamResourceDiscoveryIds
    - description: One or more filters separated by ';'. See AWS documentation for details & filter options (https://docs.aws.amazon.com/cli/latest/userguide/cli-usage-filter.html).
      name: Filters
    - description: The maximum number of results to return in a single call. Specify a value between 5 and 1000.
      name: MaxResults
    - description: The token for the next set of results.
      name: NextToken
    - description: The Amazon Web Services region for the IP address.
      name: AddressRegion
    outputs:
    - contextPath: AWS.EC2.IpamResourceDiscoveries.IpamResourceDiscoveryId
      description: The resource discovery ID.
      type: String
    - contextPath: AWS.EC2.IpamResourceDiscoveries.OwnerId
      description: The ID of the owner.
      type: String
    - contextPath: AWS.EC2.IpamResourceDiscoveries.IpamResourceDiscoveryRegion
      description: The resource discovery region.
      type: String
    - contextPath: AWS.EC2.IpamResourceDiscoveries.AccountId
      description: The ID of the AWS account with which the EC2 instance is associated. This key is only present when the parameter "AWS organization accounts" is provided.
      type: string
    description: Describes IPAM resource discoveries. A resource discovery is an IPAM component that enables IPAM to manage and monitor resources that belong to the owning account.
    name: aws-ec2-describe-ipam-resource-discoveries
  - arguments:
    - description: A comma-separated list of the resource discovery association IDs.
      name: IpamResourceDiscoveryAssociationIds
    - description: One or more filters separated by ';'. See AWS documentation for details & filter options (https://docs.aws.amazon.com/cli/latest/userguide/cli-usage-filter.html).
      name: Filters
    - description: The maximum number of results to return in a single call. Specify a value between 5 and 1000.
      name: MaxResults
    - description: The token for the next set of results.
      name: NextToken
    - description: The Amazon Web Services region for the IP address.
      name: AddressRegion
    outputs:
    - contextPath: AWS.EC2.IpamResourceDiscoveryAssociations.IpamResourceDiscoveryAssociationId
      description: The resource discovery association ID.
      type: String
    - contextPath: AWS.EC2.IpamResourceDiscoveryAssociations.IpamResourceDiscoveryId
      description: The resource discovery ID.
      type: String
    - contextPath: AWS.EC2.IpamResourceDiscoveryAssociations.IpamRegion
      description: The IPAM home region.
      type: String
    - contextPath: AWS.EC2.IpamResourceDiscoveryAssociations.AccountId
      description: The ID of the AWS account with which the EC2 instance is associated. This key is only present when the parameter "AWS organization accounts" is provided.
      type: string
    description: Describes resource discovery association with an Amazon VPC IPAM. An associated resource discovery is a resource discovery that has been associated with an IPAM.
    name: aws-ec2-describe-ipam-resource-discovery-associations
  - arguments:
    - description: An IPAM resource discovery ID.
      name: IpamResourceDiscoveryId
      required: true
    - description: The Amazon Web Services region for the IP address.
      name: AddressRegion
      required: true
    - description: One or more filters separated by ';'. See AWS documentation for details & filter options (https://docs.aws.amazon.com/cli/latest/userguide/cli-usage-filter.html).
      name: Filters
    - description: The maximum number of results to return in a single call. Specify a value between 5 and 1000.
      name: MaxResults
    - description: The token for the next set of results.
      name: NextToken
    outputs:
    - contextPath: AWS.EC2.IpamDiscoveredPublicAddresses.Address
      description: IPAM discovered public addresses.
      type: String
    - contextPath: AWS.EC2.IpamDiscoveredPublicAddresses.AddressOwnerId
      description: The ID of the owner of the resource the IP address is assigned to.
      type: String
    - contextPath: AWS.EC2.IpamDiscoveredPublicAddresses.AddressType
      description: The IP address type.
      type: String
    - contextPath: AWS.EC2.IpamDiscoveredPublicAddresses.AssociationStatus
      description: The association status.
      type: String
    - contextPath: AWS.EC2.IpamDiscoveredPublicAddresses.InstanceId
      description: The instance ID of the instance the assigned IP address is assigned to.
      type: String
    - contextPath: AWS.EC2.IpamDiscoveredPublicAddresses.Tags
      description: Tags associated with the IP address.
      type: Unknown
    - contextPath: AWS.EC2.IpamDiscoveredPublicAddresses.AccountId
      description: The ID of the AWS account with which the EC2 instance is associated. This key is only present when the parameter "AWS organization accounts" is provided.
      type: string
    description: Gets the public IP addresses that have been discovered by IPAM.
    name: aws-ec2-get-ipam-discovered-public-addresses
  - arguments:
    - description: The ID of the VPC in which the endpoint will be used.
      name: vpcId
      required: true
    - description: The service name for the service that you want to create an endpoint.
      name: serviceName
      required: true
    - description: The type of endpoint.
      name: endpointType
    - description: One or more subnet IDs in which to create the endpoint.
      name: subnetIds
      isArray: true
    - description: One or more security group IDs to associate with the endpoint.
      name: securityGroupIds
      isArray: true
    - description: Checks whether you have the required permissions for the action, without actually making the request.
      name: dryRun
      isArray: false
      auto: PREDEFINED
      predefined:
      - "true"
      - "false"
    - description: The type of endpoint.
      name: vpcEndpointType
      isArray: false
      auto: PREDEFINED
      predefined:
      - "Interface"
      - "Gateway"
      - "GatewayLoadBalancer"
    - description: A policy document to attach to the endpoint. A JSON policy document that controls access to the service from the endpoint.
      name: policyDocument
    - description: One or more route table IDs.
      name: routeTableIds
      isArray: true
    - description: Unique, case-sensitive identifier to ensure the idempotency of the request.
      name: clientToken
    - description: Indicates whether to associate a private hosted zone with the specified VPC.
      name: private-dns-enabled
      auto: PREDEFINED
      predefined:
      - "true"
      - "false"
    - description: One or more tags to associate with the endpoint. Should be Json string of key-value tags.
      name: tagSpecifications
    - description: The AWS Region, if not specified the default region will be used.
      name: region
    - description: The Amazon Resource Name (ARN) of the role to assume.
      name: roleArn
    - description: An identifier for the assumed role session.
      name: roleSessionName
    - description: The duration, in seconds, of the role session. The value can range from 900 seconds (15 minutes) up to the maximum session duration setting for the role.
      name: roleSessionDuration
    outputs:
    - contextPath: AWS.EC2.Vpcs.VpcEndpoint.VpcEndpointId
      description: The ID of the endpoint.
      type: String
    - contextPath: AWS.EC2.Vpcs.VpcEndpoint.State
      description: The state of the VPC endpoint.
      type: String
    - contextPath: AWS.EC2.Vpcs.VpcEndpoint.ServiceName
      description: The service name of the VPC endpoint.
      type: String
    - contextPath: AWS.EC2.Vpcs.VpcEndpoint.VpcId
      description: The ID of the VPC to which the endpoint is associated.
      type: String
    - contextPath: AWS.EC2.Vpcs.VpcEndpoint.EndpointType
      description: The type of the VPC endpoint.
      type: String
    description: Creates a VPC endpoint.
    name: aws-ec2-create-vpc-endpoint
  dockerimage: demisto/boto3py3:1.0.0.91323
>>>>>>> 90cf3b88
  runonce: false
  script: '-'
  subtype: python3
  type: python
tests:
- AWS - EC2 Test Playbook
fromversion: 5.0.0
sectionOrder:
- Connect
- Collect<|MERGE_RESOLUTION|>--- conflicted
+++ resolved
@@ -27,11 +27,7 @@
   type: 15
   section: Connect
   advanced: true
-<<<<<<< HEAD
-  required: false
-=======
   required: true
->>>>>>> 90cf3b88
 - display: Role Arn
   name: roleArn
   type: 0
@@ -96,8 +92,6 @@
   section: Connect
   advanced: true
   required: false
-<<<<<<< HEAD
-=======
 - display: AWS STS Regional Endpoints
   additionalinfo: Sets the AWS_STS_REGIONAL_ENDPOINTS environment variable to specify the AWS STS endpoint resolution logic. By default, this option is set to “legacy” in AWS. Leave empty if the environment variable is already set using server configuration.
   name: sts_regional_endpoint
@@ -129,7 +123,6 @@
   required: false
   defaultvalue: 5
   additionalinfo: The maximum number of concurrent calls to allow when running a command on all accounts provided in "AWS Organization accounts to access".
->>>>>>> 90cf3b88
 - display: Use system proxy settings
   name: proxy
   type: 8
@@ -414,7 +407,6 @@
       type: string
   - arguments:
     - description: One or more filters Separated by ';'. See AWS documentation for details & filter options.
-<<<<<<< HEAD
       name: filters
     - description: The IAM instance profile associations.
       name: associationIds
@@ -448,50 +440,12 @@
     - contextPath: AWS.EC2.IamInstanceProfileAssociations.AssociationId
       description: The ID of the association.
       type: string
+    - contextPath: AWS.EC2.IamInstanceProfileAssociations.AccountId
+      description: The ID of the AWS account with which the EC2 instance is associated. This key is only present when the parameter "AWS organization accounts" is provided.
+      type: string
   - arguments:
     - description: One or more filters Separated by ';'. See AWS documentation for details & filter options.
       name: filters
-=======
-      name: filters
-    - description: The IAM instance profile associations.
-      name: associationIds
-    - description: The maximum number of results to return in a single call. Specify a value between 5 and 1000.
-      name: maxResults
-    - description: The token for the next set of results.
-      name: nextToken
-    - description: The AWS region. If not specified, the default region will be used.
-      name: region
-    - description: The Amazon Resource Name (ARN) of the role to assume.
-      name: roleArn
-    - description: An identifier for the assumed role session.
-      name: roleSessionName
-    - description: The duration, in seconds, of the role session. The value can range from 900 seconds (15 minutes) up to the maximum session duration setting for the role.
-      name: roleSessionDuration
-    description: Describes your IAM instance profile associations.
-    name: aws-ec2-describe-iam-instance-profile-associations
-    outputs:
-    - contextPath: AWS.EC2.IamInstanceProfileAssociations.IamInstanceProfile.Arn
-      description: The Amazon Resource Name (ARN) of the instance profile.
-      type: string
-    - contextPath: AWS.EC2.IamInstanceProfileAssociations.IamInstanceProfile.Id
-      description: The ID of the instance profile.
-      type: string
-    - contextPath: AWS.EC2.IamInstanceProfileAssociations.State
-      description: The state of the association.
-      type: string
-    - contextPath: AWS.EC2.IamInstanceProfileAssociations.InstanceId
-      description: The ID of the instance.
-      type: string
-    - contextPath: AWS.EC2.IamInstanceProfileAssociations.AssociationId
-      description: The ID of the association.
-      type: string
-    - contextPath: AWS.EC2.IamInstanceProfileAssociations.AccountId
-      description: The ID of the AWS account with which the EC2 instance is associated. This key is only present when the parameter "AWS organization accounts" is provided.
-      type: string
-  - arguments:
-    - description: One or more filters Separated by ';'. See AWS documentation for details & filter options.
-      name: filters
->>>>>>> 90cf3b88
     - description: One or more image IDs, Seperated by comma.
       name: imageIds
     - description: Filters the images by the owner. Specify an AWS account ID, self (owner is the sender of the request), or an AWS owner alias (valid values are amazon | aws-marketplace | microsoft ). Omitting this option returns all images for which you have launch permissions, regardless of ownership.
@@ -771,15 +725,9 @@
   - arguments:
     - description: One or more filters Separated by ';'. See AWS documentation for details & filter options.
       name: Filters
-<<<<<<< HEAD
-    - description: One or more launch template names. Sepereted by comma.
-      name: LaunchTemplateNames
-    - description: One or more launch template IDs. Sepereted by comma.
-=======
     - description: A comma-separated list of launch template names.
       name: LaunchTemplateNames
     - description: A comma-separated list of launch template IDs.
->>>>>>> 90cf3b88
       name: LaunchTemplateIds
     - description: The AWS Region, if not specified the default region will be used.
       name: region
@@ -818,21 +766,14 @@
       type: string
     - contextPath: AWS.EC2.LaunchTemplates.Region
       description: The aws region where the template is located.
-<<<<<<< HEAD
-=======
       type: string
     - contextPath: AWS.EC2.LaunchTemplates.AccountId
       description: The ID of the AWS account with which the EC2 instance is associated. This key is only present when the parameter "AWS organization accounts" is provided.
->>>>>>> 90cf3b88
       type: string
   - arguments:
     - description: One or more filters Separated by ';'. See AWS documentation for details & filter options.
       name: filters
-<<<<<<< HEAD
-    - description: One or more key pair names. Sepereted by comma.
-=======
     - description: A comma-separated list of key pair names.
->>>>>>> 90cf3b88
       name: keyNames
     - description: The AWS Region, if not specified the default region will be used.
       name: region
@@ -860,11 +801,7 @@
   - arguments:
     - description: One or more filters Separated by ';'. See AWS documentation for details & filter options.
       name: filters
-<<<<<<< HEAD
-    - description: One or more volume IDs. Sepereted by comma.
-=======
     - description: A comma-separated list of volume IDs.
->>>>>>> 90cf3b88
       name: volumeIds
     - description: The AWS Region, if not specified the default region will be used.
       name: region
@@ -934,11 +871,7 @@
   - arguments:
     - description: One or more filters Separated by ';'. See AWS documentation for details & filter options.
       name: filters
-<<<<<<< HEAD
-    - description: One or more VPC IDs. Sepereted by comma.
-=======
     - description: A comma-separated list of VPC IDs.
->>>>>>> 90cf3b88
       name: vpcIds
     - description: The AWS Region, if not specified the default region will be used.
       name: region
@@ -1005,11 +938,7 @@
   - arguments:
     - description: One or more filters Separated by ';'. See AWS documentation for details & filter options.
       name: filters
-<<<<<<< HEAD
-    - description: One or more subnet IDs. Sepereted by comma.
-=======
     - description: A comma-separated list of subnet IDs.
->>>>>>> 90cf3b88
       name: subnetIds
     - description: The AWS Region, if not specified the default region will be used.
       name: region
@@ -1073,15 +1002,9 @@
   - arguments:
     - description: One or more filters Separated by ';'. See AWS documentation for details & filter options.
       name: filters
-<<<<<<< HEAD
-    - description: One or more security group IDs. Required for security groups in a nondefault VPC. Sepereted by comma.
-      name: groupIds
-    - description: One or more security group names. Sepereted by comma.
-=======
     - description: A comma-separated list of security group IDs. Required for security groups in a non-default VPC.
       name: groupIds
     - description: A comma-separated list of security group names.
->>>>>>> 90cf3b88
       name: groupNames
     - description: The AWS Region, if not specified the default region will be used.
       name: region
@@ -1398,12 +1321,9 @@
       type: string
     - contextPath: AWS.EC2.Images.Region
       description: The aws region where the image is located.
-<<<<<<< HEAD
-=======
       type: string
     - contextPath: AWS.EC2.Images.AccountId
       description: The ID of the AWS account with which the EC2 instance is associated. This key is only present when the parameter "AWS organization accounts" is provided.
->>>>>>> 90cf3b88
       type: string
   - arguments:
     - description: The ID of the AMI.
@@ -1529,11 +1449,7 @@
     execution: true
     name: aws-ec2-release-address
   - arguments:
-<<<<<<< HEAD
-    - description: One or more instance IDs. Sepereted by comma.
-=======
     - description: A comma-separated list of instance IDs.
->>>>>>> 90cf3b88
       name: instanceIds
       required: true
     - description: The AWS Region, if not specified the default region will be used.
@@ -1767,11 +1683,7 @@
       name: imageId
     - description: 'The instance type. for example: t2.large'
       name: instanceType
-<<<<<<< HEAD
-    - description: One or more security group IDs. Sepereted by comma.
-=======
     - description: One or more security group IDs.
->>>>>>> 90cf3b88
       name: securityGroupIds
     - description: One or more security group names. For a nondefault VPC, you must use security group IDs instead.
       name: securityGroups
@@ -2490,31 +2402,6 @@
       name: IpPermissionsToPort
     - description: The IPv4 CIDR range. You can either specify a CIDR range or a source security group, not both. To specify a single IPv4 address, use the /32 prefix length.
       name: IpRangesCidrIp
-<<<<<<< HEAD
-    - description: |-
-        A description for the security group rule that references this IPv4 address range.
-
-        Constraints: Up to 255 characters in length. Allowed characters are a-z, A-Z, 0-9, spaces, and ._-:/()#,@[]+=;{}$*!
-      name: IpRangesDesc
-    - description: The IPv6 CIDR range. You can either specify a CIDR range or a source security group, not both. To specify a single IPv6 address, use the /128 prefix length.
-      name: Ipv6RangesCidrIp
-    - description: |-
-        A description for the security group rule that references this IPv6 address range.
-
-        Constraints: Up to 255 characters in length. Allowed characters are a-z, A-Z, 0-9, spaces, and ._-:/()#,@[]+=;{}$*!
-      name: Ipv6RangesDesc
-    - description: The ID of the prefix.
-      name: PrefixListId
-    - description: |-
-        A description for the security group rule that references this prefix list ID.
-
-        Constraints: Up to 255 characters in length. Allowed characters are a-z, A-Z, 0-9, spaces, and ._-:/()#,@[]+=;{}$*!
-      name: PrefixListIdDesc
-    - description: |-
-        A description for the security group rule that references this user ID group pair.
-
-        Constraints: Up to 255 characters in length. Allowed characters are a-z, A-Z, 0-9, spaces, and ._-:/()#,@[]+=;{}$*!
-=======
     - description: 'A description for the security group rule that references this IPv4 address range. Constraints: Up to 255 characters in length. Allowed characters are a-z, A-Z, 0-9, spaces, and ._-:/()#,@[]+=;{}$*!'
       name: IpRangesDesc
     - description: The IPv6 CIDR range. You can either specify a CIDR range or a source security group, not both. To specify a single IPv6 address, use the /128 prefix length.
@@ -2526,7 +2413,6 @@
     - description: 'A description for the security group rule that references this prefix list ID. Constraints: Up to 255 characters in length. Allowed characters are a-z, A-Z, 0-9, spaces, and ._-:/()#,@[]+=;{}$*!'
       name: PrefixListIdDesc
     - description: 'A description for the security group rule that references this user ID group pair. Constraints: Up to 255 characters in length. Allowed characters are a-z, A-Z, 0-9, spaces, and ._-:/()#,@[]+=;{}$*!'
->>>>>>> 90cf3b88
       name: UserIdGroupPairsDescription
     - description: The ID of the security group.
       name: UserIdGroupPairsGroupId
@@ -4055,9 +3941,6 @@
       name: roleSessionDuration
     description: Release on demand dedicated host.
     name: aws-ec2-release-hosts
-<<<<<<< HEAD
-  dockerimage: demisto/boto3py3:1.0.0.76862
-=======
   - arguments:
     - description: The ID of the EBS snapshot.
       name: snapshotId
@@ -4248,7 +4131,6 @@
     description: Creates a VPC endpoint.
     name: aws-ec2-create-vpc-endpoint
   dockerimage: demisto/boto3py3:1.0.0.91323
->>>>>>> 90cf3b88
   runonce: false
   script: '-'
   subtype: python3
