--- conflicted
+++ resolved
@@ -6362,11 +6362,7 @@
     description: Release on demand dedicated host.
     execution: false
     name: aws-ec2-release-hosts
-<<<<<<< HEAD
-  dockerimage: demisto/boto3py3:1.0.0.40031
-=======
   dockerimage: demisto/boto3py3:1.0.0.40291
->>>>>>> 36894bd6
   feed: false
   isfetch: false
   longRunning: false
