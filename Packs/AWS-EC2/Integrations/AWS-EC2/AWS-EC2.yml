--- conflicted
+++ resolved
@@ -6384,11 +6384,7 @@
     description: Release on demand dedicated host.
     execution: false
     name: aws-ec2-release-hosts
-<<<<<<< HEAD
-  dockerimage: demisto/boto3py3:1.0.0.43797
-=======
   dockerimage: demisto/boto3py3:1.0.0.45936
->>>>>>> 789938c6
   feed: false
   isfetch: false
   longRunning: false
