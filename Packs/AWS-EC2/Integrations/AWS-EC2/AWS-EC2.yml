category: IT Services
commonfields:
  id: AWS - EC2
  version: -1
configuration:
- display: AWS Default Region
  name: defaultRegion
  options:
  - us-east-1
  - us-east-2
  - us-west-1
  - us-west-2
  - ca-central-1
  - eu-west-1
  - eu-central-1
  - eu-west-2
  - ap-northeast-1
  - ap-northeast-2
  - ap-southeast-1
  - ap-southeast-2
  - ap-south-1
  - sa-east-1
  - eu-north-1
  - eu-west-3
  - us-gov-east-1
  - us-gov-west-1
  type: 15
  section: Connect
  advanced: true
  required: false
- display: Role Arn
  name: roleArn
  type: 0
  section: Connect
  advanced: true
  required: false
- display: Role Session Name
  name: roleSessionName
  type: 0
  section: Connect
  advanced: true
  required: false
- display: Role Session Duration
  name: sessionDuration
  type: 0
  section: Connect
  advanced: true
  required: false
- display: Access Key
  name: credentials
  type: 9
  displaypassword: Secret Key
  section: Connect
  required: false
- display: Access Key
  name: access_key
  type: 0
  hidden: true
  section: Connect
  required: false
- display: Secret Key
  name: secret_key
  type: 4
  hidden: true
  section: Connect
  required: false
- display: Timeout
  name: timeout
  additionalinfo: The time in seconds till a timeout exception is reached. You can specify just the read timeout (for example 60) or also the connect timeout followed after a comma (for example 60,10). If a connect timeout is not specified, a default of 10 second will be used.
  defaultvalue: 60,10
  type: 0
  section: Connect
  advanced: true
  required: false
- display: Retries
  name: retries
  defaultvalue: 5
  additionalinfo: 'The maximum number of retry attempts when connection or throttling errors are encountered. Set to 0 to disable retries. The default value is 5 and the limit is 10. Note: Increasing the number of retries will increase the execution time.'
  type: 0
  section: Connect
  advanced: true
  required: false
- display: PrivateLink service URL.
  name: endpoint_url
  type: 0
  section: Connect
  advanced: true
  required: false
- display: STS PrivateLink URL.
  name: sts_endpoint_url
  type: 0
  section: Connect
  advanced: true
  required: false
- display: AWS organization accounts
  name: accounts_to_access
  type: 0
  section: Connect
  advanced: true
  required: false
  additionalinfo: A comma-separated list of AWS Organization accounts to use when running EC2 commands. A role name for cross-organization account access must be provided to use this feature.
- display: Role name for cross-organization account access
  name: access_role_name
  type: 0
  section: Connect
  advanced: true
  required: false
  additionalinfo: The role name used to access accounts in the organization. This role name must exist in the accounts provided in "AWS Organization accounts" and be assumable with the credentials provided.
- display: Max concurrent command calls
  name: max_workers
  type: 0
  section: Connect
  advanced: true
  required: false
  defaultvalue: 5
  additionalinfo: The maximum number of concurrent calls to allow when running a command on all accounts provided in "AWS Organization accounts to access".
- display: Use system proxy settings
  name: proxy
  type: 8
  section: Connect
  advanced: true
  required: false
- display: Trust any certificate (not secure)
  name: insecure
  type: 8
  section: Connect
  advanced: true
  required: false
description: Amazon Web Services Elastic Compute Cloud (EC2).
display: AWS - EC2
name: AWS - EC2
script:
  commands:
  - arguments:
    - description: One or more filters Separated by ';'. See documentation for details & filter options.
      name: filters
    - description: One or more instance IDs. Seprated by comma.
      name: instanceIds
    - description: The AWS Region, if not specified the default region will be used.
      name: region
    - description: The Amazon Resource Name (ARN) of the role to assume.
      name: roleArn
    - description: An identifier for the assumed role session.
      name: roleSessionName
    - description: The duration, in seconds, of the role session. The value can range from 900 seconds (15 minutes) up to the maximum session duration setting for the role.
      name: roleSessionDuration
    description: Describes one or more of your instances.
    name: aws-ec2-describe-instances
    outputs:
    - contextPath: AWS.EC2.Instances.AmiLaunchIndex
      description: The AMI launch index, which can be used to find this instance in the launch group.
      type: number
    - contextPath: AWS.EC2.Instances.ImageId
      description: The ID of the AMI used to launch the instance.
      type: string
    - contextPath: AWS.EC2.Instances.InstanceId
      description: The ID of the instance.
      type: string
    - contextPath: AWS.EC2.Instances.InstanceType
      description: The instance type.
      type: string
    - contextPath: AWS.EC2.Instances.KernelId
      description: The kernel associated with this instance, if applicable.
      type: string
    - contextPath: AWS.EC2.Instances.KeyName
      description: The name of the key pair, if this instance was launched with an associated key pair.
      type: string
    - contextPath: AWS.EC2.Instances.LaunchTime
      description: The time the instance was launched.
      type: date
    - contextPath: AWS.EC2.Instances.Monitoring.State
      description: Indicates whether detailed monitoring is enabled. Otherwise, basic monitoring is enabled.
      type: string
    - contextPath: AWS.EC2.Instances.Placement.AvailabilityZone
      description: The Availability Zone of the instance.
      type: string
    - contextPath: AWS.EC2.Instances.Placement.Affinity
      description: The affinity setting for the instance on the Dedicated Host.
      type: string
    - contextPath: AWS.EC2.Instances.Placement.GroupName
      description: The name of the placement group the instance is in (for cluster compute instances).
      type: string
    - contextPath: AWS.EC2.Instances.Placement.HostId
      description: he ID of the Dedicated Host on which the instance resides.
      type: string
    - contextPath: AWS.EC2.Instances.Placement.Tenancy
      description: The tenancy of the instance (if the instance is running in a VPC).
      type: string
    - contextPath: AWS.EC2.Instances.Platform
      description: The value is Windows for Windows instances; otherwise blank.
      type: string
    - contextPath: AWS.EC2.Instances.PrivateDnsName
      description: (IPv4 only) The private DNS hostname name assigned to the instance. This DNS hostname can only be used inside the Amazon EC2 network. This name is not available until the instance enters the running state.
      type: string
    - contextPath: AWS.EC2.Instances.PrivateIpAddress
      description: The private IPv4 address assigned to the instance.
      type: string
    - contextPath: AWS.EC2.Instances.ProductCodes.ProductCodeId
      description: The product code.
      type: string
    - contextPath: AWS.EC2.Instances.ProductCodes.ProductCodeType
      description: The type of product code.
      type: string
    - contextPath: AWS.EC2.Instances.PublicDnsName
      description: (IPv4 only) The public DNS name assigned to the instance. This name is not available until the instance enters the running state.
      type: string
    - contextPath: AWS.EC2.Instances.PublicIpAddress
      description: The public IPv4 address assigned to the instance, if applicable.
      type: string
    - contextPath: AWS.EC2.Instances.RamdiskId
      description: The RAM disk associated with this instance, if applicable.
      type: string
    - contextPath: AWS.EC2.Instances.State.Code
      description: The low byte represents the state.
      type: string
    - contextPath: AWS.EC2.Instances.State.Name
      description: The current state of the instance.
      type: string
    - contextPath: AWS.EC2.Instances.StateTransitionReason
      description: The reason for the most recent state transition. This might be an empty string.
      type: string
    - contextPath: AWS.EC2.Instances.SubnetId
      description: The ID of the subnet in which the instance is running.
      type: string
    - contextPath: AWS.EC2.Instances.VpcId
      description: The ID of the VPC in which the instance is running.
      type: string
    - contextPath: AWS.EC2.Instances.Architecture
      description: The architecture of the image.
      type: string
    - contextPath: AWS.EC2.Instances.BlockDeviceMappings.DeviceName
      description: The device name (for example, /dev/sdh or xvdh).
      type: string
    - contextPath: AWS.EC2.Instances.BlockDeviceMappings.Ebs.AttachTime
      description: The time stamp when the attachment initiated.
      type: string
    - contextPath: AWS.EC2.Instances.BlockDeviceMappings.Ebs.DeleteOnTermination
      description: Indicates whether the volume is deleted on instance termination.
      type: string
    - contextPath: AWS.EC2.Instances.BlockDeviceMappings.Ebs.Status
      description: The attachment state.
      type: string
    - contextPath: AWS.EC2.Instances.BlockDeviceMappings.Ebs.VolumeId
      description: The ID of the EBS volume.
      type: string
    - contextPath: AWS.EC2.Instances.ClientToken
      description: The idempotency token you provided when you launched the instance, if applicable.
      type: string
    - contextPath: AWS.EC2.Instances.EbsOptimized
      description: Indicates whether the instance is optimized for Amazon EBS I/O.
      type: boolean
    - contextPath: AWS.EC2.Instances.EnaSupport
      description: Specifies whether enhanced networking with ENA is enabled.
      type: boolean
    - contextPath: AWS.EC2.Instances.Hypervisor
      description: The hypervisor type of the instance.
      type: string
    - contextPath: AWS.EC2.Instances.IamInstanceProfile.Arn
      description: The Amazon Resource Name (ARN) of the instance profile.
      type: string
    - contextPath: AWS.EC2.Instances.IamInstanceProfile.Id
      description: The ID of the instance profile.
      type: string
    - contextPath: AWS.EC2.Instances.InstanceLifecycle
      description: Indicates whether this is a Spot Instance or a Scheduled Instance.
      type: string
    - contextPath: AWS.EC2.Instances.ElasticGpuAssociations.ElasticGpuId
      description: The ID of the Elastic GPU.
      type: string
    - contextPath: AWS.EC2.Instances.ElasticGpuAssociations.ElasticGpuAssociationId
      description: The ID of the association.
      type: string
    - contextPath: AWS.EC2.Instances.ElasticGpuAssociations.ElasticGpuAssociationState
      description: The state of the association between the instance and the Elastic GPU.
      type: string
    - contextPath: AWS.EC2.Instances.ElasticGpuAssociations.ElasticGpuAssociationTime
      description: The time the Elastic GPU was associated with the instance.
      type: string
    - contextPath: AWS.EC2.Instances.NetworkInterfaces.Association.IpOwnerId
      description: The ID of the owner of the Elastic IP address.
      type: string
    - contextPath: AWS.EC2.Instances.NetworkInterfaces.Association.PublicDnsName
      description: The public DNS name.
      type: string
    - contextPath: AWS.EC2.Instances.NetworkInterfaces.Association.PublicIp
      description: The public IP address or Elastic IP address bound to the network interface.
      type: string
    - contextPath: AWS.EC2.Instances.NetworkInterfaces.Attachment.AttachTime
      description: The time stamp when the attachment initiated.
      type: date
    - contextPath: AWS.EC2.Instances.NetworkInterfaces.Attachment.AttachmentId
      description: The ID of the network interface attachment.
      type: string
    - contextPath: AWS.EC2.Instances.NetworkInterfaces.Attachment.DeleteOnTermination
      description: Indicates whether the network interface is deleted when the instance is terminated.
      type: boolean
    - contextPath: AWS.EC2.Instances.NetworkInterfaces.Attachment.DeviceIndex
      description: The index of the device on the instance for the network interface attachment.
      type: number
    - contextPath: AWS.EC2.Instances.NetworkInterfaces.Attachment.Status
      description: The attachment state.
      type: string
    - contextPath: AWS.EC2.Instances.NetworkInterfaces.Description
      description: The description.
      type: string
    - contextPath: AWS.EC2.Instances.NetworkInterfaces.Groups.GroupName
      description: The name of the security group.
      type: string
    - contextPath: AWS.EC2.Instances.NetworkInterfaces.Groups.GroupId
      description: The ID of the security group.
      type: string
    - contextPath: AWS.EC2.Instances.NetworkInterfaces.Ipv6Addresses.Ipv6Address
      description: The IPv6 addresses associated with the network interface.
      type: string
    - contextPath: AWS.EC2.Instances.NetworkInterfaces.MacAddress
      description: The MAC address.
      type: string
    - contextPath: AWS.EC2.Instances.NetworkInterfaces.NetworkInterfaceId
      description: The ID of the network interface.
      type: string
    - contextPath: AWS.EC2.Instances.NetworkInterfaces.OwnerId
      description: The ID of the AWS account that created the network interface.
      type: string
    - contextPath: AWS.EC2.Instances.NetworkInterfaces.PrivateDnsName
      description: The private DNS name.
      type: string
    - contextPath: AWS.EC2.Instances.NetworkInterfaces.PrivateIpAddress
      description: The IPv4 address of the network interface within the subnet.
      type: string
    - contextPath: AWS.EC2.Instances.NetworkInterfaces.PrivateIpAddresses.Association.IpOwnerId
      description: The ID of the owner of the Elastic IP address.
      type: string
    - contextPath: AWS.EC2.Instances.NetworkInterfaces.PrivateIpAddresses.Association.PublicDnsName
      description: The public DNS name.
      type: string
    - contextPath: AWS.EC2.Instances.NetworkInterfaces.PrivateIpAddresses.Association.PublicIp
      description: The public IP address or Elastic IP address bound to the network interface.
      type: string
    - contextPath: AWS.EC2.Instances.NetworkInterfaces.PrivateIpAddresses.Primary
      description: Indicates whether this IPv4 address is the primary private IP address of the network interface.
      type: boolean
    - contextPath: AWS.EC2.Instances.NetworkInterfaces.PrivateIpAddresses.PrivateDnsName
      description: The private IPv4 DNS name.
      type: string
    - contextPath: AWS.EC2.Instances.NetworkInterfaces.PrivateIpAddresses.PrivateIpAddress
      description: The private IPv4 address of the network interface.
      type: string
    - contextPath: AWS.EC2.Instances.NetworkInterfaces.SourceDestCheck
      description: Indicates whether to validate network traffic to or from this network interface.
      type: boolean
    - contextPath: AWS.EC2.Instances.NetworkInterfaces.Status
      description: The status of the network interface.
      type: string
    - contextPath: AWS.EC2.Instances.NetworkInterfaces.SubnetId
      description: The ID of the subnet.
      type: string
    - contextPath: AWS.EC2.Instances.NetworkInterfaces.VpcId
      description: The ID of the VPC.
      type: string
    - contextPath: AWS.EC2.Instances.RootDeviceName
      description: The device name of the root device volume (for example, /dev/sda1).
      type: string
    - contextPath: AWS.EC2.Instances.RootDeviceType
      description: The root device type used by the AMI. The AMI can use an EBS volume or an instance store volume.
      type: string
    - contextPath: AWS.EC2.Instances.SecurityGroups.GroupName
      description: The name of the security group.
      type: string
    - contextPath: AWS.EC2.Instances.SecurityGroups.GroupId
      description: The ID of the security group.
      type: string
    - contextPath: AWS.EC2.Instances.SourceDestCheck
      description: Specifies whether to enable an instance launched in a VPC to perform NAT.
      type: boolean
    - contextPath: AWS.EC2.Instances.SpotInstanceRequestId
      description: If the request is a Spot Instance request, the ID of the request.
      type: string
    - contextPath: AWS.EC2.Instances.SriovNetSupport
      description: Specifies whether enhanced networking with the Intel 82599 Virtual Function interface is enabled.
      type: string
    - contextPath: AWS.EC2.Instances.StateReason.Code
      description: The reason code for the state change.
      type: string
    - contextPath: AWS.EC2.Instances.StateReason.Message
      description: The message for the state change.
      type: string
    - contextPath: AWS.EC2.Instances.Tags.Key
      description: The key of the tag.
      type: string
    - contextPath: AWS.EC2.Instances.Tags.Value
      description: The value of the tag.
      type: string
    - contextPath: AWS.EC2.Instances.VirtualizationType
      description: The virtualization type of the instance.
      type: string
    - contextPath: AWS.EC2.Instances.AccountId
      description: The ID of the AWS account with which the EC2 instance is associated. This key is only present when the parameter "AWS organization accounts" is provided.
      type: string
  - arguments:
    - description: One or more filters Separated by ';'. See AWS documentation for details & filter options.
      name: filters
    - description: The IAM instance profile associations.
      name: associationIds
    - description: The maximum number of results to return in a single call. Specify a value between 5 and 1000.
      name: maxResults
    - description: The token for the next set of results.
      name: nextToken
    - description: The AWS region. If not specified, the default region will be used.
      name: region
    - description: The Amazon Resource Name (ARN) of the role to assume.
      name: roleArn
    - description: An identifier for the assumed role session.
      name: roleSessionName
    - description: The duration, in seconds, of the role session. The value can range from 900 seconds (15 minutes) up to the maximum session duration setting for the role.
      name: roleSessionDuration
    description: Describes your IAM instance profile associations.
    name: aws-ec2-describe-iam-instance-profile-associations
    outputs:
    - contextPath: AWS.EC2.IamInstanceProfileAssociations.IamInstanceProfile.Arn
      description: The Amazon Resource Name (ARN) of the instance profile.
      type: string
    - contextPath: AWS.EC2.IamInstanceProfileAssociations.IamInstanceProfile.Id
      description: The ID of the instance profile.
      type: string
    - contextPath: AWS.EC2.IamInstanceProfileAssociations.State
      description: The state of the association.
      type: string
    - contextPath: AWS.EC2.IamInstanceProfileAssociations.InstanceId
      description: The ID of the instance.
      type: string
    - contextPath: AWS.EC2.IamInstanceProfileAssociations.AssociationId
      description: The ID of the association.
      type: string
    - contextPath: AWS.EC2.IamInstanceProfileAssociations.AccountId
      description: The ID of the AWS account with which the EC2 instance is associated. This key is only present when the parameter "AWS organization accounts" is provided.
      type: string
  - arguments:
    - description: One or more filters Separated by ';'. See AWS documentation for details & filter options.
      name: filters
    - description: One or more image IDs, Seperated by comma.
      name: imageIds
    - description: Filters the images by the owner. Specify an AWS account ID, self (owner is the sender of the request), or an AWS owner alias (valid values are amazon | aws-marketplace | microsoft ). Omitting this option returns all images for which you have launch permissions, regardless of ownership.
      name: owners
    - description: Scopes the images by users with explicit launch permissions. Specify an AWS account ID, self (the sender of the request), or all (public AMIs).
      name: executableUsers
    - description: The AWS Region, if not specified the default region will be used.
      name: region
    - description: The Amazon Resource Name (ARN) of the role to assume.
      name: roleArn
    - description: An identifier for the assumed role session.
      name: roleSessionName
    - description: The duration, in seconds, of the role session. The value can range from 900 seconds (15 minutes) up to the maximum session duration setting for the role.
      name: roleSessionDuration
    description: Describes one or more of the images (AMIs, AKIs, and ARIs) available to you. Images available to you include public images, private images that you own, and private images owned by other AWS accounts but for which you have explicit launch permissions.
    name: aws-ec2-describe-images
    outputs:
    - contextPath: AWS.EC2.Images.Architecture
      description: The architecture of the image.
      type: string
    - contextPath: AWS.EC2.Images.CreationDate
      description: The date and time the image was created.
      type: date
    - contextPath: AWS.EC2.Images.ImageId
      description: The ID of the AMI.
      type: string
    - contextPath: AWS.EC2.Images.ImageLocation
      description: The location of the AMI.
      type: string
    - contextPath: AWS.EC2.Images.ImageType
      description: The type of image.
      type: string
    - contextPath: AWS.EC2.Images.Public
      description: Indicates whether the image has public launch permissions. The value is true if this image has public launch permissions or false if it has only implicit and explicit launch permissions.
      type: boolean
    - contextPath: AWS.EC2.Images.KernelId
      description: The kernel associated with the image, if any. Only applicable for machine images.
      type: string
    - contextPath: AWS.EC2.Images.OwnerId
      description: The AWS account ID of the image owner.
      type: string
    - contextPath: AWS.EC2.Images.Platform
      description: The value is Windows for Windows AMIs; otherwise blank.
      type: string
    - contextPath: AWS.EC2.Images.ProductCodes.ProductCodeId
      description: The product code.
      type: string
    - contextPath: AWS.EC2.Images.ProductCodes.ProductCodeType
      description: The type of product code.
      type: string
    - contextPath: AWS.EC2.Images.RamdiskId
      description: The RAM disk associated with the image, if any. Only applicable for machine images.
      type: string
    - contextPath: AWS.EC2.Images.State
      description: The current state of the AMI. If the state is available , the image is successfully registered and can be used to launch an instance.
      type: string
    - contextPath: AWS.EC2.Images.BlockDeviceMappings.DeviceName
      description: The device name (for example, /dev/sdh or xvdh).
      type: string
    - contextPath: AWS.EC2.Images.BlockDeviceMappings.VirtualName
      description: The virtual device name (ephemeral N).
      type: string
    - contextPath: AWS.EC2.Images.BlockDeviceMappings.Ebs.Encrypted
      description: Indicates whether the EBS volume is encrypted.
      type: boolean
    - contextPath: AWS.EC2.Images.BlockDeviceMappings.Ebs.DeleteOnTermination
      description: Indicates whether the EBS volume is deleted on instance termination.
      type: boolean
    - contextPath: AWS.EC2.Images.BlockDeviceMappings.Ebs.Iops
      description: The number of I/O operations per second (IOPS) that the volume supports.
      type: number
    - contextPath: AWS.EC2.Images.BlockDeviceMappings.Ebs.KmsKeyId
      description: Identifier (key ID, key alias, ID ARN, or alias ARN) for a user-managed CMK under which the EBS volume is encrypted.
      type: string
    - contextPath: AWS.EC2.Images.BlockDeviceMappings.Ebs.SnapshotId
      description: The ID of the snapshot.
      type: string
    - contextPath: AWS.EC2.Images.BlockDeviceMappings.Ebs.VolumeSize
      description: The size of the volume, in GiB.
      type: number
    - contextPath: AWS.EC2.Images.BlockDeviceMappings.Ebs.VolumeType
      description: The volume type.
      type: string
    - contextPath: AWS.EC2.Images.BlockDeviceMappings.NoDevice
      description: Suppresses the specified device included in the block device mapping of the AMI.
      type: string
    - contextPath: AWS.EC2.Images.Description
      description: The description of the AMI that was provided during image creation.
      type: string
    - contextPath: AWS.EC2.Images.EnaSupport
      description: Specifies whether enhanced networking with ENA is enabled.
      type: boolean
    - contextPath: AWS.EC2.Images.Hypervisor
      description: The hypervisor type of the image.
      type: string
    - contextPath: AWS.EC2.Images.ImageOwnerAlias
      description: The AWS account alias (for example, amazon , self ) or the AWS account ID of the AMI owner.
      type: string
    - contextPath: AWS.EC2.Images.Name
      description: The name of the AMI that was provided during image creation.
      type: string
    - contextPath: AWS.EC2.Images.RootDeviceName
      description: The device name of the root device volume (for example, /dev/sda1).
      type: string
    - contextPath: AWS.EC2.Images.RootDeviceType
      description: The type of root device used by the AMI. The AMI can use an EBS volume or an instance store volume.
      type: string
    - contextPath: AWS.EC2.Images.SriovNetSupport
      description: Specifies whether enhanced networking with the Intel 82599 Virtual Function interface is enabled.
      type: string
    - contextPath: AWS.EC2.Images.StateReason.Code
      description: The reason code for the state change.
      type: string
    - contextPath: AWS.EC2.Images.StateReason.Message
      description: The message for the state change.
      type: string
    - contextPath: AWS.EC2.Images.Tags.Key
      description: The key of the tag.
      type: string
    - contextPath: AWS.EC2.Images.Tags.Value
      description: The value of the tag.
      type: string
    - contextPath: AWS.EC2.Images.VirtualizationType
      description: The type of virtualization of the AMI.
      type: string
    - contextPath: AWS.EC2.Images.AccountId
      description: The ID of the AWS account with which the EC2 instance is associated. This key is only present when the parameter "AWS organization accounts" is provided.
      type: string
  - arguments:
    - description: The name of the region (for example, us-east-1 ).
      name: regionNames
    - description: The AWS Region, if not specified the default region will be used.
      name: region
    - description: The Amazon Resource Name (ARN) of the role to assume.
      name: roleArn
    - description: An identifier for the assumed role session.
      name: roleSessionName
    - description: The duration, in seconds, of the role session. The value can range from 900 seconds (15 minutes) up to the maximum session duration setting for the role.
      name: roleSessionDuration
    description: Describes one or more regions that are currently available to you.
    name: aws-ec2-describe-regions
    outputs:
    - contextPath: AWS.Regions.Endpoint
      description: The region service endpoint.
      type: string
    - contextPath: AWS.Regions.RegionName
      description: The name of the region.
      type: string
    - contextPath: AWS.Regions.AccountId
      description: The ID of the AWS account with which the EC2 instance is associated. This key is only present when the parameter "AWS organization accounts" is provided.
      type: string
  - arguments:
    - description: One or more filters Separated by ';'. See AWS documentation for details & filter options.
      name: filters
    - description: One or more Elastic IP addresses.
      name: publicIps
    - description: One or more allocation IDs.
      name: allocationIds
    - description: The AWS Region, if not specified the default region will be used.
      name: region
    - description: The Amazon Resource Name (ARN) of the role to assume.
      name: roleArn
    - description: An identifier for the assumed role session.
      name: roleSessionName
    - description: The duration, in seconds, of the role session. The value can range from 900 seconds (15 minutes) up to the maximum session duration setting for the role.
      name: roleSessionDuration
    description: Describes one or more of your Elastic IP addresses.
    name: aws-ec2-describe-addresses
    outputs:
    - contextPath: AWS.EC2.ElasticIPs.InstanceId
      description: The ID of the instance that the address is associated with (if any).
      type: string
    - contextPath: AWS.EC2.ElasticIPs.PublicIp
      description: The Elastic IP address.
      type: string
    - contextPath: AWS.EC2.ElasticIPs.AllocationId
      description: The ID representing the allocation of the address for use with EC2-VPC.
      type: string
    - contextPath: AWS.EC2.ElasticIPs.AssociationId
      description: The ID representing the association of the address with an instance in a VPC.
      type: string
    - contextPath: AWS.EC2.ElasticIPs.Domain
      description: dicates whether this Elastic IP address is for use with instances in EC2-Classic (standard) or instances in a VPC.
      type: string
    - contextPath: AWS.EC2.ElasticIPs.NetworkInterfaceId
      description: The ID of the network interface.
      type: string
    - contextPath: AWS.EC2.ElasticIPs.NetworkInterfaceOwnerId
      description: The ID of the AWS account that owns the network interface.
      type: string
    - contextPath: AWS.EC2.ElasticIPs.PrivateIpAddress
      description: The private IP address associated with the Elastic IP address.
      type: string
    - contextPath: AWS.EC2.ElasticIPs.Region
      description: The aws region were the elastic ip is located.
      type: string
    - contextPath: AWS.EC2.ElasticIPs.Tags.Key
      description: The key of the tag.
      type: string
    - contextPath: AWS.EC2.ElasticIPs.Tags.Value
      description: The value of the tag.
      type: string
    - contextPath: AWS.EC2.ElasticIPs.AccountId
      description: The ID of the AWS account with which the EC2 instance is associated. This key is only present when the parameter "AWS organization accounts" is provided.
      type: string
  - arguments:
    - description: One or more filters Separated by ';'. See AWS documentation for details & filter options.
      name: filters
    - description: Returns the snapshots owned by the specified owner. Multiple owners can be specified.
      name: ownerIds
    - description: One or more snapshot IDs. Seperated by commas.
      name: snapshotIds
    - description: One or more AWS accounts IDs that can create volumes from the snapshot.
      name: restorableByUserIds
    - description: The AWS Region, if not specified the default region will be used.
      name: region
    - description: The Amazon Resource Name (ARN) of the role to assume.
      name: roleArn
    - description: An identifier for the assumed role session.
      name: roleSessionName
    - description: The duration, in seconds, of the role session. The value can range from 900 seconds (15 minutes) up to the maximum session duration setting for the role.
      name: roleSessionDuration
    description: Describes one or more of the EBS snapshots available to you.
    name: aws-ec2-describe-snapshots
    outputs:
    - contextPath: AWS.EC2.Snapshots.DataEncryptionKeyId
      description: The data encryption key identifier for the snapshot.
      type: string
    - contextPath: AWS.EC2.Snapshots.Description
      description: The description for the snapshot.
      type: string
    - contextPath: AWS.EC2.Snapshots.Encrypted
      description: Indicates whether the snapshot is encrypted.
      type: boolean
    - contextPath: AWS.EC2.Snapshots.KmsKeyId
      description: The full ARN of the AWS Key Management Service (AWS KMS) customer master key (CMK) that was used to protect the volume encryption key for the parent volume.
      type: string
    - contextPath: AWS.EC2.Snapshots.OwnerId
      description: The AWS account ID of the EBS snapshot owner.
      type: string
    - contextPath: AWS.EC2.Snapshots.Progress
      description: The progress of the snapshot, as a percentage.
      type: string
    - contextPath: AWS.EC2.Snapshots.SnapshotId
      description: The ID of the snapshot.
      type: string
    - contextPath: AWS.EC2.Snapshots.StartTime
      description: The time stamp when the snapshot was initiated.
      type: string
    - contextPath: AWS.EC2.Snapshots.State
      description: The snapshot state.
      type: string
    - contextPath: AWS.EC2.Snapshots.StateMessage
      description: this field displays error state details to help you diagnose why the error occurred.
      type: string
    - contextPath: AWS.EC2.Snapshots.VolumeId
      description: The ID of the volume that was used to create the snapshot.
      type: string
    - contextPath: AWS.EC2.Snapshots.VolumeSize
      description: The size of the volume, in GiB.
      type: number
    - contextPath: AWS.EC2.Snapshots.OwnerAlias
      description: Value from an Amazon-maintained list of snapshot owners.
      type: string
    - contextPath: AWS.EC2.Snapshots.Region
      description: The aws region were the snapshot is located.
      type: string
    - contextPath: AWS.EC2.Snapshots.Tags.Key
      description: The key of the tag.
      type: string
    - contextPath: AWS.EC2.Snapshots.Tags.Value
      description: The value of the tag.
      type: string
    - contextPath: AWS.EC2.Snapshots.AccountId
      description: The ID of the AWS account with which the EC2 instance is associated. This key is only present when the parameter "AWS organization accounts" is provided.
      type: string
  - arguments:
    - description: One or more filters Separated by ';'. See AWS documentation for details & filter options.
      name: Filters
    - description: One or more launch template names. Sepereted by comma.
      name: LaunchTemplateNames
    - description: One or more launch template IDs. Sepereted by comma.
      name: LaunchTemplateIds
    - description: The AWS Region, if not specified the default region will be used.
      name: region
    - description: The Amazon Resource Name (ARN) of the role to assume.
      name: roleArn
    - description: An identifier for the assumed role session.
      name: roleSessionName
    - description: The duration, in seconds, of the role session. The value can range from 900 seconds (15 minutes) up to the maximum session duration setting for the role.
      name: roleSessionDuration
    description: Describes one or more launch templates.
    name: aws-ec2-describe-launch-templates
    outputs:
    - contextPath: AWS.EC2.LaunchTemplates.LaunchTemplateId
      description: The ID of the launch template.
      type: string
    - contextPath: AWS.EC2.LaunchTemplates.LaunchTemplateName
      description: The name of the launch template.
      type: string
    - contextPath: AWS.EC2.LaunchTemplates.CreateTime
      description: The time launch template was created.
      type: date
    - contextPath: AWS.EC2.LaunchTemplates.CreatedBy
      description: The principal that created the launch template.
      type: string
    - contextPath: AWS.EC2.LaunchTemplates.DefaultVersionNumber
      description: The version number of the default version of the launch template.
      type: number
    - contextPath: AWS.EC2.LaunchTemplates.LatestVersionNumber
      description: The version number of the latest version of the launch template.
      type: number
    - contextPath: AWS.EC2.LaunchTemplates.Tags.Key
      description: The key of the tag.
      type: string
    - contextPath: AWS.EC2.LaunchTemplates.Tags.Value
      description: The value of the tag.
      type: string
    - contextPath: AWS.EC2.LaunchTemplates.Region
      description: The aws region where the template is located.
      type: string
    - contextPath: AWS.EC2.LaunchTemplates.AccountId
      description: The ID of the AWS account with which the EC2 instance is associated. This key is only present when the parameter "AWS organization accounts" is provided.
      type: string
  - arguments:
    - description: One or more filters Separated by ';'. See AWS documentation for details & filter options.
      name: filters
    - description: One or more key pair names. Sepereted by comma.
      name: keyNames
    - description: The AWS Region, if not specified the default region will be used.
      name: region
    - description: The Amazon Resource Name (ARN) of the role to assume.
      name: roleArn
    - description: An identifier for the assumed role session.
      name: roleSessionName
    - description: The duration, in seconds, of the role session. The value can range from 900 seconds (15 minutes) up to the maximum session duration setting for the role.
      name: roleSessionDuration
    description: Describes one or more of your key pairs.
    name: aws-ec2-describe-key-pairs
    outputs:
    - contextPath: AWS.EC2.KeyPairs.KeyFingerprint
      description: If you used CreateKeyPair to create the key pair, this is the SHA-1 digest of the DER encoded private key. If you used ImportKeyPair to provide AWS the public key, this is the MD5 public key fingerprint as specified in section 4 of RFC4716.
      type: Unknown
    - contextPath: AWS.EC2.KeyPairs.KeyName
      description: The name of the key pair.
      type: Unknown
    - contextPath: AWS.EC2.KeyPairs.Region
      description: The aws region where the key pair is located.
      type: Unknown
    - contextPath: AWS.EC2.KeyPairs.AccountId
      description: The ID of the AWS account with which the EC2 instance is associated. This key is only present when the parameter "AWS organization accounts" is provided.
      type: string
  - arguments:
    - description: One or more filters Separated by ';'. See AWS documentation for details & filter options.
      name: filters
    - description: One or more volume IDs. Sepereted by comma.
      name: volumeIds
    - description: The AWS Region, if not specified the default region will be used.
      name: region
    - description: The Amazon Resource Name (ARN) of the role to assume.
      name: roleArn
    - description: An identifier for the assumed role session.
      name: roleSessionName
    - description: The duration, in seconds, of the role session. The value can range from 900 seconds (15 minutes) up to the maximum session duration setting for the role.
      name: roleSessionDuration
    description: Describes the specified EBS volumes.
    name: aws-ec2-describe-volumes
    outputs:
    - contextPath: AWS.EC2.Volumes.AvailabilityZone
      description: The Availability Zone for the volume.
      type: string
    - contextPath: AWS.EC2.Volumes.CreateTime
      description: The time stamp when volume creation was initiated.
      type: date
    - contextPath: AWS.EC2.Volumes.Encrypted
      description: Indicates whether the volume will be encrypted.
      type: boolean
    - contextPath: AWS.EC2.Volumes.KmsKeyId
      description: The full ARN of the AWS Key Management Service customer master key that was used to protect the volume encryption key for the volume.
      type: string
    - contextPath: AWS.EC2.Volumes.Size
      description: The snapshot from which the volume was created, if applicable.
      type: number
    - contextPath: AWS.EC2.Volumes.State
      description: The volume state.
      type: string
    - contextPath: AWS.EC2.Volumes.VolumeId
      description: The ID of the volume.
      type: string
    - contextPath: AWS.EC2.Volumes.Iops
      description: The number of I/O operations per second (IOPS) that the volume supports.
      type: number
    - contextPath: AWS.EC2.Volumes.VolumeType
      description: The volume type. This can be gp2 for General Purpose SSD, io1 for Provisioned IOPS SSD, st1 for Throughput Optimized HDD, sc1 for Cold HDD, or standard for Magnetic volumes.
      type: string
    - contextPath: AWS.EC2.Volumes.Tags.Key
      description: The key of the tag.
      type: string
    - contextPath: AWS.EC2.Volumes.Tags.Value
      description: The value of the tag.
      type: string
    - contextPath: AWS.EC2.Volumes.Attachments.AttachTime
      description: The time stamp when the attachment initiated.
      type: date
    - contextPath: AWS.EC2.Volumes.Attachments.Device
      description: The device name.
      type: string
    - contextPath: AWS.EC2.Volumes.Attachments.InstanceId
      description: The ID of the instance.
      type: string
    - contextPath: AWS.EC2.Volumes.Attachments.State
      description: The attachment state of the volume.
      type: string
    - contextPath: AWS.EC2.Volumes.Attachments.VolumeId
      description: The ID of the volume.
      type: string
    - contextPath: AWS.EC2.Volumes.Attachments.DeleteOnTermination
      description: Indicates whether the EBS volume is deleted on instance termination.
      type: boolean
    - contextPath: AWS.EC2.Volumes.AccountId
      description: The ID of the AWS account with which the EC2 instance is associated. This key is only present when the parameter "AWS organization accounts" is provided.
      type: string
  - arguments:
    - description: One or more filters Separated by ';'. See AWS documentation for details & filter options.
      name: filters
    - description: One or more VPC IDs. Sepereted by comma.
      name: vpcIds
    - description: The AWS Region, if not specified the default region will be used.
      name: region
    - description: The Amazon Resource Name (ARN) of the role to assume.
      name: roleArn
    - description: An identifier for the assumed role session.
      name: roleSessionName
    - description: The duration, in seconds, of the role session. The value can range from 900 seconds (15 minutes) up to the maximum session duration setting for the role.
      name: roleSessionDuration
    description: Describes one or more of your VPCs.
    name: aws-ec2-describe-vpcs
    outputs:
    - contextPath: AWS.EC2.Vpcs.CidrBlock
      description: The primary IPv4 CIDR block for the VPC.
      type: string
    - contextPath: AWS.EC2.Vpcs.DhcpOptionsId
      description: The ID of the set of DHCP options you have associated with the VPC.
      type: string
    - contextPath: AWS.EC2.Vpcs.State
      description: The current state of the VPC.
      type: string
    - contextPath: AWS.EC2.Vpcs.VpcId
      description: The ID of the VPC.
      type: string
    - contextPath: AWS.EC2.Vpcs.InstanceTenancy
      description: The allowed tenancy of instances launched into the VPC.
      type: string
    - contextPath: AWS.EC2.Vpcs.IsDefault
      description: Indicates whether the VPC is the default VPC.
      type: string
    - contextPath: AWS.EC2.Vpcs.Tags.Key
      description: The key of the tag.
      type: string
    - contextPath: AWS.EC2.Vpcs.Tags.Value
      description: The value of the tag.
      type: string
    - contextPath: AWS.EC2.Vpcs.Tags.Ipv6CidrBlockAssociationSet.AssociationId
      description: The association ID for the IPv6 CIDR block.
      type: string
    - contextPath: AWS.EC2.Vpcs.Tags.Ipv6CidrBlockAssociationSet.Ipv6CidrBlock
      description: The IPv6 CIDR block.
      type: string
    - contextPath: AWS.EC2.Vpcs.Tags.Ipv6CidrBlockAssociationSet.Ipv6CidrBlockState.State
      description: The state of the CIDR block.
      type: string
    - contextPath: AWS.EC2.Vpcs.Tags.Ipv6CidrBlockAssociationSet.Ipv6CidrBlockState.StatusMessage
      description: A message about the status of the CIDR block, if applicable.
      type: string
    - contextPath: AWS.EC2.Vpcs.Tags.CidrBlockAssociationSet.AssociationId
      description: The association ID for the IPv4 CIDR block.
      type: string
    - contextPath: AWS.EC2.Vpcs.Tags.CidrBlockAssociationSet.CidrBlock
      description: The IPv4 CIDR block.
      type: string
    - contextPath: AWS.EC2.Vpcs.Tags.CidrBlockAssociationSet.CidrBlockState.State
      description: The state of the CIDR block.
      type: string
    - contextPath: AWS.EC2.Vpcs.Tags.CidrBlockAssociationSet.CidrBlockState.StatusMessage
      description: A message about the status of the CIDR block, if applicable.
      type: string
    - contextPath: AWS.EC2.Vpcs.AccountId
      description: The ID of the AWS account with which the EC2 instance is associated. This key is only present when the parameter "AWS organization accounts" is provided.
      type: string
  - arguments:
    - description: One or more filters Separated by ';'. See AWS documentation for details & filter options.
      name: filters
    - description: One or more subnet IDs. Sepereted by comma.
      name: subnetIds
    - description: The AWS Region, if not specified the default region will be used.
      name: region
    - description: The Amazon Resource Name (ARN) of the role to assume.
      name: roleArn
    - description: An identifier for the assumed role session.
      name: roleSessionName
    - description: The duration, in seconds, of the role session. The value can range from 900 seconds (15 minutes) up to the maximum session duration setting for the role.
      name: roleSessionDuration
    description: Describes one or more of your subnets.
    name: aws-ec2-describe-subnets
    outputs:
    - contextPath: AWS.EC2.Subnets.AvailabilityZone
      description: The Availability Zone of the subnet.
      type: string
    - contextPath: AWS.EC2.Subnets.AvailableIpAddressCount
      description: The number of unused private IPv4 addresses in the subnet. Note that the IPv4 addresses for any stopped instances are considered unavailable.
      type: number
    - contextPath: AWS.EC2.Subnets.CidrBlock
      description: The IPv4 CIDR block assigned to the subnet.
      type: string
    - contextPath: AWS.EC2.Subnets.DefaultForAz
      description: Indicates whether this is the default subnet for the Availability Zone.
      type: boolean
    - contextPath: AWS.EC2.Subnets.MapPublicIpOnLaunch
      description: Indicates whether instances launched in this subnet receive a public IPv4 address.
      type: boolean
    - contextPath: AWS.EC2.Subnets.State
      description: The current state of the subnet.
      type: string
    - contextPath: AWS.EC2.Subnets.SubnetId
      description: The ID of the subnet.
      type: string
    - contextPath: AWS.EC2.Subnets.VpcId
      description: The ID of the VPC the subnet is in.
      type: string
    - contextPath: AWS.EC2.Subnets.AssignIpv6AddressOnCreation
      description: Indicates whether a network interface created in this subnet (including a network interface created by RunInstances) receives an IPv6 address.
      type: boolean
    - contextPath: AWS.EC2.Subnets.Ipv6CidrBlockAssociationSet.AssociationId
      description: The association ID for the CIDR block.
      type: string
    - contextPath: AWS.EC2.Subnets.Ipv6CidrBlockAssociationSet.Ipv6CidrBlock
      description: The IPv6 CIDR block.
      type: string
    - contextPath: AWS.EC2.Subnets.Ipv6CidrBlockAssociationSet.Ipv6CidrBlockState.State
      description: The state of a CIDR block.
      type: string
    - contextPath: AWS.EC2.Subnets.Ipv6CidrBlockAssociationSet.Ipv6CidrBlockState.StatusMessage
      description: A message about the status of the CIDR block, if applicable.
      type: string
    - contextPath: AWS.EC2.Subnets.Tags.Key
      description: The key of the tag.
      type: string
    - contextPath: AWS.EC2.Subnets.Tags.Value
      description: The value of the tag.
      type: string
    - contextPath: AWS.EC2.Subnets.AccountId
      description: The ID of the AWS account with which the EC2 instance is associated. This key is only present when the parameter "AWS organization accounts" is provided.
      type: string
  - arguments:
    - description: One or more filters Separated by ';'. See AWS documentation for details & filter options.
      name: filters
    - description: One or more security group IDs. Required for security groups in a nondefault VPC. Sepereted by comma.
      name: groupIds
    - description: One or more security group names. Sepereted by comma.
      name: groupNames
    - description: The AWS Region, if not specified the default region will be used.
      name: region
    - description: The Amazon Resource Name (ARN) of the role to assume.
      name: roleArn
    - description: An identifier for the assumed role session.
      name: roleSessionName
    - description: The duration, in seconds, of the role session. The value can range from 900 seconds (15 minutes) up to the maximum session duration setting for the role.
      name: roleSessionDuration
    description: Describes one or more of your security groups.
    name: aws-ec2-describe-security-groups
    outputs:
    - contextPath: AWS.EC2.SecurityGroups.Description
      description: A description of the security group.
      type: string
    - contextPath: AWS.EC2.SecurityGroups.GroupName
      description: The name of the security group.
      type: string
    - contextPath: AWS.EC2.SecurityGroups.IpPermissions.FromPort
      description: The start of port range for the TCP and UDP protocols, or an ICMP/ICMPv6 type number. A value of -1 indicates all ICMP/ICMPv6 types.
      type: number
    - contextPath: AWS.EC2.SecurityGroups.IpPermissions.IpProtocol
      description: The IP protocol name (tcp , udp , icmp ) or number.
      type: string
    - contextPath: AWS.EC2.SecurityGroups.IpPermissions.IpRanges.CidrIp
      description: The IPv4 CIDR range.
      type: string
    - contextPath: AWS.EC2.SecurityGroups.IpPermissions.IpRanges.Description
      description: A description for the security group rule that references this IPv4 address range.
      type: string
    - contextPath: AWS.EC2.SecurityGroups.IpPermissions.Ipv6Ranges.CidrIpv6
      description: The IPv6 CIDR range.
      type: string
    - contextPath: AWS.EC2.SecurityGroups.IpPermissions.Ipv6Ranges.Description
      description: A description for the security group rule that references this IPv6 address range.
      type: string
    - contextPath: AWS.EC2.SecurityGroups.IpPermissions.PrefixListIds.Description
      description: A description for the security group rule that references this prefix list ID.
      type: string
    - contextPath: AWS.EC2.SecurityGroups.IpPermissions.PrefixListIds.PrefixListId
      description: The ID of the prefix.
      type: string
    - contextPath: AWS.EC2.SecurityGroups.IpPermissions.ToPort
      description: The end of port range for the TCP and UDP protocols, or an ICMP/ICMPv6 code.
      type: number
    - contextPath: AWS.EC2.SecurityGroups.IpPermissions.UserIdGroupPairs.Description
      description: A description for the security group rule that references this user ID group pair.
      type: string
    - contextPath: AWS.EC2.SecurityGroups.IpPermissions.UserIdGroupPairs.GroupId
      description: The ID of the security group.
      type: string
    - contextPath: AWS.EC2.SecurityGroups.IpPermissions.UserIdGroupPairs.GroupName
      description: The name of the security group.
      type: string
    - contextPath: AWS.EC2.SecurityGroups.IpPermissions.UserIdGroupPairs.PeeringStatus
      description: The status of a VPC peering connection, if applicable.
      type: string
    - contextPath: AWS.EC2.SecurityGroups.IpPermissions.UserIdGroupPairs.UserId
      description: The ID of an AWS account.
      type: string
    - contextPath: AWS.EC2.SecurityGroups.IpPermissions.UserIdGroupPairs.VpcId
      description: The ID of the VPC for the referenced security group, if applicable.
      type: string
    - contextPath: AWS.EC2.SecurityGroups.IpPermissions.UserIdGroupPairs.VpcPeeringConnectionId
      description: The ID of the VPC peering connection, if applicable.
      type: string
    - contextPath: AWS.EC2.SecurityGroups.OwnerId
      description: The AWS account ID of the owner of the security group.
      type: string
    - contextPath: AWS.EC2.SecurityGroups.GroupId
      description: The ID of the security group.
      type: string
    - contextPath: AWS.EC2.SecurityGroups.IpPermissionsEgress.FromPort
      description: The start of port range for the TCP and UDP protocols, or an ICMP/ICMPv6 type number.
      type: number
    - contextPath: AWS.EC2.SecurityGroups.IpPermissionsEgress.IpProtocol
      description: The IP protocol name (tcp , udp , icmp) or number.
      type: string
    - contextPath: AWS.EC2.SecurityGroups.IpPermissionsEgress.IpRanges.CidrIp
      description: The IPv4 CIDR range.
      type: string
    - contextPath: AWS.EC2.SecurityGroups.IpPermissionsEgress.IpRanges.Description
      description: A description for the security group rule that references this IPv4 address range.
      type: string
    - contextPath: AWS.EC2.SecurityGroups.IpPermissionsEgress.Ipv6Ranges.CidrIpv6
      description: The IPv6 CIDR range.
      type: string
    - contextPath: AWS.EC2.SecurityGroups.IpPermissionsEgress.Ipv6Ranges.Description
      description: A description for the security group rule that references this IPv6 address range.
      type: string
    - contextPath: AWS.EC2.SecurityGroups.IpPermissionsEgress.PrefixListIds.Description
      description: A description for the security group rule that references this prefix list ID.
      type: string
    - contextPath: AWS.EC2.SecurityGroups.IpPermissionsEgress.PrefixListIds.PrefixListId
      description: The ID of the prefix.
      type: string
    - contextPath: AWS.EC2.SecurityGroups.IpPermissionsEgress.ToPort
      description: The end of port range for the TCP and UDP protocols, or an ICMP/ICMPv6 code.
      type: string
    - contextPath: AWS.EC2.SecurityGroups.IpPermissionsEgress.UserIdGroupPairs.Description
      description: A description for the security group rule that references this user ID group pair.
      type: string
    - contextPath: AWS.EC2.SecurityGroups.IpPermissionsEgress.UserIdGroupPairs.GroupId
      description: The ID of the security group.
      type: string
    - contextPath: AWS.EC2.SecurityGroups.IpPermissionsEgress.UserIdGroupPairs.GroupName
      description: The name of the security group.
      type: string
    - contextPath: AWS.EC2.SecurityGroups.IpPermissionsEgress.UserIdGroupPairs.PeeringStatus
      description: The status of a VPC peering connection, if applicable.
      type: string
    - contextPath: AWS.EC2.SecurityGroups.IpPermissionsEgress.UserIdGroupPairs.UserId
      description: The ID of an AWS account.
      type: string
    - contextPath: AWS.EC2.SecurityGroups.IpPermissionsEgress.UserIdGroupPairs.VpcId
      description: The ID of the VPC for the referenced security group, if applicable.
      type: string
    - contextPath: AWS.EC2.SecurityGroups.IpPermissionsEgress.UserIdGroupPairs.VpcPeeringConnectionId
      description: The ID of the VPC peering connection, if applicable.
      type: string
    - contextPath: AWS.EC2.SecurityGroups.VpcId
      description: The ID of the VPC for the security group.
      type: string
    - contextPath: AWS.EC2.SecurityGroups.Tags.Key
      description: The key of the tag.
      type: string
    - contextPath: AWS.EC2.SecurityGroups.Tags.Value
      description: The value of the tag.
      type: string
    - contextPath: AWS.EC2.SecurityGroups.AccountId
      description: The ID of the AWS account with which the EC2 instance is associated. This key is only present when the parameter "AWS organization accounts" is provided.
      type: string
  - arguments:
    - description: The AWS Region, if not specified the default region will be used.
      name: region
    - description: The Amazon Resource Name (ARN) of the role to assume.
      name: roleArn
    - description: An identifier for the assumed role session.
      name: roleSessionName
    - description: The duration, in seconds, of the role session. The value can range from 900 seconds (15 minutes) up to the maximum session duration setting for the role.
      name: roleSessionDuration
    description: Allocates an Elastic IP address.
    execution: true
    name: aws-ec2-allocate-address
    outputs:
    - contextPath: AWS.EC2.ElasticIPs.PublicIp
      description: The Elastic IP address.
      type: Unknown
    - contextPath: AWS.EC2.ElasticIPs.AllocationId
      description: The ID that AWS assigns to represent the allocation of the Elastic IP address for use with instances in a VPC.
      type: string
    - contextPath: AWS.EC2.ElasticIPs.Domain
      description: Indicates whether this Elastic IP address is for use with instances in EC2-Classic (standard ) or instances in a VPC (vpc).
      type: string
    - contextPath: AWS.EC2.ElasticIPs.Region
      description: The aws region where the elastic IP is located.
      type: Unknown
    - contextPath: AWS.EC2.ElasticIPs.AccountId
      description: The ID of the AWS account with which the EC2 instance is associated. This key is only present when the parameter "AWS organization accounts" is provided.
      type: string
  - arguments:
    - description: The allocation ID.
      name: allocationId
      required: true
    - description: The ID of the instance. For EC2-VPC, you can specify either the instance ID or the network interface ID, but not both. The operation fails if you specify an instance ID unless exactly one network interface is attached.
      name: instanceId
    - auto: PREDEFINED
      defaultValue: 'False'
      description: For a VPC in an EC2-Classic account, specify true to allow an Elastic IP address that is already associated with an instance or network interface to be reassociated with the specified instance or network interface. Otherwise, the operation fails. In a VPC in an EC2-VPC-only account, reassociation is automatic, therefore you can specify false to ensure the operation fails if the Elastic IP address is already associated with another resource.
      name: allowReassociation
      predefined:
      - 'True'
      - 'False'
    - description: The ID of the network interface. If the instance has more than one network interface, you must specify a network interface ID.
      name: networkInterfaceId
    - description: The primary or secondary private IP address to associate with the Elastic IP address. If no private IP address is specified, the Elastic IP address is associated with the primary private IP address.
      name: privateIpAddress
    - description: The AWS Region, if not specified the default region will be used.
      name: region
    - description: The Amazon Resource Name (ARN) of the role to assume.
      name: roleArn
    - description: An identifier for the assumed role session.
      name: roleSessionName
    - description: The duration, in seconds, of the role session. The value can range from 900 seconds (15 minutes) up to the maximum session duration setting for the role.
      name: roleSessionDuration
    description: Associates an Elastic IP address with an instance or a network interface.
    execution: true
    name: aws-ec2-associate-address
    outputs:
    - contextPath: AWS.EC2.ElasticIPs.AssociationId
      description: The ID that represents the association of the Elastic IP address with an instance.
      type: string
    - contextPath: AWS.EC2.ElasticIPs.AccountId
      description: The ID of the AWS account with which the EC2 instance is associated. This key is only present when the parameter "AWS organization accounts" is provided.
      type: string
  - arguments:
    - description: The ID of the EBS volume.
      name: volumeId
      required: true
    - description: A description for the snapshot.
      name: description
    - description: The tags to apply to the snapshot during creation.
      name: tags
    - description: The AWS Region, if not specified the default region will be used.
      name: region
    - description: The Amazon Resource Name (ARN) of the role to assume.
      name: roleArn
    - description: An identifier for the assumed role session.
      name: roleSessionName
    - description: The duration, in seconds, of the role session. The value can range from 900 seconds (15 minutes) up to the maximum session duration setting for the role.
      name: roleSessionDuration
    description: Creates a snapshot of an EBS volume and stores it in Amazon S3. You can use snapshots for backups, to make copies of EBS volumes, and to save data before shutting down an instance.
    execution: true
    name: aws-ec2-create-snapshot
    outputs:
    - contextPath: AWS.EC2.Snapshots.DataEncryptionKeyId
      description: The data encryption key identifier for the snapshot.
      type: string
    - contextPath: AWS.EC2.Snapshots.Description
      description: The description for the snapshot.
      type: string
    - contextPath: AWS.EC2.Snapshots.Encrypted
      description: Indicates whether the snapshot is encrypted.
      type: number
    - contextPath: AWS.EC2.Snapshots.KmsKeyId
      description: The full ARN of the AWS Key Management Service (AWS KMS) customer master key (CMK) that was used to protect the volume encryption key for the parent volume.
      type: string
    - contextPath: AWS.EC2.Snapshots.OwnerId
      description: The AWS account ID of the EBS snapshot owner.
      type: string
    - contextPath: AWS.EC2.Snapshots.Progress
      description: The progress of the snapshot, as a percentage.
      type: string
    - contextPath: AWS.EC2.Snapshots.SnapshotId
      description: The ID of the snapshot.
      type: string
    - contextPath: AWS.EC2.Snapshots.StartTime
      description: The time stamp when the snapshot was initiated.
      type: date
    - contextPath: AWS.EC2.Snapshots.State
      description: The snapshot state.
      type: string
    - contextPath: AWS.EC2.Snapshots.StateMessage
      description: this field displays error state details to help you diagnose why the error occurred.
      type: string
    - contextPath: AWS.EC2.Snapshots.VolumeId
      description: The ID of the volume that was used to create the snapshot.
      type: string
    - contextPath: AWS.EC2.Snapshots.VolumeSize
      description: The size of the volume, in GiB.
      type: number
    - contextPath: AWS.EC2.Snapshots.OwnerAlias
      description: Value from an Amazon-maintained list of snapshot owners.
      type: string
    - contextPath: AWS.EC2.Snapshots.Tags.Key
      description: The key of the tag.
      type: string
    - contextPath: AWS.EC2.Snapshots.Tags.Value
      description: The value of the tag.
      type: string
    - contextPath: AWS.EC2.Snapshots.AccountId
      description: The ID of the AWS account with which the EC2 instance is associated. This key is only present when the parameter "AWS organization accounts" is provided.
      type: string
  - arguments:
    - description: The ID of the EBS snapshot.
      name: snapshotId
      required: true
    - description: The AWS Region, if not specified the default region will be used.
      name: region
    - description: The Amazon Resource Name (ARN) of the role to assume.
      name: roleArn
    - description: An identifier for the assumed role session.
      name: roleSessionName
    - description: The duration, in seconds, of the role session. The value can range from 900 seconds (15 minutes) up to the maximum session duration setting for the role.
      name: roleSessionDuration
    description: Deletes the specified snapshot.
    execution: true
    name: aws-ec2-delete-snapshot
  - arguments:
    - description: A name for the new image.
      name: name
      required: true
    - description: The ID of the instance.
      name: instanceId
      required: true
    - description: A description for the new image.
      name: description
    - auto: PREDEFINED
      description: By default, Amazon EC2 attempts to shut down and reboot the instance before creating the image. If the noReboot option is set, Amazon EC2 wont shut down the instance before creating the image. When this option is used, file system integrity on the created image cant be guaranteed.
      name: noReboot
      predefined:
      - 'True'
      - 'False'
    - description: The AWS Region, if not specified the default region will be used.
      name: region
    - description: The Amazon Resource Name (ARN) of the role to assume.
      name: roleArn
    - description: An identifier for the assumed role session.
      name: roleSessionName
    - description: The duration, in seconds, of the role session. The value can range from 900 seconds (15 minutes) up to the maximum session duration setting for the role.
      name: roleSessionDuration
    description: Creates an Amazon EBS-backed AMI from an Amazon EBS-backed instance that is either running or stopped.
    execution: true
    name: aws-ec2-create-image
    outputs:
    - contextPath: AWS.EC2.Images.ImageId
      description: The ID of the new AMI.
      type: string
    - contextPath: AWS.EC2.Images.Name
      description: The name of the new AMI.
      type: string
    - contextPath: AWS.EC2.Images.InstanceId
      description: The ID of the instance.
      type: string
    - contextPath: AWS.EC2.Images.Region
      description: The aws region where the image is located.
      type: string
    - contextPath: AWS.EC2.Images.AccountId
      description: The ID of the AWS account with which the EC2 instance is associated. This key is only present when the parameter "AWS organization accounts" is provided.
      type: string
  - arguments:
    - description: The ID of the AMI.
      name: imageId
    - description: The AWS Region, if not specified the default region will be used.
      name: region
    - description: The Amazon Resource Name (ARN) of the role to assume.
      name: roleArn
    - description: An identifier for the assumed role session.
      name: roleSessionName
    - description: The duration, in seconds, of the role session. The value can range from 900 seconds (15 minutes) up to the maximum session duration setting for the role.
      name: roleSessionDuration
    description: Deregisters the specified AMI.
    execution: true
    name: aws-ec2-deregister-image
  - arguments:
    - description: The ID of the volume.
      name: volumeId
      required: true
    - description: Target size in GiB of the volume to be modified.
      name: size
    - description: Target EBS volume type of the volume to be modified  The API does not support modifications for volume type standard . You also cannot change the type of a volume to standard .
      name: volumeType
    - description: Target IOPS rate of the volume to be modified.
      name: iops
    - description: The AWS Region, if not specified the default region will be used.
      name: region
    - description: The Amazon Resource Name (ARN) of the role to assume.
      name: roleArn
    - description: An identifier for the assumed role session.
      name: roleSessionName
    - description: The duration, in seconds, of the role session. The value can range from 900 seconds (15 minutes) up to the maximum session duration setting for the role.
      name: roleSessionDuration
    description: You can modify several parameters of an existing EBS volume, including volume size, volume type, and IOPS capacity.
    execution: true
    name: aws-ec2-modify-volume
    outputs:
    - contextPath: AWS.EC2.Volumes.Modification.VolumeId
      description: ID of the volume being modified.
      type: string
    - contextPath: AWS.EC2.Volumes.Modification.ModificationState
      description: Current state of modification. Modification state is null for unmodified. volumes.
      type: string
    - contextPath: AWS.EC2.Volumes.Modification.StatusMessage
      description: Generic status message on modification progress or failure.
      type: string
    - contextPath: AWS.EC2.Volumes.Modification.TargetSize
      description: Target size of the volume being modified.
      type: number
    - contextPath: AWS.EC2.Volumes.Modification.TargetIops
      description: Target IOPS rate of the volume being modified.
      type: number
    - contextPath: AWS.EC2.Volumes.Modification.TargetVolumeType
      description: Target EBS volume type of the volume being modified.
      type: string
    - contextPath: AWS.EC2.Volumes.Modification.OriginalSize
      description: Original size of the volume being modified.
      type: number
    - contextPath: AWS.EC2.Volumes.Modification.OriginalIops
      description: Original IOPS rate of the volume being modified.
      type: number
    - contextPath: AWS.EC2.Volumes.Modification.OriginalVolumeType
      description: Original EBS volume type of the volume being modified.
      type: string
    - contextPath: AWS.EC2.Volumes.Modification.Progress
      description: Modification progress from 0 to 100%.
      type: string
    - contextPath: AWS.EC2.Volumes.Modification.StartTime
      description: Modification start time.
      type: date
    - contextPath: AWS.EC2.Volumes.Modification.EndTime
      description: Modification completion or failure time.
      type: date
    - contextPath: AWS.EC2.Volumes.AccountId
      description: The ID of the AWS account with which the EC2 instance is associated. This key is only present when the parameter "AWS organization accounts" is provided.
      type: string
  - arguments:
    - description: The IDs of one or more resources to tag. For example, ami-1a2b3c4d.
      name: resources
      required: true
    - description: One or more tags.
      name: tags
      required: true
    - description: The AWS Region, if not specified the default region will be used.
      name: region
    - description: The Amazon Resource Name (ARN) of the role to assume.
      name: roleArn
    - description: An identifier for the assumed role session.
      name: roleSessionName
    - description: The duration, in seconds, of the role session. The value can range from 900 seconds (15 minutes) up to the maximum session duration setting for the role.
      name: roleSessionDuration
    description: Adds or overwrites one or more tags for the specified Amazon EC2 resource or resources.
    execution: true
    name: aws-ec2-create-tags
  - arguments:
    - description: The association ID.
      name: associationId
      required: true
    - description: The AWS Region, if not specified the default region will be used.
      name: region
    - description: The Amazon Resource Name (ARN) of the role to assume.
      name: roleArn
    - description: An identifier for the assumed role session.
      name: roleSessionName
    - description: The duration, in seconds, of the role session. The value can range from 900 seconds (15 minutes) up to the maximum session duration setting for the role.
      name: roleSessionDuration
    description: Disassociates an Elastic IP address from the instance or network interface its associated with.
    execution: true
    name: aws-ec2-disassociate-address
  - arguments:
    - description: The allocation ID.
      name: allocationId
      required: true
    - description: The AWS Region, if not specified the default region will be used.
      name: region
    - description: The Amazon Resource Name (ARN) of the role to assume.
      name: roleArn
    - description: An identifier for the assumed role session.
      name: roleSessionName
    - description: The duration, in seconds, of the role session. The value can range from 900 seconds (15 minutes) up to the maximum session duration setting for the role.
      name: roleSessionDuration
    description: Releases the specified Elastic IP address.
    execution: true
    name: aws-ec2-release-address
  - arguments:
    - description: One or more instance IDs. Sepereted by comma.
      name: instanceIds
      required: true
    - description: The AWS Region, if not specified the default region will be used.
      name: region
    - description: The Amazon Resource Name (ARN) of the role to assume.
      name: roleArn
    - description: An identifier for the assumed role session.
      name: roleSessionName
    - description: The duration, in seconds, of the role session. The value can range from 900 seconds (15 minutes) up to the maximum session duration setting for the role.
      name: roleSessionDuration
    description: Starts an Amazon EBS-backed instance that you have previously stopped.
    execution: true
    name: aws-ec2-start-instances
  - arguments:
    - description: One or more instance IDs.
      name: instanceIds
      required: true
    - description: The AWS Region, if not specified the default region will be used.
      name: region
    - description: The Amazon Resource Name (ARN) of the role to assume.
      name: roleArn
    - description: An identifier for the assumed role session.
      name: roleSessionName
    - description: The duration, in seconds, of the role session. The value can range from 900 seconds (15 minutes) up to the maximum session duration setting for the role.
      name: roleSessionDuration
    description: Stops an Amazon EBS-backed instance.
    execution: true
    name: aws-ec2-stop-instances
  - arguments:
    - description: One or more instance IDs.
      name: instanceIds
      required: true
    - description: The AWS Region, if not specified the default region will be used.
      name: region
    - description: The Amazon Resource Name (ARN) of the role to assume.
      name: roleArn
    - description: An identifier for the assumed role session.
      name: roleSessionName
    - description: The duration, in seconds, of the role session. The value can range from 900 seconds (15 minutes) up to the maximum session duration setting for the role.
      name: roleSessionDuration
    description: Shuts down one or more instances. This operation is idempotent; if you terminate an instance more than once, each call succeeds.
    execution: true
    name: aws-ec2-terminate-instances
  - arguments:
    - description: The Availability Zone in which to create the volume. Use DescribeAvailabilityZones to list the Availability Zones that are currently available to you.
      name: availabilityZone
      required: true
    - auto: PREDEFINED
      description: Specifies whether the volume should be encrypted.
      name: encrypted
      predefined:
      - 'True'
      - 'False'
    - description: The number of I/O operations per second (IOPS) to provision for the volume, with a maximum ratio of 50 IOPS/GiB. Range is 100 to 32000 IOPS for volumes in most regions.
      name: iops
    - description: An identifier for the AWS Key Management Service (AWS KMS) customer master key (CMK) to use when creating the encrypted volume. This parameter is only required if you want to use a non-default CMK; if this parameter is not specified, the default CMK for EBS is used. If a KmsKeyId is specified, the Encrypted flag must also be set.
      name: kmsKeyId
    - description: The size of the volume, in GiBs.
      name: size
    - description: The snapshot from which to create the volume.
      name: snapshotId
    - auto: PREDEFINED
      description: The volume type.
      name: volumeType
      predefined:
      - standard
      - io1
      - gp2
      - sc1
      - st1
    - description: One or more tags.Example key=Name,value=test;key=Owner,value=Bob.
      name: tags
    - description: The AWS Region, if not specified the default region will be used.
      name: region
    - description: The Amazon Resource Name (ARN) of the role to assume.
      name: roleArn
    - description: An identifier for the assumed role session.
      name: roleSessionName
    - description: The duration, in seconds, of the role session. The value can range from 900 seconds (15 minutes) up to the maximum session duration setting for the role.
      name: roleSessionDuration
    description: Creates an EBS volume that can be attached to an instance in the same Availability Zone.
    execution: true
    name: aws-ec2-create-volume
    outputs:
    - contextPath: AWS.EC2.Volumes.AvailabilityZone
      description: The Availability Zone for the volume.
      type: string
    - contextPath: AWS.EC2.Volumes.CreateTime
      description: The time stamp when volume creation was initiated.
      type: date
    - contextPath: AWS.EC2.Volumes.Encrypted
      description: Indicates whether the volume will be encrypted.
      type: boolean
    - contextPath: AWS.EC2.Volumes.KmsKeyId
      description: The full ARN of the AWS Key Management Service (AWS KMS) customer master key (CMK) that was used to protect the volume encryption key for the volume.
      type: string
    - contextPath: AWS.EC2.Volumes.Size
      description: The size of the volume, in GiBs.
      type: number
    - contextPath: AWS.EC2.Volumes.SnapshotId
      description: The snapshot from which the volume was created, if applicable.
      type: string
    - contextPath: AWS.EC2.Volumes.State
      description: The volume state.
      type: string
    - contextPath: AWS.EC2.Volumes.VolumeId
      description: The ID of the volume.
      type: string
    - contextPath: AWS.EC2.Volumes.Iops
      description: The number of I/O operations per second (IOPS) that the volume supports.
      type: number
    - contextPath: AWS.EC2.Volumes.VolumeType
      description: The volume type. This can be gp2 for General Purpose SSD, io1 for Provisioned IOPS SSD, st1 for Throughput Optimized HDD, sc1 for Cold HDD, or standard for Magnetic volumes.
      type: string
    - contextPath: AWS.EC2.Volumes.Tags.Key
      description: The key of the tag.
      type: string
    - contextPath: AWS.EC2.Volumes.Tags.Value
      description: The value of the tag.
      type: string
    - contextPath: AWS.EC2.Volumes.AccountId
      description: The ID of the AWS account with which the EC2 instance is associated. This key is only present when the parameter "AWS organization accounts" is provided.
      type: string
  - arguments:
    - description: The device name (for example, /dev/sdh or xvdh).
      name: device
      required: true
    - description: The ID of the instance.
      name: instanceId
      required: true
    - description: The ID of the EBS volume. The volume and instance must be within the same Availability Zone.
      name: volumeId
      required: true
    - description: The AWS Region, if not specified the default region will be used.
      name: region
    - description: The Amazon Resource Name (ARN) of the role to assume.
      name: roleArn
    - description: An identifier for the assumed role session.
      name: roleSessionName
    - description: The duration, in seconds, of the role session. The value can range from 900 seconds (15 minutes) up to the maximum session duration setting for the role.
      name: roleSessionDuration
    description: Attaches an EBS volume to a running or stopped instance and exposes it to the instance with the specified device name.
    execution: true
    name: aws-ec2-attach-volume
    outputs:
    - contextPath: AWS.EC2.Volumes.Attachments.AttachTime
      description: The time stamp when the attachment initiated.
      type: date
    - contextPath: AWS.EC2.Volumes.Attachments.Device
      description: The device name.
      type: string
    - contextPath: AWS.EC2.Volumes.Attachments.InstanceId
      description: The ID of the instance.
      type: string
    - contextPath: AWS.EC2.Volumes.Attachments.State
      description: The attachment state of the volume.
      type: string
    - contextPath: AWS.EC2.Volumes.Attachments.VolumeId
      description: The ID of the volume.
      type: string
    - contextPath: AWS.EC2.Volumes.Attachments.DeleteOnTermination
      description: Indicates whether the EBS volume is deleted on instance termination.
      type: boolean
    - contextPath: AWS.EC2.Volumes.AccountId
      description: The ID of the AWS account with which the EC2 instance is associated. This key is only present when the parameter "AWS organization accounts" is provided.
      type: string
  - arguments:
    - description: The ID of the volume.
      name: volumeId
      required: true
    - description: Forces detachment if the previous detachment attempt did not occur cleanly. This option can lead to data loss or a corrupted file system. Use this option only as a last resort to detach a volume from a failed instance.
      name: force
    - description: The device name (for example, /dev/sdh or xvdh).
      name: device
    - description: The ID of the instance.
      name: instanceId
    - description: The AWS Region, if not specified the default region will be used.
      name: region
    - description: The Amazon Resource Name (ARN) of the role to assume.
      name: roleArn
    - description: An identifier for the assumed role session.
      name: roleSessionName
    - description: The duration, in seconds, of the role session. The value can range from 900 seconds (15 minutes) up to the maximum session duration setting for the role.
      name: roleSessionDuration
    description: Detaches an EBS volume from an instance.
    execution: true
    name: aws-ec2-detach-volume
    outputs:
    - contextPath: AWS.EC2.Volumes.Attachments.AttachTime
      description: The time stamp when the attachment initiated.
      type: date
    - contextPath: AWS.EC2.Volumes.Attachments.Device
      description: The device name.
      type: string
    - contextPath: AWS.EC2.Volumes.Attachments.InstanceId
      description: The ID of the instance.
      type: string
    - contextPath: AWS.EC2.Volumes.Attachments.State
      description: The attachment state of the volume.
      type: string
    - contextPath: AWS.EC2.Volumes.Attachments.VolumeId
      description: The ID of the volume.
      type: string
    - contextPath: AWS.EC2.Volumes.Attachments.DeleteOnTermination
      description: Indicates whether the EBS volume is deleted on instance termination.
      type: boolean
    - contextPath: AWS.EC2.Volumes.AccountId
      description: The ID of the AWS account with which the EC2 instance is associated. This key is only present when the parameter "AWS organization accounts" is provided.
      type: string
  - arguments:
    - description: The ID of the volume.
      name: volumeId
      required: true
    - description: The AWS Region, if not specified the default region will be used.
      name: region
    - description: The Amazon Resource Name (ARN) of the role to assume.
      name: roleArn
    - description: An identifier for the assumed role session.
      name: roleSessionName
    - description: The duration, in seconds, of the role session. The value can range from 900 seconds (15 minutes) up to the maximum session duration setting for the role.
      name: roleSessionDuration
    description: Deletes the specified EBS volume. The volume must be in the available state (not attached to an instance).
    execution: true
    name: aws-ec2-delete-volume
  - arguments:
    - defaultValue: '1'
      description: The number of instances to launch. must be grater then 0.
      name: count
      required: true
    - description: The ID of the AMI, which you can get by calling DescribeImages . An AMI is required to launch an instance and must be specified here or in a launch template.
      name: imageId
    - description: 'The instance type. for example: t2.large'
      name: instanceType
    - description: One or more security group IDs. Sepereted by comma.
      name: securityGroupIds
    - description: One or more security group names. For a nondefault VPC, you must use security group IDs instead.
      name: securityGroups
    - description: The ID of the subnet to launch the instance into.
      name: subnetId
    - description: The user data to make available to the instance.This value will be base64 encoded automatically. Do not base64 encode this value prior to performing the operation.
      name: userData
    - auto: PREDEFINED
      description: If you set this parameter to true , you cant terminate the instance using the Amazon EC2 console, CLI, or API.
      name: disableApiTermination
      predefined:
      - 'True'
      - 'False'
    - description: The Amazon Resource Name (ARN) of the instance profile. Both iamInstanceProfileArn and iamInstanceProfile are required if you would like to associate an instance profile.
      name: iamInstanceProfileArn
    - description: The name of the instance profile. Both iamInstanceProfileArn and iamInstanceProfile are required if you would like to associate an instance profile.
      name: iamInstanceProfileName
    - description: The name of the key pair. Warning - If you do not specify a key pair, you cant connect to the instance unless you choose an AMI that is configured to allow users another way to log in.
      name: keyName
    - auto: PREDEFINED
      description: Indicates whether the instance is optimized for Amazon EBS I/O.
      name: ebsOptimized
      predefined:
      - 'True'
      - 'False'
    - description: The device name (for example, /dev/sdh or xvdh).
      name: deviceName
    - description: The size of the volume, in GiB.
      name: ebsVolumeSize
    - auto: PREDEFINED
      description: The volume type.
      name: ebsVolumeType
      predefined:
      - gp2
      - io1
      - st1
      - sc1
      - standard
    - description: The number of I/O operations per second (IOPS) that the volume supports.
      name: ebsIops
    - auto: PREDEFINED
      description: Indicates whether the EBS volume is deleted on instance termination.
      name: ebsDeleteOnTermination
      predefined:
      - 'True'
      - 'False'
    - description: Identifier (key ID, key alias, ID ARN, or alias ARN) for a user-managed CMK under which the EBS volume is encrypted.
      name: ebsKmsKeyId
    - description: The ID of the snapshot.
      name: ebsSnapshotId
    - description: Indicates whether the EBS volume is encrypted.
      name: ebsEncrypted
    - description: The ID of the launch template. The launch template to use to launch the instances. Any parameters that you specify in RunInstances override the same parameters in the launch template. You can specify either the name or ID of a launch template, but not both.
      name: launchTemplateId
    - description: The name of the launch template. The launch template to use to launch the instances. Any parameters that you specify in RunInstances override the same parameters in the launch template. You can specify either the name or ID of a launch template, but not both.
      name: launchTemplateName
    - description: The version number of the launch template.
      name: launchTemplateVersion
    - description: The tags to apply to the instance.
      name: tags
    - description: The AWS Region, if not specified the default region will be used.
      name: region
    - description: The Amazon Resource Name (ARN) of the role to assume.
      name: roleArn
    - description: An identifier for the assumed role session.
      name: roleSessionName
    - description: The duration, in seconds, of the role session. The value can range from 900 seconds (15 minutes) up to the maximum session duration setting for the role.
      name: roleSessionDuration
    - description: The dedicated Host ID.
      name: host_id
    description: Launches the specified number of instances using an AMI for which you have permissions. You can create a launch template , which is a resource that contains the parameters to launch an instance. When you launch an instance using RunInstances , you can specify the launch template instead of specifying the launch parameters. An instance is ready for you to use when its in the running state. You can check the state of your instance using DescribeInstances.
    execution: true
    name: aws-ec2-run-instances
    outputs:
    - contextPath: AWS.EC2.Instances.AmiLaunchIndex
      description: The AMI launch index, which can be used to find this instance in the launch group.
      type: number
    - contextPath: AWS.EC2.Instances.ImageId
      description: The ID of the AMI used to launch the instance.
      type: string
    - contextPath: AWS.EC2.Instances.InstanceId
      description: The ID of the instance.
      type: string
    - contextPath: AWS.EC2.Instances.InstanceType
      description: The instance type.
      type: string
    - contextPath: AWS.EC2.Instances.KernelId
      description: The kernel associated with this instance, if applicable.
      type: string
    - contextPath: AWS.EC2.Instances.KeyName
      description: The name of the key pair, if this instance was launched with an associated key pair.
      type: string
    - contextPath: AWS.EC2.Instances.LaunchTime
      description: The time the instance was launched.
      type: date
    - contextPath: AWS.EC2.Instances.Monitoring.State
      description: Indicates whether detailed monitoring is enabled. Otherwise, basic monitoring is enabled.
      type: string
    - contextPath: AWS.EC2.Instances.Placement.AvailabilityZone
      description: The Availability Zone of the instance.
      type: string
    - contextPath: AWS.EC2.Instances.Placement.Affinity
      description: The affinity setting for the instance on the Dedicated Host.
      type: string
    - contextPath: AWS.EC2.Instances.Placement.GroupName
      description: The name of the placement group the instance is in (for cluster compute instances).
      type: string
    - contextPath: AWS.EC2.Instances.Placement.HostId
      description: he ID of the Dedicated Host on which the instance resides.
      type: string
    - contextPath: AWS.EC2.Instances.Placement.Tenancy
      description: The tenancy of the instance (if the instance is running in a VPC).
      type: string
    - contextPath: AWS.EC2.Instances.Platform
      description: The value is Windows for Windows instances; otherwise blank.
      type: string
    - contextPath: AWS.EC2.Instances.PrivateDnsName
      description: (IPv4 only) The private DNS hostname name assigned to the instance. This DNS hostname can only be used inside the Amazon EC2 network. This name is not available until the instance enters the running state.
      type: string
    - contextPath: AWS.EC2.Instances.PrivateIpAddress
      description: The private IPv4 address assigned to the instance.
      type: string
    - contextPath: AWS.EC2.Instances.ProductCodes.ProductCodeId
      description: The product code.
      type: string
    - contextPath: AWS.EC2.Instances.ProductCodes.ProductCodeType
      description: The type of product code.
      type: string
    - contextPath: AWS.EC2.Instances.PublicDnsName
      description: (IPv4 only) The public DNS name assigned to the instance. This name is not available until the instance enters the running state.
      type: string
    - contextPath: AWS.EC2.Instances.PublicIpAddress
      description: The public IPv4 address assigned to the instance, if applicable.
      type: string
    - contextPath: AWS.EC2.Instances.RamdiskId
      description: The RAM disk associated with this instance, if applicable.
      type: string
    - contextPath: AWS.EC2.Instances.State.Code
      description: The low byte represents the state.
      type: string
    - contextPath: AWS.EC2.Instances.State.Name
      description: The current state of the instance.
      type: string
    - contextPath: AWS.EC2.Instances.StateTransitionReason
      description: The reason for the most recent state transition. This might be an empty string.
      type: string
    - contextPath: AWS.EC2.Instances.SubnetId
      description: The ID of the subnet in which the instance is running.
      type: string
    - contextPath: AWS.EC2.Instances.VpcId
      description: The ID of the VPC in which the instance is running.
      type: string
    - contextPath: AWS.EC2.Instances.Architecture
      description: The architecture of the image.
      type: string
    - contextPath: AWS.EC2.Instances.BlockDeviceMappings.DeviceName
      description: The device name (for example, /dev/sdh or xvdh).
      type: string
    - contextPath: AWS.EC2.Instances.BlockDeviceMappings.Ebs.AttachTime
      description: The time stamp when the attachment initiated.
      type: string
    - contextPath: AWS.EC2.Instances.BlockDeviceMappings.Ebs.DeleteOnTermination
      description: Indicates whether the volume is deleted on instance termination.
      type: string
    - contextPath: AWS.EC2.Instances.BlockDeviceMappings.Ebs.Status
      description: The attachment state.
      type: string
    - contextPath: AWS.EC2.Instances.BlockDeviceMappings.Ebs.VolumeId
      description: The ID of the EBS volume.
      type: string
    - contextPath: AWS.EC2.Instances.ClientToken
      description: The idempotency token you provided when you launched the instance, if applicable.
      type: string
    - contextPath: AWS.EC2.Instances.EbsOptimized
      description: Indicates whether the instance is optimized for Amazon EBS I/O.
      type: boolean
    - contextPath: AWS.EC2.Instances.EnaSupport
      description: Specifies whether enhanced networking with ENA is enabled.
      type: boolean
    - contextPath: AWS.EC2.Instances.Hypervisor
      description: The hypervisor type of the instance.
      type: string
    - contextPath: AWS.EC2.Instances.IamInstanceProfile.Arn
      description: The Amazon Resource Name (ARN) of the instance profile.
      type: string
    - contextPath: AWS.EC2.Instances.IamInstanceProfile.Id
      description: The ID of the instance profile.
      type: string
    - contextPath: AWS.EC2.Instances.InstanceLifecycle
      description: Indicates whether this is a Spot Instance or a Scheduled Instance.
      type: string
    - contextPath: AWS.EC2.Instances.ElasticGpuAssociations.ElasticGpuId
      description: The ID of the Elastic GPU.
      type: string
    - contextPath: AWS.EC2.Instances.ElasticGpuAssociations.ElasticGpuAssociationId
      description: The ID of the association.
      type: string
    - contextPath: AWS.EC2.Instances.ElasticGpuAssociations.ElasticGpuAssociationState
      description: The state of the association between the instance and the Elastic GPU.
      type: string
    - contextPath: AWS.EC2.Instances.ElasticGpuAssociations.ElasticGpuAssociationTime
      description: The time the Elastic GPU was associated with the instance.
      type: string
    - contextPath: AWS.EC2.Instances.NetworkInterfaces.Association.IpOwnerId
      description: The ID of the owner of the Elastic IP address.
      type: string
    - contextPath: AWS.EC2.Instances.NetworkInterfaces.Association.PublicDnsName
      description: The public DNS name.
      type: string
    - contextPath: AWS.EC2.Instances.NetworkInterfaces.Association.PublicIp
      description: The public IP address or Elastic IP address bound to the network interface.
      type: string
    - contextPath: AWS.EC2.Instances.NetworkInterfaces.Attachment.AttachTime
      description: The time stamp when the attachment initiated.
      type: date
    - contextPath: AWS.EC2.Instances.NetworkInterfaces.Attachment.AttachmentId
      description: The ID of the network interface attachment.
      type: string
    - contextPath: AWS.EC2.Instances.NetworkInterfaces.Attachment.DeleteOnTermination
      description: Indicates whether the network interface is deleted when the instance is terminated.
      type: boolean
    - contextPath: AWS.EC2.Instances.NetworkInterfaces.Attachment.DeviceIndex
      description: The index of the device on the instance for the network interface attachment.
      type: number
    - contextPath: AWS.EC2.Instances.NetworkInterfaces.Attachment.Status
      description: The attachment state.
      type: string
    - contextPath: AWS.EC2.Instances.NetworkInterfaces.Description
      description: The description.
      type: string
    - contextPath: AWS.EC2.Instances.NetworkInterfaces.Groups.GroupName
      description: The name of the security group.
      type: string
    - contextPath: AWS.EC2.Instances.NetworkInterfaces.Groups.GroupId
      description: The ID of the security group.
      type: string
    - contextPath: AWS.EC2.Instances.NetworkInterfaces.Ipv6Addresses.Ipv6Address
      description: The IPv6 addresses associated with the network interface.
      type: string
    - contextPath: AWS.EC2.Instances.NetworkInterfaces.MacAddress
      description: The MAC address.
      type: string
    - contextPath: AWS.EC2.Instances.NetworkInterfaces.NetworkInterfaceId
      description: The ID of the network interface.
      type: string
    - contextPath: AWS.EC2.Instances.NetworkInterfaces.OwnerId
      description: The ID of the AWS account that created the network interface.
      type: string
    - contextPath: AWS.EC2.Instances.NetworkInterfaces.PrivateDnsName
      description: The private DNS name.
      type: string
    - contextPath: AWS.EC2.Instances.NetworkInterfaces.PrivateIpAddress
      description: The IPv4 address of the network interface within the subnet.
      type: string
    - contextPath: AWS.EC2.Instances.NetworkInterfaces.PrivateIpAddresses.Association.IpOwnerId
      description: The ID of the owner of the Elastic IP address.
      type: string
    - contextPath: AWS.EC2.Instances.NetworkInterfaces.PrivateIpAddresses.Association.PublicDnsName
      description: The public DNS name.
      type: string
    - contextPath: AWS.EC2.Instances.NetworkInterfaces.PrivateIpAddresses.Association.PublicIp
      description: The public IP address or Elastic IP address bound to the network interface.
      type: string
    - contextPath: AWS.EC2.Instances.NetworkInterfaces.PrivateIpAddresses.Primary
      description: Indicates whether this IPv4 address is the primary private IP address of the network interface.
      type: boolean
    - contextPath: AWS.EC2.Instances.NetworkInterfaces.PrivateIpAddresses.PrivateDnsName
      description: The private IPv4 DNS name.
      type: string
    - contextPath: AWS.EC2.Instances.NetworkInterfaces.PrivateIpAddresses.PrivateIpAddress
      description: The private IPv4 address of the network interface.
      type: string
    - contextPath: AWS.EC2.Instances.NetworkInterfaces.SourceDestCheck
      description: Indicates whether to validate network traffic to or from this network interface.
      type: boolean
    - contextPath: AWS.EC2.Instances.NetworkInterfaces.Status
      description: The status of the network interface.
      type: string
    - contextPath: AWS.EC2.Instances.NetworkInterfaces.SubnetId
      description: The ID of the subnet.
      type: string
    - contextPath: AWS.EC2.Instances.NetworkInterfaces.VpcId
      description: The ID of the VPC.
      type: string
    - contextPath: AWS.EC2.Instances.RootDeviceName
      description: The device name of the root device volume (for example, /dev/sda1).
      type: string
    - contextPath: AWS.EC2.Instances.RootDeviceType
      description: The root device type used by the AMI. The AMI can use an EBS volume or an instance store volume.
      type: string
    - contextPath: AWS.EC2.Instances.SecurityGroups.GroupName
      description: The name of the security group.
      type: string
    - contextPath: AWS.EC2.Instances.SecurityGroups.GroupId
      description: The ID of the security group.
      type: string
    - contextPath: AWS.EC2.Instances.SourceDestCheck
      description: Specifies whether to enable an instance launched in a VPC to perform NAT.
      type: boolean
    - contextPath: AWS.EC2.Instances.SpotInstanceRequestId
      description: If the request is a Spot Instance request, the ID of the request.
      type: string
    - contextPath: AWS.EC2.Instances.SriovNetSupport
      description: Specifies whether enhanced networking with the Intel 82599 Virtual Function interface is enabled.
      type: string
    - contextPath: AWS.EC2.Instances.StateReason.Code
      description: The reason code for the state change.
      type: string
    - contextPath: AWS.EC2.Instances.StateReason.Message
      description: The message for the state change.
      type: string
    - contextPath: AWS.EC2.Instances.Tags.Key
      description: The key of the tag.
      type: string
    - contextPath: AWS.EC2.Instances.Tags.Value
      description: The value of the tag.
      type: string
    - contextPath: AWS.EC2.Instances.VirtualizationType
      description: The virtualization type of the instance.
      type: string
    - contextPath: AWS.EC2.Instances.AccountId
      description: The ID of the AWS account with which the EC2 instance is associated. This key is only present when the parameter "AWS organization accounts" is provided.
      type: string
  - arguments:
    - description: One or more filters. See documentation for details & filter options.
      name: filter
    - description: One or more instance IDs. Sepreted by comma.
      name: instanceIds
    - description: The amount of time in seconds to wait between attempts. Default 15.
      name: waiterDelay
    - description: The maximum number of attempts to be made. Default 40.
      name: waiterMaxAttempts
    - description: The AWS Region, if not specified the default region will be used.
      name: region
    - description: The Amazon Resource Name (ARN) of the role to assume.
      name: roleArn
    - description: An identifier for the assumed role session.
      name: roleSessionName
    - description: The duration, in seconds, of the role session. The value can range from 900 seconds (15 minutes) up to the maximum session duration setting for the role.
      name: roleSessionDuration
    description: A waiter function that runs every 15  seconds until a successful state is reached.
    name: aws-ec2-waiter-instance-running
  - arguments:
    - description: One or more filters. See documentation for details & filter options.
      name: filter
    - description: One or more instance IDs. Seprated by comma.
      name: instanceIds
    - description: The amount of time in seconds to wait between attempts. Default 15.
      name: waiterDelay
    - description: The maximum number of attempts to be made. Default 40.
      name: waiterMaxAttempts
    - description: The AWS Region, if not specified the default region will be used.
      name: region
    - description: The Amazon Resource Name (ARN) of the role to assume.
      name: roleArn
    - description: An identifier for the assumed role session.
      name: roleSessionName
    - description: The duration, in seconds, of the role session. The value can range from 900 seconds (15 minutes) up to the maximum session duration setting for the role.
      name: roleSessionDuration
    description: A waiter function that runs every 15  seconds until a successful state is reached.
    name: aws-ec2-waiter-instance-status-ok
  - arguments:
    - description: One or more filters. See documentation for details & filter options.
      name: filter
    - description: One or more instance IDs. Seprated by comma.
      name: instanceIds
    - description: The amount of time in seconds to wait between attempts. Default 15.
      name: waiterDelay
    - description: The maximum number of attempts to be made. Default 40.
      name: waiterMaxAttempts
    - description: The AWS Region, if not specified the default region will be used.
      name: region
    - description: The Amazon Resource Name (ARN) of the role to assume.
      name: roleArn
    - description: An identifier for the assumed role session.
      name: roleSessionName
    - description: The duration, in seconds, of the role session. The value can range from 900 seconds (15 minutes) up to the maximum session duration setting for the role.
      name: roleSessionDuration
    description: A waiter function that runs every 15  seconds until a successful state is reached.
    name: aws-ec2-waiter-instance-stopped
  - arguments:
    - description: One or more filters. See documentation for details & filter options.
      name: filter
    - description: One or more instance IDs. Seprated by comma.
      name: instanceIds
    - description: The amount of time in seconds to wait between attempts. Default 15.
      name: waiterDelay
    - description: The maximum number of attempts to be made. Default 40.
      name: waiterMaxAttempts
    - description: The AWS Region, if not specified the default region will be used.
      name: region
    - description: The Amazon Resource Name (ARN) of the role to assume.
      name: roleArn
    - description: An identifier for the assumed role session.
      name: roleSessionName
    - description: The duration, in seconds, of the role session. The value can range from 900 seconds (15 minutes) up to the maximum session duration setting for the role.
      name: roleSessionDuration
    description: A waiter function that runs every 15  seconds until a successful state is reached.
    name: aws-ec2-waiter-instance-terminated
  - arguments:
    - description: One or more filters Separated by ';'. See AWS documentation for details & filter options.
      name: filters
    - description: One or more image IDs. Sperated by comma.
      name: imageIds
    - description: Filters the images by the owner. Specify an AWS account ID, self (owner is the sender of the request), or an AWS owner alias (valid values are amazon | aws-marketplace | microsoft ). Omitting this option returns all images for which you have launch permissions, regardless of ownership.
      name: owners
    - description: Scopes the images by users with explicit launch permissions. Specify an AWS account ID, self (the sender of the request), or all (public AMIs).
      name: executableUsers
    - description: The amount of time in seconds to wait between attempts. Default 15.
      name: waiterDelay
    - description: The maximum number of attempts to be made. Default 40.
      name: waiterMaxAttempts
    - description: The AWS Region, if not specified the default region will be used.
      name: region
    - description: The Amazon Resource Name (ARN) of the role to assume.
      name: roleArn
    - description: An identifier for the assumed role session.
      name: roleSessionName
    - description: The duration, in seconds, of the role session. The value can range from 900 seconds (15 minutes) up to the maximum session duration setting for the role.
      name: roleSessionDuration
    description: A waiter function that waits until image is avilable.
    name: aws-ec2-waiter-image-available
  - arguments:
    - description: One or more filters Separated by ';'. See AWS documentation for details & filter options.
      name: filters
    - description: Returns the snapshots owned by the specified owner. Multiple owners can be specified. Sperated by comma.
      name: ownerIds
    - description: One or more snapshot IDs. Sperated by comma.
      name: snapshotIds
    - description: One or more AWS accounts IDs that can create volumes from the snapshot.
      name: restorableByUserIds
    - description: The amount of time in seconds to wait between attempts. Default 15.
      name: waiterDelay
    - description: The maximum number of attempts to be made. Default 40.
      name: waiterMaxAttempts
    - description: The AWS Region, if not specified the default region will be used.
      name: region
    - description: The Amazon Resource Name (ARN) of the role to assume.
      name: roleArn
    - description: An identifier for the assumed role session.
      name: roleSessionName
    - description: The duration, in seconds, of the role session. The value can range from 900 seconds (15 minutes) up to the maximum session duration setting for the role.
      name: roleSessionDuration
    description: A waiter function that waits until the snapshot is complate.
    name: aws-ec2-waiter-snapshot_completed
  - arguments:
    - description: One or more filters Separated by ';'. See AWS documentation for details & filter options.
      name: filters
    - description: Filters the images by the owner. Specify an AWS account ID, self (owner is the sender of the request), or an AWS owner alias (valid values are amazon | aws-marketplace | microsoft ). Omitting this option returns all images for which you have launch permissions, regardless of ownership.
      name: owners
    - description: Scopes the images by users with explicit launch permissions. Specify an AWS account ID, self (the sender of the request), or all (public AMIs).
      name: executableUsers
    - description: The AWS Region, if not specified the default region will be used.
      name: region
    - description: The Amazon Resource Name (ARN) of the role to assume.
      name: roleArn
    - description: An identifier for the assumed role session.
      name: roleSessionName
    - description: The duration, in seconds, of the role session. The value can range from 900 seconds (15 minutes) up to the maximum session duration setting for the role.
      name: roleSessionDuration
    description: Get The latest AMI.
    name: aws-ec2-get-latest-ami
    outputs:
    - contextPath: AWS.EC2.Images.Architecture
      description: The architecture of the image.
      type: string
    - contextPath: AWS.EC2.Images.CreationDate
      description: The date and time the image was created.
      type: date
    - contextPath: AWS.EC2.Images.ImageId
      description: The ID of the AMI.
      type: string
    - contextPath: AWS.EC2.Images.ImageLocation
      description: The location of the AMI.
      type: string
    - contextPath: AWS.EC2.Images.ImageType
      description: The type of image.
      type: string
    - contextPath: AWS.EC2.Images.Public
      description: Indicates whether the image has public launch permissions. The value is true if this image has public launch permissions or false if it has only implicit and explicit launch permissions.
      type: boolean
    - contextPath: AWS.EC2.Images.KernelId
      description: The kernel associated with the image, if any. Only applicable for machine images.
      type: string
    - contextPath: AWS.EC2.Images.OwnerId
      description: The AWS account ID of the image owner.
      type: string
    - contextPath: AWS.EC2.Images.Platform
      description: The value is Windows for Windows AMIs; otherwise blank.
      type: string
    - contextPath: AWS.EC2.Images.ProductCodes.ProductCodeId
      description: The product code.
      type: string
    - contextPath: AWS.EC2.Images.ProductCodes.ProductCodeType
      description: The type of product code.
      type: string
    - contextPath: AWS.EC2.Images.RamdiskId
      description: The RAM disk associated with the image, if any. Only applicable for machine images.
      type: string
    - contextPath: AWS.EC2.Images.State
      description: The current state of the AMI. If the state is available , the image is successfully registered and can be used to launch an instance.
      type: string
    - contextPath: AWS.EC2.Images.BlockDeviceMappings.DeviceName
      description: The device name (for example, /dev/sdh or xvdh ).
      type: string
    - contextPath: AWS.EC2.Images.BlockDeviceMappings.VirtualName
      description: The virtual device name (ephemeral N).
      type: string
    - contextPath: AWS.EC2.Images.BlockDeviceMappings.Ebs.Encrypted
      description: Indicates whether the EBS volume is encrypted.
      type: boolean
    - contextPath: AWS.EC2.Images.BlockDeviceMappings.Ebs.DeleteOnTermination
      description: Indicates whether the EBS volume is deleted on instance termination.
      type: boolean
    - contextPath: AWS.EC2.Images.BlockDeviceMappings.Ebs.Iops
      description: The number of I/O operations per second (IOPS) that the volume supports.
      type: number
    - contextPath: AWS.EC2.Images.BlockDeviceMappings.Ebs.KmsKeyId
      description: Identifier (key ID, key alias, ID ARN, or alias ARN) for a user-managed CMK under which the EBS volume is encrypted.
      type: string
    - contextPath: AWS.EC2.Images.BlockDeviceMappings.Ebs.SnapshotId
      description: The ID of the snapshot.
      type: string
    - contextPath: AWS.EC2.Images.BlockDeviceMappings.Ebs.VolumeSize
      description: The size of the volume, in GiB.
      type: number
    - contextPath: AWS.EC2.Images.BlockDeviceMappings.Ebs.VolumeType
      description: The volume type.
      type: string
    - contextPath: AWS.EC2.Images.BlockDeviceMappings.NoDevice
      description: Suppresses the specified device included in the block device mapping of the AMI.
      type: string
    - contextPath: AWS.EC2.Images.Description
      description: The description of the AMI that was provided during image creation.
      type: string
    - contextPath: AWS.EC2.Images.EnaSupport
      description: Specifies whether enhanced networking with ENA is enabled.
      type: boolean
    - contextPath: AWS.EC2.Images.Hypervisor
      description: The hypervisor type of the image.
      type: string
    - contextPath: AWS.EC2.Images.ImageOwnerAlias
      description: The AWS account alias (for example, amazon , self ) or the AWS account ID of the AMI owner.
      type: string
    - contextPath: AWS.EC2.Images.Name
      description: The name of the AMI that was provided during image creation.
      type: string
    - contextPath: AWS.EC2.Images.RootDeviceName
      description: The device name of the root device volume (for example, /dev/sda1).
      type: string
    - contextPath: AWS.EC2.Images.RootDeviceType
      description: The type of root device used by the AMI. The AMI can use an EBS volume or an instance store volume.
      type: string
    - contextPath: AWS.EC2.Images.SriovNetSupport
      description: Specifies whether enhanced networking with the Intel 82599 Virtual Function interface is enabled.
      type: string
    - contextPath: AWS.EC2.Images.StateReason.Code
      description: The reason code for the state change.
      type: string
    - contextPath: AWS.EC2.Images.StateReason.Message
      description: The message for the state change.
      type: string
    - contextPath: AWS.EC2.Images.Tags.Key
      description: The key of the tag.
      type: string
    - contextPath: AWS.EC2.Images.Tags.Value
      description: The value of the tag.
      type: string
    - contextPath: AWS.EC2.Images.VirtualizationType
      description: The type of virtualization of the AMI.
      type: string
    - contextPath: AWS.EC2.Images.AccountId
      description: The ID of the AWS account with which the EC2 instance is associated. This key is only present when the parameter "AWS organization accounts" is provided.
      type: string
  - arguments:
    - description: The name of the security group.
      name: groupName
      required: true
    - description: A description for the security group.
      name: description
      required: true
    - description: The ID of the VPC.
      name: vpcId
      required: true
    - description: The AWS Region, if not specified the default region will be used.
      name: region
    - description: The Amazon Resource Name (ARN) of the role to assume.
      name: roleArn
    - description: An identifier for the assumed role session.
      name: roleSessionName
    - description: The duration, in seconds, of the role session. The value can range from 900 seconds (15 minutes) up to the maximum session duration setting for the role.
      name: roleSessionDuration
    description: Creates a security group.
    execution: true
    name: aws-ec2-create-security-group
    outputs:
    - contextPath: AWS.EC2.SecurityGroups.GroupName
      description: The name of the security group.
      type: string
    - contextPath: AWS.EC2.SecurityGroups.Description
      description: A description for the security group.
      type: string
    - contextPath: AWS.EC2.SecurityGroups.VpcId
      description: The ID of the VPC.
      type: string
    - contextPath: AWS.EC2.SecurityGroups.GroupId
      description: The ID of the security group.
      type: string
    - contextPath: AWS.EC2.SecurityGroups.AccountId
      description: The ID of the AWS account with which the EC2 instance is associated. This key is only present when the parameter "AWS organization accounts" is provided.
      type: string
  - arguments:
    - description: The ID of the security group. Required for a nondefault VPC.
      name: groupId
    - description: default VPC only.  The name of the security group. You can specify either the security group name or the security group ID.
      name: groupName
    - description: The AWS Region, if not specified the default region will be used.
      name: region
    - description: The Amazon Resource Name (ARN) of the role to assume.
      name: roleArn
    - description: An identifier for the assumed role session.
      name: roleSessionName
    - description: The duration, in seconds, of the role session. The value can range from 900 seconds (15 minutes) up to the maximum session duration setting for the role.
      name: roleSessionDuration
    description: Deletes a security group.
    execution: true
    name: aws-ec2-delete-security-group
  - arguments:
    - description: The ID of the security group. You must specify either the security group ID or the security group name in the request. For security groups in a nondefault VPC, you must specify the security group ID.
      name: groupId
      required: true
    - description: The start of port range for the TCP and UDP protocols.
      name: fromPort
    - description: The end of port range for the TCP and UDP protocols.
      name: toPort
    - description: The CIDR IPv4 address range.
      name: cidrIp
    - description: The IP protocol name (tcp , udp , icmp) or number.  Use -1 to specify all protocols.
      name: ipProtocol
    - description: The name of the source security group. The source security group must be in the same VPC.
      name: sourceSecurityGroupName
    - description: The AWS Region, if not specified the default region will be used.
      name: region
    - description: The Amazon Resource Name (ARN) of the role to assume.
      name: roleArn
    - description: An identifier for the assumed role session.
      name: roleSessionName
    - description: The duration, in seconds, of the role session. The value can range from 900 seconds (15 minutes) up to the maximum session duration setting for the role.
      name: roleSessionDuration
    - description: The start of port range for the TCP and UDP protocols, or an ICMP/ICMPv6 type number. A value of -1 indicates all ICMP/ICMPv6 types. If you specify all ICMP/ICMPv6 types, you must specify all codes.
      name: IpPermissionsfromPort
    - description: The IP protocol name (tcp, udp, icmp, icmpv6) or number.
      name: IpPermissionsIpProtocol
    - description: The end of port range for the TCP and UDP protocols, or an ICMP/ICMPv6 code. A value of -1 indicates all ICMP/ICMPv6 codes. If you specify all ICMP/ICMPv6 types, you must specify all codes.
      name: IpPermissionsToPort
    - description: The IPv4 CIDR range. You can either specify a CIDR range or a source security group, not both. To specify a single IPv4 address, use the /32 prefix length.
      name: IpRangesCidrIp
    - description: 'A description for the security group rule that references this IPv4 address range.


        Constraints: Up to 255 characters in length. Allowed characters are a-z, A-Z, 0-9, spaces, and ._-:/()#,@[]+=;{}$*!'
      name: IpRangesDesc
    - description: The IPv6 CIDR range. You can either specify a CIDR range or a source security group, not both. To specify a single IPv6 address, use the /128 prefix length.
      name: Ipv6RangesCidrIp
    - description: 'A description for the security group rule that references this IPv6 address range.


        Constraints: Up to 255 characters in length. Allowed characters are a-z, A-Z, 0-9, spaces, and ._-:/()#,@[]+=;{}$*!'
      name: Ipv6RangesDesc
    - description: The ID of the prefix.
      name: PrefixListId
    - description: 'A description for the security group rule that references this prefix list ID.


        Constraints: Up to 255 characters in length. Allowed characters are a-z, A-Z, 0-9, spaces, and ._-:/()#,@[]+=;{}$*!'
      name: PrefixListIdDesc
    - description: 'A description for the security group rule that references this user ID group pair.


        Constraints: Up to 255 characters in length. Allowed characters are a-z, A-Z, 0-9, spaces, and ._-:/()#,@[]+=;{}$*!'
      name: UserIdGroupPairsDescription
    - description: The ID of the security group.
      name: UserIdGroupPairsGroupId
    - description: The name of the security group. In a request, use this parameter for a security group in EC2-Classic or a default VPC only. For a security group in a nondefault VPC, use the security group ID.
      name: UserIdGroupPairsGroupName
    - description: The status of a VPC peering connection, if applicable.
      name: UserIdGroupPairsPeeringStatus
    - description: The ID of an AWS account.
      name: UserIdGroupPairsUserId
    - description: The ID of the VPC for the referenced security group, if applicable.
      name: UserIdGroupPairsVpcId
    - description: The ID of the VPC peering connection, if applicable.
      name: UserIdGroupPairsVpcPeeringConnectionId
    - description: 'Full IpPermissions argument as a string to more easily copy rules (e.x. """[{"IpProtocol": "-1", "IpRanges": [{"CidrIp": "0.0.0.0/0"}], "Ipv6Ranges": [], "PrefixListIds": [], "UserIdGroupPairs": []}]""").'
      name: IpPermissionsFull
    description: Adds ingress rule to a security group.
    execution: true
    name: aws-ec2-authorize-security-group-ingress-rule
  - arguments:
    - description: The ID of the security group. You must specify either the security group ID or the security group name in the request. For security groups in a nondefault VPC, you must specify the security group ID.
      name: groupId
      required: true
    - description: The AWS Region, if not specified the default region will be used.
      name: region
    - description: The Amazon Resource Name (ARN) of the role to assume.
      name: roleArn
    - description: An identifier for the assumed role session.
      name: roleSessionName
    - description: The duration, in seconds, of the role session. The value can range from 900 seconds (15 minutes) up to the maximum session duration setting for the role.
      name: roleSessionDuration
    - description: The start of port range for the TCP and UDP protocols, or an ICMP/ICMPv6 type number. A value of -1 indicates all ICMP/ICMPv6 types. If you specify all ICMP/ICMPv6 types, you must specify all codes.
      name: IpPermissionsfromPort
    - description: The IP protocol name (tcp, udp, icmp, icmpv6) or number.
      name: IpPermissionsIpProtocol
    - description: The end of port range for the TCP and UDP protocols, or an ICMP/ICMPv6 code. A value of -1 indicates all ICMP/ICMPv6 codes. If you specify all ICMP/ICMPv6 types, you must specify all codes.
      name: IpPermissionsToPort
    - description: The IPv4 CIDR range. You can either specify a CIDR range or a source security group, not both. To specify a single IPv4 address, use the /32 prefix length.
      name: IpRangesCidrIp
    - description: 'A description for the security group rule that references this IPv4 address range. Constraints: Up to 255 characters in length. Allowed characters are a-z, A-Z, 0-9, spaces, and ._-:/()#,@[]+=;{}$*!'
      name: IpRangesDesc
    - description: The IPv6 CIDR range. You can either specify a CIDR range or a source security group, not both. To specify a single IPv6 address, use the /128 prefix length.
      name: Ipv6RangesCidrIp
    - description: 'A description for the security group rule that references this IPv6 address range. Constraints: Up to 255 characters in length. Allowed characters are a-z, A-Z, 0-9, spaces, and ._-:/()#,@[]+=;{}$*!'
      name: Ipv6RangesDesc
    - description: The ID of the prefix.
      name: PrefixListId
    - description: 'A description for the security group rule that references this prefix list ID. Constraints: Up to 255 characters in length. Allowed characters are a-z, A-Z, 0-9, spaces, and ._-:/()#,@[]+=;{}$*!'
      name: PrefixListIdDesc
    - description: 'A description for the security group rule that references this user ID group pair. Constraints: Up to 255 characters in length. Allowed characters are a-z, A-Z, 0-9, spaces, and ._-:/()#,@[]+=;{}$*!'
      name: UserIdGroupPairsDescription
    - description: The ID of the security group.
      name: UserIdGroupPairsGroupId
    - description: The name of the security group. In a request, use this parameter for a security group in EC2-Classic or a default VPC only. For a security group in a nondefault VPC, use the security group ID.
      name: UserIdGroupPairsGroupName
    - description: The status of a VPC peering connection, if applicable.
      name: UserIdGroupPairsPeeringStatus
    - description: The ID of an AWS account.
      name: UserIdGroupPairsUserId
    - description: The ID of the VPC for the referenced security group, if applicable.
      name: UserIdGroupPairsVpcId
    - description: The ID of the VPC peering connection, if applicable.
      name: UserIdGroupPairsVpcPeeringConnectionId
    - description: 'Full IpPermissions argument as a string to more easily copy rules (e.x. """[{"IpProtocol": "-1", "IpRanges": [{"CidrIp": "0.0.0.0/0"}], "Ipv6Ranges": [], "PrefixListIds": [], "UserIdGroupPairs": []}]""").'
      name: IpPermissionsFull
    description: Adds egress rule to a security group.
    execution: true
    name: aws-ec2-authorize-security-group-egress-rule
  - arguments:
    - description: The ID of the security group.
      name: groupId
      required: true
    - description: The start of port range for the TCP and UDP protocols.
      name: fromPort
    - description: The end of port range for the TCP and UDP protocols.
      name: toPort
    - description: The CIDR IPv4 address range.
      name: cidrIp
    - description: The CIDR IPv6 address range.
      name: cidrIpv6
    - description: The IP protocol name (tcp , udp , icmp) or number. Use -1 to specify all protocols.
      name: ipProtocol
    - description: The name of the source security group. The source security group must be in the same VPC.
      name: sourceSecurityGroupName
    - description: The AWS Region, if not specified the default region will be used.
      name: region
    - description: The Amazon Resource Name (ARN) of the role to assume.
      name: roleArn
    - description: An identifier for the assumed role session.
      name: roleSessionName
    - description: The duration, in seconds, of the role session. The value can range from 900 seconds (15 minutes) up to the maximum session duration setting for the role.
      name: roleSessionDuration
    - description: 'Full IpPermissions argument as a string to more easily target rules (e.x. """[{"IpProtocol": "-1", "IpRanges": [{"CidrIp": "0.0.0.0/0"}], "Ipv6Ranges": [], "PrefixListIds": [], "UserIdGroupPairs": []}]""").'
      name: IpPermissionsFull
    description: Removes egress rule from a security group. To remove a rule, the values that you specify (for example, ports) must match the existing rule's values exactly.
    execution: true
    name: aws-ec2-revoke-security-group-ingress-rule
  - arguments:
    - description: The name of the new AMI in the destination region.
      name: name
      required: true
    - description: The ID of the AMI to copy.
      name: sourceImageId
      required: true
    - description: The name of the region that contains the AMI to copy.
      name: sourceRegion
      required: true
    - description: A description for the new AMI in the destination region.
      name: description
    - auto: PREDEFINED
      description: Specifies whether the destination snapshots of the copied image should be encrypted. The default CMK for EBS is used unless a non-default AWS Key Management Service (AWS KMS) CMK is specified with KmsKeyId .
      name: encrypted
      predefined:
      - 'True'
      - 'False'
    - description: An identifier for the AWS Key Management Service (AWS KMS) customer master key (CMK) to use when creating the encrypted volume. This parameter is only required if you want to use a non-default CMK; if this parameter is not specified, the default CMK for EBS is used. If a KmsKeyId is specified, the Encrypted flag must also be set.
      name: kmsKeyId
    - description: nique, case-sensitive identifier you provide to ensure idempotency of the request.
      name: clientToken
    - description: The AWS Region, if not specified the default region will be used.
      name: region
    - description: The Amazon Resource Name (ARN) of the role to assume.
      name: roleArn
    - description: An identifier for the assumed role session.
      name: roleSessionName
    - description: The duration, in seconds, of the role session. The value can range from 900 seconds (15 minutes) up to the maximum session duration setting for the role.
      name: roleSessionDuration
    description: Initiates the copy of an AMI from the specified source region to the current region.
    execution: true
    name: aws-ec2-copy-image
    outputs:
    - contextPath: AWS.EC2.Images.ImageId
      description: The ID of the new AMI.
      type: string
    - contextPath: AWS.EC2.Images.Region
      description: The Region where the image is located.
      type: string
    - contextPath: AWS.EC2.Images.AccountId
      description: The ID of the AWS account with which the EC2 instance is associated. This key is only present when the parameter "AWS organization accounts" is provided.
      type: string
  - arguments:
    - description: The ID of the EBS snapshot to copy.
      name: sourceSnapshotId
      required: true
    - description: The ID of the region that contains the snapshot to be copied.
      name: sourceRegion
      required: true
    - description: A description for the EBS snapshot.
      name: description
    - description: ' Specifies whether the destination snapshot should be encrypted. You can encrypt a copy of an unencrypted snapshot using this flag, but you cannot use it to create an unencrypted copy from an encrypted snapshot. Your default CMK for EBS is used unless a non-default AWS Key Management Service (AWS KMS) CMK is specified with KmsKeyId .'
      name: encrypted
    - description: An identifier for the AWS Key Management Service (AWS KMS) customer master key (CMK) to use when creating the encrypted volume. This parameter is only required if you want to use a non-default CMK; if this parameter is not specified, the default CMK for EBS is used. If a KmsKeyId is specified, the Encrypted flag must also be set.
      name: kmsKeyId
    - description: The AWS Region, if not specified the default region will be used.
      name: region
    - description: The Amazon Resource Name (ARN) of the role to assume.
      name: roleArn
    - description: An identifier for the assumed role session.
      name: roleSessionName
    - description: The duration, in seconds, of the role session. The value can range from 900 seconds (15 minutes) up to the maximum session duration setting for the role.
      name: roleSessionDuration
    description: Copies a point-in-time snapshot of an EBS volume and stores it in Amazon S3. You can copy the snapshot within the same region or from one region to another.
    execution: true
    name: aws-ec2-copy-snapshot
    outputs:
    - contextPath: AWS.EC2.Snapshots.SnapshotId
      description: The ID of the new snapshot.
      type: string
    - contextPath: AWS.EC2.Snapshots.Region
      description: The Region where the snapshot is located.
      type: string
    - contextPath: AWS.EC2.Snapshots.AccountId
      description: The ID of the AWS account with which the EC2 instance is associated. This key is only present when the parameter "AWS organization accounts" is provided.
      type: string
  - arguments:
    - description: One or more filters Separated by ';'. See AWS documentation for details & filter options.
      name: filters
    - description: One or more Reserved Instance IDs. Separated by comma.
      name: reservedInstancesIds
    - auto: PREDEFINED
      description: Describes whether the Reserved Instance is Standard or Convertible.
      name: offeringClass
      predefined:
      - standard
      - convertible
    - description: The AWS Region, if not specified the default region will be used.
      name: region
    - description: The Amazon Resource Name (ARN) of the role to assume.
      name: roleArn
    - description: An identifier for the assumed role session.
      name: roleSessionName
    - description: The duration, in seconds, of the role session. The value can range from 900 seconds (15 minutes) up to the maximum session duration setting for the role.
      name: roleSessionDuration
    description: Describes one or more of the Reserved Instances that you purchased.
    name: aws-ec2-describe-reserved-instances
    outputs:
    - contextPath: AWS.EC2.ReservedInstances.AvailabilityZone
      description: The Availability Zone in which the Reserved Instance can be used.
      type: string
    - contextPath: AWS.EC2.ReservedInstances.Duration
      description: The duration of the Reserved Instance, in seconds.
      type: number
    - contextPath: AWS.EC2.ReservedInstances.End
      description: The time when the Reserved Instance expires.
      type: date
    - contextPath: AWS.EC2.ReservedInstances.FixedPrice
      description: The purchase price of the Reserved Instance.
      type: number
    - contextPath: AWS.EC2.ReservedInstances.InstanceCount
      description: The number of reservations purchased.
      type: number
    - contextPath: AWS.EC2.ReservedInstances.InstanceType
      description: The instance type on which the Reserved Instance can be used.
      type: string
    - contextPath: AWS.EC2.ReservedInstances.ProductDescription
      description: The Reserved Instance product platform description.
      type: string
    - contextPath: AWS.EC2.ReservedInstances.ReservedInstancesId
      description: The ID of the Reserved Instance.
      type: string
    - contextPath: AWS.EC2.ReservedInstances.Start
      description: The date and time the Reserved Instance started.
      type: date
    - contextPath: AWS.EC2.ReservedInstances.State
      description: The state of the Reserved Instance purchase.
      type: string
    - contextPath: AWS.EC2.ReservedInstances.UsagePrice
      description: The usage price of the Reserved Instance, per hour.
      type: number
    - contextPath: AWS.EC2.ReservedInstances.CurrencyCode
      description: The currency of the Reserved Instance. It's specified using ISO 4217 standard currency codes. At this time, the only supported currency is USD .
      type: string
    - contextPath: AWS.EC2.ReservedInstances.InstanceTenancy
      description: The tenancy of the instance.
      type: string
    - contextPath: AWS.EC2.ReservedInstances.OfferingClass
      description: The offering class of the Reserved Instance.
      type: string
    - contextPath: AWS.EC2.ReservedInstances.OfferingType
      description: The Reserved Instance offering type.
      type: string
    - contextPath: AWS.EC2.ReservedInstances.RecurringCharges.Amount
      description: The amount of the recurring charge.
      type: number
    - contextPath: AWS.EC2.ReservedInstances.RecurringCharges.Frequency
      description: he frequency of the recurring charge.
      type: string
    - contextPath: AWS.EC2.ReservedInstances.Scope
      description: The scope of the Reserved Instance.
      type: string
    - contextPath: AWS.EC2.ReservedInstances.Tags.Key
      description: The key of the tag.
      type: string
    - contextPath: AWS.EC2.ReservedInstances.Tags.Value
      description: The value of the tag.
      type: string
    - contextPath: AWS.EC2.ReservedInstances.Region
      description: The AWS region where the reserved instance is located.
      type: string
    - contextPath: AWS.EC2.ReservedInstances.AccountId
      description: The ID of the AWS account with which the EC2 instance is associated. This key is only present when the parameter "AWS organization accounts" is provided.
      type: string
  - arguments:
    - description: One or more instance IDs. Separated by comma.
      name: instancesIds
      required: true
    - description: The AWS Region, if not specified the default region will be used.
      name: region
    - description: The Amazon Resource Name (ARN) of the role to assume.
      name: roleArn
    - description: An identifier for the assumed role session.
      name: roleSessionName
    - description: The duration, in seconds, of the role session. The value can range from 900 seconds (15 minutes) up to the maximum session duration setting for the role.
      name: roleSessionDuration
    description: Enables detailed monitoring for a running instance.
    execution: true
    name: aws-ec2-monitor-instances
    outputs:
    - contextPath: AWS.EC2.Instances.InstanceId
      description: The ID of the instance.
      type: string
    - contextPath: AWS.EC2.Instances.Monitoring.State
      description: Indicates whether detailed monitoring is enabled. Otherwise, basic monitoring is enabled.
      type: string
    - contextPath: AWS.EC2.Instances.AccountId
      description: The ID of the AWS account with which the EC2 instance is associated. This key is only present when the parameter "AWS organization accounts" is provided.
      type: string
  - arguments:
    - description: One or more instance IDs. Separated by comma.
      name: instancesIds
      required: true
    - description: The AWS Region, if not specified the default region will be used.
      name: region
    - description: The Amazon Resource Name (ARN) of the role to assume.
      name: roleArn
    - description: An identifier for the assumed role session.
      name: roleSessionName
    - description: The duration, in seconds, of the role session. The value can range from 900 seconds (15 minutes) up to the maximum session duration setting for the role.
      name: roleSessionDuration
    description: Disables detailed monitoring for a running instance.
    execution: true
    name: aws-ec2-unmonitor-instances
    outputs:
    - contextPath: AWS.EC2.Instances.InstanceId
      description: The ID of the instance.
      type: Unknown
    - contextPath: AWS.EC2.Instances.Monitoring.State
      description: Indicates whether detailed monitoring is enabled. Otherwise, basic monitoring is enabled.
      type: Unknown
    - contextPath: AWS.EC2.Instances.AccountId
      description: The ID of the AWS account with which the EC2 instance is associated. This key is only present when the parameter "AWS organization accounts" is provided.
      type: string
  - arguments:
    - description: One or more instance IDs. Separated by comma.
      name: instanceIds
      required: true
    - description: The AWS Region, if not specified the default region will be used.
      name: region
    - description: The Amazon Resource Name (ARN) of the role to assume.
      name: roleArn
    - description: An identifier for the assumed role session.
      name: roleSessionName
    - description: The duration, in seconds, of the role session. The value can range from 900 seconds (15 minutes) up to the maximum session duration setting for the role.
      name: roleSessionDuration
    description: Requests a reboot of one or more instances. This operation is asynchronous; it only queues a request to reboot the specified instances. The operation succeeds if the instances are valid and belong to you. Requests to reboot terminated instances are ignored. If an instance does not cleanly shut down within four minutes, Amazon EC2 performs a hard reboot.
    execution: true
    name: aws-ec2-reboot-instances
  - arguments:
    - description: The ID of the Windows instance.
      name: instanceId
      required: true
    - description: The AWS Region, if not specified the default region will be used.
      name: region
    - description: The Amazon Resource Name (ARN) of the role to assume.
      name: roleArn
    - description: An identifier for the assumed role session.
      name: roleSessionName
    - description: The duration, in seconds, of the role session. The value can range from 900 seconds (15 minutes) up to the maximum session duration setting for the role.
      name: roleSessionDuration
    description: Retrieves the encrypted administrator password for a running Windows instance.
    execution: true
    name: aws-ec2-get-password-data
    outputs:
    - contextPath: AWS.EC2.Instances.PasswordData.PasswordData
      description: The password of the instance. Returns an empty string if the password is not available.
      type: string
    - contextPath: AWS.EC2.Instances.PasswordData.Timestamp
      description: The time the data was last updated.
      type: date
    - contextPath: AWS.EC2.Instances.AccountId
      description: The ID of the AWS account with which the EC2 instance is associated. This key is only present when the parameter "AWS organization accounts" is provided.
      type: string
  - arguments:
    - description: The ID of the network interface.
      name: networkInterfaceId
      required: true
    - description: Changes the security groups for the network interface. The new set of groups you specify replaces the current set. You must specify at least one group, even if it's just the default security group in the VPC. You must specify the ID of the security group, not the name.
      name: groups
    - auto: PREDEFINED
      description: Indicates whether source/destination checking is enabled. A value of true means checking is enabled, and false means checking is disabled. This value must be false for a NAT instance to perform NAT.
      name: sourceDestCheck
      predefined:
      - 'True'
      - 'False'
    - description: A description for the network interface.
      name: description
    - description: The ID of the network interface attachment. Information about the interface attachment. If modifying the 'delete on termination' attribute, you must specify the ID of the interface attachment.
      name: attachmentId
    - auto: PREDEFINED
      description: Indicates whether the network interface is deleted when the instance is terminated. Information about the interface attachment. If modifying the 'delete on termination' attribute, you must specify the ID of the interface attachment.
      name: deleteOnTermination
      predefined:
      - 'True'
      - 'False'
    - description: The AWS Region, if not specified the default region will be used.
      name: region
    - description: The Amazon Resource Name (ARN) of the role to assume.
      name: roleArn
    - description: An identifier for the assumed role session.
      name: roleSessionName
    - description: The duration, in seconds, of the role session. The value can range from 900 seconds (15 minutes) up to the maximum session duration setting for the role.
      name: roleSessionDuration
    description: Modifies the specified network interface attribute. You can specify only one attribute at a time.
    execution: true
    name: aws-ec2-modify-network-interface-attribute
  - arguments:
    - description: The ID of the instance.
      name: instanceId
      required: true
    - auto: PREDEFINED
      description: Specifies whether source/destination checking is enabled. A value of true means that checking is enabled, and false means that checking is disabled. This value must be false for a NAT instance to perform NAT.
      name: sourceDestCheck
      predefined:
      - 'True'
      - 'False'
    - auto: PREDEFINED
      description: If the value is true , you can't terminate the instance using the Amazon EC2 console, CLI, or API; otherwise, you can. You cannot use this parameter for Spot Instances.
      name: disableApiTermination
      predefined:
      - 'True'
      - 'False'
    - auto: PREDEFINED
      description: Specifies whether the instance is optimized for Amazon EBS I/O. This optimization provides dedicated throughput to Amazon EBS and an optimized configuration stack to provide optimal EBS I/O performance. This optimization isn't available with all instance types. Additional usage charges apply when using an EBS Optimized instance.
      name: ebsOptimized
      predefined:
      - 'True'
      - 'False'
    - auto: PREDEFINED
      description: Set to true to enable enhanced networking with ENA for the instance.  This option is supported only for HVM instances. Specifying this option with a PV instance can make it unreachable.
      name: enaSupport
      predefined:
      - 'True'
      - 'False'
    - description: Changes the instance type to the specified value.
      name: instanceType
    - auto: PREDEFINED
      description: Specifies whether an instance stops or terminates when you initiate shutdown from the instance (using the operating system command for system shutdown).
      name: instanceInitiatedShutdownBehavior
      predefined:
      - Stop
      - Terminate
    - description: '[EC2-VPC] Changes the security groups of the instance. You must specify at least one security group, even if it''s just the default security group for the VPC. You must specify the security group ID, not the security group name.'
      name: groups
    - description: The AWS Region, if not specified the default region will be used.
      name: region
    - description: The Amazon Resource Name (ARN) of the role to assume.
      name: roleArn
    - description: An identifier for the assumed role session.
      name: roleSessionName
    - description: The duration, in seconds, of the role session. The value can range from 900 seconds (15 minutes) up to the maximum session duration setting for the role.
      name: roleSessionDuration
    description: Modifies the specified attribute of the specified instance. You can specify only one attribute at a time. Using this action to change the security groups associated with an elastic network interface (ENI) attached to an instance in a VPC can result in an error if the instance has more than one ENI. To change the security groups associated with an ENI attached to an instance that has multiple ENIs, we recommend that you use the ModifyNetworkInterfaceAttribute action.
    execution: true
    name: aws-ec2-modify-instance-attribute
  - arguments:
    - auto: PREDEFINED
      description: Checks whether you have the required permissions for the action, without actually making the request, and provides an error response.
      name: DryRun
      predefined:
      - 'True'
      - 'False'
    - description: The ID of the VPC.
      name: VpcId
      required: true
    - description: The AWS Region, if not specified the default region will be used.
      name: region
    - description: The Amazon Resource Name (ARN) of the role to assume.
      name: roleArn
    - description: An identifier for the assumed role session.
      name: roleSessionName
    - description: The duration, in seconds, of the role session. The value can range from 900 seconds (15 minutes) up to the maximum session duration setting for the role.
      name: roleSessionDuration
    description: Creates a network ACL in a VPC. Network ACLs provide an optional layer of security (in addition to security groups) for the instances in your VPC.
    name: aws-ec2-create-network-acl
    outputs:
    - contextPath: AWS.EC2.VpcId.NetworkAcl.Associations.NetworkAclAssociationId
      description: The ID of the association between a network ACL and a subnet.
      type: String
    - contextPath: AWS.EC2.VpcId.NetworkAcl.Associations.NetworkAclId
      description: The ID of the network ACL.
      type: String
    - contextPath: AWS.EC2.VpcId.NetworkAcl.Associations.SubnetId
      description: The ID of the subnet.
      type: String
    - contextPath: AWS.EC2.VpcId.NetworkAcl.Entries.CidrBlock
      description: The IPv4 network range to allow or deny, in CIDR notation.
      type: String
    - contextPath: AWS.EC2.VpcId.NetworkAcl.Entries.Egress
      description: Indicates whether the rule is an egress rule (applied to traffic leaving the subnet).
      type: Boolean
    - contextPath: AWS.EC2.VpcId.NetworkAcl.Entries.IcmpTypeCode.Code
      description: The ICMP code. A value of -1 means all codes for the specified ICMP type.
      type: Number
    - contextPath: AWS.EC2.VpcId.NetworkAcl.Entries.IcmpTypeCode.Type
      description: The ICMP type. A value of -1 means all types.
      type: Number
    - contextPath: AWS.EC2.VpcId.NetworkAcl.Entries.Ipv6CidrBlock
      description: The IPv6 network range to allow or deny, in CIDR notation.
      type: String
    - contextPath: AWS.EC2.VpcId.NetworkAcl.Entries.PortRange.From
      description: The first port in the range.
      type: Number
    - contextPath: AWS.EC2.VpcId.NetworkAcl.Entries.PortRange.To
      description: The last port in the range.
      type: Number
    - contextPath: AWS.EC2.VpcId.NetworkAcl.Entries.Protocol
      description: The protocol number. A value of "-1" means all protocols.
      type: String
    - contextPath: AWS.EC2.VpcId.NetworkAcl.Entries.RuleAction
      description: Indicates whether to allow or deny the traffic that matches the rule.
      type: String
    - contextPath: AWS.EC2.VpcId.NetworkAcl.Entries.RuleNumber
      description: The rule number for the entry. ACL entries are processed in ascending order by rule number.
      type: Number
    - contextPath: AWS.EC2.VpcId.NetworkAcl.NetworkAclId
      description: The ID of the network ACL.
      type: String
    - contextPath: AWS.EC2.VpcId.NetworkAcl.Tags.Key
      description: The key of the tag.
      type: String
    - contextPath: AWS.EC2.VpcId.NetworkAcl.Tags.Value
      description: The value of the tag.
      type: String
    - contextPath: AWS.EC2.VpcId.NetworkAcl.VpcId
      description: The ID of the VPC for the network ACL.
      type: String
    - contextPath: AWS.EC2.VpcId.NetworkAcl.OwnerId
      description: The ID of the AWS account that owns the network ACL.
      type: String
    - contextPath: AWS.EC2.VpcId.NetworkAcl.AccountId
      description: The ID of the AWS account with which the EC2 instance is associated. This key is only present when the parameter "AWS organization accounts" is provided.
      type: string
  - arguments:
    - description: The IPv4 network range to allow or deny, in CIDR notation (for example 172.16.0.0/24 ).
      name: CidrBlock
    - auto: PREDEFINED
      description: Checks whether you have the required permissions for the action, without actually making the request, and provides an error response.
      name: DryRun
      predefined:
      - 'True'
      - 'False'
    - auto: PREDEFINED
      description: Indicates whether this is an egress rule (rule is applied to traffic leaving the subnet).
      name: Egress
      predefined:
      - 'True'
      - 'False'
      required: true
    - description: The ICMP code. A value of -1 means all codes for the specified ICMP type.
      name: Code
    - description: The ICMP type. A value of -1 means all types.
      name: Type
    - description: The IPv6 network range to allow or deny, in CIDR notation (for example 2001:db8:1234:1a00::/64 ).
      name: Ipv6CidrBlock
    - description: The ID of the network ACL.
      name: NetworkAclId
      required: true
    - description: The first port in the range.
      name: From
    - description: The last port in the range.
      name: To
    - description: The protocol number. A value of "-1" means all protocols. If you specify "-1" or a protocol number other than "6" (TCP), "17" (UDP), or "1" (ICMP), traffic on all ports is allowed, regardless of any ports or ICMP types or codes that you specify. If you specify protocol "58" (ICMPv6) and specify an IPv4 CIDR block, traffic for all ICMP types and codes allowed, regardless of any that you specify. If you specify protocol "58" (ICMPv6) and specify an IPv6 CIDR block, you must specify an ICMP type and code.
      name: Protocol
      required: true
    - description: Indicates whether to allow or deny the traffic that matches the rule.
      name: RuleAction
      required: true
    - description: The rule number for the entry (for example, 100). ACL entries are processed in ascending order by rule number.
      name: RuleNumber
      required: true
    - description: The AWS Region, if not specified the default region will be used.
      name: region
    - description: The Amazon Resource Name (ARN) of the role to assume.
      name: roleArn
    - description: An identifier for the assumed role session.
      name: roleSessionName
    - description: The duration, in seconds, of the role session. The value can range from 900 seconds (15 minutes) up to the maximum session duration setting for the role.
      name: roleSessionDuration
    description: Creates an entry (a rule) in a network ACL with the specified rule number.
    name: aws-ec2-create-network-acl-entry
  - arguments:
    - description: The AWS Region, if not specified the default region will be used.
      name: region
    - description: The Amazon Resource Name (ARN) of the role to assume.
      name: roleArn
    - description: An identifier for the assumed role session.
      name: roleSessionName
    - description: The duration, in seconds, of the role session. The value can range from 900 seconds (15 minutes) up to the maximum session duration setting for the role.
      name: roleSessionDuration
    - auto: PREDEFINED
      description: Checks whether you have the required permissions for the action, without actually making the request, and provides an error response.
      name: DryRun
      predefined:
      - 'True'
      - 'False'
    - description: Unique, case-sensitive identifier you provide to ensure the idempotency of the request.
      name: ClientToken
    - description: Indicates how to allocate the target capacity across the Spot pools specified by the Spot Fleet request.
      name: SpotAllocationStrategy
    - description: The behavior when a Spot Instance is interrupted.
      name: InstanceInterruptionBehavior
    - description: The number of Spot pools across which to allocate your target Spot capacity.
      name: InstancePoolsToUseCount
    - auto: PREDEFINED
      description: Indicates that the fleet uses a single instance type to launch all Spot Instances in the fleet.
      name: SpotSingleInstanceType
      predefined:
      - 'True'
      - 'False'
    - description: The minimum target capacity for Spot Instances in the fleet. If the minimum target capacity is not reached, the fleet launches no instances.
      name: SpotMinTargetCapacity
    - description: The order of the launch template overrides to use in fulfilling On-Demand capacity.
      name: OnDemandAllocationStrategy
    - description: Indicates that the fleet uses a single instance type to launch all On-Demand Instances in the fleet.
      name: OnDemandSingleInstanceType
    - description: Indicates that the fleet launches all On-Demand Instances into a single Availability Zone.
      name: OnDemandSingleAvailabilityZone
    - description: The minimum target capacity for On-Demand Instances in the fleet. If the minimum target capacity is not reached, the fleet launches no instances.
      name: OnDemandMinTargetCapacity
    - description: ' Indicates whether running instances should be terminated if the total target capacity of the EC2 Fleet is decreased below the current size of the EC2 Fleet.'
      name: ExcessCapacityTerminationPolicy
    - description: The ID of the launch template.
      name: LaunchTemplateId
      required: true
    - description: The name of the launch template.
      name: LaunchTemplateName
      required: true
    - description: The version number of the launch template.
      name: Version
      required: true
    - description: The instance type.
      name: OverrideInstanceType
    - description: The maximum price per unit hour that you are willing to pay for a Spot Instance.
      name: OverrideMaxPrice
    - description: The ID of the subnet in which to launch the instances.
      name: OverrideSubnetId
    - description: The Availability Zone in which to launch the instances.
      name: OverrideAvailabilityZone
    - description: The number of units provided by the specified instance type.
      name: OverrideWeightedCapacity
    - description: The priority for the launch template override.
      name: OverridePriority
    - description: The number of units to request, filled using DefaultTargetCapacityType .
      name: TotalTargetCapacity
      required: true
    - description: The number of On-Demand units to request.
      name: OnDemandTargetCapacity
      required: true
    - description: The number of Spot units to request.
      name: SpotTargetCapacity
      required: true
    - description: The default TotalTargetCapacity, which is either Spot or On-Demand .
      name: DefaultTargetCapacityType
      required: true
    - description: The type of the request.
      name: Type
    - description: The start date and time of the request, in UTC format (for example, YYYY -MM -DD T*HH* :MM :SS Z).
      name: ValidFrom
    - description: The end date and time of the request, in UTC format (for example, YYYY -MM -DD T*HH* :MM :SS Z).
      name: ValidUntil
    - description: Indicates whether EC2 Fleet should replace unhealthy instances.
      name: ReplaceUnhealthyInstances
    - description: The tags to apply to the resource.
      name: Tags
    description: Launches an EC2 Fleet.
    name: aws-ec2-create-fleet
    outputs:
    - contextPath: AWS.EC2.Fleet.FleetId
      description: The ID of the EC2 Fleet.
      type: String
    - contextPath: AWS.EC2.Fleet.Errors
      description: Information about the instances that could not be launched by the fleet. Valid only when Type is set to instant.
      type: String
    - contextPath: AWS.EC2.Fleet.LaunchTemplateAndOverrides.LaunchTemplateSpecification.LaunchTemplateId
      description: The ID of the launch template. You must specify either a template ID or a template name.
      type: String
    - contextPath: AWS.EC2.Fleet.LaunchTemplateAndOverrides.LaunchTemplateSpecification.LaunchTemplateName
      description: The name of the launch template. You must specify either a template name or a template ID.
      type: String
    - contextPath: AWS.EC2.Fleet.LaunchTemplateAndOverrides.LaunchTemplateSpecification.Version
      description: The version number of the launch template. You must specify a version number.
      type: String
    - contextPath: AWS.EC2.Fleet.LaunchTemplateAndOverrides.Overrides.InstanceType
      description: The instance type.
      type: String
    - contextPath: AWS.EC2.Fleet.LaunchTemplateAndOverrides.Overrides.MaxPrice
      description: The maximum price per unit hour that you are willing to pay for a Spot Instance.
      type: String
    - contextPath: AWS.EC2.Fleet.LaunchTemplateAndOverrides.Overrides.SubnetId
      description: The ID of the subnet in which to launch the instances.
      type: String
    - contextPath: AWS.EC2.Fleet.LaunchTemplateAndOverrides.Overrides.AvailabilityZone
      description: The Availability Zone in which to launch the instances.
      type: String
    - contextPath: AWS.EC2.Fleet.LaunchTemplateAndOverrides.Overrides.WeightedCapacity
      description: The number of units provided by the specified instance type.
      type: String
    - contextPath: AWS.EC2.Fleet.LaunchTemplateAndOverrides.Overrides.Priority
      description: The priority for the launch template override.
      type: String
    - contextPath: AWS.EC2.Fleet.LaunchTemplateAndOverrides.Overrides.Placement.GroupName
      description: The name of the placement group the instance is in.
      type: String
    - contextPath: AWS.EC2.Fleet.LaunchTemplateAndOverrides.Lifecycle
      description: Indicates if the instance that could not be launched was a Spot Instance or On-Demand Instance.
      type: String
    - contextPath: AWS.EC2.Fleet.LaunchTemplateAndOverrides.ErrorCode
      description: 'The error code that indicates why the instance could not be launched. '
      type: String
    - contextPath: AWS.EC2.Fleet.LaunchTemplateAndOverrides.ErrorMessage
      description: The error message that describes why the instance could not be launched.
      type: String
    - contextPath: AWS.EC2.Fleet.Instances.LaunchTemplateAndOverrides.LaunchTemplateSpecification.LaunchTemplateId
      description: The ID of the launch template. You must specify either a template ID or a template name.
      type: String
    - contextPath: AWS.EC2.Fleet.Instances.LaunchTemplateAndOverrides.LaunchTemplateSpecification.LaunchTemplateName
      description: The name of the launch template. You must specify either a template name or a template ID.
      type: String
    - contextPath: AWS.EC2.Fleet.Instances.LaunchTemplateAndOverrides.LaunchTemplateSpecification.Version
      description: The version number of the launch template. You must specify a version number.
      type: String
    - contextPath: AWS.EC2.Fleet.Instances.LaunchTemplateAndOverrides.Overrides.InstanceType
      description: The instance type.
      type: String
    - contextPath: AWS.EC2.Fleet.Instances.LaunchTemplateAndOverrides.Overrides.MaxPrice
      description: The maximum price per unit hour that you are willing to pay for a Spot Instance.
      type: String
    - contextPath: AWS.EC2.Fleet.Instances.LaunchTemplateAndOverrides.Overrides.SubnetId
      description: The ID of the subnet in which to launch the instances.
      type: String
    - contextPath: AWS.EC2.Fleet.Instances.LaunchTemplateAndOverrides.Overrides.AvailabilityZone
      description: The Availability Zone in which to launch the instances.
      type: String
    - contextPath: AWS.EC2.Fleet.Instances.LaunchTemplateAndOverrides.Overrides.WeightedCapacity
      description: The number of units provided by the specified instance type.
      type: Number
    - contextPath: AWS.EC2.Fleet.Instances.LaunchTemplateAndOverrides.Overrides.Priority
      description: The priority for the launch template override.
      type: Number
    - contextPath: AWS.EC2.Fleet.Instances.LaunchTemplateAndOverrides.Overrides.Placement.GroupName
      description: The name of the placement group the instance is in.
      type: String
    - contextPath: AWS.EC2.Fleet.Instances.LaunchTemplateAndOverrides.Overrides.Lifecycle
      description: Indicates if the instance that was launched is a Spot Instance or On-Demand Instance.
      type: String
    - contextPath: AWS.EC2.Fleet.Instances.LaunchTemplateAndOverrides.Overrides.InstanceIds
      description: The IDs of the instances.
      type: String
    - contextPath: AWS.EC2.Fleet.Instances.LaunchTemplateAndOverrides.Overrides.InstanceType
      description: The instance type.
      type: String
    - contextPath: AWS.EC2.Fleet.Instances.LaunchTemplateAndOverrides.Overrides.Platform
      description: The value is Windows for Windows instances; otherwise blank.
      type: String
    - contextPath: AWS.EC2.Fleet.AccountId
      description: The ID of the AWS account with which the EC2 instance is associated. This key is only present when the parameter "AWS organization accounts" is provided.
      type: string
  - arguments:
    - description: The AWS Region, if not specified the default region will be used.
      name: region
    - description: The Amazon Resource Name (ARN) of the role to assume.
      name: roleArn
    - description: An identifier for the assumed role session.
      name: roleSessionName
    - description: The duration, in seconds, of the role session. The value can range from 900 seconds (15 minutes) up to the maximum session duration setting for the role.
      name: roleSessionDuration
    - description: Checks whether you have the required permissions for the action, without actually making the request, and provides an error response.
      name: DryRun
    - description: The IDs of the EC2 Fleets.
      name: FleetIds
      required: true
    - description: Indicates whether to terminate instances for an EC2 Fleet if it is deleted successfully.
      name: TerminateInstances
      required: true
    description: Deletes the specified EC2 Fleet.
    name: aws-ec2-delete-fleet
    outputs:
    - contextPath: AWS.EC2.DeletedFleets.SuccessfulFleetDeletions.CurrentFleetState
      description: The current state of the EC2 Fleet.
      type: String
    - contextPath: AWS.EC2.DeletedFleets.SuccessfulFleetDeletions.PreviousFleetState
      description: The previous state of the EC2 Fleet.
      type: String
    - contextPath: AWS.EC2.DeletedFleets.SuccessfulFleetDeletions.FleetId
      description: The ID of the EC2 Fleet.
      type: String
    - contextPath: AWS.EC2.DeletedFleets.UnsuccessfulFleetDeletions.Error.Code
      description: The error code.
      type: String
    - contextPath: AWS.EC2.DeletedFleets.UnsuccessfulFleetDeletions.Error.Message
      description: The description for the error code.
      type: String
    - contextPath: AWS.EC2.DeletedFleets.UnsuccessfulFleetDeletions.FleetId
      description: The ID of the EC2 Fleet.
      type: String
    - contextPath: AWS.EC2.DeletedFleets.AccountId
      description: The ID of the AWS account with which the EC2 instance is associated. This key is only present when the parameter "AWS organization accounts" is provided.
      type: string
  - arguments:
    - description: The AWS Region, if not specified the default region will be used.
      name: region
    - description: The Amazon Resource Name (ARN) of the role to assume.
      name: roleArn
    - description: An identifier for the assumed role session.
      name: roleSessionName
    - description: The duration, in seconds, of the role session. The value can range from 900 seconds (15 minutes) up to the maximum session duration setting for the role.
      name: roleSessionDuration
    - description: One or more filters Separated by ';'. See AWS documentation for details & filter options.
      name: filters
    - description: The ID of the EC2 Fleets.
      name: FleetIds
    - description: The maximum number of results to return in a single call. Specify a value between 1 and 1000.
      name: MaxResults
    - description: The token for the next set of results.
      name: NextToken
    description: Describes one or more of your EC2 Fleets.
    name: aws-ec2-describe-fleets
    outputs:
    - contextPath: AWS.EC2.Fleet.NextToken
      description: The token for the next set of results.
      type: string
    - contextPath: AWS.EC2.Fleet.Fleets.ActivityStatus
      description: 'The progress of the EC2 Fleet. If there is an error, the status is error . '
      type: string
    - contextPath: AWS.EC2.Fleet.Fleets.CreateTime
      description: The creation date and time of the EC2 Fleet.
      type: date
    - contextPath: AWS.EC2.Fleet.Fleets.FleetId
      description: The ID of the EC2 Fleet.
      type: string
    - contextPath: AWS.EC2.Fleet.Fleets.FleetState
      description: The state of the EC2 Fleet.
      type: string
    - contextPath: AWS.EC2.Fleet.Fleets.ClientToken
      description: Unique, case-sensitive identifier you provide to ensure the idempotency of the request.
      type: string
    - contextPath: AWS.EC2.Fleet.Fleets.ExcessCapacityTerminationPolicy
      description: Indicates whether running instances should be terminated if the target capacity of the EC2 Fleet is decreased below the current size of the EC2 Fleet.
      type: string
    - contextPath: AWS.EC2.Fleet.Fleets.FulfilledCapacity
      description: The number of units fulfilled by this request compared to the set target capacity.
      type: number
    - contextPath: AWS.EC2.Fleet.Fleets.FulfilledOnDemandCapacity
      description: The number of units fulfilled by this request compared to the set target On-Demand capacity.
      type: number
    - contextPath: AWS.EC2.Fleet.Fleets.LaunchTemplateConfigs.LaunchTemplateSpecification.LaunchTemplateId
      description: The ID of the launch template. You must specify either a template ID or a template name.
      type: string
    - contextPath: AWS.EC2.Fleet.Fleets.LaunchTemplateConfigs.LaunchTemplateSpecification.LaunchTemplateName
      description: The name of the launch template. You must specify either a template name or a template ID.
      type: string
    - contextPath: AWS.EC2.Fleet.Fleets.LaunchTemplateConfigs.LaunchTemplateSpecification.Version
      description: The version number of the launch template. You must specify a version number.
      type: string
    - contextPath: AWS.EC2.Fleet.Fleets.LaunchTemplateConfigs.LaunchTemplateSpecification.Overrides.InstanceType
      description: The instance type.
      type: string
    - contextPath: AWS.EC2.Fleet.Fleets.LaunchTemplateConfigs.LaunchTemplateSpecification.Overrides.MaxPrice
      description: The maximum price per unit hour that you are willing to pay for a Spot Instance.
      type: string
    - contextPath: AWS.EC2.Fleet.Fleets.LaunchTemplateConfigs.LaunchTemplateSpecification.Overrides.SubnetId
      description: The ID of the subnet in which to launch the instances.
      type: string
    - contextPath: AWS.EC2.Fleet.Fleets.LaunchTemplateConfigs.LaunchTemplateSpecification.Overrides.AvailabilityZone
      description: The Availability Zone in which to launch the instances.
      type: string
    - contextPath: AWS.EC2.Fleet.Fleets.LaunchTemplateConfigs.LaunchTemplateSpecification.Overrides.WeightedCapacity
      description: The number of units provided by the specified instance type.
      type: number
    - contextPath: AWS.EC2.Fleet.Fleets.LaunchTemplateConfigs.LaunchTemplateSpecification.Overrides.Priority
      description: The priority for the launch template override.
      type: number
    - contextPath: AWS.EC2.Fleet.Fleets.LaunchTemplateConfigs.LaunchTemplateSpecification.Overrides.Placement.GroupName
      description: The name of the placement group the instance is in.
      type: string
    - contextPath: AWS.EC2.Fleet.Fleets.TargetCapacitySpecification.TotalTargetCapacity
      description: The number of units to request, filled using DefaultTargetCapacityType .
      type: number
    - contextPath: AWS.EC2.Fleet.Fleets.TargetCapacitySpecification.OnDemandTargetCapacity
      description: The number of On-Demand units to request.
      type: number
    - contextPath: AWS.EC2.Fleet.Fleets.TargetCapacitySpecification.SpotTargetCapacity
      description: The maximum number of Spot units to launch.
      type: number
    - contextPath: AWS.EC2.Fleet.Fleets.TargetCapacitySpecification.DefaultTargetCapacityType
      description: The default TotalTargetCapacity , which is either Spot or On-Demand.
      type: string
    - contextPath: AWS.EC2.Fleet.Fleets.TerminateInstancesWithExpiration
      description: Indicates whether running instances should be terminated when the EC2 Fleet expires.
      type: boolean
    - contextPath: AWS.EC2.Fleet.Fleets.Type
      description: The type of request. Indicates whether the EC2 Fleet only requests the target capacity, or also attempts to maintain it.
      type: string
    - contextPath: AWS.EC2.Fleet.Fleets.ValidFrom
      description: The start date and time of the request, in UTC format (for example, YYYY -MM -DD T*HH* :MM :SS Z).
      type: date
    - contextPath: AWS.EC2.Fleet.Fleets.ValidUntil
      description: The end date and time of the request, in UTC format (for example, YYYY -MM -DD T*HH* :MM :SS Z).
      type: date
    - contextPath: AWS.EC2.Fleet.Fleets.ReplaceUnhealthyInstances
      description: Indicates whether EC2 Fleet should replace unhealthy instances.
      type: boolean
    - contextPath: AWS.EC2.Fleet.Fleets.SpotOptions.AllocationStrategy
      description: Indicates how to allocate the target capacity across the Spot pools specified by the Spot Fleet request.
      type: string
    - contextPath: AWS.EC2.Fleet.Fleets.SpotOptions.InstanceInterruptionBehavior
      description: The behavior when a Spot Instance is interrupted. The default is terminate.
      type: string
    - contextPath: AWS.EC2.Fleet.Fleets.SpotOptions.InstancePoolsToUseCount
      description: The number of Spot pools across which to allocate your target Spot capacity.
      type: number
    - contextPath: AWS.EC2.Fleet.Fleets.SpotOptions.SingleInstanceType
      description: Indicates that the fleet uses a single instance type to launch all Spot Instances in the fleet.
      type: boolean
    - contextPath: AWS.EC2.Fleet.Fleets.SpotOptions.SingleAvailabilityZone
      description: Indicates that the fleet launches all Spot Instances into a single Availability Zone.
      type: boolean
    - contextPath: AWS.EC2.Fleet.Fleets.SpotOptions.MinTargetCapacity
      description: The minimum target capacity for Spot Instances in the fleet.
      type: number
    - contextPath: AWS.EC2.Fleet.Fleets.OnDemandOptions.AllocationStrategy
      description: The order of the launch template overrides to use in fulfilling On-Demand capacity.
      type: string
    - contextPath: AWS.EC2.Fleet.Fleets.OnDemandOptions.SingleInstanceType
      description: Indicates that the fleet uses a single instance type to launch all On-Demand Instances in the fleet.
      type: boolean
    - contextPath: AWS.EC2.Fleet.Fleets.OnDemandOptions.SingleAvailabilityZone
      description: Indicates that the fleet launches all On-Demand Instances into a single Availability Zone.
      type: boolean
    - contextPath: AWS.EC2.Fleet.Fleets.OnDemandOptions.MinTargetCapacity
      description: 'The minimum target capacity for On-Demand Instances in the fleet. '
      type: number
    - contextPath: AWS.EC2.Fleet.Fleets.Tags.Key
      description: The key of the tag.
      type: string
    - contextPath: AWS.EC2.Fleet.Fleets.Tags.Value
      description: The value of the tag.
      type: string
    - contextPath: AWS.EC2.Fleet.Fleets.Errors.LaunchTemplateAndOverrides.LaunchTemplateSpecification.LaunchTemplateId
      description: The ID of the launch template. You must specify either a template ID or a template name.
      type: string
    - contextPath: AWS.EC2.Fleet.Fleets.Errors.LaunchTemplateAndOverrides.LaunchTemplateSpecification.LaunchTemplateName
      description: The name of the launch template. You must specify either a template name or a template ID.
      type: string
    - contextPath: AWS.EC2.Fleet.Fleets.Errors.LaunchTemplateAndOverrides.LaunchTemplateSpecification.Version
      description: The version number of the launch template. You must specify a version number.
      type: string
    - contextPath: AWS.EC2.Fleet.Fleets.Errors.Overrides.InstanceType
      description: The instance type.
      type: string
    - contextPath: AWS.EC2.Fleet.Fleets.Errors.Overrides.MaxPrice
      description: The maximum price per unit hour that you are willing to pay for a Spot Instance.
      type: string
    - contextPath: AWS.EC2.Fleet.Fleets.Errors.Overrides.SubnetId
      description: The ID of the subnet in which to launch the instances.
      type: string
    - contextPath: AWS.EC2.Fleet.Fleets.Errors.Overrides.AvailabilityZone
      description: The Availability Zone in which to launch the instances.
      type: string
    - contextPath: AWS.EC2.Fleet.Fleets.Errors.Overrides.WeightedCapacity
      description: The number of units provided by the specified instance type.
      type: number
    - contextPath: AWS.EC2.Fleet.Fleets.Errors.Overrides.Priority
      description: The priority for the launch template override.
      type: number
    - contextPath: AWS.EC2.Fleet.Fleets.Errors.Overrides.Placement.GroupName
      description: The name of the placement group the instance is in.
      type: string
    - contextPath: AWS.EC2.Fleet.Fleets.Errors.Lifecycle
      description: Indicates if the instance that could not be launched was a Spot Instance or On-Demand Instance.
      type: string
    - contextPath: AWS.EC2.Fleet.Fleets.Errors.ErrorCode
      description: The error code that indicates why the instance could not be launched.
      type: string
    - contextPath: AWS.EC2.Fleet.Fleets.Errors.ErrorMessage
      description: The error message that describes why the instance could not be launched.
      type: string
    - contextPath: AWS.EC2.Fleet.Fleets.Instances.LaunchTemplateAndOverrides.LaunchTemplateSpecification.LaunchTemplateId
      description: The ID of the launch template. You must specify either a template ID or a template name.
      type: string
    - contextPath: AWS.EC2.Fleet.Fleets.Instances.LaunchTemplateAndOverrides.LaunchTemplateSpecification.LaunchTemplateName
      description: The name of the launch template. You must specify either a template name or a template ID.
      type: string
    - contextPath: AWS.EC2.Fleet.Fleets.Instances.LaunchTemplateAndOverrides.LaunchTemplateSpecification.Version
      description: The version number of the launch template. You must specify a version number.
      type: string
    - contextPath: AWS.EC2.Fleet.Fleets.Instances.LaunchTemplateAndOverrides.Overrides.InstanceType
      description: The instance type.
      type: string
    - contextPath: AWS.EC2.Fleet.Fleets.Instances.LaunchTemplateAndOverrides.Overrides.MaxPrice
      description: The maximum price per unit hour that you are willing to pay for a Spot Instance.
      type: string
    - contextPath: AWS.EC2.Fleet.Fleets.Instances.LaunchTemplateAndOverrides.Overrides.SubnetId
      description: The ID of the subnet in which to launch the instances.
      type: string
    - contextPath: AWS.EC2.Fleet.Fleets.Instances.LaunchTemplateAndOverrides.Overrides.AvailabilityZone
      description: The Availability Zone in which to launch the instances.
      type: string
    - contextPath: AWS.EC2.Fleet.Fleets.Instances.LaunchTemplateAndOverrides.Overrides.WeightedCapacity
      description: The number of units provided by the specified instance type.
      type: number
    - contextPath: AWS.EC2.Fleet.Fleets.Instances.LaunchTemplateAndOverrides.Overrides.Priority
      description: The priority for the launch template override.
      type: number
    - contextPath: AWS.EC2.Fleet.Fleets.Instances.LaunchTemplateAndOverrides.Overrides.Placement.GroupName
      description: The name of the placement group the instance is in.
      type: string
    - contextPath: AWS.EC2.Fleet.Fleets.Instances.Lifecycle
      description: Indicates if the instance that was launched is a Spot Instance or On-Demand Instance.
      type: string
    - contextPath: AWS.EC2.Fleet.Fleets.Instances.InstanceIds
      description: The IDs of the instances.
      type: string
    - contextPath: AWS.EC2.Fleet.Fleets.Instances.InstanceType
      description: The instance type.
      type: string
    - contextPath: AWS.EC2.Fleet.Fleets.Instances.Platform
      description: The value is Windows for Windows instances; otherwise blank.
      type: string
    - contextPath: AWS.EC2.Fleet.AccountId
      description: The ID of the AWS account with which the EC2 instance is associated. This key is only present when the parameter "AWS organization accounts" is provided.
      type: string
  - arguments:
    - description: The AWS Region, if not specified the default region will be used.
      name: region
    - description: The Amazon Resource Name (ARN) of the role to assume.
      name: roleArn
    - description: An identifier for the assumed role session.
      name: roleSessionName
    - description: The duration, in seconds, of the role session. The value can range from 900 seconds (15 minutes) up to the maximum session duration setting for the role.
      name: roleSessionDuration
    - description: One or more filters Separated by ';'. See AWS documentation for details & filter options.
      name: filters
    - description: The ID of the EC2 Fleet.
      name: FleetId
      required: true
    - description: The maximum number of results to return in a single call. Specify a value between 1 and 1000.
      name: MaxResults
    - description: The token for the next set of results.
      name: NextToken
    description: Describes the running instances for the specified EC2 Fleet.
    name: aws-ec2-describe-fleet-instances
    outputs:
    - contextPath: AWS.EC2.Fleet.ActiveInstances.InstanceId
      description: The ID of the instance.
      type: String
    - contextPath: AWS.EC2.Fleet.ActiveInstances.InstanceType
      description: The instance type.
      type: String
    - contextPath: AWS.EC2.Fleet.ActiveInstances.SpotInstanceRequestId
      description: The ID of the Spot Instance request.
      type: String
    - contextPath: AWS.EC2.Fleet.ActiveInstances.InstanceHealth
      description: The health status of the instance.
      type: String
    - contextPath: AWS.EC2.Fleet.NextToken
      description: The token for the next set of results.
      type: String
    - contextPath: AWS.EC2.Fleet.FleetId
      description: The ID of the EC2 Fleet.
      type: String
    - contextPath: AWS.EC2.Fleet.AccountId
      description: The ID of the AWS account with which the EC2 instance is associated. This key is only present when the parameter "AWS organization accounts" is provided.
      type: string
  - arguments:
    - description: The AWS Region, if not specified the default region will be used.
      name: region
    - description: The Amazon Resource Name (ARN) of the role to assume.
      name: roleArn
    - description: An identifier for the assumed role session.
      name: roleSessionName
    - description: The duration, in seconds, of the role session. The value can range from 900 seconds (15 minutes) up to the maximum session duration setting for the role.
      name: roleSessionDuration
    - description: The ID of the EC2 Fleet.
      name: FleetId
      required: true
    - description: The number of units to request, filled using DefaultTargetCapacityType.
      name: TotalTargetCapacity
      required: true
    - description: The number of On-Demand units to request.
      name: OnDemandTargetCapacity
    - description: The number of Spot units to request.
      name: SpotTargetCapacity
    - description: The default TotalTargetCapacity, which is either Spot or On-Demand.
      name: DefaultTargetCapacityType
    description: Modifies the specified EC2 Fleet.
    name: aws-ec2-modify-fleet
  - arguments:
    - description: The AWS Region, if not specified the default region will be used.
      name: region
    - description: The Amazon Resource Name (ARN) of the role to assume.
      name: roleArn
    - description: An identifier for the assumed role session.
      name: roleSessionName
    - description: The duration, in seconds, of the role session. The value can range from 900 seconds (15 minutes) up to the maximum session duration setting for the role.
      name: roleSessionDuration
    - description: Unique, case-sensitive identifier you provide to ensure the idempotency of the request.
      name: ClientToken
    - description: A name for the launch template.
      name: LaunchTemplateName
      required: true
    - description: A description for the first version of the launch template.
      name: VersionDescription
    - description: The ID of the kernel.
      name: KernelId
    - auto: PREDEFINED
      description: Indicates whether the instance is optimized for Amazon EBS I/O.
      name: EbsOptimized
      predefined:
      - 'True'
      - 'False'
    - description: The Amazon Resource Name (ARN) of the instance profile.
      name: iamInstanceProfileArn
    - description: The name of the instance profile.
      name: iamInstanceProfileName
    - description: The device name (for example, /dev/sdh or xvdh).
      name: deviceName
    - description: The virtual device name (ephemeralN). Instance store volumes are numbered starting from 0.
      name: VirtualName
    - auto: PREDEFINED
      description: Indicates whether the EBS volume is encrypted.
      name: ebsEncrypted
      predefined:
      - 'True'
      - 'False'
    - auto: PREDEFINED
      description: Indicates whether the EBS volume is deleted on instance termination.
      name: ebsDeleteOnTermination
      predefined:
      - 'True'
      - 'False'
    - description: The number of I/O operations per second (IOPS) that the volume supports.
      name: ebsIops
    - description: The ARN of the AWS Key Management Service (AWS KMS) CMK used for encryption.
      name: ebsKmsKeyId
    - description: The ID of the snapshot.
      name: ebsSnapshotId
    - description: The size of the volume, in GiB.
      name: ebsVolumeSize
    - description: The volume type.
      name: ebsVolumeType
    - description: Suppresses the specified device included in the block device mapping of the AMI.
      name: NoDevice
    - auto: PREDEFINED
      description: Associates a public IPv4 address with eth0 for a new network interface.
      name: AssociatePublicIpAddress
      predefined:
      - 'True'
      - 'False'
    - auto: PREDEFINED
      description: Indicates whether the network interface is deleted when the instance is terminated.
      name: NetworkInterfacesDeleteOnTermination
      predefined:
      - 'True'
      - 'False'
    - description: A description for the network interface.
      name: NetworkInterfacesDescription
    - description: The device index for the network interface attachment.
      name: NetworkInterfacesDeviceIndex
    - description: The IDs of one or more security groups.
      name: NetworkInterfaceGroups
    - description: 'The number of IPv6 addresses to assign to a network interface. '
      name: Ipv6AddressCount
    - description: One or more specific IPv6 addresses from the IPv6 CIDR block range of your subnet.
      name: Ipv6Addresses
    - description: The ID of the network interface.
      name: NetworkInterfaceId
    - description: The primary private IPv4 address of the network interface.
      name: PrivateIpAddress
    - description: The ID of the subnet for the network interface.
      name: SubnetId
    - description: The ID of the AMI, which you can get by using DescribeImages.
      name: ImageId
    - description: The instance type.
      name: InstanceType
    - description: The name of the key pair.
      name: KeyName
    - auto: PREDEFINED
      description: Specify true to enable detailed monitoring. Otherwise, basic monitoring is enabled.
      name: Monitoring
      predefined:
      - 'True'
      - 'False'
    - description: The Availability Zone for the instance.
      name: AvailabilityZone
    - description: The affinity setting for an instance on a Dedicated Host.
      name: PlacementAffinity
    - description: The name of the placement group for the instance.
      name: AvailabilityZoneGroupName
    - description: The ID of the Dedicated Host for the instance.
      name: PlacementHostId
    - description: The tenancy of the instance (if the instance is running in a VPC).
      name: PlacementTenancy
    - description: Reserved for future use.
      name: PlacementSpreadDomain
    - description: The ID of the RAM disk.
      name: RamDiskId
    - auto: PREDEFINED
      description: If set to true , you can't terminate the instance using the Amazon EC2 console, CLI, or API.
      name: DisableApiTermination
      predefined:
      - 'True'
      - 'False'
    - description: Indicates whether an instance stops or terminates when you initiate shutdown from the instance (using the operating system command for system shutdown).
      name: InstanceInitiatedShutdownBehavior
    - description: The Base64-encoded user data to make available to the instance.
      name: UserData
    - description: The tags to apply to the resource.
      name: Tags
    - description: The type of Elastic Graphics accelerator.
      name: ElasticGpuSpecificationsType
    - description: The type of elastic inference accelerator. The possible values are eia1.medium, eia1.large, and eia1.xlarge.
      name: ElasticInferenceAcceleratorsType
    - description: One or more security group IDs.
      name: securityGroupIds
    - description: One or more security group names.
      name: securityGroups
    - description: The market type.
      name: MarketType
    - description: The Spot Instance request type.
      name: SpotInstanceType
    - description: The required duration for the Spot Instances (also known as Spot blocks), in minutes. This value must be a multiple of 60 (60, 120, 180, 240, 300, or 360).
      name: BlockDurationMinutes
    - description: The end date of the request.
      name: SpotValidUntil
    - description: The behavior when a Spot Instance is interrupted. The default is terminate.
      name: SpotInstanceInterruptionBehavior
    - description: The maximum hourly price you're willing to pay for the Spot Instances.
      name: SpotMaxPrice
    description: Creates a launch template. A launch template contains the parameters to launch an instance.
    name: aws-ec2-create-launch-template
    outputs:
    - contextPath: AWS.EC2.LaunchTemplates.LaunchTemplateId
      description: The ID of the launch template.
      type: String
    - contextPath: AWS.EC2.LaunchTemplates.LaunchTemplateName
      description: The name of the launch template.
      type: String
    - contextPath: AWS.EC2.LaunchTemplates.CreateTime
      description: The time launch template was created.
      type: Date
    - contextPath: AWS.EC2.LaunchTemplates.CreatedBy
      description: The principal that created the launch template.
      type: String
    - contextPath: AWS.EC2.LaunchTemplates.DefaultVersionNumber
      description: The version number of the default version of the launch template.
      type: Number
    - contextPath: AWS.EC2.LaunchTemplates.LatestVersionNumber
      description: The version number of the latest version of the launch template.
      type: Number
    - contextPath: AWS.EC2.LaunchTemplates.Tags.Key
      description: The key of the tag.
      type: String
    - contextPath: AWS.EC2.LaunchTemplates.Tags.Value
      description: The value of the tag.
      type: String
    - contextPath: AWS.EC2.LaunchTemplates.AccountId
      description: The ID of the AWS account with which the EC2 instance is associated. This key is only present when the parameter "AWS organization accounts" is provided.
      type: string
  - arguments:
    - description: The AWS Region, if not specified the default region will be used.
      name: region
    - description: The Amazon Resource Name (ARN) of the role to assume.
      name: roleArn
    - description: An identifier for the assumed role session.
      name: roleSessionName
    - description: The duration, in seconds, of the role session. The value can range from 900 seconds (15 minutes) up to the maximum session duration setting for the role.
      name: roleSessionDuration
    - description: The ID of the launch template.
      name: LaunchTemplateId
    - description: The name of the launch template.
      name: LaunchTemplateName
    description: Deletes a launch template. Deleting a launch template deletes all of its versions.
    name: aws-ec2-delete-launch-template
    outputs:
    - contextPath: AWS.EC2.DeletedLaunchTemplates.LaunchTemplateId
      description: The ID of the launch template.
      type: String
    - contextPath: AWS.EC2.DeletedLaunchTemplates.LaunchTemplateName
      description: The name of the launch template.
      type: String
    - contextPath: AWS.EC2.DeletedLaunchTemplates.CreateTime
      description: The time launch template was created.
      type: Date
    - contextPath: AWS.EC2.DeletedLaunchTemplates.CreatedBy
      description: The principal that created the launch template.
      type: String
    - contextPath: AWS.EC2.DeletedLaunchTemplates.DefaultVersionNumber
      description: The version number of the default version of the launch template.
      type: Number
    - contextPath: AWS.EC2.DeletedLaunchTemplates.LatestVersionNumber
      description: The version number of the latest version of the launch template.
      type: Number
    - contextPath: AWS.EC2.DeletedLaunchTemplates.AccountId
      description: The ID of the AWS account with which the EC2 instance is associated. This key is only present when the parameter "AWS organization accounts" is provided.
      type: string
  - arguments:
    - description: The AWS Region, if not specified the default region will be used.
      name: region
    - description: The Amazon Resource Name (ARN) of the role to assume.
      name: roleArn
    - description: An identifier for the assumed role session.
      name: roleSessionName
    - description: The duration, in seconds, of the role session. The value can range from 900 seconds (15 minutes) up to the maximum session duration setting for the role.
      name: roleSessionDuration
    - description: The name of the attribute to modify. The valid values are description, launchPermission, and productCodes.
      name: Attribute
    - description: A new description for the AMI.
      name: Description
    - description: The ID of the AMI.
      name: ImageId
      required: true
    - description: The name of the group.
      name: LaunchPermission-Add-Group
    - description: The AWS account ID.
      name: LaunchPermission-Add-UserId
    - description: The name of the group.
      name: LaunchPermission-Remove-Group
    - description: The AWS account ID.
      name: LaunchPermission-Remove-UserId
    - description: The operation type.
      name: OperationType
    - description: One or more DevPay product codes. After you add a product code to an AMI, it can't be removed.
      name: ProductCodes
    - description: One or more user groups. This parameter can be used only when the Attribute parameter is launchPermission.
      name: UserGroups
    - description: One or more AWS account IDs. This parameter can be used only when the Attribute parameter is launchPermission.
      name: UserIds
    - description: The value of the attribute being modified. This parameter can be used only when the Attribute parameter is description or productCodes.
      name: Value
    description: Modifies the specified attribute of the specified AMI.
    name: aws-ec2-modify-image-attribute
  - arguments:
    - description: The AWS Region, if not specified the default region will be used.
      name: region
    - description: The Amazon Resource Name (ARN) of the role to assume.
      name: roleArn
    - description: An identifier for the assumed role session.
      name: roleSessionName
    - description: The duration, in seconds, of the role session. The value can range from 900 seconds (15 minutes) up to the maximum session duration setting for the role.
      name: roleSessionDuration
    - description: The ID of the subnet.
      name: SubnetId
      required: true
    description: Deletes the specified subnet. You must terminate all running instances in the subnet before you can delete the subnet.
    name: aws-ec2-delete-subnet
  - arguments:
    - description: The AWS Region, if not specified the default region will be used.
      name: region
    - description: The Amazon Resource Name (ARN) of the role to assume.
      name: roleArn
    - description: An identifier for the assumed role session.
      name: roleSessionName
    - description: The duration, in seconds, of the role session. The value can range from 900 seconds (15 minutes) up to the maximum session duration setting for the role.
      name: roleSessionDuration
    - description: The ID of the VPC.
      name: VpcId
      required: true
    description: Deletes the specified VPC. You must detach or delete all gateways and resources that are associated with the VPC before you can delete it. For example, you must terminate all instances running in the VPC, delete all security groups associated with the VPC (except the default one), delete all route tables associated with the VPC (except the default one), and so on.
    name: aws-ec2-delete-vpc
  - arguments:
    - description: The AWS Region, if not specified the default region will be used.
      name: region
    - description: The Amazon Resource Name (ARN) of the role to assume.
      name: roleArn
    - description: An identifier for the assumed role session.
      name: roleSessionName
    - description: The duration, in seconds, of the role session. The value can range from 900 seconds (15 minutes) up to the maximum session duration setting for the role.
      name: roleSessionDuration
    - description: The ID of the internet gateway.
      name: InternetGatewayId
      required: true
    description: Deletes the specified internet gateway. You must detach the internet gateway from the VPC before you can delete it.
    name: aws-ec2-delete-internet-gateway
  - arguments:
    - description: The AWS Region, if not specified the default region will be used.
      name: region
    - description: The Amazon Resource Name (ARN) of the role to assume.
      name: roleArn
    - description: An identifier for the assumed role session.
      name: roleSessionName
    - description: The duration, in seconds, of the role session. The value can range from 900 seconds (15 minutes) up to the maximum session duration setting for the role.
      name: roleSessionDuration
    - description: One or more filters Separated by ';'. See AWS documentation for details & filter options.
      name: filters
    - description: One or more internet gateway IDs.
      name: InternetGatewayIds
    description: Describes one or more of your internet gateways.
    name: aws-ec2-describe-internet-gateway
    outputs:
    - contextPath: AWS.EC2.InternetGateways.InternetGatewayId
      description: The ID of the internet gateway.
      type: string
    - contextPath: AWS.EC2.InternetGateways.OwnerId
      description: The ID of the AWS account that owns the internet gateway.
      type: string
    - contextPath: AWS.EC2.InternetGateways.Tags
      description: Any tags assigned to the internet gateway.
      type: string
    - contextPath: AWS.EC2.InternetGateways.Attachments.State
      description: The current state of the attachment.
      type: string
    - contextPath: AWS.EC2.InternetGateways.Attachments.VpcId
      description: The ID of the VPC.
      type: string
    - contextPath: AWS.EC2.InternetGateways.AccountId
      description: The ID of the AWS account with which the EC2 instance is associated. This key is only present when the parameter "AWS organization accounts" is provided.
      type: string
  - arguments:
    - description: The AWS Region, if not specified the default region will be used.
      name: region
    - description: The Amazon Resource Name (ARN) of the role to assume.
      name: roleArn
    - description: An identifier for the assumed role session.
      name: roleSessionName
    - description: The duration, in seconds, of the role session. The value can range from 900 seconds (15 minutes) up to the maximum session duration setting for the role.
      name: roleSessionDuration
    - description: The ID of the internet gateway.
      name: InternetGatewayId
      required: true
    - description: The ID of the VPC.
      name: VpcId
      required: true
    description: Detaches an internet gateway from a VPC, disabling connectivity between the internet and the VPC. The VPC must not contain any running instances with Elastic IP addresses or public IPv4 addresses.
    name: aws-ec2-detach-internet-gateway
  - arguments:
    - description: The ID of the source network interface.
      name: NetworkInterfaceId
      required: true
    - description: The ID of the Traffic Mirror target.
      name: TrafficMirrorTargetId
      required: true
    - description: The ID of the Traffic Mirror filter.
      name: TrafficMirrorFilterId
      required: true
    - description: The number of bytes in each packet to mirror.
      name: PacketLength
    - description: The session number determines the order in which sessions are evaluated when an interface is used by multiple sessions.
      name: SessionNumber
      required: true
    - description: The VXLAN ID for the Traffic Mirror session.
      name: VirtualNetworkId
    - description: The description of the Traffic Mirror session.
      name: Description
    - description: The tags to assign to a Traffic Mirror session.
      name: Tags
    - description: Checks whether you have the required permissions for the action, without actually making the request, and provides an error response.
      name: DryRun
    - description: Unique, case-sensitive identifier that you provide to ensure the idempotency of the request.
      name: ClientToken
    description: Creates a Traffic Mirror session.
    name: aws-ec2-create-traffic-mirror-session
    outputs:
    - contextPath: AWS.EC2.TrafficMirrorSession.TrafficMirrorSessionId
      description: The ID for the Traffic Mirror session.
      type: String
    - contextPath: AWS.EC2.TrafficMirrorSession.TrafficMirrorTargetId
      description: The ID of the Traffic Mirror target.
      type: String
    - contextPath: AWS.EC2.TrafficMirrorSession.TrafficMirrorFilterId
      description: The ID of the Traffic Mirror filter.
      type: String
    - contextPath: AWS.EC2.TrafficMirrorSession.NetworkInterfaceId
      description: The ID of the Traffic Mirror session's network interface.
      type: String
    - contextPath: AWS.EC2.TrafficMirrorSession.OwnerId
      description: The ID of the account that owns the Traffic Mirror session.
      type: String
    - contextPath: AWS.EC2.TrafficMirrorSession.PacketLength
      description: The number of bytes in each packet to mirror.
      type: Number
    - contextPath: AWS.EC2.TrafficMirrorSession.SessionNumber
      description: The session number determines the order in which sessions are evaluated when an interface is used by multiple sessions.
      type: Number
    - contextPath: AWS.EC2.TrafficMirrorSession.VirtualNetworkId
      description: The virtual network ID associated with the Traffic Mirror session.
      type: Number
    - contextPath: AWS.EC2.TrafficMirrorSession.Description
      description: The description of the Traffic Mirror session.
      type: String
    - contextPath: AWS.EC2.TrafficMirrorSession.Tags.Key
      description: The key of the tag.
      type: String
    - contextPath: AWS.EC2.TrafficMirrorSession.Tags.Value
      description: The value of the tag.
      type: String
    - contextPath: AWS.EC2.TrafficMirrorSession.ClientToken
      description: Unique, case-sensitive identifier that you provide to ensure the idempotency of the request.
      type: String
    - contextPath: AWS.EC2.TrafficMirrorSession.AccountId
      description: The ID of the AWS account with which the EC2 instance is associated. This key is only present when the parameter "AWS organization accounts" is provided.
      type: string
  - arguments:
    - description: The ID of the security group.
      name: groupId
      required: true
    - description: The start of port range for the TCP and UDP protocols, or an ICMP/ICMPv6 type number. A value of -1 indicates all ICMP/ICMPv6 types. If you specify all ICMP/ICMPv6 types, you must specify all codes.
      name: IpPermissionsfromPort
    - description: The end of port range for the TCP and UDP protocols, or an ICMP/ICMPv6 code. A value of -1 indicates all ICMP/ICMPv6 codes. If you specify all ICMP/ICMPv6 types, you must specify all codes.
      name: IpPermissionsToPort
    - description: The IP protocol name (tcp, udp, icmp, icmpv6) or number.
      name: IpPermissionsIpProtocol
    - description: The IPv4 CIDR range. You can either specify a CIDR range or a source security group, not both. To specify a single IPv4 address, use the /32 prefix length.
      name: IpRangesCidrIp
    - description: 'A description for the security group rule that references this IPv4 address range.Constraints: Up to 255 characters in length. Allowed characters are a-z, A-Z, 0-9, spaces, and ._-:/()#,@[]+=;{}$*!'
      name: IpRangesDescription
    - description: The IPv6 CIDR range. You can either specify a CIDR range or a source security group, not both. To specify a single IPv6 address, use the /128 prefix length.
      name: Ipv6RangesCidrIp
    - description: 'A description for the security group rule that references this IPv6 address range. Constraints: Up to 255 characters in length. Allowed characters are a-z, A-Z, 0-9, spaces, and ._-:/()#,@[]+=&;{}!$*.'
      name: Ipv6RangesDescription
    - description: The ID of the prefix.
      name: PrefixListId
    - description: 'A description for the security group rule that references this prefix list ID. Constraints: Up to 255 characters in length. Allowed characters are a-z, A-Z, 0-9, spaces, and ._-:/()#,@[]+=;{}$*!'
      name: PrefixListIdDescription
    - description: 'A description for the security group rule that references this user ID group pair. Constraints: Up to 255 characters in length. Allowed characters are a-z, A-Z, 0-9, spaces, and ._-:/()#,@[]+=;{}$*!'
      name: UserIdGroupPairsDescription
    - description: The ID of the security group.
      name: UserIdGroupPairsGroupId
    - description: The name of the security group. In a request, use this parameter for a security group in EC2-Classic or a default VPC only. For a security group in a nondefault VPC, use the security group ID. For a referenced security group in another VPC, this value is not returned if the referenced security group is deleted.
      name: UserIdGroupPairsGroupName
    - description: The status of a VPC peering connection, if applicable.
      name: UserIdGroupPairsPeeringStatus
    - description: The ID of an AWS account. For a referenced security group in another VPC, the account ID of the referenced security group is returned in the response. If the referenced security group is deleted, this value is not returned. [EC2-Classic] Required when adding or removing rules that reference a security group in another AWS account.
      name: UserIdGroupPairsUserId
    - description: The ID of the VPC for the referenced security group, if applicable.
      name: UserIdGroupPairsVpcId
    - description: The ID of the VPC peering connection, if applicable.
      name: UserIdGroupPairsVpcPeeringConnectionId
    - description: The AWS Region, if not specified the default region will be used.
      name: region
    - description: The Amazon Resource Name (ARN) of the role to assume.
      name: roleArn
    - description: An identifier for the assumed role session.
      name: roleSessionName
    - description: The duration, in seconds, of the role session. The value can range from 900 seconds (15 minutes) up to the maximum session duration setting for the role.
      name: roleSessionDuration
    - description: 'Full IpPermissions argument as a string to more easily target rules (e.x. """[{"IpProtocol": "-1", "IpRanges": [{"CidrIp": "0.0.0.0/0"}], "Ipv6Ranges": [], "PrefixListIds": [], "UserIdGroupPairs": []}]""").'
      name: IpPermissionsFull
    description: Removes egress rule from a security group. To remove a rule, the values that you specify (for example, ports) must match the existing rule's values exactly.
    execution: true
    name: aws-ec2-revoke-security-group-egress-rule
  - arguments:
    - description: The Availability Zone in which to allocate the Dedicated Host.
      name: availability_zone
      required: true
    - description: The number of Dedicated Hosts to allocate to your account with these parameters.
      name: quantity
      required: true
    - auto: PREDEFINED
      description: Indicates whether the host accepts any untargeted instance launches that match its instance type configuration, or if it only accepts Host tenancy instance launches that specify its unique host ID. The default is "on".
      name: auto_placement
      predefined:
      - 'on'
      - 'off'
    - description: Unique, case-sensitive identifier that you provide to ensure the idempotency of the request.
      name: client_token
    - description: Specifies the instance type to be supported by the Dedicated Hosts. If you specify an instance type, the Dedicated Hosts support instances of the specified instance type only. If you want the Dedicated Hosts to support multiple instance types in a specific instance family, omit this parameter and specify InstanceFamily instead. You cannot specify InstanceType and InstanceFamily in the same request.
      name: instance_type
    - description: Specifies the instance family to be supported by the Dedicated Hosts. If you specify an instance family, the Dedicated Hosts support multiple instance types within that instance family. If you want the Dedicated Hosts to support a specific instance type only, omit this parameter and specify InstanceType instead. You cannot specify InstanceFamily and InstanceType in the same request.
      name: instance_family
    - auto: PREDEFINED
      description: Indicates whether to enable or disable host recovery for the Dedicated Host. Host recovery is disabled by default.
      name: host_recovery
      predefined:
      - 'on'
      - 'off'
    - description: The AWS Region, if not specified the default region will be used.
      name: region
    - description: The Amazon Resource Name (ARN) of the role to assume.
      name: roleArn
    - description: An identifier for the assumed role session.
      name: roleSessionName
    - description: The duration, in seconds, of the role session. The value can range from 900 seconds (15 minutes) up to the maximum session duration setting for the role.
      name: roleSessionDuration
    description: Allocates a Dedicated Host to your account.
    name: aws-ec2-allocate-hosts
    outputs:
    - contextPath: AWS.EC2.Host.HostId
      description: The ID of the allocated Dedicated Host. This is used to launch an instance onto a specific host.
      type: String
    - contextPath: AWS.EC2.Host.AccountId
      description: The ID of the AWS account with which the EC2 instance is associated. This key is only present when the parameter "AWS organization accounts" is provided.
      type: string
  - arguments:
    - description: A comma-separated list of IDs of the Dedicated Hosts to release.
      isArray: true
      name: host_id
      required: true
    - description: The AWS Region, if not specified the default region will be used.
      name: region
    - description: The Amazon Resource Name (ARN) of the role to assume.
      name: roleArn
    - description: An identifier for the assumed role session.
      name: roleSessionName
    - description: The duration, in seconds, of the role session. The value can range from 900 seconds (15 minutes) up to the maximum session duration setting for the role.
      name: roleSessionDuration
    description: Release on demand dedicated host.
    name: aws-ec2-release-hosts
<<<<<<< HEAD
  dockerimage: demisto/boto3py3:1.0.0.83521
=======
  - arguments:
    - description: The ID of the EBS snapshot.
      name: snapshotId
      required: true
    - auto: PREDEFINED
      predefined:
      - 'add'
      - 'remove'
      description: The operation type, add or remove.
      name: operationType
      required: true
    - description: CSV of security group names. This parameter can be used only when UserIds not provided.
      name: groupNames
    - description: CSV of AWS account IDs. This parameter can be used only when groupNames not provided.
      name: userIds
    - auto: PREDEFINED
      description: Checks whether you have the required permissions for the action, without actually making the request, and provides an error response.
      name: dryRun
      predefined:
      - 'True'
      - 'False'
    - description: The AWS Region, if not specified the default region will be used.
      name: region
    - description: The Amazon Resource Name (ARN) of the role to assume.
      name: roleArn
    - description: The duration, in seconds, of the role session. The value can range from 900 seconds (15 minutes) up to the maximum session duration setting for the role.
      name: roleSessionDuration
    description: Adds or removes permission settings for the specified snapshot.
    name: aws-ec2-modify-snapshot-permission
  - arguments:
      - description: A comma-separated list of the IPAM resource discovery IDs.
        name: IpamResourceDiscoveryIds
      - description: One or more filters separated by ';'. See AWS documentation for details & filter options (https://docs.aws.amazon.com/cli/latest/userguide/cli-usage-filter.html).
        name: Filters
      - description: The maximum number of results to return in a single call. Specify a value between 5 and 1000.
        name: MaxResults
      - description: The token for the next set of results.
        name: NextToken
      - description: The Amazon Web Services region for the IP address.
        name: AddressRegion
    outputs:
      - contextPath: AWS.EC2.IpamResourceDiscoveries.IpamResourceDiscoveryId
        description: The resource discovery ID.
        type: String
      - contextPath: AWS.EC2.IpamResourceDiscoveries.OwnerId
        description: The ID of the owner.
        type: String
      - contextPath: AWS.EC2.IpamResourceDiscoveries.IpamResourceDiscoveryRegion
        description: The resource discovery region.
        type: String
    description: Describes IPAM resource discoveries. A resource discovery is an IPAM component that enables IPAM to manage and monitor resources that belong to the owning account.
    name: aws-ec2-describe-ipam-resource-discoveries
  - arguments:
      - description: A comma-separated list of the resource discovery association IDs.
        name: IpamResourceDiscoveryAssociationIds
      - description: One or more filters separated by ';'. See AWS documentation for details & filter options (https://docs.aws.amazon.com/cli/latest/userguide/cli-usage-filter.html).
        name: Filters
      - description: The maximum number of results to return in a single call. Specify a value between 5 and 1000.
        name: MaxResults
      - description: The token for the next set of results.
        name: NextToken
      - description: The Amazon Web Services region for the IP address.
        name: AddressRegion
    outputs:
      - contextPath: AWS.EC2.IpamResourceDiscoveryAssociations.IpamResourceDiscoveryAssociationId
        description: The resource discovery association ID.
        type: String
      - contextPath: AWS.EC2.IpamResourceDiscoveryAssociations.IpamResourceDiscoveryId
        description: The resource discovery ID.
        type: String
      - contextPath: AWS.EC2.IpamResourceDiscoveryAssociations.IpamRegion
        description: The IPAM home region.
        type: String
    description: Describes resource discovery association with an Amazon VPC IPAM. An associated resource discovery is a resource discovery that has been associated with an IPAM.
    name: aws-ec2-describe-ipam-resource-discovery-associations
  - arguments:
      - description: An IPAM resource discovery ID.
        name: IpamResourceDiscoveryId
        required: true
      - description: The Amazon Web Services region for the IP address.
        name: AddressRegion
        required: true
      - description: One or more filters separated by ';'. See AWS documentation for details & filter options (https://docs.aws.amazon.com/cli/latest/userguide/cli-usage-filter.html).
        name: Filters
      - description: The maximum number of results to return in a single call. Specify a value between 5 and 1000.
        name: MaxResults
      - description: The token for the next set of results.
        name: NextToken
    outputs:
      - contextPath: AWS.EC2.IpamDiscoveredPublicAddresses.Address
        description: IPAM discovered public addresses.
        type: String
      - contextPath: AWS.EC2.IpamDiscoveredPublicAddresses.AddressOwnerId
        description: The ID of the owner of the resource the IP address is assigned to.
        type: String
      - contextPath: AWS.EC2.IpamDiscoveredPublicAddresses.AddressType
        description: The IP address type.
        type: String
      - contextPath: AWS.EC2.IpamDiscoveredPublicAddresses.AssociationStatus
        description: The association status.
        type: String
      - contextPath: AWS.EC2.IpamDiscoveredPublicAddresses.InstanceId
        description: The instance ID of the instance the assigned IP address is assigned to.
        type: String
      - contextPath: AWS.EC2.IpamDiscoveredPublicAddresses.Tags
        description: Tags associated with the IP address.
        type: Unknown
    description: Gets the public IP addresses that have been discovered by IPAM.
    name: aws-ec2-get-ipam-discovered-public-addresses
  dockerimage: demisto/boto3py3:1.0.0.83986
>>>>>>> 8e9b3e87
  runonce: false
  script: '-'
  subtype: python3
  type: python
tests:
- AWS - EC2 Test Playbook
fromversion: 5.0.0
sectionOrder:
- Connect
- Collect<|MERGE_RESOLUTION|>--- conflicted
+++ resolved
@@ -3932,9 +3932,7 @@
       name: roleSessionDuration
     description: Release on demand dedicated host.
     name: aws-ec2-release-hosts
-<<<<<<< HEAD
-  dockerimage: demisto/boto3py3:1.0.0.83521
-=======
+
   - arguments:
     - description: The ID of the EBS snapshot.
       name: snapshotId
@@ -4045,7 +4043,6 @@
     description: Gets the public IP addresses that have been discovered by IPAM.
     name: aws-ec2-get-ipam-discovered-public-addresses
   dockerimage: demisto/boto3py3:1.0.0.83986
->>>>>>> 8e9b3e87
   runonce: false
   script: '-'
   subtype: python3
