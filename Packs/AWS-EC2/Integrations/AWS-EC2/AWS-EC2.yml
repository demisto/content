category: IT Services
commonfields:
  id: AWS - EC2
  version: -1
configuration:
- display: AWS Default Region
  name: defaultRegion
  options:
  - us-east-1
  - us-east-2
  - us-west-1
  - us-west-2
  - ca-central-1
  - eu-west-1
  - eu-central-1
  - eu-west-2
  - ap-northeast-1
  - ap-northeast-2
  - ap-southeast-1
  - ap-southeast-2
  - ap-south-1
  - sa-east-1
  - eu-north-1
  - eu-west-3
  - us-gov-east-1
  - us-gov-west-1
  required: false
  type: 15
- display: Role Arn
  name: roleArn
  required: false
  type: 0
- display: Role Session Name
  name: roleSessionName
  required: false
  type: 0
- display: Role Session Duration
  name: sessionDuration
  required: false
  type: 0
- display: Access Key
  name: access_key
  required: false
  type: 0
- display: Secret Key
  name: secret_key
  required: false
  type: 4
- display: Timeout
  name: timeout
  additionalinfo: The time in seconds till a timeout exception is reached. You can
    specify just the read timeout (for example 60) or also the connect timeout followed
    after a comma (for example 60,10). If a connect timeout is not specified, a default
    of 10 second will be used.
  defaultvalue: 60,10
  required: false
  type: 0
- display: Retries
  name: retries
  defaultvalue: 5
  additionalinfo: "The maximum number of retry attempts when connection or throttling errors
    are encountered. Set to 0 to disable retries. The default value is 5 and the limit is 10.
    Note: Increasing the number of retries will increase the execution time."
  required: false
  type: 0
- display: Use system proxy settings
  name: proxy
  required: false
  type: 8
- display: Trust any certificate (not secure)
  name: insecure
  required: false
  type: 8
description: Amazon Web Services Elastic Compute Cloud (EC2)
display: AWS - EC2
name: AWS - EC2
script:
  commands:
  - arguments:
    - default: false
      description: One or more filters.See documentation for details & filter options.
      isArray: false
      name: filters
      required: false
      secret: false
    - default: false
      description: One or more instance IDs. Seprated by comma.
      isArray: false
      name: instanceIds
      required: false
      secret: false
    - default: false
      description: The AWS Region, if not specified the default region will be used
      isArray: false
      name: region
      required: false
      secret: false
    - default: false
      description: The Amazon Resource Name (ARN) of the role to assume
      isArray: false
      name: roleArn
      required: false
      secret: false
    - default: false
      description: An identifier for the assumed role session.
      isArray: false
      name: roleSessionName
      required: false
      secret: false
    - default: false
      description: The duration, in seconds, of the role session. The value can range
        from 900 seconds (15 minutes) up to the maximum session duration setting for
        the role.
      isArray: false
      name: roleSessionDuration
      required: false
      secret: false
    deprecated: false
    description: Describes one or more of your instances.
    execution: false
    name: aws-ec2-describe-instances
    outputs:
    - contextPath: AWS.EC2.Instances.AmiLaunchIndex
      description: The AMI launch index, which can be used to find this instance in
        the launch group.
      type: number
    - contextPath: AWS.EC2.Instances.ImageId
      description: The ID of the AMI used to launch the instance.
      type: string
    - contextPath: AWS.EC2.Instances.InstanceId
      description: The ID of the instance.
      type: string
    - contextPath: AWS.EC2.Instances.InstanceType
      description: The instance type.
      type: string
    - contextPath: AWS.EC2.Instances.KernelId
      description: The kernel associated with this instance, if applicable.
      type: string
    - contextPath: AWS.EC2.Instances.KeyName
      description: The name of the key pair, if this instance was launched with an
        associated key pair.
      type: string
    - contextPath: AWS.EC2.Instances.LaunchTime
      description: The time the instance was launched.
      type: date
    - contextPath: AWS.EC2.Instances.Monitoring.State
      description: Indicates whether detailed monitoring is enabled. Otherwise, basic
        monitoring is enabled.
      type: string
    - contextPath: AWS.EC2.Instances.Placement.AvailabilityZone
      description: The Availability Zone of the instance.
      type: string
    - contextPath: AWS.EC2.Instances.Placement.Affinity
      description: The affinity setting for the instance on the Dedicated Host.
      type: string
    - contextPath: AWS.EC2.Instances.Placement.GroupName
      description: The name of the placement group the instance is in (for cluster
        compute instances).
      type: string
    - contextPath: AWS.EC2.Instances.Placement.HostId
      description: he ID of the Dedicated Host on which the instance resides.
      type: string
    - contextPath: AWS.EC2.Instances.Placement.Tenancy
      description: The tenancy of the instance (if the instance is running in a VPC).
      type: string
    - contextPath: AWS.EC2.Instances.Platform
      description: The value is Windows for Windows instances; otherwise blank.
      type: string
    - contextPath: AWS.EC2.Instances.PrivateDnsName
      description: (IPv4 only) The private DNS hostname name assigned to the instance.
        This DNS hostname can only be used inside the Amazon EC2 network. This name
        is not available until the instance enters the running state.
      type: string
    - contextPath: AWS.EC2.Instances.PrivateIpAddress
      description: The private IPv4 address assigned to the instance.
      type: string
    - contextPath: AWS.EC2.Instances.ProductCodes.ProductCodeId
      description: The product code.
      type: string
    - contextPath: AWS.EC2.Instances.ProductCodes.ProductCodeType
      description: The type of product code.
      type: string
    - contextPath: AWS.EC2.Instances.PublicDnsName
      description: (IPv4 only) The public DNS name assigned to the instance. This
        name is not available until the instance enters the running state.
      type: string
    - contextPath: AWS.EC2.Instances.PublicIpAddress
      description: The public IPv4 address assigned to the instance, if applicable.
      type: string
    - contextPath: AWS.EC2.Instances.RamdiskId
      description: The RAM disk associated with this instance, if applicable.
      type: string
    - contextPath: AWS.EC2.Instances.State.Code
      description: The low byte represents the state.
      type: string
    - contextPath: AWS.EC2.Instances.State.Name
      description: The current state of the instance.
      type: string
    - contextPath: AWS.EC2.Instances.StateTransitionReason
      description: The reason for the most recent state transition. This might be
        an empty string.
      type: string
    - contextPath: AWS.EC2.Instances.SubnetId
      description: The ID of the subnet in which the instance is running.
      type: string
    - contextPath: AWS.EC2.Instances.VpcId
      description: The ID of the VPC in which the instance is running.
      type: string
    - contextPath: AWS.EC2.Instances.Architecture
      description: The architecture of the image.
      type: string
    - contextPath: AWS.EC2.Instances.BlockDeviceMappings.DeviceName
      description: The device name (for example, /dev/sdh or xvdh).
      type: string
    - contextPath: AWS.EC2.Instances.BlockDeviceMappings.Ebs.AttachTime
      description: The time stamp when the attachment initiated.
      type: string
    - contextPath: AWS.EC2.Instances.BlockDeviceMappings.Ebs.DeleteOnTermination
      description: Indicates whether the volume is deleted on instance termination.
      type: string
    - contextPath: AWS.EC2.Instances.BlockDeviceMappings.Ebs.Status
      description: The attachment state.
      type: string
    - contextPath: AWS.EC2.Instances.BlockDeviceMappings.Ebs.VolumeId
      description: The ID of the EBS volume.
      type: string
    - contextPath: AWS.EC2.Instances.ClientToken
      description: The idempotency token you provided when you launched the instance,
        if applicable.
      type: string
    - contextPath: AWS.EC2.Instances.EbsOptimized
      description: Indicates whether the instance is optimized for Amazon EBS I/O.
      type: boolean
    - contextPath: AWS.EC2.Instances.EnaSupport
      description: Specifies whether enhanced networking with ENA is enabled.
      type: boolean
    - contextPath: AWS.EC2.Instances.Hypervisor
      description: The hypervisor type of the instance.
      type: string
    - contextPath: AWS.EC2.Instances.IamInstanceProfile.Arn
      description: The Amazon Resource Name (ARN) of the instance profile.
      type: string
    - contextPath: AWS.EC2.Instances.IamInstanceProfile.Id
      description: The ID of the instance profile.
      type: string
    - contextPath: AWS.EC2.Instances.InstanceLifecycle
      description: Indicates whether this is a Spot Instance or a Scheduled Instance.
      type: string
    - contextPath: AWS.EC2.Instances.ElasticGpuAssociations.ElasticGpuId
      description: The ID of the Elastic GPU.
      type: string
    - contextPath: AWS.EC2.Instances.ElasticGpuAssociations.ElasticGpuAssociationId
      description: The ID of the association.
      type: string
    - contextPath: AWS.EC2.Instances.ElasticGpuAssociations.ElasticGpuAssociationState
      description: The state of the association between the instance and the Elastic
        GPU.
      type: string
    - contextPath: AWS.EC2.Instances.ElasticGpuAssociations.ElasticGpuAssociationTime
      description: The time the Elastic GPU was associated with the instance.
      type: string
    - contextPath: AWS.EC2.Instances.NetworkInterfaces.Association.IpOwnerId
      description: The ID of the owner of the Elastic IP address.
      type: string
    - contextPath: AWS.EC2.Instances.NetworkInterfaces.Association.PublicDnsName
      description: The public DNS name.
      type: string
    - contextPath: AWS.EC2.Instances.NetworkInterfaces.Association.PublicIp
      description: The public IP address or Elastic IP address bound to the network
        interface.
      type: string
    - contextPath: AWS.EC2.Instances.NetworkInterfaces.Attachment.AttachTime
      description: The time stamp when the attachment initiated.
      type: date
    - contextPath: AWS.EC2.Instances.NetworkInterfaces.Attachment.AttachmentId
      description: The ID of the network interface attachment.
      type: string
    - contextPath: AWS.EC2.Instances.NetworkInterfaces.Attachment.DeleteOnTermination
      description: Indicates whether the network interface is deleted when the instance
        is terminated.
      type: boolean
    - contextPath: AWS.EC2.Instances.NetworkInterfaces.Attachment.DeviceIndex
      description: The index of the device on the instance for the network interface
        attachment.
      type: number
    - contextPath: AWS.EC2.Instances.NetworkInterfaces.Attachment.Status
      description: The attachment state.
      type: string
    - contextPath: AWS.EC2.Instances.NetworkInterfaces.Description
      description: The description.
      type: string
    - contextPath: AWS.EC2.Instances.NetworkInterfaces.Groups.GroupName
      description: The name of the security group.
      type: string
    - contextPath: AWS.EC2.Instances.NetworkInterfaces.Groups.GroupId
      description: The ID of the security group.
      type: string
    - contextPath: AWS.EC2.Instances.NetworkInterfaces.Ipv6Addresses.Ipv6Address
      description: The IPv6 addresses associated with the network interface.
      type: string
    - contextPath: AWS.EC2.Instances.NetworkInterfaces.MacAddress
      description: The MAC address.
      type: string
    - contextPath: AWS.EC2.Instances.NetworkInterfaces.NetworkInterfaceId
      description: The ID of the network interface.
      type: string
    - contextPath: AWS.EC2.Instances.NetworkInterfaces.OwnerId
      description: The ID of the AWS account that created the network interface.
      type: string
    - contextPath: AWS.EC2.Instances.NetworkInterfaces.PrivateDnsName
      description: The private DNS name.
      type: string
    - contextPath: AWS.EC2.Instances.NetworkInterfaces.PrivateIpAddress
      description: The IPv4 address of the network interface within the subnet.
      type: string
    - contextPath: AWS.EC2.Instances.NetworkInterfaces.PrivateIpAddresses.Association.IpOwnerId
      description: The ID of the owner of the Elastic IP address.
      type: string
    - contextPath: AWS.EC2.Instances.NetworkInterfaces.PrivateIpAddresses.Association.PublicDnsName
      description: The public DNS name.
      type: string
    - contextPath: AWS.EC2.Instances.NetworkInterfaces.PrivateIpAddresses.Association.PublicIp
      description: The public IP address or Elastic IP address bound to the network
        interface.
      type: string
    - contextPath: AWS.EC2.Instances.NetworkInterfaces.PrivateIpAddresses.Primary
      description: Indicates whether this IPv4 address is the primary private IP address
        of the network interface.
      type: boolean
    - contextPath: AWS.EC2.Instances.NetworkInterfaces.PrivateIpAddresses.PrivateDnsName
      description: The private IPv4 DNS name.
      type: string
    - contextPath: AWS.EC2.Instances.NetworkInterfaces.PrivateIpAddresses.PrivateIpAddress
      description: The private IPv4 address of the network interface.
      type: string
    - contextPath: AWS.EC2.Instances.NetworkInterfaces.SourceDestCheck
      description: Indicates whether to validate network traffic to or from this network
        interface.
      type: boolean
    - contextPath: AWS.EC2.Instances.NetworkInterfaces.Status
      description: The status of the network interface.
      type: string
    - contextPath: AWS.EC2.Instances.NetworkInterfaces.SubnetId
      description: The ID of the subnet.
      type: string
    - contextPath: AWS.EC2.Instances.NetworkInterfaces.VpcId
      description: The ID of the VPC.
      type: string
    - contextPath: AWS.EC2.Instances.RootDeviceName
      description: The device name of the root device volume (for example, /dev/sda1).
      type: string
    - contextPath: AWS.EC2.Instances.RootDeviceType
      description: The root device type used by the AMI. The AMI can use an EBS volume
        or an instance store volume.
      type: string
    - contextPath: AWS.EC2.Instances.SecurityGroups.GroupName
      description: The name of the security group.
      type: string
    - contextPath: AWS.EC2.Instances.SecurityGroups.GroupId
      description: The ID of the security group.
      type: string
    - contextPath: AWS.EC2.Instances.SourceDestCheck
      description: Specifies whether to enable an instance launched in a VPC to perform
        NAT.
      type: boolean
    - contextPath: AWS.EC2.Instances.SpotInstanceRequestId
      description: If the request is a Spot Instance request, the ID of the request.
      type: string
    - contextPath: AWS.EC2.Instances.SriovNetSupport
      description: Specifies whether enhanced networking with the Intel 82599 Virtual
        Function interface is enabled.
      type: string
    - contextPath: AWS.EC2.Instances.StateReason.Code
      description: The reason code for the state change.
      type: string
    - contextPath: AWS.EC2.Instances.StateReason.Message
      description: The message for the state change.
      type: string
    - contextPath: AWS.EC2.Instances.Tags.Key
      description: The key of the tag.
      type: string
    - contextPath: AWS.EC2.Instances.Tags.Value
      description: The value of the tag.
      type: string
    - contextPath: AWS.EC2.Instances.VirtualizationType
      description: The virtualization type of the instance.
      type: string
  - arguments:
    - default: false
      description: One or more filters.
      isArray: false
      name: filters
      required: false
      secret: false
    - default: false
      description: One or more image IDs, Seperated by comma
      isArray: false
      name: imageIds
      required: false
      secret: false
    - default: false
      description: Filters the images by the owner. Specify an AWS account ID, self
        (owner is the sender of the request), or an AWS owner alias (valid values
        are amazon | aws-marketplace | microsoft ). Omitting this option returns all
        images for which you have launch permissions, regardless of ownership.
      isArray: false
      name: owners
      required: false
      secret: false
    - default: false
      description: Scopes the images by users with explicit launch permissions. Specify
        an AWS account ID, self (the sender of the request), or all (public AMIs).
      isArray: false
      name: executableUsers
      required: false
      secret: false
    - default: false
      description: The AWS Region, if not specified the default region will be used.
      isArray: false
      name: region
      required: false
      secret: false
    - default: false
      description: The Amazon Resource Name (ARN) of the role to assume.
      isArray: false
      name: roleArn
      required: false
      secret: false
    - default: false
      description: An identifier for the assumed role session.
      isArray: false
      name: roleSessionName
      required: false
      secret: false
    - default: false
      description: The duration, in seconds, of the role session. The value can range
        from 900 seconds (15 minutes) up to the maximum session duration setting for
        the role.
      isArray: false
      name: roleSessionDuration
      required: false
      secret: false
    deprecated: false
    description: Describes one or more of the images (AMIs, AKIs, and ARIs) available
      to you. Images available to you include public images, private images that you
      own, and private images owned by other AWS accounts but for which you have explicit
      launch permissions.
    execution: false
    name: aws-ec2-describe-images
    outputs:
    - contextPath: AWS.EC2.Images.Architecture
      description: The architecture of the image.
      type: string
    - contextPath: AWS.EC2.Images.CreationDate
      description: The date and time the image was created.
      type: date
    - contextPath: AWS.EC2.Images.ImageId
      description: The ID of the AMI.
      type: string
    - contextPath: AWS.EC2.Images.ImageLocation
      description: The location of the AMI.
      type: string
    - contextPath: AWS.EC2.Images.ImageType
      description: The type of image.
      type: string
    - contextPath: AWS.EC2.Images.Public
      description: Indicates whether the image has public launch permissions. The
        value is true if this image has public launch permissions or false if it has
        only implicit and explicit launch permissions.
      type: boolean
    - contextPath: AWS.EC2.Images.KernelId
      description: The kernel associated with the image, if any. Only applicable for
        machine images.
      type: string
    - contextPath: AWS.EC2.Images.OwnerId
      description: The AWS account ID of the image owner.
      type: string
    - contextPath: AWS.EC2.Images.Platform
      description: The value is Windows for Windows AMIs; otherwise blank.
      type: string
    - contextPath: AWS.EC2.Images.ProductCodes.ProductCodeId
      description: The product code.
      type: string
    - contextPath: AWS.EC2.Images.ProductCodes.ProductCodeType
      description: The type of product code.
      type: string
    - contextPath: AWS.EC2.Images.RamdiskId
      description: The RAM disk associated with the image, if any. Only applicable
        for machine images.
      type: string
    - contextPath: AWS.EC2.Images.State
      description: The current state of the AMI. If the state is available , the image
        is successfully registered and can be used to launch an instance.
      type: string
    - contextPath: AWS.EC2.Images.BlockDeviceMappings.DeviceName
      description: The device name (for example, /dev/sdh or xvdh).
      type: string
    - contextPath: AWS.EC2.Images.BlockDeviceMappings.VirtualName
      description: The virtual device name (ephemeral N).
      type: string
    - contextPath: AWS.EC2.Images.BlockDeviceMappings.Ebs.Encrypted
      description: Indicates whether the EBS volume is encrypted.
      type: boolean
    - contextPath: AWS.EC2.Images.BlockDeviceMappings.Ebs.DeleteOnTermination
      description: Indicates whether the EBS volume is deleted on instance termination.
      type: boolean
    - contextPath: AWS.EC2.Images.BlockDeviceMappings.Ebs.Iops
      description: The number of I/O operations per second (IOPS) that the volume
        supports.
      type: number
    - contextPath: AWS.EC2.Images.BlockDeviceMappings.Ebs.KmsKeyId
      description: Identifier (key ID, key alias, ID ARN, or alias ARN) for a user-managed
        CMK under which the EBS volume is encrypted.
      type: string
    - contextPath: AWS.EC2.Images.BlockDeviceMappings.Ebs.SnapshotId
      description: The ID of the snapshot.
      type: string
    - contextPath: AWS.EC2.Images.BlockDeviceMappings.Ebs.VolumeSize
      description: The size of the volume, in GiB.
      type: number
    - contextPath: AWS.EC2.Images.BlockDeviceMappings.Ebs.VolumeType
      description: The volume type.
      type: string
    - contextPath: AWS.EC2.Images.BlockDeviceMappings.NoDevice
      description: Suppresses the specified device included in the block device mapping
        of the AMI.
      type: string
    - contextPath: AWS.EC2.Images.Description
      description: The description of the AMI that was provided during image creation.
      type: string
    - contextPath: AWS.EC2.Images.EnaSupport
      description: Specifies whether enhanced networking with ENA is enabled.
      type: boolean
    - contextPath: AWS.EC2.Images.Hypervisor
      description: The hypervisor type of the image.
      type: string
    - contextPath: AWS.EC2.Images.ImageOwnerAlias
      description: The AWS account alias (for example, amazon , self ) or the AWS
        account ID of the AMI owner.
      type: string
    - contextPath: AWS.EC2.Images.Name
      description: The name of the AMI that was provided during image creation.
      type: string
    - contextPath: AWS.EC2.Images.RootDeviceName
      description: The device name of the root device volume (for example, /dev/sda1).
      type: string
    - contextPath: AWS.EC2.Images.RootDeviceType
      description: The type of root device used by the AMI. The AMI can use an EBS
        volume or an instance store volume.
      type: string
    - contextPath: AWS.EC2.Images.SriovNetSupport
      description: Specifies whether enhanced networking with the Intel 82599 Virtual
        Function interface is enabled.
      type: string
    - contextPath: AWS.EC2.Images.StateReason.Code
      description: The reason code for the state change.
      type: string
    - contextPath: AWS.EC2.Images.StateReason.Message
      description: The message for the state change.
      type: string
    - contextPath: AWS.EC2.Images.Tags.Key
      description: The key of the tag.
      type: string
    - contextPath: AWS.EC2.Images.Tags.Value
      description: The value of the tag.
      type: string
    - contextPath: AWS.EC2.Images.VirtualizationType
      description: The type of virtualization of the AMI.
      type: string
  - arguments:
    - default: false
      description: The name of the region (for example, us-east-1 ).
      isArray: false
      name: regionNames
      required: false
      secret: false
    - default: false
      description: The AWS Region, if not specified the default region will be used.
      isArray: false
      name: region
      required: false
      secret: false
    - default: false
      description: The Amazon Resource Name (ARN) of the role to assume.
      isArray: false
      name: roleArn
      required: false
      secret: false
    - default: false
      description: An identifier for the assumed role session.
      isArray: false
      name: roleSessionName
      required: false
      secret: false
    - default: false
      description: The duration, in seconds, of the role session. The value can range
        from 900 seconds (15 minutes) up to the maximum session duration setting for
        the role.
      isArray: false
      name: roleSessionDuration
      required: false
      secret: false
    deprecated: false
    description: Describes one or more regions that are currently available to you.
    execution: false
    name: aws-ec2-describe-regions
    outputs:
    - contextPath: AWS.Regions.Endpoint
      description: The region service endpoint.
      type: string
    - contextPath: AWS.Regions.RegionName
      description: The name of the region.
      type: string
  - arguments:
    - default: false
      description: One or more filters. See documentation for filters list.
      isArray: false
      name: filters
      required: false
      secret: false
    - default: false
      description: One or more Elastic IP addresses.
      isArray: false
      name: publicIps
      required: false
      secret: false
    - default: false
      description: One or more allocation IDs.
      isArray: false
      name: allocationIds
      required: false
      secret: false
    - default: false
      description: The AWS Region, if not specified the default region will be used.
      isArray: false
      name: region
      required: false
      secret: false
    - default: false
      description: The Amazon Resource Name (ARN) of the role to assume.
      isArray: false
      name: roleArn
      required: false
      secret: false
    - default: false
      description: An identifier for the assumed role session.
      isArray: false
      name: roleSessionName
      required: false
      secret: false
    - default: false
      description: The duration, in seconds, of the role session. The value can range
        from 900 seconds (15 minutes) up to the maximum session duration setting for
        the role.
      isArray: false
      name: roleSessionDuration
      required: false
      secret: false
    deprecated: false
    description: Describes one or more of your Elastic IP addresses.
    execution: false
    name: aws-ec2-describe-addresses
    outputs:
    - contextPath: AWS.EC2.ElasticIPs.InstanceId
      description: The ID of the instance that the address is associated with (if
        any).
      type: string
    - contextPath: AWS.EC2.ElasticIPs.PublicIp
      description: The Elastic IP address.
      type: string
    - contextPath: AWS.EC2.ElasticIPs.AllocationId
      description: The ID representing the allocation of the address for use with
        EC2-VPC.
      type: string
    - contextPath: AWS.EC2.ElasticIPs.AssociationId
      description: The ID representing the association of the address with an instance
        in a VPC.
      type: string
    - contextPath: AWS.EC2.ElasticIPs.Domain
      description: dicates whether this Elastic IP address is for use with instances
        in EC2-Classic (standard) or instances in a VPC.
      type: string
    - contextPath: AWS.EC2.ElasticIPs.NetworkInterfaceId
      description: The ID of the network interface.
      type: string
    - contextPath: AWS.EC2.ElasticIPs.NetworkInterfaceOwnerId
      description: The ID of the AWS account that owns the network interface.
      type: string
    - contextPath: AWS.EC2.ElasticIPs.PrivateIpAddress
      description: The private IP address associated with the Elastic IP address.
      type: string
    - contextPath: AWS.EC2.ElasticIPs.Region
      description: The aws region were the elastic ip is located.
      type: string
    - contextPath: AWS.EC2.ElasticIPs.Tags.Key
      description: The key of the tag.
      type: string
    - contextPath: AWS.EC2.ElasticIPs.Tags.Value
      description: The value of the tag.
      type: string
  - arguments:
    - default: false
      description: One or more filters. See documentation for filters list.
      isArray: false
      name: filters
      required: false
      secret: false
    - default: false
      description: Returns the snapshots owned by the specified owner. Multiple owners
        can be specified.
      isArray: false
      name: ownerIds
      required: false
      secret: false
    - default: false
      description: One or more snapshot IDs. Seperated by commas
      isArray: false
      name: snapshotIds
      required: false
      secret: false
    - default: false
      description: One or more AWS accounts IDs that can create volumes from the snapshot.
      isArray: false
      name: restorableByUserIds
      required: false
      secret: false
    - default: false
      description: The AWS Region, if not specified the default region will be used.
      isArray: false
      name: region
      required: false
      secret: false
    - default: false
      description: The Amazon Resource Name (ARN) of the role to assume.
      isArray: false
      name: roleArn
      required: false
      secret: false
    - default: false
      description: An identifier for the assumed role session.
      isArray: false
      name: roleSessionName
      required: false
      secret: false
    - default: false
      description: The duration, in seconds, of the role session. The value can range
        from 900 seconds (15 minutes) up to the maximum session duration setting for
        the role.
      isArray: false
      name: roleSessionDuration
      required: false
      secret: false
    deprecated: false
    description: Describes one or more of the EBS snapshots available to you.
    execution: false
    name: aws-ec2-describe-snapshots
    outputs:
    - contextPath: AWS.EC2.Snapshots.DataEncryptionKeyId
      description: The data encryption key identifier for the snapshot.
      type: string
    - contextPath: AWS.EC2.Snapshots.Description
      description: The description for the snapshot.
      type: string
    - contextPath: AWS.EC2.Snapshots.Encrypted
      description: Indicates whether the snapshot is encrypted.
      type: boolean
    - contextPath: AWS.EC2.Snapshots.KmsKeyId
      description: The full ARN of the AWS Key Management Service (AWS KMS) customer
        master key (CMK) that was used to protect the volume encryption key for the
        parent volume.
      type: string
    - contextPath: AWS.EC2.Snapshots.OwnerId
      description: The AWS account ID of the EBS snapshot owner.
      type: string
    - contextPath: AWS.EC2.Snapshots.Progress
      description: The progress of the snapshot, as a percentage.
      type: string
    - contextPath: AWS.EC2.Snapshots.SnapshotId
      description: The ID of the snapshot.
      type: string
    - contextPath: AWS.EC2.Snapshots.StartTime
      description: The time stamp when the snapshot was initiated.
      type: string
    - contextPath: AWS.EC2.Snapshots.State
      description: The snapshot state.
      type: string
    - contextPath: AWS.EC2.Snapshots.StateMessage
      description: this field displays error state details to help you diagnose why
        the error occurred.
      type: string
    - contextPath: AWS.EC2.Snapshots.VolumeId
      description: The ID of the volume that was used to create the snapshot.
      type: string
    - contextPath: AWS.EC2.Snapshots.VolumeSize
      description: The size of the volume, in GiB.
      type: number
    - contextPath: AWS.EC2.Snapshots.OwnerAlias
      description: Value from an Amazon-maintained list of snapshot owners.
      type: string
    - contextPath: AWS.EC2.Snapshots.Region
      description: The aws region were the snapshot is located
      type: string
    - contextPath: AWS.EC2.Snapshots.Tags.Key
      description: The key of the tag.
      type: string
    - contextPath: AWS.EC2.Snapshots.Tags.Value
      description: The value of the tag.
      type: string
  - arguments:
    - default: false
      description: One or more filters.See documentation for filters list.
      isArray: false
      name: Filters
      required: false
      secret: false
    - default: false
      description: One or more launch template names. Sepereted by comma.
      isArray: false
      name: LaunchTemplateNames
      required: false
      secret: false
    - default: false
      description: One or more launch template IDs. Sepereted by comma.
      isArray: false
      name: LaunchTemplateIds
      required: false
      secret: false
    - default: false
      description: The AWS Region, if not specified the default region will be used.
      isArray: false
      name: region
      required: false
      secret: false
    - default: false
      description: The Amazon Resource Name (ARN) of the role to assume.
      isArray: false
      name: roleArn
      required: false
      secret: false
    - default: false
      description: An identifier for the assumed role session.
      isArray: false
      name: roleSessionName
      required: false
      secret: false
    - default: false
      description: The duration, in seconds, of the role session. The value can range
        from 900 seconds (15 minutes) up to the maximum session duration setting for
        the role.
      isArray: false
      name: roleSessionDuration
      required: false
      secret: false
    deprecated: false
    description: Describes one or more launch templates.
    execution: false
    name: aws-ec2-describe-launch-templates
    outputs:
    - contextPath: AWS.EC2.LaunchTemplates.LaunchTemplateId
      description: The ID of the launch template.
      type: string
    - contextPath: AWS.EC2.LaunchTemplates.LaunchTemplateName
      description: The name of the launch template.
      type: string
    - contextPath: AWS.EC2.LaunchTemplates.CreateTime
      description: The time launch template was created.
      type: date
    - contextPath: AWS.EC2.LaunchTemplates.CreatedBy
      description: The principal that created the launch template.
      type: string
    - contextPath: AWS.EC2.LaunchTemplates.DefaultVersionNumber
      description: The version number of the default version of the launch template.
      type: number
    - contextPath: AWS.EC2.LaunchTemplates.LatestVersionNumber
      description: The version number of the latest version of the launch template.
      type: number
    - contextPath: AWS.EC2.LaunchTemplates.Tags.Key
      description: The key of the tag.
      type: string
    - contextPath: AWS.EC2.LaunchTemplates.Tags.Value
      description: The value of the tag.
      type: string
    - contextPath: AWS.EC2.LaunchTemplates.Region
      description: The aws region where the template is located
      type: string
  - arguments:
    - default: false
      description: One or more filters. See documentation for filters list.
      isArray: false
      name: filters
      required: false
      secret: false
    - default: false
      description: One or more key pair names. Sepereted by comma.
      isArray: false
      name: keyNames
      required: false
      secret: false
    - default: false
      description: The AWS Region, if not specified the default region will be used.
      isArray: false
      name: region
      required: false
      secret: false
    - default: false
      description: The Amazon Resource Name (ARN) of the role to assume.
      isArray: false
      name: roleArn
      required: false
      secret: false
    - default: false
      description: An identifier for the assumed role session.
      isArray: false
      name: roleSessionName
      required: false
      secret: false
    - default: false
      description: The duration, in seconds, of the role session. The value can range
        from 900 seconds (15 minutes) up to the maximum session duration setting for
        the role.
      isArray: false
      name: roleSessionDuration
      required: false
      secret: false
    deprecated: false
    description: Describes one or more of your key pairs.
    execution: false
    name: aws-ec2-describe-key-pairs
    outputs:
    - contextPath: AWS.EC2.KeyPairs.KeyFingerprint
      description: If you used CreateKeyPair to create the key pair, this is the SHA-1
        digest of the DER encoded private key. If you used ImportKeyPair to provide
        AWS the public key, this is the MD5 public key fingerprint as specified in
        section 4 of RFC4716.
      type: Unknown
    - contextPath: AWS.EC2.KeyPairs.KeyName
      description: The name of the key pair.
      type: Unknown
    - contextPath: AWS.EC2.KeyPairs.Region
      description: The aws region where the key pair is located
      type: Unknown
  - arguments:
    - default: false
      description: One or more filters. See documentation for filters list.
      isArray: false
      name: filters
      required: false
      secret: false
    - default: false
      description: One or more volume IDs. Sepereted by comma.
      isArray: false
      name: volumeIds
      required: false
      secret: false
    - default: false
      description: The AWS Region, if not specified the default region will be used.
      isArray: false
      name: region
      required: false
      secret: false
    - default: false
      description: The Amazon Resource Name (ARN) of the role to assume.
      isArray: false
      name: roleArn
      required: false
      secret: false
    - default: false
      description: An identifier for the assumed role session.
      isArray: false
      name: roleSessionName
      required: false
      secret: false
    - default: false
      description: The duration, in seconds, of the role session. The value can range
        from 900 seconds (15 minutes) up to the maximum session duration setting for
        the role.
      isArray: false
      name: roleSessionDuration
      required: false
      secret: false
    deprecated: false
    description: Describes the specified EBS volumes.
    execution: false
    name: aws-ec2-describe-volumes
    outputs:
    - contextPath: AWS.EC2.Volumes.AvailabilityZone
      description: The Availability Zone for the volume.
      type: string
    - contextPath: AWS.EC2.Volumes.CreateTime
      description: The time stamp when volume creation was initiated.
      type: date
    - contextPath: AWS.EC2.Volumes.Encrypted
      description: Indicates whether the volume will be encrypted.
      type: boolean
    - contextPath: AWS.EC2.Volumes.KmsKeyId
      description: The full ARN of the AWS Key Management Service customer master
        key that was used to protect the volume encryption key for the volume.
      type: string
    - contextPath: AWS.EC2.Volumes.Size
      description: The snapshot from which the volume was created, if applicable.
      type: number
    - contextPath: AWS.EC2.Volumes.State
      description: The volume state.
      type: string
    - contextPath: AWS.EC2.Volumes.VolumeId
      description: The ID of the volume.
      type: string
    - contextPath: AWS.EC2.Volumes.Iops
      description: The number of I/O operations per second (IOPS) that the volume
        supports.
      type: number
    - contextPath: AWS.EC2.Volumes.VolumeType
      description: The volume type. This can be gp2 for General Purpose SSD, io1 for
        Provisioned IOPS SSD, st1 for Throughput Optimized HDD, sc1 for Cold HDD,
        or standard for Magnetic volumes.
      type: string
    - contextPath: AWS.EC2.Volumes.Tags.Key
      description: The key of the tag.
      type: string
    - contextPath: AWS.EC2.Volumes.Tags.Value
      description: The value of the tag.
      type: string
    - contextPath: AWS.EC2.Volumes.Attachments.AttachTime
      description: The time stamp when the attachment initiated.
      type: date
    - contextPath: AWS.EC2.Volumes.Attachments.Device
      description: The device name.
      type: string
    - contextPath: AWS.EC2.Volumes.Attachments.InstanceId
      description: The ID of the instance.
      type: string
    - contextPath: AWS.EC2.Volumes.Attachments.State
      description: The attachment state of the volume.
      type: string
    - contextPath: AWS.EC2.Volumes.Attachments.VolumeId
      description: The ID of the volume.
      type: string
    - contextPath: AWS.EC2.Volumes.Attachments.DeleteOnTermination
      description: Indicates whether the EBS volume is deleted on instance termination.
      type: boolean
  - arguments:
    - default: false
      description: One or more filters. See documentation for filters list.
      isArray: false
      name: filters
      required: false
      secret: false
    - default: false
      description: One or more VPC IDs. Sepereted by comma.
      isArray: false
      name: vpcIds
      required: false
      secret: false
    - default: false
      description: The AWS Region, if not specified the default region will be used.
      isArray: false
      name: region
      required: false
      secret: false
    - default: false
      description: The Amazon Resource Name (ARN) of the role to assume.
      isArray: false
      name: roleArn
      required: false
      secret: false
    - default: false
      description: An identifier for the assumed role session.
      isArray: false
      name: roleSessionName
      required: false
      secret: false
    - default: false
      description: The duration, in seconds, of the role session. The value can range
        from 900 seconds (15 minutes) up to the maximum session duration setting for
        the role.
      isArray: false
      name: roleSessionDuration
      required: false
      secret: false
    deprecated: false
    description: Describes one or more of your VPCs.
    execution: false
    name: aws-ec2-describe-vpcs
    outputs:
    - contextPath: AWS.EC2.Vpcs.CidrBlock
      description: The primary IPv4 CIDR block for the VPC.
      type: string
    - contextPath: AWS.EC2.Vpcs.DhcpOptionsId
      description: The ID of the set of DHCP options you have associated with the
        VPC.
      type: string
    - contextPath: AWS.EC2.Vpcs.State
      description: The current state of the VPC.
      type: string
    - contextPath: AWS.EC2.Vpcs.VpcId
      description: The ID of the VPC.
      type: string
    - contextPath: AWS.EC2.Vpcs.InstanceTenancy
      description: The allowed tenancy of instances launched into the VPC.
      type: string
    - contextPath: AWS.EC2.Vpcs.IsDefault
      description: Indicates whether the VPC is the default VPC.
      type: string
    - contextPath: AWS.EC2.Vpcs.Tags.Key
      description: The key of the tag.
      type: string
    - contextPath: AWS.EC2.Vpcs.Tags.Value
      description: The value of the tag.
      type: string
    - contextPath: AWS.EC2.Vpcs.Tags.Ipv6CidrBlockAssociationSet.AssociationId
      description: The association ID for the IPv6 CIDR block.
      type: string
    - contextPath: AWS.EC2.Vpcs.Tags.Ipv6CidrBlockAssociationSet.Ipv6CidrBlock
      description: The IPv6 CIDR block.
      type: string
    - contextPath: AWS.EC2.Vpcs.Tags.Ipv6CidrBlockAssociationSet.Ipv6CidrBlockState.State
      description: The state of the CIDR block.
      type: string
    - contextPath: AWS.EC2.Vpcs.Tags.Ipv6CidrBlockAssociationSet.Ipv6CidrBlockState.StatusMessage
      description: A message about the status of the CIDR block, if applicable.
      type: string
    - contextPath: AWS.EC2.Vpcs.Tags.CidrBlockAssociationSet.AssociationId
      description: The association ID for the IPv4 CIDR block.
      type: string
    - contextPath: AWS.EC2.Vpcs.Tags.CidrBlockAssociationSet.CidrBlock
      description: The IPv4 CIDR block.
      type: string
    - contextPath: AWS.EC2.Vpcs.Tags.CidrBlockAssociationSet.CidrBlockState.State
      description: The state of the CIDR block.
      type: string
    - contextPath: AWS.EC2.Vpcs.Tags.CidrBlockAssociationSet.CidrBlockState.StatusMessage
      description: A message about the status of the CIDR block, if applicable.
      type: string
  - arguments:
    - default: false
      description: One or more filters. See documetation for filters list.
      isArray: false
      name: filters
      required: false
      secret: false
    - default: false
      description: One or more subnet IDs. Sepereted by comma.
      isArray: false
      name: subnetIds
      required: false
      secret: false
    - default: false
      description: The AWS Region, if not specified the default region will be used.
      isArray: false
      name: region
      required: false
      secret: false
    - default: false
      description: The Amazon Resource Name (ARN) of the role to assume.
      isArray: false
      name: roleArn
      required: false
      secret: false
    - default: false
      description: An identifier for the assumed role session.
      isArray: false
      name: roleSessionName
      required: false
      secret: false
    - default: false
      description: The duration, in seconds, of the role session. The value can range
        from 900 seconds (15 minutes) up to the maximum session duration setting for
        the role.
      isArray: false
      name: roleSessionDuration
      required: false
      secret: false
    deprecated: false
    description: Describes one or more of your subnets.
    execution: false
    name: aws-ec2-describe-subnets
    outputs:
    - contextPath: AWS.EC2.Subnets.AvailabilityZone
      description: The Availability Zone of the subnet.
      type: string
    - contextPath: AWS.EC2.Subnets.AvailableIpAddressCount
      description: The number of unused private IPv4 addresses in the subnet. Note
        that the IPv4 addresses for any stopped instances are considered unavailable.
      type: number
    - contextPath: AWS.EC2.Subnets.CidrBlock
      description: The IPv4 CIDR block assigned to the subnet.
      type: string
    - contextPath: AWS.EC2.Subnets.DefaultForAz
      description: Indicates whether this is the default subnet for the Availability
        Zone.
      type: boolean
    - contextPath: AWS.EC2.Subnets.MapPublicIpOnLaunch
      description: Indicates whether instances launched in this subnet receive a public
        IPv4 address.
      type: boolean
    - contextPath: AWS.EC2.Subnets.State
      description: The current state of the subnet.
      type: string
    - contextPath: AWS.EC2.Subnets.SubnetId
      description: The ID of the subnet.
      type: string
    - contextPath: AWS.EC2.Subnets.VpcId
      description: The ID of the VPC the subnet is in.
      type: string
    - contextPath: AWS.EC2.Subnets.AssignIpv6AddressOnCreation
      description: Indicates whether a network interface created in this subnet (including
        a network interface created by RunInstances) receives an IPv6 address.
      type: boolean
    - contextPath: AWS.EC2.Subnets.Ipv6CidrBlockAssociationSet.AssociationId
      description: The association ID for the CIDR block.
      type: string
    - contextPath: AWS.EC2.Subnets.Ipv6CidrBlockAssociationSet.Ipv6CidrBlock
      description: The IPv6 CIDR block.
      type: string
    - contextPath: AWS.EC2.Subnets.Ipv6CidrBlockAssociationSet.Ipv6CidrBlockState.State
      description: The state of a CIDR block.
      type: string
    - contextPath: AWS.EC2.Subnets.Ipv6CidrBlockAssociationSet.Ipv6CidrBlockState.StatusMessage
      description: A message about the status of the CIDR block, if applicable.
      type: string
    - contextPath: AWS.EC2.Subnets.Tags.Key
      description: The key of the tag.
      type: string
    - contextPath: AWS.EC2.Subnets.Tags.Value
      description: The value of the tag.
      type: string
  - arguments:
    - default: false
      description: One or more filters. See documetation for filters list.
      isArray: false
      name: filters
      required: false
      secret: false
    - default: false
      description: One or more security group IDs. Required for security groups in
        a nondefault VPC. Sepereted by comma.
      isArray: false
      name: groupIds
      required: false
      secret: false
    - default: false
      description: One or more security group names. Sepereted by comma.
      isArray: false
      name: groupNames
      required: false
      secret: false
    - default: false
      description: The AWS Region, if not specified the default region will be used.
      isArray: false
      name: region
      required: false
      secret: false
    - default: false
      description: The Amazon Resource Name (ARN) of the role to assume.
      isArray: false
      name: roleArn
      required: false
      secret: false
    - default: false
      description: An identifier for the assumed role session.
      isArray: false
      name: roleSessionName
      required: false
      secret: false
    - default: false
      description: The duration, in seconds, of the role session. The value can range
        from 900 seconds (15 minutes) up to the maximum session duration setting for
        the role.
      isArray: false
      name: roleSessionDuration
      required: false
      secret: false
    deprecated: false
    description: Describes one or more of your security groups.
    execution: false
    name: aws-ec2-describe-security-groups
    outputs:
    - contextPath: AWS.EC2.SecurityGroups.Description
      description: A description of the security group.
      type: string
    - contextPath: AWS.EC2.SecurityGroups.GroupName
      description: The name of the security group.
      type: string
    - contextPath: AWS.EC2.SecurityGroups.IpPermissions.FromPort
      description: The start of port range for the TCP and UDP protocols, or an ICMP/ICMPv6
        type number. A value of -1 indicates all ICMP/ICMPv6 types.
      type: number
    - contextPath: AWS.EC2.SecurityGroups.IpPermissions.IpProtocol
      description: The IP protocol name (tcp , udp , icmp ) or number.
      type: string
    - contextPath: AWS.EC2.SecurityGroups.IpPermissions.IpRanges.CidrIp
      description: The IPv4 CIDR range.
      type: string
    - contextPath: AWS.EC2.SecurityGroups.IpPermissions.IpRanges.Description
      description: A description for the security group rule that references this
        IPv4 address range.
      type: string
    - contextPath: AWS.EC2.SecurityGroups.IpPermissions.Ipv6Ranges.CidrIpv6
      description: The IPv6 CIDR range.
      type: string
    - contextPath: AWS.EC2.SecurityGroups.IpPermissions.Ipv6Ranges.Description
      description: A description for the security group rule that references this
        IPv6 address range.
      type: string
    - contextPath: AWS.EC2.SecurityGroups.IpPermissions.PrefixListIds.Description
      description: A description for the security group rule that references this
        prefix list ID.
      type: string
    - contextPath: AWS.EC2.SecurityGroups.IpPermissions.PrefixListIds.PrefixListId
      description: The ID of the prefix.
      type: string
    - contextPath: AWS.EC2.SecurityGroups.IpPermissions.ToPort
      description: The end of port range for the TCP and UDP protocols, or an ICMP/ICMPv6
        code.
      type: number
    - contextPath: AWS.EC2.SecurityGroups.IpPermissions.UserIdGroupPairs.Description
      description: A description for the security group rule that references this
        user ID group pair.
      type: string
    - contextPath: AWS.EC2.SecurityGroups.IpPermissions.UserIdGroupPairs.GroupId
      description: The ID of the security group.
      type: string
    - contextPath: AWS.EC2.SecurityGroups.IpPermissions.UserIdGroupPairs.GroupName
      description: The name of the security group.
      type: string
    - contextPath: AWS.EC2.SecurityGroups.IpPermissions.UserIdGroupPairs.PeeringStatus
      description: The status of a VPC peering connection, if applicable.
      type: string
    - contextPath: AWS.EC2.SecurityGroups.IpPermissions.UserIdGroupPairs.UserId
      description: The ID of an AWS account.
      type: string
    - contextPath: AWS.EC2.SecurityGroups.IpPermissions.UserIdGroupPairs.VpcId
      description: The ID of the VPC for the referenced security group, if applicable.
      type: string
    - contextPath: AWS.EC2.SecurityGroups.IpPermissions.UserIdGroupPairs.VpcPeeringConnectionId
      description: The ID of the VPC peering connection, if applicable.
      type: string
    - contextPath: AWS.EC2.SecurityGroups.OwnerId
      description: The AWS account ID of the owner of the security group.
      type: string
    - contextPath: AWS.EC2.SecurityGroups.GroupId
      description: The ID of the security group.
      type: string
    - contextPath: AWS.EC2.SecurityGroups.IpPermissionsEgress.FromPort
      description: The start of port range for the TCP and UDP protocols, or an ICMP/ICMPv6
        type number.
      type: number
    - contextPath: AWS.EC2.SecurityGroups.IpPermissionsEgress.IpProtocol
      description: The IP protocol name (tcp , udp , icmp) or number.
      type: string
    - contextPath: AWS.EC2.SecurityGroups.IpPermissionsEgress.IpRanges.CidrIp
      description: The IPv4 CIDR range.
      type: string
    - contextPath: AWS.EC2.SecurityGroups.IpPermissionsEgress.IpRanges.Description
      description: A description for the security group rule that references this
        IPv4 address range.
      type: string
    - contextPath: AWS.EC2.SecurityGroups.IpPermissionsEgress.Ipv6Ranges.CidrIpv6
      description: The IPv6 CIDR range.
      type: string
    - contextPath: AWS.EC2.SecurityGroups.IpPermissionsEgress.Ipv6Ranges.Description
      description: A description for the security group rule that references this
        IPv6 address range.
      type: string
    - contextPath: AWS.EC2.SecurityGroups.IpPermissionsEgress.PrefixListIds.Description
      description: A description for the security group rule that references this
        prefix list ID.
      type: string
    - contextPath: AWS.EC2.SecurityGroups.IpPermissionsEgress.PrefixListIds.PrefixListId
      description: The ID of the prefix.
      type: string
    - contextPath: AWS.EC2.SecurityGroups.IpPermissionsEgress.ToPort
      description: The end of port range for the TCP and UDP protocols, or an ICMP/ICMPv6
        code.
      type: string
    - contextPath: AWS.EC2.SecurityGroups.IpPermissionsEgress.UserIdGroupPairs.Description
      description: A description for the security group rule that references this
        user ID group pair.
      type: string
    - contextPath: AWS.EC2.SecurityGroups.IpPermissionsEgress.UserIdGroupPairs.GroupId
      description: The ID of the security group.
      type: string
    - contextPath: AWS.EC2.SecurityGroups.IpPermissionsEgress.UserIdGroupPairs.GroupName
      description: The name of the security group.
      type: string
    - contextPath: AWS.EC2.SecurityGroups.IpPermissionsEgress.UserIdGroupPairs.PeeringStatus
      description: The status of a VPC peering connection, if applicable.
      type: string
    - contextPath: AWS.EC2.SecurityGroups.IpPermissionsEgress.UserIdGroupPairs.UserId
      description: The ID of an AWS account.
      type: string
    - contextPath: AWS.EC2.SecurityGroups.IpPermissionsEgress.UserIdGroupPairs.VpcId
      description: The ID of the VPC for the referenced security group, if applicable.
      type: string
    - contextPath: AWS.EC2.SecurityGroups.IpPermissionsEgress.UserIdGroupPairs.VpcPeeringConnectionId
      description: The ID of the VPC peering connection, if applicable.
      type: string
    - contextPath: AWS.EC2.SecurityGroups.VpcId
      description: The ID of the VPC for the security group.
      type: string
    - contextPath: AWS.EC2.SecurityGroups.Tags.Key
      description: The key of the tag.
      type: string
    - contextPath: AWS.EC2.SecurityGroups.Tags.Value
      description: The value of the tag.
      type: string
  - arguments:
    - default: false
      description: The AWS Region, if not specified the default region will be used.
      isArray: false
      name: region
      required: false
      secret: false
    - default: false
      description: The Amazon Resource Name (ARN) of the role to assume.
      isArray: false
      name: roleArn
      required: false
      secret: false
    - default: false
      description: An identifier for the assumed role session.
      isArray: false
      name: roleSessionName
      required: false
      secret: false
    - default: false
      description: The duration, in seconds, of the role session. The value can range
        from 900 seconds (15 minutes) up to the maximum session duration setting for
        the role.
      isArray: false
      name: roleSessionDuration
      required: false
      secret: false
    deprecated: false
    description: Allocates an Elastic IP address.
    execution: true
    name: aws-ec2-allocate-address
    outputs:
    - contextPath: AWS.EC2.ElasticIPs.PublicIp
      description: The Elastic IP address.
      type: Unknown
    - contextPath: AWS.EC2.ElasticIPs.AllocationId
      description: The ID that AWS assigns to represent the allocation of the Elastic
        IP address for use with instances in a VPC.
      type: string
    - contextPath: AWS.EC2.ElasticIPs.Domain
      description: Indicates whether this Elastic IP address is for use with instances
        in EC2-Classic (standard ) or instances in a VPC (vpc).
      type: string
    - contextPath: AWS.EC2.ElasticIPs.Region
      description: The aws region where the elastic IP is located.
      type: Unknown
  - arguments:
    - default: false
      description: The allocation ID.
      isArray: false
      name: allocationId
      required: true
      secret: false
    - default: false
      description: The ID of the instance. For EC2-VPC, you can specify either the
        instance ID or the network interface ID, but not both. The operation fails
        if you specify an instance ID unless exactly one network interface is attached.
      isArray: false
      name: instanceId
      required: false
      secret: false
    - auto: PREDEFINED
      default: false
      defaultValue: 'False'
      description: For a VPC in an EC2-Classic account, specify true to allow an Elastic
        IP address that is already associated with an instance or network interface
        to be reassociated with the specified instance or network interface. Otherwise,
        the operation fails. In a VPC in an EC2-VPC-only account, reassociation is
        automatic, therefore you can specify false to ensure the operation fails if
        the Elastic IP address is already associated with another resource.
      isArray: false
      name: allowReassociation
      predefined:
      - 'True'
      - 'False'
      required: false
      secret: false
    - default: false
      description: The ID of the network interface. If the instance has more than
        one network interface, you must specify a network interface ID.
      isArray: false
      name: networkInterfaceId
      required: false
      secret: false
    - default: false
      description: The primary or secondary private IP address to associate with the
        Elastic IP address. If no private IP address is specified, the Elastic IP
        address is associated with the primary private IP address.
      isArray: false
      name: privateIpAddress
      required: false
      secret: false
    - default: false
      description: The AWS Region, if not specified the default region will be used.
      isArray: false
      name: region
      required: false
      secret: false
    - default: false
      description: The Amazon Resource Name (ARN) of the role to assume.
      isArray: false
      name: roleArn
      required: false
      secret: false
    - default: false
      description: An identifier for the assumed role session.
      isArray: false
      name: roleSessionName
      required: false
      secret: false
    - default: false
      description: The duration, in seconds, of the role session. The value can range
        from 900 seconds (15 minutes) up to the maximum session duration setting for
        the role.
      isArray: false
      name: roleSessionDuration
      required: false
      secret: false
    deprecated: false
    description: Associates an Elastic IP address with an instance or a network interface.
    execution: true
    name: aws-ec2-associate-address
    outputs:
    - contextPath: AWS.EC2.ElasticIPs.AssociationId
      description: The ID that represents the association of the Elastic IP address
        with an instance.
      type: string
  - arguments:
    - default: false
      description: The ID of the EBS volume.
      isArray: false
      name: volumeId
      required: true
      secret: false
    - default: false
      description: A description for the snapshot.
      isArray: false
      name: description
      required: false
      secret: false
    - default: false
      description: The tags to apply to the snapshot during creation.
      isArray: false
      name: tags
      required: false
      secret: false
    - default: false
      description: The AWS Region, if not specified the default region will be used.
      isArray: false
      name: region
      required: false
      secret: false
    - default: false
      description: The Amazon Resource Name (ARN) of the role to assume.
      isArray: false
      name: roleArn
      required: false
      secret: false
    - default: false
      description: An identifier for the assumed role session.
      isArray: false
      name: roleSessionName
      required: false
      secret: false
    - default: false
      description: The duration, in seconds, of the role session. The value can range
        from 900 seconds (15 minutes) up to the maximum session duration setting for
        the role.
      isArray: false
      name: roleSessionDuration
      required: false
      secret: false
    deprecated: false
    description: Creates a snapshot of an EBS volume and stores it in Amazon S3. You
      can use snapshots for backups, to make copies of EBS volumes, and to save data
      before shutting down an instance.
    execution: true
    name: aws-ec2-create-snapshot
    outputs:
    - contextPath: AWS.EC2.Snapshots.DataEncryptionKeyId
      description: The data encryption key identifier for the snapshot.
      type: string
    - contextPath: AWS.EC2.Snapshots.Description
      description: The description for the snapshot.
      type: string
    - contextPath: AWS.EC2.Snapshots.Encrypted
      description: Indicates whether the snapshot is encrypted.
      type: number
    - contextPath: AWS.EC2.Snapshots.KmsKeyId
      description: The full ARN of the AWS Key Management Service (AWS KMS) customer
        master key (CMK) that was used to protect the volume encryption key for the
        parent volume.
      type: string
    - contextPath: AWS.EC2.Snapshots.OwnerId
      description: The AWS account ID of the EBS snapshot owner.
      type: string
    - contextPath: AWS.EC2.Snapshots.Progress
      description: The progress of the snapshot, as a percentage.
      type: string
    - contextPath: AWS.EC2.Snapshots.SnapshotId
      description: The ID of the snapshot.
      type: string
    - contextPath: AWS.EC2.Snapshots.StartTime
      description: The time stamp when the snapshot was initiated.
      type: date
    - contextPath: AWS.EC2.Snapshots.State
      description: The snapshot state.
      type: string
    - contextPath: AWS.EC2.Snapshots.StateMessage
      description: this field displays error state details to help you diagnose why
        the error occurred.
      type: string
    - contextPath: AWS.EC2.Snapshots.VolumeId
      description: The ID of the volume that was used to create the snapshot.
      type: string
    - contextPath: AWS.EC2.Snapshots.VolumeSize
      description: The size of the volume, in GiB.
      type: number
    - contextPath: AWS.EC2.Snapshots.OwnerAlias
      description: Value from an Amazon-maintained list of snapshot owners.
      type: string
    - contextPath: AWS.EC2.Snapshots.Tags.Key
      description: The key of the tag.
      type: string
    - contextPath: AWS.EC2.Snapshots.Tags.Value
      description: The value of the tag.
      type: string
  - arguments:
    - default: false
      description: The ID of the EBS snapshot.
      isArray: false
      name: snapshotId
      required: true
      secret: false
    - default: false
      description: The AWS Region, if not specified the default region will be used.
      isArray: false
      name: region
      required: false
      secret: false
    - default: false
      description: The Amazon Resource Name (ARN) of the role to assume.
      isArray: false
      name: roleArn
      required: false
      secret: false
    - default: false
      description: An identifier for the assumed role session.
      isArray: false
      name: roleSessionName
      required: false
      secret: false
    - default: false
      description: The duration, in seconds, of the role session. The value can range
        from 900 seconds (15 minutes) up to the maximum session duration setting for
        the role.
      isArray: false
      name: roleSessionDuration
      required: false
      secret: false
    deprecated: false
    description: Deletes the specified snapshot.
    execution: true
    name: aws-ec2-delete-snapshot
  - arguments:
    - default: false
      description: A name for the new image.
      isArray: false
      name: name
      required: true
      secret: false
    - default: false
      description: The ID of the instance.
      isArray: false
      name: instanceId
      required: true
      secret: false
    - default: false
      description: A description for the new image.
      isArray: false
      name: description
      required: false
      secret: false
    - auto: PREDEFINED
      default: false
      description: By default, Amazon EC2 attempts to shut down and reboot the instance
        before creating the image. If the noReboot option is set, Amazon EC2 wont
        shut down the instance before creating the image. When this option is used,
        file system integrity on the created image cant be guaranteed.
      isArray: false
      name: noReboot
      predefined:
      - 'True'
      - 'False'
      required: false
      secret: false
    - default: false
      description: The AWS Region, if not specified the default region will be used.
      isArray: false
      name: region
      required: false
      secret: false
    - default: false
      description: The Amazon Resource Name (ARN) of the role to assume.
      isArray: false
      name: roleArn
      required: false
      secret: false
    - default: false
      description: An identifier for the assumed role session.
      isArray: false
      name: roleSessionName
      required: false
      secret: false
    - default: false
      description: The duration, in seconds, of the role session. The value can range
        from 900 seconds (15 minutes) up to the maximum session duration setting for
        the role.
      isArray: false
      name: roleSessionDuration
      required: false
      secret: false
    deprecated: false
    description: Creates an Amazon EBS-backed AMI from an Amazon EBS-backed instance
      that is either running or stopped.
    execution: true
    name: aws-ec2-create-image
    outputs:
    - contextPath: AWS.EC2.Images.ImageId
      description: The ID of the new AMI.
      type: string
    - contextPath: AWS.EC2.Images.Name
      description: The name of the new AMI.
      type: string
    - contextPath: AWS.EC2.Images.InstanceId
      description: The ID of the instance.
      type: string
    - contextPath: AWS.EC2.Images.Region
      description: The aws region where the image is located
      type: string
  - arguments:
    - default: false
      description: The ID of the AMI.
      isArray: false
      name: imageId
      required: false
      secret: false
    - default: false
      description: The AWS Region, if not specified the default region will be used.
      isArray: false
      name: region
      required: false
      secret: false
    - default: false
      description: The Amazon Resource Name (ARN) of the role to assume.
      isArray: false
      name: roleArn
      required: false
      secret: false
    - default: false
      description: An identifier for the assumed role session.
      isArray: false
      name: roleSessionName
      required: false
      secret: false
    - default: false
      description: The duration, in seconds, of the role session. The value can range
        from 900 seconds (15 minutes) up to the maximum session duration setting for
        the role.
      isArray: false
      name: roleSessionDuration
      required: false
      secret: false
    deprecated: false
    description: Deregisters the specified AMI.
    execution: true
    name: aws-ec2-deregister-image
  - arguments:
    - default: false
      description: The ID of the volume.
      isArray: false
      name: volumeId
      required: true
      secret: false
    - default: false
      description: Target size in GiB of the volume to be modified.
      isArray: false
      name: size
      required: false
      secret: false
    - default: false
      description: Target EBS volume type of the volume to be modified  The API does
        not support modifications for volume type standard . You also cannot change
        the type of a volume to standard .
      isArray: false
      name: volumeType
      required: false
      secret: false
    - default: false
      description: Target IOPS rate of the volume to be modified.
      isArray: false
      name: iops
      required: false
      secret: false
    - default: false
      description: The AWS Region, if not specified the default region will be used.
      isArray: false
      name: region
      required: false
      secret: false
    - default: false
      description: The Amazon Resource Name (ARN) of the role to assume.
      isArray: false
      name: roleArn
      required: false
      secret: false
    - default: false
      description: An identifier for the assumed role session.
      isArray: false
      name: roleSessionName
      required: false
      secret: false
    - default: false
      description: The duration, in seconds, of the role session. The value can range
        from 900 seconds (15 minutes) up to the maximum session duration setting for
        the role.
      isArray: false
      name: roleSessionDuration
      required: false
      secret: false
    deprecated: false
    description: You can modify several parameters of an existing EBS volume, including
      volume size, volume type, and IOPS capacity.
    execution: true
    name: aws-ec2-modify-volume
    outputs:
    - contextPath: AWS.EC2.Volumes.Modification.VolumeId
      description: ID of the volume being modified.
      type: string
    - contextPath: AWS.EC2.Volumes.Modification.ModificationState
      description: Current state of modification. Modification state is null for unmodified.
        volumes.
      type: string
    - contextPath: AWS.EC2.Volumes.Modification.StatusMessage
      description: Generic status message on modification progress or failure.
      type: string
    - contextPath: AWS.EC2.Volumes.Modification.TargetSize
      description: Target size of the volume being modified.
      type: number
    - contextPath: AWS.EC2.Volumes.Modification.TargetIops
      description: Target IOPS rate of the volume being modified.
      type: number
    - contextPath: AWS.EC2.Volumes.Modification.TargetVolumeType
      description: Target EBS volume type of the volume being modified.
      type: string
    - contextPath: AWS.EC2.Volumes.Modification.OriginalSize
      description: Original size of the volume being modified.
      type: number
    - contextPath: AWS.EC2.Volumes.Modification.OriginalIops
      description: Original IOPS rate of the volume being modified.
      type: number
    - contextPath: AWS.EC2.Volumes.Modification.OriginalVolumeType
      description: Original EBS volume type of the volume being modified.
      type: string
    - contextPath: AWS.EC2.Volumes.Modification.Progress
      description: Modification progress from 0 to 100%.
      type: string
    - contextPath: AWS.EC2.Volumes.Modification.StartTime
      description: Modification start time.
      type: date
    - contextPath: AWS.EC2.Volumes.Modification.EndTime
      description: Modification completion or failure time.
      type: date
  - arguments:
    - default: false
      description: The IDs of one or more resources to tag. For example, ami-1a2b3c4d.
      isArray: false
      name: resources
      required: false
      secret: false
    - default: false
      description: One or more tags.
      isArray: false
      name: tags
      required: false
      secret: false
    - default: false
      description: The AWS Region, if not specified the default region will be used.
      isArray: false
      name: region
      required: false
      secret: false
    - default: false
      description: The Amazon Resource Name (ARN) of the role to assume.
      isArray: false
      name: roleArn
      required: false
      secret: false
    - default: false
      description: An identifier for the assumed role session.
      isArray: false
      name: roleSessionName
      required: false
      secret: false
    - default: false
      description: The duration, in seconds, of the role session. The value can range
        from 900 seconds (15 minutes) up to the maximum session duration setting for
        the role.
      isArray: false
      name: roleSessionDuration
      required: false
      secret: false
    deprecated: false
    description: Adds or overwrites one or more tags for the specified Amazon EC2
      resource or resources.
    execution: true
    name: aws-ec2-create-tags
  - arguments:
    - default: false
      description: The association ID.
      isArray: false
      name: associationId
      required: true
      secret: false
    - default: false
      description: The AWS Region, if not specified the default region will be used.
      isArray: false
      name: region
      required: false
      secret: false
    - default: false
      description: The Amazon Resource Name (ARN) of the role to assume.
      isArray: false
      name: roleArn
      required: false
      secret: false
    - default: false
      description: An identifier for the assumed role session.
      isArray: false
      name: roleSessionName
      required: false
      secret: false
    - default: false
      description: The duration, in seconds, of the role session. The value can range
        from 900 seconds (15 minutes) up to the maximum session duration setting for
        the role.
      isArray: false
      name: roleSessionDuration
      required: false
      secret: false
    deprecated: false
    description: Disassociates an Elastic IP address from the instance or network
      interface its associated with.
    execution: true
    name: aws-ec2-disassociate-address
  - arguments:
    - default: false
      description: The allocation ID.
      isArray: false
      name: allocationId
      required: true
      secret: false
    - default: false
      description: The AWS Region, if not specified the default region will be used.
      isArray: false
      name: region
      required: false
      secret: false
    - default: false
      description: The Amazon Resource Name (ARN) of the role to assume.
      isArray: false
      name: roleArn
      required: false
      secret: false
    - default: false
      description: An identifier for the assumed role session.
      isArray: false
      name: roleSessionName
      required: false
      secret: false
    - default: false
      description: The duration, in seconds, of the role session. The value can range
        from 900 seconds (15 minutes) up to the maximum session duration setting for
        the role.
      isArray: false
      name: roleSessionDuration
      required: false
      secret: false
    deprecated: false
    description: Releases the specified Elastic IP address.
    execution: true
    name: aws-ec2-release-address
  - arguments:
    - default: false
      description: One or more instance IDs. Sepereted by comma.
      isArray: false
      name: instanceIds
      required: true
      secret: false
    - default: false
      description: The AWS Region, if not specified the default region will be used.
      isArray: false
      name: region
      required: false
      secret: false
    - default: false
      description: The Amazon Resource Name (ARN) of the role to assume.
      isArray: false
      name: roleArn
      required: false
      secret: false
    - default: false
      description: An identifier for the assumed role session.
      isArray: false
      name: roleSessionName
      required: false
      secret: false
    - default: false
      description: The duration, in seconds, of the role session. The value can range
        from 900 seconds (15 minutes) up to the maximum session duration setting for
        the role.
      isArray: false
      name: roleSessionDuration
      required: false
      secret: false
    deprecated: false
    description: Starts an Amazon EBS-backed instance that you have previously stopped.
    execution: true
    name: aws-ec2-start-instances
  - arguments:
    - default: false
      description: One or more instance IDs.
      isArray: false
      name: instanceIds
      required: true
      secret: false
    - default: false
      description: The AWS Region, if not specified the default region will be used
      isArray: false
      name: region
      required: false
      secret: false
    - default: false
      description: The Amazon Resource Name (ARN) of the role to assume.
      isArray: false
      name: roleArn
      required: false
      secret: false
    - default: false
      description: An identifier for the assumed role session.
      isArray: false
      name: roleSessionName
      required: false
      secret: false
    - default: false
      description: The duration, in seconds, of the role session. The value can range
        from 900 seconds (15 minutes) up to the maximum session duration setting for
        the role.
      isArray: false
      name: roleSessionDuration
      required: false
      secret: false
    deprecated: false
    description: Stops an Amazon EBS-backed instance.
    execution: true
    name: aws-ec2-stop-instances
  - arguments:
    - default: false
      description: One or more instance IDs.
      isArray: false
      name: instanceIds
      required: true
      secret: false
    - default: false
      description: The AWS Region, if not specified the default region will be used
      isArray: false
      name: region
      required: false
      secret: false
    - default: false
      description: The Amazon Resource Name (ARN) of the role to assume.
      isArray: false
      name: roleArn
      required: false
      secret: false
    - default: false
      description: An identifier for the assumed role session.
      isArray: false
      name: roleSessionName
      required: false
      secret: false
    - default: false
      description: The duration, in seconds, of the role session. The value can range
        from 900 seconds (15 minutes) up to the maximum session duration setting for
        the role.
      isArray: false
      name: roleSessionDuration
      required: false
      secret: false
    deprecated: false
    description: Shuts down one or more instances. This operation is idempotent; if
      you terminate an instance more than once, each call succeeds.
    execution: true
    name: aws-ec2-terminate-instances
  - arguments:
    - default: false
      description: The Availability Zone in which to create the volume. Use DescribeAvailabilityZones
        to list the Availability Zones that are currently available to you.
      isArray: false
      name: availabilityZone
      required: true
      secret: false
    - auto: PREDEFINED
      default: false
      description: Specifies whether the volume should be encrypted.
      isArray: false
      name: encrypted
      predefined:
      - 'True'
      - 'False'
      required: false
      secret: false
    - default: false
      description: The number of I/O operations per second (IOPS) to provision for
        the volume, with a maximum ratio of 50 IOPS/GiB. Range is 100 to 32000 IOPS
        for volumes in most regions.
      isArray: false
      name: iops
      required: false
      secret: false
    - default: false
      description: An identifier for the AWS Key Management Service (AWS KMS) customer
        master key (CMK) to use when creating the encrypted volume. This parameter
        is only required if you want to use a non-default CMK; if this parameter is
        not specified, the default CMK for EBS is used. If a KmsKeyId is specified,
        the Encrypted flag must also be set.
      isArray: false
      name: kmsKeyId
      required: false
      secret: false
    - default: false
      description: The size of the volume, in GiBs.
      isArray: false
      name: size
      required: false
      secret: false
    - default: false
      description: The snapshot from which to create the volume.
      isArray: false
      name: snapshotId
      required: false
      secret: false
    - auto: PREDEFINED
      default: false
      description: The volume type.
      isArray: false
      name: volumeType
      predefined:
      - standard
      - io1
      - gp2
      - sc1
      - st1
      required: false
      secret: false
    - default: false
      description: One or more tags.Example key=Name,value=test;key=Owner,value=Bob
      isArray: false
      name: tags
      required: false
      secret: false
    - default: false
      description: The AWS Region, if not specified the default region will be used.
      isArray: false
      name: region
      required: false
      secret: false
    - default: false
      description: The Amazon Resource Name (ARN) of the role to assume.
      isArray: false
      name: roleArn
      required: false
      secret: false
    - default: false
      description: An identifier for the assumed role session.
      isArray: false
      name: roleSessionName
      required: false
      secret: false
    - default: false
      description: The duration, in seconds, of the role session. The value can range
        from 900 seconds (15 minutes) up to the maximum session duration setting for
        the role.
      isArray: false
      name: roleSessionDuration
      required: false
      secret: false
    deprecated: false
    description: Creates an EBS volume that can be attached to an instance in the
      same Availability Zone.
    execution: true
    name: aws-ec2-create-volume
    outputs:
    - contextPath: AWS.EC2.Volumes.AvailabilityZone
      description: The Availability Zone for the volume.
      type: string
    - contextPath: AWS.EC2.Volumes.CreateTime
      description: The time stamp when volume creation was initiated.
      type: date
    - contextPath: AWS.EC2.Volumes.Encrypted
      description: Indicates whether the volume will be encrypted.
      type: boolean
    - contextPath: AWS.EC2.Volumes.KmsKeyId
      description: The full ARN of the AWS Key Management Service (AWS KMS) customer
        master key (CMK) that was used to protect the volume encryption key for the
        volume.
      type: string
    - contextPath: AWS.EC2.Volumes.Size
      description: The size of the volume, in GiBs.
      type: number
    - contextPath: AWS.EC2.Volumes.SnapshotId
      description: The snapshot from which the volume was created, if applicable.
      type: string
    - contextPath: AWS.EC2.Volumes.State
      description: The volume state.
      type: string
    - contextPath: AWS.EC2.Volumes.VolumeId
      description: The ID of the volume.
      type: string
    - contextPath: AWS.EC2.Volumes.Iops
      description: The number of I/O operations per second (IOPS) that the volume
        supports.
      type: number
    - contextPath: AWS.EC2.Volumes.VolumeType
      description: The volume type. This can be gp2 for General Purpose SSD, io1 for
        Provisioned IOPS SSD, st1 for Throughput Optimized HDD, sc1 for Cold HDD,
        or standard for Magnetic volumes.
      type: string
    - contextPath: AWS.EC2.Volumes.Tags.Key
      description: The key of the tag.
      type: string
    - contextPath: AWS.EC2.Volumes.Tags.Value
      description: The value of the tag.
      type: string
  - arguments:
    - default: false
      description: The device name (for example, /dev/sdh or xvdh).
      isArray: false
      name: device
      required: true
      secret: false
    - default: false
      description: The ID of the instance.
      isArray: false
      name: instanceId
      required: true
      secret: false
    - default: false
      description: The ID of the EBS volume. The volume and instance must be within
        the same Availability Zone.
      isArray: false
      name: volumeId
      required: true
      secret: false
    - default: false
      description: The AWS Region, if not specified the default region will be used.
      isArray: false
      name: region
      required: false
      secret: false
    - default: false
      description: The Amazon Resource Name (ARN) of the role to assume.
      isArray: false
      name: roleArn
      required: false
      secret: false
    - default: false
      description: An identifier for the assumed role session.
      isArray: false
      name: roleSessionName
      required: false
      secret: false
    - default: false
      description: The duration, in seconds, of the role session. The value can range
        from 900 seconds (15 minutes) up to the maximum session duration setting for
        the role.
      isArray: false
      name: roleSessionDuration
      required: false
      secret: false
    deprecated: false
    description: Attaches an EBS volume to a running or stopped instance and exposes
      it to the instance with the specified device name.
    execution: true
    name: aws-ec2-attach-volume
    outputs:
    - contextPath: AWS.EC2.Volumes.Attachments.AttachTime
      description: The time stamp when the attachment initiated.
      type: date
    - contextPath: AWS.EC2.Volumes.Attachments.Device
      description: The device name.
      type: string
    - contextPath: AWS.EC2.Volumes.Attachments.InstanceId
      description: The ID of the instance.
      type: string
    - contextPath: AWS.EC2.Volumes.Attachments.State
      description: The attachment state of the volume.
      type: string
    - contextPath: AWS.EC2.Volumes.Attachments.VolumeId
      description: The ID of the volume.
      type: string
    - contextPath: AWS.EC2.Volumes.Attachments.DeleteOnTermination
      description: Indicates whether the EBS volume is deleted on instance termination.
      type: boolean
  - arguments:
    - default: false
      description: The ID of the volume.
      isArray: false
      name: volumeId
      required: true
      secret: false
    - default: false
      description: Forces detachment if the previous detachment attempt did not occur
        cleanly. This option can lead to data loss or a corrupted file system. Use
        this option only as a last resort to detach a volume from a failed instance.
      isArray: false
      name: force
      required: false
      secret: false
    - default: false
      description: The device name (for example, /dev/sdh or xvdh).
      isArray: false
      name: device
      required: false
      secret: false
    - default: false
      description: The ID of the instance.
      isArray: false
      name: instanceId
      required: false
      secret: false
    - default: false
      description: The AWS Region, if not specified the default region will be used.
      isArray: false
      name: region
      required: false
      secret: false
    - default: false
      description: The Amazon Resource Name (ARN) of the role to assume.
      isArray: false
      name: roleArn
      required: false
      secret: false
    - default: false
      description: An identifier for the assumed role session.
      isArray: false
      name: roleSessionName
      required: false
      secret: false
    - default: false
      description: The duration, in seconds, of the role session. The value can range
        from 900 seconds (15 minutes) up to the maximum session duration setting for
        the role.
      isArray: false
      name: roleSessionDuration
      required: false
      secret: false
    deprecated: false
    description: Detaches an EBS volume from an instance.
    execution: true
    name: aws-ec2-detach-volume
    outputs:
    - contextPath: AWS.EC2.Volumes.Attachments.AttachTime
      description: The time stamp when the attachment initiated.
      type: date
    - contextPath: AWS.EC2.Volumes.Attachments.Device
      description: The device name.
      type: string
    - contextPath: AWS.EC2.Volumes.Attachments.InstanceId
      description: The ID of the instance.
      type: string
    - contextPath: AWS.EC2.Volumes.Attachments.State
      description: The attachment state of the volume.
      type: string
    - contextPath: AWS.EC2.Volumes.Attachments.VolumeId
      description: The ID of the volume.
      type: string
    - contextPath: AWS.EC2.Volumes.Attachments.DeleteOnTermination
      description: Indicates whether the EBS volume is deleted on instance termination.
      type: boolean
  - arguments:
    - default: false
      description: The ID of the volume.
      isArray: false
      name: volumeId
      required: true
      secret: false
    - default: false
      description: The AWS Region, if not specified the default region will be used.
      isArray: false
      name: region
      required: false
      secret: false
    - default: false
      description: The Amazon Resource Name (ARN) of the role to assume.
      isArray: false
      name: roleArn
      required: false
      secret: false
    - default: false
      description: An identifier for the assumed role session.
      isArray: false
      name: roleSessionName
      required: false
      secret: false
    - default: false
      description: The duration, in seconds, of the role session. The value can range
        from 900 seconds (15 minutes) up to the maximum session duration setting for
        the role.
      isArray: false
      name: roleSessionDuration
      required: false
      secret: false
    deprecated: false
    description: Deletes the specified EBS volume. The volume must be in the available
      state (not attached to an instance).
    execution: true
    name: aws-ec2-delete-volume
  - arguments:
    - default: false
      defaultValue: '1'
      description: The number of instances to launch. must be grater then 0.
      isArray: false
      name: count
      required: true
      secret: false
    - default: false
      description: The ID of the AMI, which you can get by calling DescribeImages
        . An AMI is required to launch an instance and must be specified here or in
        a launch template.
      isArray: false
      name: imageId
      required: false
      secret: false
    - default: false
      description: 'The instance type. for example: t2.large'
      isArray: false
      name: instanceType
      required: false
      secret: false
    - default: false
      description: One or more security group IDs. Sepereted by comma.
      isArray: false
      name: securityGroupIds
      required: false
      secret: false
    - default: false
      description: One or more security group names. For a nondefault VPC, you must
        use security group IDs instead.
      isArray: false
      name: securityGroups
      required: false
      secret: false
    - default: false
      description: The ID of the subnet to launch the instance into.
      isArray: false
      name: subnetId
      required: false
      secret: false
    - default: false
      description: The user data to make available to the instance.This value will
        be base64 encoded automatically. Do not base64 encode this value prior to
        performing the operation.
      isArray: false
      name: userData
      required: false
      secret: false
    - auto: PREDEFINED
      default: false
      description: If you set this parameter to true , you cant terminate the instance
        using the Amazon EC2 console, CLI, or API.
      isArray: false
      name: disableApiTermination
      predefined:
      - 'True'
      - 'False'
      required: false
      secret: false
    - default: false
      description: The Amazon Resource Name (ARN) of the instance profile. Both iamInstanceProfileArn
        and iamInstanceProfile are required if you would like to associate an instance
        profile.
      isArray: false
      name: iamInstanceProfileArn
      required: false
      secret: false
    - default: false
      description: The name of the instance profile. Both iamInstanceProfileArn and
        iamInstanceProfile are required if you would like to associate an instance
        profile.
      isArray: false
      name: iamInstanceProfileName
      required: false
      secret: false
    - default: false
      description: The name of the key pair. Warning - If you do not specify a key
        pair, you cant connect to the instance unless you choose an AMI that is configured
        to allow users another way to log in.
      isArray: false
      name: keyName
      required: false
      secret: false
    - auto: PREDEFINED
      default: false
      description: Indicates whether the instance is optimized for Amazon EBS I/O.
      isArray: false
      name: ebsOptimized
      predefined:
      - 'True'
      - 'False'
      required: false
      secret: false
    - default: false
      description: The device name (for example, /dev/sdh or xvdh).
      isArray: false
      name: deviceName
      required: false
      secret: false
    - default: false
      description: The size of the volume, in GiB.
      isArray: false
      name: ebsVolumeSize
      required: false
      secret: false
    - auto: PREDEFINED
      default: false
      description: The volume type.
      isArray: false
      name: ebsVolumeType
      predefined:
      - gp2
      - io1
      - st1
      - sc1
      - standard
      required: false
      secret: false
    - default: false
      description: The number of I/O operations per second (IOPS) that the volume
        supports.
      isArray: false
      name: ebsIops
      required: false
      secret: false
    - auto: PREDEFINED
      default: false
      description: Indicates whether the EBS volume is deleted on instance termination.
      isArray: false
      name: ebsDeleteOnTermination
      predefined:
      - 'True'
      - 'False'
      required: false
      secret: false
    - default: false
      description: Identifier (key ID, key alias, ID ARN, or alias ARN) for a user-managed
        CMK under which the EBS volume is encrypted.
      isArray: false
      name: ebsKmsKeyId
      required: false
      secret: false
    - default: false
      description: The ID of the snapshot.
      isArray: false
      name: ebsSnapshotId
      required: false
      secret: false
    - default: false
      description: Indicates whether the EBS volume is encrypted.
      isArray: false
      name: ebsEncrypted
      required: false
      secret: false
    - default: false
      description: The ID of the launch template. The launch template to use to launch
        the instances. Any parameters that you specify in RunInstances override the
        same parameters in the launch template. You can specify either the name or
        ID of a launch template, but not both.
      isArray: false
      name: launchTemplateId
      required: false
      secret: false
    - default: false
      description: The name of the launch template. The launch template to use to
        launch the instances. Any parameters that you specify in RunInstances override
        the same parameters in the launch template. You can specify either the name
        or ID of a launch template, but not both.
      isArray: false
      name: launchTemplateName
      required: false
      secret: false
    - default: false
      description: The version number of the launch template.
      isArray: false
      name: launchTemplateVersion
      required: false
      secret: false
    - default: false
      description: The tags to apply to the instance.
      isArray: false
      name: tags
      required: false
      secret: false
    - default: false
      description: The AWS Region, if not specified the default region will be used.
      isArray: false
      name: region
      required: false
      secret: false
    - default: false
      description: The Amazon Resource Name (ARN) of the role to assume.
      isArray: false
      name: roleArn
      required: false
      secret: false
    - default: false
      description: An identifier for the assumed role session.
      isArray: false
      name: roleSessionName
      required: false
      secret: false
    - default: false
      description: The duration, in seconds, of the role session. The value can range
        from 900 seconds (15 minutes) up to the maximum session duration setting for
        the role.
      isArray: false
      name: roleSessionDuration
      required: false
      secret: false
    - default: false
      description: The dedicated Host ID.
      isArray: false
      name: host_id
      required: false
      secret: false
    deprecated: false
    description: Launches the specified number of instances using an AMI for which
      you have permissions. You can create a launch template , which is a resource
      that contains the parameters to launch an instance. When you launch an instance
      using RunInstances , you can specify the launch template instead of specifying
      the launch parameters. An instance is ready for you to use when its in the running
      state. You can check the state of your instance using DescribeInstances.
    execution: true
    name: aws-ec2-run-instances
    outputs:
    - contextPath: AWS.EC2.Instances.AmiLaunchIndex
      description: The AMI launch index, which can be used to find this instance in
        the launch group.
      type: number
    - contextPath: AWS.EC2.Instances.ImageId
      description: The ID of the AMI used to launch the instance.
      type: string
    - contextPath: AWS.EC2.Instances.InstanceId
      description: The ID of the instance.
      type: string
    - contextPath: AWS.EC2.Instances.InstanceType
      description: The instance type.
      type: string
    - contextPath: AWS.EC2.Instances.KernelId
      description: The kernel associated with this instance, if applicable.
      type: string
    - contextPath: AWS.EC2.Instances.KeyName
      description: The name of the key pair, if this instance was launched with an
        associated key pair.
      type: string
    - contextPath: AWS.EC2.Instances.LaunchTime
      description: The time the instance was launched.
      type: date
    - contextPath: AWS.EC2.Instances.Monitoring.State
      description: Indicates whether detailed monitoring is enabled. Otherwise, basic
        monitoring is enabled.
      type: string
    - contextPath: AWS.EC2.Instances.Placement.AvailabilityZone
      description: The Availability Zone of the instance.
      type: string
    - contextPath: AWS.EC2.Instances.Placement.Affinity
      description: The affinity setting for the instance on the Dedicated Host.
      type: string
    - contextPath: AWS.EC2.Instances.Placement.GroupName
      description: The name of the placement group the instance is in (for cluster
        compute instances).
      type: string
    - contextPath: AWS.EC2.Instances.Placement.HostId
      description: he ID of the Dedicated Host on which the instance resides.
      type: string
    - contextPath: AWS.EC2.Instances.Placement.Tenancy
      description: The tenancy of the instance (if the instance is running in a VPC).
      type: string
    - contextPath: AWS.EC2.Instances.Platform
      description: The value is Windows for Windows instances; otherwise blank.
      type: string
    - contextPath: AWS.EC2.Instances.PrivateDnsName
      description: (IPv4 only) The private DNS hostname name assigned to the instance.
        This DNS hostname can only be used inside the Amazon EC2 network. This name
        is not available until the instance enters the running state.
      type: string
    - contextPath: AWS.EC2.Instances.PrivateIpAddress
      description: The private IPv4 address assigned to the instance.
      type: string
    - contextPath: AWS.EC2.Instances.ProductCodes.ProductCodeId
      description: The product code.
      type: string
    - contextPath: AWS.EC2.Instances.ProductCodes.ProductCodeType
      description: The type of product code.
      type: string
    - contextPath: AWS.EC2.Instances.PublicDnsName
      description: (IPv4 only) The public DNS name assigned to the instance. This
        name is not available until the instance enters the running state.
      type: string
    - contextPath: AWS.EC2.Instances.PublicIpAddress
      description: The public IPv4 address assigned to the instance, if applicable.
      type: string
    - contextPath: AWS.EC2.Instances.RamdiskId
      description: The RAM disk associated with this instance, if applicable.
      type: string
    - contextPath: AWS.EC2.Instances.State.Code
      description: The low byte represents the state.
      type: string
    - contextPath: AWS.EC2.Instances.State.Name
      description: The current state of the instance.
      type: string
    - contextPath: AWS.EC2.Instances.StateTransitionReason
      description: The reason for the most recent state transition. This might be
        an empty string.
      type: string
    - contextPath: AWS.EC2.Instances.SubnetId
      description: The ID of the subnet in which the instance is running.
      type: string
    - contextPath: AWS.EC2.Instances.VpcId
      description: The ID of the VPC in which the instance is running.
      type: string
    - contextPath: AWS.EC2.Instances.Architecture
      description: The architecture of the image.
      type: string
    - contextPath: AWS.EC2.Instances.BlockDeviceMappings.DeviceName
      description: The device name (for example, /dev/sdh or xvdh).
      type: string
    - contextPath: AWS.EC2.Instances.BlockDeviceMappings.Ebs.AttachTime
      description: The time stamp when the attachment initiated.
      type: string
    - contextPath: AWS.EC2.Instances.BlockDeviceMappings.Ebs.DeleteOnTermination
      description: Indicates whether the volume is deleted on instance termination.
      type: string
    - contextPath: AWS.EC2.Instances.BlockDeviceMappings.Ebs.Status
      description: The attachment state.
      type: string
    - contextPath: AWS.EC2.Instances.BlockDeviceMappings.Ebs.VolumeId
      description: The ID of the EBS volume.
      type: string
    - contextPath: AWS.EC2.Instances.ClientToken
      description: The idempotency token you provided when you launched the instance,
        if applicable.
      type: string
    - contextPath: AWS.EC2.Instances.EbsOptimized
      description: Indicates whether the instance is optimized for Amazon EBS I/O.
      type: boolean
    - contextPath: AWS.EC2.Instances.EnaSupport
      description: Specifies whether enhanced networking with ENA is enabled.
      type: boolean
    - contextPath: AWS.EC2.Instances.Hypervisor
      description: The hypervisor type of the instance.
      type: string
    - contextPath: AWS.EC2.Instances.IamInstanceProfile.Arn
      description: The Amazon Resource Name (ARN) of the instance profile.
      type: string
    - contextPath: AWS.EC2.Instances.IamInstanceProfile.Id
      description: The ID of the instance profile.
      type: string
    - contextPath: AWS.EC2.Instances.InstanceLifecycle
      description: Indicates whether this is a Spot Instance or a Scheduled Instance.
      type: string
    - contextPath: AWS.EC2.Instances.ElasticGpuAssociations.ElasticGpuId
      description: The ID of the Elastic GPU.
      type: string
    - contextPath: AWS.EC2.Instances.ElasticGpuAssociations.ElasticGpuAssociationId
      description: The ID of the association.
      type: string
    - contextPath: AWS.EC2.Instances.ElasticGpuAssociations.ElasticGpuAssociationState
      description: The state of the association between the instance and the Elastic
        GPU.
      type: string
    - contextPath: AWS.EC2.Instances.ElasticGpuAssociations.ElasticGpuAssociationTime
      description: The time the Elastic GPU was associated with the instance.
      type: string
    - contextPath: AWS.EC2.Instances.NetworkInterfaces.Association.IpOwnerId
      description: The ID of the owner of the Elastic IP address.
      type: string
    - contextPath: AWS.EC2.Instances.NetworkInterfaces.Association.PublicDnsName
      description: The public DNS name.
      type: string
    - contextPath: AWS.EC2.Instances.NetworkInterfaces.Association.PublicIp
      description: The public IP address or Elastic IP address bound to the network
        interface.
      type: string
    - contextPath: AWS.EC2.Instances.NetworkInterfaces.Attachment.AttachTime
      description: The time stamp when the attachment initiated.
      type: date
    - contextPath: AWS.EC2.Instances.NetworkInterfaces.Attachment.AttachmentId
      description: The ID of the network interface attachment.
      type: string
    - contextPath: AWS.EC2.Instances.NetworkInterfaces.Attachment.DeleteOnTermination
      description: Indicates whether the network interface is deleted when the instance
        is terminated.
      type: boolean
    - contextPath: AWS.EC2.Instances.NetworkInterfaces.Attachment.DeviceIndex
      description: The index of the device on the instance for the network interface
        attachment.
      type: number
    - contextPath: AWS.EC2.Instances.NetworkInterfaces.Attachment.Status
      description: The attachment state.
      type: string
    - contextPath: AWS.EC2.Instances.NetworkInterfaces.Description
      description: The description.
      type: string
    - contextPath: AWS.EC2.Instances.NetworkInterfaces.Groups.GroupName
      description: The name of the security group.
      type: string
    - contextPath: AWS.EC2.Instances.NetworkInterfaces.Groups.GroupId
      description: The ID of the security group.
      type: string
    - contextPath: AWS.EC2.Instances.NetworkInterfaces.Ipv6Addresses.Ipv6Address
      description: The IPv6 addresses associated with the network interface.
      type: string
    - contextPath: AWS.EC2.Instances.NetworkInterfaces.MacAddress
      description: The MAC address.
      type: string
    - contextPath: AWS.EC2.Instances.NetworkInterfaces.NetworkInterfaceId
      description: The ID of the network interface.
      type: string
    - contextPath: AWS.EC2.Instances.NetworkInterfaces.OwnerId
      description: The ID of the AWS account that created the network interface.
      type: string
    - contextPath: AWS.EC2.Instances.NetworkInterfaces.PrivateDnsName
      description: The private DNS name.
      type: string
    - contextPath: AWS.EC2.Instances.NetworkInterfaces.PrivateIpAddress
      description: The IPv4 address of the network interface within the subnet.
      type: string
    - contextPath: AWS.EC2.Instances.NetworkInterfaces.PrivateIpAddresses.Association.IpOwnerId
      description: The ID of the owner of the Elastic IP address.
      type: string
    - contextPath: AWS.EC2.Instances.NetworkInterfaces.PrivateIpAddresses.Association.PublicDnsName
      description: The public DNS name.
      type: string
    - contextPath: AWS.EC2.Instances.NetworkInterfaces.PrivateIpAddresses.Association.PublicIp
      description: The public IP address or Elastic IP address bound to the network
        interface.
      type: string
    - contextPath: AWS.EC2.Instances.NetworkInterfaces.PrivateIpAddresses.Primary
      description: Indicates whether this IPv4 address is the primary private IP address
        of the network interface.
      type: boolean
    - contextPath: AWS.EC2.Instances.NetworkInterfaces.PrivateIpAddresses.PrivateDnsName
      description: The private IPv4 DNS name.
      type: string
    - contextPath: AWS.EC2.Instances.NetworkInterfaces.PrivateIpAddresses.PrivateIpAddress
      description: The private IPv4 address of the network interface.
      type: string
    - contextPath: AWS.EC2.Instances.NetworkInterfaces.SourceDestCheck
      description: Indicates whether to validate network traffic to or from this network
        interface.
      type: boolean
    - contextPath: AWS.EC2.Instances.NetworkInterfaces.Status
      description: The status of the network interface.
      type: string
    - contextPath: AWS.EC2.Instances.NetworkInterfaces.SubnetId
      description: The ID of the subnet.
      type: string
    - contextPath: AWS.EC2.Instances.NetworkInterfaces.VpcId
      description: The ID of the VPC.
      type: string
    - contextPath: AWS.EC2.Instances.RootDeviceName
      description: The device name of the root device volume (for example, /dev/sda1).
      type: string
    - contextPath: AWS.EC2.Instances.RootDeviceType
      description: The root device type used by the AMI. The AMI can use an EBS volume
        or an instance store volume.
      type: string
    - contextPath: AWS.EC2.Instances.SecurityGroups.GroupName
      description: The name of the security group.
      type: string
    - contextPath: AWS.EC2.Instances.SecurityGroups.GroupId
      description: The ID of the security group.
      type: string
    - contextPath: AWS.EC2.Instances.SourceDestCheck
      description: Specifies whether to enable an instance launched in a VPC to perform
        NAT.
      type: boolean
    - contextPath: AWS.EC2.Instances.SpotInstanceRequestId
      description: If the request is a Spot Instance request, the ID of the request.
      type: string
    - contextPath: AWS.EC2.Instances.SriovNetSupport
      description: Specifies whether enhanced networking with the Intel 82599 Virtual
        Function interface is enabled.
      type: string
    - contextPath: AWS.EC2.Instances.StateReason.Code
      description: The reason code for the state change.
      type: string
    - contextPath: AWS.EC2.Instances.StateReason.Message
      description: The message for the state change.
      type: string
    - contextPath: AWS.EC2.Instances.Tags.Key
      description: The key of the tag.
      type: string
    - contextPath: AWS.EC2.Instances.Tags.Value
      description: The value of the tag.
      type: string
    - contextPath: AWS.EC2.Instances.VirtualizationType
      description: The virtualization type of the instance.
      type: string
  - arguments:
    - default: false
      description: One or more filters. See documentation for details & filter options.
      isArray: false
      name: filter
      required: false
      secret: false
    - default: false
      description: One or more instance IDs. Sepreted by comma.
      isArray: false
      name: instanceIds
      required: false
      secret: false
    - default: false
      description: The amount of time in seconds to wait between attempts. Default
        15
      isArray: false
      name: waiterDelay
      required: false
      secret: false
    - default: false
      description: The maximum number of attempts to be made. Default 40
      isArray: false
      name: waiterMaxAttempts
      required: false
      secret: false
    - default: false
      description: The AWS Region, if not specified the default region will be used.
      isArray: false
      name: region
      required: false
      secret: false
    - default: false
      description: The Amazon Resource Name (ARN) of the role to assume.
      isArray: false
      name: roleArn
      required: false
      secret: false
    - default: false
      description: An identifier for the assumed role session.
      isArray: false
      name: roleSessionName
      required: false
      secret: false
    - default: false
      description: The duration, in seconds, of the role session. The value can range
        from 900 seconds (15 minutes) up to the maximum session duration setting for
        the role.
      isArray: false
      name: roleSessionDuration
      required: false
      secret: false
    deprecated: false
    description: A waiter function that runs every 15  seconds until a successful
      state is reached.
    execution: false
    name: aws-ec2-waiter-instance-running
  - arguments:
    - default: false
      description: One or more filters. See documentation for details & filter options.
      isArray: false
      name: filter
      required: false
      secret: false
    - default: false
      description: One or more instance IDs. Seprated by comma.
      isArray: false
      name: instanceIds
      required: false
      secret: false
    - default: false
      description: The amount of time in seconds to wait between attempts. Default
        15
      isArray: false
      name: waiterDelay
      required: false
      secret: false
    - default: false
      description: The maximum number of attempts to be made. Default 40.
      isArray: false
      name: waiterMaxAttempts
      required: false
      secret: false
    - default: false
      description: The AWS Region, if not specified the default region will be used.
      isArray: false
      name: region
      required: false
      secret: false
    - default: false
      description: The Amazon Resource Name (ARN) of the role to assume.
      isArray: false
      name: roleArn
      required: false
      secret: false
    - default: false
      description: An identifier for the assumed role session.
      isArray: false
      name: roleSessionName
      required: false
      secret: false
    - default: false
      description: The duration, in seconds, of the role session. The value can range
        from 900 seconds (15 minutes) up to the maximum session duration setting for
        the role.
      isArray: false
      name: roleSessionDuration
      required: false
      secret: false
    deprecated: false
    description: A waiter function that runs every 15  seconds until a successful
      state is reached
    execution: false
    name: aws-ec2-waiter-instance-status-ok
  - arguments:
    - default: false
      description: One or more filters. See documentation for details & filter options.
      isArray: false
      name: filter
      required: false
      secret: false
    - default: false
      description: One or more instance IDs. Seprated by comma.
      isArray: false
      name: instanceIds
      required: false
      secret: false
    - default: false
      description: The amount of time in seconds to wait between attempts. Default
        15
      isArray: false
      name: waiterDelay
      required: false
      secret: false
    - default: false
      description: The maximum number of attempts to be made. Default 40
      isArray: false
      name: waiterMaxAttempts
      required: false
      secret: false
    - default: false
      description: The AWS Region, if not specified the default region will be used.
      isArray: false
      name: region
      required: false
      secret: false
    - default: false
      description: The Amazon Resource Name (ARN) of the role to assume.
      isArray: false
      name: roleArn
      required: false
      secret: false
    - default: false
      description: An identifier for the assumed role session.
      isArray: false
      name: roleSessionName
      required: false
      secret: false
    - default: false
      description: The duration, in seconds, of the role session. The value can range
        from 900 seconds (15 minutes) up to the maximum session duration setting for
        the role.
      isArray: false
      name: roleSessionDuration
      required: false
      secret: false
    deprecated: false
    description: A waiter function that runs every 15  seconds until a successful
      state is reached
    execution: false
    name: aws-ec2-waiter-instance-stopped
  - arguments:
    - default: false
      description: One or more filters. See documentation for details & filter options.
      isArray: false
      name: filter
      required: false
      secret: false
    - default: false
      description: One or more instance IDs. Seprated by comma.
      isArray: false
      name: instanceIds
      required: false
      secret: false
    - default: false
      description: The amount of time in seconds to wait between attempts. Default
        15
      isArray: false
      name: waiterDelay
      required: false
      secret: false
    - default: false
      description: The maximum number of attempts to be made. Default 40
      isArray: false
      name: waiterMaxAttempts
      required: false
      secret: false
    - default: false
      description: The AWS Region, if not specified the default region will be used.
      isArray: false
      name: region
      required: false
      secret: false
    - default: false
      description: The Amazon Resource Name (ARN) of the role to assume.
      isArray: false
      name: roleArn
      required: false
      secret: false
    - default: false
      description: An identifier for the assumed role session.
      isArray: false
      name: roleSessionName
      required: false
      secret: false
    - default: false
      description: The duration, in seconds, of the role session. The value can range
        from 900 seconds (15 minutes) up to the maximum session duration setting for
        the role.
      isArray: false
      name: roleSessionDuration
      required: false
      secret: false
    deprecated: false
    description: A waiter function that runs every 15  seconds until a successful
      state is reached
    execution: false
    name: aws-ec2-waiter-instance-terminated
  - arguments:
    - default: false
      description: One or more filters. See documentation for available filters.
      isArray: false
      name: filters
      required: false
      secret: false
    - default: false
      description: One or more image IDs. Sperated by comma.
      isArray: false
      name: imageIds
      required: false
      secret: false
    - default: false
      description: Filters the images by the owner. Specify an AWS account ID, self
        (owner is the sender of the request), or an AWS owner alias (valid values
        are amazon | aws-marketplace | microsoft ). Omitting this option returns all
        images for which you have launch permissions, regardless of ownership.
      isArray: false
      name: owners
      required: false
      secret: false
    - default: false
      description: Scopes the images by users with explicit launch permissions. Specify
        an AWS account ID, self (the sender of the request), or all (public AMIs).
      isArray: false
      name: executableUsers
      required: false
      secret: false
    - default: false
      description: The amount of time in seconds to wait between attempts. Default
        15
      isArray: false
      name: waiterDelay
      required: false
      secret: false
    - default: false
      description: The maximum number of attempts to be made. Default 40
      isArray: false
      name: waiterMaxAttempts
      required: false
      secret: false
    - default: false
      description: The AWS Region, if not specified the default region will be used.
      isArray: false
      name: region
      required: false
      secret: false
    - default: false
      description: The Amazon Resource Name (ARN) of the role to assume.
      isArray: false
      name: roleArn
      required: false
      secret: false
    - default: false
      description: An identifier for the assumed role session.
      isArray: false
      name: roleSessionName
      required: false
      secret: false
    - default: false
      description: The duration, in seconds, of the role session. The value can range
        from 900 seconds (15 minutes) up to the maximum session duration setting for
        the role.
      isArray: false
      name: roleSessionDuration
      required: false
      secret: false
    deprecated: false
    description: A waiter function that waits until image is avilable
    execution: false
    name: aws-ec2-waiter-image-available
  - arguments:
    - default: false
      description: One or more filters. See documentation for available filters.
      isArray: false
      name: filters
      required: false
      secret: false
    - default: false
      description: Returns the snapshots owned by the specified owner. Multiple owners
        can be specified. Sperated by comma.
      isArray: false
      name: ownerIds
      required: false
      secret: false
    - default: false
      description: One or more snapshot IDs. Sperated by comma.
      isArray: false
      name: snapshotIds
      required: false
      secret: false
    - default: false
      description: One or more AWS accounts IDs that can create volumes from the snapshot.
      isArray: false
      name: restorableByUserIds
      required: false
      secret: false
    - default: false
      description: The amount of time in seconds to wait between attempts. Default
        15
      isArray: false
      name: waiterDelay
      required: false
      secret: false
    - default: false
      description: The maximum number of attempts to be made. Default 40
      isArray: false
      name: waiterMaxAttempts
      required: false
      secret: false
    - default: false
      description: The AWS Region, if not specified the default region will be used.
      isArray: false
      name: region
      required: false
      secret: false
    - default: false
      description: The Amazon Resource Name (ARN) of the role to assume.
      isArray: false
      name: roleArn
      required: false
      secret: false
    - default: false
      description: An identifier for the assumed role session.
      isArray: false
      name: roleSessionName
      required: false
      secret: false
    - default: false
      description: The duration, in seconds, of the role session. The value can range
        from 900 seconds (15 minutes) up to the maximum session duration setting for
        the role.
      isArray: false
      name: roleSessionDuration
      required: false
      secret: false
    deprecated: false
    description: A waiter function that waits until the snapshot is complate
    execution: false
    name: aws-ec2-waiter-snapshot_completed
  - arguments:
    - default: false
      description: One or more filters. See documentation for available filters.
      isArray: false
      name: filters
      required: false
      secret: false
    - default: false
      description: Filters the images by the owner. Specify an AWS account ID, self
        (owner is the sender of the request), or an AWS owner alias (valid values
        are amazon | aws-marketplace | microsoft ). Omitting this option returns all
        images for which you have launch permissions, regardless of ownership.
      isArray: false
      name: owners
      required: false
      secret: false
    - default: false
      description: Scopes the images by users with explicit launch permissions. Specify
        an AWS account ID, self (the sender of the request), or all (public AMIs).
      isArray: false
      name: executableUsers
      required: false
      secret: false
    - default: false
      description: The AWS Region, if not specified the default region will be used
      isArray: false
      name: region
      required: false
      secret: false
    - default: false
      description: The Amazon Resource Name (ARN) of the role to assume.
      isArray: false
      name: roleArn
      required: false
      secret: false
    - default: false
      description: An identifier for the assumed role session.
      isArray: false
      name: roleSessionName
      required: false
      secret: false
    - default: false
      description: The duration, in seconds, of the role session. The value can range
        from 900 seconds (15 minutes) up to the maximum session duration setting for
        the role.
      isArray: false
      name: roleSessionDuration
      required: false
      secret: false
    deprecated: false
    description: Get The latest AMI
    execution: false
    name: aws-ec2-get-latest-ami
    outputs:
    - contextPath: AWS.EC2.Images.Architecture
      description: The architecture of the image.
      type: string
    - contextPath: AWS.EC2.Images.CreationDate
      description: The date and time the image was created.
      type: date
    - contextPath: AWS.EC2.Images.ImageId
      description: The ID of the AMI.
      type: string
    - contextPath: AWS.EC2.Images.ImageLocation
      description: The location of the AMI.
      type: string
    - contextPath: AWS.EC2.Images.ImageType
      description: The type of image.
      type: string
    - contextPath: AWS.EC2.Images.Public
      description: Indicates whether the image has public launch permissions. The
        value is true if this image has public launch permissions or false if it has
        only implicit and explicit launch permissions.
      type: boolean
    - contextPath: AWS.EC2.Images.KernelId
      description: The kernel associated with the image, if any. Only applicable for
        machine images.
      type: string
    - contextPath: AWS.EC2.Images.OwnerId
      description: The AWS account ID of the image owner.
      type: string
    - contextPath: AWS.EC2.Images.Platform
      description: The value is Windows for Windows AMIs; otherwise blank.
      type: string
    - contextPath: AWS.EC2.Images.ProductCodes.ProductCodeId
      description: The product code.
      type: string
    - contextPath: AWS.EC2.Images.ProductCodes.ProductCodeType
      description: The type of product code.
      type: string
    - contextPath: AWS.EC2.Images.RamdiskId
      description: The RAM disk associated with the image, if any. Only applicable
        for machine images.
      type: string
    - contextPath: AWS.EC2.Images.State
      description: The current state of the AMI. If the state is available , the image
        is successfully registered and can be used to launch an instance.
      type: string
    - contextPath: AWS.EC2.Images.BlockDeviceMappings.DeviceName
      description: The device name (for example, /dev/sdh or xvdh ).
      type: string
    - contextPath: AWS.EC2.Images.BlockDeviceMappings.VirtualName
      description: The virtual device name (ephemeral N).
      type: string
    - contextPath: AWS.EC2.Images.BlockDeviceMappings.Ebs.Encrypted
      description: Indicates whether the EBS volume is encrypted.
      type: boolean
    - contextPath: AWS.EC2.Images.BlockDeviceMappings.Ebs.DeleteOnTermination
      description: Indicates whether the EBS volume is deleted on instance termination.
      type: boolean
    - contextPath: AWS.EC2.Images.BlockDeviceMappings.Ebs.Iops
      description: The number of I/O operations per second (IOPS) that the volume
        supports.
      type: number
    - contextPath: AWS.EC2.Images.BlockDeviceMappings.Ebs.KmsKeyId
      description: Identifier (key ID, key alias, ID ARN, or alias ARN) for a user-managed
        CMK under which the EBS volume is encrypted.
      type: string
    - contextPath: AWS.EC2.Images.BlockDeviceMappings.Ebs.SnapshotId
      description: The ID of the snapshot.
      type: string
    - contextPath: AWS.EC2.Images.BlockDeviceMappings.Ebs.VolumeSize
      description: The size of the volume, in GiB.
      type: number
    - contextPath: AWS.EC2.Images.BlockDeviceMappings.Ebs.VolumeType
      description: The volume type
      type: string
    - contextPath: AWS.EC2.Images.BlockDeviceMappings.NoDevice
      description: Suppresses the specified device included in the block device mapping
        of the AMI.
      type: string
    - contextPath: AWS.EC2.Images.Description
      description: The description of the AMI that was provided during image creation.
      type: string
    - contextPath: AWS.EC2.Images.EnaSupport
      description: Specifies whether enhanced networking with ENA is enabled.
      type: boolean
    - contextPath: AWS.EC2.Images.Hypervisor
      description: The hypervisor type of the image.
      type: string
    - contextPath: AWS.EC2.Images.ImageOwnerAlias
      description: The AWS account alias (for example, amazon , self ) or the AWS
        account ID of the AMI owner.
      type: string
    - contextPath: AWS.EC2.Images.Name
      description: The name of the AMI that was provided during image creation.
      type: string
    - contextPath: AWS.EC2.Images.RootDeviceName
      description: The device name of the root device volume (for example, /dev/sda1).
      type: string
    - contextPath: AWS.EC2.Images.RootDeviceType
      description: The type of root device used by the AMI. The AMI can use an EBS
        volume or an instance store volume.
      type: string
    - contextPath: AWS.EC2.Images.SriovNetSupport
      description: Specifies whether enhanced networking with the Intel 82599 Virtual
        Function interface is enabled.
      type: string
    - contextPath: AWS.EC2.Images.StateReason.Code
      description: The reason code for the state change.
      type: string
    - contextPath: AWS.EC2.Images.StateReason.Message
      description: The message for the state change.
      type: string
    - contextPath: AWS.EC2.Images.Tags.Key
      description: The key of the tag.
      type: string
    - contextPath: AWS.EC2.Images.Tags.Value
      description: The value of the tag.
      type: string
    - contextPath: AWS.EC2.Images.VirtualizationType
      description: The type of virtualization of the AMI.
      type: string
  - arguments:
    - default: false
      description: The name of the security group.
      isArray: false
      name: groupName
      required: true
      secret: false
    - default: false
      description: A description for the security group.
      isArray: false
      name: description
      required: true
      secret: false
    - default: false
      description: The ID of the VPC.
      isArray: false
      name: vpcId
      required: true
      secret: false
    - default: false
      description: The AWS Region, if not specified the default region will be used.
      isArray: false
      name: region
      required: false
      secret: false
    - default: false
      description: The Amazon Resource Name (ARN) of the role to assume.
      isArray: false
      name: roleArn
      required: false
      secret: false
    - default: false
      description: An identifier for the assumed role session.
      isArray: false
      name: roleSessionName
      required: false
      secret: false
    - default: false
      description: The duration, in seconds, of the role session. The value can range
        from 900 seconds (15 minutes) up to the maximum session duration setting for
        the role.
      isArray: false
      name: roleSessionDuration
      required: false
      secret: false
    deprecated: false
    description: Creates a security group.
    execution: true
    name: aws-ec2-create-security-group
    outputs:
    - contextPath: AWS.EC2.SecurityGroups.GroupName
      description: The name of the security group.
      type: string
    - contextPath: AWS.EC2.SecurityGroups.Description
      description: A description for the security group.
      type: string
    - contextPath: AWS.EC2.SecurityGroups.VpcId
      description: The ID of the VPC.
      type: string
    - contextPath: AWS.EC2.SecurityGroups.GroupId
      description: The ID of the security group.
      type: string
  - arguments:
    - default: false
      description: The ID of the security group. Required for a nondefault VPC.
      isArray: false
      name: groupId
      required: false
      secret: false
    - default: false
      description: default VPC only.  The name of the security group. You can specify
        either the security group name or the security group ID.
      isArray: false
      name: groupName
      required: false
      secret: false
    - default: false
      description: The AWS Region, if not specified the default region will be used.
      isArray: false
      name: region
      required: false
      secret: false
    - default: false
      description: The Amazon Resource Name (ARN) of the role to assume.
      isArray: false
      name: roleArn
      required: false
      secret: false
    - default: false
      description: An identifier for the assumed role session.
      isArray: false
      name: roleSessionName
      required: false
      secret: false
    - default: false
      description: The duration, in seconds, of the role session. The value can range
        from 900 seconds (15 minutes) up to the maximum session duration setting for
        the role.
      isArray: false
      name: roleSessionDuration
      required: false
      secret: false
    deprecated: false
    description: Deletes a security group.
    execution: true
    name: aws-ec2-delete-security-group
  - arguments:
    - default: false
      description: The ID of the security group. You must specify either the security
        group ID or the security group name in the request. For security groups in
        a nondefault VPC, you must specify the security group ID.
      isArray: false
      name: groupId
      required: true
      secret: false
    - default: false
      description: The start of port range for the TCP and UDP protocols.
      isArray: false
      name: fromPort
      required: false
      secret: false
    - default: false
      description: The end of port range for the TCP and UDP protocols.
      isArray: false
      name: toPort
      required: false
      secret: false
    - default: false
      description: The CIDR IPv4 address range.
      isArray: false
      name: cidrIp
      required: false
      secret: false
    - default: false
      description: The IP protocol name (tcp , udp , icmp) or number.  Use -1 to specify
        all protocols.
      isArray: false
      name: ipProtocol
      required: false
      secret: false
    - default: false
      description: The name of the source security group. The source security group
        must be in the same VPC.
      isArray: false
      name: sourceSecurityGroupName
      required: false
      secret: false
    - default: false
      description: The AWS Region, if not specified the default region will be used.
      isArray: false
      name: region
      required: false
      secret: false
    - default: false
      description: The Amazon Resource Name (ARN) of the role to assume.
      isArray: false
      name: roleArn
      required: false
      secret: false
    - default: false
      description: An identifier for the assumed role session.
      isArray: false
      name: roleSessionName
      required: false
      secret: false
    - default: false
      description: The duration, in seconds, of the role session. The value can range
        from 900 seconds (15 minutes) up to the maximum session duration setting for
        the role.
      isArray: false
      name: roleSessionDuration
      required: false
      secret: false
    - default: false
      description: The start of port range for the TCP and UDP protocols, or an ICMP/ICMPv6
        type number. A value of -1 indicates all ICMP/ICMPv6 types. If you specify
        all ICMP/ICMPv6 types, you must specify all codes.
      isArray: false
      name: IpPermissionsfromPort
      required: false
      secret: false
    - default: false
      description: The IP protocol name (tcp, udp, icmp, icmpv6) or number.
      isArray: false
      name: IpPermissionsIpProtocol
      required: false
      secret: false
    - default: false
      description: The end of port range for the TCP and UDP protocols, or an ICMP/ICMPv6
        code. A value of -1 indicates all ICMP/ICMPv6 codes. If you specify all ICMP/ICMPv6
        types, you must specify all codes.
      isArray: false
      name: IpPermissionsToPort
      required: false
      secret: false
    - default: false
      description: The IPv4 CIDR range. You can either specify a CIDR range or a source
        security group, not both. To specify a single IPv4 address, use the /32 prefix
        length.
      isArray: false
      name: IpRangesCidrIp
      required: false
      secret: false
    - default: false
      description: |-
        A description for the security group rule that references this IPv4 address range.

        Constraints: Up to 255 characters in length. Allowed characters are a-z, A-Z, 0-9, spaces, and ._-:/()#,@[]+=;{}!$*
      isArray: false
      name: IpRangesDesc
      required: false
      secret: false
    - default: false
      description: The IPv6 CIDR range. You can either specify a CIDR range or a source
        security group, not both. To specify a single IPv6 address, use the /128 prefix
        length.
      isArray: false
      name: Ipv6RangesCidrIp
      required: false
      secret: false
    - default: false
      description: |-
        A description for the security group rule that references this IPv6 address range.

        Constraints: Up to 255 characters in length. Allowed characters are a-z, A-Z, 0-9, spaces, and ._-:/()#,@[]+=;{}!$*
      isArray: false
      name: Ipv6RangesDesc
      required: false
      secret: false
    - default: false
      description: The ID of the prefix.
      isArray: false
      name: PrefixListId
      required: false
      secret: false
    - default: false
      description: |-
        A description for the security group rule that references this prefix list ID.

        Constraints: Up to 255 characters in length. Allowed characters are a-z, A-Z, 0-9, spaces, and ._-:/()#,@[]+=;{}!$*
      isArray: false
      name: PrefixListIdDesc
      required: false
      secret: false
    - default: false
      description: |-
        A description for the security group rule that references this user ID group pair.

        Constraints: Up to 255 characters in length. Allowed characters are a-z, A-Z, 0-9, spaces, and ._-:/()#,@[]+=;{}!$*
      isArray: false
      name: UserIdGroupPairsDescription
      required: false
      secret: false
    - default: false
      description: The ID of the security group.
      isArray: false
      name: UserIdGroupPairsGroupId
      required: false
      secret: false
    - default: false
      description: The name of the security group. In a request, use this parameter
        for a security group in EC2-Classic or a default VPC only. For a security
        group in a nondefault VPC, use the security group ID.
      isArray: false
      name: UserIdGroupPairsGroupName
      required: false
      secret: false
    - default: false
      description: The status of a VPC peering connection, if applicable.
      isArray: false
      name: UserIdGroupPairsPeeringStatus
      required: false
      secret: false
    - default: false
      description: The ID of an AWS account.
      isArray: false
      name: UserIdGroupPairsUserId
      required: false
      secret: false
    - default: false
      description: The ID of the VPC for the referenced security group, if applicable.
      isArray: false
      name: UserIdGroupPairsVpcId
      required: false
      secret: false
    - default: false
      description: The ID of the VPC peering connection, if applicable.
      isArray: false
      name: UserIdGroupPairsVpcPeeringConnectionId
      required: false
      secret: false
    deprecated: false
    description: Adds ingress rule to a security group.
    execution: true
    name: aws-ec2-authorize-security-group-ingress-rule
  - arguments:
    - default: false
      description: The ID of the security group. You must specify either the security
        group ID or the security group name in the request. For security groups in
        a nondefault VPC, you must specify the security group ID.
      isArray: false
      name: groupId
      required: true
      secret: false
    - default: false
      description: The AWS Region, if not specified the default region will be used.
      isArray: false
      name: region
      required: false
      secret: false
    - default: false
      description: The Amazon Resource Name (ARN) of the role to assume.
      isArray: false
      name: roleArn
      required: false
      secret: false
    - default: false
      description: An identifier for the assumed role session.
      isArray: false
      name: roleSessionName
      required: false
      secret: false
    - default: false
      description: The duration, in seconds, of the role session. The value can range
        from 900 seconds (15 minutes) up to the maximum session duration setting for
        the role.
      isArray: false
      name: roleSessionDuration
      required: false
      secret: false
    - default: false
      description: The start of port range for the TCP and UDP protocols, or an ICMP/ICMPv6
        type number. A value of -1 indicates all ICMP/ICMPv6 types. If you specify
        all ICMP/ICMPv6 types, you must specify all codes.
      isArray: false
      name: IpPermissionsfromPort
      required: false
      secret: false
    - default: false
      description: The IP protocol name (tcp, udp, icmp, icmpv6) or number.
      isArray: false
      name: IpPermissionsIpProtocol
      required: false
      secret: false
    - default: false
      description: The end of port range for the TCP and UDP protocols, or an ICMP/ICMPv6
        code. A value of -1 indicates all ICMP/ICMPv6 codes. If you specify all ICMP/ICMPv6
        types, you must specify all codes.
      isArray: false
      name: IpPermissionsToPort
      required: false
      secret: false
    - default: false
      description: The IPv4 CIDR range. You can either specify a CIDR range or a source
        security group, not both. To specify a single IPv4 address, use the /32 prefix
        length.
      isArray: false
      name: IpRangesCidrIp
      required: false
      secret: false
    - default: false
      description: |-
        A description for the security group rule that references this IPv4 address range.

        Constraints: Up to 255 characters in length. Allowed characters are a-z, A-Z, 0-9, spaces, and ._-:/()#,@[]+=;{}!$*
      isArray: false
      name: IpRangesDesc
      required: false
      secret: false
    - default: false
      description: The IPv6 CIDR range. You can either specify a CIDR range or a source
        security group, not both. To specify a single IPv6 address, use the /128 prefix
        length.
      isArray: false
      name: Ipv6RangesCidrIp
      required: false
      secret: false
    - default: false
      description: |-
        A description for the security group rule that references this IPv6 address range.

        Constraints: Up to 255 characters in length. Allowed characters are a-z, A-Z, 0-9, spaces, and ._-:/()#,@[]+=;{}!$*
      isArray: false
      name: Ipv6RangesDesc
      required: false
      secret: false
    - default: false
      description: The ID of the prefix.
      isArray: false
      name: PrefixListId
      required: false
      secret: false
    - default: false
      description: |-
        A description for the security group rule that references this prefix list ID.

        Constraints: Up to 255 characters in length. Allowed characters are a-z, A-Z, 0-9, spaces, and ._-:/()#,@[]+=;{}!$*
      isArray: false
      name: PrefixListIdDesc
      required: false
      secret: false
    - default: false
      description: |-
        A description for the security group rule that references this user ID group pair.

        Constraints: Up to 255 characters in length. Allowed characters are a-z, A-Z, 0-9, spaces, and ._-:/()#,@[]+=;{}!$*
      isArray: false
      name: UserIdGroupPairsDescription
      required: false
      secret: false
    - default: false
      description: The ID of the security group.
      isArray: false
      name: UserIdGroupPairsGroupId
      required: false
      secret: false
    - default: false
      description: The name of the security group. In a request, use this parameter
        for a security group in EC2-Classic or a default VPC only. For a security
        group in a nondefault VPC, use the security group ID.
      isArray: false
      name: UserIdGroupPairsGroupName
      required: false
      secret: false
    - default: false
      description: The status of a VPC peering connection, if applicable.
      isArray: false
      name: UserIdGroupPairsPeeringStatus
      required: false
      secret: false
    - default: false
      description: The ID of an AWS account.
      isArray: false
      name: UserIdGroupPairsUserId
      required: false
      secret: false
    - default: false
      description: The ID of the VPC for the referenced security group, if applicable.
      isArray: false
      name: UserIdGroupPairsVpcId
      required: false
      secret: false
    - default: false
      description: The ID of the VPC peering connection, if applicable.
      isArray: false
      name: UserIdGroupPairsVpcPeeringConnectionId
      required: false
      secret: false
    deprecated: false
    description: Adds egress rule to a security group.
    execution: true
    name: aws-ec2-authorize-security-group-egress-rule
  - arguments:
    - default: false
      description: The ID of the security group.
      isArray: false
      name: groupId
      required: true
      secret: false
    - default: false
      description: The start of port range for the TCP and UDP protocols.
      isArray: false
      name: fromPort
      required: false
      secret: false
    - default: false
      description: The end of port range for the TCP and UDP protocols.
      isArray: false
      name: toPort
      required: false
      secret: false
    - default: false
      description: The CIDR IPv4 address range.
      isArray: false
      name: cidrIp
      required: false
      secret: false
    - default: false
      description: The IP protocol name (tcp , udp , icmp) or number. Use -1 to specify
        all protocols.
      isArray: false
      name: ipProtocol
      required: false
      secret: false
    - default: false
      description: The name of the source security group. The source security group
        must be in the same VPC.
      isArray: false
      name: sourceSecurityGroupName
      required: false
      secret: false
    - default: false
      description: The AWS Region, if not specified the default region will be used.
      isArray: false
      name: region
      required: false
      secret: false
    - default: false
      description: The Amazon Resource Name (ARN) of the role to assume.
      isArray: false
      name: roleArn
      required: false
      secret: false
    - default: false
      description: An identifier for the assumed role session.
      isArray: false
      name: roleSessionName
      required: false
      secret: false
    - default: false
      description: The duration, in seconds, of the role session. The value can range
        from 900 seconds (15 minutes) up to the maximum session duration setting for
        the role.
      isArray: false
      name: roleSessionDuration
      required: false
      secret: false
    deprecated: false
    description: Removes egress rule from a security group. To remove a rule, the
      values that you specify (for example, ports) must match the existing rule's
      values exactly.
    execution: true
    name: aws-ec2-revoke-security-group-ingress-rule
  - arguments:
    - default: false
      description: The name of the new AMI in the destination region.
      isArray: false
      name: name
      required: true
      secret: false
    - default: false
      description: The ID of the AMI to copy.
      isArray: false
      name: sourceImageId
      required: true
      secret: false
    - default: false
      description: The name of the region that contains the AMI to copy.
      isArray: false
      name: sourceRegion
      required: true
      secret: false
    - default: false
      description: A description for the new AMI in the destination region.
      isArray: false
      name: description
      required: false
      secret: false
    - auto: PREDEFINED
      default: false
      description: Specifies whether the destination snapshots of the copied image
        should be encrypted. The default CMK for EBS is used unless a non-default
        AWS Key Management Service (AWS KMS) CMK is specified with KmsKeyId .
      isArray: false
      name: encrypted
      predefined:
      - 'True'
      - 'False'
      required: false
      secret: false
    - default: false
      description: An identifier for the AWS Key Management Service (AWS KMS) customer
        master key (CMK) to use when creating the encrypted volume. This parameter
        is only required if you want to use a non-default CMK; if this parameter is
        not specified, the default CMK for EBS is used. If a KmsKeyId is specified,
        the Encrypted flag must also be set.
      isArray: false
      name: kmsKeyId
      required: false
      secret: false
    - default: false
      description: nique, case-sensitive identifier you provide to ensure idempotency
        of the request.
      isArray: false
      name: clientToken
      required: false
      secret: false
    - default: false
      description: The AWS Region, if not specified the default region will be used.
      isArray: false
      name: region
      required: false
      secret: false
    - default: false
      description: The Amazon Resource Name (ARN) of the role to assume.
      isArray: false
      name: roleArn
      required: false
      secret: false
    - default: false
      description: An identifier for the assumed role session.
      isArray: false
      name: roleSessionName
      required: false
      secret: false
    - default: false
      description: The duration, in seconds, of the role session. The value can range
        from 900 seconds (15 minutes) up to the maximum session duration setting for
        the role.
      isArray: false
      name: roleSessionDuration
      required: false
      secret: false
    deprecated: false
    description: Initiates the copy of an AMI from the specified source region to
      the current region.
    execution: true
    name: aws-ec2-copy-image
    outputs:
    - contextPath: AWS.EC2.Images.ImageId
      description: The ID of the new AMI.
      type: string
    - contextPath: AWS.EC2.Images.Region
      description: The Region where the image is located.
      type: string
  - arguments:
    - default: false
      description: The ID of the EBS snapshot to copy.
      isArray: false
      name: sourceSnapshotId
      required: true
      secret: false
    - default: false
      description: The ID of the region that contains the snapshot to be copied.
      isArray: false
      name: sourceRegion
      required: true
      secret: false
    - default: false
      description: A description for the EBS snapshot.
      isArray: false
      name: description
      required: false
      secret: false
    - default: false
      description: ' Specifies whether the destination snapshot should be encrypted.
        You can encrypt a copy of an unencrypted snapshot using this flag, but you
        cannot use it to create an unencrypted copy from an encrypted snapshot. Your
        default CMK for EBS is used unless a non-default AWS Key Management Service
        (AWS KMS) CMK is specified with KmsKeyId .'
      isArray: false
      name: encrypted
      required: false
      secret: false
    - default: false
      description: An identifier for the AWS Key Management Service (AWS KMS) customer
        master key (CMK) to use when creating the encrypted volume. This parameter
        is only required if you want to use a non-default CMK; if this parameter is
        not specified, the default CMK for EBS is used. If a KmsKeyId is specified,
        the Encrypted flag must also be set.
      isArray: false
      name: kmsKeyId
      required: false
      secret: false
    - default: false
      description: The AWS Region, if not specified the default region will be used.
      isArray: false
      name: region
      required: false
      secret: false
    - default: false
      description: The Amazon Resource Name (ARN) of the role to assume.
      isArray: false
      name: roleArn
      required: false
      secret: false
    - default: false
      description: An identifier for the assumed role session.
      isArray: false
      name: roleSessionName
      required: false
      secret: false
    - default: false
      description: The duration, in seconds, of the role session. The value can range
        from 900 seconds (15 minutes) up to the maximum session duration setting for
        the role.
      isArray: false
      name: roleSessionDuration
      required: false
      secret: false
    deprecated: false
    description: Copies a point-in-time snapshot of an EBS volume and stores it in
      Amazon S3. You can copy the snapshot within the same region or from one region
      to another.
    execution: true
    name: aws-ec2-copy-snapshot
    outputs:
    - contextPath: AWS.EC2.Snapshots.SnapshotId
      description: The ID of the new snapshot.
      type: string
    - contextPath: AWS.EC2.Snapshots.Region
      description: The Region where the snapshot is located.
      type: string
  - arguments:
    - default: false
      description: ne or more filters.
      isArray: false
      name: filters
      required: false
      secret: false
    - default: false
      description: One or more Reserved Instance IDs. Separated by comma.
      isArray: false
      name: reservedInstancesIds
      required: false
      secret: false
    - auto: PREDEFINED
      default: false
      description: Describes whether the Reserved Instance is Standard or Convertible.
      isArray: false
      name: offeringClass
      predefined:
      - standard
      - convertible
      required: false
      secret: false
    - default: false
      description: The AWS Region, if not specified the default region will be used.
      isArray: false
      name: region
      required: false
      secret: false
    - default: false
      description: The Amazon Resource Name (ARN) of the role to assume.
      isArray: false
      name: roleArn
      required: false
      secret: false
    - default: false
      description: An identifier for the assumed role session.
      isArray: false
      name: roleSessionName
      required: false
      secret: false
    - default: false
      description: The duration, in seconds, of the role session. The value can range
        from 900 seconds (15 minutes) up to the maximum session duration setting for
        the role.
      isArray: false
      name: roleSessionDuration
      required: false
      secret: false
    deprecated: false
    description: Describes one or more of the Reserved Instances that you purchased.
    execution: false
    name: aws-ec2-describe-reserved-instances
    outputs:
    - contextPath: AWS.EC2.ReservedInstances.AvailabilityZone
      description: The Availability Zone in which the Reserved Instance can be used.
      type: string
    - contextPath: AWS.EC2.ReservedInstances.Duration
      description: The duration of the Reserved Instance, in seconds.
      type: number
    - contextPath: AWS.EC2.ReservedInstances.End
      description: The time when the Reserved Instance expires.
      type: date
    - contextPath: AWS.EC2.ReservedInstances.FixedPrice
      description: The purchase price of the Reserved Instance.
      type: number
    - contextPath: AWS.EC2.ReservedInstances.InstanceCount
      description: The number of reservations purchased.
      type: number
    - contextPath: AWS.EC2.ReservedInstances.InstanceType
      description: The instance type on which the Reserved Instance can be used.
      type: string
    - contextPath: AWS.EC2.ReservedInstances.ProductDescription
      description: The Reserved Instance product platform description.
      type: string
    - contextPath: AWS.EC2.ReservedInstances.ReservedInstancesId
      description: The ID of the Reserved Instance.
      type: string
    - contextPath: AWS.EC2.ReservedInstances.Start
      description: The date and time the Reserved Instance started.
      type: date
    - contextPath: AWS.EC2.ReservedInstances.State
      description: The state of the Reserved Instance purchase.
      type: string
    - contextPath: AWS.EC2.ReservedInstances.UsagePrice
      description: The usage price of the Reserved Instance, per hour.
      type: number
    - contextPath: AWS.EC2.ReservedInstances.CurrencyCode
      description: The currency of the Reserved Instance. It's specified using ISO
        4217 standard currency codes. At this time, the only supported currency is
        USD .
      type: string
    - contextPath: AWS.EC2.ReservedInstances.InstanceTenancy
      description: The tenancy of the instance.
      type: string
    - contextPath: AWS.EC2.ReservedInstances.OfferingClass
      description: The offering class of the Reserved Instance.
      type: string
    - contextPath: AWS.EC2.ReservedInstances.OfferingType
      description: The Reserved Instance offering type.
      type: string
    - contextPath: AWS.EC2.ReservedInstances.RecurringCharges.Amount
      description: The amount of the recurring charge.
      type: number
    - contextPath: AWS.EC2.ReservedInstances.RecurringCharges.Frequency
      description: he frequency of the recurring charge.
      type: string
    - contextPath: AWS.EC2.ReservedInstances.Scope
      description: The scope of the Reserved Instance.
      type: string
    - contextPath: AWS.EC2.ReservedInstances.Tags.Key
      description: The key of the tag.
      type: string
    - contextPath: AWS.EC2.ReservedInstances.Tags.Value
      description: The value of the tag.
      type: string
    - contextPath: AWS.EC2.ReservedInstances.Region
      description: The AWS region where the reserved instance is located.
      type: string
  - arguments:
    - default: false
      description: One or more instance IDs. Separated by comma.
      isArray: false
      name: instancesIds
      required: true
      secret: false
    - default: false
      description: The AWS Region, if not specified the default region will be used.
      isArray: false
      name: region
      required: false
      secret: false
    - default: false
      description: The Amazon Resource Name (ARN) of the role to assume.
      isArray: false
      name: roleArn
      required: false
      secret: false
    - default: false
      description: An identifier for the assumed role session.
      isArray: false
      name: roleSessionName
      required: false
      secret: false
    - default: false
      description: The duration, in seconds, of the role session. The value can range
        from 900 seconds (15 minutes) up to the maximum session duration setting for
        the role.
      isArray: false
      name: roleSessionDuration
      required: false
      secret: false
    deprecated: false
    description: Enables detailed monitoring for a running instance.
    execution: true
    name: aws-ec2-monitor-instances
    outputs:
    - contextPath: AWS.EC2.Instances.InstanceId
      description: The ID of the instance.
      type: string
    - contextPath: AWS.EC2.Instances.Monitoring.State
      description: Indicates whether detailed monitoring is enabled. Otherwise, basic
        monitoring is enabled.
      type: string
  - arguments:
    - default: false
      description: One or more instance IDs. Separated by comma.
      isArray: false
      name: instancesIds
      required: true
      secret: false
    - default: false
      description: The AWS Region, if not specified the default region will be used.
      isArray: false
      name: region
      required: false
      secret: false
    - default: false
      description: The Amazon Resource Name (ARN) of the role to assume.
      isArray: false
      name: roleArn
      required: false
      secret: false
    - default: false
      description: An identifier for the assumed role session.
      isArray: false
      name: roleSessionName
      required: false
      secret: false
    - default: false
      description: The duration, in seconds, of the role session. The value can range
        from 900 seconds (15 minutes) up to the maximum session duration setting for
        the role.
      isArray: false
      name: roleSessionDuration
      required: false
      secret: false
    deprecated: false
    description: Disables detailed monitoring for a running instance.
    execution: true
    name: aws-ec2-unmonitor-instances
    outputs:
    - contextPath: AWS.EC2.Instances.InstanceId
      description: The ID of the instance.
      type: Unknown
    - contextPath: AWS.EC2.Instances.Monitoring.State
      description: Indicates whether detailed monitoring is enabled. Otherwise, basic
        monitoring is enabled.
      type: Unknown
  - arguments:
    - default: false
      description: One or more instance IDs. Separated by comma.
      isArray: false
      name: instanceIds
      required: true
      secret: false
    - default: false
      description: The AWS Region, if not specified the default region will be used.
      isArray: false
      name: region
      required: false
      secret: false
    - default: false
      description: The Amazon Resource Name (ARN) of the role to assume.
      isArray: false
      name: roleArn
      required: false
      secret: false
    - default: false
      description: An identifier for the assumed role session.
      isArray: false
      name: roleSessionName
      required: false
      secret: false
    - default: false
      description: The duration, in seconds, of the role session. The value can range
        from 900 seconds (15 minutes) up to the maximum session duration setting for
        the role.
      isArray: false
      name: roleSessionDuration
      required: false
      secret: false
    deprecated: false
    description: Requests a reboot of one or more instances. This operation is asynchronous;
      it only queues a request to reboot the specified instances. The operation succeeds
      if the instances are valid and belong to you. Requests to reboot terminated
      instances are ignored. If an instance does not cleanly shut down within four
      minutes, Amazon EC2 performs a hard reboot.
    execution: true
    name: aws-ec2-reboot-instances
  - arguments:
    - default: false
      description: The ID of the Windows instance.
      isArray: false
      name: instanceId
      required: true
      secret: false
    - default: false
      description: The AWS Region, if not specified the default region will be used.
      isArray: false
      name: region
      required: false
      secret: false
    - default: false
      description: The Amazon Resource Name (ARN) of the role to assume.
      isArray: false
      name: roleArn
      required: false
      secret: false
    - default: false
      description: An identifier for the assumed role session.
      isArray: false
      name: roleSessionName
      required: false
      secret: false
    - default: false
      description: The duration, in seconds, of the role session. The value can range
        from 900 seconds (15 minutes) up to the maximum session duration setting for
        the role.
      isArray: false
      name: roleSessionDuration
      required: false
      secret: false
    deprecated: false
    description: Retrieves the encrypted administrator password for a running Windows
      instance.
    execution: true
    name: aws-ec2-get-password-data
    outputs:
    - contextPath: AWS.EC2.Instances.PasswordData.PasswordData
      description: The password of the instance. Returns an empty string if the password
        is not available.
      type: string
    - contextPath: AWS.EC2.Instances.PasswordData.Timestamp
      description: The time the data was last updated.
      type: date
  - arguments:
    - default: false
      description: The ID of the network interface.
      isArray: false
      name: networkInterfaceId
      required: true
      secret: false
    - default: false
      description: Changes the security groups for the network interface. The new
        set of groups you specify replaces the current set. You must specify at least
        one group, even if it's just the default security group in the VPC. You must
        specify the ID of the security group, not the name.
      isArray: false
      name: groups
      required: false
      secret: false
    - auto: PREDEFINED
      default: false
      description: Indicates whether source/destination checking is enabled. A value
        of true means checking is enabled, and false means checking is disabled. This
        value must be false for a NAT instance to perform NAT.
      isArray: false
      name: sourceDestCheck
      predefined:
      - 'True'
      - 'False'
      required: false
      secret: false
    - default: false
      description: A description for the network interface.
      isArray: false
      name: description
      required: false
      secret: false
    - default: false
      description: The ID of the network interface attachment. Information about the
        interface attachment. If modifying the 'delete on termination' attribute,
        you must specify the ID of the interface attachment.
      isArray: false
      name: attachmentId
      required: false
      secret: false
    - auto: PREDEFINED
      default: false
      description: Indicates whether the network interface is deleted when the instance
        is terminated. Information about the interface attachment. If modifying the
        'delete on termination' attribute, you must specify the ID of the interface
        attachment.
      isArray: false
      name: deleteOnTermination
      predefined:
      - 'True'
      - 'False'
      required: false
      secret: false
    - default: false
      description: The AWS Region, if not specified the default region will be used.
      isArray: false
      name: region
      required: false
      secret: false
    - default: false
      description: The Amazon Resource Name (ARN) of the role to assume.
      isArray: false
      name: roleArn
      required: false
      secret: false
    - default: false
      description: An identifier for the assumed role session.
      isArray: false
      name: roleSessionName
      required: false
      secret: false
    - default: false
      description: The duration, in seconds, of the role session. The value can range
        from 900 seconds (15 minutes) up to the maximum session duration setting for
        the role.
      isArray: false
      name: roleSessionDuration
      required: false
      secret: false
    deprecated: false
    description: Modifies the specified network interface attribute. You can specify
      only one attribute at a time.
    execution: true
    name: aws-ec2-modify-network-interface-attribute
  - arguments:
    - default: false
      description: The ID of the instance.
      isArray: false
      name: instanceId
      required: true
      secret: false
    - auto: PREDEFINED
      default: false
      description: Specifies whether source/destination checking is enabled. A value
        of true means that checking is enabled, and false means that checking is disabled.
        This value must be false for a NAT instance to perform NAT.
      isArray: false
      name: sourceDestCheck
      predefined:
      - 'True'
      - 'False'
      required: false
      secret: false
    - auto: PREDEFINED
      default: false
      description: If the value is true , you can't terminate the instance using the
        Amazon EC2 console, CLI, or API; otherwise, you can. You cannot use this parameter
        for Spot Instances.
      isArray: false
      name: disableApiTermination
      predefined:
      - 'True'
      - 'False'
      required: false
      secret: false
    - auto: PREDEFINED
      default: false
      description: Specifies whether the instance is optimized for Amazon EBS I/O.
        This optimization provides dedicated throughput to Amazon EBS and an optimized
        configuration stack to provide optimal EBS I/O performance. This optimization
        isn't available with all instance types. Additional usage charges apply when
        using an EBS Optimized instance.
      isArray: false
      name: ebsOptimized
      predefined:
      - 'True'
      - 'False'
      required: false
      secret: false
    - auto: PREDEFINED
      default: false
      description: Set to true to enable enhanced networking with ENA for the instance.  This
        option is supported only for HVM instances. Specifying this option with a
        PV instance can make it unreachable.
      isArray: false
      name: enaSupport
      predefined:
      - 'True'
      - 'False'
      required: false
      secret: false
    - default: false
      description: Changes the instance type to the specified value.
      isArray: false
      name: instanceType
      required: false
      secret: false
    - auto: PREDEFINED
      default: false
      description: Specifies whether an instance stops or terminates when you initiate
        shutdown from the instance (using the operating system command for system
        shutdown)
      isArray: false
      name: instanceInitiatedShutdownBehavior
      predefined:
      - Stop
      - Terminate
      required: false
      secret: false
    - default: false
      description: '[EC2-VPC] Changes the security groups of the instance. You must
        specify at least one security group, even if it''s just the default security
        group for the VPC. You must specify the security group ID, not the security
        group name.'
      isArray: false
      name: groups
      required: false
      secret: false
    - default: false
      description: The AWS Region, if not specified the default region will be used.
      isArray: false
      name: region
      required: false
      secret: false
    - default: false
      description: The Amazon Resource Name (ARN) of the role to assume.
      isArray: false
      name: roleArn
      required: false
      secret: false
    - default: false
      description: An identifier for the assumed role session.
      isArray: false
      name: roleSessionName
      required: false
      secret: false
    - default: false
      description: The duration, in seconds, of the role session. The value can range
        from 900 seconds (15 minutes) up to the maximum session duration setting for
        the role.
      isArray: false
      name: roleSessionDuration
      required: false
      secret: false
    deprecated: false
    description: Modifies the specified attribute of the specified instance. You can
      specify only one attribute at a time. Using this action to change the security
      groups associated with an elastic network interface (ENI) attached to an instance
      in a VPC can result in an error if the instance has more than one ENI. To change
      the security groups associated with an ENI attached to an instance that has
      multiple ENIs, we recommend that you use the ModifyNetworkInterfaceAttribute
      action.
    execution: true
    name: aws-ec2-modify-instance-attribute
  - arguments:
    - auto: PREDEFINED
      default: false
      description: Checks whether you have the required permissions for the action,
        without actually making the request, and provides an error response.
      isArray: false
      name: DryRun
      predefined:
      - 'True'
      - 'False'
      required: false
      secret: false
    - default: false
      description: The ID of the VPC.
      isArray: false
      name: VpcId
      required: true
      secret: false
    - default: false
      description: The AWS Region, if not specified the default region will be used.
      isArray: false
      name: region
      required: false
      secret: false
    - default: false
      description: The Amazon Resource Name (ARN) of the role to assume.
      isArray: false
      name: roleArn
      required: false
      secret: false
    - default: false
      description: An identifier for the assumed role session.
      isArray: false
      name: roleSessionName
      required: false
      secret: false
    - default: false
      description: The duration, in seconds, of the role session. The value can range
        from 900 seconds (15 minutes) up to the maximum session duration setting for
        the role.
      isArray: false
      name: roleSessionDuration
      required: false
      secret: false
    deprecated: false
    description: Creates a network ACL in a VPC. Network ACLs provide an optional
      layer of security (in addition to security groups) for the instances in your
      VPC.
    execution: false
    name: aws-ec2-create-network-acl
    outputs:
    - contextPath: AWS.EC2.VpcId.NetworkAcl.Associations.NetworkAclAssociationId
      description: The ID of the association between a network ACL and a subnet.
      type: String
    - contextPath: AWS.EC2.VpcId.NetworkAcl.Associations.NetworkAclId
      description: The ID of the network ACL.
      type: String
    - contextPath: AWS.EC2.VpcId.NetworkAcl.Associations.SubnetId
      description: The ID of the subnet.
      type: String
    - contextPath: AWS.EC2.VpcId.NetworkAcl.Entries.CidrBlock
      description: The IPv4 network range to allow or deny, in CIDR notation.
      type: String
    - contextPath: AWS.EC2.VpcId.NetworkAcl.Entries.Egress
      description: Indicates whether the rule is an egress rule (applied to traffic
        leaving the subnet).
      type: Boolean
    - contextPath: AWS.EC2.VpcId.NetworkAcl.Entries.IcmpTypeCode.Code
      description: The ICMP code. A value of -1 means all codes for the specified
        ICMP type.
      type: Number
    - contextPath: AWS.EC2.VpcId.NetworkAcl.Entries.IcmpTypeCode.Type
      description: The ICMP type. A value of -1 means all types.
      type: Number
    - contextPath: AWS.EC2.VpcId.NetworkAcl.Entries.Ipv6CidrBlock
      description: The IPv6 network range to allow or deny, in CIDR notation.
      type: String
    - contextPath: AWS.EC2.VpcId.NetworkAcl.Entries.PortRange.From
      description: The first port in the range.
      type: Number
    - contextPath: AWS.EC2.VpcId.NetworkAcl.Entries.PortRange.To
      description: The last port in the range.
      type: Number
    - contextPath: AWS.EC2.VpcId.NetworkAcl.Entries.Protocol
      description: The protocol number. A value of "-1" means all protocols.
      type: String
    - contextPath: AWS.EC2.VpcId.NetworkAcl.Entries.RuleAction
      description: Indicates whether to allow or deny the traffic that matches the
        rule.
      type: String
    - contextPath: AWS.EC2.VpcId.NetworkAcl.Entries.RuleNumber
      description: The rule number for the entry. ACL entries are processed in ascending
        order by rule number.
      type: Number
    - contextPath: AWS.EC2.VpcId.NetworkAcl.NetworkAclId
      description: The ID of the network ACL.
      type: String
    - contextPath: AWS.EC2.VpcId.NetworkAcl.Tags.Key
      description: The key of the tag.
      type: String
    - contextPath: AWS.EC2.VpcId.NetworkAcl.Tags.Value
      description: The value of the tag.
      type: String
    - contextPath: AWS.EC2.VpcId.NetworkAcl.VpcId
      description: The ID of the VPC for the network ACL.
      type: String
    - contextPath: AWS.EC2.VpcId.NetworkAcl.OwnerId
      description: The ID of the AWS account that owns the network ACL.
      type: String
  - arguments:
    - default: false
      description: The IPv4 network range to allow or deny, in CIDR notation (for
        example 172.16.0.0/24 ).
      isArray: false
      name: CidrBlock
      required: false
      secret: false
    - auto: PREDEFINED
      default: false
      description: Checks whether you have the required permissions for the action,
        without actually making the request, and provides an error response.
      isArray: false
      name: DryRun
      predefined:
      - 'True'
      - 'False'
      required: false
      secret: false
    - auto: PREDEFINED
      default: false
      description: Indicates whether this is an egress rule (rule is applied to traffic
        leaving the subnet).
      isArray: false
      name: Egress
      predefined:
      - 'True'
      - 'False'
      required: true
      secret: false
    - default: false
      description: The ICMP code. A value of -1 means all codes for the specified
        ICMP type.
      isArray: false
      name: Code
      required: false
      secret: false
    - default: false
      description: The ICMP type. A value of -1 means all types.
      isArray: false
      name: Type
      required: false
      secret: false
    - default: false
      description: The IPv6 network range to allow or deny, in CIDR notation (for
        example 2001:db8:1234:1a00::/64 ).
      isArray: false
      name: Ipv6CidrBlock
      required: false
      secret: false
    - default: false
      description: The ID of the network ACL.
      isArray: false
      name: NetworkAclId
      required: true
      secret: false
    - default: false
      description: The first port in the range.
      isArray: false
      name: From
      required: false
      secret: false
    - default: false
      description: The last port in the range.
      isArray: false
      name: To
      required: false
      secret: false
    - default: false
      description: The protocol number. A value of "-1" means all protocols. If you
        specify "-1" or a protocol number other than "6" (TCP), "17" (UDP), or "1"
        (ICMP), traffic on all ports is allowed, regardless of any ports or ICMP types
        or codes that you specify. If you specify protocol "58" (ICMPv6) and specify
        an IPv4 CIDR block, traffic for all ICMP types and codes allowed, regardless
        of any that you specify. If you specify protocol "58" (ICMPv6) and specify
        an IPv6 CIDR block, you must specify an ICMP type and code.
      isArray: false
      name: Protocol
      required: true
      secret: false
    - default: false
      description: Indicates whether to allow or deny the traffic that matches the
        rule.
      isArray: false
      name: RuleAction
      required: true
      secret: false
    - default: false
      description: The rule number for the entry (for example, 100). ACL entries are
        processed in ascending order by rule number.
      isArray: false
      name: RuleNumber
      required: true
      secret: false
    - default: false
      description: The AWS Region, if not specified the default region will be used.
      isArray: false
      name: region
      required: false
      secret: false
    - default: false
      description: The Amazon Resource Name (ARN) of the role to assume.
      isArray: false
      name: roleArn
      required: false
      secret: false
    - default: false
      description: An identifier for the assumed role session.
      isArray: false
      name: roleSessionName
      required: false
      secret: false
    - default: false
      description: The duration, in seconds, of the role session. The value can range
        from 900 seconds (15 minutes) up to the maximum session duration setting for
        the role.
      isArray: false
      name: roleSessionDuration
      required: false
      secret: false
    deprecated: false
    description: Creates an entry (a rule) in a network ACL with the specified rule
      number.
    execution: false
    name: aws-ec2-create-network-acl-entry
  - arguments:
    - default: false
      description: The AWS Region, if not specified the default region will be used.
      isArray: false
      name: region
      required: false
      secret: false
    - default: false
      description: The Amazon Resource Name (ARN) of the role to assume.
      isArray: false
      name: roleArn
      required: false
      secret: false
    - default: false
      description: An identifier for the assumed role session.
      isArray: false
      name: roleSessionName
      required: false
      secret: false
    - default: false
      description: The duration, in seconds, of the role session. The value can range
        from 900 seconds (15 minutes) up to the maximum session duration setting for
        the role.
      isArray: false
      name: roleSessionDuration
      required: false
      secret: false
    - auto: PREDEFINED
      default: false
      description: Checks whether you have the required permissions for the action,
        without actually making the request, and provides an error response.
      isArray: false
      name: DryRun
      predefined:
      - 'True'
      - 'False'
      required: false
      secret: false
    - default: false
      description: Unique, case-sensitive identifier you provide to ensure the idempotency
        of the request.
      isArray: false
      name: ClientToken
      required: false
      secret: false
    - default: false
      description: Indicates how to allocate the target capacity across the Spot pools
        specified by the Spot Fleet request.
      isArray: false
      name: SpotAllocationStrategy
      required: false
      secret: false
    - default: false
      description: The behavior when a Spot Instance is interrupted.
      isArray: false
      name: InstanceInterruptionBehavior
      required: false
      secret: false
    - default: false
      description: The number of Spot pools across which to allocate your target Spot
        capacity.
      isArray: false
      name: InstancePoolsToUseCount
      required: false
      secret: false
    - auto: PREDEFINED
      default: false
      description: Indicates that the fleet uses a single instance type to launch
        all Spot Instances in the fleet.
      isArray: false
      name: SpotSingleInstanceType
      predefined:
      - 'True'
      - 'False'
      required: false
      secret: false
    - default: false
      description: The minimum target capacity for Spot Instances in the fleet. If
        the minimum target capacity is not reached, the fleet launches no instances.
      isArray: false
      name: SpotMinTargetCapacity
      required: false
      secret: false
    - default: false
      description: The order of the launch template overrides to use in fulfilling
        On-Demand capacity.
      isArray: false
      name: OnDemandAllocationStrategy
      required: false
      secret: false
    - default: false
      description: Indicates that the fleet uses a single instance type to launch
        all On-Demand Instances in the fleet.
      isArray: false
      name: OnDemandSingleInstanceType
      required: false
      secret: false
    - default: false
      description: Indicates that the fleet launches all On-Demand Instances into
        a single Availability Zone.
      isArray: false
      name: OnDemandSingleAvailabilityZone
      required: false
      secret: false
    - default: false
      description: The minimum target capacity for On-Demand Instances in the fleet.
        If the minimum target capacity is not reached, the fleet launches no instances.
      isArray: false
      name: OnDemandMinTargetCapacity
      required: false
      secret: false
    - default: false
      description: ' Indicates whether running instances should be terminated if the
        total target capacity of the EC2 Fleet is decreased below the current size
        of the EC2 Fleet.'
      isArray: false
      name: ExcessCapacityTerminationPolicy
      required: false
      secret: false
    - default: false
      description: The ID of the launch template.
      isArray: false
      name: LaunchTemplateId
      required: true
      secret: false
    - default: false
      description: The name of the launch template.
      isArray: false
      name: LaunchTemplateName
      required: true
      secret: false
    - default: false
      description: The version number of the launch template.
      isArray: false
      name: Version
      required: true
      secret: false
    - default: false
      description: The instance type.
      isArray: false
      name: OverrideInstanceType
      required: false
      secret: false
    - default: false
      description: The maximum price per unit hour that you are willing to pay for
        a Spot Instance.
      isArray: false
      name: OverrideMaxPrice
      required: false
      secret: false
    - default: false
      description: The ID of the subnet in which to launch the instances.
      isArray: false
      name: OverrideSubnetId
      required: false
      secret: false
    - default: false
      description: The Availability Zone in which to launch the instances.
      isArray: false
      name: OverrideAvailabilityZone
      required: false
      secret: false
    - default: false
      description: The number of units provided by the specified instance type.
      isArray: false
      name: OverrideWeightedCapacity
      required: false
      secret: false
    - default: false
      description: The priority for the launch template override.
      isArray: false
      name: OverridePriority
      required: false
      secret: false
    - default: false
      description: The number of units to request, filled using DefaultTargetCapacityType
        .
      isArray: false
      name: TotalTargetCapacity
      required: true
      secret: false
    - default: false
      description: The number of On-Demand units to request.
      isArray: false
      name: OnDemandTargetCapacity
      required: true
      secret: false
    - default: false
      description: The number of Spot units to request.
      isArray: false
      name: SpotTargetCapacity
      required: true
      secret: false
    - default: false
      description: The default TotalTargetCapacity, which is either Spot or On-Demand
        .
      isArray: false
      name: DefaultTargetCapacityType
      required: true
      secret: false
    - default: false
      description: The type of the request.
      isArray: false
      name: Type
      required: false
      secret: false
    - default: false
      description: The start date and time of the request, in UTC format (for example,
        YYYY -MM -DD T*HH* :MM :SS Z).
      isArray: false
      name: ValidFrom
      required: false
      secret: false
    - default: false
      description: The end date and time of the request, in UTC format (for example,
        YYYY -MM -DD T*HH* :MM :SS Z).
      isArray: false
      name: ValidUntil
      required: false
      secret: false
    - default: false
      description: Indicates whether EC2 Fleet should replace unhealthy instances.
      isArray: false
      name: ReplaceUnhealthyInstances
      required: false
      secret: false
    - default: false
      description: The tags to apply to the resource.
      isArray: false
      name: Tags
      required: false
      secret: false
    deprecated: false
    description: Launches an EC2 Fleet.
    execution: false
    name: aws-ec2-create-fleet
    outputs:
    - contextPath: AWS.EC2.Fleet.FleetId
      description: The ID of the EC2 Fleet.
      type: String
    - contextPath: AWS.EC2.Fleet.Errors
      description: Information about the instances that could not be launched by the
        fleet. Valid only when Type is set to instant.
      type: String
    - contextPath: AWS.EC2.Fleet.LaunchTemplateAndOverrides.LaunchTemplateSpecification.LaunchTemplateId
      description: The ID of the launch template. You must specify either a template
        ID or a template name.
      type: String
    - contextPath: AWS.EC2.Fleet.LaunchTemplateAndOverrides.LaunchTemplateSpecification.LaunchTemplateName
      description: The name of the launch template. You must specify either a template
        name or a template ID.
      type: String
    - contextPath: AWS.EC2.Fleet.LaunchTemplateAndOverrides.LaunchTemplateSpecification.Version
      description: The version number of the launch template. You must specify a version
        number.
      type: String
    - contextPath: AWS.EC2.Fleet.LaunchTemplateAndOverrides.Overrides.InstanceType
      description: The instance type.
      type: String
    - contextPath: AWS.EC2.Fleet.LaunchTemplateAndOverrides.Overrides.MaxPrice
      description: The maximum price per unit hour that you are willing to pay for
        a Spot Instance.
      type: String
    - contextPath: AWS.EC2.Fleet.LaunchTemplateAndOverrides.Overrides.SubnetId
      description: The ID of the subnet in which to launch the instances.
      type: String
    - contextPath: AWS.EC2.Fleet.LaunchTemplateAndOverrides.Overrides.AvailabilityZone
      description: The Availability Zone in which to launch the instances.
      type: String
    - contextPath: AWS.EC2.Fleet.LaunchTemplateAndOverrides.Overrides.WeightedCapacity
      description: The number of units provided by the specified instance type.
      type: String
    - contextPath: AWS.EC2.Fleet.LaunchTemplateAndOverrides.Overrides.Priority
      description: The priority for the launch template override.
      type: String
    - contextPath: AWS.EC2.Fleet.LaunchTemplateAndOverrides.Overrides.Placement.GroupName
      description: The name of the placement group the instance is in.
      type: String
    - contextPath: AWS.EC2.Fleet.LaunchTemplateAndOverrides.Lifecycle
      description: Indicates if the instance that could not be launched was a Spot
        Instance or On-Demand Instance.
      type: String
    - contextPath: AWS.EC2.Fleet.LaunchTemplateAndOverrides.ErrorCode
      description: 'The error code that indicates why the instance could not be launched. '
      type: String
    - contextPath: AWS.EC2.Fleet.LaunchTemplateAndOverrides.ErrorMessage
      description: The error message that describes why the instance could not be
        launched.
      type: String
    - contextPath: AWS.EC2.Fleet.Instances.LaunchTemplateAndOverrides.LaunchTemplateSpecification.LaunchTemplateId
      description: The ID of the launch template. You must specify either a template
        ID or a template name.
      type: String
    - contextPath: AWS.EC2.Fleet.Instances.LaunchTemplateAndOverrides.LaunchTemplateSpecification.LaunchTemplateName
      description: The name of the launch template. You must specify either a template
        name or a template ID.
      type: String
    - contextPath: AWS.EC2.Fleet.Instances.LaunchTemplateAndOverrides.LaunchTemplateSpecification.Version
      description: The version number of the launch template. You must specify a version
        number.
      type: String
    - contextPath: AWS.EC2.Fleet.Instances.LaunchTemplateAndOverrides.Overrides.InstanceType
      description: The instance type.
      type: String
    - contextPath: AWS.EC2.Fleet.Instances.LaunchTemplateAndOverrides.Overrides.MaxPrice
      description: The maximum price per unit hour that you are willing to pay for
        a Spot Instance.
      type: String
    - contextPath: AWS.EC2.Fleet.Instances.LaunchTemplateAndOverrides.Overrides.SubnetId
      description: The ID of the subnet in which to launch the instances.
      type: String
    - contextPath: AWS.EC2.Fleet.Instances.LaunchTemplateAndOverrides.Overrides.AvailabilityZone
      description: The Availability Zone in which to launch the instances.
      type: String
    - contextPath: AWS.EC2.Fleet.Instances.LaunchTemplateAndOverrides.Overrides.WeightedCapacity
      description: The number of units provided by the specified instance type.
      type: Number
    - contextPath: AWS.EC2.Fleet.Instances.LaunchTemplateAndOverrides.Overrides.Priority
      description: The priority for the launch template override.
      type: Number
    - contextPath: AWS.EC2.Fleet.Instances.LaunchTemplateAndOverrides.Overrides.Placement.GroupName
      description: The name of the placement group the instance is in.
      type: String
    - contextPath: AWS.EC2.Fleet.Instances.LaunchTemplateAndOverrides.Overrides.Lifecycle
      description: Indicates if the instance that was launched is a Spot Instance
        or On-Demand Instance.
      type: String
    - contextPath: AWS.EC2.Fleet.Instances.LaunchTemplateAndOverrides.Overrides.InstanceIds
      description: The IDs of the instances.
      type: String
    - contextPath: AWS.EC2.Fleet.Instances.LaunchTemplateAndOverrides.Overrides.InstanceType
      description: The instance type.
      type: String
    - contextPath: AWS.EC2.Fleet.Instances.LaunchTemplateAndOverrides.Overrides.Platform
      description: The value is Windows for Windows instances; otherwise blank.
      type: String
  - arguments:
    - default: false
      description: The AWS Region, if not specified the default region will be used.
      isArray: false
      name: region
      required: false
      secret: false
    - default: false
      description: The Amazon Resource Name (ARN) of the role to assume.
      isArray: false
      name: roleArn
      required: false
      secret: false
    - default: false
      description: An identifier for the assumed role session.
      isArray: false
      name: roleSessionName
      required: false
      secret: false
    - default: false
      description: The duration, in seconds, of the role session. The value can range
        from 900 seconds (15 minutes) up to the maximum session duration setting for
        the role.
      isArray: false
      name: roleSessionDuration
      required: false
      secret: false
    - default: false
      description: Checks whether you have the required permissions for the action,
        without actually making the request, and provides an error response.
      isArray: false
      name: DryRun
      required: false
      secret: false
    - default: false
      description: The IDs of the EC2 Fleets.
      isArray: false
      name: FleetIds
      required: true
      secret: false
    - default: false
      description: Indicates whether to terminate instances for an EC2 Fleet if it
        is deleted successfully.
      isArray: false
      name: TerminateInstances
      required: true
      secret: false
    deprecated: false
    description: Deletes the specified EC2 Fleet.
    execution: false
    name: aws-ec2-delete-fleet
    outputs:
    - contextPath: AWS.EC2.DeletedFleets.SuccessfulFleetDeletions.CurrentFleetState
      description: The current state of the EC2 Fleet.
      type: String
    - contextPath: AWS.EC2.DeletedFleets.SuccessfulFleetDeletions.PreviousFleetState
      description: The previous state of the EC2 Fleet.
      type: String
    - contextPath: AWS.EC2.DeletedFleets.SuccessfulFleetDeletions.FleetId
      description: The ID of the EC2 Fleet.
      type: String
    - contextPath: AWS.EC2.DeletedFleets.UnsuccessfulFleetDeletions.Error.Code
      description: The error code.
      type: String
    - contextPath: AWS.EC2.DeletedFleets.UnsuccessfulFleetDeletions.Error.Message
      description: The description for the error code.
      type: String
    - contextPath: AWS.EC2.DeletedFleets.UnsuccessfulFleetDeletions.FleetId
      description: The ID of the EC2 Fleet.
      type: String
  - arguments:
    - default: false
      description: The AWS Region, if not specified the default region will be used.
      isArray: false
      name: region
      required: false
      secret: false
    - default: false
      description: The Amazon Resource Name (ARN) of the role to assume.
      isArray: false
      name: roleArn
      required: false
      secret: false
    - default: false
      description: An identifier for the assumed role session.
      isArray: false
      name: roleSessionName
      required: false
      secret: false
    - default: false
      description: The duration, in seconds, of the role session. The value can range
        from 900 seconds (15 minutes) up to the maximum session duration setting for
        the role.
      isArray: false
      name: roleSessionDuration
      required: false
      secret: false
    - default: false
      description: One or more filters.
      isArray: false
      name: filters
      required: false
      secret: false
    - default: false
      description: The ID of the EC2 Fleets.
      isArray: false
      name: FleetIds
      required: false
      secret: false
    - default: false
      description: The maximum number of results to return in a single call. Specify
        a value between 1 and 1000.
      isArray: false
      name: MaxResults
      required: false
      secret: false
    - default: false
      description: The token for the next set of results.
      isArray: false
      name: NextToken
      required: false
      secret: false
    deprecated: false
    description: Describes one or more of your EC2 Fleets.
    execution: false
    name: aws-ec2-describe-fleets
    outputs:
    - contextPath: AWS.EC2.Fleet.NextToken
      description: The token for the next set of results.
      type: string
    - contextPath: AWS.EC2.Fleet.Fleets.ActivityStatus
      description: 'The progress of the EC2 Fleet. If there is an error, the status
        is error . '
      type: string
    - contextPath: AWS.EC2.Fleet.Fleets.CreateTime
      description: The creation date and time of the EC2 Fleet.
      type: date
    - contextPath: AWS.EC2.Fleet.Fleets.FleetId
      description: The ID of the EC2 Fleet.
      type: string
    - contextPath: AWS.EC2.Fleet.Fleets.FleetState
      description: The state of the EC2 Fleet.
      type: string
    - contextPath: AWS.EC2.Fleet.Fleets.ClientToken
      description: Unique, case-sensitive identifier you provide to ensure the idempotency
        of the request.
      type: string
    - contextPath: AWS.EC2.Fleet.Fleets.ExcessCapacityTerminationPolicy
      description: Indicates whether running instances should be terminated if the
        target capacity of the EC2 Fleet is decreased below the current size of the
        EC2 Fleet.
      type: string
    - contextPath: AWS.EC2.Fleet.Fleets.FulfilledCapacity
      description: The number of units fulfilled by this request compared to the set
        target capacity.
      type: number
    - contextPath: AWS.EC2.Fleet.Fleets.FulfilledOnDemandCapacity
      description: The number of units fulfilled by this request compared to the set
        target On-Demand capacity.
      type: number
    - contextPath: AWS.EC2.Fleet.Fleets.LaunchTemplateConfigs.LaunchTemplateSpecification.LaunchTemplateId
      description: The ID of the launch template. You must specify either a template
        ID or a template name.
      type: string
    - contextPath: AWS.EC2.Fleet.Fleets.LaunchTemplateConfigs.LaunchTemplateSpecification.LaunchTemplateName
      description: The name of the launch template. You must specify either a template
        name or a template ID.
      type: string
    - contextPath: AWS.EC2.Fleet.Fleets.LaunchTemplateConfigs.LaunchTemplateSpecification.Version
      description: The version number of the launch template. You must specify a version
        number.
      type: string
    - contextPath: AWS.EC2.Fleet.Fleets.LaunchTemplateConfigs.LaunchTemplateSpecification.Overrides.InstanceType
      description: The instance type.
      type: string
    - contextPath: AWS.EC2.Fleet.Fleets.LaunchTemplateConfigs.LaunchTemplateSpecification.Overrides.MaxPrice
      description: The maximum price per unit hour that you are willing to pay for
        a Spot Instance.
      type: string
    - contextPath: AWS.EC2.Fleet.Fleets.LaunchTemplateConfigs.LaunchTemplateSpecification.Overrides.SubnetId
      description: The ID of the subnet in which to launch the instances.
      type: string
    - contextPath: AWS.EC2.Fleet.Fleets.LaunchTemplateConfigs.LaunchTemplateSpecification.Overrides.AvailabilityZone
      description: The Availability Zone in which to launch the instances.
      type: string
    - contextPath: AWS.EC2.Fleet.Fleets.LaunchTemplateConfigs.LaunchTemplateSpecification.Overrides.WeightedCapacity
      description: The number of units provided by the specified instance type.
      type: number
    - contextPath: AWS.EC2.Fleet.Fleets.LaunchTemplateConfigs.LaunchTemplateSpecification.Overrides.Priority
      description: The priority for the launch template override.
      type: number
    - contextPath: AWS.EC2.Fleet.Fleets.LaunchTemplateConfigs.LaunchTemplateSpecification.Overrides.Placement.GroupName
      description: The name of the placement group the instance is in.
      type: string
    - contextPath: AWS.EC2.Fleet.Fleets.TargetCapacitySpecification.TotalTargetCapacity
      description: The number of units to request, filled using DefaultTargetCapacityType
        .
      type: number
    - contextPath: AWS.EC2.Fleet.Fleets.TargetCapacitySpecification.OnDemandTargetCapacity
      description: The number of On-Demand units to request.
      type: number
    - contextPath: AWS.EC2.Fleet.Fleets.TargetCapacitySpecification.SpotTargetCapacity
      description: The maximum number of Spot units to launch.
      type: number
    - contextPath: AWS.EC2.Fleet.Fleets.TargetCapacitySpecification.DefaultTargetCapacityType
      description: The default TotalTargetCapacity , which is either Spot or On-Demand.
      type: string
    - contextPath: AWS.EC2.Fleet.Fleets.TerminateInstancesWithExpiration
      description: Indicates whether running instances should be terminated when the
        EC2 Fleet expires.
      type: boolean
    - contextPath: AWS.EC2.Fleet.Fleets.Type
      description: The type of request. Indicates whether the EC2 Fleet only requests
        the target capacity, or also attempts to maintain it.
      type: string
    - contextPath: AWS.EC2.Fleet.Fleets.ValidFrom
      description: The start date and time of the request, in UTC format (for example,
        YYYY -MM -DD T*HH* :MM :SS Z).
      type: date
    - contextPath: AWS.EC2.Fleet.Fleets.ValidUntil
      description: The end date and time of the request, in UTC format (for example,
        YYYY -MM -DD T*HH* :MM :SS Z).
      type: date
    - contextPath: AWS.EC2.Fleet.Fleets.ReplaceUnhealthyInstances
      description: Indicates whether EC2 Fleet should replace unhealthy instances.
      type: boolean
    - contextPath: AWS.EC2.Fleet.Fleets.SpotOptions.AllocationStrategy
      description: Indicates how to allocate the target capacity across the Spot pools
        specified by the Spot Fleet request.
      type: string
    - contextPath: AWS.EC2.Fleet.Fleets.SpotOptions.InstanceInterruptionBehavior
      description: The behavior when a Spot Instance is interrupted. The default is
        terminate.
      type: string
    - contextPath: AWS.EC2.Fleet.Fleets.SpotOptions.InstancePoolsToUseCount
      description: The number of Spot pools across which to allocate your target Spot
        capacity.
      type: number
    - contextPath: AWS.EC2.Fleet.Fleets.SpotOptions.SingleInstanceType
      description: Indicates that the fleet uses a single instance type to launch
        all Spot Instances in the fleet.
      type: boolean
    - contextPath: AWS.EC2.Fleet.Fleets.SpotOptions.SingleAvailabilityZone
      description: Indicates that the fleet launches all Spot Instances into a single
        Availability Zone.
      type: boolean
    - contextPath: AWS.EC2.Fleet.Fleets.SpotOptions.MinTargetCapacity
      description: The minimum target capacity for Spot Instances in the fleet.
      type: number
    - contextPath: AWS.EC2.Fleet.Fleets.OnDemandOptions.AllocationStrategy
      description: The order of the launch template overrides to use in fulfilling
        On-Demand capacity.
      type: string
    - contextPath: AWS.EC2.Fleet.Fleets.OnDemandOptions.SingleInstanceType
      description: Indicates that the fleet uses a single instance type to launch
        all On-Demand Instances in the fleet.
      type: boolean
    - contextPath: AWS.EC2.Fleet.Fleets.OnDemandOptions.SingleAvailabilityZone
      description: Indicates that the fleet launches all On-Demand Instances into
        a single Availability Zone.
      type: boolean
    - contextPath: AWS.EC2.Fleet.Fleets.OnDemandOptions.MinTargetCapacity
      description: 'The minimum target capacity for On-Demand Instances in the fleet. '
      type: number
    - contextPath: AWS.EC2.Fleet.Fleets.Tags.Key
      description: The key of the tag.
      type: string
    - contextPath: AWS.EC2.Fleet.Fleets.Tags.Value
      description: The value of the tag.
      type: string
    - contextPath: AWS.EC2.Fleet.Fleets.Errors.LaunchTemplateAndOverrides.LaunchTemplateSpecification.LaunchTemplateId
      description: The ID of the launch template. You must specify either a template
        ID or a template name.
      type: string
    - contextPath: AWS.EC2.Fleet.Fleets.Errors.LaunchTemplateAndOverrides.LaunchTemplateSpecification.LaunchTemplateName
      description: The name of the launch template. You must specify either a template
        name or a template ID.
      type: string
    - contextPath: AWS.EC2.Fleet.Fleets.Errors.LaunchTemplateAndOverrides.LaunchTemplateSpecification.Version
      description: The version number of the launch template. You must specify a version
        number.
      type: string
    - contextPath: AWS.EC2.Fleet.Fleets.Errors.Overrides.InstanceType
      description: The instance type.
      type: string
    - contextPath: AWS.EC2.Fleet.Fleets.Errors.Overrides.MaxPrice
      description: The maximum price per unit hour that you are willing to pay for
        a Spot Instance.
      type: string
    - contextPath: AWS.EC2.Fleet.Fleets.Errors.Overrides.SubnetId
      description: The ID of the subnet in which to launch the instances.
      type: string
    - contextPath: AWS.EC2.Fleet.Fleets.Errors.Overrides.AvailabilityZone
      description: The Availability Zone in which to launch the instances.
      type: string
    - contextPath: AWS.EC2.Fleet.Fleets.Errors.Overrides.WeightedCapacity
      description: The number of units provided by the specified instance type.
      type: number
    - contextPath: AWS.EC2.Fleet.Fleets.Errors.Overrides.Priority
      description: The priority for the launch template override.
      type: number
    - contextPath: AWS.EC2.Fleet.Fleets.Errors.Overrides.Placement.GroupName
      description: The name of the placement group the instance is in.
      type: string
    - contextPath: AWS.EC2.Fleet.Fleets.Errors.Lifecycle
      description: Indicates if the instance that could not be launched was a Spot
        Instance or On-Demand Instance.
      type: string
    - contextPath: AWS.EC2.Fleet.Fleets.Errors.ErrorCode
      description: The error code that indicates why the instance could not be launched.
      type: string
    - contextPath: AWS.EC2.Fleet.Fleets.Errors.ErrorMessage
      description: The error message that describes why the instance could not be
        launched.
      type: string
    - contextPath: AWS.EC2.Fleet.Fleets.Instances.LaunchTemplateAndOverrides.LaunchTemplateSpecification.LaunchTemplateId
      description: The ID of the launch template. You must specify either a template
        ID or a template name.
      type: string
    - contextPath: AWS.EC2.Fleet.Fleets.Instances.LaunchTemplateAndOverrides.LaunchTemplateSpecification.LaunchTemplateName
      description: The name of the launch template. You must specify either a template
        name or a template ID.
      type: string
    - contextPath: AWS.EC2.Fleet.Fleets.Instances.LaunchTemplateAndOverrides.LaunchTemplateSpecification.Version
      description: The version number of the launch template. You must specify a version
        number.
      type: string
    - contextPath: AWS.EC2.Fleet.Fleets.Instances.LaunchTemplateAndOverrides.Overrides.InstanceType
      description: The instance type.
      type: string
    - contextPath: AWS.EC2.Fleet.Fleets.Instances.LaunchTemplateAndOverrides.Overrides.MaxPrice
      description: The maximum price per unit hour that you are willing to pay for
        a Spot Instance.
      type: string
    - contextPath: AWS.EC2.Fleet.Fleets.Instances.LaunchTemplateAndOverrides.Overrides.SubnetId
      description: The ID of the subnet in which to launch the instances.
      type: string
    - contextPath: AWS.EC2.Fleet.Fleets.Instances.LaunchTemplateAndOverrides.Overrides.AvailabilityZone
      description: The Availability Zone in which to launch the instances.
      type: string
    - contextPath: AWS.EC2.Fleet.Fleets.Instances.LaunchTemplateAndOverrides.Overrides.WeightedCapacity
      description: The number of units provided by the specified instance type.
      type: number
    - contextPath: AWS.EC2.Fleet.Fleets.Instances.LaunchTemplateAndOverrides.Overrides.Priority
      description: The priority for the launch template override.
      type: number
    - contextPath: AWS.EC2.Fleet.Fleets.Instances.LaunchTemplateAndOverrides.Overrides.Placement.GroupName
      description: The name of the placement group the instance is in.
      type: string
    - contextPath: AWS.EC2.Fleet.Fleets.Instances.Lifecycle
      description: Indicates if the instance that was launched is a Spot Instance
        or On-Demand Instance.
      type: string
    - contextPath: AWS.EC2.Fleet.Fleets.Instances.InstanceIds
      description: The IDs of the instances.
      type: string
    - contextPath: AWS.EC2.Fleet.Fleets.Instances.InstanceType
      description: The instance type.
      type: string
    - contextPath: AWS.EC2.Fleet.Fleets.Instances.Platform
      description: The value is Windows for Windows instances; otherwise blank.
      type: string
  - arguments:
    - default: false
      description: The AWS Region, if not specified the default region will be used.
      isArray: false
      name: region
      required: false
      secret: false
    - default: false
      description: The Amazon Resource Name (ARN) of the role to assume.
      isArray: false
      name: roleArn
      required: false
      secret: false
    - default: false
      description: An identifier for the assumed role session.
      isArray: false
      name: roleSessionName
      required: false
      secret: false
    - default: false
      description: The duration, in seconds, of the role session. The value can range
        from 900 seconds (15 minutes) up to the maximum session duration setting for
        the role.
      isArray: false
      name: roleSessionDuration
      required: false
      secret: false
    - default: false
      description: A filter name and value pair that is used to return a more specific
        list of results from a describe operation.
      isArray: false
      name: filters
      required: false
      secret: false
    - default: false
      description: The ID of the EC2 Fleet.
      isArray: false
      name: FleetId
      required: true
      secret: false
    - default: false
      description: The maximum number of results to return in a single call. Specify
        a value between 1 and 1000.
      isArray: false
      name: MaxResults
      required: false
      secret: false
    - default: false
      description: The token for the next set of results.
      isArray: false
      name: NextToken
      required: false
      secret: false
    deprecated: false
    description: Describes the running instances for the specified EC2 Fleet.
    execution: false
    name: aws-ec2-describe-fleet-instances
    outputs:
    - contextPath: AWS.EC2.Fleet.ActiveInstances.InstanceId
      description: The ID of the instance.
      type: String
    - contextPath: AWS.EC2.Fleet.ActiveInstances.InstanceType
      description: The instance type.
      type: String
    - contextPath: AWS.EC2.Fleet.ActiveInstances.SpotInstanceRequestId
      description: The ID of the Spot Instance request.
      type: String
    - contextPath: AWS.EC2.Fleet.ActiveInstances.InstanceHealth
      description: The health status of the instance.
      type: String
    - contextPath: AWS.EC2.Fleet.NextToken
      description: The token for the next set of results.
      type: String
    - contextPath: AWS.EC2.Fleet.FleetId
      description: The ID of the EC2 Fleet.
      type: String
  - arguments:
    - default: false
      description: The AWS Region, if not specified the default region will be used.
      isArray: false
      name: region
      required: false
      secret: false
    - default: false
      description: The Amazon Resource Name (ARN) of the role to assume.
      isArray: false
      name: roleArn
      required: false
      secret: false
    - default: false
      description: An identifier for the assumed role session.
      isArray: false
      name: roleSessionName
      required: false
      secret: false
    - default: false
      description: The duration, in seconds, of the role session. The value can range
        from 900 seconds (15 minutes) up to the maximum session duration setting for
        the role.
      isArray: false
      name: roleSessionDuration
      required: false
      secret: false
    - default: false
      description: The ID of the EC2 Fleet.
      isArray: false
      name: FleetId
      required: true
      secret: false
    - default: false
      description: The number of units to request, filled using DefaultTargetCapacityType.
      isArray: false
      name: TotalTargetCapacity
      required: true
      secret: false
    - default: false
      description: The number of On-Demand units to request.
      isArray: false
      name: OnDemandTargetCapacity
      required: false
      secret: false
    - default: false
      description: The number of Spot units to request.
      isArray: false
      name: SpotTargetCapacity
      required: false
      secret: false
    - default: false
      description: The default TotalTargetCapacity, which is either Spot or On-Demand.
      isArray: false
      name: DefaultTargetCapacityType
      required: false
      secret: false
    deprecated: false
    description: Modifies the specified EC2 Fleet.
    execution: false
    name: aws-ec2-modify-fleet
  - arguments:
    - default: false
      description: The AWS Region, if not specified the default region will be used.
      isArray: false
      name: region
      required: false
      secret: false
    - default: false
      description: The Amazon Resource Name (ARN) of the role to assume.
      isArray: false
      name: roleArn
      required: false
      secret: false
    - default: false
      description: An identifier for the assumed role session.
      isArray: false
      name: roleSessionName
      required: false
      secret: false
    - default: false
      description: The duration, in seconds, of the role session. The value can range
        from 900 seconds (15 minutes) up to the maximum session duration setting for
        the role.
      isArray: false
      name: roleSessionDuration
      required: false
      secret: false
    - default: false
      description: Unique, case-sensitive identifier you provide to ensure the idempotency
        of the request.
      isArray: false
      name: ClientToken
      required: false
      secret: false
    - default: false
      description: A name for the launch template.
      isArray: false
      name: LaunchTemplateName
      required: true
      secret: false
    - default: false
      description: A description for the first version of the launch template.
      isArray: false
      name: VersionDescription
      required: false
      secret: false
    - default: false
      description: The ID of the kernel.
      isArray: false
      name: KernelId
      required: false
      secret: false
    - auto: PREDEFINED
      default: false
      description: Indicates whether the instance is optimized for Amazon EBS I/O.
      isArray: false
      name: EbsOptimized
      predefined:
      - 'True'
      - 'False'
      required: false
      secret: false
    - default: false
      description: The Amazon Resource Name (ARN) of the instance profile.
      isArray: false
      name: iamInstanceProfileArn
      required: false
      secret: false
    - default: false
      description: The name of the instance profile.
      isArray: false
      name: iamInstanceProfileName
      required: false
      secret: false
    - default: false
      description: The device name (for example, /dev/sdh or xvdh).
      isArray: false
      name: deviceName
      required: false
      secret: false
    - default: false
      description: The virtual device name (ephemeralN). Instance store volumes are
        numbered starting from 0.
      isArray: false
      name: VirtualName
      required: false
      secret: false
    - auto: PREDEFINED
      default: false
      description: Indicates whether the EBS volume is encrypted.
      isArray: false
      name: ebsEncrypted
      predefined:
      - 'True'
      - 'False'
      required: false
      secret: false
    - auto: PREDEFINED
      default: false
      description: Indicates whether the EBS volume is deleted on instance termination.
      isArray: false
      name: ebsDeleteOnTermination
      predefined:
      - 'True'
      - 'False'
      required: false
      secret: false
    - default: false
      description: The number of I/O operations per second (IOPS) that the volume
        supports.
      isArray: false
      name: ebsIops
      required: false
      secret: false
    - default: false
      description: The ARN of the AWS Key Management Service (AWS KMS) CMK used for
        encryption.
      isArray: false
      name: ebsKmsKeyId
      required: false
      secret: false
    - default: false
      description: The ID of the snapshot.
      isArray: false
      name: ebsSnapshotId
      required: false
      secret: false
    - default: false
      description: The size of the volume, in GiB.
      isArray: false
      name: ebsVolumeSize
      required: false
      secret: false
    - default: false
      description: The volume type.
      isArray: false
      name: ebsVolumeType
      required: false
      secret: false
    - default: false
      description: Suppresses the specified device included in the block device mapping
        of the AMI.
      isArray: false
      name: NoDevice
      required: false
      secret: false
    - auto: PREDEFINED
      default: false
      description: Associates a public IPv4 address with eth0 for a new network interface.
      isArray: false
      name: AssociatePublicIpAddress
      predefined:
      - 'True'
      - 'False'
      required: false
      secret: false
    - auto: PREDEFINED
      default: false
      description: Indicates whether the network interface is deleted when the instance
        is terminated.
      isArray: false
      name: NetworkInterfacesDeleteOnTermination
      predefined:
      - 'True'
      - 'False'
      required: false
      secret: false
    - default: false
      description: A description for the network interface.
      isArray: false
      name: NetworkInterfacesDescription
      required: false
      secret: false
    - default: false
      description: The device index for the network interface attachment.
      isArray: false
      name: NetworkInterfacesDeviceIndex
      required: false
      secret: false
    - default: false
      description: The IDs of one or more security groups.
      isArray: false
      name: NetworkInterfaceGroups
      required: false
      secret: false
    - default: false
      description: 'The number of IPv6 addresses to assign to a network interface. '
      isArray: false
      name: Ipv6AddressCount
      required: false
      secret: false
    - default: false
      description: One or more specific IPv6 addresses from the IPv6 CIDR block range
        of your subnet.
      isArray: false
      name: Ipv6Addresses
      required: false
      secret: false
    - default: false
      description: The ID of the network interface.
      isArray: false
      name: NetworkInterfaceId
      required: false
      secret: false
    - default: false
      description: The primary private IPv4 address of the network interface.
      isArray: false
      name: PrivateIpAddress
      required: false
      secret: false
    - default: false
      description: The ID of the subnet for the network interface.
      isArray: false
      name: SubnetId
      required: false
      secret: false
    - default: false
      description: The ID of the AMI, which you can get by using DescribeImages.
      isArray: false
      name: ImageId
      required: false
      secret: false
    - default: false
      description: The instance type.
      isArray: false
      name: InstanceType
      required: false
      secret: false
    - default: false
      description: The name of the key pair.
      isArray: false
      name: KeyName
      required: false
      secret: false
    - auto: PREDEFINED
      default: false
      description: Specify true to enable detailed monitoring. Otherwise, basic monitoring
        is enabled.
      isArray: false
      name: Monitoring
      predefined:
      - 'True'
      - 'False'
      required: false
      secret: false
    - default: false
      description: The Availability Zone for the instance.
      isArray: false
      name: AvailabilityZone
      required: false
      secret: false
    - default: false
      description: The affinity setting for an instance on a Dedicated Host.
      isArray: false
      name: PlacementAffinity
      required: false
      secret: false
    - default: false
      description: The name of the placement group for the instance.
      isArray: false
      name: AvailabilityZoneGroupName
      required: false
      secret: false
    - default: false
      description: The ID of the Dedicated Host for the instance.
      isArray: false
      name: PlacementHostId
      required: false
      secret: false
    - default: false
      description: The tenancy of the instance (if the instance is running in a VPC).
      isArray: false
      name: PlacementTenancy
      required: false
      secret: false
    - default: false
      description: Reserved for future use.
      isArray: false
      name: PlacementSpreadDomain
      required: false
      secret: false
    - default: false
      description: The ID of the RAM disk.
      isArray: false
      name: RamDiskId
      required: false
      secret: false
    - auto: PREDEFINED
      default: false
      description: If set to true , you can't terminate the instance using the Amazon
        EC2 console, CLI, or API.
      isArray: false
      name: DisableApiTermination
      predefined:
      - 'True'
      - 'False'
      required: false
      secret: false
    - default: false
      description: Indicates whether an instance stops or terminates when you initiate
        shutdown from the instance (using the operating system command for system
        shutdown).
      isArray: false
      name: InstanceInitiatedShutdownBehavior
      required: false
      secret: false
    - default: false
      description: The Base64-encoded user data to make available to the instance.
      isArray: false
      name: UserData
      required: false
      secret: false
    - default: false
      description: The tags to apply to the resource.
      isArray: false
      name: Tags
      required: false
      secret: false
    - default: false
      description: The type of Elastic Graphics accelerator.
      isArray: false
      name: ElasticGpuSpecificationsType
      required: false
      secret: false
    - default: false
      description: The type of elastic inference accelerator. The possible values
        are eia1.medium, eia1.large, and eia1.xlarge.
      isArray: false
      name: ElasticInferenceAcceleratorsType
      required: false
      secret: false
    - default: false
      description: One or more security group IDs.
      isArray: false
      name: securityGroupIds
      required: false
      secret: false
    - default: false
      description: One or more security group names.
      isArray: false
      name: securityGroups
      required: false
      secret: false
    - default: false
      description: The market type.
      isArray: false
      name: MarketType
      required: false
      secret: false
    - default: false
      description: The Spot Instance request type.
      isArray: false
      name: SpotInstanceType
      required: false
      secret: false
    - default: false
      description: The required duration for the Spot Instances (also known as Spot
        blocks), in minutes. This value must be a multiple of 60 (60, 120, 180, 240,
        300, or 360).
      isArray: false
      name: BlockDurationMinutes
      required: false
      secret: false
    - default: false
      description: The end date of the request.
      isArray: false
      name: SpotValidUntil
      required: false
      secret: false
    - default: false
      description: The behavior when a Spot Instance is interrupted. The default is
        terminate.
      isArray: false
      name: SpotInstanceInterruptionBehavior
      required: false
      secret: false
    - default: false
      description: The maximum hourly price you're willing to pay for the Spot Instances.
      isArray: false
      name: SpotMaxPrice
      required: false
      secret: false
    deprecated: false
    description: Creates a launch template. A launch template contains the parameters
      to launch an instance.
    execution: false
    name: aws-ec2-create-launch-template
    outputs:
    - contextPath: AWS.EC2.LaunchTemplates.LaunchTemplate.LaunchTemplateId
      description: The ID of the launch template.
      type: String
    - contextPath: AWS.EC2.LaunchTemplates.LaunchTemplate.LaunchTemplateName
      description: The name of the launch template.
      type: String
    - contextPath: AWS.EC2.LaunchTemplates.LaunchTemplate.CreateTime
      description: The time launch template was created.
      type: Date
    - contextPath: AWS.EC2.LaunchTemplates.LaunchTemplate.CreatedBy
      description: The principal that created the launch template.
      type: String
    - contextPath: AWS.EC2.LaunchTemplates.LaunchTemplate.DefaultVersionNumber
      description: The version number of the default version of the launch template.
      type: Number
    - contextPath: AWS.EC2.LaunchTemplates.LaunchTemplate.LatestVersionNumber
      description: The version number of the latest version of the launch template.
      type: Number
    - contextPath: AWS.EC2.LaunchTemplates.LaunchTemplate.Tags.Key
      description: The key of the tag.
      type: String
    - contextPath: AWS.EC2.LaunchTemplates.LaunchTemplate.Tags.Value
      description: The value of the tag.
      type: String
  - arguments:
    - default: false
      description: The AWS Region, if not specified the default region will be used.
      isArray: false
      name: region
      required: false
      secret: false
    - default: false
      description: The Amazon Resource Name (ARN) of the role to assume.
      isArray: false
      name: roleArn
      required: false
      secret: false
    - default: false
      description: An identifier for the assumed role session.
      isArray: false
      name: roleSessionName
      required: false
      secret: false
    - default: false
      description: The duration, in seconds, of the role session. The value can range
        from 900 seconds (15 minutes) up to the maximum session duration setting for
        the role.
      isArray: false
      name: roleSessionDuration
      required: false
      secret: false
    - default: false
      description: The ID of the launch template.
      isArray: false
      name: LaunchTemplateId
      required: false
      secret: false
    - default: false
      description: The name of the launch template.
      isArray: false
      name: LaunchTemplateName
      required: false
      secret: false
    deprecated: false
    description: Deletes a launch template. Deleting a launch template deletes all
      of its versions.
    execution: false
    name: aws-ec2-delete-launch-template
    outputs:
    - contextPath: AWS.EC2.DeletedLaunchTemplates.LaunchTemplate.LaunchTemplateId
      description: The ID of the launch template.
      type: String
    - contextPath: AWS.EC2.DeletedLaunchTemplates.LaunchTemplate.LaunchTemplateName
      description: The name of the launch template.
      type: String
    - contextPath: AWS.EC2.DeletedLaunchTemplates.LaunchTemplate.CreateTime
      description: The time launch template was created.
      type: Date
    - contextPath: AWS.EC2.DeletedLaunchTemplates.LaunchTemplate.CreatedBy
      description: The principal that created the launch template.
      type: String
    - contextPath: AWS.EC2.DeletedLaunchTemplates.LaunchTemplate.DefaultVersionNumber
      description: The version number of the default version of the launch template.
      type: Number
    - contextPath: AWS.EC2.DeletedLaunchTemplates.LaunchTemplate.LatestVersionNumber
      description: The version number of the latest version of the launch template.
      type: Number
  - arguments:
    - default: false
      description: The AWS Region, if not specified the default region will be used.
      isArray: false
      name: region
      required: false
      secret: false
    - default: false
      description: The Amazon Resource Name (ARN) of the role to assume.
      isArray: false
      name: roleArn
      required: false
      secret: false
    - default: false
      description: An identifier for the assumed role session.
      isArray: false
      name: roleSessionName
      required: false
      secret: false
    - default: false
      description: The duration, in seconds, of the role session. The value can range
        from 900 seconds (15 minutes) up to the maximum session duration setting for
        the role.
      isArray: false
      name: roleSessionDuration
      required: false
      secret: false
    - default: false
      description: The name of the attribute to modify. The valid values are description,
        launchPermission, and productCodes.
      isArray: false
      name: Attribute
      required: false
      secret: false
    - default: false
      description: A new description for the AMI.
      isArray: false
      name: Description
      required: false
      secret: false
    - default: false
      description: The ID of the AMI.
      isArray: false
      name: ImageId
      required: true
      secret: false
    - default: false
      description: The name of the group.
      isArray: false
      name: LaunchPermission-Add-Group
      required: false
      secret: false
    - default: false
      description: The AWS account ID.
      isArray: false
      name: LaunchPermission-Add-UserId
      required: false
      secret: false
    - default: false
      description: The name of the group.
      isArray: false
      name: LaunchPermission-Remove-Group
      required: false
      secret: false
    - default: false
      description: The AWS account ID.
      isArray: false
      name: LaunchPermission-Remove-UserId
      required: false
      secret: false
    - default: false
      description: The operation type.
      isArray: false
      name: OperationType
      required: false
      secret: false
    - default: false
      description: One or more DevPay product codes. After you add a product code
        to an AMI, it can't be removed.
      isArray: false
      name: ProductCodes
      required: false
      secret: false
    - default: false
      description: One or more user groups. This parameter can be used only when the
        Attribute parameter is launchPermission.
      isArray: false
      name: UserGroups
      required: false
      secret: false
    - default: false
      description: One or more AWS account IDs. This parameter can be used only when
        the Attribute parameter is launchPermission.
      isArray: false
      name: UserIds
      required: false
      secret: false
    - default: false
      description: The value of the attribute being modified. This parameter can be
        used only when the Attribute parameter is description or productCodes.
      isArray: false
      name: Value
      required: false
      secret: false
    deprecated: false
    description: Modifies the specified attribute of the specified AMI.
    execution: false
    name: aws-ec2-modify-image-attribute
  - arguments:
    - default: false
      description: The AWS Region, if not specified the default region will be used.
      isArray: false
      name: region
      required: false
      secret: false
    - default: false
      description: The Amazon Resource Name (ARN) of the role to assume.
      isArray: false
      name: roleArn
      required: false
      secret: false
    - default: false
      description: An identifier for the assumed role session.
      isArray: false
      name: roleSessionName
      required: false
      secret: false
    - default: false
      description: The duration, in seconds, of the role session. The value can range
        from 900 seconds (15 minutes) up to the maximum session duration setting for
        the role.
      isArray: false
      name: roleSessionDuration
      required: false
      secret: false
    - default: false
      description: The ID of the subnet.
      isArray: false
      name: SubnetId
      required: true
      secret: false
    deprecated: false
    description: Deletes the specified subnet. You must terminate all running instances
      in the subnet before you can delete the subnet.
    execution: false
    name: aws-ec2-delete-subnet
  - arguments:
    - default: false
      description: The AWS Region, if not specified the default region will be used.
      isArray: false
      name: region
      required: false
      secret: false
    - default: false
      description: The Amazon Resource Name (ARN) of the role to assume.
      isArray: false
      name: roleArn
      required: false
      secret: false
    - default: false
      description: An identifier for the assumed role session.
      isArray: false
      name: roleSessionName
      required: false
      secret: false
    - default: false
      description: The duration, in seconds, of the role session. The value can range
        from 900 seconds (15 minutes) up to the maximum session duration setting for
        the role.
      isArray: false
      name: roleSessionDuration
      required: false
      secret: false
    - default: false
      description: The ID of the VPC.
      isArray: false
      name: VpcId
      required: true
      secret: false
    deprecated: false
    description: Deletes the specified VPC. You must detach or delete all gateways
      and resources that are associated with the VPC before you can delete it. For
      example, you must terminate all instances running in the VPC, delete all security
      groups associated with the VPC (except the default one), delete all route tables
      associated with the VPC (except the default one), and so on.
    execution: false
    name: aws-ec2-delete-vpc
  - arguments:
    - default: false
      description: The AWS Region, if not specified the default region will be used.
      isArray: false
      name: region
      required: false
      secret: false
    - default: false
      description: The Amazon Resource Name (ARN) of the role to assume.
      isArray: false
      name: roleArn
      required: false
      secret: false
    - default: false
      description: An identifier for the assumed role session.
      isArray: false
      name: roleSessionName
      required: false
      secret: false
    - default: false
      description: The duration, in seconds, of the role session. The value can range
        from 900 seconds (15 minutes) up to the maximum session duration setting for
        the role.
      isArray: false
      name: roleSessionDuration
      required: false
      secret: false
    - default: false
      description: The ID of the internet gateway.
      isArray: false
      name: InternetGatewayId
      required: true
      secret: false
    deprecated: false
    description: Deletes the specified internet gateway. You must detach the internet
      gateway from the VPC before you can delete it.
    execution: false
    name: aws-ec2-delete-internet-gateway
  - arguments:
    - default: false
      description: The AWS Region, if not specified the default region will be used.
      isArray: false
      name: region
      required: false
      secret: false
    - default: false
      description: The Amazon Resource Name (ARN) of the role to assume.
      isArray: false
      name: roleArn
      required: false
      secret: false
    - default: false
      description: An identifier for the assumed role session.
      isArray: false
      name: roleSessionName
      required: false
      secret: false
    - default: false
      description: The duration, in seconds, of the role session. The value can range
        from 900 seconds (15 minutes) up to the maximum session duration setting for
        the role.
      isArray: false
      name: roleSessionDuration
      required: false
      secret: false
    - default: false
      description: One or more filters.
      isArray: false
      name: filters
      required: false
      secret: false
    - default: false
      description: One or more internet gateway IDs.
      isArray: false
      name: InternetGatewayIds
      required: false
      secret: false
    deprecated: false
    description: Describes one or more of your internet gateways.
    execution: false
    name: aws-ec2-describe-internet-gateway
    outputs:
    - contextPath: AWS.EC2.InternetGateways.InternetGatewayId
      description: The ID of the internet gateway.
      type: string
    - contextPath: AWS.EC2.InternetGateways.OwnerId
      description: The ID of the AWS account that owns the internet gateway.
      type: string
    - contextPath: AWS.EC2.InternetGateways.Tags
      description: Any tags assigned to the internet gateway.
      type: string
    - contextPath: AWS.EC2.InternetGateways.Attachments.State
      description: The current state of the attachment.
      type: string
    - contextPath: AWS.EC2.InternetGateways.Attachments.VpcId
      description: The ID of the VPC.
      type: string
  - arguments:
    - default: false
      description: The AWS Region, if not specified the default region will be used.
      isArray: false
      name: region
      required: false
      secret: false
    - default: false
      description: The Amazon Resource Name (ARN) of the role to assume.
      isArray: false
      name: roleArn
      required: false
      secret: false
    - default: false
      description: An identifier for the assumed role session.
      isArray: false
      name: roleSessionName
      required: false
      secret: false
    - default: false
      description: The duration, in seconds, of the role session. The value can range
        from 900 seconds (15 minutes) up to the maximum session duration setting for
        the role.
      isArray: false
      name: roleSessionDuration
      required: false
      secret: false
    - default: false
      description: The ID of the internet gateway.
      isArray: false
      name: InternetGatewayId
      required: true
      secret: false
    - default: false
      description: The ID of the VPC.
      isArray: false
      name: VpcId
      required: true
      secret: false
    deprecated: false
    description: Detaches an internet gateway from a VPC, disabling connectivity between
      the internet and the VPC. The VPC must not contain any running instances with
      Elastic IP addresses or public IPv4 addresses.
    execution: false
    name: aws-ec2-detach-internet-gateway
  - arguments:
    - default: false
      description: The ID of the source network interface.
      isArray: false
      name: NetworkInterfaceId
      required: true
      secret: false
    - default: false
      description: The ID of the Traffic Mirror target.
      isArray: false
      name: TrafficMirrorTargetId
      required: true
      secret: false
    - default: false
      description: The ID of the Traffic Mirror filter.
      isArray: false
      name: TrafficMirrorFilterId
      required: true
      secret: false
    - default: false
      description: The number of bytes in each packet to mirror.
      isArray: false
      name: PacketLength
      required: false
      secret: false
    - default: false
      description: The session number determines the order in which sessions are evaluated
        when an interface is used by multiple sessions.
      isArray: false
      name: SessionNumber
      required: true
      secret: false
    - default: false
      description: The VXLAN ID for the Traffic Mirror session.
      isArray: false
      name: VirtualNetworkId
      required: false
      secret: false
    - default: false
      description: The description of the Traffic Mirror session.
      isArray: false
      name: Description
      required: false
      secret: false
    - default: false
      description: The tags to assign to a Traffic Mirror session.
      isArray: false
      name: Tags
      required: false
      secret: false
    - default: false
      description: Checks whether you have the required permissions for the action,
        without actually making the request, and provides an error response.
      isArray: false
      name: DryRun
      required: false
      secret: false
    - default: false
      description: Unique, case-sensitive identifier that you provide to ensure the
        idempotency of the request.
      isArray: false
      name: ClientToken
      required: false
      secret: false
    deprecated: false
    description: Creates a Traffic Mirror session.
    execution: false
    name: aws-ec2-create-traffic-mirror-session
    outputs:
    - contextPath: AWS.EC2.TrafficMirrorSession.TrafficMirrorSessionId
      description: The ID for the Traffic Mirror session.
      type: String
    - contextPath: AWS.EC2.TrafficMirrorSession.TrafficMirrorTargetId
      description: The ID of the Traffic Mirror target.
      type: String
    - contextPath: AWS.EC2.TrafficMirrorSession.TrafficMirrorFilterId
      description: The ID of the Traffic Mirror filter.
      type: String
    - contextPath: AWS.EC2.TrafficMirrorSession.NetworkInterfaceId
      description: The ID of the Traffic Mirror session's network interface.
      type: String
    - contextPath: AWS.EC2.TrafficMirrorSession.OwnerId
      description: The ID of the account that owns the Traffic Mirror session.
      type: String
    - contextPath: AWS.EC2.TrafficMirrorSession.PacketLength
      description: The number of bytes in each packet to mirror.
      type: Number
    - contextPath: AWS.EC2.TrafficMirrorSession.SessionNumber
      description: The session number determines the order in which sessions are evaluated
        when an interface is used by multiple sessions.
      type: Number
    - contextPath: AWS.EC2.TrafficMirrorSession.VirtualNetworkId
      description: The virtual network ID associated with the Traffic Mirror session.
      type: Number
    - contextPath: AWS.EC2.TrafficMirrorSession.Description
      description: The description of the Traffic Mirror session.
      type: String
    - contextPath: AWS.EC2.TrafficMirrorSession.Tags.Key
      description: The key of the tag.
      type: String
    - contextPath: AWS.EC2.TrafficMirrorSession.Tags.Value
      description: The value of the tag.
      type: String
    - contextPath: AWS.EC2.TrafficMirrorSession.ClientToken
      description: Unique, case-sensitive identifier that you provide to ensure the
        idempotency of the request.
      type: String
  - arguments:
    - default: false
      description: The ID of the security group.
      isArray: false
      name: groupId
      required: true
      secret: false
    - default: false
      description: The start of port range for the TCP and UDP protocols, or an ICMP/ICMPv6
        type number. A value of -1 indicates all ICMP/ICMPv6 types. If you specify
        all ICMP/ICMPv6 types, you must specify all codes.
      isArray: false
      name: IpPermissionsfromPort
      required: false
      secret: false
    - default: false
      description: The end of port range for the TCP and UDP protocols, or an ICMP/ICMPv6
        code. A value of -1 indicates all ICMP/ICMPv6 codes. If you specify all ICMP/ICMPv6
        types, you must specify all codes.
      isArray: false
      name: IpPermissionsToPort
      required: false
      secret: false
    - default: false
      description: The IP protocol name (tcp, udp, icmp, icmpv6) or number.
      isArray: false
      name: IpPermissionsIpProtocol
      required: false
      secret: false
    - default: false
      description: The IPv4 CIDR range. You can either specify a CIDR range or a source
        security group, not both. To specify a single IPv4 address, use the /32 prefix
        length.
      isArray: false
      name: IpRangesCidrIp
      required: false
      secret: false
    - default: false
      description: 'A description for the security group rule that references this
        IPv4 address range.Constraints: Up to 255 characters in length. Allowed characters
        are a-z, A-Z, 0-9, spaces, and ._-:/()#,@[]+=;{}!$*'
      isArray: false
      name: IpRangesDescription
      required: false
      secret: false
    - default: false
      description: The IPv6 CIDR range. You can either specify a CIDR range or a source
        security group, not both. To specify a single IPv6 address, use the /128 prefix
        length.
      isArray: false
      name: Ipv6RangesCidrIp
      required: false
      secret: false
    - default: false
      description: 'A description for the security group rule that references this
        IPv6 address range. Constraints: Up to 255 characters in length. Allowed characters
        are a-z, A-Z, 0-9, spaces, and ._-:/()#,@[]+=&;{}!$*'
      isArray: false
      name: Ipv6RangesDescription
      required: false
      secret: false
    - default: false
      description: The ID of the prefix.
      isArray: false
      name: PrefixListId
      required: false
      secret: false
    - default: false
      description: 'A description for the security group rule that references this
        prefix list ID. Constraints: Up to 255 characters in length. Allowed characters
        are a-z, A-Z, 0-9, spaces, and ._-:/()#,@[]+=;{}!$*'
      isArray: false
      name: PrefixListIdDescription
      required: false
      secret: false
    - default: false
      description: 'A description for the security group rule that references this
        user ID group pair. Constraints: Up to 255 characters in length. Allowed characters
        are a-z, A-Z, 0-9, spaces, and ._-:/()#,@[]+=;{}!$*'
      isArray: false
      name: UserIdGroupPairsDescription
      required: false
      secret: false
    - default: false
      description: The ID of the security group.
      isArray: false
      name: UserIdGroupPairsGroupId
      required: false
      secret: false
    - default: false
      description: The name of the security group. In a request, use this parameter
        for a security group in EC2-Classic or a default VPC only. For a security
        group in a nondefault VPC, use the security group ID. For a referenced security
        group in another VPC, this value is not returned if the referenced security
        group is deleted.
      isArray: false
      name: UserIdGroupPairsGroupName
      required: false
      secret: false
    - default: false
      description: The status of a VPC peering connection, if applicable.
      isArray: false
      name: UserIdGroupPairsPeeringStatus
      required: false
      secret: false
    - default: false
      description: The ID of an AWS account. For a referenced security group in another
        VPC, the account ID of the referenced security group is returned in the response.
        If the referenced security group is deleted, this value is not returned. [EC2-Classic]
        Required when adding or removing rules that reference a security group in
        another AWS account.
      isArray: false
      name: UserIdGroupPairsUserId
      required: false
      secret: false
    - default: false
      description: The ID of the VPC for the referenced security group, if applicable.
      isArray: false
      name: UserIdGroupPairsVpcId
      required: false
      secret: false
    - default: false
      description: The ID of the VPC peering connection, if applicable.
      isArray: false
      name: UserIdGroupPairsVpcPeeringConnectionId
      required: false
      secret: false
    - default: false
      description: The AWS Region, if not specified the default region will be used.
      isArray: false
      name: region
      required: false
      secret: false
    - default: false
      description: The Amazon Resource Name (ARN) of the role to assume.
      isArray: false
      name: roleArn
      required: false
      secret: false
    - default: false
      description: An identifier for the assumed role session.
      isArray: false
      name: roleSessionName
      required: false
      secret: false
    - default: false
      description: The duration, in seconds, of the role session. The value can range
        from 900 seconds (15 minutes) up to the maximum session duration setting for
        the role.
      isArray: false
      name: roleSessionDuration
      required: false
      secret: false
    deprecated: false
    description: Removes egress rule from a security group. To remove a rule, the
      values that you specify (for example, ports) must match the existing rule's
      values exactly.
    execution: true
    name: aws-ec2-revoke-security-group-egress-rule
  - arguments:
    - default: false
      description: The Availability Zone in which to allocate the Dedicated Host.
      isArray: false
      name: availability_zone
      required: true
      secret: false
    - default: false
      description: The number of Dedicated Hosts to allocate to your account with
        these parameters.
      isArray: false
      name: quantity
      required: true
      secret: false
    - auto: PREDEFINED
      default: false
      description: Indicates whether the host accepts any untargeted instance launches
        that match its instance type configuration, or if it only accepts Host tenancy
        instance launches that specify its unique host ID. The default is "on".
      isArray: false
      name: auto_placement
      predefined:
      - 'on'
      - 'off'
      required: false
      secret: false
    - default: false
      description: Unique, case-sensitive identifier that you provide to ensure the
        idempotency of the request.
      isArray: false
      name: client_token
      required: false
      secret: false
    - default: false
      description: Specifies the instance type to be supported by the Dedicated Hosts.
        If you specify an instance type, the Dedicated Hosts support instances of
        the specified instance type only. If you want the Dedicated Hosts to support
        multiple instance types in a specific instance family, omit this parameter
        and specify InstanceFamily instead. You cannot specify InstanceType and InstanceFamily
        in the same request.
      isArray: false
      name: instance_type
      required: false
      secret: false
    - default: false
      description: Specifies the instance family to be supported by the Dedicated
        Hosts. If you specify an instance family, the Dedicated Hosts support multiple
        instance types within that instance family. If you want the Dedicated Hosts
        to support a specific instance type only, omit this parameter and specify
        InstanceType instead. You cannot specify InstanceFamily and InstanceType in
        the same request
      isArray: false
      name: instance_family
      required: false
      secret: false
    - auto: PREDEFINED
      default: false
      description: Indicates whether to enable or disable host recovery for the Dedicated
        Host. Host recovery is disabled by default.
      isArray: false
      name: host_recovery
      predefined:
      - 'on'
      - 'off'
      required: false
      secret: false
    - default: false
      description: The AWS Region, if not specified the default region will be used.
      isArray: false
      name: region
      required: false
      secret: false
    - default: false
      description: The Amazon Resource Name (ARN) of the role to assume.
      isArray: false
      name: roleArn
      required: false
      secret: false
    - default: false
      description: An identifier for the assumed role session.
      isArray: false
      name: roleSessionName
      required: false
      secret: false
    - default: false
      description: The duration, in seconds, of the role session. The value can range
        from 900 seconds (15 minutes) up to the maximum session duration setting for
        the role.
      isArray: false
      name: roleSessionDuration
      required: false
      secret: false
    deprecated: false
    description: Allocates a Dedicated Host to your account.
    execution: false
    name: aws-ec2-allocate-hosts
    outputs:
    - contextPath: AWS.EC2.Host.HostId
      description: The ID of the allocated Dedicated Host. This is used to launch
        an instance onto a specific host.
      type: String
  - arguments:
    - default: false
      description: A comma-separated list of IDs of the Dedicated Hosts to release.
      isArray: true
      name: host_id
      required: true
      secret: false
    - default: false
      description: The AWS Region, if not specified the default region will be used.
      isArray: false
      name: region
      required: false
      secret: false
    - default: false
      description: The Amazon Resource Name (ARN) of the role to assume.
      isArray: false
      name: roleArn
      required: false
      secret: false
    - default: false
      description: An identifier for the assumed role session.
      isArray: false
      name: roleSessionName
      required: false
      secret: false
    - default: false
      description: The duration, in seconds, of the role session. The value can range
        from 900 seconds (15 minutes) up to the maximum session duration setting for
        the role.
      isArray: false
      name: roleSessionDuration
      required: false
      secret: false
    deprecated: false
    description: Release on demand dedicated host.
    execution: false
    name: aws-ec2-release-hosts
<<<<<<< HEAD
  dockerimage: demisto/boto3py3:1.0.0.37116
=======
  dockerimage: demisto/boto3py3:1.0.0.37234
>>>>>>> 8fdb018d
  feed: false
  isfetch: false
  longRunning: false
  longRunningPort: false
  runonce: false
  script: '-'
  subtype: python3
  type: python
tests:
- AWS - EC2 Test Playbook
fromversion: 5.0.0<|MERGE_RESOLUTION|>--- conflicted
+++ resolved
@@ -6938,11 +6938,7 @@
     description: Release on demand dedicated host.
     execution: false
     name: aws-ec2-release-hosts
-<<<<<<< HEAD
-  dockerimage: demisto/boto3py3:1.0.0.37116
-=======
   dockerimage: demisto/boto3py3:1.0.0.37234
->>>>>>> 8fdb018d
   feed: false
   isfetch: false
   longRunning: false
