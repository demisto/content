--- conflicted
+++ resolved
@@ -18,13 +18,10 @@
                           "IpPermissionsFull": """[{"IpProtocol": "-1", "IpRanges": [{"CidrIp": "0.0.0.0/0"}],
                           "Ipv6Ranges": [], "PrefixListIds": [], "UserIdGroupPairs": []}]"""}
 
-<<<<<<< HEAD
-=======
 IPPERMISSIONSFULL_ARGS = {"groupId": "sg-0566450bb5ae17c7d",
                           "IpPermissionsFull": """[{"IpProtocol": "-1", "IpRanges": [{"CidrIp": "0.0.0.0/0"}],
                           "Ipv6Ranges": [], "PrefixListIds": [], "UserIdGroupPairs": []}]"""}
 
->>>>>>> 90cf3b88
 INVALID_ARGS = {"groupId": "sg-0566450bb5ae17c7d",
                 "region": "reg",
                 "roleArn": "role",
@@ -38,10 +35,6 @@
 
     def authorize_security_group_ingress(self, **kwargs):
         pass
-<<<<<<< HEAD
-
-=======
->>>>>>> 90cf3b88
 
     def describe_ipam_resource_discoveries(self, **kwargs):
         pass
@@ -64,26 +57,14 @@
                      'GroupId': 'sg-0566450bb5ae17c7d'}
     ippermsfull_kwargs = {'GroupId': 'sg-0566450bb5ae17c7d', 'IpPermissions':
                           [{'IpProtocol': '-1', 'IpRanges': [{'CidrIp': '0.0.0.0/0'}],
-<<<<<<< HEAD
-                           'Ipv6Ranges': [], 'PrefixListIds': [], 'UserIdGroupPairs': []}]}
-=======
                             'Ipv6Ranges': [], 'PrefixListIds': [], 'UserIdGroupPairs': []}]}
->>>>>>> 90cf3b88
     if kwargs in (normal_kwargs, ippermsfull_kwargs):
         return {'ResponseMetadata': {'HTTPStatusCode': 200}, 'Return': "some_return_value"}
     else:
         return {'ResponseMetadata': {'HTTPStatusCode': 404}, 'Return': "some_return_value"}
 
 
-<<<<<<< HEAD
-@pytest.mark.parametrize('args, expected_results', [
-    (IPPERMISSIONSFULL_ARGS, "The Security Group ingress rule was created"),
-    (INVALID_ARGS, None)
-])
-def test_aws_ec2_authorize_security_group_ingress_rule(mocker, args, expected_results):
-=======
 def test_aws_ec2_authorize_security_group_ingress_rule(mocker):
->>>>>>> 90cf3b88
     """
     Given
     - authorize-security-group-ingress-command arguments and aws client
@@ -96,18 +77,6 @@
     - Case 1: Should ensure that the right message was resulted return true.
     - Case 2: Should ensure that no message was resulted return true.
     """
-<<<<<<< HEAD
-    aws_client = create_client()
-    mocker.patch.object(AWSClient, "aws_session", return_value=Boto3Client())
-    mocker.patch.object(Boto3Client, 'authorize_security_group_ingress', side_effect=validate_kwargs)
-    mocker.patch.object(demisto, 'results')
-    AWS_EC2.authorize_security_group_ingress_command(args, aws_client)
-    if not expected_results:
-        assert not demisto.results.call_args
-    else:
-        results = demisto.results.call_args[0][0]
-        assert results == expected_results
-=======
     mocker.patch.object(Boto3Client, 'authorize_security_group_ingress', side_effect=validate_kwargs)
     mocker.patch.object(AWS_EC2, 'return_results')
 
@@ -118,7 +87,6 @@
     # Case 2
     result = AWS_EC2.authorize_security_group_ingress_command(IPPERMISSIONSFULL_ARGS)
     assert result.readable_output == "The Security Group ingress rule was created"
->>>>>>> 90cf3b88
 
 
 def test_create_policy_kwargs_dict():
@@ -136,15 +104,7 @@
     assert AWS_EC2.create_policy_kwargs_dict({}) == {}
 
 
-<<<<<<< HEAD
-@pytest.mark.parametrize('args, expected_results', [
-    (VALID_ARGS, "The Security Group egress rule was created"),
-    (INVALID_ARGS, None)
-])
-def test_aws_ec2_authorize_security_group_egress_rule(mocker, args, expected_results):
-=======
 def test_aws_ec2_authorize_security_group_egress_rule(mocker):
->>>>>>> 90cf3b88
     """
     Given
     - authorize-security-group-egress-command arguments and aws client
@@ -158,15 +118,6 @@
     - Case 2: Should ensure that no message was resulted return true.
     """
     mocker.patch.object(Boto3Client, 'authorize_security_group_egress', side_effect=validate_kwargs)
-<<<<<<< HEAD
-    mocker.patch.object(demisto, 'results')
-    AWS_EC2.authorize_security_group_egress_command(args, aws_client)
-    if not expected_results:
-        assert not demisto.results.call_args
-    else:
-        results = demisto.results.call_args[0][0]
-        assert results == expected_results
-=======
     mocker.patch.object(AWS_EC2, 'return_results')
 
     # Case 1
@@ -176,7 +127,6 @@
     # Case 2
     result = AWS_EC2.authorize_security_group_egress_command(VALID_ARGS)
     assert result.readable_output == "The Security Group egress rule was created"
->>>>>>> 90cf3b88
 
 
 @pytest.mark.parametrize('filter, expected_results', [
@@ -195,9 +145,6 @@
     - Case 1: Should ensure that the filter value include the whole value (including the part after the ':').
     """
     res = AWS_EC2.parse_filter_field(filter)
-<<<<<<< HEAD
-    assert res == expected_results
-=======
     assert res == expected_results
 
 
@@ -494,5 +441,4 @@
                                                    'serviceName': 'test',
                                                    'tagSpecifications': '{"test": "test-tag"}'})
 
-    assert results.outputs == return_boto.get('VpcEndpoint')
->>>>>>> 90cf3b88
+    assert results.outputs == return_boto.get('VpcEndpoint')