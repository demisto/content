category: Data Enrichment & Threat Intelligence
commonfields:
  id: GreyNoise
  version: -1
configuration:
- display: Integration Reliability
  name: integrationReliability
  defaultvalue: B - Usually reliable
  type: 15
  options:
  - A - Completely reliable
  - B - Usually reliable
  - C - Fairly reliable
  - D - Not usually reliable
  - E - Unreliable
  - F - Reliability cannot be judged
  additionalinfo: Reliability of the source providing the intelligence data
- defaultvalue: indicatorType
  name: feedExpirationPolicy
  display: ''
  options:
  - never
  - interval
  - indicatorType
  - suddenDeath
  type: 17
- defaultvalue: '20160'
  name: feedExpirationInterval
  display: ''
  type: 1
- display: API Key
  name: apikey
  required: true
  type: 4
- additionalinfo: Whether to allow connections without verifying SSL certificates validity.
  display: Trust any certificate (not secure)
  name: insecure
  type: 8
- additionalinfo: Whether to use XSOAR's system proxy settings to connect to the API.
  display: Use system proxy settings
  name: proxy
  type: 8
defaultclassifier: 'null'
description: GreyNoise is a cybersecurity platform that collects and analyzes Internet-wide scan and attack traffic. With this integration, users can contextualize existing alerts, filter false-positives, identify compromised devices, and track emerging threats.
display: GreyNoise
name: GreyNoise
script:
  commands:
  - arguments:
    - default: true
      description: A comma-separated list of IPs.
      isArray: true
      name: ip
      required: true
    description: Runs reputation on IPs.
    name: ip
    outputs:
    - contextPath: DBotScore.Indicator
      description: The indicator that was tested.
      type: String
    - contextPath: DBotScore.Score
      description: The actual score.
      type: Number
    - contextPath: DBotScore.Type
      description: The indicator type.
      type: String
    - contextPath: DBotScore.Vendor
      description: The vendor used to calculate the score.
      type: String
    - contextPath: IP.Address
      description: IP address.
      type: string
    - contextPath: IP.ASN
      description: The autonomous system name for the IP address.
      type: string
    - contextPath: IP.Hostname
      description: The hostname that is mapped to IP address.
      type: string
    - contextPath: IP.Geo.Country
      description: The country in which the IP address is located.
      type: string
    - contextPath: IP.Geo.Description
      description: Additional information about the location such as city and region.
      type: string
    - contextPath: IP.Malicious.Vendor
      description: The vendor reporting the IP address as malicious.
      type: string
    - contextPath: IP.Malicious.Description
      description: A description explaining why the IP address was reported as malicious.
      type: string
  - arguments:
    - default: true
      description: A list of IP addresses to run a quick check on
      isArray: true
      name: ip
      required: true
    description: 'Check whether a given IP address is "Internet background noise", or has been observed scanning or attacking devices across the Internet. Note: It checks against the last 60 days of Internet scanner data.'
    name: greynoise-ip-quick-check
    outputs:
    - contextPath: GreyNoise.IP.address
      description: The IP address of the scanning device IP.
      type: string
    - contextPath: GreyNoise.IP.noise
      description: Whether the IP is internet background noise or attacking.
      type: boolean
    - contextPath: GreyNoise.IP.riot
      description: Whether the IP is a common business service.
      type: boolean
    - contextPath: GreyNoise.IP.code
      description: Code which correlates to why GreyNoise labeled the IP as noise.
      type: string
    - contextPath: GreyNoise.IP.code_value
      description: Message which correlates to why GreyNoise labeled the IP as noise.
      type: string
  - arguments:
    - description: 'The date the device was most recently observed by GreyNoise. Example: 1d, 2d, 12h, or 1m.'
      name: last_seen
    - description: The organization that owns the network the IP address belongs to.
      name: organization
    - auto: PREDEFINED
      description: 'Classification of the device. Possible values: unknown, benign, malicious.'
      name: classification
      predefined:
      - unknown
      - benign
      - malicious
    - auto: PREDEFINED
      defaultValue: 'false'
      description: Whether the IP is spoofable or not.
      name: spoofable
      predefined:
      - 'true'
      - 'false'
    - description: The actor the device has been associated with.
      name: actor
    - description: A CVE to get scanning data about, example CVE-2021-12345
      name: cve
    - defaultValue: '10'
      description: Maximum amount of results to grab.
      name: size
    - description: |-
        GNQL query to filter records.
         Note: It merges other arguments and takes higher precedence over the same argument if supplied.
         Example:
         malicious,
         spoofable:false SSH Scanner,
         spoofable:false classification:benign tags:POP3 Scanner cve:CVE-2010-0103
      name: advanced_query
    - description: Scroll token to paginate through results.
      name: next_token
    description: Get the information of IP based on the providence filters.
    name: greynoise-query
    outputs:
    - contextPath: GreyNoise.IP.address
      description: The IP address of the scanning device IP.
      type: string
    - contextPath: GreyNoise.IP.first_seen
      description: The date the device was first observed by GreyNoise. Format is ISO8601.
      type: date
    - contextPath: GreyNoise.IP.last_seen
      description: The date the device was last observed by GreyNoise. Format is ISO8601.
      type: date
    - contextPath: GreyNoise.IP.seen
      description: IP is in record with GreyNoise.
      type: boolean
    - contextPath: GreyNoise.IP.tags
      description: A list of the tags the device has been assigned over the past 90 days.
      type: array
    - contextPath: GreyNoise.IP.actor
      description: The overt actor the device has been associated with.
      type: string
    - contextPath: GreyNoise.IP.spoofable
      description: Boolean indicates if IP is spoofable.
      type: boolean
    - contextPath: GreyNoise.IP.classification
      description: Whether the device has been categorized as unknown, benign, or malicious.
      type: string
    - contextPath: GreyNoise.IP.cve
      description: CVEs associated with IP.
      type: array
    - contextPath: GreyNoise.IP.metadata.asn
      description: The autonomous system identification number.
      type: string
    - contextPath: GreyNoise.IP.metadata.city
      description: The city the device is geographically located in.
      type: string
    - contextPath: GreyNoise.IP.metadata.region
      description: The full name of the region the device is geographically located in.
      type: string
    - contextPath: GreyNoise.IP.metadata.country
      description: The full name of the country.
      type: string
    - contextPath: GreyNoise.IP.metadata.country_code
      description: The two-character country code of the country.
      type: string
    - contextPath: GreyNoise.IP.metadata.organization
      description: The organization that owns the network that the IP address belongs to.
      type: string
    - contextPath: GreyNoise.IP.metadata.category
      description: Whether the device belongs to a business, isp, hosting, education, or mobile network.
      type: string
    - contextPath: GreyNoise.IP.metadata.tor
      description: Whether or not the device is a known Tor exit node.
      type: boolean
    - contextPath: GreyNoise.IP.metadata.rdns
      description: Reverse DNS lookup of the IP address.
      type: string
    - contextPath: GreyNoise.IP.metadata.os
      description: The name of the operating system of the device.
      type: string
    - contextPath: GreyNoise.IP.vpn
      description: Whether the device is VPN endpoint or not.
      type: boolean
    - contextPath: GreyNoise.IP.vpn_service
      description: The name of the VPN service provider of the device.
      type: string
    - contextPath: GreyNoise.IP.raw_data.scan.port
      description: The port number(s) the devices has been observed scanning.
      type: number
    - contextPath: GreyNoise.IP.raw_data.scan.protocol
      description: The protocol of the port the device has been observed scanning.
      type: string
    - contextPath: GreyNoise.IP.raw_data.web.paths
      description: Any HTTP paths the device has been observed crawling the Internet for.
      type: array
    - contextPath: GreyNoise.IP.raw_data.web.useragents
      description: Any HTTP user-agents the device has been observed using while crawling the Internet.
      type: array
    - contextPath: GreyNoise.IP.raw_data.ja3.fingerprint
      description: The JA3 TLS/SSL fingerprint.
      type: string
    - contextPath: GreyNoise.IP.raw_data.ja3.port
      description: The corresponding TCP port for the given JA3 fingerprint.
      type: number
    - contextPath: GreyNoise.IP.raw_data.hassh.fingerprint
      description: HASSH hash fingerprint string.
      type: string
    - contextPath: GreyNoise.IP.raw_data.hassh.port
      description: TCP port connection where the HASSH hash was identified.
      type: number
    - contextPath: GreyNoise.Query.complete
      description: Whether all results have been fetched or not.
      type: boolean
    - contextPath: GreyNoise.Query.count
      description: Count of the total matching records.
      type: number
    - contextPath: GreyNoise.Query.message
      description: Message from the API response.
      type: string
    - contextPath: GreyNoise.Query.query
      description: Query which was used to filter the records.
      type: string
    - contextPath: GreyNoise.Query.scroll
      description: Scroll token to paginate through results.
      type: string
    - contextPath: GreyNoise.IP.bot
      description: Whether the IP is associated with known bot activity or not. Common examples include credential stuffing, content scraping, or brute force attacks.
      type: Boolean
  - arguments:
    - description: 'The date the device was most recently observed by GreyNoise. Example: 1d, 2d, 12h, or 1m.'
      name: last_seen
    - description: The organization that owns the network that the IP address belongs to.
      name: organization
    - auto: PREDEFINED
      description: Classification of the device like unknown, benign, malicious.
      name: classification
      predefined:
      - unknown
      - benign
      - malicious
    - auto: PREDEFINED
      defaultValue: 'false'
      description: Whether the IP is spoofable or not.
      name: spoofable
      predefined:
      - 'true'
      - 'false'
    - description: The actor the device has been associated with.
      name: actor
    - description: A CVE to get scanning data about, example CVE-2021-12345
      name: cve
    - defaultValue: '10'
      description: Maximum amount of results to grab.
      name: size
    - description: |-
        GNQL query to filter records.
         Note: It merges other arguments and takes higher precedence over the same argument if supplied.
         Example:
         malicious,
         spoofable:false SSH Scanner,
         spoofable:false classification:benign tags:POP3 Scanner cve:CVE-2010-0103
      name: advanced_query
    description: Get aggregate statistics for the top organizations, actors, tags, ASNs, countries, classifications, and operating systems of all the results of a given GNQL query.
    name: greynoise-stats
    outputs:
    - contextPath: GreyNoise.Stats.query
      description: The query which was used to filter the records.
      type: string
    - contextPath: GreyNoise.Stats.count
      description: Count of total aggregated records.
      type: number
    - contextPath: GreyNoise.Stats.stats.classifications.classification
      description: Classification name.
      type: string
    - contextPath: GreyNoise.Stats.stats.classifications.count
      description: Classification count.
      type: number
    - contextPath: GreyNoise.Stats.stats.spoofable.spoofable
      description: Whether records are spoofable or not.
      type: boolean
    - contextPath: GreyNoise.Stats.stats.spoofable.count
      description: Spoofable count.
      type: number
    - contextPath: GreyNoise.Stats.stats.organizations.organization
      description: Organization name.
      type: string
    - contextPath: GreyNoise.Stats.stats.organizations.count
      description: Organization count.
      type: number
    - contextPath: GreyNoise.Stats.stats.actors.actor
      description: Actor name.
      type: string
    - contextPath: GreyNoise.Stats.stats.actors.count
      description: Actor count.
      type: number
    - contextPath: GreyNoise.Stats.stats.countries.country
      description: Country name.
      type: string
    - contextPath: GreyNoise.Stats.stats.countries.count
      description: Country count.
      type: number
    - contextPath: GreyNoise.Stats.stats.source_countries.country
      description: Country name.
      type: string
    - contextPath: GreyNoise.Stats.stats.source_countries.count
      description: Country count.
      type: number
    - contextPath: GreyNoise.Stats.stats.destination_countries.country
      description: Country name.
      type: string
    - contextPath: GreyNoise.Stats.stats.destination_countries.count
      description: Country count.
      type: number
    - contextPath: GreyNoise.Stats.stats.tags.tag
      description: Tag name.
      type: string
    - contextPath: GreyNoise.Stats.stats.tags.count
      description: Tag count.
      type: number
    - contextPath: GreyNoise.Stats.stats.operating_systems.operating_system
      description: Operating system name.
      type: string
    - contextPath: GreyNoise.Stats.stats.operating_systems.count
      description: Operating system count.
      type: number
    - contextPath: GreyNoise.Stats.stats.categories.category
      description: Category name.
      type: string
    - contextPath: GreyNoise.Stats.stats.categories.count
      description: Category count.
      type: number
    - contextPath: GreyNoise.Stats.stats.asns.asn
      description: Asn name.
      type: string
    - contextPath: GreyNoise.Stats.stats.asns.count
      description: Asn count.
      type: number
  - arguments:
    - default: true
      description: The IP address to be checked if it is potentially harmful or not
      name: ip
      required: true
    description: Identifies IPs from known benign services and organizations that commonly cause false positives in network security and threat intelligence products. The collection of IPs in RIOT is continually curated and verified to provide accurate results. These IPs are extremely unlikely to pose a threat to your network.
    name: greynoise-riot
    outputs:
    - contextPath: GreyNoise.Riot.ip
      description: The IP given to check riot information about.
      type: String
    - contextPath: GreyNoise.Riot.riot
      description: The riot of the IP. "True" or "False"
      type: String
    - contextPath: GreyNoise.Riot.category
      description: The category of the IP if riot is "True".
      type: String
    - contextPath: GreyNoise.Riot.name
      description: The name of the IP if the riot is "True".
      type: String
    - contextPath: GreyNoise.Riot.description
      description: The description of the IP if riot is "True".
      type: String
    - contextPath: GreyNoise.Riot.explanation
      description: The explanation of the IP if riot is "True".
      type: String
    - contextPath: GreyNoise.Riot.last_updated
      description: The last updated time of the IP if the riot is "True".
      type: Date
    - contextPath: GreyNoise.Riot.reference
      description: The reference of the IP if riot is "True".
      type: String
  - arguments:
    - default: true
      description: The IP address to query in GreyNoise Context Command
      name: ip
      required: true
    description: Identifies IPs that have been observed mass-scanning the internet.
    name: greynoise-context
    outputs:
    - contextPath: GreyNoise.IP.address
      description: The IP address of the scanning device IP.
      type: string
    - contextPath: GreyNoise.IP.first_seen
      description: The date the device was first observed by GreyNoise. Format is ISO8601.
      type: date
    - contextPath: GreyNoise.IP.last_seen
      description: The date the device was last observed by GreyNoise. Format is ISO8601.
      type: date
    - contextPath: GreyNoise.IP.seen
      description: IP is in record with GreyNoise.
      type: boolean
    - contextPath: GreyNoise.IP.tags
      description: A list of the tags the device has been assigned over the past 90 days.
      type: array
    - contextPath: GreyNoise.IP.actor
      description: The overt actor the device has been associated with.
      type: string
    - contextPath: GreyNoise.IP.spoofable
      description: Boolean indicates if IP is spoofable.
      type: boolean
    - contextPath: GreyNoise.IP.classification
      description: Whether the device has been categorized as unknown, benign, or malicious.
      type: string
    - contextPath: GreyNoise.IP.cve
      description: CVEs associated with IP.
      type: array
    - contextPath: GreyNoise.IP.metadata.asn
      description: The autonomous system identification number.
      type: string
    - contextPath: GreyNoise.IP.metadata.city
      description: The city the device is geographically located in.
      type: string
    - contextPath: GreyNoise.IP.metadata.region
      description: The full name of the region the device is geographically located in.
      type: string
    - contextPath: GreyNoise.IP.metadata.country
      description: The full name of the country.
      type: string
    - contextPath: GreyNoise.IP.metadata.country_code
      description: The two-character country code of the country.
      type: string
    - contextPath: GreyNoise.IP.metadata.organization
      description: The organization that owns the network that the IP address belongs to.
      type: string
    - contextPath: GreyNoise.IP.metadata.category
      description: Whether the device belongs to a business, isp, hosting, education, or mobile network.
      type: string
    - contextPath: GreyNoise.IP.metadata.tor
      description: Whether or not the device is a known Tor exit node.
      type: boolean
    - contextPath: GreyNoise.IP.metadata.rdns
      description: Reverse DNS lookup of the IP address.
      type: string
    - contextPath: GreyNoise.IP.metadata.os
      description: The name of the operating system of the device.
      type: string
    - contextPath: GreyNoise.IP.vpn
      description: Whether the device is VPN endpoint or not.
      type: boolean
    - contextPath: GreyNoise.IP.vpn_service
      description: The name of the VPN service provider of the device.
      type: string
    - contextPath: GreyNoise.IP.raw_data.scan.port
      description: The port number(s) the devices has been observed scanning.
      type: number
    - contextPath: GreyNoise.IP.raw_data.scan.protocol
      description: The protocol of the port the device has been observed scanning.
      type: string
    - contextPath: GreyNoise.IP.raw_data.web.paths
      description: Any HTTP paths the device has been observed crawling the Internet for.
      type: array
    - contextPath: GreyNoise.IP.raw_data.web.useragents
      description: Any HTTP user-agents the device has been observed using while crawling the Internet.
      type: array
    - contextPath: GreyNoise.IP.raw_data.ja3.fingerprint
      description: The JA3 TLS/SSL fingerprint.
      type: string
    - contextPath: GreyNoise.IP.raw_data.ja3.port
      description: The corresponding TCP port for the given JA3 fingerprint.
      type: number
    - contextPath: GreyNoise.IP.raw_data.hassh.fingerprint
      description: HASSH hash fingerprint string.
      type: string
    - contextPath: GreyNoise.IP.raw_data.hassh.port
      description: TCP port connection where the HASSH hash was identified.
      type: number
    - contextPath: GreyNoise.IP.bot
      description: Whether the IP is associated with known bot activity or not. Common examples include credential stuffing, content scraping, or brute force attacks.
      type: Boolean
  - name: greynoise-similarity
    description: >-
      Search for similar internet scanner IPs found in the GreyNoise Noise
      (internet scanner) dataset.
    arguments:
    - name: ip
      default: true
      description: IP address to find similar IPs to
      required: true
    - name: minimum_score
      description: >-
        The minimum similarity score to match to.  Value between 80 and 100.
        Default value is 90.
      defaultValue: '90'
    - name: maximum_results
      description: The maximum number of results to return. Default value is 50.
      defaultValue: '50'
    outputs:
    - contextPath: GreyNoise.Similar.ip_address
      description: Similar IP address.
      type: string
  - name: greynoise-timeline
    description: >-
      Retrieve daily scanner timeline information for an Internet Scanner.
    arguments:
    - name: ip
      default: true
      description: IP address to find similar IPs to
      required: true
    - name: days
      description: >-
        The number of days to retrieve daily summaries for.  Value between 1 and 90.
        Default value is 30.
      defaultValue: '30'
    - name: maximum_results
      description: The maximum number of results to return. Default value is 50.
      defaultValue: '50'
    outputs:
    - contextPath: GreyNoise.Timeline.ip_address
      description: Timeline IP address.
      type: string
  dockerimage: demisto/greynoise:1.0.0.61972
<<<<<<< HEAD
=======
  runonce: false
>>>>>>> 9ddafcfd
  script: '-'
  subtype: python3
  type: python
tests:
- No tests (auto formatted)
fromversion: 5.0.0<|MERGE_RESOLUTION|>--- conflicted
+++ resolved
@@ -537,10 +537,7 @@
       description: Timeline IP address.
       type: string
   dockerimage: demisto/greynoise:1.0.0.61972
-<<<<<<< HEAD
-=======
   runonce: false
->>>>>>> 9ddafcfd
   script: '-'
   subtype: python3
   type: python
