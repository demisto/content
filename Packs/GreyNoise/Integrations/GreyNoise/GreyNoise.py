--- conflicted
+++ resolved
@@ -1124,13 +1124,7 @@
     else:
         packs = []
 
-<<<<<<< HEAD
     pack_version = "1.3.0"
-    for pack in packs:
-        if pack["name"] == "GreyNoise":
-            pack_version = pack["currentVersion"]
-=======
-    pack_version = "1.2.0"
     if isinstance(packs, list):
         for pack in packs:
             if pack["name"] == "GreyNoise":
@@ -1138,7 +1132,6 @@
     else:  # packs is a dict
         if packs.get("name") == "GreyNoise":
             pack_version = packs.get("currentVersion")
->>>>>>> b54dfedd
 
     api_key = demisto.params().get("apikey")
     proxy = demisto.params().get("proxy", False)
