import demistomock as demisto
from CommonServerPython import *
from CommonServerUserPython import *

""" Imports """

import urllib3  # type: ignore
import traceback
import requests
import copy
from typing import Tuple
from greynoise import GreyNoise, util  # type: ignore
from greynoise.exceptions import RequestFailure, RateLimitError  # type: ignore

# Disable insecure warnings
urllib3.disable_warnings()
util.LOGGER.warning = util.LOGGER.debug

""" CONSTANTS """

PRETTY_KEY = {
    "ip": "IP",
    "noise": "Noise",
    "riot": "Riot",
    "classification": "Classification",
    "name": "Name",
    "link": "Link",
    "last_seen": "Last Seen",
    "message": "Message",
}
IP_CONTEXT_HEADERS = [
    "IP",
    "Noise",
    "Riot",
    "Classification",
    "Name",
    "Link",
    "Last Seen",
]
EXCEPTION_MESSAGES = {
    "API_RATE_LIMIT": "API Rate limit hit. Try after sometime.",
    "UNAUTHENTICATED": "Unauthenticated. Check the configured API Key.",
    "COMMAND_FAIL": "Failed to execute {} command.\n Error: {}",
    "SERVER_ERROR": "The server encountered an internal error for GreyNoise and was unable to complete your request.",
    "CONNECTION_TIMEOUT": "Connection timed out. Check your network connectivity.",
    "PROXY": "Proxy Error - cannot connect to proxy. Either try clearing the "
    "'Use system proxy' check-box or check the host, "
    "authentication details and connection details for the proxy.",
    "INVALID_RESPONSE": "Invalid response from GreyNoise. Response: {}",
    "QUERY_STATS_RESPONSE": "GreyNoise request failed. Reason: {}",
}
""" CLIENT CLASS """


class Client(GreyNoise):
    """Client class to interact with the service API"""

    def authenticate(self):
        """
        Used to authenticate GreyNoise credentials.
        """
        try:
            self.test_connection()
            return "ok"

        except RateLimitError:
            raise DemistoException(EXCEPTION_MESSAGES["API_RATE_LIMIT"])

        except RequestFailure as err:
            status_code = err.args[0]
            body = str(err.args[1])

            if status_code == 401:
                raise DemistoException(EXCEPTION_MESSAGES["UNAUTHENTICATED"])
            elif status_code == 429:
                raise DemistoException(EXCEPTION_MESSAGES["API_RATE_LIMIT"])
            elif 400 <= status_code < 500:
                raise DemistoException(
                    EXCEPTION_MESSAGES["COMMAND_FAIL"].format(demisto.command(), body)
                )
            elif status_code >= 500:
                raise DemistoException(EXCEPTION_MESSAGES["SERVER_ERROR"])
            else:
                raise DemistoException(str(err))
        except requests.exceptions.ConnectTimeout:
            raise DemistoException(EXCEPTION_MESSAGES["CONNECTION_TIMEOUT"])
        except requests.exceptions.ProxyError:
            raise DemistoException(EXCEPTION_MESSAGES["PROXY"])


""" HELPER FUNCTIONS """


def exception_handler(func: Any) -> Any:
    """
    Decorator to handle all type of errors possible with GreyNoise SDK.
    """

    def inner_func(*args, **kwargs):
        try:
            return func(*args, **kwargs)
        except RateLimitError:
            raise DemistoException(EXCEPTION_MESSAGES["API_RATE_LIMIT"])
        except RequestFailure as err:
            status_code = err.args[0]
            body = str(err.args[1])
            if status_code == 401:
                raise DemistoException(EXCEPTION_MESSAGES["UNAUTHENTICATED"])
            elif status_code == 429:
                raise DemistoException(EXCEPTION_MESSAGES["API_RATE_LIMIT"])
            elif 400 <= status_code < 500:
                raise DemistoException(
                    EXCEPTION_MESSAGES["COMMAND_FAIL"].format(demisto.command(), body)
                )
            elif status_code >= 500:
                raise DemistoException(EXCEPTION_MESSAGES["SERVER_ERROR"])
            else:
                raise DemistoException(str(err))
        except requests.exceptions.ConnectTimeout:
            raise DemistoException(EXCEPTION_MESSAGES["CONNECTION_TIMEOUT"])
        except requests.exceptions.ProxyError:
            raise DemistoException(EXCEPTION_MESSAGES["PROXY"])

    return inner_func


def get_ip_context_data(responses: list) -> list:
    """Parse ip context and raw data from GreyNoise SDK response.

    Returns value of ip context data.
    Returns value of ip raw data.

    :type responses: ``list``
    :param responses: list of values of ip-context or ip-query.

    :return: list of ips context data.
    :rtype: ``list``
    """

    ip_context_responses = []

    responses = remove_empty_elements(responses)
    for response in responses:
        tmp_response: dict = {}

        for key, value in response.items():
            if value != "":
                tmp_response[PRETTY_KEY.get(key, key)] = value

        ip = tmp_response["IP"]
        tmp_response["IP"] = f"[{ip}](https://viz.greynoise.io/ip/{ip})"

        ip_context_responses.append(tmp_response)

    return ip_context_responses


def get_ip_reputation_score(classification: str) -> Tuple[int, str]:
    """Get DBot score and human readable of score.

    :type classification: ``str``
    :param classification: classification of ip provided from GreyNoise.

    :return: tuple of dbot score and it's readable form.
    :rtype: ``tuple``
    """
    if not classification or classification == "unknown":
        return Common.DBotScore.NONE, "Unknown"
    elif classification == "benign":
        return Common.DBotScore.GOOD, "Good"
    elif classification == "malicious":
        return Common.DBotScore.BAD, "Bad"
    else:
        return Common.DBotScore.NONE, "Unknown"


""" COMMAND FUNCTIONS """


@exception_handler
@logger
def test_module(client: Client) -> str:
    """Tests API connectivity and authentication'

    Returning 'ok' indicates that the integration works like it is supposed to.
    Connection to the service is successful.
    Raises exceptions if something goes wrong.

    :type client: ``Client``
    :param client: Client object for interaction with GreyNoise.

    :return: 'ok' if test passed, anything else will fail the test.
    :rtype: ``str``
    """
    return client.authenticate()


@exception_handler
@logger
def ip_reputation_command(client: Client, args: dict, reliability: str) -> List[CommandResults]:
    """Get information about a given IP address. Returns classification (benign, malicious or unknown),
        IP metadata (network owner, ASN, reverse DNS pointer, country), associated actors, activity tags,
        and raw port scan and web request information.

    :type client: ``Client``
    :param client: Client object for interaction with GreyNoise.

    :type args: ``dict``
    :param args: All command arguments, usually passed from ``demisto.args()``.

    :return: A list of ``CommandResults`` object that is then passed to ``return_results``,
        that contains the IP information.
    :rtype: ``List[CommandResults]``

    :type reliability: ``String``
    :param reliability: string
    """
    ips = argToList(args.get("ip"), ",")
    command_results = []
    for ip in ips:

        response = client.ip(ip)

        if not isinstance(response, dict):
            raise DemistoException(
                EXCEPTION_MESSAGES["INVALID_RESPONSE"].format(response)
            )

        original_response = copy.deepcopy(response)
        tmp_response = get_ip_context_data([response])
        response = remove_empty_elements(response)

        response["address"] = response["ip"]
        del response["ip"]

        dbot_score_int, dbot_score_string = get_ip_reputation_score(
            response.get("classification")
        )

        human_readable = f"### IP: {ip} found with Reputation: {dbot_score_string}\n"
        human_readable += tableToMarkdown(
            name="GreyNoise Community IP Context",
            t=tmp_response,
            headers=IP_CONTEXT_HEADERS,
            removeNull=True,
        )

        if response["noise"]:
            malicious_description = (
                "This IP has been observed scanning the internet in the last 90 days."
            )
        else:
            malicious_description = ""

        dbot_score = Common.DBotScore(
            indicator=response.get("address"),
            indicator_type=DBotScoreType.IP,
            score=dbot_score_int,
            integration_name="GreyNoise Community",
            malicious_description=malicious_description,
            reliability=reliability
        )

        ip_standard_context = Common.IP(
            ip=response.get("address"),
            hostname=response.get("name"),
            dbot_score=dbot_score,
        )

        command_results.append(
            CommandResults(
                readable_output=human_readable,
                outputs_prefix="GreyNoise.IP",
                outputs_key_field="address",
                outputs=response,
                indicator=ip_standard_context,
                raw_response=original_response,
            )
        )

    return command_results


""" MAIN FUNCTION """


def main() -> None:  # pragma: no cover
    """main function, parses params and runs command functions

    :return:
    :rtype:
    """

    # get pack version
    if is_demisto_version_ge("6.1.0"):
        response = demisto.internalHttpRequest("GET", "/contentpacks/metadata/installed")
        packs = json.loads(response["body"])
    else:
        packs = []

<<<<<<< HEAD
    pack_version = "1.3.0"
    for pack in packs:
        if pack["name"] == "GreyNoise":
            pack_version = pack["currentVersion"]
=======
    pack_version = "1.2.0"
    if isinstance(packs, list):
        for pack in packs:
            if pack["name"] == "GreyNoise":
                pack_version = pack["currentVersion"]
    else:  # packs is a dict
        if packs.get("name") == "GreyNoise":
            pack_version = packs.get("currentVersion")
>>>>>>> b54dfedd

    api_key = demisto.params().get("api_key")
    proxy = demisto.params().get("proxy", False)
    reliability = demisto.params().get("integrationReliability", "B - Usually reliable")
    reliability = reliability if reliability else DBotScoreReliability.B
    if DBotScoreReliability.is_valid_type(reliability):
        reliability = DBotScoreReliability.get_dbot_score_reliability_from_str(reliability)
    else:
        Exception("Please provide a valid value for the Integration Reliability parameter.")

    demisto.debug(f"Command being called is {demisto.command()}")
    try:
        client = Client(
            api_key=api_key,
            proxy=handle_proxy("proxy", proxy).get("https", ""),
            use_cache=False,
            integration_name=f"xsoar-community-integration-v{pack_version}",
            offering="community",
        )

        if demisto.command() == "test-module":
            # This is the call made when pressing the integration Test button.
            result: Any = test_module(client)
            return_results(result)

        elif demisto.command() == "ip":
            result = ip_reputation_command(client, demisto.args(), reliability)
            return_results(result)

    # Log exceptions and return errors
    except RequestFailure:
        raise DemistoException(EXCEPTION_MESSAGES["UNAUTHENTICATED"])

    except Exception as err:
        demisto.error(traceback.format_exc())  # print the traceback
        return_error(
            EXCEPTION_MESSAGES["COMMAND_FAIL"].format(demisto.command(), str(err))
        )


""" ENTRY POINT """

if __name__ in ("__main__", "__builtin__", "builtins"):
    main()<|MERGE_RESOLUTION|>--- conflicted
+++ resolved
@@ -298,13 +298,7 @@
     else:
         packs = []
 
-<<<<<<< HEAD
     pack_version = "1.3.0"
-    for pack in packs:
-        if pack["name"] == "GreyNoise":
-            pack_version = pack["currentVersion"]
-=======
-    pack_version = "1.2.0"
     if isinstance(packs, list):
         for pack in packs:
             if pack["name"] == "GreyNoise":
@@ -312,7 +306,6 @@
     else:  # packs is a dict
         if packs.get("name") == "GreyNoise":
             pack_version = packs.get("currentVersion")
->>>>>>> b54dfedd
 
     api_key = demisto.params().get("api_key")
     proxy = demisto.params().get("proxy", False)
