--- conflicted
+++ resolved
@@ -102,11 +102,7 @@
     - contextPath: IP.Address
       description: IP address.
       type: String
-<<<<<<< HEAD
-  dockerimage: demisto/greynoise:1.0.0.79249
-=======
   dockerimage: demisto/greynoise:1.0.0.80723
->>>>>>> 90cf3b88
   runonce: false
   script: '-'
   subtype: python3
