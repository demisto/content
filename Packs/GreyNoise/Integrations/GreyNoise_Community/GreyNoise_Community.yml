category: Data Enrichment & Threat Intelligence
commonfields:
  id: GreyNoise Community
  version: -1
configuration:
- display: Integration Reliability
  name: integrationReliability
  defaultvalue: C - Fairly reliable
  type: 15
  options:
  - A - Completely reliable
  - B - Usually reliable
  - C - Fairly reliable
  - D - Not usually reliable
  - E - Unreliable
  - F - Reliability cannot be judged
  additionalinfo: Reliability of the source providing the intelligence data
- defaultvalue: indicatorType
  name: feedExpirationPolicy
  display: ''
  options:
  - never
  - interval
  - indicatorType
  - suddenDeath
  type: 17
- defaultvalue: '20160'
  name: feedExpirationInterval
  display: ''
  type: 1
- display: API Key
  name: api_key
  required: true
  type: 4
- additionalinfo: Whether to use XSOAR's system proxy settings to connect to the API.
  display: Use system proxy settings
  name: proxy
  type: 8
description: GreyNoise is a cybersecurity platform that collects and analyzes Internet-wide scan and attack traffic. With this integration, users can contextualize existing alerts, filter false-positives, identify compromised devices, and track emerging threats. This Integration is design specifically for GreyNoise Community users and only provides the subset of intel available via the GreyNoise Community API.
display: GreyNoise Community
name: GreyNoise Community
script:
  commands:
  - arguments:
    - default: true
      description: A comma-separated list of IPs.
      isArray: true
      name: ip
      required: true
    description: Gathers information on the IP from the GreyNoise Community API.
    name: ip
    outputs:
    - contextPath: DBotScore.Indicator
      description: The indicator that was tested.
      type: string
    - contextPath: DBotScore.Score
      description: The actual score.
      type: number
    - contextPath: DBotScore.Type
      description: The indicator type.
      type: string
    - contextPath: DBotScore.Vendor
      description: The vendor used to calculate the score.
      type: string
    - contextPath: IP.address
      description: IP address.
      type: string
    - contextPath: IP.Malicious.Vendor
      description: The vendor reporting the IP address as malicious.
      type: string
    - contextPath: IP.Malicious.Description
      description: A description explaining why the IP address was reported as malicious.
      type: string
    - contextPath: GreyNoise.IP.address
      description: IP Queried
      type: string
    - contextPath: GreyNoise.IP.noise
      description: Is IP Classified as Internet Background Noise
      type: boolean
    - contextPath: GreyNoise.IP.riot
      description: Does IP belong to a known benign service
      type: boolean
    - contextPath: GreyNoise.IP.classification
      description: GreyNoise IP Classification
      type: string
    - contextPath: GreyNoise.IP.name
      description: Actor or Service Name
      type: string
    - contextPath: GreyNoise.IP.link
      description: Link to GreyNoise Visualizer
      type: string
    - contextPath: GreyNoise.IP.last_seen
      description: Date IP was last observed or updated
      type: date
    - contextPath: GreyNoise.IP.message
      description: Additional Information
      type: string
    - contextPath: IP.Address
      description: IP address.
      type: String
  dockerimage: demisto/greynoise:1.0.0.63695
<<<<<<< HEAD
=======
  runonce: false
>>>>>>> 9ddafcfd
  script: '-'
  subtype: python3
  type: python
tests:
- No tests (auto formatted)
fromversion: 5.5.0<|MERGE_RESOLUTION|>--- conflicted
+++ resolved
@@ -99,10 +99,7 @@
       description: IP address.
       type: String
   dockerimage: demisto/greynoise:1.0.0.63695
-<<<<<<< HEAD
-=======
   runonce: false
->>>>>>> 9ddafcfd
   script: '-'
   subtype: python3
   type: python
