category: Endpoint
commonfields:
  id: Trend Micro Apex
  version: -1
configuration:
- display: Server URL (e.g. https://vxsuz5.manage.trendmicro.com)
  name: url
  required: true
  type: 0
- display: Application ID
  name: application_id
  required: true
  type: 0
- display: API Key
  name: token
  type: 4
  hidden: true
  required: false
- displaypassword: API Token
  name: credentials_api_token
  hiddenusername: true
  type: 9
  required: false
- display: Trust any certificate (not secure)
  name: insecure
  type: 8
  required: false
- display: Use system proxy settings
  name: proxy
  type: 8
  required: false
description: Trend Micro Apex One central automation to manage agents and User-Defined Suspicious Objects
display: Trend Micro Apex One
name: Trend Micro Apex
script:
  commands:
  - arguments:
    - auto: PREDEFINED
      description: The suspicious object type to query
      name: type
      predefined:
      - ip
      - url
      - file_sha1
      - domain
      - file
    - description: Filters the list to suspicious objects that match the specified string
      name: content_filter
    deprecated: true
    description: Retrieve a list of User-Defined Suspicious Objects from the Apex One Central server.
    name: trendmicro-apex-usdo-list
    outputs:
    - contextPath: TrendMicroApex.USDO.type
      description: 'Indicator type of the USDO object, for example: ip, file, file_sha1, url, domain.'
      type: String
    - contextPath: TrendMicroApex.USDO.content
      description: Indicator content of the USDO object.
      type: String
    - contextPath: TrendMicroApex.USDO.notes
      description: Indicator notes of the USDO object.
      type: String
    - contextPath: TrendMicroApex.USDO.scan_action
      description: 'Scan action of the USDO object, for example: log, block, quarantine.'
      type: String
    - contextPath: TrendMicroApex.USDO.expiration_utc_date
      description: Expiration date of the USDO object in UTC.
      type: Date
  - arguments:
    - auto: PREDEFINED
      description: The suspicious object type
      name: type
      predefined:
      - ip
      - url
      - file_sha1
      - domain
      - file
      required: true
    - description: The suspicious object content for the specified type, for example 8.8.8.8 (for type "file", provide the binary content of the suspicious file as a base64 string)
      name: content
      required: true
    - auto: PREDEFINED
      description: The scan action to perform on the suspicious object (The "quarantine" scan action is only available for file type objects)
      name: scan_action
      predefined:
      - log
      - block
      - quarantine
      required: true
    - description: Description of the object.
      name: notes
    - description: 'The UTC expiration date and time of the suspicious object, for example: 2020-01-25T09:00:00Z'
      name: expiration
    deprecated: true
    description: Add suspicious file, file SHA-1, IP address, domain, or URL objects to the User-Defined Suspicious Object list.
    name: trendmicro-apex-usdo-add
  - arguments:
    - auto: PREDEFINED
      description: The suspicious object type
      name: type
      predefined:
      - ip
      - url
      - file_sha1
      - domain
      required: true
    - description: The suspicious object content for the specified type
      name: content
      required: true
    deprecated: true
    description: Delete suspicious file SHA-1, IP address, domain, or URL objects from the User-Defined Suspicious Object list.
    name: trendmicro-apex-usdo-delete
  - arguments:
    - auto: PREDEFINED
      description: The suspicious object type to query
      name: type
      predefined:
      - ip
      - url
      - file_sha1
      - domain
      - file
    - description: Filters the list to suspicious objects that match the specified string
      name: content_filter
    description: Retrieve a list of User-Defined Suspicious Objects from the Apex One Central server.
    name: trendmicro-apex-udso-list
    outputs:
    - contextPath: TrendMicroApex.UDSO.type
      description: 'Indicator type of the UDSO object, for example: ip, file, file_sha1, url, domain.'
      type: String
    - contextPath: TrendMicroApex.UDSO.content
      description: Indicator content of the UDSO object.
      type: String
    - contextPath: TrendMicroApex.UDSO.notes
      description: Indicator notes of the UDSO object.
      type: String
    - contextPath: TrendMicroApex.UDSO.scan_action
      description: 'Scan action of the UDSO object, for example: log, block, quarantine.'
      type: String
    - contextPath: TrendMicroApex.UDSO.expiration_utc_date
      description: Expiration date of the UDSO object in UTC.
      type: Date
  - arguments:
    - auto: PREDEFINED
      description: The suspicious object type
      name: type
      predefined:
      - ip
      - url
      - file_sha1
      - domain
      - file
      required: true
    - description: The suspicious object content for the specified type, for example 8.8.8.8 (for type "file", provide the binary content of the suspicious file as a base64 string)
      name: content
      required: true
    - auto: PREDEFINED
      description: The scan action to perform on the suspicious object (The "quarantine" scan action is only available for file type objects)
      name: scan_action
      predefined:
      - log
      - block
      - quarantine
      required: true
    - description: Description of the object.
      name: notes
    - description: 'The UTC expiration date and time of the suspicious object, for example: 2020-01-25T09:00:00Z'
      name: expiration
    description: Add suspicious file SHA-1, IP address, domain, or URL objects to the User-Defined Suspicious Object list.
    name: trendmicro-apex-udso-add
  - arguments:
    - auto: PREDEFINED
      description: The suspicious object type
      name: type
      predefined:
      - ip
      - url
      - file_sha1
      - domain
      required: true
    - description: The suspicious object content for the specified type
      name: content
      required: true
    - description: 'Description of the object (maximum length: 256 characters).'
      name: notes
    - description: The scan action to perform on the suspicious object.
      name: scan_action
    description: Delete suspicious file SHA-1, IP address, domain, or URL objects from the User-Defined Suspicious Object list.
    name: trendmicro-apex-udso-delete
  - arguments:
    - auto: PREDEFINED
      defaultValue: 'true'
      description: Whether to allow multiple matches or not. If this parameter is set to "false", and the provided parameters match multiple agents, the action will be unsuccessful.
      name: multi_match
      predefined:
      - 'true'
      - 'false'
    - description: The GUID of the managed product agent
      name: entity_id
    - description: The IP address of the managed product agent
      name: ip_address
    - description: The MAC address of the managed product agent
      name: mac_address
    - description: The endpoint name of the managed product agent
      name: host_name
    - description: The Trend Micro product on the server instance
      name: product
    description: Isolate an agent from the network
    name: trendmicro-apex-isolate
  - arguments:
    - auto: PREDEFINED
      defaultValue: 'true'
      description: Whether to allow multiple matches or not. If this argument is set to "false", and the provided parameters match multiple agents, the action will be unsuccessful.
      name: multi_match
      predefined:
      - 'true'
      - 'false'
    - description: The GUID of the managed product agent
      name: entity_id
    - description: The IP address of the managed product agent
      name: ip_address
    - description: The MAC address of the managed product agent
      name: mac_address
    - description: The endpoint name of the managed product agent
      name: host_name
    - description: The Trend Micro product on the server instance
      name: product
    description: Restore an isolated agent connection to the network.
    name: trendmicro-apex-restore
  - arguments:
    - description: 'The log ID of the first record to query. Note: For Pattern Update Status and Engine Update Status logs, the value of page_token must be "0".'
      name: page_token
    - description: 'The date/time of the first record to query, in one of the following formats:  ''2020-06-21T08:00:00Z'', ''Jun 21 2020 08:00:00 GMT+00:00''. In some cases the command might return logs that were created before the specified time. This is a known issue with the API.'
      name: since_time
    - auto: PREDEFINED
      description: The type of log data to retrieve.
      name: log_type
      predefined:
      - Data Loss Prevention
      - Device Control
      - Behavior Monitoring
      - Virus/Malware
      - Spyware/Grayware
      - Web Violation
      - Content Violation
      - Network Content Inspection
      - C&C Callback
      - Suspicious File Information
      - Predictive Machine Learning
      - Virtual Analyzer Detections
      - Application Control
      - Managed Product User Access
      - Attack Discovery
      - Pattern Update Status
      - Engine Update Status
      - Product Auditing Events
      - Intrusion Prevention
      required: true
    - defaultValue: '50'
      description: The number of items to return. Default is 50.
      name: limit
    description: Retrieves a maximum of 1000 logs of detection types from the server. The `Pattern Update Status` and `Engine Update Status` log types returns all logs (no maximum) from the specified "since_time". In some cases the command might return alerts that were created before the specified time. This is a known issue with the API.
    name: trendmicro-apex-list-logs
    outputs:
    - contextPath: TrendMicroApex.Log.LogVersion
      description: The version of the log.
      type: Number
    - contextPath: TrendMicroApex.Log.EventName
      description: The name of the event.
      type: String
    - contextPath: TrendMicroApex.Log.EventID
      description: The event ID.
      type: String
    - contextPath: TrendMicroApex.Log.ApplianceVersion
      description: The version of the appliance.
      type: Number
    - contextPath: TrendMicroApex.Log.ApplianceProduct
      description: The product name.
      type: String
    - contextPath: TrendMicroApex.Log.ApplianceVendor
      description: The vendor name.
      type: String
  - arguments:
    - auto: PREDEFINED
      defaultValue: Log
      description: 'The scan action to perform. Can be ''Log'', ''Block'' or ''Quarantine''. Default is ''Log''. '
      name: file_scan_action
      predefined:
      - Log
      - Block
      - Quarantine
      required: true
    - description: Additional information.
      name: note
    - description: The entry ID of the file to upload.
      name: entry_id
      required: true
    description: Adds the uploaded file information to the User-Defined Suspicious Objects list. If the file already exists, it will be updated with the new arguments.
    name: trendmicro-apex-udso-file-add
  - arguments:
    - description: The GUID of the managed product server.
      name: entity_id
    - description: The IP address of the endpoint.
      name: ip_address
    - description: The MAC address of the endpoint.
      name: mac_address
    - description: The name of the endpoint.
      name: host_name
    - description: The Trend Micro product name.
      name: product
    description: Retrieves a list of managed product servers reporting to Apex One Central.
    name: trendmicro-apex-managed-servers-list
    outputs:
    - contextPath: TrendMicroApex.Server.entity_id
      description: The GUID of the managed product server.
      type: String
    - contextPath: TrendMicroApex.Server.product
      description: The Trend Micro product on the server instance.
      type: String
    - contextPath: TrendMicroApex.Server.ad_domain
      description: The Active Directory domain that the server belongs to (if applicable).
      type: String
    - contextPath: TrendMicroApex.Server.ip_address_list
      description: The IP address list on the server.
      type: String
    - contextPath: TrendMicroApex.Server.host_name
      description: The hostname of the server.
      type: String
    - contextPath: TrendMicroApex.Server.capabilities
      description: The API actions that can be performed on the server.
      type: String
  - arguments:
    - description: The GUID of the Security Agent.
      name: entity_id
    - description: The IP address of the endpoint.
      name: ip_address
    - description: The MAC address of the endpoint.
      name: mac_address
    - description: The name of the endpoint.
      name: host_name
    - description: The Trend Micro product name.
      name: product
    - description: The GUID of the product server that manages the Security Agent.
      name: managing_server_id
    description: Retrieves a list of Security Agents.
    name: trendmicro-apex-security-agents-list
    outputs:
    - contextPath: TrendMicroApex.Agent.entity_id
      description: The GUID of the Security Agent.
      type: String
    - contextPath: TrendMicroApex.Agent.product
      description: The Trend Micro product name.
      type: String
    - contextPath: TrendMicroApex.Agent.managing_server_id
      description: The GUID of the product server that manages the Security Agent.
      type: String
    - contextPath: TrendMicroApex.Agent.ad_domain
      description: The Active Directory domain that the agent belongs to (if applicable).
      type: String
    - contextPath: TrendMicroApex.Agent.folder_path
      description: The folder path of the agent in the machine.
      type: String
    - contextPath: TrendMicroApex.Agent.ip_address_list
      description: The IP address list on the server.
      type: String
    - contextPath: TrendMicroApex.Agent.mac_address_list
      description: The MAC address of the endpoint.
      type: String
    - contextPath: TrendMicroApex.Agent.host_name
      description: The name of the endpoint.
      type: String
    - contextPath: TrendMicroApex.Agent.isolation_status
      description: The isolation status of the agent.
      type: String
    - contextPath: TrendMicroApex.Agent.capabilities
      description: Lists the API actions that can be performed on the agent.
      type: String
  - arguments:
    - defaultValue: '50'
      description: The number of records to retrieve. Default is 50.
      name: limit
      predefined:
      - ''
    - defaultValue: '0'
      description: The page from which to start retrieving records. Default is 0.
      name: offset
    - description: Filter the agents by endpoint name (partial string match).
      name: filter_by_endpoint_name
    - auto: PREDEFINED
      description: Filter the agents by endpoint type. Can be "Desktop" or "Server".
      name: filter_by_endpoint_type
      predefined:
      - Desktop
      - Server
    - description: 'Filter the agents by endpoint IP address range represented by comma separated ranges list. Example: "Starting_IP_Address,Ending_IP_Address"'
      name: filter_by_ip_address
    - auto: PREDEFINED
      description: Filter the agents by operating system.
      name: filter_by_operating_system
      predefined:
      - Windows XP
      - Windows Vista
      - Windows 7
      - Windows 8
      - Windows 10
      - Windows 2000
      - Windows 2003
      - Windows 2008
      - Windows 2012
      - Windows 2016
      - iOS
      - Mac OS
      - Android
      - Symbian
      - Windows Mobile
      - Windows General
    description: Retrieves a list of Security Agents with the Endpoint Sensor feature enabled.
    name: trendmicro-apex-endpoint-sensors-list
    outputs:
    - contextPath: TrendMicroApex.EndpointSensorSecurityAgent.agentGuid
      description: The GUID of the agent.
      type: String
    - contextPath: TrendMicroApex.EndpointSensorSecurityAgent.serverGuid
      description: The GUID of the server that manages the agent.
      type: String
    - contextPath: TrendMicroApex.EndpointSensorSecurityAgent.machineName
      description: The hostname of the endpoint.
      type: String
    - contextPath: TrendMicroApex.EndpointSensorSecurityAgent.isImportant
      description: Whether the agent is tagged as important.
      type: Boolean
    - contextPath: TrendMicroApex.EndpointSensorSecurityAgent.isOnline
      description: Whether the agent is online.
      type: Boolean
    - contextPath: TrendMicroApex.EndpointSensorSecurityAgent.ip
      description: The IP address of the agent.
      type: String
    - contextPath: TrendMicroApex.EndpointSensorSecurityAgent.machineGuid
      description: The GUID of the endpoint.
      type: String
    - contextPath: TrendMicroApex.EndpointSensorSecurityAgent.machineType
      description: The endpoint type.
      type: String
    - contextPath: TrendMicroApex.EndpointSensorSecurityAgent.machineLabels
      description: The machine labels.
      type: Number
    - contextPath: TrendMicroApex.EndpointSensorSecurityAgent.machineOS
      description: The operating system of the endpoint.
      type: String
    - contextPath: TrendMicroApex.EndpointSensorSecurityAgent.isolateStatus
      description: The isolation status of the agent.
      type: String
    - contextPath: TrendMicroApex.EndpointSensorSecurityAgent.isEnable
      description: Whether the agent is enabled.
      type: Boolean
    - contextPath: TrendMicroApex.EndpointSensorSecurityAgent.userName
      description: The user name of the agent.
      type: String
    - contextPath: TrendMicroApex.EndpointSensorSecurityAgent.userGuid
      description: The GUID of the user.
      type: String
    - contextPath: TrendMicroApex.EndpointSensorSecurityAgent.productType
      description: The Trend Micro product type on the server instance.
      type: Number
  - arguments:
    - description: Filter by file name (partial string match).
      name: file_name_contains
    - description: Filter by file name (exact match). Supports comma-separated values.
      name: file_name_is
    - description: Filter by file path (exact match). Supports comma separated values.
      name: file_path_is
    - description: Filter by account (partial string match). Supports comma separated values.
      name: account_contains
    - description: Filter by account (exact match). Supports comma separated values.
      name: account_is
    - description: Filter by command line (partial string match). Supports comma separated values.
      name: command_line_contains
    - description: Filter by command line (exact match). Supports comma separated values. list.
      name: command_line_is
    - description: Filter by registry key (partial string match). Supports comma separated values.
      name: registry_key_contains
    - description: Filter by registry key (exact match). Supports comma separated values. list.
      name: registry_key_is
    - description: Filter by registry name (partial string match). Supports comma separated values.
      name: registry_name_contains
    - description: Filter by registry name (exact match). Supports comma separated values. list.
      name: registry_name_is
    - description: Filter by registry data (partial string match). Supports comma separated values.
      name: registry_data_contains
    - description: Filter by registry data (exact match). Supports comma separated values. list.
      name: registry_data_is
    - description: Filter by host name (partial string match). Supports comma separated values.
      name: host_name_contains
    - description: Filter by host name - (exact match). Supports comma separated values.
      name: host_name_is
    - description: Filter by file path (partial string match). Supports comma separated values.
      name: file_path_contains
    - auto: PREDEFINED
      description: Operator used in the investigation. 'AND' - return endpoints that match all the criteria specified. 'OR' - return endpoints that match one of the specified criteria.
      name: operator
      predefined:
      - AND
      - OR
      required: true
    - description: Criteria string to show in the auditing log.
      name: criteria_kvp
    - description: The source of criteria used to store the record in BIF. The default value is 0 (UNKNOWN).
      name: criteria_source
    - auto: PREDEFINED
      description: Scope of the search results. For example, if the value is Three months, perform assessment on data within the last 90 days only. Can be "Default", "All", "One month", "Three months", "Six months", or "Twelve months".
      name: search_period
      predefined:
      - Default
      - All
      - One month
      - Three months
      - Six months
      - Twelve months
    description: Creates a new historical investigation on all Security Agents with Endpoint Sensor enabled using the specified criteria, search operator, and match condition.
    name: trendmicro-apex-historical-investigation-create
    outputs:
    - contextPath: TrendMicroApex.HistoricalInvestigation.taskId
      description: Task ID received from the investigation creation request.
      type: String
    - contextPath: TrendMicroApex.HistoricalInvestigation.lastContentId
      description: ID used to retrieve the next set of results.
      type: String
    - contextPath: TrendMicroApex.HistoricalInvestigation.hasMore
      description: Whether the source has more results.
      type: Boolean
    - contextPath: TrendMicroApex.HistoricalInvestigation.serverName
      description: The name of the server.
      type: String
    - contextPath: TrendMicroApex.HistoricalInvestigation.serverGuid
      description: The GUID of the server.
      type: String
  - arguments:
    - defaultValue: '50'
      description: The number of records to retrieve. Default is 50.
      name: limit
    - defaultValue: '0'
      description: The page from which to start retrieving records. Default is 0.
      name: offset
    - description: The scan schedule ID of the investigation to retrieve.
      name: scan_schedule_id
    - description: Filter the results by task name (partial string match).
      name: filter_by_task_name
    - description: Filter the results by creator name (partial string match).
      name: filter_by_creator_name
    - auto: PREDEFINED
      description: Filter the results by the scan method type. Can be "Search Windows registry", "Memory scan using YARA", or "Disk scan using OpenIOC".
      name: filter_by_scan_type
      predefined:
      - Search Windows registry
      - Memory scan using YARA
      - Disk scan using OpenIOC
    - description: Filter the results by criteria name (partial string match).
      name: filter_by_criteria_name
    - description: 'The method used for the investigation. Supports comma-separated values. Possible values are: "Windows registry", "YARA rule file", "IOC rule file", and "Disk IOC rule file".'
      isArray: true
      name: scan_type
      required: true
    description: Retrieves a list of all investigation results.
    name: trendmicro-apex-investigation-result-list
    outputs:
    - contextPath: TrendMicroApex.InvestigationResult.scanSummaryId
      description: The ID of the investigation.
      type: Number
    - contextPath: TrendMicroApex.InvestigationResult.scanSummaryGuid
      description: The GUID of the investigation.
      type: String
    - contextPath: TrendMicroApex.InvestigationResult.status
      description: Status of the investigation.
      type: Number
    - contextPath: TrendMicroApex.InvestigationResult.statusForUI
      description: Status of the investigation shown in the web console.
      type: Number
    - contextPath: TrendMicroApex.InvestigationResult.scanType
      description: Method used for the investigation.
      type: String
    - contextPath: TrendMicroApex.InvestigationResult.submitTime
      description: Date and time when the investigation was submitted.
      type: Date
    - contextPath: TrendMicroApex.InvestigationResult.finishTime
      description: Date and time when the investigation was finished.
      type: Date
    - contextPath: TrendMicroApex.InvestigationResult.specificAgentType
      description: Indicates how targets were selected for the investigation. 0-All, 1-Specific.
      type: Number
    - contextPath: TrendMicroApex.InvestigationResult.progressInfo.safeCount
      description: Number of agents with "No match" status.
      type: Number
    - contextPath: TrendMicroApex.InvestigationResult.progressInfo.riskCount
      description: Number of agents with "Matched" status.
      type: Number
    - contextPath: TrendMicroApex.InvestigationResult.progressInfo.pendingCount
      description: Number of agents with "Pending" status.
      type: Number
    - contextPath: TrendMicroApex.InvestigationResult.progressInfo.timeoutCount
      description: Number of agents with "Timeout" status.
      type: Number
    - contextPath: TrendMicroApex.InvestigationResult.progressInfo.noneCount
      description: Number of agents with "None" status.
      type: Number
    - contextPath: TrendMicroApex.InvestigationResult.progressInfo.processingCount
      description: Number of agents with "Processing" status.
      type: Number
    - contextPath: TrendMicroApex.InvestigationResult.progressInfo.errorCount
      description: Number of agents with errors.
      type: Number
    - contextPath: TrendMicroApex.InvestigationResult.progressInfo.abortCount
      description: Number of aborted agents.
      type: Number
    - contextPath: TrendMicroApex.InvestigationResult.progressInfo.connectionFailCount
      description: Number of agents that fail to connect.
      type: Number
    - contextPath: TrendMicroApex.InvestigationResult.name
      description: The name of the investigation.
      type: String
    - contextPath: TrendMicroApex.InvestigationResult.agentCount
      description: The number of agents in the investigation.
      type: Number
    - contextPath: TrendMicroApex.InvestigationResult.matchedAgentCount
      description: The number of matched agents in the investigation.
      type: Number
    - contextPath: TrendMicroApex.InvestigationResult.serverGuidList
      description: Trend Micro GUID list of the servers.
      type: String
    - contextPath: TrendMicroApex.InvestigationResult.creator
      description: The name of the user who created the investigation.
      type: String
    - contextPath: TrendMicroApex.InvestigationResult.scanCriteriaEntity.criteriaId
      description: Unique identifier used by the server to store the criteria.
      type: Number
    - contextPath: TrendMicroApex.InvestigationResult.scanCriteriaEntity.criteriaName
      description: The name of the criteria.
      type: String
    - contextPath: TrendMicroApex.InvestigationResult.scanCriteriaEntity.criteriaContent
      description: The the criteria used to perform "registry" investigation.
      type: String
    - contextPath: TrendMicroApex.InvestigationResult.errorServers
      description: Error response if server communication is unsuccessful.
      type: String
<<<<<<< HEAD
  dockerimage: demisto/pycef:1.0.0.61516
=======
  dockerimage: demisto/pycef:1.0.0.86416
>>>>>>> 90cf3b88
  runonce: false
  script: '-'
  subtype: python3
  type: python
tests:
- Trend Micro Apex - Test
fromversion: 5.0.0<|MERGE_RESOLUTION|>--- conflicted
+++ resolved
@@ -641,11 +641,7 @@
     - contextPath: TrendMicroApex.InvestigationResult.errorServers
       description: Error response if server communication is unsuccessful.
       type: String
-<<<<<<< HEAD
-  dockerimage: demisto/pycef:1.0.0.61516
-=======
   dockerimage: demisto/pycef:1.0.0.86416
->>>>>>> 90cf3b88
   runonce: false
   script: '-'
   subtype: python3
