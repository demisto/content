{
<<<<<<< HEAD
  "name": "Trend Micro Apex One",
  "description": "Trend Micro Apex One central automation to manage agents and User-Defined Suspicious Objects",
  "support": "xsoar",
  "currentVersion": "2.0.9",
  "author": "Cortex XSOAR",
  "url": "https://www.paloaltonetworks.com/cortex",
  "email": "",
  "created": "2020-04-14T00:00:00Z",
  "categories": [
    "Endpoint"
  ],
  "tags": [],
  "useCases": [],
  "keywords": [],
  "marketplaces": [
    "xsoar",
    "marketplacev2",
    "platform"
  ],
  "supportedModules": [
    "X1",
    "X3",
    "X5",
    "ENT_PLUS",
    "agentix"
  ]
=======
    "name": "Trend Micro Apex One",
    "description": "Trend Micro Apex One central automation to manage agents and User-Defined Suspicious Objects",
    "support": "xsoar",
    "currentVersion": "2.0.10",
    "author": "Cortex XSOAR",
    "url": "https://www.paloaltonetworks.com/cortex",
    "email": "",
    "created": "2020-04-14T00:00:00Z",
    "categories": [
        "Endpoint"
    ],
    "tags": [],
    "useCases": [],
    "keywords": [],
    "marketplaces": [
        "xsoar",
        "marketplacev2",
        "platform"
    ],
    "supportedModules": [
        "X1",
        "X3",
        "X5",
        "ENT_PLUS",
        "agentix"
    ]
>>>>>>> 36cb4b66
}<|MERGE_RESOLUTION|>--- conflicted
+++ resolved
@@ -1,32 +1,4 @@
 {
-<<<<<<< HEAD
-  "name": "Trend Micro Apex One",
-  "description": "Trend Micro Apex One central automation to manage agents and User-Defined Suspicious Objects",
-  "support": "xsoar",
-  "currentVersion": "2.0.9",
-  "author": "Cortex XSOAR",
-  "url": "https://www.paloaltonetworks.com/cortex",
-  "email": "",
-  "created": "2020-04-14T00:00:00Z",
-  "categories": [
-    "Endpoint"
-  ],
-  "tags": [],
-  "useCases": [],
-  "keywords": [],
-  "marketplaces": [
-    "xsoar",
-    "marketplacev2",
-    "platform"
-  ],
-  "supportedModules": [
-    "X1",
-    "X3",
-    "X5",
-    "ENT_PLUS",
-    "agentix"
-  ]
-=======
     "name": "Trend Micro Apex One",
     "description": "Trend Micro Apex One central automation to manage agents and User-Defined Suspicious Objects",
     "support": "xsoar",
@@ -53,5 +25,4 @@
         "ENT_PLUS",
         "agentix"
     ]
->>>>>>> 36cb4b66
 }