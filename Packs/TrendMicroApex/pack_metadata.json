{
    "name": "Trend Micro Apex One",
    "description": "Trend Micro Apex One central automation to manage agents and User-Defined Suspicious Objects",
    "support": "xsoar",
<<<<<<< HEAD
    "currentVersion": "2.0.5",
=======
    "currentVersion": "2.0.6",
>>>>>>> 90cf3b88
    "author": "Cortex XSOAR",
    "url": "https://www.paloaltonetworks.com/cortex",
    "email": "",
    "created": "2020-04-14T00:00:00Z",
    "categories": [
        "Endpoint"
    ],
    "tags": [],
    "useCases": [],
    "keywords": [],
    "marketplaces": [
        "xsoar",
        "marketplacev2"
    ]
}<|MERGE_RESOLUTION|>--- conflicted
+++ resolved
@@ -2,11 +2,7 @@
     "name": "Trend Micro Apex One",
     "description": "Trend Micro Apex One central automation to manage agents and User-Defined Suspicious Objects",
     "support": "xsoar",
-<<<<<<< HEAD
-    "currentVersion": "2.0.5",
-=======
     "currentVersion": "2.0.6",
->>>>>>> 90cf3b88
     "author": "Cortex XSOAR",
     "url": "https://www.paloaltonetworks.com/cortex",
     "email": "",
