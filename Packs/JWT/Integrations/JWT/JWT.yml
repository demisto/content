category: Authentication & Identity Management
commonfields:
  id: JWT
  version: -1
configuration:
- additionalinfo: The authentication server URL
  defaultvalue: https://example.com/
  display: Your server URL
  name: url
  required: true
  type: 0
- additionalinfo: The secret key to sign the authentication token.
  display: Secret Key
  name: key
  required: true
  type: 4
- additionalinfo: Token Signing Algorithm.
  defaultvalue: HS256
  display: Algorithm
  name: algorithm
  type: 0
- additionalinfo: The “iss” (issuer) claim identifies the principal that issued the JWT.
  display: Issuer
  name: iss
  type: 0
- additionalinfo: The “aud” (audience) claim identifies the recipients that the JWT is intended for.
  display: Audience
  name: aud
  type: 0
- additionalinfo: The "jti" (JWT ID) claim provides a unique identifier for the JWT token.
  display: Token ID
  name: jti
  type: 0
- additionalinfo: The "sub" (subject) claim identifies the principal that is the subject of the JWT.
  display: Subject
  name: sub
  type: 0
- additionalinfo: The "scp" (scope) claim is described in OAuth 2.0 Token Exchange as an array of strings, each of which represents an OAuth Scope granted for the issued security token.
  display: Scope
  name: scp
  type: 0
- additionalinfo: The "iat" (issued at) claim identifies the time at which the JWT was issued.
  display: Issued At
  name: iat
  type: 0
- additionalinfo: The "exp" (expiration time) claim identifies the expiration time on or after which the JWT MUST NOT be accepted for processing.
  display: Expiration Time
  name: exp
  type: 0
- additionalinfo: The "nbf" (not before) claim identifies the time before which the JWT MUST NOT be accepted for processing.
  display: Not Before
  name: nbf
  type: 0
- additionalinfo: Additional claims to include in the request.
  display: Additional Claims
  name: additionalClaims
  type: 12
- additionalinfo: Token Timeout in Seconds
  defaultvalue: '300'
  display: Token Timeout
  name: tokenTimeout
  type: 0
- display: Trust any certificate (not secure)
  name: insecure
  type: 8
- display: Use system proxy settings
  name: proxy
  type: 8
description: JSON Web Token (JWT) is a compact, URL-safe means of representing claims to be transferred between two parties. This Integration can be used to Generate New JWT Tokens, Encode and Decode Existing Ones.
display: JWT
name: JWT
script:
  commands:
  - arguments:
    - description: The "jti" (JWT ID) claim provides a unique identifier for the JWT token.
      name: jti
    - description: The "iss" (issuer) claim identifies the principal that issued the JWT.
      name: iss
    - description: The "aud" (audience) claim identifies the recipients that the JWT is intended for.
      name: aud
    - description: The "sub" (subject) claim identifies the principal that is the subject of the JWT.
      name: sub
    - description: The "scp" (scope) claim is described in OAuth 2.0 Token Exchange as an array of strings, each of which represents an OAuth Scope granted for the issued security token.
      name: scp
    - description: The "iat" (issued at) claim identifies the time at which the JWT was issued.
      name: iat
    - description: The "exp" (expiration time) claim identifies the expiration time on or after which the JWT MUST NOT be accepted for processing.
      name: exp
    - description: The "nbf" (not before) claim identifies the time before which the JWT MUST NOT be accepted for processing.
      name: nbf
    - description: Additional claims to include in the request.
      name: additionalClaims
    - default: true
      defaultValue: '300'
      description: Token Timeout in Seconds
      name: tokenTimeout
    - defaultValue: HS256
      description: Token Signing Algorithm
      name: algorithm
    description: Generates a JWT authorization token with an optional scope and queries the API for an access token and then returns the received API access token
    name: jwt-generate-access-token
    outputs:
    - contextPath: JWT.Token.ID
      description: The JWT Token ID
      type: String
    - contextPath: JWT.Token.AccessToken
      description: The JWT Access Token Value
      type: String
    - contextPath: JWT.Token.AuthenticationToken
      description: JWT Authentication Token
      type: String
  - arguments:
    - description: The "jti" (JWT ID) claim provides a unique identifier for the JWT token.
      name: jti
    - description: The "iss" (issuer) claim identifies the principal that issued the JWT.
      name: iss
    - description: The "aud" (audience) claim identifies the recipients that the JWT is intended for.
      name: aud
    - description: The "sub" (subject) claim identifies the principal that is the subject of the JWT.
      name: sub
    - description: The "scp" (scope) claim is described in OAuth 2.0 Token Exchange as an array of strings, each of which represents an OAuth Scope granted for the issued security token.
      name: scp
    - description: The "iat" (issued at) claim identifies the time at which the JWT was issued.
      name: iat
    - description: 'The "exp" (expiration time) claim identifies the expiration time on or after which the JWT MUST NOT be accepted for processing. '
      name: exp
    - description: The "nbf" (not before) claim identifies the time before which the JWT MUST NOT be accepted for processing.
      name: nbf
    - description: Additional claims to include in the request.
      name: additionalClaims
    - default: true
      defaultValue: '300'
      description: Token Timeout in Seconds
      name: tokenTimeout
    - defaultValue: HS256
      description: Token Signing Algorithm
      name: algorithm
    description: Generates a JWT authorization request payload by encoding the provided claims.
    name: jwt-generate-authentication-payload
    outputs:
    - contextPath: JWT.Token.ID
      description: The JWT Token ID
      type: String
    - contextPath: JWT.Token.AuthenticationToken
      description: The JWT Authentication Token Value
      type: String
  - arguments:
    - description: The token to decode
      name: token
      required: true
    - description: The secret to validate the token signature
      name: secret
    description: A command to decode JWT tokens
    name: jwt-decode-token
  dockerimage: demisto/pyjwt3:1.0.0.48806
<<<<<<< HEAD
=======
  runonce: false
>>>>>>> 9ddafcfd
  script: '-'
  subtype: python3
  type: python
tests:
- No tests (auto formatted)
fromversion: 5.5.0<|MERGE_RESOLUTION|>--- conflicted
+++ resolved
@@ -153,10 +153,7 @@
     description: A command to decode JWT tokens
     name: jwt-decode-token
   dockerimage: demisto/pyjwt3:1.0.0.48806
-<<<<<<< HEAD
-=======
   runonce: false
->>>>>>> 9ddafcfd
   script: '-'
   subtype: python3
   type: python
