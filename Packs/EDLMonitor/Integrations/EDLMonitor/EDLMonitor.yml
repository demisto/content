--- conflicted
+++ resolved
@@ -81,12 +81,8 @@
     - contextPath: ResponseCode
       description: The response code.
       type: number
-<<<<<<< HEAD
-  dockerimage: demisto/python3:3.10.11.54132
-=======
   dockerimage: demisto/python3:3.10.12.63474
   runonce: false
->>>>>>> 087e76c5
   script: ''
   subtype: python3
   type: python
