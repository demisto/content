{
    "name": "EDL Monitor",
    "description": "This content pack can monitor EDL contents a by emailing the content of an EDL as a zipped file to a specified user at an interval (simply configure a job to run the playbook included), and/or simply monitor the EDL for availability and email the user if the EDL is not available",
    "support": "community",
    "currentVersion": "1.0.4",
    "author": "Andrew Murret",
    "url": "",
    "email": "",
    "created": "2023-04-03T14:42:50Z",
    "categories": [
        "Utilities"
    ],
    "tags": [],
    "useCases": [],
    "keywords": [],
    "marketplaces": [
        "xsoar",
        "marketplacev2",
        "platform"
    ],
    "githubUser": [
        "amurret"
    ],
<<<<<<< HEAD
    "supportedModules": []
=======
    "supportedModules": [
        "X1",
        "X3",
        "X5",
        "ENT_PLUS"
    ]
>>>>>>> 13b3204a
}<|MERGE_RESOLUTION|>--- conflicted
+++ resolved
@@ -21,14 +21,10 @@
     "githubUser": [
         "amurret"
     ],
-<<<<<<< HEAD
-    "supportedModules": []
-=======
     "supportedModules": [
         "X1",
         "X3",
         "X5",
         "ENT_PLUS"
     ]
->>>>>>> 13b3204a
 }