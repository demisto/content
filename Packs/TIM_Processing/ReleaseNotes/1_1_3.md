--- conflicted
+++ resolved
@@ -1,10 +1,3 @@
-<<<<<<< HEAD
-<!--
-#### Scripts
-##### Script Name
-Changed metadata file.
--->
-=======
 #### Layouts
 ##### Review Indicators Manually For Whitelisting Incident
  - Updated incident and indicator layouts to content pack format.
@@ -16,4 +9,3 @@
  - Added default layout.
 ##### Review Indicators Manually Incident
  - Added default layout.
->>>>>>> a676654a
