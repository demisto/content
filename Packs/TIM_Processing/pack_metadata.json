--- conflicted
+++ resolved
@@ -2,11 +2,7 @@
   "name": "TIM - Processing",
   "description": "TIM threat intel management package for processing and working with indicators.",
   "support": "xsoar",
-<<<<<<< HEAD
-  "currentVersion": "1.2.0",
-=======
   "currentVersion": "1.1.0",
->>>>>>> 526ebf95
   "author": "Cortex XSOAR",
   "url": "https://www.paloaltonetworks.com/cortex",
   "email": "",
