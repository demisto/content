{
    "name": "McAfee NSM",
    "description": "McAfee Network Security Manager",
    "support": "xsoar",
<<<<<<< HEAD
    "currentVersion": "1.2.3",
=======
    "currentVersion": "1.2.4",
>>>>>>> a56da0f6
    "author": "Cortex XSOAR",
    "url": "https://www.paloaltonetworks.com/cortex",
    "email": "",
    "created": "2020-04-14T00:00:00Z",
    "categories": [
        "Network Security"
    ],
    "tags": [],
    "useCases": [],
    "keywords": [],
    "marketplaces": [
        "xsoar",
        "marketplacev2"
    ]
}<|MERGE_RESOLUTION|>--- conflicted
+++ resolved
@@ -2,11 +2,7 @@
     "name": "McAfee NSM",
     "description": "McAfee Network Security Manager",
     "support": "xsoar",
-<<<<<<< HEAD
-    "currentVersion": "1.2.3",
-=======
     "currentVersion": "1.2.4",
->>>>>>> a56da0f6
     "author": "Cortex XSOAR",
     "url": "https://www.paloaltonetworks.com/cortex",
     "email": "",
