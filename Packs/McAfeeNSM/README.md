
# McAfee NSM (Network Security Manager)
This pack includes Cortex XSIAM content.
<<<<<<< HEAD

=======
<~XSIAM>
>>>>>>> 90cf3b88
## McAfee NSM Syslog configuration
McAfee NSM syslog event types:
* IPS Events
* Faults
* User Activity (audit logs)

*config Syslog IPS Events:*
1. In McAfee NSM, go to **Manager** > **Setup**> **Notification** > **IPS Events** > **syslog**.
2. In Enable Syslog Notification, click *YES* .
3. Click *+* and add the target server. 
   If you do not have a configured target server, click **Add** near Target Server and  fill in the target server details.

   ![link](https://raw.githubusercontent.com/demisto/content/2063d324e6515a85b484705df5e4d153425e5110/Packs/McAfeeNSM/doc_imgs/nsm_add_target_server.png)
4. In Facility, select **Log Alert (note 1)**.
5. In Severity mapping, leave the configuration as it.  It should be:
 ![link](https://raw.githubusercontent.com/demisto/content/95eff3fe52a33695a10a76209cf8f2c4edbc185f/Packs/McAfeeNSM/doc_imgs/nsm_ips_severity_mapping.png)
6. Click the Notify for all Alerts checkbox.
7. Click **Save**.

*Configure Syslog Faults Events:*
1. In McAfee NSM, go to **Manager** > **Setup**> **Notification** > **Faults** > **syslog**.
2. In Enable Syslog Notification, click **YES**.
3. Fill in the "Server Name or IP Address" and "Port" fields .
4. In the Facilities dropdown, select **Security/authorization (code 4)**.
5. In Severity mapping, leave the configuration as it.  It should be:
    ![link](https://raw.githubusercontent.com/demisto/content/53399299a79f6d8323502c6489c02b87a8720a7b/Packs/McAfeeNSM/doc_imgs/nsm_faults_severity_mapping.png)
6. In the Forward Faults dropdown, select **informational and above**.
7. In Message Preference, click the Syslog default checkbox.
8. Click **Save**.

*Configure Syslog User Activity (audit logs) Events:*
1. In McAfee NSM, go to **Manager** > **Setup**> **Notification** > **User Activity** > **syslog**.
2. In Enable Syslog Notification, click **YES**.
3. Fill in the "Server Name or IP Address" and "Port" fields .
4. In the Protocol dropdown, select **Protocol**.
5. In the Facilities dropdown, select **Log Alert (note 1)**.
6. In Severity mapping, leave the configuration as it.  It should be:
    ![link](https://raw.githubusercontent.com/demisto/content/53399299a79f6d8323502c6489c02b87a8720a7b/Packs/McAfeeNSM/doc_imgs/nsm_audit_severity_mapping.png)
7. In the Forward audit dropdown, select **Allow All Auditlogs**.
7. In Message Preference, click the Syslog default checkbox.
8. Click **Save**.

## Event Time configuration

By default, on Fault and IPS events (syslog) do not have an event time. To add an event time, perform the following:
*IPS Events*
1. In McAfee NSM, go to **Manager** > **Setup**> **Notification** > **IPS Events** > **syslog**.
2. Choose the target server and click the pencil (edit).
3. In the message part, add in the end of the string ``` at  $IV_ATTACK_TIME$```.
4. Click **Save**.

*Syslog Faults*
1. In McAfee NSM, go to **Manager** > **Setup**> **Notification** > **Faults** > **syslog**.
2. In Message Preference, click edit and add to the end of the message ``` at  $IV_FAULT_TIME$```.
3. Click **Save**.

Note:
In order to parse the timestamp correctly, make sure to configure the logs to be sent in a UTC timezone (timestamp ends with UTC).

## Collect Events from Vendor
In order to use the collector, use the [Broker VM](#broker-vm) option.

### Broker VM
To create or configure the Broker VM, use the information described [here](https://docs-cortex.paloaltonetworks.com/r/Cortex-XDR/Cortex-XDR-Pro-Administrator-Guide/Configure-the-Broker-VM).

You can configure the specific vendor and product for this instance.

1. Navigate to **Settings** > **Configuration** > **Data Broker** > **Broker VMs**. 
2. Go to the apps tab and add the **Syslog** app. If it already exists, click the **Syslog** app and then click **Configure**.
3. Click **Add New**.
4. When configuring the Syslog Collector, set the following values:
   - vendor as vendor - mcafee
   - product as product - nsm
<<<<<<< HEAD
 
=======
</~XSIAM>
>>>>>>> 90cf3b88
<|MERGE_RESOLUTION|>--- conflicted
+++ resolved
@@ -1,11 +1,7 @@
 
 # McAfee NSM (Network Security Manager)
 This pack includes Cortex XSIAM content.
-<<<<<<< HEAD
-
-=======
 <~XSIAM>
->>>>>>> 90cf3b88
 ## McAfee NSM Syslog configuration
 McAfee NSM syslog event types:
 * IPS Events
@@ -79,8 +75,4 @@
 4. When configuring the Syslog Collector, set the following values:
    - vendor as vendor - mcafee
    - product as product - nsm
-<<<<<<< HEAD
- 
-=======
-</~XSIAM>
->>>>>>> 90cf3b88
+</~XSIAM>