category: Data Enrichment & Threat Intelligence
commonfields:
  id: Sixgill_Darkfeed
  version: -1
configuration:
- display: Sixgill API client ID
  name: client_id
  required: true
  type: 0
- display: Sixgill API client secret
  name: client_secret
  required: true
  type: 4
- defaultvalue: 'all'
  display: Sixgill Confidence
  name: confidence
  type: 15
  options:
  - all
  - "90"
  - "80"
  - "70"
  - "60"
  additionalinfo: 'Ingest all IOCs=all, IOC exactly fits description=90, IOC almost exactly fits description=80, IOC mostly fits description=70, IOC generally fits description=60'
- defaultvalue: 'true'
  display: Fetch indicators
  name: feed
  type: 8
- additionalinfo: Indicators from this integration instance will be marked with this reputation
  defaultvalue: feedInstanceReputationNotSet
  display: Indicator Reputation
  name: feedReputation
  options:
  - None
  - Good
  - Suspicious
  - Bad
  type: 18
- additionalinfo: Reliability of the source providing the intelligence data
  display: Source Reliability
  name: feedReliability
  options:
  - A - Completely reliable
  - B - Usually reliable
  - C - Fairly reliable
  - D - Not usually reliable
  - E - Unreliable
  - F - Reliability cannot be judged
  required: true
  type: 15
  defaultvalue: B - Usually reliable
- name: tlp_color
  display: "Traffic Light Protocol Color"
  options:
  - RED
  - AMBER
  - GREEN
  - WHITE
  type: 15
  additionalinfo: The Traffic Light Protocol (TLP) designation to apply to indicators fetched from the feed
- defaultvalue: 'indicatorType'
  display: ""
  name: feedExpirationPolicy
  type: 17
  options:
  - never
  - interval
  - indicatorType
  - suddenDeath
- defaultvalue: '20160'
  display: ""
  name: feedExpirationInterval
  type: 1
- defaultvalue: '2'
  display: Feed Fetch Interval
  name: feedFetchInterval
  type: 19
- display: The maximum number of indicators to fetch.
  name: maxIndicators
  type: 0
  defaultvalue: '1000'
- display: Bypass exclusion list
  name: feedBypassExclusionList
  type: 8
  additionalinfo: When selected, the exclusion list is ignored for indicators from this feed. This means that if an indicator from this feed is on the exclusion list, the indicator might still be added to the system.
- display: Use system proxy settings
  name: proxy
  type: 8
- display: Incremental Feed
  name: feedIncremental
  type: 8
  defaultvalue: 'true'
  hidden: true
- display: Trust any certificate (not secure)
  name: insecure
  type: 8
- additionalinfo: Supports CSV values.
  display: Tags
  name: feedTags
  type: 0
description: Leverage the power of Sixgill to supercharge Cortex XSOAR with real-time Threat Intelligence indicators. Get IOCs such as domains, URLs, hashes, and IP addresses straight into the XSOAR platform.
display: Sixgill DarkFeed Threat Intelligence
name: Sixgill_Darkfeed
script:
  script: '-'
  commands:
  - arguments:
    - default: true
      defaultValue: '50'
      description: The maximum number of results to return.
      name: limit
    description: Fetching Sixgill DarkFeed indicators
    execution: true
    name: sixgill-get-indicators
  dockerimage: demisto/sixgill:1.0.0.63753
  feed: true
<<<<<<< HEAD
=======
  runonce: false
>>>>>>> 9ddafcfd
  subtype: python3
  type: python
fromversion: 5.5.0
tests:
- No tests (auto formatted)<|MERGE_RESOLUTION|>--- conflicted
+++ resolved
@@ -114,10 +114,7 @@
     name: sixgill-get-indicators
   dockerimage: demisto/sixgill:1.0.0.63753
   feed: true
-<<<<<<< HEAD
-=======
   runonce: false
->>>>>>> 9ddafcfd
   subtype: python3
   type: python
 fromversion: 5.5.0
