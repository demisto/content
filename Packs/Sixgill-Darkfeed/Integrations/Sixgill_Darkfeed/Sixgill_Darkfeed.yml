--- conflicted
+++ resolved
@@ -125,11 +125,7 @@
     description: Fetching Sixgill DarkFeed indicators
     execution: true
     name: sixgill-get-indicators
-<<<<<<< HEAD
-  dockerimage: demisto/sixgill:1.0.0.80770
-=======
   dockerimage: demisto/sixgill:1.0.0.84784
->>>>>>> 5cfcc708
   feed: true
   runonce: false
   subtype: python3
