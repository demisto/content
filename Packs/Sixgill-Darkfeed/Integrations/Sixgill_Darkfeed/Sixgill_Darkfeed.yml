category: Data Enrichment & Threat Intelligence
commonfields:
  id: Sixgill_Darkfeed
  version: -1
configuration:
- display: Sixgill API client ID
  name: client_id
  required: true
  type: 0
- display: Sixgill API client secret
  name: client_secret
  required: true
  type: 4
- defaultvalue: 'all'
  display: Sixgill Confidence
  name: confidence
  required: false
  type: 15
  options:
  - all
  - "90"
  - "80"
  - "70"
  - "60"
  additionalinfo: 'Ingest all IOCs=all, IOC exactly fits description=90, IOC almost exactly fits description=80, IOC mostly fits description=70, IOC generally fits description=60'
- defaultvalue: 'true'
  display: Fetch indicators
  name: feed
  required: false
  type: 8
- additionalinfo: Indicators from this integration instance will be marked with this reputation
  defaultvalue: feedInstanceReputationNotSet
  display: Indicator Reputation
  name: feedReputation
  options:
  - None
  - Good
  - Suspicious
  - Bad
  required: false
  type: 18
- additionalinfo: Reliability of the source providing the intelligence data
  display: Source Reliability
  name: feedReliability
  options:
  - A - Completely reliable
  - B - Usually reliable
  - C - Fairly reliable
  - D - Not usually reliable
  - E - Unreliable
  - F - Reliability cannot be judged
  required: true
  type: 15
  defaultvalue: B - Usually reliable
- name: tlp_color
  display: "Traffic Light Protocol Color"
  options:
  - RED
  - AMBER
  - GREEN
  - WHITE
  required: false
  type: 15
  additionalinfo: The Traffic Light Protocol (TLP) designation to apply to indicators fetched from the feed
- defaultvalue: 'indicatorType'
  display: ""
  name: feedExpirationPolicy
  required: false
  type: 17
  options:
  - never
  - interval
  - indicatorType
  - suddenDeath
- defaultvalue: '20160'
  display: ""
  name: feedExpirationInterval
  required: false
  type: 1
- defaultvalue: '2'
  display: Feed Fetch Interval
  name: feedFetchInterval
  required: false
  type: 19
- display: The maximum number of indicators to fetch.
  name: maxIndicators
  required: false
  type: 0
  defaultvalue: '1000'
- display: Bypass exclusion list
  name: feedBypassExclusionList
  type: 8
  required: false
  additionalinfo: When selected, the exclusion list is ignored for indicators from this feed. This means that if an indicator from this feed is on the exclusion list, the indicator might still be added to the system.
- display: Use system proxy settings
  name: proxy
  required: false
  type: 8
- display: Incremental Feed
  name: feedIncremental
  type: 8
  required: false
  defaultvalue: 'true'
  hidden: true
- display: Trust any certificate (not secure)
  name: insecure
  required: false
  type: 8
- additionalinfo: Supports CSV values.
  display: Tags
  name: feedTags
  required: false
  type: 0
description: Leverage the power of Sixgill to supercharge Cortex XSOAR with real-time Threat Intelligence indicators. Get IOCs such as domains, URLs, hashes, and IP addresses straight into the XSOAR platform.
display: Sixgill DarkFeed Threat Intelligence
name: Sixgill_Darkfeed
script:
  script: '-'
  commands:
  - arguments:
    - default: true
      defaultValue: '50'
      description: The maximum number of results to return.
      isArray: false
      name: limit
      required: false
      secret: false
    deprecated: false
    description: Fetching Sixgill DarkFeed indicators
    execution: true
    name: sixgill-get-indicators
<<<<<<< HEAD
  dockerimage: demisto/sixgill:1.0.0.61531
=======
  dockerimage: demisto/sixgill:1.0.0.62913
>>>>>>> a56da0f6
  feed: true
  isfetch: false
  longRunning: false
  longRunningPort: false
  runonce: false
  subtype: python3
  type: python
fromversion: 5.5.0
tests:
- No tests (auto formatted)<|MERGE_RESOLUTION|>--- conflicted
+++ resolved
@@ -129,11 +129,7 @@
     description: Fetching Sixgill DarkFeed indicators
     execution: true
     name: sixgill-get-indicators
-<<<<<<< HEAD
-  dockerimage: demisto/sixgill:1.0.0.61531
-=======
   dockerimage: demisto/sixgill:1.0.0.62913
->>>>>>> a56da0f6
   feed: true
   isfetch: false
   longRunning: false
