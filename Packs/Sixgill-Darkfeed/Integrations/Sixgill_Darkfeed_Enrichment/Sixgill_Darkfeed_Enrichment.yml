--- conflicted
+++ resolved
@@ -550,11 +550,7 @@
     - contextPath: SixgillDarkfeed.Postid.external_reference
       description: Link to the IOC on Virustotal and an abstraction of the number of detections; MITRE ATT&CK tactics and techniques.
       type: Unknown
-<<<<<<< HEAD
-  dockerimage: demisto/sixgill:1.0.0.80770
-=======
   dockerimage: demisto/sixgill:1.0.0.84784
->>>>>>> 5cfcc708
   runonce: false
   script: '-'
   subtype: python3
