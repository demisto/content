--- conflicted
+++ resolved
@@ -592,11 +592,7 @@
     - contextPath: SixgillDarkfeed.Postid.external_reference
       description: Link to the IOC on Virustotal and an abstraction of the number of detections; MITRE ATT&CK tactics and techniques.
       type: Unknown
-<<<<<<< HEAD
-  dockerimage: demisto/sixgill:1.0.0.61531
-=======
   dockerimage: demisto/sixgill:1.0.0.62913
->>>>>>> a56da0f6
   feed: false
   isfetch: false
   longRunning: false
