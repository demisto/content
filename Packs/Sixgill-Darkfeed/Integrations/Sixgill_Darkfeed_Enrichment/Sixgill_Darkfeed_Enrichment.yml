--- conflicted
+++ resolved
@@ -550,11 +550,7 @@
     - contextPath: SixgillDarkfeed.Postid.external_reference
       description: Link to the IOC on Virustotal and an abstraction of the number of detections; MITRE ATT&CK tactics and techniques.
       type: Unknown
-<<<<<<< HEAD
-  dockerimage: demisto/sixgill:1.0.0.79377
-=======
   dockerimage: demisto/sixgill:1.0.0.91415
->>>>>>> 90cf3b88
   runonce: false
   script: '-'
   subtype: python3
