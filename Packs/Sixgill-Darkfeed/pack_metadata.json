{
<<<<<<< HEAD
  "name": "Darkfeed™ - Current Customer Edition",
  "description": "Get contextual and actionable insights to proactively block underground threats in real-time with the most comprehensive, automated stream of IOCs\n\nFor organizations who are currently Darkfeed customers.",
  "support": "partner",
  "currentVersion": "1.1.0",
  "author": "Sixgill",
  "url": "https://info.cybersixgill.com/darkfeed-demo-request?__hstc=243871258.1ada04342b527588fbfc3ce61f48de94.1595252142770.1595252142770.1595254236156.2&__hssc=243871258.1.1595254236156&__hsfp=3682459443",
  "email": "support@cybersixgill.com",
  "created": "2020-03-10T08:37:18Z",
  "categories": [
    "Data Enrichment & Threat Intelligence"
  ],
  "tags": [],
  "useCases": [],
  "keywords": []
=======
    "name": "Sixgill DarkFeed Threat Intelligence",
    "description": "Sixgill's premium underground intelligence collection capabilities, real-time collection and advanced warning about IOCs to help you keep your edge against unknown threats.",
    "support": "partner",
    "currentVersion": "1.0.0",
    "author": "Sixgill - Ben Sterenson",
    "url": "https://github.com/BenSterenson",
    "email": "support@cybersixgill.com, dev@cybersixgill.com",
    "created": "2020-03-10T08:37:18Z",
    "categories": [
        "Data Enrichment & Threat Intelligence"
    ],
    "tags": [],
    "useCases": [],
    "keywords": [],
    "githubUser": [
        "BenSterenson"
    ]
>>>>>>> 1df7d132
}<|MERGE_RESOLUTION|>--- conflicted
+++ resolved
@@ -1,36 +1,16 @@
 {
-<<<<<<< HEAD
-  "name": "Darkfeed™ - Current Customer Edition",
-  "description": "Get contextual and actionable insights to proactively block underground threats in real-time with the most comprehensive, automated stream of IOCs\n\nFor organizations who are currently Darkfeed customers.",
-  "support": "partner",
-  "currentVersion": "1.1.0",
-  "author": "Sixgill",
-  "url": "https://info.cybersixgill.com/darkfeed-demo-request?__hstc=243871258.1ada04342b527588fbfc3ce61f48de94.1595252142770.1595252142770.1595254236156.2&__hssc=243871258.1.1595254236156&__hsfp=3682459443",
-  "email": "support@cybersixgill.com",
-  "created": "2020-03-10T08:37:18Z",
-  "categories": [
-    "Data Enrichment & Threat Intelligence"
-  ],
-  "tags": [],
-  "useCases": [],
-  "keywords": []
-=======
-    "name": "Sixgill DarkFeed Threat Intelligence",
-    "description": "Sixgill's premium underground intelligence collection capabilities, real-time collection and advanced warning about IOCs to help you keep your edge against unknown threats.",
+    "name": "Darkfeed™ - Current Customer Edition",
+    "description": "Get contextual and actionable insights to proactively block underground threats in real-time with the most comprehensive, automated stream of IOCs\n\nFor organizations who are currently Darkfeed customers.",
     "support": "partner",
-    "currentVersion": "1.0.0",
-    "author": "Sixgill - Ben Sterenson",
-    "url": "https://github.com/BenSterenson",
-    "email": "support@cybersixgill.com, dev@cybersixgill.com",
+    "currentVersion": "1.1.0",
+    "author": "Sixgill",
+    "url": "https://info.cybersixgill.com/darkfeed-demo-request?__hstc=243871258.1ada04342b527588fbfc3ce61f48de94.1595252142770.1595252142770.1595254236156.2&__hssc=243871258.1.1595254236156&__hsfp=3682459443",
+    "email": "support@cybersixgill.com",
     "created": "2020-03-10T08:37:18Z",
     "categories": [
-        "Data Enrichment & Threat Intelligence"
+    "Data Enrichment & Threat Intelligence"
     ],
     "tags": [],
     "useCases": [],
-    "keywords": [],
-    "githubUser": [
-        "BenSterenson"
-    ]
->>>>>>> 1df7d132
+    "keywords": []
 }