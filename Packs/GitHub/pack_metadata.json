{
    "name": "GitHub",
    "description": "Manage GitHub issues and pull requests directly from Cortex XSOAR",
    "support": "xsoar",
<<<<<<< HEAD
    "currentVersion": "2.1.11",
=======
    "currentVersion": "2.2.0",
>>>>>>> 737b65b2
    "author": "Cortex XSOAR",
    "url": "https://www.paloaltonetworks.com/cortex",
    "email": "",
    "created": "2020-04-14T00:00:00Z",
    "categories": [
        "Code Repositories"
    ],
    "tags": [],
    "useCases": [],
    "keywords": [],
    "dependencies": {
        "IAM-SCIM": {
            "mandatory": true,
            "display_name": "IAM SCIM"
        }
    },
    "marketplaces": [
        "xsoar",
        "marketplacev2",
        "platform"
    ],
    "defaultDataSource": "Github Event Collector",
    "supportedModules": [
        "C1",
        "C3",
        "X0",
        "X1",
        "X3",
        "X5",
        "ENT_PLUS",
        "agentix",
        "cloud_runtime_security",
        "cloud_posture",
        "xsiam",
        "edr",
        "cloud"
    ]
}<|MERGE_RESOLUTION|>--- conflicted
+++ resolved
@@ -2,11 +2,7 @@
     "name": "GitHub",
     "description": "Manage GitHub issues and pull requests directly from Cortex XSOAR",
     "support": "xsoar",
-<<<<<<< HEAD
-    "currentVersion": "2.1.11",
-=======
     "currentVersion": "2.2.0",
->>>>>>> 737b65b2
     "author": "Cortex XSOAR",
     "url": "https://www.paloaltonetworks.com/cortex",
     "email": "",
