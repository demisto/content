import demistomock as demisto  # noqa: F401
from CommonServerPython import *  # noqa: F401

""" IMPORTS """
import codecs
import copy
import json
from datetime import datetime
from typing import Any

import requests
import urllib3

# Disable insecure warnings
urllib3.disable_warnings()

""" GLOBALS/PARAMS """
BASE_URL: str
USER: str
TOKEN: str
PRIVATE_KEY: str
INTEGRATION_ID: str
INSTALLATION_ID: str
REPOSITORY: str
USE_SSL: bool
FETCH_TIME: str
MAX_FETCH_PAGE_RESULTS: int
USER_SUFFIX: str
ISSUE_SUFFIX: str
PROJECT_SUFFIX: str
RELEASE_SUFFIX: str
PULLS_SUFFIX: str
FILE_SUFFIX: str
HEADERS: dict

RELEASE_HEADERS = ["ID", "Name", "Download_count", "Body", "Created_at", "Published_at"]
ISSUE_HEADERS = [
    "ID",
    "Repository",
    "Organization",
    "Title",
    "State",
    "Body",
    "Created_at",
    "Updated_at",
    "Closed_at",
    "Closed_by",
    "Assignees",
    "Labels",
]
PROJECT_HEADERS = ["Name", "ID", "Number", "Columns"]
FILE_HEADERS = ["Name", "Path", "Type", "Size", "SHA", "DownloadUrl"]

# Headers to be sent in requests
MEDIA_TYPE_INTEGRATION_PREVIEW = "application/vnd.github.machine-man-preview+json"
PROJECTS_PREVIEW = "application/vnd.github.inertia-preview+json"

DEFAULT_PAGE_SIZE = 50
DEFAULT_PAGE_NUMBER = 1
""" HELPER FUNCTIONS """


def create_jwt(private_key: str, integration_id: str):
    """
    Create a JWT token used for getting access token. It's needed for github bots.
    POSTs https://api.github.com/app/installations/<installation_id>/access_tokens
    :param private_key: str: github's private key
    :param integration_id: str: ID of the github integration (bot)
    """
    import jwt

    now = int(time.time())
    expiration = 60
    payload = {"iat": now, "exp": now + expiration, "iss": integration_id}
    jwt_token = jwt.encode(payload, private_key, algorithm="RS256")
    return jwt_token


def get_installation_access_token(installation_id: str, jwt_token: str):
    """
    Get an access token for the given installation id.
    POSTs https://api.github.com/app/installations/<installation_id>/access_tokens
    :param installation_id: str: the id of the installation (where the bot was installed)
    :param jwt_token: str token needed in the request for retrieving the access token
    """
    response = requests.post(
        f"{BASE_URL}/app/installations/{installation_id}/access_tokens",
        headers={
            "Authorization": f"Bearer {jwt_token}",
            "Accept": MEDIA_TYPE_INTEGRATION_PREVIEW,
        },
    )
    if response.status_code == 201:
        return response.json()["token"]
    elif response.status_code == 403:
        return_error("403 Forbidden - The credentials are incorrect")
        return None
    elif response.status_code == 404:
        return_error("404 Not found - Installation wasn't found")
        return None
    else:
        return_error(f"Encountered an error: {response.text}")
        return None


def safe_get(obj_to_fetch_from: dict, what_to_fetch: str, default_val: dict | list | str) -> Any:
    """Guarantees the default value in place of a Nonetype object when the value for a given key is explicitly None

    Args:
        obj_to_fetch_from (dict): The dictionary to fetch from
        what_to_fetch (str): The key for the desired value
        default_val: The default value to set instead of None

    Returns:
        The fetched value unless it is None in which case the default is returned instead
    """
    val = obj_to_fetch_from.get(what_to_fetch, default_val)
    if val is None:
        val = default_val
    return val


def http_request(method, url_suffix, params=None, data=None, headers=None, is_raw_response=False):
    res = requests.request(
        method,
        BASE_URL + url_suffix,
        verify=USE_SSL,
        params=params,
        data=json.dumps(data) if data else None,
        headers=headers or HEADERS,
    )
    if res.status_code >= 400:
        try:
            json_res = res.json()
            # add message from GitHub if available
            err_msg = json_res.get("message", "")
            if err_msg and "documentation_url" in json_res:
                err_msg += f' see: {json_res["documentation_url"]}'
            if json_res.get("errors") is None:
                err_msg = f"Error in API call to the GitHub Integration [{res.status_code}] {res.reason}. {err_msg}"
            else:
                error_code = json_res.get("errors")[0].get("code")
                if error_code == "missing_field":
                    err_msg = f'Error: the field: "{json_res.get("errors")[0].get("field")}" requires a value. {err_msg}'
                elif error_code == "invalid":
                    field = json_res.get("errors")[0].get("field")
                    if field == "q":
                        err_msg = f'Error: invalid query - {json_res.get("errors")[0].get("message")}. {err_msg}'
                    else:
                        err_msg = f'Error: the field: "{field}" has an invalid value. {err_msg}'

                elif error_code == "missing":
                    err_msg = f"Error: {json_res.get('errors')[0].get('resource')} does not exist. {err_msg}"

                elif error_code == "already_exists":
                    err_msg = f"Error: the field {json_res.get('errors')[0].get('field')} must be unique. {err_msg}"

                else:
                    err_msg = f"Error in API call to the GitHub Integration [{res.status_code}] - {res.reason}. {err_msg}"
            raise DemistoException(err_msg)

        except ValueError:
            raise DemistoException(f"Error in API call to GitHub Integration [{res.status_code}] - {res.reason}")

    try:
        if res.status_code in (204, 202):
            return res
        elif is_raw_response:
            return res.content.decode("utf-8")
        else:
            return res.json()

    except Exception as excep:
        return_error(f"Error in HTTP request - {excep!s}")


def data_formatting(title, body, labels, assignees, state):
    """This method creates a dictionary to be used as "data" field in an http request."""
    data = {}
    if title is not None:
        data["title"] = title

    if body is not None:
        data["body"] = body

    if state is not None:
        data["state"] = state

    if labels is not None:
        data["labels"] = labels.split(",")

    if assignees is not None:
        data["assignees"] = assignees.split(",")

    return data


def context_create_issue(response, issue):
    """Create GitHub.Issue EntryContext and results to be printed in Demisto.

    Args:
        response (dict): The raw HTTP response to be inserted to the 'Contents' field.
        issue (dict or list): A dictionary or a list of dictionaries formatted for Demisto results.
    """
    ec = {"GitHub.Issue(val.Repository == obj.Repository && val.ID == obj.ID)": issue}
    return_outputs(tableToMarkdown("Issues:", issue, headers=ISSUE_HEADERS, removeNull=True), ec, response)


def list_create(issue, list_name, element_name):
    """Creates a list if parameters exist in issue.

    Args:
        issue(dict): an issue from GitHub.
        list_name (str): the name of the list in the issue.
        element_name (str): the field name of the element in the list.

    Returns:
        The created list or None if it does not exist.
    """
    if issue.get(list_name) is not None:
        return [element.get(element_name) for element in issue.get(list_name)]

    else:
        return None


def issue_format(issue):
    """Create a dictionary with selected fields representing an issue in Demisto.

    Args:
        issue (dict): An HTTP response representing an issue, formatted as a dictionary

    Returns:
        (dict). representing an issue in Demisto.
    """
    closed_by = None
    if issue.get("closed_by") is not None and issue.get("state") == "closed":
        closed_by = issue.get("closed_by").get("login")

    org = ""
    repository_url = issue.get("repository_url").split("/")
    repo = repository_url[-1]
    if len(repository_url) > 1:
        org = repository_url[-2]

    form = {
        "ID": issue.get("number"),
        "Repository": repo,
        "Organization": org,
        "Title": issue.get("title"),
        "Body": issue.get("body"),
        "State": issue.get("state"),
        "Labels": list_create(issue, "labels", "name"),
        "Assignees": list_create(issue, "assignees", "login"),
        "Created_at": issue.get("created_at"),
        "Updated_at": issue.get("updated_at"),
        "Closed_at": issue.get("closed_at"),
        "Closed_by": closed_by,
        "Unique_ID": issue.get("id"),
    }
    return form


def create_issue_table(issue_list, response, limit):
    """Get an HTTP response and a list containing several issues, sends each issue to be reformatted.

    Args:
        issue_list(list): derived from the HTTP response
        response (dict):A raw HTTP response sent for 'Contents' field in context

    Returns:
        The issues are sent to Demisto as a list.
    """
    issue_list.reverse()
    issue_table = []
    issue_count = 0
    for issue in issue_list:
        issue_table.append(issue_format(issue))
        issue_count = issue_count + 1
        if issue_count == limit:
            break

    context_create_issue(response, issue_table)


def format_commit_outputs(commit: dict = {}) -> dict:
    """Take GitHub API commit data and format to expected context outputs

    Args:
        commit (dict): commit data returned from GitHub API

    Returns:
        (dict): commit object formatted to expected context outputs
    """
    author = commit.get("author", {})
    ec_author = {"Date": author.get("date"), "Name": author.get("name"), "Email": author.get("email")}
    committer = commit.get("committer", {})
    ec_committer = {"Date": committer.get("date"), "Name": committer.get("name"), "Email": committer.get("email")}
    parents = commit.get("parents", [])
    formatted_parents = [{"SHA": parent.get("sha")} for parent in parents]

    verification = commit.get("verification", {})
    ec_verification = {
        "Verified": verification.get("verified"),
        "Reason": verification.get("reason"),
        "Signature": verification.get("signature"),
        "Payload": verification.get("payload"),
    }

    ec_object = {
        "SHA": commit.get("sha"),
        "Author": ec_author,
        "Committer": ec_committer,
        "Message": commit.get("message"),
        "Parent": formatted_parents,
        "TreeSHA": commit.get("tree", {}).get("sha"),
        "Verification": ec_verification,
    }
    return ec_object


def format_label_outputs(label: dict = {}) -> dict:
    """Take GitHub API label data and format to expected context outputs

    Args:
        label (dict): label data returned from GitHub API

    Returns:
        (dict): label object formatted to expected context outputs
    """
    ec_object = {
        "ID": label.get("id"),
        "NodeID": label.get("node_id"),
        "Name": label.get("name"),
        "Description": label.get("description"),
        "Color": label.get("Color"),
        "Default": label.get("default"),
    }
    return ec_object


def format_user_outputs(user: dict = {}) -> dict:
    """Take GitHub API user data and format to expected context outputs

    Args:
        user (dict): user data returned from GitHub API

    Returns:
        (dict): user object formatted to expected context outputs
    """
    ec_user = {
        "Login": user.get("login"),
        "ID": user.get("id"),
        "NodeID": user.get("node_id"),
        "Type": user.get("type"),
        "SiteAdmin": user.get("site_admin"),
    }
    return ec_user


def format_pr_review_comment_outputs(review_comment: dict = {}) -> dict:
    """Take GitHub API pr review comment data and format to expected context outputs

    Args:
        review_comment (dict): pre review comment data returned from GitHub API

    Returns:
        (dict): pr review comment object formatted to expected context outputs
    """
    ec_pr_review_comment = {
        "ID": review_comment.get("id"),
        "NodeID": review_comment.get("node_id"),
        "PullRequestReviewID": review_comment.get("pull_request_review_id"),
        "DiffHunk": review_comment.get("diff_hunk"),
        "Path": review_comment.get("path"),
        "Position": review_comment.get("position"),
        "OriginalPosition": review_comment.get("original_position"),
        "CommitID": review_comment.get("commit_id"),
        "OriginalCommitID": review_comment.get("original_commit_id"),
        "InReplyToID": review_comment.get("in_reply_to_id"),
        "User": format_user_outputs(review_comment.get("user", {})),
        "Body": review_comment.get("body"),
        "CreatedAt": review_comment.get("created_at"),
        "UpdatedAt": review_comment.get("updated_at"),
        "AuthorAssociation": review_comment.get("author_association"),
    }
    return ec_pr_review_comment


def format_team_outputs(team: dict = {}) -> dict:
    """Take GitHub API team data and format to expected context outputs

    Args:
        team (dict): team data returned from GitHub API

    Returns:
        (dict): team object formatted to expected context outputs
    """
    ec_team = {
        "ID": team.get("id"),
        "NodeID": team.get("node_id"),
        "Name": team.get("name"),
        "Slug": team.get("slug"),
        "Description": team.get("description"),
        "Privacy": team.get("privacy"),
        "Permission": team.get("permission"),
        "Parent": team.get("parent"),
    }
    return ec_team


def format_head_or_base_outputs(head_or_base: dict = {}) -> dict:
    """Take GitHub API head or base branch data and format to expected context outputs

    Args:
        head_or_base (dict): head or base branch data returned from GitHub API

    Returns:
        (dict): head or base branch object formatted to expected context outputs
    """
    head_or_base_user = head_or_base.get("user", {})
    ec_head_or_base_user = format_user_outputs(head_or_base_user)
    head_or_base_repo = head_or_base.get("repo", {})

    if head_or_base_repo:
        head_or_base_repo_owner = head_or_base_repo.get("owner", {})
    else:  # in case of a deleted fork
        head_or_base_repo = {}
        head_or_base_repo_owner = {"Login": "Unknown"}

    ec_head_or_base_repo_owner = format_user_outputs(head_or_base_repo_owner)
    ec_head_repo = {
        "ID": head_or_base_repo.get("id"),
        "NodeID": head_or_base_repo.get("node_id"),
        "Name": head_or_base_repo.get("name"),
        "FullName": head_or_base_repo.get("full_name"),
        "Owner": ec_head_or_base_repo_owner,
        "Private": head_or_base_repo.get("private"),
        "Description": head_or_base_repo.get("description"),
        "Fork": head_or_base_repo.get("fork"),
        "Language": head_or_base_repo.get("language"),
        "ForksCount": head_or_base_repo.get("forks_count"),
        "StargazersCount": head_or_base_repo.get("stargazers_count"),
        "WatchersCount": head_or_base_repo.get("watchers_count"),
        "Size": head_or_base_repo.get("size"),
        "DefaultBranch": head_or_base_repo.get("default_branch"),
        "OpenIssuesCount": head_or_base_repo.get("open_issues_count"),
        "Topics": head_or_base_repo.get("topics"),
        "HasIssues": head_or_base_repo.get("has_issues"),
        "HasProjects": head_or_base_repo.get("has_projects"),
        "HasWiki": head_or_base_repo.get("has_wiki"),
        "HasPages": head_or_base_repo.get("has_pages"),
        "HasDownloads": head_or_base_repo.get("has_downloads"),
        "Archived": head_or_base_repo.get("archived"),
        "Disabled": head_or_base_repo.get("disabled"),
        "PushedAt": head_or_base_repo.get("pushed_at"),
        "CreatedAt": head_or_base_repo.get("created_at"),
        "UpdatedAt": head_or_base_repo.get("updated_at"),
        "AllowRebaseMerge": head_or_base_repo.get("allow_rebase_merge"),
        "AllowSquashMerge": head_or_base_repo.get("allow_squash_merge"),
        "AllowMergeCommit": head_or_base_repo.get("allow_merge_commit"),
        "SucscribersCount": head_or_base_repo.get("subscribers_count"),
    }
    ec_head_or_base = {
        "Label": head_or_base.get("label"),
        "Ref": head_or_base.get("ref"),
        "SHA": head_or_base.get("sha"),
        "User": ec_head_or_base_user,
        "Repo": ec_head_repo,
    }
    return ec_head_or_base


def format_pr_outputs(pull_request: dict = {}) -> dict:
    """Take GitHub API Pull Request data and format to expected context outputs

    Args:
        pull_request (dict): Pull Request data returned from GitHub API

    Returns:
        (dict): Pull Request object formatted to expected context outputs
    """
    user_data = safe_get(pull_request, "user", {})
    ec_user = format_user_outputs(user_data)

    labels_data = safe_get(pull_request, "labels", [])
    ec_labels = [format_label_outputs(label) for label in labels_data]

    milestone_data = safe_get(pull_request, "milestone", {})
    creator = safe_get(milestone_data, "creator", {})
    ec_creator = format_user_outputs(creator)
    ec_milestone = {
        "ID": milestone_data.get("id"),
        "NodeID": milestone_data.get("node_id"),
        "Number": milestone_data.get("number"),
        "State": milestone_data.get("state"),
        "Title": milestone_data.get("title"),
        "Description": milestone_data.get("description"),
        "OpenIssues": milestone_data.get("open_issues"),
        "ClosedIssues": milestone_data.get("closed_issues"),
        "CreatedAt": milestone_data.get("created_at"),
        "UpdatedAt": milestone_data.get("updated_at"),
        "ClosedAt": milestone_data.get("closed_at"),
        "DueOn": milestone_data.get("due_on"),
    }
    if creator:
        ec_milestone["Creator"] = ec_creator

    assignees_data = safe_get(pull_request, "assignees", [])
    ec_assignee = [format_user_outputs(assignee) for assignee in assignees_data]

    requested_reviewers_data = safe_get(pull_request, "requested_reviewers", [])
    ec_requested_reviewer = [format_user_outputs(requested_reviewer) for requested_reviewer in requested_reviewers_data]

    requested_teams_data = safe_get(pull_request, "requested_teams", [])
    ec_requested_team = [format_team_outputs(requested_team) for requested_team in requested_teams_data]

    head_data = safe_get(pull_request, "head", {})
    ec_head = format_head_or_base_outputs(head_data)

    base_data = safe_get(pull_request, "base", {})
    ec_base = format_head_or_base_outputs(base_data)

    merged_by_data = safe_get(pull_request, "merged_by", {})
    ec_merged_by = format_user_outputs(merged_by_data)

    ec_object = {
        "ID": pull_request.get("id"),
        "NodeID": pull_request.get("node_id"),
        "Number": pull_request.get("number"),
        "State": pull_request.get("state"),
        "Locked": pull_request.get("locked"),
        "Body": pull_request.get("body"),
        "ActiveLockReason": pull_request.get("active_lock_reason"),
        "CreatedAt": pull_request.get("created_at"),
        "UpdatedAt": pull_request.get("updated_at"),
        "ClosedAt": pull_request.get("closed_at"),
        "MergedAt": pull_request.get("merged_at"),
        "MergeCommitSHA": pull_request.get("merge_commit_sha"),
        "AuthorAssociation": pull_request.get("author_association"),
        "Draft": pull_request.get("draft"),
        "Merged": pull_request.get("merged"),
        "Mergeable": pull_request.get("mergeable"),
        "Rebaseable": pull_request.get("rebaseable"),
        "MergeableState": pull_request.get("mergeable_state"),
        "Comments": pull_request.get("comments"),
        "ReviewComments": pull_request.get("review_comments"),
        "MaintainerCanModify": pull_request.get("maintainer_can_modify"),
        "Commits": pull_request.get("commits"),
        "Additions": pull_request.get("additions"),
        "Deletions": pull_request.get("deletions"),
        "ChangedFiles": pull_request.get("changed_files"),
    }
    if user_data:
        ec_object["User"] = ec_user
    if labels_data:
        ec_object["Label"] = ec_labels
    if assignees_data:
        ec_object["Assignee"] = ec_assignee
    if requested_reviewers_data:
        ec_object["RequestedReviewer"] = ec_requested_reviewer
    if requested_teams_data:
        ec_object["RequestedTeam"] = ec_requested_team
    if head_data:
        ec_object["Head"] = ec_head
    if base_data:
        ec_object["Base"] = ec_base
    if merged_by_data:
        ec_object["MergedBy"] = ec_merged_by
    if milestone_data:
        ec_object["Milestone"] = ec_milestone
    return ec_object


def format_comment_outputs(comment: dict, issue_number: int | str) -> dict:
    """Take GitHub API Comment data and format to expected context outputs

    Args:
        comment (dict): Comment data returned from GitHub API
        issue_number (int): The number of the issue to which the comment belongs

    Returns:
        (dict): Comment object formatted to expected context outputs
    """
    ec_object = {
        "IssueNumber": int(issue_number) if isinstance(issue_number, str) else issue_number,
        "ID": comment.get("id"),
        "NodeID": comment.get("node_id"),
        "Body": comment.get("body"),
        "User": format_user_outputs(comment.get("user", {})),
    }
    return ec_object


""" COMMANDS """


def test_module():
    http_request(method="GET", url_suffix=ISSUE_SUFFIX, params={"state": "all"})
    demisto.results("ok")


def create_pull_request(create_vals: dict = {}) -> dict:
    suffix = PULLS_SUFFIX
    response = http_request("POST", url_suffix=suffix, data=create_vals)
    return response


def create_pull_request_command():
    args = demisto.args()
    create_vals = dict(args.items())
    maintainer_can_modify = args.get("maintainer_can_modify")
    if maintainer_can_modify:
        create_vals["maintainer_can_modify"] = maintainer_can_modify == "true"
    draft = args.get("draft")
    if draft:
        create_vals["draft"] = draft == "true"
    response = create_pull_request(create_vals)

    ec_object = format_pr_outputs(response)
    ec = {"GitHub.PR(val.Number === obj.Number)": ec_object}
    human_readable = tableToMarkdown(f'Created Pull Request #{response.get("number")}', ec_object, removeNull=True)
    return_outputs(readable_output=human_readable, outputs=ec, raw_response=response)


def list_branch_pull_requests(
    branch_name: str, repository: Optional[str] = None, organization: Optional[str] = None
) -> List[Dict]:
    """
    Performs API request to GitHub service and formats the returned pull requests details to outputs.
    Args:
        branch_name (str): Name of the branch to retrieve its PR.
        repository (Optional[str]): Repository the branch resides in. Defaults to 'REPOSITORY' if not given.
        organization (Optional[str]): Organization the branch resides in. Defaults to 'USER' if not given.

    Returns:
        (List[Dict]): List of the formatted pull requests outputs.
    """
    repository = repository if repository else REPOSITORY
    organization = organization if organization else USER
    suffix = f"/repos/{organization}/{repository}/pulls?head={organization}:{branch_name}"
    response = http_request("GET", url_suffix=suffix)
    formatted_outputs = [format_pr_outputs(output) for output in response]

    return formatted_outputs


def list_branch_pull_requests_command() -> None:
    """
    List all pull requests corresponding to the given 'branch_name' in 'organization'
    Args:
        - 'branch_name': Branch name to retrieve its pull requests.
        - 'organization': Organization the branch belongs to.
        - 'repository': The repository the branch belongs to. Uses 'REPOSITORY' parameter if not given.
    Returns:
        (None): Results to XSOAR.
    """
    args = demisto.args()
    branch_name = args.get("branch_name", "")
    organization = args.get("organization")
    repository = args.get("repository")
    formatted_outputs = list_branch_pull_requests(branch_name, repository, organization)

    return_results(
        CommandResults(
            outputs_prefix="GitHub.PR",
            outputs_key_field="Number",
            outputs=formatted_outputs,
            readable_output=tableToMarkdown(f"Pull Request For Branch #{branch_name}", formatted_outputs, removeNull=True),
        )
    )


def is_pr_merged(pull_number: int | str):
    suffix = PULLS_SUFFIX + f"/{pull_number}/merge"
    response = http_request("GET", url_suffix=suffix)
    return response


def is_pr_merged_command():
    args = demisto.args()
    pull_number = args.get("pull_number")

    # raises 404 not found error if the pr was not merged
    is_pr_merged(pull_number)
    demisto.results(f"Pull Request #{pull_number} was Merged")


def update_pull_request(pull_number: int | str, update_vals: dict = {}) -> dict:
    suffix = PULLS_SUFFIX + f"/{pull_number}"
    response = http_request("PATCH", url_suffix=suffix, data=update_vals)
    return response


def update_pull_request_command():
    args = demisto.args()
    pull_number = args.get("pull_number")
    update_vals = {key: val for key, val in args.items() if key != "pull_number"}
    if not update_vals:
        return_error(
            'You must provide a value for at least one of the command\'s arguments "title", "body", "state",'
            ' "base" or "maintainer_can_modify" that you would like to update the pull request with'
        )
    maintainer_can_modify = update_vals.get("maintainer_can_modify")
    if maintainer_can_modify:
        update_vals["maintainer_can_modify"] = maintainer_can_modify == "true"
    response = update_pull_request(pull_number, update_vals)

    ec_object = format_pr_outputs(response)
    ec = {"GitHub.PR(val.Number === obj.Number)": ec_object}
    human_readable = tableToMarkdown(f"Updated Pull Request #{pull_number}", ec_object, removeNull=True)
    return_outputs(readable_output=human_readable, outputs=ec, raw_response=response)


def list_teams(organization: str) -> list:
    suffix = f"/orgs/{organization}/teams"
    response = http_request("GET", url_suffix=suffix)
    return response


def list_teams_command():
    args = demisto.args()
    organization = args.get("organization")
    response = list_teams(organization)

    ec_object = [format_team_outputs(team) for team in response]
    ec = {"GitHub.Team(val.ID === obj.ID)": ec_object}
    human_readable = tableToMarkdown(f'Teams for Organization "{organization}"', ec_object, removeNull=True)
    return_outputs(readable_output=human_readable, outputs=ec, raw_response=response)


def get_pull_request(pull_number: int | str, repository: str = None, organization: str = None):
    if repository and organization and pull_number:
        suffix = f"/repos/{organization}/{repository}/pulls/{pull_number}"
    else:
        suffix = PULLS_SUFFIX + f"/{pull_number}"
    response = http_request("GET", url_suffix=suffix)
    return response


def get_pull_request_command():
    args = demisto.args()
    pull_number = args.get("pull_number")
    organization = args.get("organization")
    repository = args.get("repository")
    response = get_pull_request(pull_number, repository, organization)

    ec_object = format_pr_outputs(response)
    ec = {"GitHub.PR(val.Number === obj.Number)": ec_object}
    human_readable = tableToMarkdown(f"Pull Request #{pull_number}", ec_object, removeNull=True)
    return_outputs(readable_output=human_readable, outputs=ec, raw_response=response)


def add_label(issue_number: int | str, labels: list):
    suffix = ISSUE_SUFFIX + f"/{issue_number}/labels"
    response = http_request("POST", url_suffix=suffix, data={"labels": labels})
    return response


def add_label_command():
    args = demisto.args()
    issue_number = args.get("issue_number")
    labels = argToList(args.get("labels"))
    add_label(issue_number, labels)
    labels_for_msg = [f'"{label}"' for label in labels]
    msg = f'{" and ".join(labels_for_msg)} Successfully Added to Issue #{issue_number}'
    msg = "Labels " + msg if "and" in msg else "Label " + msg
    demisto.results(msg)


def get_commit(commit_sha: str) -> dict:
    suffix = USER_SUFFIX + f"/git/commits/{commit_sha}"
    response = http_request("GET", url_suffix=suffix)
    return response


def get_commit_command():
    args = demisto.args()
    commit_sha = args.get("commit_sha")
    response = get_commit(commit_sha)

    ec_object = format_commit_outputs(response)
    ec = {"GitHub.Commit(val.SHA === obj.SHA)": ec_object}
    human_readable = tableToMarkdown(f"Commit *{commit_sha[:10]}*", ec_object, removeNull=True)
    return_outputs(readable_output=human_readable, outputs=ec, raw_response=response)


def list_pr_reviews(pull_number: int | str) -> list:
    suffix = PULLS_SUFFIX + f"/{pull_number}/reviews"
    response = http_request("GET", url_suffix=suffix)
    return response


def list_pr_reviews_command():
    args = demisto.args()
    pull_number = args.get("pull_number")
    response = list_pr_reviews(pull_number)

    formatted_pr_reviews = [
        {
            "ID": pr_review.get("id"),
            "NodeID": pr_review.get("node_id"),
            "Body": pr_review.get("body"),
            "CommitID": pr_review.get("commit_id"),
            "State": pr_review.get("state"),
            "User": format_user_outputs(pr_review.get("user", {})),
        }
        for pr_review in response
    ]
    ec_object = {"Number": pull_number, "Review": formatted_pr_reviews}
    ec = {"GitHub.PR(val.Number === obj.Number)": ec_object}
    human_readable = tableToMarkdown(f"Pull Request Reviews for #{pull_number}", formatted_pr_reviews, removeNull=True)
    return_outputs(readable_output=human_readable, outputs=ec, raw_response=response)


def list_pr_files(pull_number: int | str, organization: str = None, repository: str = None) -> list:
    if pull_number and organization and repository:
        suffix = f"/repos/{organization}/{repository}/pulls/{pull_number}/files"
    else:
        suffix = PULLS_SUFFIX + f"/{pull_number}/files"
    response = http_request("GET", url_suffix=suffix)
    return response


def list_pr_files_command():
    args = demisto.args()
    pull_number = args.get("pull_number")
    organization = args.get("organization")
    repository = args.get("repository")
    response = list_pr_files(pull_number, organization, repository)

    formatted_pr_files = [
        {
            "SHA": pr_file.get("sha"),
            "Name": pr_file.get("filename"),
            "Status": pr_file.get("status"),
            "Additions": pr_file.get("additions"),
            "Deletions": pr_file.get("deletions"),
            "Changes": pr_file.get("changes"),
        }
        for pr_file in response
    ]
    ec_object = {"Number": pull_number, "File": formatted_pr_files}
    ec = {"GitHub.PR(val.Number === obj.Number)": ec_object}
    human_readable = tableToMarkdown(f"Pull Request Files for #{pull_number}", formatted_pr_files, removeNull=True)
    return_outputs(readable_output=human_readable, outputs=ec, raw_response=response)


def list_pr_review_comments(pull_number: int | str) -> list:
    suffix = PULLS_SUFFIX + f"/{pull_number}/comments"
    response = http_request("GET", url_suffix=suffix)
    return response


def list_pr_review_comments_command():
    args = demisto.args()
    pull_number = args.get("pull_number")
    response = list_pr_review_comments(pull_number)

    formatted_pr_review_comments = [format_pr_review_comment_outputs(review_comment) for review_comment in response]
    ec_object = {"Number": pull_number, "ReviewComment": formatted_pr_review_comments}
    ec = {"GitHub.PR(val.Number === obj.Number)": ec_object}
    human_readable = tableToMarkdown(
        f"Pull Request Review Comments for #{pull_number}", formatted_pr_review_comments, removeNull=True
    )
    return_outputs(readable_output=human_readable, outputs=ec, raw_response=response)


def list_issue_comments(issue_number: int | str, since_date: Optional[str]) -> list:
    suffix = ISSUE_SUFFIX + f"/{issue_number}/comments"
    params = {}
    if since_date:
        params = {"since": since_date}
    response = http_request("GET", url_suffix=suffix, params=params)
    return response


def list_issue_comments_command():
    args = demisto.args()
    issue_number = args.get("issue_number")
    since_date = args.get("since")
    response = list_issue_comments(issue_number, since_date)

    ec_object = [format_comment_outputs(comment, issue_number) for comment in response]
    ec = {"GitHub.Comment(val.IssueNumber === obj.IssueNumber && val.ID === obj.ID)": ec_object}
    human_readable = tableToMarkdown(f"Comments for Issue #{issue_number}", ec_object, removeNull=True)
    return_outputs(readable_output=human_readable, outputs=ec, raw_response=response)


def create_comment(issue_number: int | str, msg: str) -> dict:
    suffix = ISSUE_SUFFIX + f"/{issue_number}/comments"
    response = http_request("POST", url_suffix=suffix, data={"body": msg})
    return response


def create_comment_command():
    args = demisto.args()
    issue_number = args.get("issue_number")
    body = args.get("body")
    response = create_comment(issue_number, body)

    ec_object = format_comment_outputs(response, issue_number)
    ec = {"GitHub.Comment(val.IssueNumber === obj.IssueNumber && val.ID === obj.ID)": ec_object}
    human_readable = tableToMarkdown("Created Comment", ec_object, removeNull=True)
    return_outputs(readable_output=human_readable, outputs=ec, raw_response=response)


def request_review(pull_number: int | str, reviewers: list) -> dict:
    """Make an API call to GitHub to request reviews from a list of users for a given PR

    Args:
        pull_number (int): The number of the PR for which the review request(s) is/are being made
        reviewers (list): The list of GitHub usernames from which you wish to request a review

    Returns:
        dict: API response

    Raises:
        Exception: An exception will be raised if one or more of the requested reviewers is not
            a collaborator of the repo and therefore the API call returns a 'Status: 422 Unprocessable Entity'
    """
    suffix = PULLS_SUFFIX + f"/{pull_number}/requested_reviewers"
    response = http_request("POST", url_suffix=suffix, data={"reviewers": reviewers})
    return response


def request_review_command():
    args = demisto.args()
    pull_number = args.get("pull_number")
    reviewers = argToList(args.get("reviewers"))
    response = request_review(pull_number, reviewers)

    requested_reviewers = response.get("requested_reviewers", [])
    formatted_requested_reviewers = [format_user_outputs(reviewer) for reviewer in requested_reviewers]
    ec_object = {"Number": response.get("number"), "RequestedReviewer": formatted_requested_reviewers}
    ec = {"GitHub.PR(val.Number === obj.Number)": ec_object}
    human_readable = tableToMarkdown(
        f'Requested Reviewers for #{response.get("number")}', formatted_requested_reviewers, removeNull=True
    )
    return_outputs(readable_output=human_readable, outputs=ec, raw_response=response)


def get_team_membership(team_id: int | str, user_name: str) -> dict:
    suffix = f"/teams/{team_id}/memberships/{user_name}"
    response = http_request("GET", url_suffix=suffix)
    return response


def get_team_members(organization: str, team_slug: str, maximum_users: int = 30) -> list:
    page = 1
    results: list = []
    while len(results) < maximum_users:
        results_per_page = maximum_users - len(results)
        results_per_page = min(results_per_page, 100)
        params = {"page": page, "per_page": results_per_page}
        suffix = f"/orgs/{organization}/teams/{team_slug}/members"
        response = http_request("GET", url_suffix=suffix, params=params)
        if not response:
            break
        results.extend(response)
        page += 1

    return results


def get_team_membership_command():
    args = demisto.args()
    team_id = args.get("team_id")
    try:
        team_id = int(team_id)
    except ValueError as e:
        return_error('"team_id" command argument must be an integer value.', e)
    user_name = args.get("user_name")
    response = get_team_membership(team_id, user_name)

    ec_object = {"ID": team_id, "Member": {"Login": user_name, "Role": response.get("role"), "State": response.get("state")}}
    ec = {"GitHub.Team": ec_object}
    human_readable = tableToMarkdown(f"Team Membership of {user_name}", ec_object, removeNull=True)
    return_outputs(readable_output=human_readable, outputs=ec, raw_response=response)


def get_branch(branch: str) -> dict:
    suffix = USER_SUFFIX + f"/branches/{branch}"
    response = http_request("GET", url_suffix=suffix)
    return response


def get_branch_command():
    args = demisto.args()
    branch_name = args.get("branch_name")
    response = get_branch(branch_name)

    commit = response.get("commit", {}) or {}
    author = commit.get("author", {}) or {}
    parents = commit.get("parents", []) or []
    ec_object = {
        "Name": response.get("name"),
        "CommitSHA": commit.get("sha"),
        "CommitNodeID": commit.get("node_id"),
        "CommitAuthorID": author.get("id"),
        "CommitAuthorLogin": author.get("login"),
        "CommitParentSHA": [parent.get("sha") for parent in parents],
        "Protected": response.get("protected"),
    }
    ec = {"GitHub.Branch(val.Name === obj.Name && val.CommitSHA === obj.CommitSHA)": ec_object}
    human_readable = tableToMarkdown(f'Branch "{branch_name}"', ec_object, removeNull=True)
    return_outputs(readable_output=human_readable, outputs=ec, raw_response=response)


def create_branch(name: str, sha: str) -> dict:
    suffix = USER_SUFFIX + "/git/refs"
    data = {"ref": f"refs/heads/{name}", "sha": sha}
    response = http_request("POST", url_suffix=suffix, data=data)
    return response


def create_branch_command():
    args = demisto.args()
    branch_name = args.get("branch_name")
    commit_sha = args.get("commit_sha")
    create_branch(branch_name, commit_sha)
    msg = f'Branch "{branch_name}" Created Successfully'
    demisto.results(msg)


def delete_branch(name: str):
    suffix = USER_SUFFIX + f"/git/refs/heads/{name}"
    http_request("DELETE", url_suffix=suffix)


def delete_branch_command():
    args = demisto.args()
    branch_name = args.get("branch_name")
    delete_branch(branch_name)
    msg = f'Branch "{branch_name}" Deleted Successfully'
    demisto.results(msg)


def get_stale_prs(stale_time: str, label: str) -> list:
    time_range_start, _ = parse_date_range(stale_time)
    # regex for removing the digits from the end of the isoformat timestamp that don't conform to API expectations
    timestamp_regex = re.compile(r"\.\d{6}$")
    timestamp, _ = timestamp_regex.subn("", time_range_start.isoformat())
    query = f"repo:{USER}/{REPOSITORY} is:open updated:<{timestamp} is:pr"
    if label:
        query += f" label:{label}"
    matching_issues = search_issue(query, 100).get("items", [])
    relevant_prs = [get_pull_request(issue.get("number")) for issue in matching_issues]
    return relevant_prs


def get_stale_prs_command():
    args = demisto.args()
    stale_time = args.get("stale_time", "3 days")
    label = args.get("label")
    results = get_stale_prs(stale_time, label)
    if results:
        formatted_results = []
        for pr in results:
            requested_reviewers = [requested_reviewer.get("login") for requested_reviewer in pr.get("requested_reviewers", [])]
            formatted_pr = {
                "URL": f'<{pr.get("html_url")}>',
                "Number": pr.get("number"),
                "RequestedReviewer": requested_reviewers,
            }
            formatted_results.append(formatted_pr)
        ec = {"GitHub.PR(val.Number === obj.Number)": formatted_results}
        human_readable = tableToMarkdown("Stale PRs", formatted_results, removeNull=True)
        return_outputs(readable_output=human_readable, outputs=ec, raw_response=results)
    else:
        demisto.results("No stale external PRs found")


def create_issue(title, body, labels, assignees):
    data = data_formatting(title=title, body=body, labels=labels, assignees=assignees, state=None)

    response = http_request(method="POST", url_suffix=ISSUE_SUFFIX, data=data)
    return response


def create_command():
    args = demisto.args()
    response = create_issue(args.get("title"), args.get("body"), args.get("labels"), args.get("assignees"))
    issue = issue_format(response)
    context_create_issue(response, issue)


def close_issue(id):
    response = http_request(method="PATCH", url_suffix=ISSUE_SUFFIX + f"/{id!s}", data={"state": "closed"})
    return response


def close_command():
    id = demisto.args().get("ID")
    response = close_issue(id)
    issue = issue_format(response)
    context_create_issue(response, issue)


def update_issue(id, title, body, state, labels, assign):
    data = data_formatting(title=title, body=body, labels=labels, assignees=assign, state=state)

    response = http_request(method="PATCH", url_suffix=ISSUE_SUFFIX + f"/{id!s}", data=data)
    return response


def update_command():
    args = demisto.args()
    response = update_issue(
        args.get("ID"), args.get("title"), args.get("body"), args.get("state"), args.get("labels"), args.get("assignees")
    )
    issue = issue_format(response)
    context_create_issue(response, issue)


def list_all_issue(state, page=1):
    params = {
        "state": state,
        "page": page,
        "per_page": MAX_FETCH_PAGE_RESULTS,
    }
    response = http_request(method="GET", url_suffix=ISSUE_SUFFIX, params=params)
    if len(response) == MAX_FETCH_PAGE_RESULTS:
        return response + list_all_issue(state=state, page=page + 1)
    else:
        return response


def get_cards(url, header, page=1):
    resp = requests.get(url=url, headers=header, verify=USE_SSL, params={"page": page, "per_page": MAX_FETCH_PAGE_RESULTS})
    cards = resp.json()
    column_issues = []
    for card in cards:
        if "content_url" in card:
            column_issues.append({"CardID": card["id"], "ContentNumber": int(card["content_url"].rsplit("/", 1)[1])})
    if len(cards) == MAX_FETCH_PAGE_RESULTS:
        return column_issues + get_cards(url=url, header=header, page=page + 1)
    else:
        return column_issues


def get_project_details(project, header):
    resp_column = requests.get(url=project["columns_url"], headers=header, verify=USE_SSL)

    json_column = resp_column.json()
    columns_data = {}
    all_project_issues = []

    for column in json_column:
        cards = get_cards(url=column["cards_url"], header=header)
        columns_data[column["name"]] = {"Name": column["name"], "ColumnID": column["id"], "Cards": cards}
        for card in cards:
            all_project_issues.append(card["ContentNumber"])

    return {
        "Name": project["name"],
        "ID": project["id"],
        "Number": project["number"],
        "Columns": columns_data,
        "Issues": all_project_issues,
    }


def list_all_projects_command():
    project_f = demisto.args().get("project_filter", [])
    limit = demisto.args().get("limit", MAX_FETCH_PAGE_RESULTS)

    if int(limit) > MAX_FETCH_PAGE_RESULTS or project_f:
        limit = MAX_FETCH_PAGE_RESULTS

    if project_f:
        project_f = project_f.split(",")

    header = HEADERS
    header.update({"Accept": PROJECTS_PREVIEW})
    params = {"per_page": limit}
    resp_projects = requests.get(url=BASE_URL + PROJECT_SUFFIX, headers=header, verify=USE_SSL, params=params)
    projects = resp_projects.json()
    projects_obj = []
    for proj in projects:
        if project_f:
            if str(proj["number"]) in project_f:
                projects_obj.append(get_project_details(project=proj, header=header))
        else:
            projects_obj.append(get_project_details(project=proj, header=header))

    human_readable_projects = [
        {"Name": proj["Name"], "ID": proj["ID"], "Number": proj["Number"], "Columns": list(proj["Columns"])}
        for proj in projects_obj
    ]

    if projects_obj:
        human_readable = tableToMarkdown("Projects:", t=human_readable_projects, headers=PROJECT_HEADERS, removeNull=True)
    else:
        human_readable = f'Not found projects with number - {",".join(project_f)}.'

    command_results = CommandResults(
        outputs_prefix="GitHub.Project", outputs_key_field="Name", outputs=projects_obj, readable_output=human_readable
    )
    return_results(command_results)


def add_issue_to_project_board_command():
    content_type = "Issue"

    args = demisto.args()
    column_id = args.get("column_id")
    content_id = int(args.get("issue_unique_id"))
    if "content_type" in demisto.args():
        content_type = args.get("content_type")

    header = HEADERS
    header.update({"Accept": PROJECTS_PREVIEW})

    post_url = f"{BASE_URL}/projects/columns/{column_id}/cards"
    post_data = {
        "content_id": content_id,
        "content_type": content_type,
    }
    response = requests.post(url=post_url, headers=header, verify=USE_SSL, data=json.dumps(post_data))

    if response.status_code >= 400:
        message = response.json().get("message", f"Failed to add the issue with ID {content_id} to column with ID {column_id}")
        return_error(f"Post result {response}\nMessage: {message}")

    return_results(f"The issue was successfully added to column ID {column_id}.")


def list_all_command():
    state = demisto.args().get("state")
    limit = int(demisto.args().get("limit"))
    if limit > 200:
        limit = 200

    response = list_all_issue(state)
    create_issue_table(response, response, limit)


def search_code(query, page=None, page_size=None):
    headers = copy.deepcopy(HEADERS)
    headers["Accept"] = "application/vnd.github.v3+json"
    params = {"q": query}

    if page is not None:
        params["page"] = page
    if page_size is not None:
        params["per_page"] = page_size

    response = http_request(method="GET", url_suffix="/search/code", params=params, headers=headers)
    return response


def search_code_command():
    q = demisto.args().get("query")
    page_number = demisto.args().get("page_number")
    page_size = demisto.args().get("page_size")
    limit = demisto.args().get("limit")

    response = None

    if limit and page_number:
        raise ValueError("Must pass either limit or page_number with page_size")
    elif limit:
        tmp_limit = int(limit)

        page_size = int(page_size or 100)
        while tmp_limit > 0:
            page_number = int(tmp_limit / page_size)
            res = search_code(query=q, page=page_number, page_size=min(page_size, tmp_limit))

            if not response:
                response = res
            else:
                response["items"].extend(res.get("items", []))

            tmp_limit = tmp_limit - page_size

    else:
        page_number = int(page_number or 0)
        page_size = int(page_size or 50)

        response = search_code(query=q, page=page_number, page_size=page_size)

    total_count = response.get("total_count") if response else 0
    items = response.get("items", []) if response else []
    outputs = []
    md_table = []
    for item in items:
        outputs.append(
            {
                "name": item.get("name"),
                "path": item.get("path"),
                "html_url": item.get("html_url"),
                "repository": {
                    "desrciption": item.get("repository", {}).get("description"),
                    "full_name": item.get("repository", {}).get("full_name"),
                    "html_url": item.get("repository", {}).get("html_url"),
                    "branches_url": item.get("repository", {}).get("branches_url"),
                    "releases_url": item.get("repository", {}).get("releases_url"),
                    "commits_url": item.get("repository", {}).get("commits_url"),
                    "private": item.get("repository", {}).get("private"),
                    "id": item.get("repository", {}).get("id"),
                },
            }
        )

        md_table.append(
            {
                "Name": f'[{item.get("name")}]({item.get("html_url")})',
                "Path": item.get("path"),
                "Repository Name": item.get("repository", {}).get("full_name"),
                "Repository Description": item.get("repository", {}).get("description"),
                "Is Repository Private": item.get("repository", {}).get("private"),
            }
        )
    md = tableToMarkdown(
        f"Returned {len(md_table)} out of {total_count} total results.",
        md_table,
        headers=["Name", "Path", "Repository Name", "Repository Description", "Is Repository Private"],
    )

    results = CommandResults(
        outputs_prefix="GitHub.CodeSearchResults",
        outputs_key_field="html_url",
        outputs=outputs,
        raw_response=response,
        readable_output=md,
    )

    return_results(results)


def search_issue(query, limit, page=1):
    params = {
        "q": query,
        "page": page,
        "per_page": MAX_FETCH_PAGE_RESULTS,
    }
    response = http_request(method="GET", url_suffix="/search/issues", params=params)
    if len(response["items"]) == MAX_FETCH_PAGE_RESULTS:
        next_res = search_issue(query=query, limit=limit, page=page + 1)
        response["items"] = response["items"] + next_res["items"]
        return response
    else:
        return response


def search_command():
    q = demisto.args().get("query")
    limit = int(demisto.args().get("limit"))
    if limit > 1000:
        limit = 1000  # per GitHub limitation.
    response = search_issue(q, limit)
    create_issue_table(response["items"], response, limit)


def get_download_count():
    response = http_request(method="GET", url_suffix=RELEASE_SUFFIX)

    count_per_release = []
    for release in response:
        total_download_count = 0
        for asset in release.get("assets", []):
            total_download_count = total_download_count + asset["download_count"]

        release_info = {
            "ID": release.get("id"),
            "Download_count": total_download_count,
            "Name": release.get("name"),
            "Body": release.get("body"),
            "Created_at": release.get("created_at"),
            "Published_at": release.get("published_at"),
        }
        count_per_release.append(release_info)

    ec = {"GitHub.Release( val.ID == obj.ID )": count_per_release}
    return_outputs(tableToMarkdown("Releases:", count_per_release, headers=RELEASE_HEADERS, removeNull=True), ec, response)


def list_owner_repositories(owner_name, repo_type):
    """List organization repositories.

    Args:
        owner_name (str): repositories owner.
        repo_type (str): repository type, possible values: all, public, private, forks, sources, member, internal.

    Returns:
        list: organization repositories names.
    """
    url_suffix = f"/orgs/{owner_name}/repos"
    params = {"type": repo_type}
    repos_info = http_request(method="GET", url_suffix=url_suffix, params=params)

    return [r.get("name") for r in repos_info]


def list_repository_workflows(owner_name, repository_name):
    """Lists the workflows in a repository.

    Args:
        owner_name (str): repositories owner.
        repository_name (str): repository name.

    Returns:
        list: list of dictionaries of workflow data.
    """
    url_suffix = f"/repos/{owner_name}/{repository_name}/actions/workflows"
    repository_workflows = http_request(method="GET", url_suffix=url_suffix)

    return [w for w in repository_workflows.get("workflows") if w.get("state") == "active"]


def get_workflow_usage(owner_name, repository_name, workflow_id):
    """Gets the number of billable minutes used by a specific workflow during the current billing cycle.

    Args:
        owner_name (str): repositories owner.
        repository_name (str): repository name.
        workflow_id (str): workflow id.

    Returns:
        dict: milliseconds usage on ubuntu, macos and windows os.
    """
    url_suffix = f"/repos/{owner_name}/{repository_name}/actions/workflows/{workflow_id}/timing"
    workflow_usage = http_request(method="GET", url_suffix=url_suffix).get("billable", {})

    return workflow_usage


def list_team_members_command():
    args = demisto.args()
    org = args.get("organization")
    team_slug = args.get("team_slug")
    maximum_users = int(args.get("maximum_users"))
    response = get_team_members(org, team_slug, maximum_users)
    members = []
    for member in response:
        context_data = {
            "ID": member.get("id"),
            "Login": member.get("login"),
            "Team": team_slug,
        }
        members.append(context_data)
    if members:
        human_readable = tableToMarkdown(f"Team Member of team {team_slug} in organization {org}", t=members, removeNull=True)
    else:
        human_readable = f"There is no team members under team {team_slug} in organization {org}"

    return_results(
        CommandResults(
            readable_output=human_readable,
            outputs_prefix="GitHub.TeamMember",
            outputs_key_field="ID",
            outputs=members if members else None,
            raw_response=response,
        )
    )


def get_github_actions_usage():
    """List github actions workflows usage of private repositories."""
    command_args = demisto.args()
    owner_name = command_args.get("owner", "")
    usage_result = []

    private_repositories = list_owner_repositories(owner_name=owner_name, repo_type="private")

    for repository_name in private_repositories:
        repository_workflows = list_repository_workflows(owner_name=owner_name, repository_name=repository_name)

        for workflow in repository_workflows:
            workflow_id = workflow.get("id", "")
            workflow_name = workflow.get("name", "")
            workflow_usage = get_workflow_usage(owner_name=owner_name, repository_name=repository_name, workflow_id=workflow_id)

            if workflow_usage:
                usage_result.append(
                    {
                        "WorkflowName": workflow_name,
                        "WorkflowID": workflow_id,
                        "RepositoryName": repository_name,
                        "WorkflowUsage": workflow_usage,
                    }
                )

    ec = {"GitHub.ActionsUsage": usage_result}
    human_readable = tableToMarkdown("Github Actions Usage", usage_result, headerTransform=string_to_table_header)

    return_outputs(readable_output=human_readable, outputs=ec, raw_response=usage_result)


def get_file_content_from_repo():
    """Gets the content of a file from GitHub."""
    args = demisto.args()

    file_path = args.get("file_path")
    branch_name = args.get("branch_name")
    media_type = args.get("media_type", "raw")
    organization = args.get("organization") or USER
    repository = args.get("repository") or REPOSITORY
    create_file_from_content = argToBoolean(args.get("create_file_from_content", False))

    url_suffix = f"/repos/{organization}/{repository}/contents/{file_path}"
    if branch_name:
        url_suffix += f"?ref={branch_name}"

    headers = {
        "Authorization": "Bearer " + TOKEN,
        "Accept": f"application/vnd.github.VERSION.{media_type}",
    }

    file_data = http_request(method="GET", url_suffix=url_suffix, headers=headers, is_raw_response=True)

    if create_file_from_content:
        file_name = file_path.split("/")[-1]
        demisto.results(fileResult(filename=file_name, data=file_data, file_type=EntryType.ENTRY_INFO_FILE))
        return

    file_processed_data = {
        "Path": file_path,
        "Content": file_data,
        "MediaType": media_type,
    }
    if branch_name:
        file_processed_data["Branch"] = branch_name

    results = CommandResults(
        outputs_prefix="GitHub.FileContent",
        outputs_key_field=["Path", "Branch", "MediaType"],
        outputs=file_processed_data,
        readable_output=f"File {file_path} successfully fetched.",
        raw_response=file_data,
    )

    return_results(results)


def list_files_command():
    args = demisto.args()
    path = args.get("path", "")
    organization = args.get("organization")
    repository = args.get("repository")
    branch = args.get("branch")

    if organization and repository:
        suffix = f"/repos/{organization}/{repository}/contents/{path}"
    else:
        suffix = f"{USER_SUFFIX}/contents/{path}"

    params = {}
    if branch:
        params["ref"] = branch

    res = http_request(method="GET", url_suffix=suffix, params=params)

    ec_object = []
    for file in res:
        ec_object.append(
            {
                "Type": file.get("type"),
                "Name": file.get("name"),
                "Size": file.get("size"),
                "Path": file.get("path"),
                "SHA": file.get("sha"),
                "DownloadUrl": file.get("download_url"),
            }
        )

    ec = {"GitHub.File(val.Path === obj.Path)": ec_object}
    human_readable = tableToMarkdown(f"Files in path: {path}", ec_object, removeNull=True, headers=FILE_HEADERS)
    return_outputs(readable_output=human_readable, outputs=ec, raw_response=res)


def remove_slashes(content) -> str:
    """If the content string contains $\\{<some_value>} the function will
       remove the slashes and returns it like this: ${<some_value>}
    """
    return re.sub(r"\$\\({[^}]+})", r"$\1", content)


def commit_file_command():
    args = demisto.args()
<<<<<<< HEAD
    commit_message = args.get("commit_message")
    path_to_file = args.get("path_to_file")
    branch = args.get("branch_name")
    entry_id = args.get("entry_id")
    file_text = args.get("file_text")
    file_sha = args.get("file_sha")
=======
    commit_message = args.get('commit_message')
    path_to_file = args.get('path_to_file')
    branch = args.get('branch_name')
    entry_id = args.get('entry_id')
    file_text = args.get('file_text')
    file_sha = args.get('file_sha')
    placeholders_escaped = argToBoolean(args.get('placeholders_escaped') or False)
>>>>>>> 2257f960

    if not entry_id and not file_text:
        raise DemistoException('You must specify either the "file_text" or the "entry_id" of the file.')
    elif entry_id:
        file_path = demisto.getFilePath(entry_id).get("path")
        with open(file_path, "rb") as f:
            content = f.read()
    elif placeholders_escaped:
        demisto.debug(f"Github-commit-file command got {placeholders_escaped=} and will decode them.")
        content = bytes(remove_slashes(file_text), encoding='utf8')
    else:
        content = bytes(file_text, encoding="utf8")

    data = {
        "message": commit_message,
        "content": base64.b64encode(content).decode("utf-8"),
        "branch": branch,
    }
    if file_sha:
        data["sha"] = file_sha
    res = http_request(method="PUT", url_suffix=f"{FILE_SUFFIX}/{path_to_file}", data=data)

    return_results(
        CommandResults(
            readable_output=f"The file {path_to_file} committed successfully. Link to the commit:"
            f" {res['commit'].get('html_url')}",
            raw_response=res,
        )
    )


def list_check_runs(owner_name, repository_name, run_id, commit_id):
    url_suffix = None

    if run_id:
        url_suffix = f"/repos/{owner_name}/{repository_name}/check-runs/{run_id}"
    elif commit_id:
        url_suffix = f"/repos/{owner_name}/{repository_name}/commits/{commit_id}/check-runs"
    else:
        raise DemistoException("You have to specify either the check run id of the head commit reference")

    check_runs = http_request(method="GET", url_suffix=url_suffix)

    return list(check_runs.get("check_runs"))


def get_github_get_check_run():
    """List github check runs."""
    command_args = demisto.args()
    owner_name = command_args.get("owner", "")
    repository_name = command_args.get("repository", "")
    run_id = command_args.get("run_id", "")
    commit_id = command_args.get("commit_id", "")

    check_run_result = []

    check_runs = list_check_runs(owner_name=owner_name, repository_name=repository_name, run_id=run_id, commit_id=commit_id)

    for check_run in check_runs:
        check_run_id = check_run.get("id", "")
        check_external_id = check_run.get("external_id", "")
        check_run_name = check_run.get("name", "")
        check_run_app_name = check_run["app"].get("name", "")
        check_run_pr = check_run.get("pull_requests")
        check_run_status = check_run.get("status", "")
        check_run_conclusion = check_run.get("conclusion", "")
        check_run_started_at = check_run.get("started_at", "")
        check_run_completed_at = check_run.get("completed_at", "")
        check_run_output = check_run.get("output", "")

        check_run_result.append(
            {
                "CheckRunID": check_run_id,
                "CheckExternalID": check_external_id,
                "CheckRunName": check_run_name,
                "CheckRunAppName": check_run_app_name,
                "CheckRunPR": check_run_pr,
                "CheckRunStatus": check_run_status,
                "CheckRunConclusion": check_run_conclusion,
                "CheckRunStartedAt": check_run_started_at,
                "CheckRunCompletedAt": check_run_completed_at,
                "CheckRunOutPut": check_run_output,
            }
        )
    command_results = CommandResults(
        outputs_prefix="GitHub.CheckRuns",
        outputs_key_field="CheckRunID",
        outputs=check_run_result,
        raw_response=check_run_result,
    )
    return_results(command_results)


def create_release_command():
    args = demisto.args()
    tag_name = args.get("tag_name")
    data = {
        "tag_name": tag_name,
        "name": args.get("name"),
        "body": args.get("body"),
        "draft": argToBoolean(args.get("draft")),
        "target_commitish": args.get("ref"),
    }
    response = http_request("POST", url_suffix=RELEASE_SUFFIX, data=data)
    release_url = response.get("html_url")

    return_results(
        CommandResults(
            outputs_prefix="GitHub.Release",
            outputs=response,
            outputs_key_field="id",
            readable_output=f"Release {tag_name} created successfully for repo {REPOSITORY}: {release_url}",
            raw_response=response,
        )
    )


def get_issue_events_command():
    args = demisto.args()
    issue_number = args.get("issue_number")
    res = http_request(method="GET", url_suffix=f"{ISSUE_SUFFIX}/{issue_number}/events")
    return_results(
        CommandResults(
            outputs_prefix="GitHub.IssueEvent",
            outputs_key_field="id",
            outputs=res,
            readable_output=tableToMarkdown(f"GitHub Issue Events For Issue {issue_number}", res),
        )
    )


def fetch_incidents_command_rec(start_time, last_time, page=1):
    incidents = []

    if demisto.params().get("fetch_object") == "Pull_requests":
        pr_list = http_request(
            method="GET",
            url_suffix=PULLS_SUFFIX,
            params={
                "state": "open",
                "sort": "created",
                "page": page,
                "per_page": MAX_FETCH_PAGE_RESULTS,
            },
        )
        for pr in pr_list:
            updated_at_str = pr.get("created_at")
            updated_at = datetime.strptime(updated_at_str, "%Y-%m-%dT%H:%M:%SZ")
            if updated_at > start_time:
                inc = {"name": pr.get("url"), "occurred": updated_at_str, "rawJSON": json.dumps(pr)}
                incidents.append(inc)
                if updated_at > last_time:
                    last_time = updated_at

        if len(pr_list) == MAX_FETCH_PAGE_RESULTS:
            rec_prs, rec_last_time = fetch_incidents_command_rec(start_time=start_time, last_time=last_time, page=page + 1)
            incidents = incidents + rec_prs
            if rec_last_time > last_time:
                last_time = rec_last_time
    else:
        params = {"page": page, "per_page": MAX_FETCH_PAGE_RESULTS, "state": "all"}
        # params.update({'labels': 'DevOps'})
        issue_list = http_request(method="GET", url_suffix=ISSUE_SUFFIX, params=params)

        for issue in issue_list:
            updated_at_str = issue.get("created_at")
            updated_at = datetime.strptime(updated_at_str, "%Y-%m-%dT%H:%M:%SZ")
            if updated_at > start_time:
                inc = {"name": issue.get("url"), "occurred": updated_at_str, "rawJSON": json.dumps(issue)}
                incidents.append(inc)
                if updated_at > last_time:
                    last_time = updated_at

        if len(issue_list) == MAX_FETCH_PAGE_RESULTS:
            rec_incidents, rec_last_time = fetch_incidents_command_rec(start_time=start_time, last_time=last_time, page=page + 1)
            incidents = incidents + rec_incidents
            if rec_last_time > last_time:
                last_time = rec_last_time
    return incidents, last_time


def get_path_data():
    """
    Get path data from given relative file path, repository and organization corresponding to branch name if given.
    Returns:
        Outputs to XSOAR.
    """
    args = demisto.args()

    relative_path: str = args.get("relative_path", "")
    repo: str = args.get("repository") or REPOSITORY
    organization: str = args.get("organization") or USER
    branch_name: Optional[str] = args.get("branch_name")

    url_suffix = f"/repos/{organization}/{repo}/contents/{relative_path}"
    url_suffix = f"{url_suffix}?ref={branch_name}" if branch_name else url_suffix

    headers = {
        "Authorization": "Bearer " + TOKEN,
        "Accept": "application/vnd.github.VERSION.object",
    }
    try:
        raw_response = http_request(method="GET", url_suffix=url_suffix, headers=headers)
    except DemistoException as e:
        if "[404]" in str(e):
            err_msg = "Could not find path."
            if branch_name:
                err_msg += f" Make sure branch {branch_name} exists."
            err_msg += f" Make sure relative path {relative_path} is correct."
            raise DemistoException(err_msg)
        raise e

    # Content is given as str of base64, need to encode and decode in order to retrieve its human readable content.
    file_data = copy.deepcopy(raw_response)
    if "content" in file_data:
        file_data["content"] = codecs.decode(file_data.get("content", "").encode(), "base64").decode("utf-8")
    # Links are duplications of the Git/HTML/URL. Deleting duplicate data from context.
    file_data.pop("_links", None)
    for entry in file_data.get("entries", []):
        entry.pop("_links", None)

    results = CommandResults(
        outputs_prefix="GitHub.PathData",
        outputs_key_field="url",
        outputs=file_data,
        readable_output=tableToMarkdown(f"File Data For File {relative_path}", file_data, removeNull=True),
        raw_response=raw_response,
    )
    return_results(results)


def github_releases_list_command():
    """
    Gets releases data of given repository in given organization.
    Returns:
        CommandResults data.
    """
    args: Dict[str, Any] = demisto.args()

    repo: str = args.get("repository") or REPOSITORY
    organization: str = args.get("organization") or USER
    page_number: Optional[int] = arg_to_number(args.get("page"))
    page_size: Optional[int] = arg_to_number(args.get("page_size"))
    limit = arg_to_number(args.get("limit"))
    if (page_number or page_size) and limit:
        raise DemistoException(
            "page_number and page_size arguments cannot be given with limit argument.\n"
            "If limit is given, please do not use page or page_size arguments."
        )

    results: List[Dict] = []
    if limit:
        page_number = 1
        page_size = 100
        while len(results) < limit:
            url_suffix: str = f"/repos/{organization}/{repo}/releases?per_page={page_size}&page={page_number}"
            response = http_request(method="GET", url_suffix=url_suffix)
            # No more releases to bring from GitHub services.
            if not response:
                break
            results.extend(response)
            page_number += 1

        results = results[:limit]
    else:
        page_size = page_size if page_size else DEFAULT_PAGE_SIZE
        page_number = page_number if page_number else DEFAULT_PAGE_NUMBER
        url_suffix = f"/repos/{organization}/{repo}/releases?per_page={page_size}&page={page_number}"
        results = http_request(method="GET", url_suffix=url_suffix)

    result: CommandResults = CommandResults(
        outputs_prefix="GitHub.Release",
        outputs_key_field="id",
        outputs=results,
        readable_output=tableToMarkdown(f"Releases Data Of {repo}", results, removeNull=True),
    )
    return_results(result)


def update_comment(comment_id: int | str, msg: str) -> dict:
    suffix = f"{ISSUE_SUFFIX}/comments/{comment_id}"
    response = http_request("PATCH", url_suffix=suffix, data={"body": msg})
    return response


def github_update_comment_command():
    args = demisto.args()
    comment_id = args.get("comment_id")
    issue_number = args.get("issue_number")
    body = args.get("body")
    response = update_comment(comment_id, body)

    ec_object = format_comment_outputs(response, issue_number)
    ec = {
        "GitHub.Comment(val.IssueNumber === obj.IssueNumber && val.ID === obj.ID)": ec_object,
    }
    human_readable = tableToMarkdown("Updated Comment", ec_object, removeNull=True)
    return_outputs(readable_output=human_readable, outputs=ec, raw_response=response)


def github_delete_comment_command():
    args = demisto.args()
    comment_id = args.get("comment_id")
    suffix = f"{ISSUE_SUFFIX}/comments/{comment_id}"
    http_request("DELETE", url_suffix=suffix)
    return_results(f"comment with ID {comment_id} was deleted successfully")


def fetch_incidents_command():
    last_run = demisto.getLastRun()
    if last_run and "start_time" in last_run:
        start_time = datetime.strptime(last_run.get("start_time"), "%Y-%m-%dT%H:%M:%SZ")

    else:
        start_time = datetime.now() - timedelta(days=int(FETCH_TIME))

    incidents, last_time = fetch_incidents_command_rec(start_time=start_time, last_time=start_time)

    demisto.setLastRun({"start_time": datetime.strftime(last_time, "%Y-%m-%dT%H:%M:%SZ")})
    demisto.incidents(incidents)


def github_add_assignee_command():
    """
    Assigns Github user to a PR

        Args:
            assignee (str): Github username.
            pull_request_number (str): the pull request/issue number.

        Returns:
            CommandResults object with informative printout if adding user was successfull or not
    """
    assigned_users = []
    not_assigned_users = []
    args = demisto.args()
    assignee = args.get("assignee")
    pr_number = args.get("pull_request_number")
    assignee_list = argToList(assignee)
    suffix = f"{USER_SUFFIX}/issues/{pr_number}/assignees"
    post_data = {"assignees": assignee_list}
    response = http_request("POST", url_suffix=suffix, data=post_data)
    assignees_response = response.get("assignees")
    assigned_users_from_pr = [user.get("login") for user in assignees_response]
    for user in assignee_list:
        if user in assigned_users_from_pr:
            assigned_users.append(user)
        else:
            not_assigned_users.append(user)
    message = ""
    if assigned_users:
        message = f"The following users were assigned successfully to PR #{pr_number}: \n{assigned_users}"
    if not_assigned_users:
        message += (
            f"\nThe following users were not assigned to #{pr_number}: \n{not_assigned_users} \n"
            f"Verify that the users exist and that you have the right permissions."
        )
    return_results(
        CommandResults(
            outputs_prefix="GitHub.Assignees",
            outputs_key_field="login",
            outputs=assignees_response,
            raw_response=response,
            readable_output=message,
        )
    )


def github_trigger_workflow_command():
    """
    Triggers a GitHub workflow on a given repository and workflow

        Args:
            owner (str): The GitHub owner (organization or username) of the repository.
            repository (str): The GitHub repository name.
            branch (str): The branch to trigger the workflow on.
            workflow (str): The name of your workflow file.
            inputs (str): The inputs of the workflow.

        Returns:
            CommandResults object with informative printout if trigger the workflow succeeded or not.
    """
    args = demisto.args()
    owner = args.get("owner") or USER
    repository = args.get("repository") or REPOSITORY
    branch = args.get("branch", "master")
    workflow = args.get("workflow")
    inputs = json.loads(args.get("inputs", "{}"), strict=False)

    suffix = f"/repos/{owner}/{repository}/actions/workflows/{workflow}/dispatches"
    headers = {"Authorization": f"Bearer {TOKEN}", "Accept": "application/vnd.github.v3+json"}
    data = assign_params(ref=branch, inputs=inputs)
    response = http_request("POST", url_suffix=suffix, headers=headers, data=data)

    if response.status_code == 204:
        return_results(CommandResults(readable_output="Workflow triggered successfully."))
    else:
        return_results(
            CommandResults(raw_response=response, readable_output=f"Failed to trigger workflow. {response.json().get('message')}")
        )


def github_cancel_workflow_command():
    """
    Cancels a GitHub workflow.

        Args:
            owner (str): The GitHub owner (organization or username) of the repository.
            repository (str): The GitHub repository name.
            workflow_id (str): The workflow id to cancel.

        Returns:
            CommandResults object with informative prints out if triggering the workflow succeeded or not.
    """
    args = demisto.args()
    owner = args.get("owner") or USER
    repository = args.get("repository") or REPOSITORY
    workflow_id = args.get("workflow_id")

    suffix = f"/repos/{owner}/{repository}/actions/runs/{workflow_id}/cancel"
    headers = {"Authorization": f"Bearer {TOKEN}", "Accept": "application/vnd.github.v3+json"}

    response = http_request("POST", url_suffix=suffix, headers=headers)

    if response.status_code == 202:
        return_results(CommandResults(readable_output="Workflow canceled successfully."))
    else:
        return_results(
            CommandResults(raw_response=response, readable_output=f"Failed to cancel workflow. {response.json().get('message')}")
        )


def github_list_workflows_command():
    """Returns a list of GitHub workflows on a given repository.

    Args:
        owner (str): The GitHub owner (organization or username) of the repository.
        repository (str): The GitHub repository name.
        workflow (str): The name of your workflow file.
        limit (int): Number of workflows to return. Default is 100.

    Returns:
        CommandResults object with an informative printout of the returns workflows.
    """
    args = demisto.args()
    owner = args.get("owner") or USER
    repository = args.get("repository") or REPOSITORY
    workflow = args.get("workflow")
    limit = int(args.get("limit", 100))

    suffix = f"/repos/{owner}/{repository}/actions/workflows/{workflow}/runs?per_page={limit}"
    headers = {"Authorization": f"Bearer {TOKEN}", "Accept": "application/vnd.github.v3+json"}

    response = http_request("GET", url_suffix=suffix, headers=headers)

    output_headers = [
        "id",
        "name",
        "head_branch",
        "head_sha",
        "path",
        "display_title",
        "run_number",
        "event",
        "status",
        "conclusion",
        "workflow_id",
        "url",
        "html_url",
        "created_at",
        "updated_at",
    ]

    outputs: list[dict] = []
    for workflow in response.get("workflow_runs", []):
        outputs.append({k: v for k, v in workflow.items() if k in output_headers})

    return_results(
        CommandResults(
            raw_response=response,
            outputs=outputs,
            outputs_key_field="id",
            outputs_prefix="GitHub.Workflow",
            readable_output=tableToMarkdown("GitHub workflows", outputs, removeNull=True),
        )
    )


""" COMMANDS MANAGER / SWITCH PANEL """

COMMANDS = {
    "test-module": test_module,
    "fetch-incidents": fetch_incidents_command,
    "GitHub-create-issue": create_command,
    "GitHub-close-issue": close_command,
    "GitHub-update-issue": update_command,
    "GitHub-list-all-issues": list_all_command,
    "GitHub-list-all-projects": list_all_projects_command,
    "GitHub-search-issues": search_command,
    "GitHub-get-download-count": get_download_count,
    "GitHub-get-stale-prs": get_stale_prs_command,
    "GitHub-get-branch": get_branch_command,
    "GitHub-create-branch": create_branch_command,
    "GitHub-get-team-membership": get_team_membership_command,
    "GitHub-request-review": request_review_command,
    "GitHub-create-comment": create_comment_command,
    "GitHub-list-issue-comments": list_issue_comments_command,
    "GitHub-list-pr-files": list_pr_files_command,
    "GitHub-list-pr-reviews": list_pr_reviews_command,
    "GitHub-get-commit": get_commit_command,
    "GitHub-add-label": add_label_command,
    "GitHub-get-pull-request": get_pull_request_command,
    "GitHub-list-teams": list_teams_command,
    "GitHub-delete-branch": delete_branch_command,
    "GitHub-list-pr-review-comments": list_pr_review_comments_command,
    "GitHub-update-pull-request": update_pull_request_command,
    "GitHub-is-pr-merged": is_pr_merged_command,
    "GitHub-create-pull-request": create_pull_request_command,
    "Github-get-github-actions-usage": get_github_actions_usage,
    "Github-list-files": list_files_command,
    "GitHub-get-file-content": get_file_content_from_repo,
    "GitHub-search-code": search_code_command,
    "GitHub-list-team-members": list_team_members_command,
    "GitHub-list-branch-pull-requests": list_branch_pull_requests_command,
    "Github-get-check-run": get_github_get_check_run,
    "Github-commit-file": commit_file_command,
    "GitHub-create-release": create_release_command,
    "Github-list-issue-events": get_issue_events_command,
    "GitHub-add-issue-to-project-board": add_issue_to_project_board_command,
    "GitHub-get-path-data": get_path_data,
    "GitHub-releases-list": github_releases_list_command,
    "GitHub-update-comment": github_update_comment_command,
    "GitHub-delete-comment": github_delete_comment_command,
    "GitHub-add-assignee": github_add_assignee_command,
    "GitHub-trigger-workflow": github_trigger_workflow_command,
    "GitHub-cancel-workflow": github_cancel_workflow_command,
    "GitHub-list-workflows": github_list_workflows_command,
}


def main():
    global BASE_URL
    global USER
    global TOKEN
    global PRIVATE_KEY
    global INTEGRATION_ID
    global INSTALLATION_ID
    global REPOSITORY
    global USE_SSL
    global FETCH_TIME
    global MAX_FETCH_PAGE_RESULTS
    global USER_SUFFIX
    global ISSUE_SUFFIX
    global PROJECT_SUFFIX
    global RELEASE_SUFFIX
    global PULLS_SUFFIX
    global FILE_SUFFIX
    global HEADERS

    params = demisto.params()
    BASE_URL = params.get("url", "https://api.github.com")
    USER = params.get("user")
    TOKEN = params.get("token") or (params.get("api_token") or {}).get("password", "")
    creds: dict = params.get("credentials", {}).get("credentials", {})
    PRIVATE_KEY = creds.get("sshkey", "") if creds else ""
    INTEGRATION_ID = params.get("integration_id")
    INSTALLATION_ID = params.get("installation_id")
    REPOSITORY = params.get("repository")
    USE_SSL = not params.get("insecure", False)
    FETCH_TIME = params.get("fetch_time", "3")
    MAX_FETCH_PAGE_RESULTS = 100

    USER_SUFFIX = f"/repos/{USER}/{REPOSITORY}"
    PROJECT_SUFFIX = USER_SUFFIX + "/projects"
    ISSUE_SUFFIX = USER_SUFFIX + "/issues"
    RELEASE_SUFFIX = USER_SUFFIX + "/releases"
    PULLS_SUFFIX = USER_SUFFIX + "/pulls"
    FILE_SUFFIX = USER_SUFFIX + "/contents"

    if TOKEN == "" and PRIVATE_KEY != "":
        try:
            import jwt  # noqa
        except Exception:
            return_error("You need to update the docker image so that the jwt package could be used")

        generated_jwt_token = create_jwt(PRIVATE_KEY, INTEGRATION_ID)
        TOKEN = get_installation_access_token(INSTALLATION_ID, generated_jwt_token)

    if TOKEN == "" and PRIVATE_KEY == "":
        return_error("Insert api token or private key")

    HEADERS = {"Authorization": "Bearer " + TOKEN}

    handle_proxy()
    cmd = demisto.command()
    LOG(f"command is {cmd}")
    try:
        if cmd in COMMANDS:
            COMMANDS[cmd]()
    except Exception as e:
        return_error(str(e))


# python2 uses __builtin__ python3 uses builtins
if __name__ == "__builtin__" or __name__ == "builtins" or __name__ == "__main__":
    main()<|MERGE_RESOLUTION|>--- conflicted
+++ resolved
@@ -1580,14 +1580,6 @@
 
 def commit_file_command():
     args = demisto.args()
-<<<<<<< HEAD
-    commit_message = args.get("commit_message")
-    path_to_file = args.get("path_to_file")
-    branch = args.get("branch_name")
-    entry_id = args.get("entry_id")
-    file_text = args.get("file_text")
-    file_sha = args.get("file_sha")
-=======
     commit_message = args.get('commit_message')
     path_to_file = args.get('path_to_file')
     branch = args.get('branch_name')
@@ -1595,7 +1587,6 @@
     file_text = args.get('file_text')
     file_sha = args.get('file_sha')
     placeholders_escaped = argToBoolean(args.get('placeholders_escaped') or False)
->>>>>>> 2257f960
 
     if not entry_id and not file_text:
         raise DemistoException('You must specify either the "file_text" or the "entry_id" of the file.')
