--- conflicted
+++ resolved
@@ -1663,12 +1663,9 @@
     'GitHub-get-file-content': get_file_content_from_repo,
     'GitHub-search-code': search_code_command,
     'GitHub-list-team-members': list_team_members_command,
-<<<<<<< HEAD
-    'GitHub-list-branch-pull-requests': list_branch_pull_requests_command
-=======
+    'GitHub-list-branch-pull-requests': list_branch_pull_requests_command,
     'Github-get-check-run': get_github_get_check_run,
 
->>>>>>> 578474e8
 }
 
 
