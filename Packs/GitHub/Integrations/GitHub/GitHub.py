--- conflicted
+++ resolved
@@ -1243,7 +1243,51 @@
     return_outputs(readable_output=human_readable, outputs=ec, raw_response=usage_result)
 
 
-<<<<<<< HEAD
+def get_file_content_from_repo():
+    """Gets the content of a file from GitHub.
+    """
+    args = demisto.args()
+
+    file_path = args.get('file_path')
+    branch_name = args.get('branch_name')
+    media_type = args.get('media_type', 'raw')
+    create_file_from_content = argToBoolean(args.get('create_file_from_content', False))
+
+    url_suffix = f'/repos/{USER}/{REPOSITORY}/contents/{file_path}'
+    if branch_name:
+        url_suffix += f'?ref={branch_name}'
+
+    headers = {
+        'Authorization': "Bearer " + TOKEN,
+        'Accept': f'application/vnd.github.VERSION.{media_type}',
+    }
+
+    file_data = http_request(method="GET", url_suffix=url_suffix, headers=headers, is_raw_response=True)
+
+    if create_file_from_content:
+        file_name = file_path.split('/')[-1]
+        demisto.results(fileResult(filename=file_name, data=file_data, file_type=EntryType.ENTRY_INFO_FILE))
+        return
+
+    file_processed_data = {
+        'Path': file_path,
+        'Content': file_data,
+        'MediaType': media_type,
+    }
+    if branch_name:
+        file_processed_data['Branch'] = branch_name
+
+    results = CommandResults(
+        outputs_prefix='GitHub.FileContent',
+        outputs_key_field=['Path', 'Branch', 'MediaType'],
+        outputs=file_processed_data,
+        readable_output=f'File {file_path} successfully fetched.',
+        raw_response=file_data,
+    )
+
+    return_results(results)
+
+
 def list_files_command():
     args = demisto.args()
     path = args.get('path', '')
@@ -1270,51 +1314,6 @@
     ec = {'GitHub.File(val.Name === obj.Name && val.Path === obj.Path)': ec_object}
     human_readable = tableToMarkdown(f'files in path {path}', ec_object, removeNull=True)
     return_outputs(readable_output=human_readable, outputs=ec, raw_response=res)
-=======
-def get_file_content_from_repo():
-    """Gets the content of a file from GitHub.
-    """
-    args = demisto.args()
-
-    file_path = args.get('file_path')
-    branch_name = args.get('branch_name')
-    media_type = args.get('media_type', 'raw')
-    create_file_from_content = argToBoolean(args.get('create_file_from_content', False))
-
-    url_suffix = f'/repos/{USER}/{REPOSITORY}/contents/{file_path}'
-    if branch_name:
-        url_suffix += f'?ref={branch_name}'
-
-    headers = {
-        'Authorization': "Bearer " + TOKEN,
-        'Accept': f'application/vnd.github.VERSION.{media_type}',
-    }
-
-    file_data = http_request(method="GET", url_suffix=url_suffix, headers=headers, is_raw_response=True)
-
-    if create_file_from_content:
-        file_name = file_path.split('/')[-1]
-        demisto.results(fileResult(filename=file_name, data=file_data, file_type=EntryType.ENTRY_INFO_FILE))
-        return
-
-    file_processed_data = {
-        'Path': file_path,
-        'Content': file_data,
-        'MediaType': media_type,
-    }
-    if branch_name:
-        file_processed_data['Branch'] = branch_name
-
-    results = CommandResults(
-        outputs_prefix='GitHub.FileContent',
-        outputs_key_field=['Path', 'Branch', 'MediaType'],
-        outputs=file_processed_data,
-        readable_output=f'File {file_path} successfully fetched.',
-        raw_response=file_data,
-    )
-
-    return_results(results)
->>>>>>> d721df6d
 
 
 def fetch_incidents_command():
@@ -1378,11 +1377,8 @@
     'GitHub-is-pr-merged': is_pr_merged_command,
     'GitHub-create-pull-request': create_pull_request_command,
     'Github-get-github-actions-usage': get_github_actions_usage,
-<<<<<<< HEAD
     'Github-list-files': list_files_command,
-=======
     'GitHub-get-file-content': get_file_content_from_repo,
->>>>>>> d721df6d
 }
 
 '''EXECUTION'''
