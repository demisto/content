import demistomock as demisto
from CommonServerPython import *
from CommonServerUserPython import *

''' IMPORTS '''
import json
import copy
import requests
from typing import Union, Any
from datetime import datetime

# Disable insecure warnings
requests.packages.urllib3.disable_warnings()

''' GLOBALS/PARAMS '''
USER: str
TOKEN: str
PRIVATE_KEY: str
INTEGRATION_ID: str
INSTALLATION_ID: str
REPOSITORY: str
USE_SSL: bool
FETCH_TIME: str
USER_SUFFIX: str
ISSUE_SUFFIX: str
RELEASE_SUFFIX: str
PULLS_SUFFIX: str
HEADERS: dict

BASE_URL = 'https://api.github.com'

RELEASE_HEADERS = ['ID', 'Name', 'Download_count', 'Body', 'Created_at', 'Published_at']
ISSUE_HEADERS = ['ID', 'Repository', 'Organization', 'Title', 'State', 'Body', 'Created_at', 'Updated_at', 'Closed_at',
                 'Closed_by', 'Assignees', 'Labels']
FILE_HEADERS = ['Name', 'Path', 'Type', 'Size', 'SHA', 'DownloadUrl']

# Headers to be sent in requests
MEDIA_TYPE_INTEGRATION_PREVIEW = "application/vnd.github.machine-man-preview+json"

''' HELPER FUNCTIONS '''


def create_jwt(private_key: str, integration_id: str):
    """
    Create a JWT token used for getting access token. It's needed for github bots.
    POSTs https://api.github.com/app/installations/<installation_id>/access_tokens
    :param private_key: str: github's private key
    :param integration_id: str: ID of the github integration (bot)
    """
    import jwt

    now = int(time.time())
    expiration = 60
    payload = {"iat": now, "exp": now + expiration, "iss": integration_id}
    jwt_token = jwt.encode(payload, private_key, algorithm='RS256')
    return jwt_token


def get_installation_access_token(installation_id: str, jwt_token: str):
    """
    Get an access token for the given installation id.
    POSTs https://api.github.com/app/installations/<installation_id>/access_tokens
    :param installation_id: str: the id of the installation (where the bot was installed)
    :param jwt_token: str token needed in the request for retrieving the access token
    """
    response = requests.post(
        "{}/app/installations/{}/access_tokens".format(
            BASE_URL, installation_id
        ),
        headers={
            "Authorization": "Bearer {}".format(jwt_token),
            "Accept": MEDIA_TYPE_INTEGRATION_PREVIEW,
        },
    )
    if response.status_code == 201:
        return response.json()['token']
    elif response.status_code == 403:
        return_error('403 Forbidden - The credentials are incorrect')
    elif response.status_code == 404:
        return_error('404 Not found - Installation wasn\'t found')
    else:
        return_error(f'Encountered an error: {response.text}')


def safe_get(obj_to_fetch_from: dict, what_to_fetch: str, default_val: Union[dict, list, str]) -> Any:
    """Guarantees the default value in place of a Nonetype object when the value for a given key is explicitly None

    Args:
        obj_to_fetch_from (dict): The dictionary to fetch from
        what_to_fetch (str): The key for the desired value
        default_val: The default value to set instead of None

    Returns:
        The fetched value unless it is None in which case the default is returned instead
    """
    val = obj_to_fetch_from.get(what_to_fetch, default_val)
    if val is None:
        val = default_val
    return val


def http_request(method, url_suffix, params=None, data=None, headers=None, is_raw_response=False):
    res = requests.request(
        method,
        BASE_URL + url_suffix,
        verify=USE_SSL,
        params=params,
        data=json.dumps(data),
        headers=headers or HEADERS
    )
    if res.status_code >= 400:
        try:
            json_res = res.json()

            if json_res.get('errors') is None:
                return_error('Error in API call to the GitHub Integration [%d] - %s' % (res.status_code, res.reason))

            else:
                error_code = json_res.get('errors')[0].get('code')
                if error_code == 'missing_field':
                    return_error(
                        'Error: the field: "{}" requires a value'.format(json_res.get('errors')[0].get('field')))

                elif error_code == 'invalid':
                    field = json_res.get('errors')[0].get('field')
                    if field == 'q':
                        return_error('Error: invalid query - {}'.format(json_res.get('errors')[0].get('message')))

                    else:
                        return_error('Error: the field: "{}" has an invalid value'.format(field))

                elif error_code == 'missing':
                    return_error('Error: {} does not exist'.format(json_res.get('errors')[0].get('resource')))

                elif error_code == 'already_exists':
                    return_error('Error: the field {} must be unique'.format(json_res.get('errors')[0].get('field')))

                else:
                    return_error(
                        'Error in API call to the GitHub Integration [%d] - %s' % (res.status_code, res.reason))

        except ValueError:
            return_error('Error in API call to GitHub Integration [%d] - %s' % (res.status_code, res.reason))

    try:
        if res.status_code == 204:
            return res
        elif is_raw_response:
            return res.content.decode('utf-8')
        else:
            return res.json()

    except Exception as excep:
        return_error('Error in HTTP request - {}'.format(str(excep)))


def data_formatting(title, body, labels, assignees, state):
    """This method creates a dictionary to be used as "data" field in an http request."""
    data = {}
    if title is not None:
        data['title'] = title

    if body is not None:
        data['body'] = body

    if state is not None:
        data['state'] = state

    if labels is not None:
        data['labels'] = labels.split(',')

    if assignees is not None:
        data['assignees'] = assignees.split(',')

    return data


def context_create_issue(response, issue):
    """ Create GitHub.Issue EntryContext and results to be printed in Demisto.

    Args:
        response (dict): The raw HTTP response to be inserted to the 'Contents' field.
        issue (dict or list): A dictionary or a list of dictionaries formatted for Demisto results.
    """
    ec = {
        'GitHub.Issue(val.Repository == obj.Repository && val.ID == obj.ID)': issue
    }
    return_outputs(tableToMarkdown("Issues:", issue, headers=ISSUE_HEADERS, removeNull=True), ec, response)


def list_create(issue, list_name, element_name):
    """ Creates a list if parameters exist in issue.

    Args:
        issue(dict): an issue from GitHub.
        list_name (str): the name of the list in the issue.
        element_name (str): the field name of the element in the list.

    Returns:
        The created list or None if it does not exist.
    """
    if issue.get(list_name) is not None:
        return [element.get(element_name) for element in issue.get(list_name)]

    else:
        None


def issue_format(issue):
    """ Create a dictionary with selected fields representing an issue in Demisto.

    Args:
        issue (dict): An HTTP response representing an issue, formatted as a dictionary

    Returns:
        (dict). representing an issue in Demisto.
    """
    closed_by = None
    if issue.get('closed_by') is not None and issue.get('state') == 'closed':
        closed_by = issue.get('closed_by').get('login')

    org = ''
    repository_url = issue.get('repository_url').split('/')
    repo = repository_url[-1]
    if len(repository_url) > 1:
        org = repository_url[-2]

    form = {
        'ID': issue.get('number'),
        'Repository': repo,
        'Organization': org,
        'Title': issue.get('title'),
        'Body': issue.get('body'),
        'State': issue.get('state'),
        'Labels': list_create(issue, 'labels', 'name'),
        'Assignees': list_create(issue, 'assignees', 'login'),
        'Created_at': issue.get('created_at'),
        'Updated_at': issue.get('updated_at'),
        'Closed_at': issue.get('closed_at'),
        'Closed_by': closed_by
    }
    return form


def create_issue_table(issue_list, response, limit):
    """ Get an HTTP response and a list containing several issues, sends each issue to be reformatted.

    Args:
        issue_list(list): derived from the HTTP response
        response (dict):A raw HTTP response sent for 'Contents' field in context

    Returns:
        The issues are sent to Demisto as a list.
    """
    issue_list.reverse()
    issue_table = []
    issue_count = 0
    for issue in issue_list:
        issue_table.append(issue_format(issue))
        issue_count = issue_count + 1
        if issue_count == limit:
            break

    context_create_issue(response, issue_table)


def format_commit_outputs(commit: dict = {}) -> dict:
    """Take GitHub API commit data and format to expected context outputs

    Args:
        commit (dict): commit data returned from GitHub API

    Returns:
        (dict): commit object formatted to expected context outputs
    """
    author = commit.get('author', {})
    ec_author = {
        'Date': author.get('date'),
        'Name': author.get('name'),
        'Email': author.get('email')
    }
    committer = commit.get('committer', {})
    ec_committer = {
        'Date': committer.get('date'),
        'Name': committer.get('name'),
        'Email': committer.get('email')
    }
    parents = commit.get('parents', [])
    formatted_parents = [{'SHA': parent.get('sha')} for parent in parents]

    verification = commit.get('verification', {})
    ec_verification = {
        'Verified': verification.get('verified'),
        'Reason': verification.get('reason'),
        'Signature': verification.get('signature'),
        'Payload': verification.get('payload')
    }

    ec_object = {
        'SHA': commit.get('sha'),
        'Author': ec_author,
        'Committer': ec_committer,
        'Message': commit.get('message'),
        'Parent': formatted_parents,
        'TreeSHA': commit.get('tree', {}).get('sha'),
        'Verification': ec_verification
    }
    return ec_object


def format_label_outputs(label: dict = {}) -> dict:
    """Take GitHub API label data and format to expected context outputs

    Args:
        label (dict): label data returned from GitHub API

    Returns:
        (dict): label object formatted to expected context outputs
    """
    ec_object = {
        'ID': label.get('id'),
        'NodeID': label.get('node_id'),
        'Name': label.get('name'),
        'Description': label.get('description'),
        'Color': label.get('Color'),
        'Default': label.get('default')
    }
    return ec_object


def format_user_outputs(user: dict = {}) -> dict:
    """Take GitHub API user data and format to expected context outputs

    Args:
        user (dict): user data returned from GitHub API

    Returns:
        (dict): user object formatted to expected context outputs
    """
    ec_user = {
        'Login': user.get('login'),
        'ID': user.get('id'),
        'NodeID': user.get('node_id'),
        'Type': user.get('type'),
        'SiteAdmin': user.get('site_admin')
    }
    return ec_user


def format_pr_review_comment_outputs(review_comment: dict = {}) -> dict:
    """Take GitHub API pr review comment data and format to expected context outputs

    Args:
        review_comment (dict): pre review comment data returned from GitHub API

    Returns:
        (dict): pr review comment object formatted to expected context outputs
    """
    ec_pr_review_comment = {
        'ID': review_comment.get('id'),
        'NodeID': review_comment.get('node_id'),
        'PullRequestReviewID': review_comment.get('pull_request_review_id'),
        'DiffHunk': review_comment.get('diff_hunk'),
        'Path': review_comment.get('path'),
        'Position': review_comment.get('position'),
        'OriginalPosition': review_comment.get('original_position'),
        'CommitID': review_comment.get('commit_id'),
        'OriginalCommitID': review_comment.get('original_commit_id'),
        'InReplyToID': review_comment.get('in_reply_to_id'),
        'User': format_user_outputs(review_comment.get('user', {})),
        'Body': review_comment.get('body'),
        'CreatedAt': review_comment.get('created_at'),
        'UpdatedAt': review_comment.get('updated_at'),
        'AuthorAssociation': review_comment.get('author_association')
    }
    return ec_pr_review_comment


def format_team_outputs(team: dict = {}) -> dict:
    """Take GitHub API team data and format to expected context outputs

    Args:
        team (dict): team data returned from GitHub API

    Returns:
        (dict): team object formatted to expected context outputs
    """
    ec_team = {
        'ID': team.get('id'),
        'NodeID': team.get('node_id'),
        'Name': team.get('name'),
        'Slug': team.get('slug'),
        'Description': team.get('description'),
        'Privacy': team.get('privacy'),
        'Permission': team.get('permission'),
        'Parent': team.get('parent')
    }
    return ec_team


def format_head_or_base_outputs(head_or_base: dict = {}) -> dict:
    """Take GitHub API head or base branch data and format to expected context outputs

    Args:
        head_or_base (dict): head or base branch data returned from GitHub API

    Returns:
        (dict): head or base branch object formatted to expected context outputs
    """
    head_or_base_user = head_or_base.get('user', {})
    ec_head_or_base_user = format_user_outputs(head_or_base_user)
    head_or_base_repo = head_or_base.get('repo', {})

    if head_or_base_repo:
        head_or_base_repo_owner = head_or_base_repo.get('owner', {})
    else:  # in case of a deleted fork
        head_or_base_repo = {}
        head_or_base_repo_owner = {
            "Login": "Unknown"
        }

    ec_head_or_base_repo_owner = format_user_outputs(head_or_base_repo_owner)
    ec_head_repo = {
        'ID': head_or_base_repo.get('id'),
        'NodeID': head_or_base_repo.get('node_id'),
        'Name': head_or_base_repo.get('name'),
        'FullName': head_or_base_repo.get('full_name'),
        'Owner': ec_head_or_base_repo_owner,
        'Private': head_or_base_repo.get('private'),
        'Description': head_or_base_repo.get('description'),
        'Fork': head_or_base_repo.get('fork'),
        'Language': head_or_base_repo.get('language'),
        'ForksCount': head_or_base_repo.get('forks_count'),
        'StargazersCount': head_or_base_repo.get('stargazers_count'),
        'WatchersCount': head_or_base_repo.get('watchers_count'),
        'Size': head_or_base_repo.get('size'),
        'DefaultBranch': head_or_base_repo.get('default_branch'),
        'OpenIssuesCount': head_or_base_repo.get('open_issues_count'),
        'Topics': head_or_base_repo.get('topics'),
        'HasIssues': head_or_base_repo.get('has_issues'),
        'HasProjects': head_or_base_repo.get('has_projects'),
        'HasWiki': head_or_base_repo.get('has_wiki'),
        'HasPages': head_or_base_repo.get('has_pages'),
        'HasDownloads': head_or_base_repo.get('has_downloads'),
        'Archived': head_or_base_repo.get('archived'),
        'Disabled': head_or_base_repo.get('disabled'),
        'PushedAt': head_or_base_repo.get('pushed_at'),
        'CreatedAt': head_or_base_repo.get('created_at'),
        'UpdatedAt': head_or_base_repo.get('updated_at'),
        'AllowRebaseMerge': head_or_base_repo.get('allow_rebase_merge'),
        'AllowSquashMerge': head_or_base_repo.get('allow_squash_merge'),
        'AllowMergeCommit': head_or_base_repo.get('allow_merge_commit'),
        'SucscribersCount': head_or_base_repo.get('subscribers_count')
    }
    ec_head_or_base = {
        'Label': head_or_base.get('label'),
        'Ref': head_or_base.get('ref'),
        'SHA': head_or_base.get('sha'),
        'User': ec_head_or_base_user,
        'Repo': ec_head_repo,
    }
    return ec_head_or_base


def format_pr_outputs(pull_request: dict = {}) -> dict:
    """Take GitHub API Pull Request data and format to expected context outputs

    Args:
        pull_request (dict): Pull Request data returned from GitHub API

    Returns:
        (dict): Pull Request object formatted to expected context outputs
    """
    user_data = safe_get(pull_request, 'user', {})
    ec_user = format_user_outputs(user_data)

    labels_data = safe_get(pull_request, 'labels', [])
    ec_labels = [format_label_outputs(label) for label in labels_data]

    milestone_data = safe_get(pull_request, 'milestone', {})
    creator = safe_get(milestone_data, 'creator', {})
    ec_creator = format_user_outputs(creator)
    ec_milestone = {
        'ID': milestone_data.get('id'),
        'NodeID': milestone_data.get('node_id'),
        'Number': milestone_data.get('number'),
        'State': milestone_data.get('state'),
        'Title': milestone_data.get('title'),
        'Description': milestone_data.get('description'),
        'OpenIssues': milestone_data.get('open_issues'),
        'ClosedIssues': milestone_data.get('closed_issues'),
        'CreatedAt': milestone_data.get('created_at'),
        'UpdatedAt': milestone_data.get('updated_at'),
        'ClosedAt': milestone_data.get('closed_at'),
        'DueOn': milestone_data.get('due_on'),
    }
    if creator:
        ec_milestone['Creator'] = ec_creator

    assignees_data = safe_get(pull_request, 'assignees', [])
    ec_assignee = [format_user_outputs(assignee) for assignee in assignees_data]

    requested_reviewers_data = safe_get(pull_request, 'requested_reviewers', [])
    ec_requested_reviewer = [format_user_outputs(requested_reviewer) for requested_reviewer in requested_reviewers_data]

    requested_teams_data = safe_get(pull_request, 'requested_teams', [])
    ec_requested_team = [format_team_outputs(requested_team) for requested_team in requested_teams_data]

    head_data = safe_get(pull_request, 'head', {})
    ec_head = format_head_or_base_outputs(head_data)

    base_data = safe_get(pull_request, 'base', {})
    ec_base = format_head_or_base_outputs(base_data)

    merged_by_data = safe_get(pull_request, 'merged_by', {})
    ec_merged_by = format_user_outputs(merged_by_data)

    ec_object = {
        'ID': pull_request.get('id'),
        'NodeID': pull_request.get('node_id'),
        'Number': pull_request.get('number'),
        'State': pull_request.get('state'),
        'Locked': pull_request.get('locked'),
        'Body': pull_request.get('body'),
        'ActiveLockReason': pull_request.get('active_lock_reason'),
        'CreatedAt': pull_request.get('created_at'),
        'UpdatedAt': pull_request.get('updated_at'),
        'ClosedAt': pull_request.get('closed_at'),
        'MergedAt': pull_request.get('merged_at'),
        'MergeCommitSHA': pull_request.get('merge_commit_sha'),
        'AuthorAssociation': pull_request.get('author_association'),
        'Draft': pull_request.get('draft'),
        'Merged': pull_request.get('merged'),
        'Mergeable': pull_request.get('mergeable'),
        'Rebaseable': pull_request.get('rebaseable'),
        'MergeableState': pull_request.get('mergeable_state'),
        'Comments': pull_request.get('comments'),
        'ReviewComments': pull_request.get('review_comments'),
        'MaintainerCanModify': pull_request.get('maintainer_can_modify'),
        'Commits': pull_request.get('commits'),
        'Additions': pull_request.get('additions'),
        'Deletions': pull_request.get('deletions'),
        'ChangedFiles': pull_request.get('changed_files')
    }
    if user_data:
        ec_object['User'] = ec_user
    if labels_data:
        ec_object['Label'] = ec_labels
    if assignees_data:
        ec_object['Assignee'] = ec_assignee
    if requested_reviewers_data:
        ec_object['RequestedReviewer'] = ec_requested_reviewer
    if requested_teams_data:
        ec_object['RequestedTeam'] = ec_requested_team
    if head_data:
        ec_object['Head'] = ec_head
    if base_data:
        ec_object['Base'] = ec_base
    if merged_by_data:
        ec_object['MergedBy'] = ec_merged_by
    if milestone_data:
        ec_object['Milestone'] = ec_milestone
    return ec_object


def format_comment_outputs(comment: dict, issue_number: Union[int, str]) -> dict:
    """Take GitHub API Comment data and format to expected context outputs

    Args:
        comment (dict): Comment data returned from GitHub API
        issue_number (int): The number of the issue to which the comment belongs

    Returns:
        (dict): Comment object formatted to expected context outputs
    """
    ec_object = {
        'IssueNumber': int(issue_number) if isinstance(issue_number, str) else issue_number,
        'ID': comment.get('id'),
        'NodeID': comment.get('node_id'),
        'Body': comment.get('body'),
        'User': format_user_outputs(comment.get('user', {}))
    }
    return ec_object


''' COMMANDS '''


def test_module():
    http_request(method='GET', url_suffix=ISSUE_SUFFIX, params={'state': 'all'})
    demisto.results("ok")


def create_pull_request(create_vals: dict = {}) -> dict:
    suffix = PULLS_SUFFIX
    response = http_request('POST', url_suffix=suffix, data=create_vals)
    return response


def create_pull_request_command():
    args = demisto.args()
    create_vals = {key: val for key, val in args.items()}
    maintainer_can_modify = args.get('maintainer_can_modify')
    if maintainer_can_modify:
        create_vals['maintainer_can_modify'] = maintainer_can_modify == 'true'
    draft = args.get('draft')
    if draft:
        create_vals['draft'] = draft == 'true'
    response = create_pull_request(create_vals)

    ec_object = format_pr_outputs(response)
    ec = {
        'GitHub.PR(val.Number === obj.Number)': ec_object
    }
    human_readable = tableToMarkdown(f'Created Pull Request #{response.get("number")}', ec_object, removeNull=True)
    return_outputs(readable_output=human_readable, outputs=ec, raw_response=response)


def is_pr_merged(pull_number: Union[int, str]):
    suffix = PULLS_SUFFIX + f'/{pull_number}/merge'
    response = http_request('GET', url_suffix=suffix)
    return response


def is_pr_merged_command():
    args = demisto.args()
    pull_number = args.get('pull_number')

    # raises 404 not found error if the pr was not merged
    is_pr_merged(pull_number)
    demisto.results(f'Pull Request #{pull_number} was Merged')


def update_pull_request(pull_number: Union[int, str], update_vals: dict = {}) -> dict:
    suffix = PULLS_SUFFIX + f'/{pull_number}'
    response = http_request('PATCH', url_suffix=suffix, data=update_vals)
    return response


def update_pull_request_command():
    args = demisto.args()
    pull_number = args.get('pull_number')
    update_vals = {key: val for key, val in args.items() if key != 'pull_number'}
    if not update_vals:
        return_error('You must provide a value for at least one of the command\'s arguments "title", "body", "state",'
                     ' "base" or "maintainer_can_modify" that you would like to update the pull request with')
    maintainer_can_modify = update_vals.get('maintainer_can_modify')
    if maintainer_can_modify:
        update_vals['maintainer_can_modify'] = maintainer_can_modify == 'true'
    response = update_pull_request(pull_number, update_vals)

    ec_object = format_pr_outputs(response)
    ec = {
        'GitHub.PR(val.Number === obj.Number)': ec_object
    }
    human_readable = tableToMarkdown(f'Updated Pull Request #{pull_number}', ec_object, removeNull=True)
    return_outputs(readable_output=human_readable, outputs=ec, raw_response=response)


def list_teams(organization: str) -> list:
    suffix = f'/orgs/{organization}/teams'
    response = http_request('GET', url_suffix=suffix)
    return response


def list_teams_command():
    args = demisto.args()
    organization = args.get('organization')
    response = list_teams(organization)

    ec_object = [format_team_outputs(team) for team in response]
    ec = {
        'GitHub.Team(val.ID === obj.ID)': ec_object
    }
    human_readable = tableToMarkdown(f'Teams for Organization "{organization}"', ec_object, removeNull=True)
    return_outputs(readable_output=human_readable, outputs=ec, raw_response=response)


def get_pull_request(pull_number: Union[int, str], repository: str = None, organization: str = None):
    if repository and organization and pull_number:
        suffix = f'/repos/{organization}/{repository}/pulls/{pull_number}'
    else:
        suffix = PULLS_SUFFIX + f'/{pull_number}'
    response = http_request('GET', url_suffix=suffix)
    return response


def get_pull_request_command():
    args = demisto.args()
    pull_number = args.get('pull_number')
    organization = args.get('organization')
    repository = args.get('repository')
    response = get_pull_request(pull_number, repository, organization)

    ec_object = format_pr_outputs(response)
    ec = {
        'GitHub.PR(val.Number === obj.Number)': ec_object
    }
    human_readable = tableToMarkdown(f'Pull Request #{pull_number}', ec_object, removeNull=True)
    return_outputs(readable_output=human_readable, outputs=ec, raw_response=response)


def add_label(issue_number: Union[int, str], labels: list):
    suffix = ISSUE_SUFFIX + f'/{issue_number}/labels'
    response = http_request('POST', url_suffix=suffix, data={'labels': labels})
    return response


def add_label_command():
    args = demisto.args()
    issue_number = args.get('issue_number')
    labels = argToList(args.get('labels'))
    add_label(issue_number, labels)
    labels_for_msg = [f'"{label}"' for label in labels]
    msg = f'{" and ".join(labels_for_msg)} Successfully Added to Issue #{issue_number}'
    msg = 'Labels ' + msg if 'and' in msg else 'Label ' + msg
    demisto.results(msg)


def get_commit(commit_sha: str) -> dict:
    suffix = USER_SUFFIX + f'/git/commits/{commit_sha}'
    response = http_request('GET', url_suffix=suffix)
    return response


def get_commit_command():
    args = demisto.args()
    commit_sha = args.get('commit_sha')
    response = get_commit(commit_sha)

    ec_object = format_commit_outputs(response)
    ec = {
        'GitHub.Commit(val.SHA === obj.SHA)': ec_object
    }
    human_readable = tableToMarkdown(f'Commit *{commit_sha[:10]}*', ec_object, removeNull=True)
    return_outputs(readable_output=human_readable, outputs=ec, raw_response=response)


def list_pr_reviews(pull_number: Union[int, str]) -> list:
    suffix = PULLS_SUFFIX + f'/{pull_number}/reviews'
    response = http_request('GET', url_suffix=suffix)
    return response


def list_pr_reviews_command():
    args = demisto.args()
    pull_number = args.get('pull_number')
    response = list_pr_reviews(pull_number)

    formatted_pr_reviews = [
        {
            'ID': pr_review.get('id'),
            'NodeID': pr_review.get('node_id'),
            'Body': pr_review.get('body'),
            'CommitID': pr_review.get('commit_id'),
            'State': pr_review.get('state'),
            'User': format_user_outputs(pr_review.get('user', {}))
        }
        for pr_review in response
    ]
    ec_object = {
        'Number': pull_number,
        'Review': formatted_pr_reviews
    }
    ec = {
        'GitHub.PR(val.Number === obj.Number)': ec_object
    }
    human_readable = tableToMarkdown(f'Pull Request Reviews for #{pull_number}', formatted_pr_reviews, removeNull=True)
    return_outputs(readable_output=human_readable, outputs=ec, raw_response=response)


def list_pr_files(pull_number: Union[int, str], organization: str = None, repository: str = None) -> list:
    if pull_number and organization and repository:
        suffix = f'/repos/{organization}/{repository}/pulls/{pull_number}/files'
    else:
        suffix = PULLS_SUFFIX + f'/{pull_number}/files'
    response = http_request('GET', url_suffix=suffix)
    return response


def list_pr_files_command():
    args = demisto.args()
    pull_number = args.get('pull_number')
    organization = args.get('organization')
    repository = args.get('repository')
    response = list_pr_files(pull_number, organization, repository)

    formatted_pr_files = [
        {
            'SHA': pr_file.get('sha'),
            'Name': pr_file.get('filename'),
            'Status': pr_file.get('status'),
            'Additions': pr_file.get('additions'),
            'Deletions': pr_file.get('deletions'),
            'Changes': pr_file.get('changes')
        }
        for pr_file in response
    ]
    ec_object = {
        'Number': pull_number,
        'File': formatted_pr_files
    }
    ec = {
        'GitHub.PR(val.Number === obj.Number)': ec_object
    }
    human_readable = tableToMarkdown(f'Pull Request Files for #{pull_number}', formatted_pr_files, removeNull=True)
    return_outputs(readable_output=human_readable, outputs=ec, raw_response=response)


def list_pr_review_comments(pull_number: Union[int, str]) -> list:
    suffix = PULLS_SUFFIX + f'/{pull_number}/comments'
    response = http_request('GET', url_suffix=suffix)
    return response


def list_pr_review_comments_command():
    args = demisto.args()
    pull_number = args.get('pull_number')
    response = list_pr_review_comments(pull_number)

    formatted_pr_review_comments = [format_pr_review_comment_outputs(review_comment) for review_comment in response]
    ec_object = {
        'Number': pull_number,
        'ReviewComment': formatted_pr_review_comments
    }
    ec = {
        'GitHub.PR(val.Number === obj.Number)': ec_object
    }
    human_readable = tableToMarkdown(f'Pull Request Review Comments for #{pull_number}', formatted_pr_review_comments,
                                     removeNull=True)
    return_outputs(readable_output=human_readable, outputs=ec, raw_response=response)


def list_issue_comments(issue_number: Union[int, str]) -> list:
    suffix = ISSUE_SUFFIX + f'/{issue_number}/comments'
    response = http_request('GET', url_suffix=suffix)
    return response


def list_issue_comments_command():
    args = demisto.args()
    issue_number = args.get('issue_number')
    response = list_issue_comments(issue_number)

    ec_object = [format_comment_outputs(comment, issue_number) for comment in response]
    ec = {
        'GitHub.Comment(val.IssueNumber === obj.IssueNumber && val.ID === obj.ID)': ec_object
    }
    human_readable = tableToMarkdown(f'Comments for Issue #{issue_number}', ec_object, removeNull=True)
    return_outputs(readable_output=human_readable, outputs=ec, raw_response=response)


def create_comment(issue_number: Union[int, str], msg: str) -> dict:
    suffix = ISSUE_SUFFIX + f'/{issue_number}/comments'
    response = http_request('POST', url_suffix=suffix, data={'body': msg})
    return response


def create_comment_command():
    args = demisto.args()
    issue_number = args.get('issue_number')
    body = args.get('body')
    response = create_comment(issue_number, body)

    ec_object = format_comment_outputs(response, issue_number)
    ec = {
        'GitHub.Comment(val.IssueNumber === obj.IssueNumber && val.ID === obj.ID)': ec_object
    }
    human_readable = tableToMarkdown('Created Comment', ec_object, removeNull=True)
    return_outputs(readable_output=human_readable, outputs=ec, raw_response=response)


def request_review(pull_number: Union[int, str], reviewers: list) -> dict:
    """Make an API call to GitHub to request reviews from a list of users for a given PR

    Args:
        pull_number (int): The number of the PR for which the review request(s) is/are being made
        reviewers (list): The list of GitHub usernames from which you wish to request a review

    Returns:
        dict: API response

    Raises:
        Exception: An exception will be raised if one or more of the requested reviewers is not
            a collaborator of the repo and therefore the API call returns a 'Status: 422 Unprocessable Entity'
    """
    suffix = PULLS_SUFFIX + f'/{pull_number}/requested_reviewers'
    response = http_request('POST', url_suffix=suffix, data={'reviewers': reviewers})
    return response


def request_review_command():
    args = demisto.args()
    pull_number = args.get('pull_number')
    reviewers = argToList(args.get('reviewers'))
    response = request_review(pull_number, reviewers)

    requested_reviewers = response.get('requested_reviewers', [])
    formatted_requested_reviewers = [format_user_outputs(reviewer) for reviewer in requested_reviewers]
    ec_object = {
        'Number': response.get('number'),
        'RequestedReviewer': formatted_requested_reviewers
    }
    ec = {
        'GitHub.PR(val.Number === obj.Number)': ec_object
    }
    human_readable = tableToMarkdown(f'Requested Reviewers for #{response.get("number")}',
                                     formatted_requested_reviewers, removeNull=True)
    return_outputs(readable_output=human_readable, outputs=ec, raw_response=response)


def get_team_membership(team_id: Union[int, str], user_name: str) -> dict:
    suffix = f'/teams/{team_id}/memberships/{user_name}'
    response = http_request('GET', url_suffix=suffix)
    return response


def get_team_members(organization: str, team_slug: str, maximum_users: int = 30) -> list:
    page = 1
    results: list = []
    while len(results) < maximum_users:
        results_per_page = maximum_users - len(results)
        results_per_page = min(results_per_page, 100)
        params = {'page': page, 'per_page': results_per_page}
        suffix = f'/orgs/{organization}/teams/{team_slug}/members'
        response = http_request('GET', url_suffix=suffix, params=params)
        if not response:
            break
        results.extend(response)
        page += 1

    return results


def get_team_membership_command():
    args = demisto.args()
    team_id = args.get('team_id')
    try:
        team_id = int(team_id)
    except ValueError as e:
        return_error('"team_id" command argument must be an integer value.', e)
    user_name = args.get('user_name')
    response = get_team_membership(team_id, user_name)

    ec_object = {
        'ID': team_id,
        'Member': {
            'Login': user_name,
            'Role': response.get('role'),
            'State': response.get('state')
        }
    }
    ec = {
        'GitHub.Team': ec_object
    }
    human_readable = tableToMarkdown(f'Team Membership of {user_name}', ec_object, removeNull=True)
    return_outputs(readable_output=human_readable, outputs=ec, raw_response=response)


def get_branch(branch: str) -> dict:
    suffix = USER_SUFFIX + f'/branches/{branch}'
    response = http_request('GET', url_suffix=suffix)
    return response


def get_branch_command():
    args = demisto.args()
    branch_name = args.get('branch_name')
    response = get_branch(branch_name)

    commit = response.get('commit', {})
    author = commit.get('author', {})
    parents = commit.get('parents', [])
    ec_object = {
        'Name': response.get('name'),
        'CommitSHA': commit.get('sha'),
        'CommitNodeID': commit.get('node_id'),
        'CommitAuthorID': author.get('id'),
        'CommitAuthorLogin': author.get('login'),
        'CommitParentSHA': [parent.get('sha') for parent in parents],
        'Protected': response.get('protected')
    }
    ec = {
        'GitHub.Branch(val.Name === obj.Name && val.CommitSHA === obj.CommitSHA)': ec_object
    }
    human_readable = tableToMarkdown(f'Branch "{branch_name}"', ec_object, removeNull=True)
    return_outputs(readable_output=human_readable, outputs=ec, raw_response=response)


def create_branch(name: str, sha: str) -> dict:
    suffix = USER_SUFFIX + '/git/refs'
    data = {
        'ref': f'refs/heads/{name}',
        'sha': sha
    }
    response = http_request('POST', url_suffix=suffix, data=data)
    return response


def create_branch_command():
    args = demisto.args()
    branch_name = args.get('branch_name')
    commit_sha = args.get('commit_sha')
    create_branch(branch_name, commit_sha)
    msg = f'Branch "{branch_name}" Created Successfully'
    demisto.results(msg)


def delete_branch(name: str):
    suffix = USER_SUFFIX + f'/git/refs/heads/{name}'
    http_request('DELETE', url_suffix=suffix)


def delete_branch_command():
    args = demisto.args()
    branch_name = args.get('branch_name')
    delete_branch(branch_name)
    msg = f'Branch "{branch_name}" Deleted Successfully'
    demisto.results(msg)


def get_stale_prs(stale_time: str, label: str) -> list:
    time_range_start, _ = parse_date_range(stale_time)
    # regex for removing the digits from the end of the isoformat timestamp that don't conform to API expectations
    timestamp_regex = re.compile(r'\.\d{6}$')
    timestamp, _ = timestamp_regex.subn('', time_range_start.isoformat())
    query = f'repo:{USER}/{REPOSITORY} is:open updated:<{timestamp} is:pr'
    if label:
        query += f' label:{label}'
    matching_issues = search_issue(query, 100).get('items', [])
    relevant_prs = [get_pull_request(issue.get('number')) for issue in matching_issues]
    return relevant_prs


def get_stale_prs_command():
    args = demisto.args()
    stale_time = args.get('stale_time', '3 days')
    label = args.get('label')
    results = get_stale_prs(stale_time, label)
    if results:
        formatted_results = []
        for pr in results:
            requested_reviewers = [
                requested_reviewer.get('login') for requested_reviewer in pr.get('requested_reviewers', [])
            ]
            formatted_pr = {
                'URL': f'<{pr.get("html_url")}>',
                'Number': pr.get('number'),
                'RequestedReviewer': requested_reviewers
            }
            formatted_results.append(formatted_pr)
        ec = {
            'GitHub.PR(val.Number === obj.Number)': formatted_results
        }
        human_readable = tableToMarkdown('Stale PRs', formatted_results, removeNull=True)
        return_outputs(readable_output=human_readable, outputs=ec, raw_response=results)
    else:
        demisto.results('No stale external PRs found')


def create_issue(title, body, labels, assignees):
    data = data_formatting(title=title,
                           body=body,
                           labels=labels,
                           assignees=assignees,
                           state=None)

    response = http_request(method='POST',
                            url_suffix=ISSUE_SUFFIX,
                            data=data)
    return response


def create_command():
    args = demisto.args()
    response = create_issue(args.get('title'), args.get('body'),
                            args.get('labels'), args.get('assignees'))
    issue = issue_format(response)
    context_create_issue(response, issue)


def close_issue(id):
    response = http_request(method='PATCH',
                            url_suffix=ISSUE_SUFFIX + '/{}'.format(str(id)),
                            data={'state': 'closed'})
    return response


def close_command():
    id = demisto.args().get('ID')
    response = close_issue(id)
    issue = issue_format(response)
    context_create_issue(response, issue)


def update_issue(id, title, body, state, labels, assign):
    data = data_formatting(title=title,
                           body=body,
                           labels=labels,
                           assignees=assign,
                           state=state)

    response = http_request(method='PATCH',
                            url_suffix=ISSUE_SUFFIX + '/{}'.format(str(id)),
                            data=data)
    return response


def update_command():
    args = demisto.args()
    response = update_issue(args.get('ID'), args.get('title'), args.get('body'), args.get('state'),
                            args.get('labels'), args.get('assignees'))
    issue = issue_format(response)
    context_create_issue(response, issue)


def list_all_issue(state):
    params = {'state': state}
    response = http_request(method='GET',
                            url_suffix=ISSUE_SUFFIX,
                            params=params)
    return response


def list_all_command():
    state = demisto.args().get('state')
    limit = int(demisto.args().get('limit'))
    if limit > 200:
        limit = 200

    response = list_all_issue(state)
    create_issue_table(response, response, limit)


def search_code(query, page=None, page_size=None):
    headers = copy.deepcopy(HEADERS)
    headers['Accept'] = 'application/vnd.github.v3+json'
    params = {
        'q': query
    }

    if page is not None:
        params['page'] = page
    if page_size is not None:
        params['per_page'] = page_size

    response = http_request(method='GET',
                            url_suffix='/search/code',
                            params=params,
                            headers=headers)
    return response


def search_code_command():
    q = demisto.args().get('query')
    page_number = demisto.args().get('page_number')
    page_size = demisto.args().get('page_size')
    limit = demisto.args().get('limit')

    response = None

    if limit and page_number:
        raise ValueError('Must pass either limit or page_number with page_size')
    elif limit:
        tmp_limit = int(limit)

        page_size = int(page_size or 100)
        while tmp_limit > 0:
            page_number = int(tmp_limit / page_size)
            res = search_code(
                query=q,
                page=page_number,
                page_size=min(page_size, tmp_limit)
            )

            if not response:
                response = res
            else:
                response['items'].extend(res.get('items', []))

            tmp_limit = tmp_limit - page_size

    else:
        page_number = int(page_number or 0)
        page_size = int(page_size or 50)

        response = search_code(
            query=q,
            page=page_number,
            page_size=page_size
        )

    total_count = response.get('total_count') if response else 0
    items = response.get('items', []) if response else []
    outputs = []
    md_table = []
    for item in items:
        outputs.append({
            'name': item.get('name'),
            'path': item.get('path'),
            'html_url': item.get('html_url'),
            'repository': {
                'desrciption': item.get('repository', {}).get('description'),
                'full_name': item.get('repository', {}).get('full_name'),
                'html_url': item.get('repository', {}).get('html_url'),
                'branches_url': item.get('repository', {}).get('branches_url'),
                'releases_url': item.get('repository', {}).get('releases_url'),
                'commits_url': item.get('repository', {}).get('commits_url'),
                'private': item.get('repository', {}).get('private'),
                'id': item.get('repository', {}).get('id')
            }
        })

        md_table.append({
            'Name': f'[{item.get("name")}]({item.get("html_url")})',
            'Path': item.get('path'),
            'Repository Name': item.get('repository', {}).get('full_name'),
            'Repository Description': item.get('repository', {}).get('description'),
            'Is Repository Private': item.get('repository', {}).get('private')
        })
    md = tableToMarkdown(f'Returned {len(md_table)} out of {total_count} total results.', md_table,
                         headers=['Name', 'Path', 'Repository Name', 'Repository Description', 'Is Repository Private'])

    results = CommandResults(
        outputs_prefix='GitHub.CodeSearchResults',
        outputs_key_field='html_url',
        outputs=outputs,
        raw_response=response,
        readable_output=md
    )

    return_results(results)


def search_issue(query, limit):
    response = http_request(method='GET',
                            url_suffix='/search/issues',
                            params={'q': query, 'per_page': limit})
    return response


def search_command():
    q = demisto.args().get('query')
    limit = int(demisto.args().get('limit'))
    if limit > 100:
        limit = 100  # per GitHub limitation.

    response = search_issue(q, limit)
    create_issue_table(response['items'], response, limit)


def get_download_count():
    response = http_request(method='GET',
                            url_suffix=RELEASE_SUFFIX)

    count_per_release = []
    for release in response:
        total_download_count = 0
        for asset in release.get('assets', []):
            total_download_count = total_download_count + asset['download_count']

        release_info = {
            'ID': release.get('id'),
            'Download_count': total_download_count,
            'Name': release.get('name'),
            'Body': release.get('body'),
            'Created_at': release.get('created_at'),
            'Published_at': release.get('published_at')
        }
        count_per_release.append(release_info)

    ec = {
        'GitHub.Release( val.ID == obj.ID )': count_per_release
    }
    return_outputs(tableToMarkdown('Releases:', count_per_release, headers=RELEASE_HEADERS, removeNull=True), ec,
                   response)


def list_owner_repositories(owner_name, repo_type):
    """ List organization repositories.

    Args:
        owner_name (str): repositories owner.
        repo_type (str): repository type, possible values: all, public, private, forks, sources, member, internal.

    Returns:
        list: organization repositories names.
    """
    url_suffix = f"/orgs/{owner_name}/repos"
    params = {'type': repo_type}
    repos_info = http_request(method="GET", url_suffix=url_suffix, params=params)

    return [r.get('name') for r in repos_info]


def list_repository_workflows(owner_name, repository_name):
    """ Lists the workflows in a repository.

    Args:
        owner_name (str): repositories owner.
        repository_name (str): repository name.

    Returns:
        list: list of dictionaries of workflow data.
    """
    url_suffix = f"/repos/{owner_name}/{repository_name}/actions/workflows"
    repository_workflows = http_request(method="GET", url_suffix=url_suffix)

    return [w for w in repository_workflows.get('workflows') if w.get('state') == "active"]


def get_workflow_usage(owner_name, repository_name, workflow_id):
    """ Gets the number of billable minutes used by a specific workflow during the current billing cycle.

    Args:
        owner_name (str): repositories owner.
        repository_name (str): repository name.
        workflow_id (str): workflow id.

    Returns:
        dict: milliseconds usage on ubuntu, macos and windows os.
    """
    url_suffix = f"/repos/{owner_name}/{repository_name}/actions/workflows/{workflow_id}/timing"
    workflow_usage = http_request(method="GET", url_suffix=url_suffix).get('billable', {})

    return workflow_usage


def list_team_members_command():
    args = demisto.args()
    org = args.get('organization')
    team_slug = args.get('team_slug')
    maximum_users = int(args.get('maximum_users'))
    response = get_team_members(org, team_slug, maximum_users)
    members = []
    for member in response:
        context_data = {
            'ID': member.get("id"),
            'Login': member.get("login"),
            'Team': team_slug,
        }
        members.append(context_data)
    if members:
        human_readable = tableToMarkdown(f'Team Member of team {team_slug} in organization {org}', t=members, removeNull=True)
    else:
        human_readable = f'There is no team members under team {team_slug} in organization {org}'

    return_results(CommandResults(
        readable_output=human_readable,
        outputs_prefix='GitHub.TeamMember',
        outputs_key_field='ID',
        outputs=members if members else None,
        raw_response=response,
    ))


def get_github_actions_usage():
    """ List github actions workflows usage of private repositories.

    """
    command_args = demisto.args()
    owner_name = command_args.get('owner', '')
    usage_result = []

    private_repositories = list_owner_repositories(owner_name=owner_name, repo_type="private")

    for repository_name in private_repositories:
        repository_workflows = list_repository_workflows(owner_name=owner_name, repository_name=repository_name)

        for workflow in repository_workflows:
            workflow_id = workflow.get('id', '')
            workflow_name = workflow.get('name', '')
            workflow_usage = get_workflow_usage(owner_name=owner_name, repository_name=repository_name,
                                                workflow_id=workflow_id)

            if workflow_usage:
                usage_result.append({
                    'WorkflowName': workflow_name,
                    'WorkflowID': workflow_id,
                    'RepositoryName': repository_name,
                    'WorkflowUsage': workflow_usage,
                })

    ec = {
        'GitHub.ActionsUsage': usage_result
    }
    human_readable = tableToMarkdown('Github Actions Usage', usage_result,
                                     headerTransform=string_to_table_header)

    return_outputs(readable_output=human_readable, outputs=ec, raw_response=usage_result)


def get_file_content_from_repo():
    """Gets the content of a file from GitHub.
    """
    args = demisto.args()

    file_path = args.get('file_path')
    branch_name = args.get('branch_name')
    media_type = args.get('media_type', 'raw')
    create_file_from_content = argToBoolean(args.get('create_file_from_content', False))

    url_suffix = f'/repos/{USER}/{REPOSITORY}/contents/{file_path}'
    if branch_name:
        url_suffix += f'?ref={branch_name}'

    headers = {
        'Authorization': "Bearer " + TOKEN,
        'Accept': f'application/vnd.github.VERSION.{media_type}',
    }

    file_data = http_request(method="GET", url_suffix=url_suffix, headers=headers, is_raw_response=True)

    if create_file_from_content:
        file_name = file_path.split('/')[-1]
        demisto.results(fileResult(filename=file_name, data=file_data, file_type=EntryType.ENTRY_INFO_FILE))
        return

    file_processed_data = {
        'Path': file_path,
        'Content': file_data,
        'MediaType': media_type,
    }
    if branch_name:
        file_processed_data['Branch'] = branch_name

    results = CommandResults(
        outputs_prefix='GitHub.FileContent',
        outputs_key_field=['Path', 'Branch', 'MediaType'],
        outputs=file_processed_data,
        readable_output=f'File {file_path} successfully fetched.',
        raw_response=file_data,
    )

    return_results(results)


def list_files_command():
    args = demisto.args()
    path = args.get('path', '')
    organization = args.get('organization')
    repository = args.get('repository')
    branch = args.get('branch')

    if organization and repository:
        suffix = f'/repos/{organization}/{repository}/contents/{path}'
    else:
        suffix = f'{USER_SUFFIX}/contents/{path}'

    params = {}
    if branch:
        params['ref'] = branch

    res = http_request(method='GET', url_suffix=suffix, params=params)

    ec_object = []
    for file in res:
        ec_object.append({
            'Type': file.get('type'),
            'Name': file.get('name'),
            'Size': file.get('size'),
            'Path': file.get('path'),
            'SHA': file.get('sha'),
            'DownloadUrl': file.get('download_url')
        })

    ec = {'GitHub.File(val.Path === obj.Path)': ec_object}
    human_readable = tableToMarkdown(f'Files in path: {path}', ec_object, removeNull=True, headers=FILE_HEADERS)
    return_outputs(readable_output=human_readable, outputs=ec, raw_response=res)


def list_check_runs(owner_name, repository_name, run_id, commit_id):
    url_suffix = None

    if run_id:
        url_suffix = f"/repos/{owner_name}/{repository_name}/check-runs/{run_id}"
    elif commit_id:
        url_suffix = f"/repos/{owner_name}/{repository_name}/commits/{commit_id}/check-runs"
    else:
        raise DemistoException("You have to specify either the check run id of the head commit reference")

    check_runs = http_request(method="GET", url_suffix=url_suffix)

    return [r for r in check_runs.get('check_runs')]


def get_github_get_check_run():
    """ List github check runs.

    """
    command_args = demisto.args()
    owner_name = command_args.get('owner', '')
    repository_name = command_args.get('repository', '')
    run_id = command_args.get('run_id', '')
    commit_id = command_args.get('commit_id', '')

    check_run_result = []

    check_runs = list_check_runs(owner_name=owner_name, repository_name=repository_name, run_id=run_id, commit_id=commit_id)

    for check_run in check_runs:
        check_run_id = check_run.get('id', '')
        check_external_id = check_run.get('external_id', '')
        check_run_name = check_run.get('name', '')
        check_run_app_name = check_run['app'].get('name', '')
        check_run_pr = check_run.get('pull_requests')
        check_run_status = check_run.get('status', '')
        check_run_conclusion = check_run.get('conclusion', '')
        check_run_started_at = check_run.get('started_at', '')
        check_run_completed_at = check_run.get('completed_at', '')
        check_run_output = check_run.get('output', '')

        check_run_result.append({
            'CheckRunID': check_run_id,
            'CheckExternalID': check_external_id,
            'CheckRunName': check_run_name,
            'CheckRunAppName': check_run_app_name,
            'CheckRunPR': check_run_pr,
            'CheckRunStatus': check_run_status,
            'CheckRunConclusion': check_run_conclusion,
            'CheckRunStartedAt': check_run_started_at,
            'CheckRunCompletedAt': check_run_completed_at,
            'CheckRunOutPut': check_run_output
        })
    command_results = CommandResults(
        outputs_prefix='GitHub.CheckRuns',
        outputs_key_field='CheckRunID',
        outputs=check_run_result,
        raw_response=check_run_result,
    )
    return_results(command_results)


def fetch_incidents_command():
    last_run = demisto.getLastRun()
    if last_run and 'start_time' in last_run:
        start_time = datetime.strptime(last_run.get('start_time'), '%Y-%m-%dT%H:%M:%SZ')

    else:
        start_time = datetime.now() - timedelta(days=int(FETCH_TIME))

    last_time = start_time
    incidents = []

    if demisto.params().get('fetch_object') == "Pull_requests":
        pr_list = http_request(method='GET',
                               url_suffix=PULLS_SUFFIX,
                               params={
                                   'state': 'open',
                                   'sort': 'created',
                                   'page': 1
                               })
        for pr in pr_list:
            updated_at_str = pr.get('created_at')
            updated_at = datetime.strptime(updated_at_str, '%Y-%m-%dT%H:%M:%SZ')
            if updated_at > start_time:
                inc = {
                    'name': pr.get('url'),
                    'occurred': updated_at_str,
                    'rawJSON': json.dumps(pr)
                }
                incidents.append(inc)
                if updated_at > last_time:
                    last_time = updated_at
    else:
        issue_list = http_request(method='GET',
                                  url_suffix=ISSUE_SUFFIX,
                                  params={'state': 'all'})

        for issue in issue_list:
            updated_at_str = issue.get('created_at')
            updated_at = datetime.strptime(updated_at_str, '%Y-%m-%dT%H:%M:%SZ')
            if updated_at > start_time:
                inc = {
                    'name': issue.get('url'),
                    'occurred': updated_at_str,
                    'rawJSON': json.dumps(issue)
                }
                incidents.append(inc)
                if updated_at > last_time:
                    last_time = updated_at

    demisto.setLastRun({'start_time': datetime.strftime(last_time, '%Y-%m-%dT%H:%M:%SZ')})
    demisto.incidents(incidents)


''' COMMANDS MANAGER / SWITCH PANEL '''

COMMANDS = {
    'test-module': test_module,
    'fetch-incidents': fetch_incidents_command,
    'GitHub-create-issue': create_command,
    'GitHub-close-issue': close_command,
    'GitHub-update-issue': update_command,
    'GitHub-list-all-issues': list_all_command,
    'GitHub-search-issues': search_command,
    'GitHub-get-download-count': get_download_count,
    'GitHub-get-stale-prs': get_stale_prs_command,
    'GitHub-get-branch': get_branch_command,
    'GitHub-create-branch': create_branch_command,
    'GitHub-get-team-membership': get_team_membership_command,
    'GitHub-request-review': request_review_command,
    'GitHub-create-comment': create_comment_command,
    'GitHub-list-issue-comments': list_issue_comments_command,
    'GitHub-list-pr-files': list_pr_files_command,
    'GitHub-list-pr-reviews': list_pr_reviews_command,
    'GitHub-get-commit': get_commit_command,
    'GitHub-add-label': add_label_command,
    'GitHub-get-pull-request': get_pull_request_command,
    'GitHub-list-teams': list_teams_command,
    'GitHub-delete-branch': delete_branch_command,
    'GitHub-list-pr-review-comments': list_pr_review_comments_command,
    'GitHub-update-pull-request': update_pull_request_command,
    'GitHub-is-pr-merged': is_pr_merged_command,
    'GitHub-create-pull-request': create_pull_request_command,
    'Github-get-github-actions-usage': get_github_actions_usage,
    'Github-list-files': list_files_command,
    'GitHub-get-file-content': get_file_content_from_repo,
    'GitHub-search-code': search_code_command,
<<<<<<< HEAD
    'Github-get-check-run': get_github_get_check_run,

=======
    'GitHub-list-team-members': list_team_members_command,
>>>>>>> 995d8ecb
}


def main():
    global USER
    global TOKEN
    global PRIVATE_KEY
    global INTEGRATION_ID
    global INSTALLATION_ID
    global REPOSITORY
    global USE_SSL
    global FETCH_TIME
    global USER_SUFFIX
    global ISSUE_SUFFIX
    global RELEASE_SUFFIX
    global PULLS_SUFFIX
    global HEADERS

    params = demisto.params()
    USER = params.get('user')
    TOKEN = params.get('token', '')
    creds: dict = params.get('credentials', {})
    PRIVATE_KEY = creds.get('sshkey', '') if creds else ''
    INTEGRATION_ID = params.get('integration_id')
    INSTALLATION_ID = params.get('installation_id')
    REPOSITORY = params.get('repository')
    USE_SSL = not params.get('insecure', False)
    FETCH_TIME = params.get('fetch_time', '3')

    USER_SUFFIX = '/repos/{}/{}'.format(USER, REPOSITORY)
    ISSUE_SUFFIX = USER_SUFFIX + '/issues'
    RELEASE_SUFFIX = USER_SUFFIX + '/releases'
    PULLS_SUFFIX = USER_SUFFIX + '/pulls'

    if TOKEN == '' and PRIVATE_KEY != '':
        try:
            import jwt  # noqa
        except Exception:
            return_error("You need to update the docker image so that the jwt package could be used")

        generated_jwt_token = create_jwt(PRIVATE_KEY, INTEGRATION_ID)
        TOKEN = get_installation_access_token(INSTALLATION_ID, generated_jwt_token)

    if TOKEN == '' and PRIVATE_KEY == '':
        return_error("Insert api token or private key")

    HEADERS = {
        'Authorization': "Bearer " + TOKEN
    }

    handle_proxy()
    cmd = demisto.command()
    LOG(f'command is {cmd}')
    try:
        if cmd in COMMANDS.keys():
            COMMANDS[cmd]()
    except Exception as e:
        return_error(str(e))


# python2 uses __builtin__ python3 uses builtins
if __name__ == '__builtin__' or __name__ == 'builtins' or __name__ == '__main__':
    main()<|MERGE_RESOLUTION|>--- conflicted
+++ resolved
@@ -1617,12 +1617,9 @@
     'Github-list-files': list_files_command,
     'GitHub-get-file-content': get_file_content_from_repo,
     'GitHub-search-code': search_code_command,
-<<<<<<< HEAD
+    'GitHub-list-team-members': list_team_members_command,
     'Github-get-check-run': get_github_get_check_run,
 
-=======
-    'GitHub-list-team-members': list_team_members_command,
->>>>>>> 995d8ecb
 }
 
 
