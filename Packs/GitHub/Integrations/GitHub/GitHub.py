--- conflicted
+++ resolved
@@ -3,6 +3,7 @@
 from CommonServerUserPython import *
 
 ''' IMPORTS '''
+
 import json
 import copy
 import requests
@@ -30,14 +31,8 @@
 BASE_URL = 'https://api.github.com'
 
 RELEASE_HEADERS = ['ID', 'Name', 'Download_count', 'Body', 'Created_at', 'Published_at']
-<<<<<<< HEAD
 ISSUE_HEADERS = ['ID', 'Repository', 'Title', 'State', 'Body', 'Created_at', 'Updated_at', 'Closed_at', 'Closed_by',
-                 'Assignees', 'Labels', 'User']
-=======
-ISSUE_HEADERS = ['ID', 'Repository', 'Organization', 'Title', 'State', 'Body', 'Created_at', 'Updated_at', 'Closed_at',
-                 'Closed_by', 'Assignees', 'Labels']
-FILE_HEADERS = ['Name', 'Path', 'Type', 'Size', 'DownloadUrl']
->>>>>>> 6f18fca8
+                 'Assignees', 'Labels']
 
 # Headers to be sent in requests
 MEDIA_TYPE_INTEGRATION_PREVIEW = "application/vnd.github.machine-man-preview+json"
@@ -921,20 +916,6 @@
     return response
 
 
-def get_team_members(organization: str, team_slug: str) -> dict:
-    page = 1
-    results = []
-    while True:
-        suffix = f'/orgs/{organization}/teams/{team_slug}/members?page={page}'
-        response = http_request('GET', url_suffix=suffix)
-        if not response:
-            break
-        results.extend(response)
-        page += 1
-
-    return results
-
-
 def get_team_membership_command():
     args = demisto.args()
     team_id = args.get('team_id')
@@ -1520,11 +1501,8 @@
     'Github-get-github-actions-usage': get_github_actions_usage,
     'Github-list-files': list_files_command,
     'GitHub-get-file-content': get_file_content_from_repo,
-<<<<<<< HEAD
+    'GitHub-search-code': search_code_command,
     'GitHub-list-team-members': get_team_members_command,
-=======
-    'GitHub-search-code': search_code_command,
->>>>>>> 6f18fca8
 }
 
 
