--- conflicted
+++ resolved
@@ -676,11 +676,8 @@
     return_outputs(readable_output=human_readable, outputs=ec, raw_response=response)
 
 
-def get_pull_request(pull_number: Union[int, str], repository: str = None, organization: str = None):
-    if repository and organization and pull_number:
-        suffix = f'/repos/{organization}/{repository}/pulls/{pull_number}'
-    else:
-        suffix = PULLS_SUFFIX + f'/{pull_number}'
+def get_pull_request(pull_number: Union[int, str]):
+    suffix = PULLS_SUFFIX + f'/{pull_number}'
     response = http_request('GET', url_suffix=suffix)
     return response
 
@@ -688,9 +685,7 @@
 def get_pull_request_command():
     args = demisto.args()
     pull_number = args.get('pull_number')
-    organization = args.get('organization')
-    repository = args.get('repository')
-    response = get_pull_request(pull_number, repository, organization)
+    response = get_pull_request(pull_number)
 
     ec_object = format_pr_outputs(response)
     ec = {
@@ -1345,7 +1340,79 @@
     return_outputs(readable_output=human_readable, outputs=ec, raw_response=usage_result)
 
 
-<<<<<<< HEAD
+def get_file_content_from_repo():
+    """Gets the content of a file from GitHub.
+    """
+    args = demisto.args()
+
+    file_path = args.get('file_path')
+    branch_name = args.get('branch_name')
+    media_type = args.get('media_type', 'raw')
+    create_file_from_content = argToBoolean(args.get('create_file_from_content', False))
+
+    url_suffix = f'/repos/{USER}/{REPOSITORY}/contents/{file_path}'
+    if branch_name:
+        url_suffix += f'?ref={branch_name}'
+
+    headers = {
+        'Authorization': "Bearer " + TOKEN,
+        'Accept': f'application/vnd.github.VERSION.{media_type}',
+    }
+
+    file_data = http_request(method="GET", url_suffix=url_suffix, headers=headers, is_raw_response=True)
+
+    if create_file_from_content:
+        file_name = file_path.split('/')[-1]
+        demisto.results(fileResult(filename=file_name, data=file_data, file_type=EntryType.ENTRY_INFO_FILE))
+        return
+
+    file_processed_data = {
+        'Path': file_path,
+        'Content': file_data,
+        'MediaType': media_type,
+    }
+    if branch_name:
+        file_processed_data['Branch'] = branch_name
+
+    results = CommandResults(
+        outputs_prefix='GitHub.FileContent',
+        outputs_key_field=['Path', 'Branch', 'MediaType'],
+        outputs=file_processed_data,
+        readable_output=f'File {file_path} successfully fetched.',
+        raw_response=file_data,
+    )
+
+    return_results(results)
+
+
+def list_files_command():
+    args = demisto.args()
+    path = args.get('path', '')
+    organization = args.get('organization')
+    repository = args.get('repository')
+
+    if organization and repository:
+        suffix = f'/repos/{organization}/{repository}/contents/{path}'
+    else:
+        suffix = f'{USER_SUFFIX}/contents/{path}'
+
+    res = http_request(method='GET', url_suffix=suffix)
+
+    ec_object = []
+    for file in res:
+        ec_object.append({
+            'Type': file.get('type'),
+            'Name': file.get('name'),
+            'Size': file.get('size'),
+            'Path': file.get('path'),
+            'DownloadUrl': file.get('download_url')
+        })
+
+    ec = {'GitHub.File(val.Path === obj.Path)': ec_object}
+    human_readable = tableToMarkdown(f'Files in path: {path}', ec_object, removeNull=True, headers=FILE_HEADERS)
+    return_outputs(readable_output=human_readable, outputs=ec, raw_response=res)
+
+
 def list_check_runs(owner_name, repository_name, run_id, commit_id):
     url_suffix = None
 
@@ -1406,79 +1473,6 @@
         raw_response=check_run_result,
     )
     return_results(command_results)
-=======
-def get_file_content_from_repo():
-    """Gets the content of a file from GitHub.
-    """
-    args = demisto.args()
-
-    file_path = args.get('file_path')
-    branch_name = args.get('branch_name')
-    media_type = args.get('media_type', 'raw')
-    create_file_from_content = argToBoolean(args.get('create_file_from_content', False))
-
-    url_suffix = f'/repos/{USER}/{REPOSITORY}/contents/{file_path}'
-    if branch_name:
-        url_suffix += f'?ref={branch_name}'
-
-    headers = {
-        'Authorization': "Bearer " + TOKEN,
-        'Accept': f'application/vnd.github.VERSION.{media_type}',
-    }
-
-    file_data = http_request(method="GET", url_suffix=url_suffix, headers=headers, is_raw_response=True)
-
-    if create_file_from_content:
-        file_name = file_path.split('/')[-1]
-        demisto.results(fileResult(filename=file_name, data=file_data, file_type=EntryType.ENTRY_INFO_FILE))
-        return
-
-    file_processed_data = {
-        'Path': file_path,
-        'Content': file_data,
-        'MediaType': media_type,
-    }
-    if branch_name:
-        file_processed_data['Branch'] = branch_name
-
-    results = CommandResults(
-        outputs_prefix='GitHub.FileContent',
-        outputs_key_field=['Path', 'Branch', 'MediaType'],
-        outputs=file_processed_data,
-        readable_output=f'File {file_path} successfully fetched.',
-        raw_response=file_data,
-    )
-
-    return_results(results)
-
-
-def list_files_command():
-    args = demisto.args()
-    path = args.get('path', '')
-    organization = args.get('organization')
-    repository = args.get('repository')
-
-    if organization and repository:
-        suffix = f'/repos/{organization}/{repository}/contents/{path}'
-    else:
-        suffix = f'{USER_SUFFIX}/contents/{path}'
-
-    res = http_request(method='GET', url_suffix=suffix)
-
-    ec_object = []
-    for file in res:
-        ec_object.append({
-            'Type': file.get('type'),
-            'Name': file.get('name'),
-            'Size': file.get('size'),
-            'Path': file.get('path'),
-            'DownloadUrl': file.get('download_url')
-        })
-
-    ec = {'GitHub.File(val.Path === obj.Path)': ec_object}
-    human_readable = tableToMarkdown(f'Files in path: {path}', ec_object, removeNull=True, headers=FILE_HEADERS)
-    return_outputs(readable_output=human_readable, outputs=ec, raw_response=res)
->>>>>>> f02e5c53
 
 
 def fetch_incidents_command():
@@ -1564,14 +1558,11 @@
     'GitHub-is-pr-merged': is_pr_merged_command,
     'GitHub-create-pull-request': create_pull_request_command,
     'Github-get-github-actions-usage': get_github_actions_usage,
-<<<<<<< HEAD
-    'Github-get-check-run': get_github_get_check_run,
-
-=======
     'Github-list-files': list_files_command,
     'GitHub-get-file-content': get_file_content_from_repo,
     'GitHub-search-code': search_code_command,
->>>>>>> f02e5c53
+    'Github-get-check-run': get_github_get_check_run,
+
 }
 
 
