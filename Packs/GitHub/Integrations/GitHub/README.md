Integration to GitHub API.

## Configure GitHub on Cortex XSOAR

1. Navigate to **Settings** > **Integrations** > **Servers & Services**.
2. Search for GitHub.
3. Click **Add instance** to create and configure a new integration instance.

   | **Parameter** | **Required** |
   | --- | --- |
   | Fetch incidents | False |
   | API Token | False |
   | Credentials | False |
   | Username of the repository owner, for example: github.com/repos/{_owner_}/{repo}/issues | False |
   | The name of the requested repository | False |
   | First fetch interval (in days) | False |
   | Use system proxy settings | False |
   | Trust any certificate (not secure) | False |
   | Incident type | False |
   | GitHub app integration ID | False |
   | GitHub app installation ID | False |

4. Click **Test** to validate the URLs, token, and connection.

## Commands

You can execute these commands from the Cortex XSOAR CLI, as part of an automation, or in a playbook. After you successfully
execute a command, a DBot message appears in the War Room with the command details.

### GitHub-create-issue

***
Creates an issue in GitHub.

#### Base Command

`GitHub-create-issue`

#### Input

| **Argument Name** | **Description** | **Required** |
| --- | --- | --- |
| title | The title of the issue. | Required | 
| body | The contents of the issue. | Optional | 
| labels | Labels to associate with this issue. | Optional | 
| assignees | Logins for Users to assign to this issue. | Optional | 

#### Context Output

| **Path** | **Type** | **Description** |
| --- | --- | --- |
| GitHub.Issue.ID | Number | The ID of the created issue. | 
| GitHub.Issue.Repository | String | The repository of the created issue. | 
| GitHub.Issue.Title | String | The title of the created issue. | 
| GitHub.Issue.Body | Unknown | The body of the created issue. | 
| GitHub.Issue.State | String | The state of the created issue. | 
| GitHub.Issue.Labels | String | Labels applied to the issue. | 
| GitHub.Issue.Assignees | String | Users assigned to this issue. | 
| GitHub.Issue.Created_at | Date | Date when the issue was created. | 
| GitHub.Issue.Updated_at | Date | Date when the issue was last updated. | 
| GitHub.Issue.Closed_at | Date | Date when the issue was closed. | 
| GitHub.Issue.Closed_by | String | User who closed the issue. | 
| GitHub.Issue.Organization | String | The repository owner. | 

#### Command Example

```!GitHub-create-issue title=“newbug” body=“found a new bug” lable=bug,new```

#### Human Readable Output
## Issues:
|ID|Repository|Organization|Title|State|Body|Created_at|Updated_at|
|---|---|---|---|---|---|---|---|
|138|Git-Integration|demisto|“newbug”|open|“found|2019-06-17T15:14:10Z|2019-06-17T15:14:10Z|

### GitHub-close-issue

***
Closes an existing issue.

#### Base Command

`GitHub-close-issue`

#### Input

| **Argument Name** | **Description** | **Required** |
| --- | --- | --- |
| ID | The number of the issue to close. | Required | 

#### Context Output

| **Path** | **Type** | **Description** |
| --- | --- | --- |
| GitHub.Issue.ID | Number | The ID of the closed issue. | 
| GitHub.Issue.Repository | String | The repository of the closed issue. | 
| GitHub.Issue.Title | String | The title of the closed issue | 
| GitHub.Issue.Body | Unknown | The body of the closed issue. | 
| GitHub.Issue.State | String | The state of the closed issue. | 
| GitHub.Issue.Labels | String | Labels applied to the issue. | 
| GitHub.Issue.Assignees | String | Users assigned to the issue. | 
| GitHub.Issue.Created_at | Date | Date when the issue was created. | 
| GitHub.Issue.Updated_at | Date | Date when the issue was last updated. | 
| GitHub.Issue.Closed_at | Date | Date when the issue was closed. | 
| GitHub.Issue.Closed_by | String | User who closed the issue. | 
| GitHub.Issue.Organization | String | The repository owner. | 

#### Command Example

```!GitHub-close-issue ID=136```

#### Human Readable Output
## Issues:
|ID|Repository|Organization|Title|State|Created_at|Updated_at|Closed_at|Closed_by|Labels|
|--- |--- |--- |--- |--- |--- |--- |--- |--- |--- |
|136|Git-Integration|demisto|new|closed|2019-06-17T14:48:15Z|2019-06-17T15:14:12Z|2019-06-17T15:14:12Z|roysagi|bug, else, new|

### GitHub-update-issue

***
Updates the parameters of a specified issue.

#### Base Command

`GitHub-update-issue`

#### Input

| **Argument Name** | **Description** | **Required** |
| --- | --- | --- |
| ID | The number of the issue to update. | Required | 
| title | The title of the issue. | Optional | 
| body | The contents of the issue. | Optional | 
| state | State of the issue. Either open or closed. | Optional | 
| labels | Labels to apply to this issue. Pass one or more Labels to replace the set of Labels on this Issue. Send an empty array ([]) to clear all Labels from the Issue. . | Optional | 
| assignees | Logins for Users to assign to this issue. Pass one or more user logins to replace the set of assignees on this Issue. Send an empty array ([]) to clear all assignees from the Issue. | Optional | 

#### Context Output

| **Path** | **Type** | **Description** |
| --- | --- | --- |
| GitHub.Issue.ID | Number | The ID of the updated issue. | 
| GitHub.Issue.Repository | String | The repository of the updated issue. | 
| GitHub.Issue.Title | String | The title of the updated issue. | 
| GitHub.Issue.Body | Unknown | The body of the updated issue. | 
| GitHub.Issue.State | String | The state of the updated issue. | 
| GitHub.Issue.Labels | String | Labels applied to the issue. | 
| GitHub.Issue.Assignees | String | Users assigned to the issue. | 
| GitHub.Issue.Created_at | Date | Date when the issue was created. | 
| GitHub.Issue.Updated_at | Date | Date when the issue was last updated. | 
| GitHub.Issue.Closed_at | Date | Date when the issue was closed. | 
| GitHub.Issue.Closed_by | String | User who closed the issue. | 
| GitHub.Issue.Organization | String | The repository owner. | 

#### Command Example

```!GitHub-update-issue ID=137 title=“new_title” body=“new info” state=open```

#### Human Readable Output
## Issues:
|ID|Repository|Organization|Title|State|Body|Created_at|Updated_at|
|--- |--- |--- |--- |--- |--- |--- |--- |
|137|Git-Integration|demisto|“new_title”|open|“new|2019-06-17T15:09:50Z|2019-06-17T15:14:13Z|


### GitHub-list-all-issues

***
Lists all issues that the user has access to view.

#### Base Command

`GitHub-list-all-issues`

#### Input

| **Argument Name** | **Description** | **Required** |
| --- | --- | --- |
| state | The state of the issues to return. Can be 'open', 'closed' or 'all'. Default is 'open'. Possible values are: open, closed, all. Default is open. | Required | 
| limit | The number of issues to return. Default is 50. Maximum is 200. Default is 50. | Optional | 

#### Context Output

| **Path** | **Type** | **Description** |
| --- | --- | --- |
| GitHub.Issue.ID | Number | The ID of the issue. | 
| GitHub.Issue.Repository | String | The repository of the issue. | 
| GitHub.Issue.Title | String | The title of the issue. | 
| GitHub.Issue.Body | Unknown | The body of the issue. | 
| GitHub.Issue.State | String | The state of the issue. | 
| GitHub.Issue.Labels | String | Labels applied to the issue. | 
| GitHub.Issue.Assignees | String | Users assigned to the issue. | 
| GitHub.Issue.Created_at | Date | Date when the issue was created. | 
| GitHub.Issue.Updated_at | Date | Date when the issue was last updated. | 
| GitHub.Issue.Closed_at | Date | Date when the issue was closed. | 
| GitHub.Issue.Closed_by | String | User who closed the issue. | 
| GitHub.Issue.Organization | String | The repository owner. | 

#### Command Example

```!GitHub-list-all-issues state=all limit=2```

#### Human Readable Output
## Issues:
|ID|Repository|Organization|Title|State|Body|Created_at|Updated_at|Closed_at|Labels|
|--- |--- |--- |--- |--- |--- |--- |--- |--- |--- |
|109|Git-Integration|demisto|"new issue"|closed|"new information"|2019-06-04T11:52:11Z|2019-06-04T11:52:13Z|2019-06-04T11:52:13Z|newbug|
|110|Git-Integration|demisto|"new issue"|closed|"new information"|2019-06-04T11:53:19Z|2019-06-04T11:53:22Z|2019-06-04T11:53:22Z|newbug|


### GitHub-search-code
***
Searches for code in repositories that match a given query.


#### Base Command

`GitHub-search-code`
#### Input

| **Argument Name** | **Description** | **Required** |
| --- | --- | --- |
| query | The query line for the search. For more information see the GitHub documentation at https://docs.github.com/en/github/searching-for-information-on-github/searching-code. | Required | 
| page_number | The page number. | Optional | 
| page_size | The size of the requested page. Maximum is 100. | Optional | 
| limit | The number of results to return. Default is 50. | Optional | 


#### Context Output

| **Path** | **Type** | **Description** |
| --- | --- | --- |
| GitHub.CodeSearchResults.name | String | The file name where the code found. | 
| GitHub.CodeSearchResults.path | String | The full file path where the code found. | 
| GitHub.CodeSearchResults.html_url | String | The url to the file. | 
| GitHub.CodeSearchResults.repository.full_name | String | The repository name. | 
| GitHub.CodeSearchResults.repository.html_url | String | The url to the repository. | 
| GitHub.CodeSearchResults.repository.description | String | Repository description. | 
| GitHub.CodeSearchResults.repository.private | Boolean | True if repository is private. and false if public. | 
| GitHub.CodeSearchResults.repository.id | String | The ID of the repository. | 
| GitHub.CodeSearchResults.repository.releases_url | String | The url to the releases of the repository. | 
| GitHub.CodeSearchResults.repository.branches_url | String | The url to the branches of the repository. | 
| GitHub.CodeSearchResults.repository.commits_url | String | The url to the commits of the repository. | 


#### Command Example
```!GitHub-search-code query="create_artifacts+repo:demisto/demisto-sdk" page_size="2" limit="5"```

#### Context Example
```json
{
    "GitHub": {
        "CodeSearchResults": [
            {
                "html_url": "https://github.com/demisto/demisto-sdk/blob/bfd4c375f9c61d4fdd4974ecf244a4bede13b8ed/.pre-commit-config.yaml",
                "name": ".pre-commit-config.yaml",
                "path": ".pre-commit-config.yaml",
                "repository": {
                    "branches_url": "https://api.github.com/repos/demisto/demisto-sdk/branches{/branch}",
                    "commits_url": "https://api.github.com/repos/demisto/demisto-sdk/commits{/sha}",
                    "desrciption": "Demisto SDK - Create Demisto Content with ease and efficiency",
                    "full_name": "demisto/demisto-sdk",
                    "html_url": "https://github.com/demisto/demisto-sdk",
                    "id": 219291269,
                    "private": false,
                    "releases_url": "https://api.github.com/repos/demisto/demisto-sdk/releases{/id}"
                }
            },
            {
                "html_url": "https://github.com/demisto/demisto-sdk/blob/bfd4c375f9c61d4fdd4974ecf244a4bede13b8ed/demisto_sdk/tests/integration_tests/content_create_artifacts_integration_test.py",
                "name": "content_create_artifacts_integration_test.py",
                "path": "demisto_sdk/tests/integration_tests/content_create_artifacts_integration_test.py",
                "repository": {
                    "branches_url": "https://api.github.com/repos/demisto/demisto-sdk/branches{/branch}",
                    "commits_url": "https://api.github.com/repos/demisto/demisto-sdk/commits{/sha}",
                    "desrciption": "Demisto SDK - Create Demisto Content with ease and efficiency",
                    "full_name": "demisto/demisto-sdk",
                    "html_url": "https://github.com/demisto/demisto-sdk",
                    "id": 219291269,
                    "private": false,
                    "releases_url": "https://api.github.com/repos/demisto/demisto-sdk/releases{/id}"
                }
            },
            {
                "html_url": "https://github.com/demisto/demisto-sdk/blob/bfd4c375f9c61d4fdd4974ecf244a4bede13b8ed/demisto_sdk/commands/create_artifacts/tests/content_artifacts_creator_test.py",
                "name": "content_artifacts_creator_test.py",
                "path": "demisto_sdk/commands/create_artifacts/tests/content_artifacts_creator_test.py",
                "repository": {
                    "branches_url": "https://api.github.com/repos/demisto/demisto-sdk/branches{/branch}",
                    "commits_url": "https://api.github.com/repos/demisto/demisto-sdk/commits{/sha}",
                    "desrciption": "Demisto SDK - Create Demisto Content with ease and efficiency",
                    "full_name": "demisto/demisto-sdk",
                    "html_url": "https://github.com/demisto/demisto-sdk",
                    "id": 219291269,
                    "private": false,
                    "releases_url": "https://api.github.com/repos/demisto/demisto-sdk/releases{/id}"
                }
            },
            {
                "html_url": "https://github.com/demisto/demisto-sdk/blob/bfd4c375f9c61d4fdd4974ecf244a4bede13b8ed/demisto_sdk/commands/common/content/tests/objects/pack_objects/pack_metadata/pack_metadata_test.py",
                "name": "pack_metadata_test.py",
                "path": "demisto_sdk/commands/common/content/tests/objects/pack_objects/pack_metadata/pack_metadata_test.py",
                "repository": {
                    "branches_url": "https://api.github.com/repos/demisto/demisto-sdk/branches{/branch}",
                    "commits_url": "https://api.github.com/repos/demisto/demisto-sdk/commits{/sha}",
                    "desrciption": "Demisto SDK - Create Demisto Content with ease and efficiency",
                    "full_name": "demisto/demisto-sdk",
                    "html_url": "https://github.com/demisto/demisto-sdk",
                    "id": 219291269,
                    "private": false,
                    "releases_url": "https://api.github.com/repos/demisto/demisto-sdk/releases{/id}"
                }
            }
        ]
    }
}
```

#### Human Readable Output

>### Returned 5 out of 6 total results.
>|Name|Path|Repository Name|Repository Description|Is Repository Private|
>|---|---|---|---|---|
>| [.pre-commit-config.yaml](https://github.com/demisto/demisto-sdk/blob/bfd4c375f9c61d4fdd4974ecf244a4bede13b8ed/.pre-commit-config.yaml) | .pre-commit-config.yaml | demisto/demisto-sdk | Demisto SDK - Create Demisto Content with ease and efficiency | false |
>| [content_create_artifacts_integration_test.py](https://github.com/demisto/demisto-sdk/blob/bfd4c375f9c61d4fdd4974ecf244a4bede13b8ed/demisto_sdk/tests/integration_tests/content_create_artifacts_integration_test.py) | demisto_sdk/tests/integration_tests/content_create_artifacts_integration_test.py | demisto/demisto-sdk | Demisto SDK - Create Demisto Content with ease and efficiency | false |
>| [content_artifacts_creator_test.py](https://github.com/demisto/demisto-sdk/blob/bfd4c375f9c61d4fdd4974ecf244a4bede13b8ed/demisto_sdk/commands/create_artifacts/tests/content_artifacts_creator_test.py) | demisto_sdk/commands/create_artifacts/tests/content_artifacts_creator_test.py | demisto/demisto-sdk | Demisto SDK - Create Demisto Content with ease and efficiency | false |
>| [pack_metadata_test.py](https://github.com/demisto/demisto-sdk/blob/bfd4c375f9c61d4fdd4974ecf244a4bede13b8ed/demisto_sdk/commands/common/content/tests/objects/pack_objects/pack_metadata/pack_metadata_test.py) | demisto_sdk/commands/common/content/tests/objects/pack_objects/pack_metadata/pack_metadata_test.py | demisto/demisto-sdk | Demisto SDK - Create Demisto Content with ease and efficiency | false |
>| [content_artifacts_creator_test.py](https://github.com/demisto/demisto-sdk/blob/bfd4c375f9c61d4fdd4974ecf244a4bede13b8ed/demisto_sdk/commands/create_artifacts/tests/content_artifacts_creator_test.py) | demisto_sdk/commands/create_artifacts/tests/content_artifacts_creator_test.py | demisto/demisto-sdk | Demisto SDK - Create Demisto Content with ease and efficiency | false |


### GitHub-search-issues

***
Searches for and returns issues that match a given query.

#### Base Command

`GitHub-search-issues`

#### Input

| **Argument Name** | **Description** | **Required** |
| --- | --- | --- |
| query | The query line for the search. For more information see the GitHub documentation at https://help.github.com/en/articles/searching-issues-and-pull-requests. | Required | 
| limit | The number of issues to return. Default is 50. Maximum is 100. Default is 50. | Optional | 

#### Context Output

| **Path** | **Type** | **Description** |
| --- | --- | --- |
| GitHub.Issue.ID | Number | The ID of the issue. | 
| GitHub.Issue.Repository | String | The repository of the issue. | 
| GitHub.Issue.Title | String | The title of the issue. | 
| GitHub.Issue.Body | Unknown | The body of the issue. | 
| GitHub.Issue.State | String | The state of the issue. | 
| GitHub.Issue.Labels | String | Labels applied to the issue. | 
| GitHub.Issue.Assignees | String | Users assigned to the issue. | 
| GitHub.Issue.Created_at | Date | Date when the issue was created. | 
| GitHub.Issue.Updated_at | Date | Date when the issue was last updated. | 
| GitHub.Issue.Closed_at | Date | Date when the issue was closed. | 
| GitHub.Issue.Closed_by | String | User who closed the issue. | 
| GitHub.Issue.Organization | String | The repository owner. | 

#### Command Example

```!GitHub-search-issues query=“label:bug state:open” limit=1```

#### Human Readable Output
## Issues:
|ID|Repository|Organization|Title|State|Body|Created_at|Updated_at|Closed_at|Assignees|Labels|
|--- |--- |--- |--- |--- |--- |--- |--- |--- | ---|--- |
|109|Git-Integration|demisto|"new issue"|open|"new information"|2019-06-04T11:52:11Z|2019-06-04T11:52:13Z|2019-06-04T11:52:13Z|teizenman|newbug|

### GitHub-get-download-count

***
Returns the total number of downloads for all releases for the specified repository.

#### Base Command

`GitHub-get-download-count`

#### Input

There are no input arguments for this command.

#### Context Output

| **Path** | **Type** | **Description** |
| --- | --- | --- |
| GitHub.Release.ID | Number | ID of the release. | 
| GitHub.Release.Download_count | Number | Download count for the release. | 
| GitHub.Release.Name | String | Name of the release. | 
| GitHub.Release.Body | String | Body of the release. | 
| GitHub.Release.Created_at | Date | Date when the release was created. | 
| GitHub.Release.Published_at | Date | Date when the release was published. | 

#### Command Example

```!GitHub-get-download-count```

#### Human Readable Output
## Releases:
|ID|Name|Download_count|Body|Created_at|Published_at|
|--- |--- |--- |--- |--- |--- |
|17519182|anotherone|5|this is another release|2019-05-22T15:00:51Z|2019-05-22T15:06:48Z|
|17519007|test|1|this is a test|2019-05-22T15:00:51Z|2019-05-22T15:02:16Z|


### GitHub-get-stale-prs

***
Get inactive pull requests

#### Base Command

`GitHub-get-stale-prs`

#### Input

| **Argument Name** | **Description** | **Required** |
| --- | --- | --- |
| stale_time | Time of inactivity after which a PR is considered stale. Default is 3 days. | Required | 
| label | The label used to identify PRs of interest. | Optional | 

#### Context Output

| **Path** | **Type** | **Description** |
| --- | --- | --- |
| GitHub.PR.URL | String | The html URL of the PR | 
| GitHub.PR.Number | Number | The GitHub pull request number | 
| GitHub.PR.RequestedReviewer | Unknown | A list of the PR's requested reviewers | 

#### Command Example

``!GitHub-get-stale-prs stale_time="2 days"``

#### Human Readable Output
## Stale PRs:
|Number|URL|
|--- |--- |
|18|https://github.com/example-user1/content/pull/18|
|16|https://github.com/example-user1/content/pull/16|
|15|https://github.com/example-user1/content/pull/15|
|14|https://github.com/example-user1/content/pull/14|

### GitHub-get-branch

***
Get a branch

#### Base Command

`GitHub-get-branch`

#### Input

| **Argument Name** | **Description** | **Required** |
| --- | --- | --- |
| branch_name | The name of the branch to retrieve. | Required | 

#### Context Output

| **Path** | **Type** | **Description** |
| --- | --- | --- |
| GitHub.Branch.Name | String | The name of the branch | 
| GitHub.Branch.CommitSHA | String | The SHA of the commit the branch references | 
| GitHub.Branch.CommitNodeID | String | The Node ID of the commit the branch references | 
| GitHub.Branch.CommitAuthorID | Number | The GitHub ID number of the author of the commit the branch references | 
| GitHub.Branch.CommitAuthorLogin | String | The GitHub login of the author of the commit the branch references | 
| GitHub.Branch.CommitParentSHA | String | The SHAs of parent commits | 
| GitHub.Branch.Protected | Boolean | Whether the branch is a protected one or not | 

#### Command Example

```!GitHub-get-pull-request pull_number=1```

#### Human Readable Output
## Branch "master"
|CommitAuthorID|CommitAuthorLogin|CommitNodeID|CommitParentSHA|CommitSHA|Name|Protected|
|--- |--- |--- |--- |--- |--- |--- |
|55035720|example-user1|MDY6Q29tbWl0MjA3NzQ0Njg1OjhhNjdhMDc4MTM5NDk4ZjNlOGUxYmQyZTI2ZmZjNWEyZmVhMWI5MTg=|d6bafef5a0021a6d9ab0a22e11bd0afd5801d936|8a67a078139498f3e8e1bd2e26ffc5a2fea1b918|master|false|


### GitHub-create-branch

***
Create a new branch

#### Base Command

`GitHub-create-branch`

#### Input

| **Argument Name** | **Description** | **Required** |
| --- | --- | --- |
| branch_name | The name for the new branch. | Required | 
| commit_sha | The SHA hash of the commit to reference. Try executing the 'GitHub-get-branch' command to find a commit SHA hash to reference. | Required | 

#### Context Output

There is no context output for this command.

#### Command Example

```GitHub-create-branch branch_name=new-branch-example commit_sha=8a67a078139498f3e8e1bd2e26ffc5a2fea1b918```

#### Human Readable Output
Branch "new-branch-example" Created Successfully.

### GitHub-get-team-membership

***
Retrieve a user's membership status with a team

#### Base Command

`GitHub-get-team-membership`

#### Input

| **Argument Name** | **Description** | **Required** |
| --- | --- | --- |
| team_id | The ID number by which the team is identified. Try executing the 'GitHub-list-teams' command to find team IDs to reference. | Required | 
| user_name | The login of the user whose membership you wish to check. | Required | 

#### Context Output

| **Path** | **Type** | **Description** |
| --- | --- | --- |
| GitHub.Team.Member.Role | String | The user's role on a team | 
| GitHub.Team.Member.State | String | The user's state for a team | 
| GitHub.Team.ID | Number | The ID number of the team | 
| GitHub.Team.Member.Login | String | The login of the team member | 

#### Command Example

```!GitHub-get-team-membership team_id=3043448 user_name=example-user2```

#### Human Readable Output
## Team Membership of example-user2
|ID|Role|State|Login|
|--- |--- |--- |--- |
|3043448|member|active|example-user2|


### GitHub-request-review

***
Request reviews from GitHub users for a given Pull Request

#### Base Command

`GitHub-request-review`

#### Input

| **Argument Name** | **Description** | **Required** |
| --- | --- | --- |
| pull_number | The number of the Pull Request for which you wish to request review. | Required | 
| reviewers | A CSV list of GitHub users to request review from for a Pull Request. | Required | 

#### Context Output

| **Path** | **Type** | **Description** |
| --- | --- | --- |
| GitHub.PR.Number | Number | The number of the Pull Request | 
| GitHub.PR.RequestedReviewer.Login | String | The login of the user requested for review | 
| GitHub.PR.RequestedReviewer.ID | Number | The ID of the user requested for review | 
| GitHub.PR.RequestedReviewer.NodeID | String | The node ID of the user requested for review | 
| GitHub.PR.RequestedReviewer.Type | String | The type of the user requested for review | 
| GitHub.PR.RequestedReviewer.SiteAdmin | Boolean | Whether the user requested for review is a site admin or not | 

#### Command Example

```!GitHub-request-review pull_number=1 reviewers=example-user1```

#### Human Readable Output
## Requested Reviewers for #1
|ID|Login|NodeID|SiteAdmin|Type|
|--- |--- |--- |--- |--- |
|30797606|example-user3|MDQ6VXNlcjMwNzk3NjA2|false|User|
|55035720|example-user1|MDQ6VXNlcjU1MDM1NzIw|false|User|

### GitHub-create-comment

***
Create a comment for a given issue

#### Base Command

`GitHub-create-comment`

#### Input

| **Argument Name** | **Description** | **Required** |
| --- | --- | --- |
| issue_number | The number of the issue to comment on. | Required | 
| body | The contents of the comment. | Required | 

#### Context Output

| **Path** | **Type** | **Description** |
| --- | --- | --- |
| GitHub.Comment.IssueNumber | Number | The number of the issue to which the comment belongs | 
| GitHub.Comment.ID | Number | The ID of the comment | 
| GitHub.Comment.NodeID | String | The node ID of the comment | 
| GitHub.Comment.Body | String | The body content of the comment | 
| GitHub.Comment.User.Login | String | The login of the user who commented | 
| GitHub.Comment.User.ID | Number | The ID of the user who commented | 
| GitHub.Comment.User.NodeID | String | The node ID of the user who commented | 
| GitHub.Comment.User.Type | String | The type of the user who commented | 
| GitHub.Comment.User.SiteAdmin | Boolean | Whether the user who commented is a site admin or not | 

#### Command Example

```!GitHub-create-comment issue_number=1 body="Look this comment was made using the GitHub integration"```

#### Human Readable Output
## Created Comment
|Body|ID|IssueNumber|NodeID|User|
|--- |--- |--- |--- |--- |
|Look this comment was made using the GitHub integration|532700206|1|MDEyOklzc3VlQ29tbWVudDUzMjcwMDIwNg==|Login: example-user1 ID: 55035720 NodeID: MDQ6VXNlcjU1MDM1NzIw Type: User SiteAdmin: false|


### GitHub-list-issue-comments

***
List comments on an issue

#### Base Command

`GitHub-list-issue-comments`

#### Input

| **Argument Name** | **Description** | **Required** |
| --- | --- | --- |
| issue_number | The number of the issue to list comments for. | Required | 

#### Context Output

| **Path** | **Type** | **Description** |
| --- | --- | --- |
| GitHub.Comment.IssueNumber | Number | The number of the issue to which the comment belongs | 
| GitHub.Comment.ID | Number | The ID of the comment | 
| GitHub.Comment.NodeID | String | The node ID of the comment | 
| GitHub.Comment.Body | String | The body content of the comment | 
| GitHub.Comment.User.Login | String | The login of the user who commented | 
| GitHub.Comment.User.ID | Number | The ID of the user who commented | 
| GitHub.Comment.User.NodeID | String | The node ID of the user who commented | 
| GitHub.Comment.User.Type | String | The type of the user who commented | 
| GitHub.Comment.User.SiteAdmin | Boolean | Whether the user who commented is a site admin or not | 

#### Command Example

```!GitHub-list-issue-comments issue_number=1```

#### Human Readable Output
## Comments for Issue #1
|Body|ID|IssueNumber|NodeID|User|
|--- |--- |--- |--- |--- |
|Thank you for your contribution. Your generosity and caring are unrivaled! Rest assured - our content wizard @example-user3 will very shortly look over your proposed changes.|530276333|1|MDEyOklzc3VlQ29tbWVudDUzMDI3NjMzMw==|Login: example-user1 ID: 55035720 NodeID: MDQ6VXNlcjU1MDM1NzIw Type: User SiteAdmin: false|
|what about my pr eh|530313678|1|MDEyOklzc3VlQ29tbWVudDUzMDMxMzY3OA==|Login: example-user4 ID: 46294017 NodeID: MDQ6VXNlcjQ2Mjk0MDE3 Type: User SiteAdmin: false|
|@example-user4 can we close?|530774162|1|MDEyOklzc3VlQ29tbWVudDUzMDc3NDE2Mg==|Login: example-user3 ID: 30797606 NodeID: MDQ6VXNlcjMwNzk3NjA2 Type: User SiteAdmin: false|
|Look this comment was made using the GitHub integration|532700206|1|MDEyOklzc3VlQ29tbWVudDUzMjcwMDIwNg==|Login: example-user1 ID: 55035720 NodeID: MDQ6VXNlcjU1MDM1NzIw Type: User SiteAdmin: false|


### GitHub-list-pr-files

***
Lists the pull request files.

#### Base Command

`GitHub-list-pr-files`

#### Input

| **Argument Name** | **Description** | **Required** |
| --- | --- | --- |
| pull_number | The number of the pull request. | Required | 
| organization | The name of the organization. | Optional | 
| repository | The repository of the pull request. | Optional | 

#### Context Output

| **Path** | **Type** | **Description** |
| --- | --- | --- |
| GitHub.PR.Number | Number | The number of the pull request | 
| GitHub.PR.File.SHA | String | The SHA hash of the last commit involving the file. | 
| GitHub.PR.File.Name | String | The name of the file. | 
| GitHub.PR.File.Status | String | The status of the file. | 
| GitHub.PR.File.Additions | Number | The number of additions to the file. | 
| GitHub.PR.File.Deletions | Number | The number of deletions in the file. | 
| GitHub.PR.File.Changes | Number | The number of changes made in the file. | 

#### Command Example

```!GitHub-list-pr-files pull_number=1```

#### Human Readable Output
## Pull Request Files for #1
|Additions|Changes|Deletions|Name|SHA|Status|
|--- |--- |--- |--- |--- |--- |
|4|4|0|TEST.md|4e7fd23b44ef46ebd04a9812dda55cecb487fcbe|added|


### GitHub-list-pr-reviews

***
List reviews on a pull request

#### Base Command

`GitHub-list-pr-reviews`

#### Input

| **Argument Name** | **Description** | **Required** |
| --- | --- | --- |
| pull_number | The number of the pull request. | Required | 

#### Context Output

| **Path** | **Type** | **Description** |
| --- | --- | --- |
| GitHub.PR.Number | Number | The number of the pull request | 
| GitHub.PR.Review.ID | Number | The ID of the review | 
| GitHub.PR.Review.NodeID | String | The node ID of the review | 
| GitHub.PR.Review.Body | String | The content of the review | 
| GitHub.PR.Review.CommitID | String | The ID of the commit for which the review is applicable | 
| GitHub.PR.Review.State | String | The state of the review | 
| GitHub.PR.Review.User.Login | String | The reviewer's user login | 
| GitHub.PR.Review.User.ID | Number | The reviewer's user ID | 
| GitHub.PR.Review.User.NodeID | String | The reviewer's user node ID | 
| GitHub.PR.Review.User.Type | String | The reviewer user type | 
| GitHub.PR.Review.User.SiteAdmin | Boolean | Whether the reviewer is a site admin or not | 

#### Command Example

```!GitHub-list-pr-reviews pull_number=1```

#### Human Readable Output
## Pull Request Reviews for #1
|Body|CommitID|ID|NodeID|State|User|
|--- |--- |--- |--- |--- |--- |
|review comment|b6cf0431e2aea2b345ea1d66d18aa72be63936a9|287327154|MDE3OlB1bGxSZXF1ZXN0UmV2aWV3Mjg3MzI3MTU0|COMMENTED|Login: example-user2 ID: 31018228 NodeID: MDQ6VXNlcjMxMDE4MjI4 Type: User SiteAdmin: false|


### GitHub-get-commit

***
Get a commit

#### Base Command

`GitHub-get-commit`

#### Input

| **Argument Name** | **Description** | **Required** |
| --- | --- | --- |
| commit_sha | The SHA hash of the commit. Try executing the 'GitHub-get-branch' command to find a commit SHA hash to reference. | Required | 

#### Context Output

| **Path** | **Type** | **Description** |
| --- | --- | --- |
| GitHub.Commit.SHA | String | The SHA hash of the commit | 
| GitHub.Commit.Author.Date | String | The commit author date | 
| GitHub.Commit.Author.Name | String | The name of the author | 
| GitHub.Commit.Author.Email | String | The email of the author | 
| GitHub.Commit.Committer.Date | String | The date the commiter committed | 
| GitHub.Commit.Committer.Name | String | The name of the committer | 
| GitHub.Commit.Committer.Email | String | The email of the committer | 
| GitHub.Commit.Message | String | The message associated with the commit | 
| GitHub.Commit.Parent | Unknown | List of parent SHA hashes | 
| GitHub.Commit.TreeSHA | String | The SHA hash of the commit's tree | 
| GitHub.Commit.Verification.Verified | Boolean | Whether the commit was verified or not | 
| GitHub.Commit.Verification.Reason | String | The reason why the commit was or was not verified | 
| GitHub.Commit.Verification.Signature | Unknown | The commit verification signature | 
| GitHub.Commit.Verification.Payload | Unknown | The commit verification payload | 

#### Command Example

```!GitHub-get-commit commit_sha=8a67a078139498f3e8e1bd2e26ffc5a2fea1b918```

#### Human Readable Output
## Commit *8a67a07813*
|Author|Committer|Message|Parent|SHA|TreeSHA|Verification|
|--- |--- |--- |--- |--- |--- |--- |
|Date: 2019-09-16T15:42:43Z Name: example-user1 Email: 55035720example.user1@users.noreply.github.com|Date: 2019-09-16T15:42:43Z Name: GitHub Email: noreply@github.com|Update config.yml|{'SHA': 'd6bafef5a0021a6d9ab0a22e11bd0afd5801d936'}|8a67a078139498f3e8e1bd2e26ffc5a2fea1b918|42fdb6c89538099a141e94fabe4bbc58098f4d90|Verified: true Reason: valid Signature: -----BEGIN PGP SIGNATURE-----  wsBcBAABCAAQBQJ****************************sIKrPT2jUSWyzfu5wnu oWz7+2KMdaglV****************************M08HXTm a9eO/ahlodARkgH/bWjulomeO+jDEgbZenlPUrBnX136QzPPqgl4uvxfquAOj1/a a89YtPAFh2X1+1q7pl5dVtZfYpo6mYJoY9dwVpDRbLoVHJRa1wnqEv4kxRHrrRL9 mGWSMHqK8I6j9zXi4niod8pQpl0k4O/2SlNh81RyeILEYb587Zs1XGuIYQEDrcAf u+FURxEHSuT4yaZ+oBwhhcIsmsWQMGkfABbwo1Fi2BMtEgZpzd/TScNg1KeSrVI= =dWrz -----END PGP SIGNATURE-----  Payload: tree 42fdb6c89538099a141e94fabe4bbc58098f4d90 parent d6bafef5a0021a6d9ab0a22e11bd0afd5801d936 author example-user1 <55035720example.user1@users.noreply.github.com> 1568648563 +0300 committer GitHub <noreply@github.com> 1568648563 +0300  Update config.yml|


### GitHub-add-label

***
Add labels to an issue

#### Base Command

`GitHub-add-label`

#### Input

| **Argument Name** | **Description** | **Required** |
| --- | --- | --- |
| issue_number | The number of the issue to add labels to. | Required | 
| labels | A CSV list of labels to add to an issue. | Required | 

#### Context Output

There is no context output for this command.

#### Command Example

```!GitHub-add-label issue_number=1 labels=Content```

#### Human Readable Output
Label "Content" Successfully Added to Issue #1

### GitHub-get-pull-request

***
Get a pull request

#### Base Command

`GitHub-get-pull-request`

#### Input

| **Argument Name** | **Description** | **Required** |
| --- | --- | --- |
| pull_number | The number of the pull request to retrieve. | Required | 
| organization | The name of the organization. | Optional | 
| repository | The repository of the pull request. | Optional | 

#### Context Output

| **Path** | **Type** | **Description** |
| --- | --- | --- |
| GitHub.PR.ID | Number | The ID number of the pull request | 
| GitHub.PR.NodeID | String | The node ID of the pull request | 
| GitHub.PR.Number | Number | The issue number of the pull request | 
| GitHub.PR.State | String | The state of the pull request | 
| GitHub.PR.Locked | Boolean | Whether the pull request is locked or not | 
| GitHub.PR.Title | String | The title of the pull request | 
| GitHub.PR.User.Login | String | The login of the user who opened the pull request | 
| GitHub.PR.User.ID | Number | The ID of the user who opened the pull request | 
| GitHub.PR.User.NodeID | String | The node ID of the user who opened the pull request | 
| GitHub.PR.User.Type | String | The type of the user who opened the pull request | 
| GitHub.PR.User.SiteAdmin | Boolean | Whether the user who opened the pull request is a site admin or not | 
| GitHub.PR.Body | String | The body content of the pull request | 
| GitHub.PR.Label.ID | Number | The ID of the label | 
| GitHub.PR.Label.NodeID | String | The node ID of the label | 
| GitHub.PR.Label.Name | String | The name of the label | 
| GitHub.PR.Label.Description | String | The description of the label | 
| GitHub.PR.Label.Color | String | The hex color value of the label | 
| GitHub.PR.Label.Default | Boolean | Whether the label is a default or not | 
| GitHub.PR.Milestone.ID | Number | The ID of the milestone | 
| GitHub.PR.Milestone.NodeID | String | The node ID of the milestone | 
| GitHub.PR.Milestone.Number | Number | The number of the milestone | 
| GitHub.PR.Milestone.State | String | The state of the milestone | 
| GitHub.PR.Milestone.Title | String | The title of the milestone | 
| GitHub.PR.Milestone.Description | String | The description of the milestone | 
| GitHub.PR.Milestone.Creator.Login | String | The login of the milestone creator | 
| GitHub.PR.Milestone.Creator.ID | Number | The ID the milestone creator | 
| GitHub.PR.Milestone.Creator.NodeID | String | The node ID of the milestone creator | 
| GitHub.PR.Milestone.Creator.Type | String | The type of the milestone creator | 
| GitHub.PR.Milestone.Creator.SiteAdmin | Boolean | Whether the milestone creator is a site admin or not | 
| GitHub.PR.Milestone.OpenIssues | Number | The number of open issues with this milestone | 
| GitHub.PR.Milestone.ClosedIssues | Number | The number of closed issues with this milestone | 
| GitHub.PR.Milestone.CreatedAt | String | The date the milestone was created | 
| GitHub.PR.Milestone.UpdatedAt | String | The date the milestone was updated | 
| GitHub.PR.Milestone.ClosedAt | String | The date the milestone was closed | 
| GitHub.PR.Milestone.DueOn | String | The due date for the milestone | 
| GitHub.PR.ActiveLockReason | String | The reason the pull request is locked | 
| GitHub.PR.CreatedAt | String | The date the pull request was created | 
| GitHub.PR.UpdatedAt | String | The date the pull request was updated | 
| GitHub.PR.ClosedAt | String | The date the pull request was closed | 
| GitHub.PR.MergedAt | String | The date the pull request was merged | 
| GitHub.PR.MergeCommitSHA | String | The SHA hash of the pull request's merge commit | 
| GitHub.PR.Assignee.Login | String | The login of the user assigned to the pull request | 
| GitHub.PR.Assignee.ID | Number | The ID of the user assigned to the pull request | 
| GitHub.PR.Assignee.NodeID | String | The node ID of the user assigned to the pull request | 
| GitHub.PR.Assignee.Type | String | The type of the user assigned to the pull request | 
| GitHub.PR.Assignee.SiteAdmin | Boolean | Whether the user assigned to the pull request is a site admin or not | 
| GitHub.PR.RequestedReviewer.Login | String | The login of the user requested for review | 
| GitHub.PR.RequestedReviewer.ID | Number | The ID of the user requested for review | 
| GitHub.PR.RequestedReviewer.NodeID | String | The node ID of the user requested for review | 
| GitHub.PR.RequestedReviewer.Type | String | The type of the user requested for review | 
| GitHub.PR.RequestedReviewer.SiteAdmin | Boolean | Whether the user requested for review is a site admin or not | 
| GitHub.PR.RequestedTeam.ID | Number | The ID of the team requested for review | 
| GitHub.PR.RequestedTeam.NodeID | String | The node ID of the team requested for review | 
| GitHub.PR.RequestedTeam.Name | String | The name of the team requested for review | 
| GitHub.PR.RequestedTeam.Slug | String | The slug of the team requested for review | 
| GitHub.PR.RequestedTeam.Description | String | The description of the team requested for review | 
| GitHub.PR.RequestedTeam.Privacy | String | The privacy setting of the team requested for review | 
| GitHub.PR.RequestedTeam.Permission | String | The permissions of the team requested for review | 
| GitHub.PR.RequestedTeam.Parent | Unknown | The parent of the team requested for review | 
| GitHub.PR.Head.Label | String | The label of the branch that HEAD points to | 
| GitHub.PR.Head.Ref | String | The reference of the branch that HEAD points to | 
| GitHub.PR.Head.SHA | String | The SHA hash of the commit that HEAD points to | 
| GitHub.PR.Head.User.Login | String | The login of the committer of the HEAD commit of the checked out branch | 
| GitHub.PR.Head.User.ID | Number | The ID of the committer of the HEAD commit of the checked out branch | 
| GitHub.PR.Head.User.NodeID | String | The node ID of the committer of the HEAD commit of the checked out branch | 
| GitHub.PR.Head.User.Type | String | The type of the committer of the HEAD commit of the checked out branch | 
| GitHub.PR.Head.User.SiteAdmin | Boolean | Whether the committer of the HEAD commit of the checked out branch is a site admin or not | 
| GitHub.PR.Head.Repo.ID | Number | The ID of the repository of the checked out branch | 
| GitHub.PR.Head.Repo.NodeID | String | The node ID of the repository of the checked out branch | 
| GitHub.PR.Head.Repo.Name | String | The name of the repository of the checked out branch | 
| GitHub.PR.Head.Repo.FullName | String | The full name of the repository of the checked out branch | 
| GitHub.PR.Head.Repo.Owner.Login | String | The user login of the owner of the repository of the checked out branch | 
| GitHub.PR.Head.Repo.Owner.ID | Number | The user ID of the owner of the repository of the checked out branch | 
| GitHub.PR.Head.Repo.Owner.NodeID | String | The user node ID of the owner of the repository of the checked out branch | 
| GitHub.PR.Head.Repo.Owner.Type | String | The user type of the owner of the repository of the checked out branch | 
| GitHub.PR.Head.Repo.Owner.SiteAdmin | Boolean | Whether the owner of the repository of the checked out branch is a site admin or not | 
| GitHub.PR.Head.Repo.Private | Boolean | Whether the repository of the checked out branch is private or not | 
| GitHub.PR.Head.Repo.Description | String | The description of the repository of the checked out branch | 
| GitHub.PR.Head.Repo.Fork | Boolean | Whether the repository of the checked out branch is a fork or not | 
| GitHub.PR.Head.Repo.Language | Unknown | The language of the repository of the checked out branch | 
| GitHub.PR.Head.Repo.ForksCount | Number | The number of forks of the repository of the checked out branch | 
| GitHub.PR.Head.Repo.StargazersCount | Number | The number of stars of the repository of the checked out branch | 
| GitHub.PR.Head.Repo.WatchersCount | Number | The number of entities watching the repository of the checked out branch | 
| GitHub.PR.Head.Repo.Size | Number | The size of the repository of the checked out branch | 
| GitHub.PR.Head.Repo.DefaultBranch | String | The default branch of the repository of the checked out branch | 
| GitHub.PR.Head.Repo.OpenIssuesCount | Number | The open issues of the repository of the checked out branch | 
| GitHub.PR.Head.Repo.Topics | Unknown | Topics listed for the repository of the checked out branch | 
| GitHub.PR.Head.Repo.HasIssues | Boolean | Whether the repository of the checked out branch has issues or not | 
| GitHub.PR.Head.Repo.HasProjects | Boolean | Whether the repository of the checked out branch has projects or not | 
| GitHub.PR.Head.Repo.HasWiki | Boolean | Whether the repository of the checked out branch has a wiki or not | 
| GitHub.PR.Head.Repo.HasPages | Boolean | Whether the repository of the checked out branch has pages or not | 
| GitHub.PR.Head.Repo.HasDownloads | Boolean | Whether the repository of the checked out branch has downloads or not | 
| GitHub.PR.Head.Repo.Archived | Boolean | Whether the repository of the checked out branch has been arvhived or not | 
| GitHub.PR.Head.Repo.Disabled | Boolean | Whether the repository of the checked out branch has been disabled or not | 
| GitHub.PR.Head.Repo.PushedAt | String | The date of the latest push to the repository of the checked out branch | 
| GitHub.PR.Head.Repo.CreatedAt | String | The date of creation of the repository of the checked out branch | 
| GitHub.PR.Head.Repo.UpdatedAt | String | The date the repository of the checked out branch was last updated | 
| GitHub.PR.Head.Repo.AllowRebaseMerge | Boolean | Whether the repository of the checked out branch permits rebase-style merges or not | 
| GitHub.PR.Head.Repo.AllowSquashMerge | Boolean | Whether the repository of the checked out branch permits squash merges or not | 
| GitHub.PR.Head.Repo.AllowMergeCommit | Boolean | Whether the repository of the checked out branch permits merge commits or not | 
| GitHub.PR.Head.Repo.SubscribersCount | Number | The number of entities subscribing to the repository of the checked out branch | 
| GitHub.PR.Base.Label | String | The label of the base branch | 
| GitHub.PR.Base.Ref | String | The reference of the base branch | 
| GitHub.PR.Base.SHA | String | The SHA hash of the base branch | 
| GitHub.PR.Base.User.Login | String | The login of the committer of the commit that the base branch points to | 
| GitHub.PR.Base.User.ID | Number | The ID of the committer of the commit that the base branch points to | 
| GitHub.PR.Base.User.NodeID | String | The node ID of the committer of the commit that the base branch points to | 
| GitHub.PR.Base.User.Type | String | The user type of the committer of the commit that the base branch points to | 
| GitHub.PR.Base.User.SiteAdmin | Boolean | Whether the committer of the commit that the base branch points to is a site admin or not | 
| GitHub.PR.Base.Repo.ID | Number | The ID of the repository that the base branch belongs to | 
| GitHub.PR.Base.Repo.NodeID | String | The node ID of the repository that the base branch belongs to | 
| GitHub.PR.Base.Repo.Name | String | The name of the repository that the base branch belongs to | 
| GitHub.PR.Base.Repo.FullName | String | The full name of the repository that the base branch belongs to | 
| GitHub.PR.Base.Repo.Owner.Login | String | The user login of the owner of the repository that the base branch belongs to | 
| GitHub.PR.Base.Repo.Owner.ID | Number | The user ID of the owner of the repository that the base branch belongs to | 
| GitHub.PR.Base.Repo.Owner.NodeID | String | The user node ID of the owner of the repository that the base branch belongs to | 
| GitHub.PR.Base.Repo.Owner.Type | String | The user type of the owner of the repository that the base branch belongs to | 
| GitHub.PR.Base.Repo.Owner.SiteAdmin | Boolean | Whether the owner of the repository that the base branch belongs to is a site admin or not | 
| GitHub.PR.Base.Repo.Private | Boolean | Whether the repository that the base branch belongs to is private or not | 
| GitHub.PR.Base.Repo.Description | String | The description of the repository that the base branch belongs to | 
| GitHub.PR.Base.Repo.Fork | Boolean | Whether the repository that the base branch belongs to is a fork or not | 
| GitHub.PR.Base.Repo.Language | Unknown | The language of the repository that the base branch belongs to | 
| GitHub.PR.Base.Repo.ForksCount | Number | The number of times that the repository that the base branch belongs to has been forked | 
| GitHub.PR.Base.Repo.StargazersCount | Number | The number of times that the repository that the base branch belongs to has been starred | 
| GitHub.PR.Base.Repo.WatchersCount | Number | The number of entities watching the repository that the base branch belongs to | 
| GitHub.PR.Base.Repo.Size | Number | The size of the repository that the base branch belongs to | 
| GitHub.PR.Base.Repo.DefaultBranch | String | The default branch of the repository that the base branch belongs to | 
| GitHub.PR.Base.Repo.OpenIssuesCount | Number | The number of open issues in the repository that the base branch belongs to | 
| GitHub.PR.Base.Repo.Topics | String | Topics listed for the repository that the base branch belongs to | 
| GitHub.PR.Base.Repo.HasIssues | Boolean | Whether the repository that the base branch belongs to has issues or not | 
| GitHub.PR.Base.Repo.HasProjects | Boolean | Whether the repository that the base branch belongs to has projects or not | 
| GitHub.PR.Base.Repo.HasWiki | Boolean | Whether the repository that the base branch belongs to has a wiki or not | 
| GitHub.PR.Base.Repo.HasPages | Boolean | Whether the repository that the base branch belongs to has pages or not | 
| GitHub.PR.Base.Repo.HasDownloads | Boolean | Whether the repository that the base branch belongs to has downloads or not | 
| GitHub.PR.Base.Repo.Archived | Boolean | Whether the repository that the base branch belongs to is archived or not | 
| GitHub.PR.Base.Repo.Disabled | Boolean | Whether the repository that the base branch belongs to is disabled or not | 
| GitHub.PR.Base.Repo.PushedAt | String | The date that the repository that the base branch belongs to was last pushed to | 
| GitHub.PR.Base.Repo.CreatedAt | String | The date of creation of the repository that the base branch belongs to | 
| GitHub.PR.Base.Repo.UpdatedAt | String | The date that the repository that the base branch belongs to was last updated | 
| GitHub.PR.Base.Repo.AllowRebaseMerge | Boolean | Whether the repository that the base branch belongs to allows rebase-style merges or not | 
| GitHub.PR.Base.Repo.AllowSquashMerge | Boolean | Whether the repository that the base branch belongs to allows squash merges or not | 
| GitHub.PR.Base.Repo.AllowMergeCommit | Boolean | Whether the repository that the base branch belongs to allows merge commits or not | 
| GitHub.PR.Base.Repo.SubscribersCount | Number | The number of entities that subscribe to the repository that the base branch belongs to | 
| GitHub.PR.AuthorAssociation | String | The pull request author association | 
| GitHub.PR.Draft | Boolean | Whether the pull request is a draft or not | 
| GitHub.PR.Merged | Boolean | Whether the pull request is merged or not | 
| GitHub.PR.Mergeable | Boolean | Whether the pull request is mergeable or not | 
| GitHub.PR.Rebaseable | Boolean | Whether the pull request is rebaseable or not | 
| GitHub.PR.MergeableState | String | The mergeable state of the pull request | 
| GitHub.PR.MergedBy.Login | String | The login of the user who merged the pull request | 
| GitHub.PR.MergedBy.ID | Number | The ID of the user who merged the pull request | 
| GitHub.PR.MergedBy.NodeID | String | The node ID of the user who merged the pull request | 
| GitHub.PR.MergedBy.Type | String | The type of the user who merged the pull request | 
| GitHub.PR.MergedBy.SiteAdmin | Boolean | Whether the user who merged the pull request is a site admin or not | 
| GitHub.PR.Comments | Number | The number of comments on the pull request | 
| GitHub.PR.ReviewComments | Number | The number of review comments on the pull request | 
| GitHub.PR.MaintainerCanModify | Boolean | Whether the maintainer can modify the pull request or not | 
| GitHub.PR.Commits | Number | The number of commits in the pull request | 
| GitHub.PR.Additions | Number | The number of additions in the pull request | 
| GitHub.PR.Deletions | Number | The number of deletions in the pull request | 
| GitHub.PR.ChangedFiles | Number | The number of changed files in the pull request | 

#### Command Example

```!GitHub-get-pull-request pull_number=1```

#### Human Readable Output
## Pull Request #1
|Additions|AuthorAssociation|Base|Body|ChangedFiles|Comments|Commits|CreatedAt|Deletions|Head|ID|Label|Locked|MaintainerCanModify|MergeCommitSHA|Mergeable|MergeableState|Merged|NodeID|Number|Rebaseable|RequestedReviewer|ReviewComments|State|UpdatedAt|User|
|--- |--- |--- |--- |--- |--- |--- |--- |--- |--- |--- |--- |--- |--- |--- |--- |--- |--- |--- |--- |--- |--- |--- |--- |--- |--- |
|4|FIRST_TIME_CONTRIBUTOR|Label: example-user1:master Ref: master SHA: b27ea6ac9836d2e756b44eb1d66f02d3d4299362 User: {"Login": "example-user1", "ID": 55035720, "NodeID": "MDQ6VXNlcjU1MDM1NzIw", "Type": "User", "SiteAdmin": false} Repo: {"ID": 207744685, "NodeID": "MDEwOlJlcG9zaXRvcnkyMDc3NDQ2ODU=", "Name": "content", "FullName": "example-user1/content", "Owner": {"Login": "example-user1", "ID": 55035720, "NodeID": "MDQ6VXNlcjU1MDM1NzIw", "Type": "User", "SiteAdmin": false}, "Private": false, "Description": "This repository contains all Demisto content and from here we share content updates", "Fork": true, "Language": "Python", "ForksCount": 0, "StargazersCount": 0, "WatchersCount": 0, "Size": 96530, "DefaultBranch": "master", "OpenIssuesCount": 10, "Topics": null, "HasIssues": false, "HasProjects": true, "HasWiki": false, "HasPages": false, "HasDownloads": true, "Archived": false, "Disabled": false, "PushedAt": "2019-09-18T14:05:43Z", "CreatedAt": "2019-09-11T06:59:20Z", "UpdatedAt": "2019-09-16T15:42:46Z", "AllowRebaseMerge": null, "AllowSquashMerge": null, "AllowMergeCommit": null, "SucscribersCount": null}|## Status Ready/In Progress/In Hold(Reason for hold)  ## Related Issues fixes: link to the issue  ## Description A few sentences describing the overall goals of the pull request's commits.  ## Screenshots Paste here any images that will help the reviewer  ## Related PRs List related PRs against other branches:  branch \ PR ------ \ ## Required version of Demistox.x.x ## Does it break backward compatibility?- Yes- Further details:- No ## Must have- [ ] Tests- [ ] Documentation (with link to it)- [ ] Code Review ## DependenciesMention the dependencies of the entity you changed as given from the precommit hooks in checkboxes, and tick after tested them.- [ ] Dependency 1- [ ] Dependency 2- [ ] Dependency 3 ## Additional changesDescribe additional changes done, for example adding a function to common server.|1|5|4|2019-09-11T07:06:26Z|0|Label: example-user4:patch-1 Ref: patch-1 SHA: c01238eea80e35bb76a5c51ac0c95eba4010d8e5 User: {"Login": "example-user4", "ID": 46294017, "NodeID": "MDQ6VXNlcjQ2Mjk0MDE3", "Type": "User", "SiteAdmin": false} Repo: {"ID": 205137013, "NodeID": "MDEwOlJlcG9zaXRvcnkyMDUxMzcwMTM=", "Name": "content", "FullName": "example-user4/content", "Owner": {"Login": "example-user4", "ID": 46294017, "NodeID": "MDQ6VXNlcjQ2Mjk0MDE3", "Type": "User", "SiteAdmin": false}, "Private": false, "Description": "This repository contains all Demisto content and from here we share content updates", "Fork": true, "Language": "Python", "ForksCount": 2, "StargazersCount": 0, "WatchersCount": 0, "Size": 95883, "DefaultBranch": "master", "OpenIssuesCount": 2, "Topics": null, "HasIssues": false, "HasProjects": true, "HasWiki": false, "HasPages": false, "HasDownloads": true, "Archived": false, "Disabled": false, "PushedAt": "2019-09-16T15:43:54Z", "CreatedAt": "2019-08-29T10:18:15Z", "UpdatedAt": "2019-08-29T10:18:18Z", "AllowRebaseMerge": null, "AllowSquashMerge": null, "AllowMergeCommit": null, "SucscribersCount": null}|316303415|'ID': 1563600288, 'NodeID': 'MDU6TGFiZWwxNTYzNjAwMjg4', 'Name': 'Content', 'Description': None, 'Color': None, 'Default': False},{'ID': 1549466359, 'NodeID': 'MDU6TGFiZWwxNTQ5NDY2MzU5', 'Name': 'Contribution', 'Description': None, 'Color': None, 'Default': False},{'ID': 1549411616, 'NodeID': 'MDU6TGFiZWwxNTQ5NDExNjE2', 'Name': 'bug', 'Description': None, 'Color': None, 'Default': True}|false|true|5714b1359b9d7549c89c35fe9fdc266a3db3b766|true|unstable|false|MDExOlB1bGxSZXF1ZXN0MzE2MzAzNDE1|1|true|{'Login': 'example-user3', 'ID': 30797606, 'NodeID': 'MDQ6VXNlcjMwNzk3NjA2', 'Type': 'User', 'SiteAdmin': False}, {'Login': 'example-user1', 'ID': 55035720, 'NodeID': 'MDQ6VXNlcjU1MDM1NzIw', 'Type': 'User', 'SiteAdmin': False}|0|open|2019-09-18T14:05:51Z|Login: example-user4 ID: 46294017 NodeID: MDQ6VXNlcjQ2Mjk0MDE3 Type: User SiteAdmin: false|


### GitHub-list-teams

***
List the teams for an organization. Note that this API call is only available to authenticated members of the organization.

#### Base Command

`GitHub-list-teams`

#### Input

| **Argument Name** | **Description** | **Required** |
| --- | --- | --- |
| organization | The name of the organization. | Required | 

#### Context Output

| **Path** | **Type** | **Description** |
| --- | --- | --- |
| GitHub.Team.ID | Number | The ID of the team | 
| GitHub.Team.NodeID | String | The node ID of the team | 
| GitHub.Team.Name | String | The name of the team | 
| GitHub.Team.Slug | String | The slug of the team | 
| GitHub.Team.Description | String | The description of the team | 
| GitHub.Team.Privacy | String | The privacy setting of the team | 
| GitHub.Team.Permission | String | The permissions of the team | 
| GitHub.Team.Parent | Unknown | The parent of the team | 

#### Command Example

```!GitHub-list-teams organization=demisto```

#### Human Readable Output
## Teams for Organization "demisto"
|Description|ID|Name|NodeID|Permission|Privacy|Slug|
|--- |--- |--- |--- |--- |--- |--- |
|Our customer success team|2276690|customer-success|MDQ6VGVhbTIyNzY2NzA=|pull|closed|customer-success|
|Our beloved content team|3043998|Content|MDQ6VGVhbTMwNDM0NDg=|pull|closed|content|


### GitHub-delete-branch

***
Delete a branch

#### Base Command

`GitHub-delete-branch`

#### Input

| **Argument Name** | **Description** | **Required** |
| --- | --- | --- |
| branch_name | The name of the branch to delete. | Required | 

#### Context Output

There is no context output for this command.

#### Command Example

```!GitHub-delete-branch branch_name=new-branch-example```

#### Human Readable Output
Branch "new-branch-example" Deleted Successfully

### GitHub-list-pr-review-comments

***
Lists all the review comments for a pull request.

#### Base Command

`GitHub-list-pr-review-comments`

#### Input

| **Argument Name** | **Description** | **Required** |
| --- | --- | --- |
| pull_number | The issue number of the pull request. | Required | 

#### Context Output

| **Path** | **Type** | **Description** |
| --- | --- | --- |
| GitHub.PR.Number | Number | The issue number of the pull request. | 
| GitHub.PR.ReviewComment.ID | Number | The ID number of the pull request review comment. | 
| GitHub.PR.ReviewComment.NodeID | String | The Node ID of the pull request review comment. | 
| GitHub.PR.ReviewComment.PullRequestReviewID | Number | The ID of the pull request review. | 
| GitHub.PR.ReviewComment.DiffHunk | String | The diff hunk for which the review comment applies. | 
| GitHub.PR.ReviewComment.Path | String | The file path of the proposed file changes for which the review comment applies. | 
| GitHub.PR.ReviewComment.Position | Number | The position of the change for which the review comment applies. | 
| GitHub.PR.ReviewComment.OriginalPosition | Number | The original position of the change for which the review comment applies. | 
| GitHub.PR.ReviewComment.CommitID | String | The commit ID of the proposed change. | 
| GitHub.PR.ReviewComment.OriginalCommitID | String | The commit ID of the commit before the proposed change. | 
| GitHub.PR.ReviewComment.InReplyToID | Number | The reply ID of the comment for which the review comment applies. | 
| GitHub.PR.ReviewComment.User.Login | String | The login of the user who created the review comment. | 
| GitHub.PR.ReviewComment.User.ID | Number | The ID of the user who created the review comment. | 
| GitHub.PR.ReviewComment.User.NodeID | String | The Node ID of the user who created the review comment. | 
| GitHub.PR.ReviewComment.User.Type | String | The type of the user who created the review comment. | 
| GitHub.PR.ReviewComment.User.SiteAdmin | Boolean | Whether the user who created the review comment is a site administrator. or not | 
| GitHub.PR.ReviewComment.Body | String | The body content of the review comment. | 
| GitHub.PR.ReviewComment.CreatedAt | String | The time the review comment was created. | 
| GitHub.PR.ReviewComment.UpdatedAt | String | The time the review comment was updated. | 
| GitHub.PR.ReviewComment.AuthorAssociation | String | The association of the user who created the review comment. | 

#### Command Example

```!GitHub-list-pr-review-comments pull_number=1```

#### Human Readable Output
## Pull Request Review Comments for #1
|AuthorAssociation|Body|CommitID|CreatedAt|DiffHunk|ID|NodeID|OriginalCommitID|OriginalPosition|Path|Position|PullRequestReviewID|UpdatedAt|User|
|---|---|---|---|---|---|---|---|---|---|---|---|---|---|
|COLLABORATOR|Change it|1af17e73721dbe0c40011b82ed4bb1a7dbe3ce29|2021-04-08T11:00:21Z|@@ -9,7 +9,7 @@ "url": "some url" } ], -    "another key": [ +    "fixed key": [|609573611|df35047fffd38a65b8fe6963579254e8b09db25e1234567890==|df35047fffd38a65b8fe6963579254e8b09db25e|5|file.json|5|631256917|2021-04-08T11:00:28Z|Login: teizenman ID: 50326704 NodeID: MDQ6VXNlcjUwMzI2NzA0 Type: User SiteAdmin: false|

### GitHub-update-pull-request

***
Updates a pull request in a repository.

#### Base Command

`GitHub-update-pull-request`

#### Input

| **Argument Name** | **Description** | **Required** |
| --- | --- | --- |
| title | The new title of the pull request. | Optional | 
| body | The new body content of the pull request. | Optional | 
| state | The new state of the pull request. Can be "open", or "closed". Possible values are: open, closed. | Optional | 
| base | The name of the branch that you want your changes pulled, which must be an existing branch in the current repository. You cannot update the base branch in a pull request to point to another repository. | Optional | 
| maintainer_can_modify | Indicates whether maintainers can modify the pull request. Possible values are: true, false. | Optional | 
| pull_number | The issue number of the pull request for which to modify. | Required | 

#### Context Output

| **Path** | **Type** | **Description** |
| --- | --- | --- |
| GitHub.PR.ID | Number | The ID number of the pull request. | 
| GitHub.PR.NodeID | String | The Node ID of the pull request. | 
| GitHub.PR.Number | Number | The issue number of the pull request. | 
| GitHub.PR.State | String | The state of the pull request. | 
| GitHub.PR.Locked | Boolean | Whether the pull request is locked. | 
| GitHub.PR.Title | String | The title of the pull request. | 
| GitHub.PR.User.Login | String | The login of the user who opened the pull request. | 
| GitHub.PR.User.ID | Number | The ID of the user who opened the pull request. | 
| GitHub.PR.User.NodeID | String | The Node ID of the user who opened the pull request. | 
| GitHub.PR.User.Type | String | The type of the user who opened the pull request. | 
| GitHub.PR.User.SiteAdmin | Boolean | Whether the user who opened the pull request is a site administrator. | 
| GitHub.PR.Body | String | The body content of the pull request. | 
| GitHub.PR.Label.ID | Number | The ID of the label. | 
| GitHub.PR.Label.NodeID | String | The Node ID of the label. | 
| GitHub.PR.Label.Name | String | The name of the label. | 
| GitHub.PR.Label.Description | String | The description of the label. | 
| GitHub.PR.Label.Color | String | The hex color value of the label. | 
| GitHub.PR.Label.Default | Boolean | Whether the label is a default. | 
| GitHub.PR.Milestone.ID | Number | The ID of the milestone. | 
| GitHub.PR.Milestone.NodeID | String | The Node ID of the milestone. | 
| GitHub.PR.Milestone.Number | Number | The number of the milestone. | 
| GitHub.PR.Milestone.State | String | The state of the milestone. | 
| GitHub.PR.Milestone.Title | String | The title of the milestone. | 
| GitHub.PR.Milestone.Description | String | The description of the milestone. | 
| GitHub.PR.Milestone.Creator.Login | String | The login of the milestone creator. | 
| GitHub.PR.Milestone.Creator.ID | Number | The ID the milestone creator. | 
| GitHub.PR.Milestone.Creator.NodeID | String | The Node ID of the milestone creator. | 
| GitHub.PR.Milestone.Creator.Type | String | The type of the milestone creator. | 
| GitHub.PR.Milestone.Creator.SiteAdmin | Boolean | Whether the milestone creator is a site administrator. | 
| GitHub.PR.Milestone.OpenIssues | Number | The number of open issues with this milestone. | 
| GitHub.PR.Milestone.ClosedIssues | Number | The number of closed issues with this milestone. | 
| GitHub.PR.Milestone.CreatedAt | String | The date the milestone was created. | 
| GitHub.PR.Milestone.UpdatedAt | String | The date the milestone was updated. | 
| GitHub.PR.Milestone.ClosedAt | String | The date the milestone was closed. | 
| GitHub.PR.Milestone.DueOn | String | The due date for the milestone. | 
| GitHub.PR.ActiveLockReason | String | The reason the pull request is locked. | 
| GitHub.PR.CreatedAt | String | The date the pull request was created. | 
| GitHub.PR.UpdatedAt | String | The date the pull request was updated. | 
| GitHub.PR.ClosedAt | String | The date the pull request was closed. | 
| GitHub.PR.MergedAt | String | The date the pull request was merged. | 
| GitHub.PR.MergeCommitSHA | String | The SHA hash of the pull request's merge commit. | 
| GitHub.PR.Assignee.Login | String | The login of the user assigned to the pull request. | 
| GitHub.PR.Assignee.ID | Number | The ID of the user assigned to the pull request. | 
| GitHub.PR.Assignee.NodeID | String | The Node ID of the user assigned to the pull request. | 
| GitHub.PR.Assignee.Type | String | The type of the user assigned to the pull request. | 
| GitHub.PR.Assignee.SiteAdmin | Boolean | Whether the user assigned to the pull request is a site administrator. not | 
| GitHub.PR.RequestedReviewer.Login | String | The login of the user requested for review. | 
| GitHub.PR.RequestedReviewer.ID | Number | The ID of the user requested for review. | 
| GitHub.PR.RequestedReviewer.NodeID | String | The Node ID of the user requested for review. | 
| GitHub.PR.RequestedReviewer.Type | String | The type of the user requested for review. | 
| GitHub.PR.RequestedReviewer.SiteAdmin | Boolean | Whether the user requested for review is a site administrator. | 
| GitHub.PR.RequestedTeam.ID | Number | The ID of the team requested for review. | 
| GitHub.PR.RequestedTeam.NodeID | String | The Node ID of the team requested for review. | 
| GitHub.PR.RequestedTeam.Name | String | The name of the team requested for review. | 
| GitHub.PR.RequestedTeam.Slug | String | The slug of the team requested for review. | 
| GitHub.PR.RequestedTeam.Description | String | The description of the team requested for review. | 
| GitHub.PR.RequestedTeam.Privacy | String | The privacy setting of the team requested for review. | 
| GitHub.PR.RequestedTeam.Permission | String | The permissions of the team requested for review. | 
| GitHub.PR.RequestedTeam.Parent | Unknown | The parent of the team requested for review. | 
| GitHub.PR.Head.Label | String | The label of the branch for which the HEAD points. | 
| GitHub.PR.Head.Ref | String | The reference of the branch for which the HEAD points. | 
| GitHub.PR.Head.SHA | String | The SHA hash of the commit for which the HEAD points. | 
| GitHub.PR.Head.User.Login | String | The committer login of the HEAD commit of the checked out branch. | 
| GitHub.PR.Head.User.ID | Number | The committer ID of the HEAD commit of the checked out branch. | 
| GitHub.PR.Head.User.NodeID | String | The Node committer ID of the HEAD commit of the checked out branch. | 
| GitHub.PR.Head.User.Type | String | The committer type of the HEAD commit of the checked out branch. | 
| GitHub.PR.Head.User.SiteAdmin | Boolean | Whether the committer of the HEAD commit of the checked out branch is a site administrator. | 
| GitHub.PR.Head.Repo.ID | Number | The ID of the repository of the checked out branch. | 
| GitHub.PR.Head.Repo.NodeID | String | The Node ID of the repository of the checked out branch. | 
| GitHub.PR.Head.Repo.Name | String | The name of the repository of the checked out branch. | 
| GitHub.PR.Head.Repo.FullName | String | The full name of the repository of the checked out branch. | 
| GitHub.PR.Head.Repo.Owner.Login | String | The user login of the owner of the repository of the checked out branch. | 
| GitHub.PR.Head.Repo.Owner.ID | Number | The user ID of the owner of the repository of the checked out branch. | 
| GitHub.PR.Head.Repo.Owner.NodeID | String | The user node ID of the owner of the repository of the checked. out branch | 
| GitHub.PR.Head.Repo.Owner.Type | String | The user type of the owner of the repository of the checked out branch. | 
| GitHub.PR.Head.Repo.Owner.SiteAdmin | Boolean | Whether the owner of the repository of the checked out branch is a site administrator. | 
| GitHub.PR.Head.Repo.Private | Boolean | Whether the repository of the checked out branch is private. | 
| GitHub.PR.Head.Repo.Description | String | The description of the repository of the checked out branch. | 
| GitHub.PR.Head.Repo.Fork | Boolean | Whether the repository of the checked out branch is a fork. | 
| GitHub.PR.Head.Repo.Language | Unknown | The language of the repository of the checked out branch. | 
| GitHub.PR.Head.Repo.ForksCount | Number | The number of forks of the repository of the checked out branch. | 
| GitHub.PR.Head.Repo.StargazersCount | Number | The number of stars of the repository of the checked out branch. | 
| GitHub.PR.Head.Repo.WatchersCount | Number | The number of entities watching the repository of the checked out branch. | 
| GitHub.PR.Head.Repo.Size | Number | The size of the repository of the checked out branch. | 
| GitHub.PR.Head.Repo.DefaultBranch | String | The default branch of the repository of the checked out branch. | 
| GitHub.PR.Head.Repo.OpenIssuesCount | Number | The open issues of the repository of the checked out branch. | 
| GitHub.PR.Head.Repo.Topics | Unknown | Topics listed for the repository of the checked out branch. | 
| GitHub.PR.Head.Repo.HasIssues | Boolean | Whether the repository of the checked out branch has issues. | 
| GitHub.PR.Head.Repo.HasProjects | Boolean | Whether the repository of the checked out branch has projects. | 
| GitHub.PR.Head.Repo.HasWiki | Boolean | Whether the repository of the checked out branch has a wiki. | 
| GitHub.PR.Head.Repo.HasPages | Boolean | Whether the repository of the checked out branch has pages. | 
| GitHub.PR.Head.Repo.HasDownloads | Boolean | Whether the repository of the checked out branch has downloads. | 
| GitHub.PR.Head.Repo.Archived | Boolean | Whether the repository of the checked out branch has been archived. | 
| GitHub.PR.Head.Repo.Disabled | Boolean | Whether the repository of the checked out branch has been disabled. | 
| GitHub.PR.Head.Repo.PushedAt | String | The date of the latest push to the repository of the checked out branch. | 
| GitHub.PR.Head.Repo.CreatedAt | String | The date of creation of the repository of the checked out branch. | 
| GitHub.PR.Head.Repo.UpdatedAt | String | The date the repository of the checked out branch was last updated. | 
| GitHub.PR.Head.Repo.AllowRebaseMerge | Boolean | Whether the repository of the checked out branch permits rebase-style merges. | 
| GitHub.PR.Head.Repo.AllowSquashMerge | Boolean | Whether the repository of the checked out branch permits squash merges. | 
| GitHub.PR.Head.Repo.AllowMergeCommit | Boolean | Whether the repository of the checked out branch permits merge commits. | 
| GitHub.PR.Head.Repo.SubscribersCount | Number | The number of entities subscribing to the repository of the checked out branch. | 
| GitHub.PR.Base.Label | String | The label of the base branch. | 
| GitHub.PR.Base.Ref | String | The reference of the base branch. | 
| GitHub.PR.Base.SHA | String | The SHA hash of the base branch. | 
| GitHub.PR.Base.User.Login | String | The committer login of the commit for which the base branch points. | 
| GitHub.PR.Base.User.ID | Number | The ID of the committer of the commit for which the base branch points. | 
| GitHub.PR.Base.User.NodeID | String | The committer Node ID of the commit for which the base branch points. | 
| GitHub.PR.Base.User.Type | String | The user committer type of the commit for which the base branch points. | 
| GitHub.PR.Base.User.SiteAdmin | Boolean | Whether the committer of the commit for which the base branch points is a site administrator. | 
| GitHub.PR.Base.Repo.ID | Number | The ID of the repository for which the base branch belongs. | 
| GitHub.PR.Base.Repo.NodeID | String | The Node ID of the repository for which the base branch belongs. | 
| GitHub.PR.Base.Repo.Name | String | The name of the repository for which the base branch belongs. | 
| GitHub.PR.Base.Repo.FullName | String | The full name of the repository for which the base branch belongs. | 
| GitHub.PR.Base.Repo.Owner.Login | String | The user login of the owner of the repository for which the base branch belongs. | 
| GitHub.PR.Base.Repo.Owner.ID | Number | The user ID of the owner of the repository for which the base branch belongs. | 
| GitHub.PR.Base.Repo.Owner.NodeID | String | The user node ID of the owner of the repository for which the base branch belongs. | 
| GitHub.PR.Base.Repo.Owner.Type | String | The user type of the owner of the repository for which the base branch belongs. | 
| GitHub.PR.Base.Repo.Owner.SiteAdmin | Boolean | Whether the owner of the repository for which the base branch belongs to is a site administrator. | 
| GitHub.PR.Base.Repo.Private | Boolean | Whether the repository for which the base branch belongs is private. | 
| GitHub.PR.Base.Repo.Description | String | The description of the repository for which the base branch belongs. | 
| GitHub.PR.Base.Repo.Fork | Boolean | Whether the repository for which the base branch belongs to is a fork. | 
| GitHub.PR.Base.Repo.Language | Unknown | The language of the repository for which the base branch belongs. | 
| GitHub.PR.Base.Repo.ForksCount | Number | The number of times that the repository for which the base branch belongs has been forked. | 
| GitHub.PR.Base.Repo.StargazersCount | Number | The number of times that the repository for which the base branch belongs has been starred. | 
| GitHub.PR.Base.Repo.WatchersCount | Number | The number of entities watching the repository for which the base branch belongs. | 
| GitHub.PR.Base.Repo.Size | Number | The size of the repository for which the base branch belongs. | 
| GitHub.PR.Base.Repo.DefaultBranch | String | The default branch of the repository for which the base branch belongs. | 
| GitHub.PR.Base.Repo.OpenIssuesCount | Number | The number of open issues in the repository for which the base branch belongs. | 
| GitHub.PR.Base.Repo.Topics | String | Topics listed for the repository for which the base branch belongs. | 
| GitHub.PR.Base.Repo.HasIssues | Boolean | Whether the repository for which the base branch belongs has issues. | 
| GitHub.PR.Base.Repo.HasProjects | Boolean | Whether the repository for which the base branch belongs has projects. | 
| GitHub.PR.Base.Repo.HasWiki | Boolean | Whether the repository for which the base branch belongs has a wiki. | 
| GitHub.PR.Base.Repo.HasPages | Boolean | Whether the repository for which the base branch belongs to has pages. | 
| GitHub.PR.Base.Repo.HasDownloads | Boolean | Whether the repository for which the base branch belongs has downloads. | 
| GitHub.PR.Base.Repo.Archived | Boolean | Whether the repository for which the base branch belongs is archived. | 
| GitHub.PR.Base.Repo.Disabled | Boolean | Whether the repository for which the base branch belongs is disabled. | 
| GitHub.PR.Base.Repo.PushedAt | String | The date that the repository for which the base branch belongs to was last pushed. | 
| GitHub.PR.Base.Repo.CreatedAt | String | The date of creation of the repository for which the base branch belongs. | 
| GitHub.PR.Base.Repo.UpdatedAt | String | The date that the repository for which the base branch belongs was last updated. | 
| GitHub.PR.Base.Repo.AllowRebaseMerge | Boolean | Whether the repository for which the base branch belongs allows rebase-style merges. | 
| GitHub.PR.Base.Repo.AllowSquashMerge | Boolean | Whether the repository for which the base branch belongs allows squash merges. | 
| GitHub.PR.Base.Repo.AllowMergeCommit | Boolean | Whether the repository for which the base branch belongs allows merge commits. | 
| GitHub.PR.Base.Repo.SubscribersCount | Number | The number of entities for which subscribe to the repository that the base branch belongs. | 
| GitHub.PR.AuthorAssociation | String | The pull request author association. | 
| GitHub.PR.Draft | Boolean | Whether the pull request is a draft. | 
| GitHub.PR.Merged | Boolean | Whether the pull request is merged. | 
| GitHub.PR.Mergeable | Boolean | Whether the pull request is mergeable. | 
| GitHub.PR.Rebaseable | Boolean | Whether the pull request is rebaseable. | 
| GitHub.PR.MergeableState | String | The mergeable state of the pull request. | 
| GitHub.PR.MergedBy.Login | String | The login of the user who merged the pull request. | 
| GitHub.PR.MergedBy.ID | Number | The ID of the user who merged the pull request. | 
| GitHub.PR.MergedBy.NodeID | String | The Node ID of the user who merged the pull request. | 
| GitHub.PR.MergedBy.Type | String | The type of the user who merged the pull request. | 
| GitHub.PR.MergedBy.SiteAdmin | Boolean | Whether the user who merged the pull request is a site administrator. | 
| GitHub.PR.Comments | Number | The number of comments on the pull request. | 
| GitHub.PR.ReviewComments | Number | The number of review comments on the pull request. | 
| GitHub.PR.MaintainerCanModify | Boolean | Whether the maintainer can modify the pull request. | 
| GitHub.PR.Commits | Number | The number of commits in the pull request. | 
| GitHub.PR.Additions | Number | The number of additions in the pull request. | 
| GitHub.PR.Deletions | Number | The number of deletions in the pull request. | 
| GitHub.PR.ChangedFiles | Number | The number of changed files in the pull request. | 

#### Command Example

```!GitHub-update-pull-request pull_number=1 body=Changing```

#### Human Readable Output
## Updated Pull Request #15
|Additions|AuthorAssociation|Base|Body|ChangedFiles|Comments|Commits|CreatedAt|Deletions|Draft|Head|ID|Locked|MaintainerCanModify|MergeCommitSHA|Mergeable|MergeableState|Merged|NodeID|Number|Rebaseable|ReviewComments|State|UpdatedAt|User|
|---|---|---|---|---|---|---|---|---|---|---|---|---|---|---|---|---|---|---|---|---|---|---|---|---|
|1|COLLABORATOR|Label: demisto:master Ref: master SHA: 56b289d4b1402b1492dd0cc681325b1f0ae47505 User: {"Login": "demisto", "ID": 11011767, "NodeID": "MDEyOk9yZ2FuaXphdGlvbjExMDExNzY3", "Type": "Organization", "SiteAdmin": false} Repo: {"ID": 315109290, "NodeID": "MDEwOlJlcG9zaXRvcnkzMTUxMDkyOTA=", "Name": "content-internal-dist", "FullName": "demisto/content-internal-dist", "Owner": {"Login": "demisto", "ID": 11011767, "NodeID": "MDEyOk9yZ2FuaXphdGlvbjExMDExNzY3", "Type": "Organization", "SiteAdmin": false}, "Private": true, "Description": null, "Fork": false, "Language": "Python", "ForksCount": 0, "StargazersCount": 0, "WatchersCount": 0, "Size": 226, "DefaultBranch": "master", "OpenIssuesCount": 1, "Topics": null, "HasIssues": true, "HasProjects": true, "HasWiki": true, "HasPages": false, "HasDownloads": true, "Archived": false, "Disabled": false, "PushedAt": "2021-04-08T10:59:28Z", "CreatedAt": "2020-11-22T18:51:37Z", "UpdatedAt": "2021-04-07T08:58:02Z", "AllowRebaseMerge": null, "AllowSquashMerge": null, "AllowMergeCommit": null, "SucscribersCount": null}|Changing|1|0|1|2021-04-08T10:59:27Z|1|false|Label: demisto:teizenman-gh-test Ref: teizenman-gh-test SHA: 87429cec185dfd82be0f2e6d98b0f5d2d0bb91b0 User: {"Login": "demisto", "ID": 11011767, "NodeID": "MDEyOk9yZ2FuaXphdGlvbjExMDExNzY3", "Type": "Organization", "SiteAdmin": false} Repo: {"ID": 315109290, "NodeID": "MDEwOlJlcG9zaXRvcnkzMTUxMDkyOTA=", "Name": "content-internal-dist", "FullName": "demisto/content-internal-dist", "Owner": {"Login": "demisto", "ID": 11011767, "NodeID": "MDEyOk9yZ2FuaXphdGlvbjExMDExNzY3", "Type": "Organization", "SiteAdmin": false}, "Private": true, "Description": null, "Fork": false, "Language": "Python", "ForksCount": 0, "StargazersCount": 0, "WatchersCount": 0, "Size": 226, "DefaultBranch": "master", "OpenIssuesCount": 1, "Topics": null, "HasIssues": true, "HasProjects": true, "HasWiki": true, "HasPages": false, "HasDownloads": true, "Archived": false, "Disabled": false, "PushedAt": "2021-04-08T10:59:28Z", "CreatedAt": "2020-11-22T18:51:37Z", "UpdatedAt": "2021-04-07T08:58:02Z", "AllowRebaseMerge": null, "AllowSquashMerge": null, "AllowMergeCommit": null, "SucscribersCount": null}|611450655|false|false|1af17e73721dbe0c40011b82ed4bb1a7dbe3ce29|true|blocked|false|1af17e73721dbe0c40011b82ed4bb1a7|15|true|1|open|2021-04-08T11:08:14Z|Login: teizenman ID: 50326704 NodeID: MDQ6VXNlcjUwMzI2NzA0 Type: User SiteAdmin: false|

### GitHub-is-pr-merged

***
Returns a merged pull request. If the pull request has been merged, the API returns 'Status: 204 No Content'. If the pull request
has not been merged the API returns 'Status: 404 Not Found'

#### Base Command

`GitHub-is-pr-merged`

#### Input

| **Argument Name** | **Description** | **Required** |
| --- | --- | --- |
| pull_number | The issue number of the pull request to check. | Required | 

#### Context Output

There is no context output for this command.

#### Command Example

```!GitHub-is-pr-merged pull_number=1```

#### Human Readable Output
Pull Request #1 was Merged

### GitHub-create-pull-request

***
Creates a new pull request.

#### Base Command

`GitHub-create-pull-request`

#### Input

| **Argument Name** | **Description** | **Required** |
| --- | --- | --- |
| title | The title of the pull request. | Required | 
| head | The name of the branch where the changes are made. | Required | 
| base | The name of the branch you want the changes pulled into, which must be an existing branch on the current repository. | Required | 
| body | The contents of the pull request. | Optional | 
| maintainer_can_modify | Indicates whether maintainers can modify the pull request. Possible values are: true, false. | Optional | 
| draft | Indicates whether the pull request is a draft. For more information, see https://help.github.com/en/articles/about-pull-requests#draft-pull-requests. Possible values are: true, false. | Optional | 

#### Context Output

| **Path** | **Type** | **Description** |
| --- | --- | --- |
| GitHub.PR.ID | Number | The ID number of the pull request. | 
| GitHub.PR.NodeID | String | The Node ID of the pull request. | 
| GitHub.PR.Number | Number | The issue number of the pull request. | 
| GitHub.PR.State | String | The state of the pull request. | 
| GitHub.PR.Locked | Boolean | Whether the pull request is locked. | 
| GitHub.PR.Title | String | The title of the pull request. | 
| GitHub.PR.User.Login | String | The login of the user who opened the pull request. | 
| GitHub.PR.User.ID | Number | The ID of the user who opened the pull request. | 
| GitHub.PR.User.NodeID | String | The Node ID of the user who opened the pull request. | 
| GitHub.PR.User.Type | String | The user type who opened the pull request. | 
| GitHub.PR.User.SiteAdmin | Boolean | Whether the user who opened the pull request is a site administrator. | 
| GitHub.PR.Body | String | The body content of the pull request. | 
| GitHub.PR.Label.ID | Number | The ID of the label. | 
| GitHub.PR.Label.NodeID | String | The Node ID of the label. | 
| GitHub.PR.Label.Name | String | The name of the label. | 
| GitHub.PR.Label.Description | String | The description of the label. | 
| GitHub.PR.Label.Color | String | The hex color value of the label. | 
| GitHub.PR.Label.Default | Boolean | Whether the label is a default. | 
| GitHub.PR.Milestone.ID | Number | The ID of the milestone. | 
| GitHub.PR.Milestone.NodeID | String | The Node ID of the milestone. | 
| GitHub.PR.Milestone.Number | Number | The number of the milestone. | 
| GitHub.PR.Milestone.State | String | The state of the milestone. | 
| GitHub.PR.Milestone.Title | String | The title of the milestone. | 
| GitHub.PR.Milestone.Description | String | The description of the milestone. | 
| GitHub.PR.Milestone.Creator.Login | String | The login of the milestone creator. | 
| GitHub.PR.Milestone.Creator.ID | Number | The ID the milestone creator. | 
| GitHub.PR.Milestone.Creator.NodeID | String | The Node ID of the milestone creator. | 
| GitHub.PR.Milestone.Creator.Type | String | The type of the milestone creator. | 
| GitHub.PR.Milestone.Creator.SiteAdmin | Boolean | Whether the milestone creator is a site administrator. | 
| GitHub.PR.Milestone.OpenIssues | Number | The number of open issues with this milestone. | 
| GitHub.PR.Milestone.ClosedIssues | Number | The number of closed issues with this milestone. | 
| GitHub.PR.Milestone.CreatedAt | String | The date the milestone was created. | 
| GitHub.PR.Milestone.UpdatedAt | String | The date the milestone was updated. | 
| GitHub.PR.Milestone.ClosedAt | String | The date the milestone was closed. | 
| GitHub.PR.Milestone.DueOn | String | The due date for the milestone. | 
| GitHub.PR.ActiveLockReason | String | The reason the pull request is locked. | 
| GitHub.PR.CreatedAt | String | The date the pull request was created. | 
| GitHub.PR.UpdatedAt | String | The date the pull request was updated. | 
| GitHub.PR.ClosedAt | String | The date the pull request was closed. | 
| GitHub.PR.MergedAt | String | The date the pull request was merged. | 
| GitHub.PR.MergeCommitSHA | String | The SHA hash of the pull request's merge commit. | 
| GitHub.PR.Assignee.Login | String | The login of the user assigned to the pull request. | 
| GitHub.PR.Assignee.ID | Number | The ID of the user assigned to the pull request. | 
| GitHub.PR.Assignee.NodeID | String | The Node ID of the user assigned to the pull request. | 
| GitHub.PR.Assignee.Type | String | The type of the user assigned to the pull request. | 
| GitHub.PR.Assignee.SiteAdmin | Boolean | Whether the user assigned to the pull request is a site administrator. | 
| GitHub.PR.RequestedReviewer.Login | String | The login of the user requested for review. | 
| GitHub.PR.RequestedReviewer.ID | Number | The ID of the user requested for review. | 
| GitHub.PR.RequestedReviewer.NodeID | String | The Node ID of the user requested for review. | 
| GitHub.PR.RequestedReviewer.Type | String | The type of the user requested for review. | 
| GitHub.PR.RequestedReviewer.SiteAdmin | Boolean | Whether the user requested for review is a site administrator. | 
| GitHub.PR.RequestedTeam.ID | Number | The ID of the team requested for review. | 
| GitHub.PR.RequestedTeam.NodeID | String | The Node ID of the team requested for review. | 
| GitHub.PR.RequestedTeam.Name | String | The name of the team requested for review. | 
| GitHub.PR.RequestedTeam.Slug | String | The slug of the team requested for review. | 
| GitHub.PR.RequestedTeam.Description | String | The description of the team requested for review. | 
| GitHub.PR.RequestedTeam.Privacy | String | The privacy setting of the team requested for review. | 
| GitHub.PR.RequestedTeam.Permission | String | The permissions of the team requested for review. | 
| GitHub.PR.RequestedTeam.Parent | Unknown | The parent of the team requested for review. | 
| GitHub.PR.Head.Label | String | The label of the branch for which the HEAD points. | 
| GitHub.PR.Head.Ref | String | The reference of the branch for which the HEAD points. | 
| GitHub.PR.Head.SHA | String | The SHA hash of the commit for which the HEAD points. | 
| GitHub.PR.Head.User.Login | String | The committer login of the HEAD commit of the checked out branch. | 
| GitHub.PR.Head.User.ID | Number | The committer ID of the HEAD commit of the checked out branch. | 
| GitHub.PR.Head.User.NodeID | String | The Node ID of the committer of the HEAD commit of the checked out branch. | 
| GitHub.PR.Head.User.Type | String | The committer type of the HEAD commit of the checked out branch. | 
| GitHub.PR.Head.User.SiteAdmin | Boolean | Whether the committer of the HEAD commit of the checked out branch is a site administrator. | 
| GitHub.PR.Head.Repo.ID | Number | The ID of the repository of the checked out branch. | 
| GitHub.PR.Head.Repo.NodeID | String | The Node ID of the repository of the checked out branch. | 
| GitHub.PR.Head.Repo.Name | String | The name of the repository of the checked out branch. | 
| GitHub.PR.Head.Repo.FullName | String | The full name of the repository of the checked out branch. | 
| GitHub.PR.Head.Repo.Owner.Login | String | The user login of the owner of the repository of the checked out branch. | 
| GitHub.PR.Head.Repo.Owner.ID | Number | The user ID of the owner of the repository of the checked out branch. | 
| GitHub.PR.Head.Repo.Owner.NodeID | String | The user Node ID of the owner of the repository of the checked out branch. | 
| GitHub.PR.Head.Repo.Owner.Type | String | The user type of the owner of the repository of the checked out branch. | 
| GitHub.PR.Head.Repo.Owner.SiteAdmin | Boolean | Whether the owner of the repository of the checked out branch is a site administrator. | 
| GitHub.PR.Head.Repo.Private | Boolean | Whether the repository of the checked out branch is private. | 
| GitHub.PR.Head.Repo.Description | String | The description of the repository of the checked out branch. | 
| GitHub.PR.Head.Repo.Fork | Boolean | Whether the repository of the checked out branch is a fork. | 
| GitHub.PR.Head.Repo.Language | Unknown | The language of the repository of the checked out branch. | 
| GitHub.PR.Head.Repo.ForksCount | Number | The number of forks of the repository of the checked out branch. | 
| GitHub.PR.Head.Repo.StargazersCount | Number | The number of stars of the repository of the checked out branch. | 
| GitHub.PR.Head.Repo.WatchersCount | Number | The number of entities watching the repository of the checked out branch. | 
| GitHub.PR.Head.Repo.Size | Number | The size of the repository of the checked out branch. | 
| GitHub.PR.Head.Repo.DefaultBranch | String | The default branch of the repository of the checked out branch. | 
| GitHub.PR.Head.Repo.OpenIssuesCount | Number | The open issues of the repository of the checked out branch. | 
| GitHub.PR.Head.Repo.Topics | Unknown | Topics listed for the repository of the checked out branch. | 
| GitHub.PR.Head.Repo.HasIssues | Boolean | Whether the repository of the checked out branch has issues. | 
| GitHub.PR.Head.Repo.HasProjects | Boolean | Whether the repository of the checked out branch has projects. | 
| GitHub.PR.Head.Repo.HasWiki | Boolean | Whether the repository of the checked out branch has a wiki. | 
| GitHub.PR.Head.Repo.HasPages | Boolean | Whether the repository of the checked out branch has pages. | 
| GitHub.PR.Head.Repo.HasDownloads | Boolean | Whether the repository of the checked out branch has downloads. | 
| GitHub.PR.Head.Repo.Archived | Boolean | Whether the repository of the checked out branch has been archived. | 
| GitHub.PR.Head.Repo.Disabled | Boolean | Whether the repository of the checked out branch has been disabled. | 
| GitHub.PR.Head.Repo.PushedAt | String | The date of the latest push to the repository of the checked out. | 
| GitHub.PR.Head.Repo.CreatedAt | String | The date of creation of the repository of the checked out branch. | 
| GitHub.PR.Head.Repo.UpdatedAt | String | The date the repository of the checked out branch was last updated. | 
| GitHub.PR.Head.Repo.AllowRebaseMerge | Boolean | Whether the repository of the checked out branch permits rebase-style merges. | 
| GitHub.PR.Head.Repo.AllowSquashMerge | Boolean | Whether the repository of the checked out branch permits squash merges. | 
| GitHub.PR.Head.Repo.AllowMergeCommit | Boolean | Whether the repository of the checked out branch permits merge commits. | 
| GitHub.PR.Head.Repo.SubscribersCount | Number | The number of entities subscribing to the repository of the checked out. | 
| GitHub.PR.Base.Label | String | The label of the base branch. | 
| GitHub.PR.Base.Ref | String | The reference of the base branch. | 
| GitHub.PR.Base.SHA | String | The SHA hash of the base branch. | 
| GitHub.PR.Base.User.Login | String | The committer login of the commit for which the base branch points. | 
| GitHub.PR.Base.User.ID | Number | The ID of the committer of the commit for which the base branch points. to | 
| GitHub.PR.Base.User.NodeID | String | The committer Node ID of the commit for which the base branch points. | 
| GitHub.PR.Base.User.Type | String | The user type of the committer for which the commit base branch points. | 
| GitHub.PR.Base.User.SiteAdmin | Boolean | Whether the committer of the commit for which the base branch points to is a site administrator. | 
| GitHub.PR.Base.Repo.ID | Number | The ID of the repository for which the base branch belongs. | 
| GitHub.PR.Base.Repo.NodeID | String | The Node ID of the repository for which the base branch belongs. | 
| GitHub.PR.Base.Repo.Name | String | The name of the repository for which the base branch belongs. | 
| GitHub.PR.Base.Repo.FullName | String | The full name of the repository for which the base branch belongs. | 
| GitHub.PR.Base.Repo.Owner.Login | String | The user login of the owner of the repository for which the base branch belongs. | 
| GitHub.PR.Base.Repo.Owner.ID | Number | The user ID of the owner of the repository for which the base branch belongs. | 
| GitHub.PR.Base.Repo.Owner.NodeID | String | The user node ID of the owner of the repository for which the base branch belongs. | 
| GitHub.PR.Base.Repo.Owner.Type | String | The user type of the owner of the repository for which the base branch belongs. | 
| GitHub.PR.Base.Repo.Owner.SiteAdmin | Boolean | Whether the owner of the repository that the base branch belongs to is a site administrator. | 
| GitHub.PR.Base.Repo.Private | Boolean | Whether the repository for which the base branch belongs to is private. | 
| GitHub.PR.Base.Repo.Description | String | The description of the repository for which the base branch belongs. | 
| GitHub.PR.Base.Repo.Fork | Boolean | Whether the repository that the base branch belongs to is a fork. | 
| GitHub.PR.Base.Repo.Language | Unknown | The language of the repository for which the base branch belongs. | 
| GitHub.PR.Base.Repo.ForksCount | Number | The number of times that the repository for which the base branch belongs has been forked. | 
| GitHub.PR.Base.Repo.StargazersCount | Number | The number of times that the repository that the base branch belongs to has been starred. | 
| GitHub.PR.Base.Repo.WatchersCount | Number | The number of entities watching the repository for which the base branch belongs. | 
| GitHub.PR.Base.Repo.Size | Number | The size of the repository for which the base branch belongs. | 
| GitHub.PR.Base.Repo.DefaultBranch | String | The default branch of the repository for which the base branch belongs. | 
| GitHub.PR.Base.Repo.OpenIssuesCount | Number | The number of open issues in the repository for which the base branch belongs. | 
| GitHub.PR.Base.Repo.Topics | String | Topics listed for the repository for which the base branch belongs. | 
| GitHub.PR.Base.Repo.HasIssues | Boolean | Whether the repository for which the base branch belongs to has issues. | 
| GitHub.PR.Base.Repo.HasProjects | Boolean | Whether the repository for which the base branch belongs to has projects. | 
| GitHub.PR.Base.Repo.HasWiki | Boolean | Whether the repository for which the base branch belongs to has a wiki. | 
| GitHub.PR.Base.Repo.HasPages | Boolean | Whether the repository for which the base branch belongs to has pages. | 
| GitHub.PR.Base.Repo.HasDownloads | Boolean | Whether the repository for which the base branch belongs to has downloads. | 
| GitHub.PR.Base.Repo.Archived | Boolean | Whether the repository for which the base branch belongs to is archived. | 
| GitHub.PR.Base.Repo.Disabled | Boolean | Whether the repository for which the base branch belongs to is disabled. | 
| GitHub.PR.Base.Repo.PushedAt | String | The date that the repository for which the base branch belongs was last pushed. | 
| GitHub.PR.Base.Repo.CreatedAt | String | The date of creation of the repository for which the base branch belongs. | 
| GitHub.PR.Base.Repo.UpdatedAt | String | The date that the repository for which the base branch belongs was last updated. | 
| GitHub.PR.Base.Repo.AllowRebaseMerge | Boolean | Whether the repository for which the base branch belongs allows rebase-style merges. | 
| GitHub.PR.Base.Repo.AllowSquashMerge | Boolean | Whether the repository for which the base branch belongs allows squash merges. | 
| GitHub.PR.Base.Repo.AllowMergeCommit | Boolean | Whether the repository for which the base branch belongs allows merge commits. | 
| GitHub.PR.Base.Repo.SubscribersCount | Number | The number of entities that subscribe to the repository for which the base branch belongs. | 
| GitHub.PR.AuthorAssociation | String | The pull request author association. | 
| GitHub.PR.Draft | Boolean | Whether the pull request is a draft. | 
| GitHub.PR.Merged | Boolean | Whether the pull request is merged. | 
| GitHub.PR.Mergeable | Boolean | Whether the pull request is mergeable. | 
| GitHub.PR.Rebaseable | Boolean | Whether the pull request is rebaseable. | 
| GitHub.PR.MergeableState | String | The mergeable state of the pull request. | 
| GitHub.PR.MergedBy.Login | String | The login of the user who merged the pull request. | 
| GitHub.PR.MergedBy.ID | Number | The ID of the user who merged the pull request. | 
| GitHub.PR.MergedBy.NodeID | String | The Node ID of the user who merged the pull request. | 
| GitHub.PR.MergedBy.Type | String | The user type who merged the pull request. | 
| GitHub.PR.MergedBy.SiteAdmin | Boolean | Whether the user who merged the pull request is a site administrator. | 
| GitHub.PR.Comments | Number | The number of comments on the pull request. | 
| GitHub.PR.ReviewComments | Number | The number of review comments on the pull request. | 
| GitHub.PR.MaintainerCanModify | Boolean | Whether the maintainer can modify the pull request. | 
| GitHub.PR.Commits | Number | The number of commits in the pull request. | 
| GitHub.PR.Additions | Number | The number of additions in the pull request. | 
| GitHub.PR.Deletions | Number | The number of deletions in the pull request. | 
| GitHub.PR.ChangedFiles | Number | The number of changed files in the pull request. | 

#### Command Example

```!GitHub-create-pull-request base=master head=branch-test title=Testing```

#### Human Readable Output
## Created Pull Request #16

|Additions|AuthorAssociation|Base|ChangedFiles|Comments|Commits|CreatedAt|Deletions|Draft|Head|ID|Locked|MaintainerCanModify|MergeableState|Merged|NodeID|Number|ReviewComments|State|UpdatedAt|User|
|---|---|---|---|---|---|---|---|---|---|---|---|---|---|---|---|---|---|---|---|---|
|1|COLLABORATOR|Label: demisto:master Ref: master SHA: 1af17e73721dbe0c40011b82ed4bb1a7dbe3ce29 User: {"Login": "demisto", "ID": XXXXX, "NodeID": "1af17e73721dbe0c40011b82ed4bb1a7", "Type": "Organization", "SiteAdmin": false} Repo: {"ID": 12345, "NodeID": "1af17e73721dbe0c40011b82ed4bb1a=", "Name": "repo", "FullName": "owner/repo", "Owner": {"Login": "login", "ID": 1234, "NodeID": "1af17e73721dbe0c40011b82ed4bb1a7", "Type": "Organization", "SiteAdmin": false}, "Private": true, "Description": null, "Fork": false, "Language": "Python", "ForksCount": 0, "StargazersCount": 0, "WatchersCount": 0, "Size": 229, "DefaultBranch": "master", "OpenIssuesCount": 1, "Topics": null, "HasIssues": true, "HasProjects": true, "HasWiki": true, "HasPages": false, "HasDownloads": true, "Archived": false, "Disabled": false, "PushedAt": "2021-04-08T10:59:28Z", "CreatedAt": "2020-11-22T18:51:37Z", "UpdatedAt": "2021-04-07T08:58:02Z", "AllowRebaseMerge": null, "AllowSquashMerge": null, "AllowMergeCommit": null, "SucscribersCount": null}|1|0|1|2021-04-08T13:13:31Z|1|true|Label: demisto:branch-test Ref: branch-test SHA: 1af17e73721dbe0c40011b82ed4bb1a7dbe3ce29 User: {"Login": "login", "ID": 12345, "NodeID": "1af17e73721dbe0c40011b82ed4bb1a7", "Type": "Organization", "SiteAdmin": false} Repo: {"ID": 12345, "NodeID": "1af17e73721dbe0c40011b82ed4bb1a=", "Name": "repo", "FullName": "owner/repo", "Owner": {"Login": "login", "ID": 12345, "NodeID": "1af17e73721dbe0c40011b82ed4bb1a7", "Type": "Organization", "SiteAdmin": false}, "Private": true, "Description": null, "Fork": false, "Language": "Python", "ForksCount": 0, "StargazersCount": 0, "WatchersCount": 0, "Size": 229, "DefaultBranch": "master", "OpenIssuesCount": 1, "Topics": null, "HasIssues": true, "HasProjects": true, "HasWiki": true, "HasPages": false, "HasDownloads": true, "Archived": false, "Disabled": false, "PushedAt": "2021-04-08T10:59:28Z", "CreatedAt": "2020-11-22T18:51:37Z", "UpdatedAt": "2021-04-07T08:58:02Z", "AllowRebaseMerge": null, "AllowSquashMerge": null, "AllowMergeCommit": null, "SucscribersCount": null}|611546693|false|false|draft|false|1af17e73721dbe0c40011b82ed4bb1a7|16|0|open|2021-04-08T13:13:31Z|Login: teizenman ID: 1234 NodeID: 1af17e73721dbe0c4001 Type: User SiteAdmin: false|

### Github-get-github-actions-usage

***
Gets the usage details of GitHub action workflows of private repositories, by repository owner.

#### Base Command

`Github-get-github-actions-usage`

#### Input

| **Argument Name** | **Description** | **Required** |
| --- | --- | --- |
| owner | The repository owner. | Required | 

#### Context Output

| **Path** | **Type** | **Description** |
| --- | --- | --- |
| GitHub.ActionsUsage.RepositoryName | String | The name of the private repository. | 
| GitHub.ActionsUsage.WorkflowID | Number | The workflow ID of the GitHub action. | 
| GitHub.ActionsUsage.WorkflowName | String | The display name of the GitHub action workflow. | 
| GitHub.ActionsUsage.WorkflowUsage | Unknown | GitHub action worflow usage on different OS. | 

#### Command Example

```!Github-get-github-actions-usage owner=user```

#### Human Readable Output
## Github Actions Usage
|Repositoryname|Workflowid|Workflowname|Workflowusage|
|---|---|---|---|
|Git-Repo|12345|An Action|UBUNTU: {"total_ms": 12345}|

### GitHub-get-file-content

***
Gets the content of a file from GitHub.

#### Base Command

`GitHub-get-file-content`

#### Input

| **Argument Name** | **Description** | **Required** |
| --- | --- | --- |
| file_path | The path of the file. | Required | 
| branch_name | The branch name from which to get the file. | Optional | 
| media_type | The media type in which the file contents will be fetched. Possible values are: "raw" and "html". Default value is "raw". Possible values are: raw, html. Default is raw. | Optional | 
| create_file_from_content | Whether to create a file entry in the War Room with the file contents. Possible values are: "true" and "false". Default value is "false". | Optional | 

#### Context Output

| **Path** | **Type** | **Description** |
| --- | --- | --- |
| GitHub.FileContent.Path | String | The path of the file. | 
| GitHub.FileContent.Content | Number | The content of the file. | 
| GitHub.FileContent.MediaType | String | The media type in which the file was fetched. | 
| GitHub.FileContent.Branch | Unknown | The branch from which the file was fetched. | 

#### Command Example

```!GitHub-get-file-content file_path=file.json branch_name=branch-test```

#### Human Readable Output
## File file.json successfully fetched.
|Branch|Content|MediaType|Path|
|---|---|---|---|
|branch-test|This is the content of the file|raw|file.json| 

### Github-list-files
***
Get list of files from the given path in the repository.


#### Base Command

`Github-list-files`
#### Input

| **Argument Name** | **Description** | **Required** |
| --- | --- | --- |
| path | The path in the branch to get the files from. | Optional | 
| organization | The name of the organization. | Optional | 
| repository | The name of the repository. | Optional | 


#### Context Output

| **Path** | **Type** | **Description** |
| --- | --- | --- |
| GitHub.File.Name | String | The name of the file. | 
| GitHub.File.Type | String | Whether the item is file or directory. | 
| GitHub.File.Size | Number | The size of the file in bytes. | 
| GitHub.File.Path | String | The file path inside the repository. | 
| GitHub.File.DownloadUrl | String | Link to download the file content. | 
| GitHub.File.SHA | String | The SHA of the file. | 

#### Command Example
```!Github-list-files path=Index```

#### Human Readable Output
## Files in path: Index
|Name|Path|Type|Size|DownloadUrl|
|--- |--- |--- |--- |--- |
|README.md|Index/README.md|file|1500|https://raw.githubusercontent.com/demisto/hello-world/master/index/README.md|
|images|Index/images|dir|0||

<<<<<<< HEAD
### GitHub-list-branch-pull-requests
***
Get pull requests corresponding to the given branch name.


#### Base Command

`GitHub-list-branch-pull-requests`
#### Input

| **Argument Name** | **Description** | **Required** |
| --- | --- | --- |
| branch_name | The branch name from which to retrieve pull requests. | Required | 
| organization | The name of the organization. | Optional | 
| repository | The repository for the pull request. Defaults to the repository parameter if not provided. | Optional | 


#### Context Output

| **Path** | **Type** | **Description** |
| --- | --- | --- |
| GitHub.PR.ID | Number | The ID number of the pull request | 
| GitHub.PR.NodeID | String | The node ID of the pull request | 
| GitHub.PR.Number | Number | The issue number of the pull request | 
| GitHub.PR.State | String | The state of the pull request | 
| GitHub.PR.Locked | Boolean | Whether the pull request is locked or not | 
| GitHub.PR.User.Login | String | The login of the user who opened the pull request | 
| GitHub.PR.User.ID | Number | The ID of the user who opened the pull request | 
| GitHub.PR.User.NodeID | String | The node ID of the user who opened the pull request | 
| GitHub.PR.User.Type | String | The type of the user who opened the pull request | 
| GitHub.PR.User.SiteAdmin | Boolean | Whether the user who opened the pull request is a site admin or not | 
| GitHub.PR.Body | String | The body content of the pull request | 
| GitHub.PR.Label.ID | Number | The ID of the label | 
| GitHub.PR.Label.NodeID | String | The node ID of the label | 
| GitHub.PR.Label.Name | String | The name of the label | 
| GitHub.PR.Label.Description | String | The description of the label | 
| GitHub.PR.Label.Color | String | The hex color value of the label | 
| GitHub.PR.Label.Default | Boolean | Whether the label is a default or not | 
| GitHub.PR.Milestone.ID | Number | The ID of the milestone | 
| GitHub.PR.Milestone.NodeID | String | The node ID of the milestone | 
| GitHub.PR.Milestone.Number | Number | The number of the milestone | 
| GitHub.PR.Milestone.State | String | The state of the milestone | 
| GitHub.PR.Milestone.Title | String | The title of the milestone | 
| GitHub.PR.Milestone.Description | String | The description of the milestone | 
| GitHub.PR.Milestone.Creator.Login | String | The login of the milestone creator | 
| GitHub.PR.Milestone.Creator.ID | Number | The ID the milestone creator | 
| GitHub.PR.Milestone.Creator.NodeID | String | The node ID of the milestone creator | 
| GitHub.PR.Milestone.Creator.Type | String | The type of the milestone creator | 
| GitHub.PR.Milestone.Creator.SiteAdmin | Boolean | Whether the milestone creator is a site admin or not | 
| GitHub.PR.Milestone.OpenIssues | Number | The number of open issues with this milestone | 
| GitHub.PR.Milestone.ClosedIssues | Number | The number of closed issues with this milestone | 
| GitHub.PR.Milestone.CreatedAt | String | The date the milestone was created | 
| GitHub.PR.Milestone.UpdatedAt | String | The date the milestone was updated | 
| GitHub.PR.Milestone.ClosedAt | String | The date the milestone was closed | 
| GitHub.PR.Milestone.DueOn | String | The due date for the milestone | 
| GitHub.PR.ActiveLockReason | String | The reason the pull request is locked | 
| GitHub.PR.CreatedAt | String | The date the pull request was created | 
| GitHub.PR.UpdatedAt | String | The date the pull request was updated | 
| GitHub.PR.ClosedAt | String | The date the pull request was closed | 
| GitHub.PR.MergedAt | String | The date the pull request was merged | 
| GitHub.PR.MergeCommitSHA | String | The SHA hash of the pull request's merge commit | 
| GitHub.PR.Assignee.Login | String | The login of the user assigned to the pull request | 
| GitHub.PR.Assignee.ID | Number | The ID of the user assigned to the pull request | 
| GitHub.PR.Assignee.NodeID | String | The node ID of the user assigned to the pull request | 
| GitHub.PR.Assignee.Type | String | The type of the user assigned to the pull request | 
| GitHub.PR.Assignee.SiteAdmin | Boolean | Whether the user assigned to the pull request is a site admin or not | 
| GitHub.PR.RequestedReviewer.Login | String | The login of the user requested for review | 
| GitHub.PR.RequestedReviewer.ID | Number | The ID of the user requested for review | 
| GitHub.PR.RequestedReviewer.NodeID | String | The node ID of the user requested for review | 
| GitHub.PR.RequestedReviewer.Type | String | The type of the user requested for review | 
| GitHub.PR.RequestedReviewer.SiteAdmin | Boolean | Whether the user requested for review is a site admin or not | 
| GitHub.PR.RequestedTeam.ID | Number | The ID of the team requested for review | 
| GitHub.PR.RequestedTeam.NodeID | String | The node ID of the team requested for review | 
| GitHub.PR.RequestedTeam.Name | String | The name of the team requested for review | 
| GitHub.PR.RequestedTeam.Slug | String | The slug of the team requested for review | 
| GitHub.PR.RequestedTeam.Description | String | The description of the team requested for review | 
| GitHub.PR.RequestedTeam.Privacy | String | The privacy setting of the team requested for review | 
| GitHub.PR.RequestedTeam.Permission | String | The permissions of the team requested for review | 
| GitHub.PR.RequestedTeam.Parent | Unknown | The parent of the team requested for review | 
| GitHub.PR.Head.Label | String | The label of the branch that HEAD points to | 
| GitHub.PR.Head.Ref | String | The reference of the branch that HEAD points to | 
| GitHub.PR.Head.SHA | String | The SHA hash of the commit that HEAD points to | 
| GitHub.PR.Head.User.Login | String | The login of the committer of the HEAD commit of the checked out branch | 
| GitHub.PR.Head.User.ID | Number | The ID of the committer of the HEAD commit of the checked out branch | 
| GitHub.PR.Head.User.NodeID | String | The node ID of the committer of the HEAD commit of the checked out branch | 
| GitHub.PR.Head.User.Type | String | The type of the committer of the HEAD commit of the checked out branch | 
| GitHub.PR.Head.User.SiteAdmin | Boolean | Whether the committer of the HEAD commit of the checked out branch is a site admin or not | 
| GitHub.PR.Head.Repo.ID | Number | The ID of the repository of the checked out branch | 
| GitHub.PR.Head.Repo.NodeID | String | The node ID of the repository of the checked out branch | 
| GitHub.PR.Head.Repo.Name | String | The name of the repository of the checked out branch | 
| GitHub.PR.Head.Repo.FullName | String | The full name of the repository of the checked out branch | 
| GitHub.PR.Head.Repo.Owner.Login | String | The user login of the owner of the repository of the checked out branch | 
| GitHub.PR.Head.Repo.Owner.ID | Number | The user ID of the owner of the repository of the checked out branch | 
| GitHub.PR.Head.Repo.Owner.NodeID | String | The user node ID of the owner of the repository of the checked out branch | 
| GitHub.PR.Head.Repo.Owner.Type | String | The user type of the owner of the repository of the checked out branch | 
| GitHub.PR.Head.Repo.Owner.SiteAdmin | Boolean | Whether the owner of the repository of the checked out branch is a site admin or not | 
| GitHub.PR.Head.Repo.Private | Boolean | Whether the repository of the checked out branch is private or not | 
| GitHub.PR.Head.Repo.Description | String | The description of the repository of the checked out branch | 
| GitHub.PR.Head.Repo.Fork | Boolean | Whether the repository of the checked out branch is a fork or not | 
| GitHub.PR.Head.Repo.Language | Unknown | The language of the repository of the checked out branch | 
| GitHub.PR.Head.Repo.ForksCount | Number | The number of forks of the repository of the checked out branch | 
| GitHub.PR.Head.Repo.StargazersCount | Number | The number of stars of the repository of the checked out branch | 
| GitHub.PR.Head.Repo.WatchersCount | Number | The number of entities watching the repository of the checked out branch | 
| GitHub.PR.Head.Repo.Size | Number | The size of the repository of the checked out branch | 
| GitHub.PR.Head.Repo.DefaultBranch | String | The default branch of the repository of the checked out branch | 
| GitHub.PR.Head.Repo.OpenIssuesCount | Number | The open issues of the repository of the checked out branch | 
| GitHub.PR.Head.Repo.Topics | Unknown | Topics listed for the repository of the checked out branch | 
| GitHub.PR.Head.Repo.HasIssues | Boolean | Whether the repository of the checked out branch has issues or not | 
| GitHub.PR.Head.Repo.HasProjects | Boolean | Whether the repository of the checked out branch has projects or not | 
| GitHub.PR.Head.Repo.HasWiki | Boolean | Whether the repository of the checked out branch has a wiki or not | 
| GitHub.PR.Head.Repo.HasPages | Boolean | Whether the repository of the checked out branch has pages or not | 
| GitHub.PR.Head.Repo.HasDownloads | Boolean | Whether the repository of the checked out branch has downloads or not | 
| GitHub.PR.Head.Repo.Archived | Boolean | Whether the repository of the checked out branch has been arvhived or not | 
| GitHub.PR.Head.Repo.Disabled | Boolean | Whether the repository of the checked out branch has been disabled or not | 
| GitHub.PR.Head.Repo.PushedAt | String | The date of the latest push to the repository of the checked out branch | 
| GitHub.PR.Head.Repo.CreatedAt | String | The date of creation of the repository of the checked out branch | 
| GitHub.PR.Head.Repo.UpdatedAt | String | The date the repository of the checked out branch was last updated | 
| GitHub.PR.Head.Repo.AllowRebaseMerge | Boolean | Whether the repository of the checked out branch permits rebase-style merges or not | 
| GitHub.PR.Head.Repo.AllowSquashMerge | Boolean | Whether the repository of the checked out branch permits squash merges or not | 
| GitHub.PR.Head.Repo.AllowMergeCommit | Boolean | Whether the repository of the checked out branch permits merge commits or not | 
| GitHub.PR.Head.Repo.SubscribersCount | Number | The number of entities subscribing to the repository of the checked out branch | 
| GitHub.PR.Base.Label | String | The label of the base branch | 
| GitHub.PR.Base.Ref | String | The reference of the base branch | 
| GitHub.PR.Base.SHA | String | The SHA hash of the base branch | 
| GitHub.PR.Base.User.Login | String | The login of the committer of the commit that the base branch points to | 
| GitHub.PR.Base.User.ID | Number | The ID of the committer of the commit that the base branch points to | 
| GitHub.PR.Base.User.NodeID | String | The node ID of the committer of the commit that the base branch points to | 
| GitHub.PR.Base.User.Type | String | The user type of the committer of the commit that the base branch points to | 
| GitHub.PR.Base.User.SiteAdmin | Boolean | Whether the committer of the commit that the base branch points to is a site admin or not | 
| GitHub.PR.Base.Repo.ID | Number | The ID of the repository that the base branch belongs to | 
| GitHub.PR.Base.Repo.NodeID | String | The node ID of the repository that the base branch belongs to | 
| GitHub.PR.Base.Repo.Name | String | The name of the repository that the base branch belongs to | 
| GitHub.PR.Base.Repo.FullName | String | The full name of the repository that the base branch belongs to | 
| GitHub.PR.Base.Repo.Owner.Login | String | The user login of the owner of the repository that the base branch belongs to | 
| GitHub.PR.Base.Repo.Owner.ID | Number | The user ID of the owner of the repository that the base branch belongs to | 
| GitHub.PR.Base.Repo.Owner.NodeID | String | The user node ID of the owner of the repository that the base branch belongs to | 
| GitHub.PR.Base.Repo.Owner.Type | String | The user type of the owner of the repository that the base branch belongs to | 
| GitHub.PR.Base.Repo.Owner.SiteAdmin | Boolean | Whether the owner of the repository that the base branch belongs to is a site admin or not | 
| GitHub.PR.Base.Repo.Private | Boolean | Whether the repository that the base branch belongs to is private or not | 
| GitHub.PR.Base.Repo.Description | String | The description of the repository that the base branch belongs to | 
| GitHub.PR.Base.Repo.Fork | Boolean | Whether the repository that the base branch belongs to is a fork or not | 
| GitHub.PR.Base.Repo.Language | Unknown | The language of the repository that the base branch belongs to | 
| GitHub.PR.Base.Repo.ForksCount | Number | The number of times that the repository that the base branch belongs to has been forked | 
| GitHub.PR.Base.Repo.StargazersCount | Number | The number of times that the repository that the base branch belongs to has been starred | 
| GitHub.PR.Base.Repo.WatchersCount | Number | The number of entities watching the repository that the base branch belongs to | 
| GitHub.PR.Base.Repo.Size | Number | The size of the repository that the base branch belongs to | 
| GitHub.PR.Base.Repo.DefaultBranch | String | The default branch of the repository that the base branch belongs to | 
| GitHub.PR.Base.Repo.OpenIssuesCount | Number | The number of open issues in the repository that the base branch belongs to | 
| GitHub.PR.Base.Repo.Topics | String | Topics listed for the repository that the base branch belongs to | 
| GitHub.PR.Base.Repo.HasIssues | Boolean | Whether the repository that the base branch belongs to has issues or not | 
| GitHub.PR.Base.Repo.HasProjects | Boolean | Whether the repository that the base branch belongs to has projects or not | 
| GitHub.PR.Base.Repo.HasWiki | Boolean | Whether the repository that the base branch belongs to has a wiki or not | 
| GitHub.PR.Base.Repo.HasPages | Boolean | Whether the repository that the base branch belongs to has pages or not | 
| GitHub.PR.Base.Repo.HasDownloads | Boolean | Whether the repository that the base branch belongs to has downloads or not | 
| GitHub.PR.Base.Repo.Archived | Boolean | Whether the repository that the base branch belongs to is archived or not | 
| GitHub.PR.Base.Repo.Disabled | Boolean | Whether the repository that the base branch belongs to is disabled or not | 
| GitHub.PR.Base.Repo.PushedAt | String | The date that the repository that the base branch belongs to was last pushed to | 
| GitHub.PR.Base.Repo.CreatedAt | String | The date of creation of the repository that the base branch belongs to | 
| GitHub.PR.Base.Repo.UpdatedAt | String | The date that the repository that the base branch belongs to was last updated | 
| GitHub.PR.Base.Repo.AllowRebaseMerge | Boolean | Whether the repository that the base branch belongs to allows rebase-style merges or not | 
| GitHub.PR.Base.Repo.AllowSquashMerge | Boolean | Whether the repository that the base branch belongs to allows squash merges or not | 
| GitHub.PR.Base.Repo.AllowMergeCommit | Boolean | Whether the repository that the base branch belongs to allows merge commits or not | 
| GitHub.PR.Base.Repo.SubscribersCount | Number | The number of entities that subscribe to the repository that the base branch belongs to | 
| GitHub.PR.AuthorAssociation | String | The pull request author association | 
| GitHub.PR.Draft | Boolean | Whether the pull request is a draft or not | 
| GitHub.PR.Merged | Boolean | Whether the pull request is merged or not | 
| GitHub.PR.Mergeable | Boolean | Whether the pull request is mergeable or not | 
| GitHub.PR.Rebaseable | Boolean | Whether the pull request is rebaseable or not | 
| GitHub.PR.MergeableState | String | The mergeable state of the pull request | 
| GitHub.PR.MergedBy.Login | String | The login of the user who merged the pull request | 
| GitHub.PR.MergedBy.ID | Number | The ID of the user who merged the pull request | 
| GitHub.PR.MergedBy.NodeID | String | The node ID of the user who merged the pull request | 
| GitHub.PR.MergedBy.Type | String | The type of the user who merged the pull request | 
| GitHub.PR.MergedBy.SiteAdmin | Boolean | Whether the user who merged the pull request is a site admin or not | 
| GitHub.PR.Comments | Number | The number of comments on the pull request | 
| GitHub.PR.ReviewComments | Number | The number of review comments on the pull request | 
| GitHub.PR.MaintainerCanModify | Boolean | Whether the maintainer can modify the pull request or not | 
| GitHub.PR.Commits | Number | The number of commits in the pull request | 
| GitHub.PR.Additions | Number | The number of additions in the pull request | 
| GitHub.PR.Deletions | Number | The number of deletions in the pull request | 
| GitHub.PR.ChangedFiles | Number | The number of changed files in the pull request | 


#### Command Example
```!GitHub-list-branch-pull-requests branch_name=Update-Docker-Image```

#### Context Example
```json
{
    "GitHub": {
        "PR": {
            "ActiveLockReason": null,
            "Additions": null,
            "AuthorAssociation": "MEMBER",
            "Base": {
                "Label": "demisto:master",
                "Ref": "master",
                "Repo": {
                    "AllowMergeCommit": null,
                    "AllowRebaseMerge": null,
                    "AllowSquashMerge": null,
                    "Archived": false,
                    "CreatedAt": "2016-06-06T12:17:02Z",
                    "DefaultBranch": "master",
                    "Description": "Demisto is now Cortex XSOAR. Automate and orchestrate your Security Operations with Cortex XSOAR's ever-growing Content Repository. Pull Requests are always welcome and highly appreciated! ",
                    "Disabled": false,
                    "Fork": false,
                    "ForksCount": 678,
                    "FullName": "demisto/content",
                    "HasDownloads": true,
                    "HasIssues": false,
                    "HasPages": false,
                    "HasProjects": true,
                    "HasWiki": false,
                    "ID": 60525392,
                    "Language": "Python",
                    "Name": "content",
                    "NodeID": "MDEwOlJlcG9zaXRvcnk2MDUyNTM5Mg==",
                    "OpenIssuesCount": 181,
                    "Owner": {
                        "ID": 11011767,
                        "Login": "demisto",
                        "NodeID": "MDEyOk9yZ2FuaXphdGlvbjExMDExNzY3",
                        "SiteAdmin": false,
                        "Type": "Organization"
                    },
                    "Private": false,
                    "PushedAt": "2021-05-06T11:49:07Z",
                    "Size": 371861,
                    "StargazersCount": 635,
                    "SucscribersCount": null,
                    "Topics": null,
                    "UpdatedAt": "2021-05-06T11:41:27Z",
                    "WatchersCount": 635
                },
                "SHA": "9adf770fb981ec8bc9d6e87669be75da23176693",
                "User": {
                    "ID": 11011767,
                    "Login": "demisto",
                    "NodeID": "MDEyOk9yZ2FuaXphdGlvbjExMDExNzY3",
                    "SiteAdmin": false,
                    "Type": "Organization"
                }
            },
            "Body": "Updated Docker Images For Integrations",
            "ChangedFiles": null,
            "ClosedAt": null,
            "Comments": null,
            "Commits": null,
            "CreatedAt": "2021-05-03T14:29:25Z",
            "Deletions": null,
            "Draft": false,
            "Head": {
                "Label": "demisto:Update-Docker-Image",
                "Ref": "Update-Docker-Image",
                "Repo": {
                    "AllowMergeCommit": null,
                    "AllowRebaseMerge": null,
                    "AllowSquashMerge": null,
                    "Archived": false,
                    "CreatedAt": "2016-06-06T12:17:02Z",
                    "DefaultBranch": "master",
                    "Description": "Demisto is now Cortex XSOAR. Automate and orchestrate your Security Operations with Cortex XSOAR's ever-growing Content Repository. Pull Requests are always welcome and highly appreciated! ",
                    "Disabled": false,
                    "Fork": false,
                    "ForksCount": 678,
                    "FullName": "demisto/content",
                    "HasDownloads": true,
                    "HasIssues": false,
                    "HasPages": false,
                    "HasProjects": true,
                    "HasWiki": false,
                    "ID": 60525392,
                    "Language": "Python",
                    "Name": "content",
                    "NodeID": "MDEwOlJlcG9zaXRvcnk2MDUyNTM5Mg==",
                    "OpenIssuesCount": 181,
                    "Owner": {
                        "ID": 11011767,
                        "Login": "demisto",
                        "NodeID": "MDEyOk9yZ2FuaXphdGlvbjExMDExNzY3",
                        "SiteAdmin": false,
                        "Type": "Organization"
                    },
                    "Private": false,
                    "PushedAt": "2021-05-06T11:49:07Z",
                    "Size": 371861,
                    "StargazersCount": 635,
                    "SucscribersCount": null,
                    "Topics": null,
                    "UpdatedAt": "2021-05-06T11:41:27Z",
                    "WatchersCount": 635
                },
                "SHA": "baee6e30aaa0f52e676987c1968ffd3ce11d7e57",
                "User": {
                    "ID": 11011767,
                    "Login": "demisto",
                    "NodeID": "MDEyOk9yZ2FuaXphdGlvbjExMDExNzY3",
                    "SiteAdmin": false,
                    "Type": "Organization"
                }
            },
            "ID": 629143674,
            "Label": [
                {
                    "Color": null,
                    "Default": false,
                    "Description": "",
                    "ID": 1523790036,
                    "Name": "docs-approved",
                    "NodeID": "MDU6TGFiZWwxNTIzNzkwMDM2"
                }
            ],
            "Locked": false,
            "MaintainerCanModify": null,
            "MergeCommitSHA": "5854633d909c5672ba6ccf118c4dae68eb4e38c0",
            "Mergeable": null,
            "MergeableState": null,
            "Merged": null,
            "MergedAt": null,
            "NodeID": "MDExOlB1bGxSZXF1ZXN0NjI5MTQzNjc0",
            "Number": 12510,
            "Rebaseable": null,
            "ReviewComments": null,
            "State": "open",
            "UpdatedAt": "2021-05-03T14:48:58Z",
            "User": {
                "ID": 55035720,
                "Login": "content-bot",
                "NodeID": "MDQ6VXNlcjU1MDM1NzIw",
                "SiteAdmin": false,
                "Type": "User"
            }
        }
    }
=======
### GitHub-list-team-members
***
List team members.
#### Base Command
`GitHub-list-team-members`
#### Input
| **Argument Name** | **Description** | **Required** |
| --- | --- | --- |
| organization | The name of the organization. | Required | 
| team_slug | The name of the team under the organiztion. | Required | 
| maximum_users | The maximum number of users to return | Optional | 
#### Context Output
| **Path** | **Type** | **Description** |
| --- | --- | --- |
| GitHub.TeamMember.ID | String | The ID of the team member. | 
| GitHub.TeamMember.Login | String | The login name of the team member. |
| GitHub.TeamMember.Team | String | The user's team. |
#### Command Example
```!GitHub-list-team-members organization=demisto team_slug=content maximum_users=20```

##### Context Example
```
{
    "GitHub.GitHub": [
        {
            "ID": 1234567, 
            "Login": "user1", 
            "Team": "content", 
        }
    ]
>>>>>>> 995d8ecb
}
```

#### Human Readable Output
<<<<<<< HEAD

>### Pull Request For Branch #Update-Docker-Image
>|AuthorAssociation|Base|Body|CreatedAt|Draft|Head|ID|Label|Locked|MergeCommitSHA|NodeID|Number|State|UpdatedAt|User|
>|---|---|---|---|---|---|---|---|---|---|---|---|---|---|---|
>| MEMBER | Label: demisto:master<br/>Ref: master<br/>SHA: 9adf770fb981ec8bc9d6e87669be75da23176693<br/>User: {"Login": "demisto", "ID": 11011767, "NodeID": "MDEyOk9yZ2FuaXphdGlvbjExMDExNzY3", "Type": "Organization", "SiteAdmin": false}<br/>Repo: {"ID": 60525392, "NodeID": "MDEwOlJlcG9zaXRvcnk2MDUyNTM5Mg==", "Name": "content", "FullName": "demisto/content", "Owner": {"Login": "demisto", "ID": 11011767, "NodeID": "MDEyOk9yZ2FuaXphdGlvbjExMDExNzY3", "Type": "Organization", "SiteAdmin": false}, "Private": false, "Description": "Demisto is now Cortex XSOAR. Automate and orchestrate your Security Operations with Cortex XSOAR's ever-growing Content Repository. Pull Requests are always welcome and highly appreciated! ", "Fork": false, "Language": "Python", "ForksCount": 678, "StargazersCount": 635, "WatchersCount": 635, "Size": 371861, "DefaultBranch": "master", "OpenIssuesCount": 181, "Topics": null, "HasIssues": false, "HasProjects": true, "HasWiki": false, "HasPages": false, "HasDownloads": true, "Archived": false, "Disabled": false, "PushedAt": "2021-05-06T11:49:07Z", "CreatedAt": "2016-06-06T12:17:02Z", "UpdatedAt": "2021-05-06T11:41:27Z", "AllowRebaseMerge": null, "AllowSquashMerge": null, "AllowMergeCommit": null, "SucscribersCount": null} | Updated Docker Images For Integrations | 2021-05-03T14:29:25Z | false | Label: demisto:Update-Docker-Image<br/>Ref: Update-Docker-Image<br/>SHA: baee6e30aaa0f52e676987c1968ffd3ce11d7e57<br/>User: {"Login": "demisto", "ID": 11011767, "NodeID": "MDEyOk9yZ2FuaXphdGlvbjExMDExNzY3", "Type": "Organization", "SiteAdmin": false}<br/>Repo: {"ID": 60525392, "NodeID": "MDEwOlJlcG9zaXRvcnk2MDUyNTM5Mg==", "Name": "content", "FullName": "demisto/content", "Owner": {"Login": "demisto", "ID": 11011767, "NodeID": "MDEyOk9yZ2FuaXphdGlvbjExMDExNzY3", "Type": "Organization", "SiteAdmin": false}, "Private": false, "Description": "Demisto is now Cortex XSOAR. Automate and orchestrate your Security Operations with Cortex XSOAR's ever-growing Content Repository. Pull Requests are always welcome and highly appreciated! ", "Fork": false, "Language": "Python", "ForksCount": 678, "StargazersCount": 635, "WatchersCount": 635, "Size": 371861, "DefaultBranch": "master", "OpenIssuesCount": 181, "Topics": null, "HasIssues": false, "HasProjects": true, "HasWiki": false, "HasPages": false, "HasDownloads": true, "Archived": false, "Disabled": false, "PushedAt": "2021-05-06T11:49:07Z", "CreatedAt": "2016-06-06T12:17:02Z", "UpdatedAt": "2021-05-06T11:41:27Z", "AllowRebaseMerge": null, "AllowSquashMerge": null, "AllowMergeCommit": null, "SucscribersCount": null} | 629143674 | {'ID': 1523790036, 'NodeID': 'MDU6TGFiZWwxNTIzNzkwMDM2', 'Name': 'docs-approved', 'Description': '', 'Color': None, 'Default': False} | false | 5854633d909c5672ba6ccf118c4dae68eb4e38c0 | MDExOlB1bGxSZXF1ZXN0NjI5MTQzNjc0 | 12510 | open | 2021-05-03T14:48:58Z | Login: content-bot<br/>ID: 55035720<br/>NodeID: MDQ6VXNlcjU1MDM1NzIw<br/>Type: User<br/>SiteAdmin: false |
=======
## Team Member of team content in organization demisto
|ID|Login|Team|
|--- |---|---|
|1234567|user1|content|
>>>>>>> 995d8ecb
<|MERGE_RESOLUTION|>--- conflicted
+++ resolved
@@ -1659,7 +1659,45 @@
 |README.md|Index/README.md|file|1500|https://raw.githubusercontent.com/demisto/hello-world/master/index/README.md|
 |images|Index/images|dir|0||
 
-<<<<<<< HEAD
+### GitHub-list-team-members
+***
+List team members.
+#### Base Command
+`GitHub-list-team-members`
+#### Input
+| **Argument Name** | **Description** | **Required** |
+| --- | --- | --- |
+| organization | The name of the organization. | Required | 
+| team_slug | The name of the team under the organiztion. | Required | 
+| maximum_users | The maximum number of users to return | Optional | 
+#### Context Output
+| **Path** | **Type** | **Description** |
+| --- | --- | --- |
+| GitHub.TeamMember.ID | String | The ID of the team member. | 
+| GitHub.TeamMember.Login | String | The login name of the team member. |
+| GitHub.TeamMember.Team | String | The user's team. |
+#### Command Example
+```!GitHub-list-team-members organization=demisto team_slug=content maximum_users=20```
+
+##### Context Example
+```
+{
+    "GitHub.GitHub": [
+        {
+            "ID": 1234567, 
+            "Login": "user1", 
+            "Team": "content", 
+        }
+    ]
+}
+```
+
+#### Human Readable Output
+## Team Member of team content in organization demisto
+|ID|Login|Team|
+|--- |---|---|
+|1234567|user1|content|
+
 ### GitHub-list-branch-pull-requests
 ***
 Get pull requests corresponding to the given branch name.
@@ -1849,197 +1887,158 @@
 #### Context Example
 ```json
 {
-    "GitHub": {
-        "PR": {
-            "ActiveLockReason": null,
-            "Additions": null,
-            "AuthorAssociation": "MEMBER",
-            "Base": {
-                "Label": "demisto:master",
-                "Ref": "master",
-                "Repo": {
-                    "AllowMergeCommit": null,
-                    "AllowRebaseMerge": null,
-                    "AllowSquashMerge": null,
-                    "Archived": false,
-                    "CreatedAt": "2016-06-06T12:17:02Z",
-                    "DefaultBranch": "master",
-                    "Description": "Demisto is now Cortex XSOAR. Automate and orchestrate your Security Operations with Cortex XSOAR's ever-growing Content Repository. Pull Requests are always welcome and highly appreciated! ",
-                    "Disabled": false,
-                    "Fork": false,
-                    "ForksCount": 678,
-                    "FullName": "demisto/content",
-                    "HasDownloads": true,
-                    "HasIssues": false,
-                    "HasPages": false,
-                    "HasProjects": true,
-                    "HasWiki": false,
-                    "ID": 60525392,
-                    "Language": "Python",
-                    "Name": "content",
-                    "NodeID": "MDEwOlJlcG9zaXRvcnk2MDUyNTM5Mg==",
-                    "OpenIssuesCount": 181,
-                    "Owner": {
-                        "ID": 11011767,
-                        "Login": "demisto",
-                        "NodeID": "MDEyOk9yZ2FuaXphdGlvbjExMDExNzY3",
-                        "SiteAdmin": false,
-                        "Type": "Organization"
-                    },
-                    "Private": false,
-                    "PushedAt": "2021-05-06T11:49:07Z",
-                    "Size": 371861,
-                    "StargazersCount": 635,
-                    "SucscribersCount": null,
-                    "Topics": null,
-                    "UpdatedAt": "2021-05-06T11:41:27Z",
-                    "WatchersCount": 635
-                },
-                "SHA": "9adf770fb981ec8bc9d6e87669be75da23176693",
-                "User": {
-                    "ID": 11011767,
-                    "Login": "demisto",
-                    "NodeID": "MDEyOk9yZ2FuaXphdGlvbjExMDExNzY3",
-                    "SiteAdmin": false,
-                    "Type": "Organization"
-                }
-            },
-            "Body": "Updated Docker Images For Integrations",
-            "ChangedFiles": null,
-            "ClosedAt": null,
-            "Comments": null,
-            "Commits": null,
-            "CreatedAt": "2021-05-03T14:29:25Z",
-            "Deletions": null,
-            "Draft": false,
-            "Head": {
-                "Label": "demisto:Update-Docker-Image",
-                "Ref": "Update-Docker-Image",
-                "Repo": {
-                    "AllowMergeCommit": null,
-                    "AllowRebaseMerge": null,
-                    "AllowSquashMerge": null,
-                    "Archived": false,
-                    "CreatedAt": "2016-06-06T12:17:02Z",
-                    "DefaultBranch": "master",
-                    "Description": "Demisto is now Cortex XSOAR. Automate and orchestrate your Security Operations with Cortex XSOAR's ever-growing Content Repository. Pull Requests are always welcome and highly appreciated! ",
-                    "Disabled": false,
-                    "Fork": false,
-                    "ForksCount": 678,
-                    "FullName": "demisto/content",
-                    "HasDownloads": true,
-                    "HasIssues": false,
-                    "HasPages": false,
-                    "HasProjects": true,
-                    "HasWiki": false,
-                    "ID": 60525392,
-                    "Language": "Python",
-                    "Name": "content",
-                    "NodeID": "MDEwOlJlcG9zaXRvcnk2MDUyNTM5Mg==",
-                    "OpenIssuesCount": 181,
-                    "Owner": {
-                        "ID": 11011767,
-                        "Login": "demisto",
-                        "NodeID": "MDEyOk9yZ2FuaXphdGlvbjExMDExNzY3",
-                        "SiteAdmin": false,
-                        "Type": "Organization"
-                    },
-                    "Private": false,
-                    "PushedAt": "2021-05-06T11:49:07Z",
-                    "Size": 371861,
-                    "StargazersCount": 635,
-                    "SucscribersCount": null,
-                    "Topics": null,
-                    "UpdatedAt": "2021-05-06T11:41:27Z",
-                    "WatchersCount": 635
-                },
-                "SHA": "baee6e30aaa0f52e676987c1968ffd3ce11d7e57",
-                "User": {
-                    "ID": 11011767,
-                    "Login": "demisto",
-                    "NodeID": "MDEyOk9yZ2FuaXphdGlvbjExMDExNzY3",
-                    "SiteAdmin": false,
-                    "Type": "Organization"
-                }
-            },
-            "ID": 629143674,
-            "Label": [
-                {
-                    "Color": null,
-                    "Default": false,
-                    "Description": "",
-                    "ID": 1523790036,
-                    "Name": "docs-approved",
-                    "NodeID": "MDU6TGFiZWwxNTIzNzkwMDM2"
-                }
-            ],
-            "Locked": false,
-            "MaintainerCanModify": null,
-            "MergeCommitSHA": "5854633d909c5672ba6ccf118c4dae68eb4e38c0",
-            "Mergeable": null,
-            "MergeableState": null,
-            "Merged": null,
-            "MergedAt": null,
-            "NodeID": "MDExOlB1bGxSZXF1ZXN0NjI5MTQzNjc0",
-            "Number": 12510,
-            "Rebaseable": null,
-            "ReviewComments": null,
-            "State": "open",
-            "UpdatedAt": "2021-05-03T14:48:58Z",
-            "User": {
-                "ID": 55035720,
-                "Login": "content-bot",
-                "NodeID": "MDQ6VXNlcjU1MDM1NzIw",
-                "SiteAdmin": false,
-                "Type": "User"
-            }
-        }
-    }
-=======
-### GitHub-list-team-members
-***
-List team members.
-#### Base Command
-`GitHub-list-team-members`
-#### Input
-| **Argument Name** | **Description** | **Required** |
-| --- | --- | --- |
-| organization | The name of the organization. | Required | 
-| team_slug | The name of the team under the organiztion. | Required | 
-| maximum_users | The maximum number of users to return | Optional | 
-#### Context Output
-| **Path** | **Type** | **Description** |
-| --- | --- | --- |
-| GitHub.TeamMember.ID | String | The ID of the team member. | 
-| GitHub.TeamMember.Login | String | The login name of the team member. |
-| GitHub.TeamMember.Team | String | The user's team. |
-#### Command Example
-```!GitHub-list-team-members organization=demisto team_slug=content maximum_users=20```
-
-##### Context Example
-```
-{
-    "GitHub.GitHub": [
-        {
-            "ID": 1234567, 
-            "Login": "user1", 
-            "Team": "content", 
-        }
-    ]
->>>>>>> 995d8ecb
+ "GitHub": {
+     "PR": {
+         "ActiveLockReason": null,
+         "Additions": null,
+         "AuthorAssociation": "MEMBER",
+         "Base": {
+             "Label": "demisto:master",
+             "Ref": "master",
+             "Repo": {
+                 "AllowMergeCommit": null,
+                 "AllowRebaseMerge": null,
+                 "AllowSquashMerge": null,
+                 "Archived": false,
+                 "CreatedAt": "2016-06-06T12:17:02Z",
+                 "DefaultBranch": "master",
+                 "Description": "Demisto is now Cortex XSOAR. Automate and orchestrate your Security Operations with Cortex XSOAR's ever-growing Content Repository. Pull Requests are always welcome and highly appreciated! ",
+                 "Disabled": false,
+                 "Fork": false,
+                 "ForksCount": 678,
+                 "FullName": "demisto/content",
+                 "HasDownloads": true,
+                 "HasIssues": false,
+                 "HasPages": false,
+                 "HasProjects": true,
+                 "HasWiki": false,
+                 "ID": 60525392,
+                 "Language": "Python",
+                 "Name": "content",
+                 "NodeID": "MDEwOlJlcG9zaXRvcnk2MDUyNTM5Mg==",
+                 "OpenIssuesCount": 181,
+                 "Owner": {
+                     "ID": 11011767,
+                     "Login": "demisto",
+                     "NodeID": "MDEyOk9yZ2FuaXphdGlvbjExMDExNzY3",
+                     "SiteAdmin": false,
+                     "Type": "Organization"
+                 },
+                 "Private": false,
+                 "PushedAt": "2021-05-06T11:49:07Z",
+                 "Size": 371861,
+                 "StargazersCount": 635,
+                 "SucscribersCount": null,
+                 "Topics": null,
+                 "UpdatedAt": "2021-05-06T11:41:27Z",
+                 "WatchersCount": 635
+             },
+             "SHA": "9adf770fb981ec8bc9d6e87669be75da23176693",
+             "User": {
+                 "ID": 11011767,
+                 "Login": "demisto",
+                 "NodeID": "MDEyOk9yZ2FuaXphdGlvbjExMDExNzY3",
+                 "SiteAdmin": false,
+                 "Type": "Organization"
+             }
+         },
+         "Body": "Updated Docker Images For Integrations",
+         "ChangedFiles": null,
+         "ClosedAt": null,
+         "Comments": null,
+         "Commits": null,
+         "CreatedAt": "2021-05-03T14:29:25Z",
+         "Deletions": null,
+         "Draft": false,
+         "Head": {
+             "Label": "demisto:Update-Docker-Image",
+             "Ref": "Update-Docker-Image",
+             "Repo": {
+                 "AllowMergeCommit": null,
+                 "AllowRebaseMerge": null,
+                 "AllowSquashMerge": null,
+                 "Archived": false,
+                 "CreatedAt": "2016-06-06T12:17:02Z",
+                 "DefaultBranch": "master",
+                 "Description": "Demisto is now Cortex XSOAR. Automate and orchestrate your Security Operations with Cortex XSOAR's ever-growing Content Repository. Pull Requests are always welcome and highly appreciated! ",
+                 "Disabled": false,
+                 "Fork": false,
+                 "ForksCount": 678,
+                 "FullName": "demisto/content",
+                 "HasDownloads": true,
+                 "HasIssues": false,
+                 "HasPages": false,
+                 "HasProjects": true,
+                 "HasWiki": false,
+                 "ID": 60525392,
+                 "Language": "Python",
+                 "Name": "content",
+                 "NodeID": "MDEwOlJlcG9zaXRvcnk2MDUyNTM5Mg==",
+                 "OpenIssuesCount": 181,
+                 "Owner": {
+                     "ID": 11011767,
+                     "Login": "demisto",
+                     "NodeID": "MDEyOk9yZ2FuaXphdGlvbjExMDExNzY3",
+                     "SiteAdmin": false,
+                     "Type": "Organization"
+                 },
+                 "Private": false,
+                 "PushedAt": "2021-05-06T11:49:07Z",
+                 "Size": 371861,
+                 "StargazersCount": 635,
+                 "SucscribersCount": null,
+                 "Topics": null,
+                 "UpdatedAt": "2021-05-06T11:41:27Z",
+                 "WatchersCount": 635
+             },
+             "SHA": "baee6e30aaa0f52e676987c1968ffd3ce11d7e57",
+             "User": {
+                 "ID": 11011767,
+                 "Login": "demisto",
+                 "NodeID": "MDEyOk9yZ2FuaXphdGlvbjExMDExNzY3",
+                 "SiteAdmin": false,
+                 "Type": "Organization"
+             }
+         },
+         "ID": 629143674,
+         "Label": [
+             {
+                 "Color": null,
+                 "Default": false,
+                 "Description": "",
+                 "ID": 1523790036,
+                 "Name": "docs-approved",
+                 "NodeID": "MDU6TGFiZWwxNTIzNzkwMDM2"
+             }
+         ],
+         "Locked": false,
+         "MaintainerCanModify": null,
+         "MergeCommitSHA": "5854633d909c5672ba6ccf118c4dae68eb4e38c0",
+         "Mergeable": null,
+         "MergeableState": null,
+         "Merged": null,
+         "MergedAt": null,
+         "NodeID": "MDExOlB1bGxSZXF1ZXN0NjI5MTQzNjc0",
+         "Number": 12510,
+         "Rebaseable": null,
+         "ReviewComments": null,
+         "State": "open",
+         "UpdatedAt": "2021-05-03T14:48:58Z",
+         "User": {
+             "ID": 55035720,
+             "Login": "content-bot",
+             "NodeID": "MDQ6VXNlcjU1MDM1NzIw",
+             "SiteAdmin": false,
+             "Type": "User"
+         }
+     }
+  }
 }
 ```
 
 #### Human Readable Output
-<<<<<<< HEAD
 
 >### Pull Request For Branch #Update-Docker-Image
 >|AuthorAssociation|Base|Body|CreatedAt|Draft|Head|ID|Label|Locked|MergeCommitSHA|NodeID|Number|State|UpdatedAt|User|
 >|---|---|---|---|---|---|---|---|---|---|---|---|---|---|---|
 >| MEMBER | Label: demisto:master<br/>Ref: master<br/>SHA: 9adf770fb981ec8bc9d6e87669be75da23176693<br/>User: {"Login": "demisto", "ID": 11011767, "NodeID": "MDEyOk9yZ2FuaXphdGlvbjExMDExNzY3", "Type": "Organization", "SiteAdmin": false}<br/>Repo: {"ID": 60525392, "NodeID": "MDEwOlJlcG9zaXRvcnk2MDUyNTM5Mg==", "Name": "content", "FullName": "demisto/content", "Owner": {"Login": "demisto", "ID": 11011767, "NodeID": "MDEyOk9yZ2FuaXphdGlvbjExMDExNzY3", "Type": "Organization", "SiteAdmin": false}, "Private": false, "Description": "Demisto is now Cortex XSOAR. Automate and orchestrate your Security Operations with Cortex XSOAR's ever-growing Content Repository. Pull Requests are always welcome and highly appreciated! ", "Fork": false, "Language": "Python", "ForksCount": 678, "StargazersCount": 635, "WatchersCount": 635, "Size": 371861, "DefaultBranch": "master", "OpenIssuesCount": 181, "Topics": null, "HasIssues": false, "HasProjects": true, "HasWiki": false, "HasPages": false, "HasDownloads": true, "Archived": false, "Disabled": false, "PushedAt": "2021-05-06T11:49:07Z", "CreatedAt": "2016-06-06T12:17:02Z", "UpdatedAt": "2021-05-06T11:41:27Z", "AllowRebaseMerge": null, "AllowSquashMerge": null, "AllowMergeCommit": null, "SucscribersCount": null} | Updated Docker Images For Integrations | 2021-05-03T14:29:25Z | false | Label: demisto:Update-Docker-Image<br/>Ref: Update-Docker-Image<br/>SHA: baee6e30aaa0f52e676987c1968ffd3ce11d7e57<br/>User: {"Login": "demisto", "ID": 11011767, "NodeID": "MDEyOk9yZ2FuaXphdGlvbjExMDExNzY3", "Type": "Organization", "SiteAdmin": false}<br/>Repo: {"ID": 60525392, "NodeID": "MDEwOlJlcG9zaXRvcnk2MDUyNTM5Mg==", "Name": "content", "FullName": "demisto/content", "Owner": {"Login": "demisto", "ID": 11011767, "NodeID": "MDEyOk9yZ2FuaXphdGlvbjExMDExNzY3", "Type": "Organization", "SiteAdmin": false}, "Private": false, "Description": "Demisto is now Cortex XSOAR. Automate and orchestrate your Security Operations with Cortex XSOAR's ever-growing Content Repository. Pull Requests are always welcome and highly appreciated! ", "Fork": false, "Language": "Python", "ForksCount": 678, "StargazersCount": 635, "WatchersCount": 635, "Size": 371861, "DefaultBranch": "master", "OpenIssuesCount": 181, "Topics": null, "HasIssues": false, "HasProjects": true, "HasWiki": false, "HasPages": false, "HasDownloads": true, "Archived": false, "Disabled": false, "PushedAt": "2021-05-06T11:49:07Z", "CreatedAt": "2016-06-06T12:17:02Z", "UpdatedAt": "2021-05-06T11:41:27Z", "AllowRebaseMerge": null, "AllowSquashMerge": null, "AllowMergeCommit": null, "SucscribersCount": null} | 629143674 | {'ID': 1523790036, 'NodeID': 'MDU6TGFiZWwxNTIzNzkwMDM2', 'Name': 'docs-approved', 'Description': '', 'Color': None, 'Default': False} | false | 5854633d909c5672ba6ccf118c4dae68eb4e38c0 | MDExOlB1bGxSZXF1ZXN0NjI5MTQzNjc0 | 12510 | open | 2021-05-03T14:48:58Z | Login: content-bot<br/>ID: 55035720<br/>NodeID: MDQ6VXNlcjU1MDM1NzIw<br/>Type: User<br/>SiteAdmin: false |
-=======
-## Team Member of team content in organization demisto
-|ID|Login|Team|
-|--- |---|---|
-|1234567|user1|content|
->>>>>>> 995d8ecb
