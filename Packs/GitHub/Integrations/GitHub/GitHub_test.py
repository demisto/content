import json

import pytest
import requests_mock

import demistomock as demisto
from CommonServerPython import CommandResults
from GitHub import main, list_branch_pull_requests, list_all_projects_command, \
    add_issue_to_project_board_command, get_path_data, github_releases_list_command, get_branch_command, \
    list_issue_comments, http_request
import GitHub

REGULAR_BASE_URL = 'https://api.github.com'

MOCK_PARAMS = {
    'user': 'test',
    'repository': 'hello-world',
    'token': 'testtoken'
}


def load_test_data(json_path):
    with open(json_path) as f:
        return json.load(f)


def test_search_code(requests_mock, mocker):
    raw_response = load_test_data('./test_data/search_code_response.json')
    requests_mock.get(f'{REGULAR_BASE_URL}/search/code?q=create_artifacts%2borg%3ademisto&page=0&per_page=10',
                      json=raw_response)

    mocker.patch.object(demisto, 'params', return_value=MOCK_PARAMS)
    mocker.patch.object(demisto, 'args', return_value={
        'query': 'create_artifacts+org:demisto',
        'limit': '10'
    })
    mocker.patch.object(demisto, 'command', return_value='GitHub-search-code')
    mocker.patch.object(demisto, 'results')

    main()

    results = demisto.results.call_args[0][0]
    assert results['Contents'] == raw_response
    assert len(results['EntryContext']['GitHub.CodeSearchResults(val.html_url && val.html_url == obj.html_url)']) == 7
    assert 'Repository Name' in results['HumanReadable']


def test_list_branch_pull_requests_command(requests_mock):
    test_list_branch_pull_requests_command_response = load_test_data(
        './test_data/get-branch-pull-requests-response.json')
    requests_mock.get('https://api.github.com/repos/demisto/content/pulls?head=demisto:Update-Docker-Image',
                      json=test_list_branch_pull_requests_command_response['response'])
    formatted_outputs = list_branch_pull_requests(branch_name='Update-Docker-Image', repository='content',
                                                  organization='demisto')
    assert formatted_outputs == test_list_branch_pull_requests_command_response['expected']


def mock_http_request(method, url_suffix, params=None, data=None, headers=None, is_raw_response=False):
    if url_suffix == "/search/issues":
        return {"items": [{"repository_url": "", "limit": params.get("per_page")}]}
    elif url_suffix == "/orgs/demisto/teams/content/members" and params.get('page') == 1:
        return [{"login": 'test1', 'id': '12345'}]
    elif url_suffix == "/orgs/demisto/teams/content/members" and params.get('page') == 2:
        return []
    return None


SEARCH_CASES = [
    (200, 100),
    (40, 100)
]

LIST_TEAM_MEMBERS_CASES = [
    (200, {'page': 1, 'per_page': 100}),
    (40, {'page': 1, 'per_page': 40})
]

RETURN_ERROR_TARGET = 'GitHub.return_error'


@pytest.mark.parametrize('params, expected_result', [
    ({'credentials': {'password': '1234'}}, "Insert api token or private key")
])
def test_missing_params(mocker, params, expected_result):
    """
    Given:
      - Case 1: credentials with no sshkey.
    When:
      - all the required parameters are missing.
    Then:
      - Ensure the exception message as expected.
      - Case 1: Should return "Insert api token or private key" error message.
    """

    mocker.patch.object(demisto, 'params', return_value=params)
    return_error_mock = mocker.patch(RETURN_ERROR_TARGET)
    main()
    assert return_error_mock.call_count == 1
    # call_args last call with a tuple of args list and kwargs
    err_msg = return_error_mock.call_args[0][0]
    assert expected_result in err_msg


@pytest.mark.parametrize('limit, expected_result', SEARCH_CASES)
def test_search_command(mocker, limit, expected_result):
    """
    Given:
        There are some issues to fetch from GitHub
    When:
        search_command is running
    Then:
        Assert that the limit <= 100
    """
    mocker.patch.object(demisto, 'params', return_value=MOCK_PARAMS)
    mocker.patch.object(demisto, 'args', return_value={
        'query': 'Hello',
        'limit': limit
    })
    mocker.patch('GitHub.http_request', side_effect=mock_http_request)
    mocker_output = mocker.patch('GitHub.return_outputs')
    from GitHub import search_command

    search_command()

    assert mocker_output.call_args.args[2].get('items')[0].get('limit') == expected_result


@pytest.mark.parametrize('maximum_users, expected_result1', LIST_TEAM_MEMBERS_CASES)
def test_list_team_members_command(mocker, maximum_users, expected_result1):
    """
    Given:
        when we want to list the team members and to limit the number of users to return
    When:
        list_team_members_command is running
    Then:
        Assert that the number of users in single page is compatible with the maximum_users number and with the github
        page size limit
    """
    mocker.patch.object(demisto, 'params', return_value=MOCK_PARAMS)
    mocker.patch.object(demisto, 'args', return_value={
        'organization': 'demisto',
        'team_slug': 'content',
        'maximum_users': maximum_users
    })
    mock_list_members = mocker.patch('GitHub.http_request', side_effect=mock_http_request)
    from GitHub import list_team_members_command

    list_team_members_command()

    url_suffix = '/orgs/demisto/teams/content/members'
    mock_list_members.call_args_list[0]('GET', url_suffix, expected_result1)


def test_get_issue_events_command(mocker):
    """
    Given:
        'issue_number': Issue number in GitHub.
    When:
        Wanting to retrieve events for given issue number.
    Then:
        Assert expected CommandResults object is returned.
    """
    import GitHub
    GitHub.ISSUE_SUFFIX = ''
    mock_response = load_test_data('test_data/search_issue_events_response.json')
    mocker.patch('GitHub.http_request', return_value=mock_response)
    mocker_output = mocker.patch('GitHub.return_results')
    GitHub.get_issue_events_command()
    result: CommandResults = mocker_output.call_args[0][0]
    assert result.outputs == mock_response
    assert result.outputs_key_field == 'id'
    assert result.outputs_prefix == 'GitHub.IssueEvent'


PROJECTS_TEST = [
    {
        "number": 22,
        "Number": 22,
        "Columns": {},
        "Issues": [],
        "ID": 11111111,
        "Name": "Project_1"
    },
    {
        "number": 23,
        "Number": 23,
        "Columns": {},
        "Issues": [],
        "ID": 2222222,
        "Name": "Project_2"
    },
    {
        "number": 24,
        "Number": 24,
        "Columns": {},
        "Issues": [],
        "ID": 3333333,
        "Name": "Project_2"
    }
]


def get_project_d(project=None, header=None):
    return project


def test_list_all_projects_command(mocker, requests_mock):
    """
    Given:
        'project_filter': Numbers of projects to filter.
    When:
        Running the list_all_projects_command function.
    Then:
        Assert that only the filtered projects are returned.
    """
    mocker.patch.object(demisto, 'args', return_value={'project_filter': '22,24'})
    requests_mock.get(f'{REGULAR_BASE_URL}/projects?per_page=100', json=PROJECTS_TEST)
    mocker.patch('GitHub.get_project_details', side_effect=get_project_d)
    mocker_output = mocker.patch('GitHub.return_results')

    import GitHub
    GitHub.PROJECT_SUFFIX = '/projects'

    list_all_projects_command()
    result: CommandResults = mocker_output.call_args[0][0]

    assert len(result.outputs) == 2
    assert result.outputs[0]['Number'] == 22
    assert result.outputs[1]['Number'] == 24


RESPONSE_DETAILS = [
    (200, b'{}', 'GitHub.return_results', "The issue was successfully added to column ID column_id."),
    (404, b'{"message": "Column not found."}', 'GitHub.return_error',
     'Post result <Response [404]>\nMessage: Column not found.')
]


@pytest.mark.parametrize('response_code,response_content,mocked_return,expected_result', RESPONSE_DETAILS)
def test_add_issue_to_project_board_command(mocker, requests_mock, response_code, response_content, mocked_return,
                                            expected_result):
    """
    Given:
        'issue_unique_id': The issue ID to add.
        'column_id': The column ID to add to.
    When:
        Running the add_issue_to_project_board_command function.
    Then:
        Assert the message returned is as expected.
    """
    mocker.patch.object(demisto, 'args', return_value={'column_id': 'column_id', 'issue_unique_id': '11111'})
    requests_mock.post(f'{REGULAR_BASE_URL}/projects/columns/column_id/cards', status_code=response_code,
                       content=response_content)
    mocker_results = mocker.patch(mocked_return)

    add_issue_to_project_board_command()

    assert mocker_results.call_args[0][0] == expected_result


def test_get_path_data_command(requests_mock, mocker):
    """
    Given:
    - Demisto args

    When:
    - Calling 'GitHub-get-path-data' command.

    Then:
    - Ensure expected CommandResults object is returned.

    """
    mocker.patch.object(demisto, 'args', return_value={'branch_name': 'Update-Docker-Image', 'repository': 'content',
                                                       'organization': 'demisto',
                                                       'relative_path': 'Packs/BitcoinAbuse/pack_metadata.json'})
    GitHub.TOKEN, GitHub.USE_SSL = '', ''
    test_get_file_data_command_response = load_test_data(
        './test_data/get_path_data_response.json')
    requests_mock.get('https://api.github.com/repos/demisto/content/contents/Packs/BitcoinAbuse/pack_metadata.json?ref'
                      '=Update-Docker-Image',
                      json=test_get_file_data_command_response['response'])
    mocker_results = mocker.patch('GitHub.return_results')
    get_path_data()

    command_results: CommandResults = mocker_results.call_args[0][0]
    assert command_results.outputs_prefix == 'GitHub.PathData'
    assert command_results.outputs_key_field == 'url'
    assert command_results.raw_response == test_get_file_data_command_response['response']
    assert command_results.outputs == test_get_file_data_command_response['expected']


def test_releases_list_command(requests_mock, mocker):
    """
    Given:
    - Demisto args

    When:
    - Calling 'GitHub-releases_list' command.

    Then:
    - Ensure expected CommandResults object is returned.

    """
    mocker.patch.object(demisto, 'args', return_value={'repository': 'demisto-sdk', 'organization': 'demisto',
                                                       'limit': 2})
    GitHub.TOKEN, GitHub.USE_SSL = '', ''
    GitHub.HEADERS = {}
    GitHub.BASE_URL = 'https://api.github.com/'
    test_releases_list_command_data = load_test_data(
        './test_data/releases_get_response.json')
    requests_mock.get(f'{GitHub.BASE_URL}/repos/demisto/demisto-sdk/releases?per_page=100&page=1',
                      json=test_releases_list_command_data['response'])
    mocker_results = mocker.patch('GitHub.return_results')
    github_releases_list_command()

    command_results: CommandResults = mocker_results.call_args[0][0]
    assert command_results.outputs_prefix == 'GitHub.Release'
    assert command_results.outputs_key_field == 'id'
    assert command_results.outputs == test_releases_list_command_data['expected']


def test_get_branch(requests_mock, mocker):
    """
    Given:
        A branch name that does not have an author or parents
    When:
        Running the get_branch_command function.
    Then:
        Assert that the flow succeeded and that the output is as expected
    """
    mocker.patch.object(demisto, 'args', return_value={'branch_name': 'my-branch'})
    GitHub.TOKEN, GitHub.USE_SSL = '', ''
    GitHub.HEADERS = {}
    GitHub.BASE_URL = 'https://api.github.com/'
    GitHub.USER_SUFFIX = '/repos/user/repo'
    raw_response = load_test_data('./test_data/get_branch_response.json')
    requests_mock.get(f'{GitHub.BASE_URL}/repos/user/repo/branches/my-branch',
                      json=raw_response)
    mocker_results = mocker.patch('GitHub.return_outputs')

    get_branch_command()
    return_outputs_res: CommandResults = mocker_results.call_args.kwargs.get('outputs')
    assert return_outputs_res == {
        'GitHub.Branch(val.Name === obj.Name && val.CommitSHA === obj.CommitSHA)': {'Name': 'my_branch',
                                                                                    'CommitSHA': 'dsfsdf',
                                                                                    'CommitNodeID': '45678=',
                                                                                    'CommitAuthorID': None,
                                                                                    'CommitAuthorLogin': None,
                                                                                    'CommitParentSHA': ['dfg',
                                                                                                        'srdtfy'],
                                                                                    'Protected': False}}


@pytest.mark.parametrize('mock_params, expected_url', [
    ({'url': 'example.com', 'token': 'testtoken'}, 'example.com'),
    ({'token': 'testtoken'}, 'https://api.github.com'),
])
def test_url_parameter_value(mocker, mock_params, expected_url):
    mocker.patch.object(demisto, 'params', return_value=mock_params)

    main()

    assert expected_url == GitHub.BASE_URL


def test_list_issue_comments_no_since(mocker):
    """
    Given:
        A call to list_issue_comments
    When:
        No since date was provided
    Then:
        The url_suffix argument provided to the http request should not include a since parameter
    """
    patched_request = mocker.patch('GitHub.http_request')
    GitHub.ISSUE_SUFFIX = 'test'
    issue_number = 1234
    since_date = None
    list_issue_comments(issue_number, since_date)
    request_args = patched_request.call_args
    assert 'since' not in request_args.kwargs['url_suffix']


def test_list_issue_comments_since(mocker):
    """
    Given:
        A call to list_issue_comments
    When:
        since date was provided
    Then:
        The url_suffix argument provided to the http request should include a since parameter
    """
    patched_request = mocker.patch('GitHub.http_request')
    GitHub.ISSUE_SUFFIX = 'test'
    issue_number = 1234
    since_date = '2022-10-01'
    list_issue_comments(issue_number, since_date)
    request_args = patched_request.call_args
    assert 'since' in request_args.kwargs['params']


@pytest.mark.parametrize('args, response_content, expected_result', [
    ({'assignee': 'user1', 'pull_request_number': '1'}, b'{"message": "success"}',
     "The following users were assigned successfully to PR #1: \n['user1']"),
    ({'assignee': 'user1, user2', 'pull_request_number': '1'}, b'{"message": "success"}',
     "The following users were assigned successfully to PR #1: \n['user1', 'user2']"),
    ({'assignee': 'user3', 'pull_request_number': '1'}, b'{"message": "success"}',
     "\nThe following users were not assigned to #1: \n['user3'] \nVerify that the users exist and that you have the "
     "right permissions."),
])
def test_assignee(mocker, args, response_content, expected_result):
    """
    Given:
      - Case 1: one valid user to be assigned to PR
      - Case 2: two valid users to be assigned to a PR
      - Case 3: invalid user to be assigned to a PR
    When:
      - Calling the 'github_add_assignee_command' funciton
    Then:
      - Ensure the correct behaviour
      - Case 1: Should return Success for one provided user
      - Case 2: Should return Success for two provided users
      - Case 3: Should return that assignment failed for provided user
    """
    mocker.patch.object(demisto, 'args', return_value=args)
    GitHub.USER_SUFFIX = '/repos/user/repo'
    mocker.patch('GitHub.http_request', return_value={"assignees": [{"login": "user1"}, {"login": "user2"}]})
    mocker_results = mocker.patch('GitHub.return_results')
    GitHub.github_add_assignee_command()
    mocker_results.assert_called_once()
    assert mocker_results.call_args_list[0].args[0].readable_output == expected_result


def test_github_trigger_workflow(mocker):
    """
    Given:
      - A workflow name.
    When:
      - Calling the 'github_trigger_workflow_command' function
    Then:
      - Ensure workflow triggerd successfully.
    """
    GitHub.BASE_URL = 'https://github.com'
    GitHub.USE_SSL = True
    GitHub.TOKEN = '123456'
    mock_args = {'owner': 'demisto', 'repository': 'test', 'workflow': 'nightly.yml',
                 'inputs': '{\"release_changes\": \"* Fixed an issue.\n* Added a feature.\"}'}
    mocker.patch.object(demisto, 'args', return_value=mock_args)
    mocker_results = mocker.patch('GitHub.return_results')

    with requests_mock.Mocker() as m:
        m.post('https://github.com/repos/demisto/test/actions/workflows/nightly.yml/dispatches', status_code=204)
        GitHub.github_trigger_workflow_command()

    mocker_results.assert_called_once()
    assert mocker_results.call_args[0][0].readable_output == 'Workflow triggered successfully.'


def test_github_cancel_workflow(mocker):
    """
    Given:
      - A workflow ID.
    When:
      - Calling the 'github_cancel_workflow' function
    Then:
      - Ensure workflow canceled successfully.
    """
    GitHub.BASE_URL = 'https://github.com'
    GitHub.USE_SSL = True
    GitHub.TOKEN = '123456'
    mock_args = {'owner': 'demisto', 'repository': 'test', 'workflow_id': '1234'}
    mocker.patch.object(demisto, 'args', return_value=mock_args)
    mocker_results = mocker.patch('GitHub.return_results')

    with requests_mock.Mocker() as m:
        m.post('https://github.com/repos/demisto/test/actions/runs/1234/cancel', status_code=202)
        GitHub.github_cancel_workflow_command()

    mocker_results.assert_called_once()
    assert mocker_results.call_args[0][0].readable_output == 'Workflow canceled successfully.'


def test_github_list_workflow(mocker):
    """
    Given:
      - A workflow name.
    When:
      - Calling the 'github_list_workflows_command' function
    Then:
      - Ensure the correctness of the response.
    """
    GitHub.BASE_URL = 'https://github.com'
    GitHub.USE_SSL = True
    GitHub.TOKEN = '123456'
    GitHub.USER = 'demisto'
    GitHub.REPOSITORY = 'master'
    mocker.patch.object(demisto, 'args', return_value={'workflow': 'nightly.yml', 'limit': 1})
    mocker_results = mocker.patch('GitHub.return_results')
    json_response = load_test_data('test_data/list_workflow.json')

    with requests_mock.Mocker() as m:
        m.get('/repos/demisto/master/actions/workflows/nightly.yml/runs?per_page=1', json=json_response)
        GitHub.github_list_workflows_command()

    mocker_results.assert_called_once()
<<<<<<< HEAD
    assert mocker_results.call_args[0][0].outputs[0]['head_branch'] == 'master'
=======
    assert mocker_results.call_args[0][0].outputs[0]['head_branch'] == 'master'


def test_http_request():
    """
    Given:
      - A body of a post request
    When:
      - Calling the 'http_request' function
    Then:
      - Ensure the correctness of the request body.
    """

    GitHub.BASE_URL = REGULAR_BASE_URL
    GitHub.USE_SSL = ''
    GitHub.HEADERS = {}

    # Test HTTP request with data equal to 'dictionary'
    with requests_mock.Mocker() as m:
        mock_req = m.post(f'{REGULAR_BASE_URL}/test', json={})
        response = http_request('POST', '/test', data={'test_key': 'test_value'})
    assert response == {}
    assert mock_req.last_request.text == '{"test_key": "test_value"}'

    # Test HTTP request with data equal to empty 'dictionary'
    with requests_mock.Mocker() as m:
        mock_req = m.post(f'{REGULAR_BASE_URL}/test', json={})
        response = http_request('POST', '/test', data={})
    assert response == {}
    assert not mock_req.last_request.text

    # Test HTTP request with data equal to 'null'
    with requests_mock.Mocker() as m:
        mock_req = m.post(f'{REGULAR_BASE_URL}/test', json={})
        response = http_request('POST', '/test', data='null')
    assert response == {}
    assert mock_req.last_request.text == '"null"'

    # Test HTTP request with data equal to 'None'
    with requests_mock.Mocker() as m:
        mock_req = m.post(f'{REGULAR_BASE_URL}/test', json={})
        response = http_request('POST', '/test', data=None)
    assert response == {}
    assert not mock_req.last_request.text
>>>>>>> 90cf3b88
<|MERGE_RESOLUTION|>--- conflicted
+++ resolved
@@ -503,9 +503,6 @@
         GitHub.github_list_workflows_command()
 
     mocker_results.assert_called_once()
-<<<<<<< HEAD
-    assert mocker_results.call_args[0][0].outputs[0]['head_branch'] == 'master'
-=======
     assert mocker_results.call_args[0][0].outputs[0]['head_branch'] == 'master'
 
 
@@ -549,5 +546,4 @@
         mock_req = m.post(f'{REGULAR_BASE_URL}/test', json={})
         response = http_request('POST', '/test', data=None)
     assert response == {}
-    assert not mock_req.last_request.text
->>>>>>> 90cf3b88
+    assert not mock_req.last_request.text