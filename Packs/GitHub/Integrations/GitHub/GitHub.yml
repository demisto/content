category: Utilities
sectionOrder:
- Connect
- Collect
commonfields:
  id: GitHub
  version: -1
configuration:
- display: Fetch incidents
  name: isFetch
  type: 8
  section: Collect
  required: false
- defaultvalue: Issue
  display: Select an Issue or Pull requests to Fetch
  name: fetch_object
  options:
  - Issue
  - Pull_requests
  type: 15
  section: Collect
  advanced: true
  required: false
- defaultvalue: https://api.github.com
  display: Server URL
  name: url
  type: 0
  additionalinfo: The REST API URL
  section: Connect
  required: false
- displaypassword: API Token
  name: api_token
  type: 9
  hiddenusername: true
  section: Connect
  required: false
- display: Credentials
  name: credentials
  type: 9
  section: Connect
  required: false
- display: 'Username of the repository owner, for example: github.com/repos/{_owner_}/{repo}/issues'
  name: user
  type: 0
  section: Connect
  required: false
- display: The name of the requested repository
  name: repository
  type: 0
  section: Connect
  advanced: true
  required: false
- defaultvalue: '3'
  display: First fetch interval (in days)
  name: fetch_time
  type: 0
  section: Collect
  required: false
- display: Use system proxy settings
  name: proxy
  type: 8
  section: Connect
  advanced: true
  required: false
- defaultvalue: 'false'
  display: Trust any certificate (not secure)
  name: insecure
  type: 8
  section: Connect
  advanced: true
  required: false
- display: Incident type
  name: incidentType
  type: 13
  section: Connect
  required: false
- display: GitHub app integration ID
  name: integration_id
  type: 0
  section: Connect
  advanced: true
  required: false
- display: GitHub app installation ID
  name: installation_id
  type: 0
  section: Connect
  advanced: true
  required: false
- display: API Token
  name: token
  type: 4
  hidden: true
  section: Connect
  advanced: true
  required: false
description: Integration to GitHub API.
display: GitHub
name: GitHub
script:
  commands:
  - arguments:
    - description: The title of the issue.
      name: title
      required: true
    - description: The contents of the issue.
      name: body
    - description: Labels to associate with this issue.
      isArray: true
      name: labels
    - description: Logins for Users to assign to this issue.
      isArray: true
      name: assignees
    description: Creates an issue in GitHub.
    name: GitHub-create-issue
    outputs:
    - contextPath: GitHub.Issue.ID
      description: The ID of the created issue.
      type: Number
    - contextPath: GitHub.Issue.Repository
      description: The repository of the created issue.
      type: String
    - contextPath: GitHub.Issue.Title
      description: The title of the created issue.
      type: String
    - contextPath: GitHub.Issue.Body
      description: The body of the created issue.
      type: Unknown
    - contextPath: GitHub.Issue.State
      description: The state of the created issue.
      type: String
    - contextPath: GitHub.Issue.Labels
      description: The labels applied to the issue.
      type: String
    - contextPath: GitHub.Issue.Assignees
      description: The users assigned to this issue.
      type: String
    - contextPath: GitHub.Issue.Created_at
      description: The date the issue was created.
      type: Date
    - contextPath: GitHub.Issue.Updated_at
      description: The date the issue was last updated.
      type: Date
    - contextPath: GitHub.Issue.Closed_at
      description: The date the issue was closed.
      type: Date
    - contextPath: GitHub.Issue.Closed_by
      description: The user who closed the issue.
      type: String
    - contextPath: GitHub.Issue.Organization
      description: The repository organization.
      type: String
  - arguments:
    - description: The number of the issue to close.
      name: ID
      required: true
    description: Closes an existing issue.
    name: GitHub-close-issue
    outputs:
    - contextPath: GitHub.Issue.ID
      description: The ID of the closed issue.
      type: Number
    - contextPath: GitHub.Issue.Repository
      description: The repository of the closed issue.
      type: String
    - contextPath: GitHub.Issue.Title
      description: The title of the closed issue.
      type: String
    - contextPath: GitHub.Issue.Body
      description: The body of the closed issue.
      type: Unknown
    - contextPath: GitHub.Issue.State
      description: The state of the closed issue.
      type: String
    - contextPath: GitHub.Issue.Labels
      description: The labels applied to the issue.
      type: String
    - contextPath: GitHub.Issue.Assignees
      description: Users assigned to the issue.
      type: String
    - contextPath: GitHub.Issue.Created_at
      description: The date the issue was created.
      type: Date
    - contextPath: GitHub.Issue.Updated_at
      description: The date the issue was last updated.
      type: Date
    - contextPath: GitHub.Issue.Closed_at
      description: The date the issue was closed.
      type: Date
    - contextPath: GitHub.Issue.Closed_by
      description: The user who closed the issue.
      type: String
    - contextPath: GitHub.Issue.Organization
      description: The repository organization.
      type: String
  - arguments:
    - description: The number of the issue to update.
      name: ID
      required: true
    - description: The title of the issue.
      name: title
    - description: The contents of the issue.
      name: body
    - description: State of the issue. Either open or closed.
      name: state
    - description: 'Labels to apply to this issue. Pass one or more Labels to replace the set of Labels on this Issue. Send an empty array ([]) to clear all Labels from the Issue. '
      isArray: true
      name: labels
    - description: Logins for Users to assign to this issue. Pass one or more user logins to replace the set of assignees on this Issue. Send an empty array ([]) to clear all assignees from the Issue.
      isArray: true
      name: assignees
    description: Updates the parameters of a specified issue.
    name: GitHub-update-issue
    outputs:
    - contextPath: GitHub.Issue.ID
      description: The ID of the updated issue.
      type: Number
    - contextPath: GitHub.Issue.Repository
      description: The repository of the updated issue.
      type: String
    - contextPath: GitHub.Issue.Title
      description: The title of the updated issue.
      type: String
    - contextPath: GitHub.Issue.Body
      description: The body of the updated issue.
      type: Unknown
    - contextPath: GitHub.Issue.State
      description: The state of the updated issue.
      type: String
    - contextPath: GitHub.Issue.Labels
      description: The labels applied to the issue.
      type: String
    - contextPath: GitHub.Issue.Assignees
      description: Users assigned to the issue.
      type: String
    - contextPath: GitHub.Issue.Created_at
      description: The date the issue was created.
      type: Date
    - contextPath: GitHub.Issue.Updated_at
      description: The date the issue was last updated.
      type: Date
    - contextPath: GitHub.Issue.Closed_at
      description: The date the issue was closed.
      type: Date
    - contextPath: GitHub.Issue.Closed_by
      description: The user who closed the issue.
      type: String
    - contextPath: GitHub.Issue.Organization
      description: The repository organization.
      type: String
  - arguments:
    - auto: PREDEFINED
      defaultValue: open
      description: The state of the issues to return. Can be 'open', 'closed' or 'all'. Default is 'open'.
      name: state
      predefined:
      - open
      - closed
      - all
      required: true
    - defaultValue: '50'
      description: The number of issues to return. Default is 50. Maximum is 100.
      name: limit
    description: Lists all issues that the user has access to view.
    name: GitHub-list-all-issues
    outputs:
    - contextPath: GitHub.Issue.ID
      description: The ID of the issue.
      type: Number
    - contextPath: GitHub.Issue.Repository
      description: The repository of the issue.
      type: String
    - contextPath: GitHub.Issue.Title
      description: The title of the issue.
      type: String
    - contextPath: GitHub.Issue.Body
      description: The body of the issue.
      type: Unknown
    - contextPath: GitHub.Issue.State
      description: The state of the issue.
      type: String
    - contextPath: GitHub.Issue.Labels
      description: The labels applied to the issue.
      type: String
    - contextPath: GitHub.Issue.Assignees
      description: Users assigned to the issue.
      type: String
    - contextPath: GitHub.Issue.Created_at
      description: The date the issue was created.
      type: Date
    - contextPath: GitHub.Issue.Updated_at
      description: The date the issue was last updated.
      type: Date
    - contextPath: GitHub.Issue.Closed_at
      description: The date the issue was closed.
      type: Date
    - contextPath: GitHub.Issue.Closed_by
      description: The user who closed the issue.
      type: String
    - contextPath: GitHub.Issue.Organization
      description: The repository organization.
      type: String
  - arguments:
    - description: The query line for the search. For more information see the GitHub documentation at https://docs.github.com/en/github/searching-for-information-on-github/searching-code
      name: query
      required: true
    - description: The page number.
      name: page_number
    - description: The size of the requested page. Maximum is 100.
      name: page_size
    - description: The number of results to return. Default is 50.
      name: limit
    description: Searches for code in repositories that match a given query.
    name: GitHub-search-code
    outputs:
    - contextPath: GitHub.CodeSearchResults.name
      description: The file name where the code is found.
      type: String
    - contextPath: GitHub.CodeSearchResults.path
      description: The full file path where the code is found.
      type: String
    - contextPath: GitHub.CodeSearchResults.html_url
      description: The URL to the file.
      type: String
    - contextPath: GitHub.CodeSearchResults.repository.full_name
      description: The repository name.
      type: String
    - contextPath: GitHub.CodeSearchResults.repository.html_url
      description: The URL to the repository.
      type: String
    - contextPath: GitHub.CodeSearchResults.repository.description
      description: The repository description.
      type: String
    - contextPath: GitHub.CodeSearchResults.repository.private
      description: True if the repository is private, false if public.
      type: Boolean
    - contextPath: GitHub.CodeSearchResults.repository.id
      description: The ID of the repository.
      type: String
    - contextPath: GitHub.CodeSearchResults.repository.releases_url
      description: The URL to the releases of the repository.
      type: String
    - contextPath: GitHub.CodeSearchResults.repository.branches_url
      description: The URL to the branches of the repository.
      type: String
    - contextPath: GitHub.CodeSearchResults.repository.commits_url
      description: The URL to the commits of the repository.
      type: String
  - arguments:
    - description: The query line for the search. For more information see the GitHub documentation at https://help.github.com/en/articles/searching-issues-and-pull-requests.
      name: query
      required: true
    - defaultValue: '50'
      description: The number of issues to return. Default is 50. Maximum is 100.
      name: limit
    description: Searches for and returns issues that match a given query.
    name: GitHub-search-issues
    outputs:
    - contextPath: GitHub.Issue.ID
      description: The ID of the issue.
      type: Number
    - contextPath: GitHub.Issue.Repository
      description: The repository of the issue.
      type: String
    - contextPath: GitHub.Issue.Title
      description: The title of the issue.
      type: String
    - contextPath: GitHub.Issue.Body
      description: The body of the issue.
      type: Unknown
    - contextPath: GitHub.Issue.State
      description: The state of the issue.
      type: String
    - contextPath: GitHub.Issue.Labels
      description: The labels applied to the issue.
      type: String
    - contextPath: GitHub.Issue.Assignees
      description: Users assigned to the issue.
      type: String
    - contextPath: GitHub.Issue.Created_at
      description: The date the issue was created.
      type: Date
    - contextPath: GitHub.Issue.Updated_at
      description: The date the issue was last updated.
      type: Date
    - contextPath: GitHub.Issue.Closed_at
      description: The date the issue was closed.
      type: Date
    - contextPath: GitHub.Issue.Closed_by
      description: The user who closed the issue.
      type: String
    - contextPath: GitHub.Issue.Organization
      description: The repository organization.
      type: String
  - description: Returns the total number of downloads for all releases for the specified repository.
    name: GitHub-get-download-count
    outputs:
    - contextPath: GitHub.Release.ID
      description: ID of the release.
      type: Number
    - contextPath: GitHub.Release.Download_count
      description: The download count for the release.
      type: Number
    - contextPath: GitHub.Release.Name
      description: The name of the release.
      type: String
    - contextPath: GitHub.Release.Body
      description: The body of the release.
      type: String
    - contextPath: GitHub.Release.Created_at
      description: The date when the release was created.
      type: Date
    - contextPath: GitHub.Release.Published_at
      description: The date when the release was published.
      type: Date
  - arguments:
    - default: true
      defaultValue: 3 days
      description: Time of inactivity after which a PR is considered stale.
      name: stale_time
      required: true
    - description: The label used to identify PRs of interest.
      name: label
    description: Gets inactive pull requests.
    name: GitHub-get-stale-prs
    outputs:
    - contextPath: GitHub.PR.URL
      description: The html URL of the PR.
      type: String
    - contextPath: GitHub.PR.Number
      description: The GitHub pull request number.
      type: Number
    - contextPath: GitHub.PR.RequestedReviewer
      description: A list of the PR's requested reviewers.
      type: Unknown
  - arguments:
    - description: The name of the branch to retrieve.
      name: branch_name
      required: true
    description: Gets a branch.
    name: GitHub-get-branch
    outputs:
    - contextPath: GitHub.Branch.Name
      description: The name of the branch.
      type: String
    - contextPath: GitHub.Branch.CommitSHA
      description: The SHA of the commit the branch references.
      type: String
    - contextPath: GitHub.Branch.CommitNodeID
      description: The Node ID of the commit the branch references.
      type: String
    - contextPath: GitHub.Branch.CommitAuthorID
      description: The GitHub ID number of the author of the commit the branch references.
      type: Number
    - contextPath: GitHub.Branch.CommitAuthorLogin
      description: The GitHub login of the author of the commit the branch references.
      type: String
    - contextPath: GitHub.Branch.CommitParentSHA
      description: The SHAs of parent commits.
      type: String
    - contextPath: GitHub.Branch.Protected
      description: Whether the branch is protected.
      type: Boolean
  - arguments:
    - description: The name for the new branch.
      name: branch_name
      required: true
    - description: The SHA hash of the commit to reference. Try executing the 'GitHub-get-branch' command to find a commit SHA hash to reference.
      name: commit_sha
      required: true
    description: Create a new branch.
    name: GitHub-create-branch
  - arguments:
    - description: The ID number by which the team is identified. Try executing the 'GitHub-list-teams' command to find team IDs to reference.
      name: team_id
      required: true
    - description: The login of the user whose membership you wish to check.
      name: user_name
      required: true
    description: Retrieves a user membership status with a team.
    name: GitHub-get-team-membership
    outputs:
    - contextPath: GitHub.Team.Member.Role
      description: The user's role on a team.
      type: String
    - contextPath: GitHub.Team.Member.State
      description: The user's state for a team.
      type: String
    - contextPath: GitHub.Team.ID
      description: The ID number of the team.
      type: Number
    - contextPath: GitHub.Team.Member.Login
      description: The login of the team member.
      type: String
  - arguments:
    - description: The number of the pull request you want to request review for.
      name: pull_number
      required: true
    - description: A CSV list of GitHub users to request review from for a pull request.
      isArray: true
      name: reviewers
      required: true
    description: Requests reviews from GitHub users for a given pull request.
    name: GitHub-request-review
    outputs:
    - contextPath: GitHub.PR.Number
      description: The number of the pull request.
      type: Number
    - contextPath: GitHub.PR.RequestedReviewer.Login
      description: The login of the user requested for review.
      type: String
    - contextPath: GitHub.PR.RequestedReviewer.ID
      description: The ID of the user requested for review.
      type: Number
    - contextPath: GitHub.PR.RequestedReviewer.NodeID
      description: The node ID of the user requested for review.
      type: String
    - contextPath: GitHub.PR.RequestedReviewer.Type
      description: The type of the user requested for review.
      type: String
    - contextPath: GitHub.PR.RequestedReviewer.SiteAdmin
      description: Whether the user requested for review is a site admin.
      type: Boolean
  - arguments:
    - description: The number of the issue to comment on.
      name: issue_number
      required: true
    - description: The contents of the comment.
      name: body
      required: true
    description: Creates a comment for a given issue.
    name: GitHub-create-comment
    outputs:
    - contextPath: GitHub.Comment.IssueNumber
      description: The number of the issue to which the comment belongs.
      type: Number
    - contextPath: GitHub.Comment.ID
      description: The ID of the comment.
      type: Number
    - contextPath: GitHub.Comment.NodeID
      description: The node ID of the comment.
      type: String
    - contextPath: GitHub.Comment.Body
      description: The body content of the comment.
      type: String
    - contextPath: GitHub.Comment.User.Login
      description: The login of the user who commented.
      type: String
    - contextPath: GitHub.Comment.User.ID
      description: The ID of the user who commented.
      type: Number
    - contextPath: GitHub.Comment.User.NodeID
      description: The node ID of the user who commented.
      type: String
    - contextPath: GitHub.Comment.User.Type
      description: The type of the user who commented.
      type: String
    - contextPath: GitHub.Comment.User.SiteAdmin
      description: Whether the user who commented is a site admin.
      type: Boolean
  - arguments:
    - description: The number of the issue to list comments for.
      name: issue_number
      required: true
    - description: 'Only show notifications updated after the given time. This is a timestamp in ISO 8601 format: YYYY-MM-DDTHH:MM:SSZ.'
      name: since
    description: Lists comments on an issue.
    name: GitHub-list-issue-comments
    outputs:
    - contextPath: GitHub.Comment.IssueNumber
      description: The number of the issue to which the comment belongs.
      type: Number
    - contextPath: GitHub.Comment.ID
      description: The ID of the comment.
      type: Number
    - contextPath: GitHub.Comment.NodeID
      description: The node ID of the comment.
      type: String
    - contextPath: GitHub.Comment.Body
      description: The body content of the comment.
      type: String
    - contextPath: GitHub.Comment.User.Login
      description: The login of the user who commented.
      type: String
    - contextPath: GitHub.Comment.User.ID
      description: The ID of the user who commented.
      type: Number
    - contextPath: GitHub.Comment.User.NodeID
      description: The node ID of the user who commented.
      type: String
    - contextPath: GitHub.Comment.User.Type
      description: The type of the user who commented.
      type: String
    - contextPath: GitHub.Comment.User.SiteAdmin
      description: Whether the user who commented is a site admin.
      type: Boolean
  - arguments:
    - description: The number of the pull request.
      name: pull_number
      required: true
    - description: The name of the organization.
      name: organization
    - description: The repository of the pull request.
      name: repository
    description: Lists the pull request files.
    name: GitHub-list-pr-files
    outputs:
    - contextPath: GitHub.PR.Number
      description: The number of the pull request.
      type: Number
    - contextPath: GitHub.PR.File.SHA
      description: The SHA hash of the last commit involving the file.
      type: String
    - contextPath: GitHub.PR.File.Name
      description: The name of the file.
      type: String
    - contextPath: GitHub.PR.File.Status
      description: The status of the file.
      type: String
    - contextPath: GitHub.PR.File.Additions
      description: The number of additions to the file.
      type: Number
    - contextPath: GitHub.PR.File.Deletions
      description: The number of deletions in the file.
      type: Number
    - contextPath: GitHub.PR.File.Changes
      description: The number of changes made in the file.
      type: Number
  - arguments:
    - description: The number of the pull request.
      name: pull_number
      required: true
    description: Lists reviews on a pull request.
    name: GitHub-list-pr-reviews
    outputs:
    - contextPath: GitHub.PR.Number
      description: The number of the pull request.
      type: Number
    - contextPath: GitHub.PR.Review.ID
      description: The ID of the review.
      type: Number
    - contextPath: GitHub.PR.Review.NodeID
      description: The node ID of the review.
      type: String
    - contextPath: GitHub.PR.Review.Body
      description: The content of the review.
      type: String
    - contextPath: GitHub.PR.Review.CommitID
      description: The ID of the commit the review is for.
      type: String
    - contextPath: GitHub.PR.Review.State
      description: The state of the review.
      type: String
    - contextPath: GitHub.PR.Review.User.Login
      description: The reviewer's user login.
      type: String
    - contextPath: GitHub.PR.Review.User.ID
      description: The reviewer's user ID.
      type: Number
    - contextPath: GitHub.PR.Review.User.NodeID
      description: The reviewer's user node ID.
      type: String
    - contextPath: GitHub.PR.Review.User.Type
      description: The reviewer user type.
      type: String
    - contextPath: GitHub.PR.Review.User.SiteAdmin
      description: Whether the reviewer is a site admin.
      type: Boolean
  - arguments:
    - description: The SHA hash of the commit. Try executing the 'GitHub-get-branch' command to find a commit SHA hash to reference.
      name: commit_sha
      required: true
    description: Gets a commit.
    name: GitHub-get-commit
    outputs:
    - contextPath: GitHub.Commit.SHA
      description: The SHA hash of the commit.
      type: String
    - contextPath: GitHub.Commit.Author.Date
      description: The commit author date.
      type: String
    - contextPath: GitHub.Commit.Author.Name
      description: The name of the author.
      type: String
    - contextPath: GitHub.Commit.Author.Email
      description: The email of the author.
      type: String
    - contextPath: GitHub.Commit.Committer.Date
      description: The date the committer committed.
      type: String
    - contextPath: GitHub.Commit.Committer.Name
      description: The name of the committer.
      type: String
    - contextPath: GitHub.Commit.Committer.Email
      description: The email of the committer.
      type: String
    - contextPath: GitHub.Commit.Message
      description: The message associated with the commit.
      type: String
    - contextPath: GitHub.Commit.Parent
      description: Lists of parent SHA hashes.
      type: Unknown
    - contextPath: GitHub.Commit.TreeSHA
      description: The SHA hash of the commit's tree.
      type: String
    - contextPath: GitHub.Commit.Verification.Verified
      description: Whether the commit was verified.
      type: Boolean
    - contextPath: GitHub.Commit.Verification.Reason
      description: The reason why the commit was or was not verified.
      type: String
    - contextPath: GitHub.Commit.Verification.Signature
      description: The commit verification signature.
      type: Unknown
    - contextPath: GitHub.Commit.Verification.Payload
      description: The commit verification payload.
      type: Unknown
  - arguments:
    - description: The number of the issue to add labels to.
      name: issue_number
      required: true
    - description: A CSV list of labels to add to an issue.
      isArray: true
      name: labels
      required: true
    description: Adds labels to an issue.
    name: GitHub-add-label
  - arguments:
    - description: The number of the pull request to retrieve.
      name: pull_number
      required: true
    - description: The name of the organization.
      name: organization
    - description: The repository of the pull request.
      name: repository
    description: Gets a pull request.
    name: GitHub-get-pull-request
    outputs:
    - contextPath: GitHub.PR.ID
      description: The ID number of the pull request.
      type: Number
    - contextPath: GitHub.PR.NodeID
      description: The node ID of the pull request.
      type: String
    - contextPath: GitHub.PR.Number
      description: The issue number of the pull request.
      type: Number
    - contextPath: GitHub.PR.State
      description: The state of the pull request.
      type: String
    - contextPath: GitHub.PR.Locked
      description: Whether the pull request is locked.
      type: Boolean
    - contextPath: GitHub.PR.Title
      description: The title of the pull request.
      type: String
    - contextPath: GitHub.PR.User.Login
      description: The login of the user who opened the pull request.
      type: String
    - contextPath: GitHub.PR.User.ID
      description: The ID of the user who opened the pull request.
      type: Number
    - contextPath: GitHub.PR.User.NodeID
      description: The node ID of the user who opened the pull request.
      type: String
    - contextPath: GitHub.PR.User.Type
      description: The type of the user who opened the pull request.
      type: String
    - contextPath: GitHub.PR.User.SiteAdmin
      description: Whether the user who opened the pull request is a site admin or not.
      type: Boolean
    - contextPath: GitHub.PR.Body
      description: The body content of the pull request.
      type: String
    - contextPath: GitHub.PR.Label.ID
      description: The ID of the label.
      type: Number
    - contextPath: GitHub.PR.Label.NodeID
      description: The node ID of the label.
      type: String
    - contextPath: GitHub.PR.Label.Name
      description: The name of the label.
      type: String
    - contextPath: GitHub.PR.Label.Description
      description: The description of the label.
      type: String
    - contextPath: GitHub.PR.Label.Color
      description: The hex color value of the label.
      type: String
    - contextPath: GitHub.PR.Label.Default
      description: Whether the label is a default.
      type: Boolean
    - contextPath: GitHub.PR.Milestone.ID
      description: The ID of the milestone.
      type: Number
    - contextPath: GitHub.PR.Milestone.NodeID
      description: The node ID of the milestone.
      type: String
    - contextPath: GitHub.PR.Milestone.Number
      description: The number of the milestone.
      type: Number
    - contextPath: GitHub.PR.Milestone.State
      description: The state of the milestone.
      type: String
    - contextPath: GitHub.PR.Milestone.Title
      description: The title of the milestone.
      type: String
    - contextPath: GitHub.PR.Milestone.Description
      description: The description of the milestone.
      type: String
    - contextPath: GitHub.PR.Milestone.Creator.Login
      description: The login of the milestone creator.
      type: String
    - contextPath: GitHub.PR.Milestone.Creator.ID
      description: The ID the milestone creator.
      type: Number
    - contextPath: GitHub.PR.Milestone.Creator.NodeID
      description: The node ID of the milestone creator.
      type: String
    - contextPath: GitHub.PR.Milestone.Creator.Type
      description: The type of the milestone creator.
      type: String
    - contextPath: GitHub.PR.Milestone.Creator.SiteAdmin
      description: Whether the milestone creator is a site admin.
      type: Boolean
    - contextPath: GitHub.PR.Milestone.OpenIssues
      description: The number of open issues with this milestone.
      type: Number
    - contextPath: GitHub.PR.Milestone.ClosedIssues
      description: The number of closed issues with this milestone.
      type: Number
    - contextPath: GitHub.PR.Milestone.CreatedAt
      description: The date the milestone was created.
      type: String
    - contextPath: GitHub.PR.Milestone.UpdatedAt
      description: The date the milestone was updated.
      type: String
    - contextPath: GitHub.PR.Milestone.ClosedAt
      description: The date the milestone was closed.
      type: String
    - contextPath: GitHub.PR.Milestone.DueOn
      description: The due date for the milestone.
      type: String
    - contextPath: GitHub.PR.ActiveLockReason
      description: The reason the pull request is locked.
      type: String
    - contextPath: GitHub.PR.CreatedAt
      description: The date the pull request was created.
      type: String
    - contextPath: GitHub.PR.UpdatedAt
      description: The date the pull request was updated.
      type: String
    - contextPath: GitHub.PR.ClosedAt
      description: The date the pull request was closed.
      type: String
    - contextPath: GitHub.PR.MergedAt
      description: The date the pull request was merged.
      type: String
    - contextPath: GitHub.PR.MergeCommitSHA
      description: The SHA hash of the pull request's merge commit.
      type: String
    - contextPath: GitHub.PR.Assignee.Login
      description: The login of the user assigned to the pull request.
      type: String
    - contextPath: GitHub.PR.Assignee.ID
      description: The ID of the user assigned to the pull request.
      type: Number
    - contextPath: GitHub.PR.Assignee.NodeID
      description: The node ID of the user assigned to the pull request.
      type: String
    - contextPath: GitHub.PR.Assignee.Type
      description: The type of the user assigned to the pull request.
      type: String
    - contextPath: GitHub.PR.Assignee.SiteAdmin
      description: Whether the user assigned to the pull request is a site admin or not.
      type: Boolean
    - contextPath: GitHub.PR.RequestedReviewer.Login
      description: The login of the user requested for review.
      type: String
    - contextPath: GitHub.PR.RequestedReviewer.ID
      description: The ID of the user requested for review.
      type: Number
    - contextPath: GitHub.PR.RequestedReviewer.NodeID
      description: The node ID of the user requested for review.
      type: String
    - contextPath: GitHub.PR.RequestedReviewer.Type
      description: The type of the user requested for review.
      type: String
    - contextPath: GitHub.PR.RequestedReviewer.SiteAdmin
      description: Whether the user requested for review is a site admin.
      type: Boolean
    - contextPath: GitHub.PR.RequestedTeam.ID
      description: The ID of the team requested for review.
      type: Number
    - contextPath: GitHub.PR.RequestedTeam.NodeID
      description: The node ID of the team requested for review.
      type: String
    - contextPath: GitHub.PR.RequestedTeam.Name
      description: The name of the team requested for review.
      type: String
    - contextPath: GitHub.PR.RequestedTeam.Slug
      description: The slug of the team requested for review.
      type: String
    - contextPath: GitHub.PR.RequestedTeam.Description
      description: The description of the team requested for review.
      type: String
    - contextPath: GitHub.PR.RequestedTeam.Privacy
      description: The privacy setting of the team requested for review.
      type: String
    - contextPath: GitHub.PR.RequestedTeam.Permission
      description: The permissions of the team requested for review.
      type: String
    - contextPath: GitHub.PR.RequestedTeam.Parent
      description: The parent of the team requested for review.
      type: Unknown
    - contextPath: GitHub.PR.Head.Label
      description: The label of the branch that HEAD points to.
      type: String
    - contextPath: GitHub.PR.Head.Ref
      description: The reference of the branch that HEAD points to.
      type: String
    - contextPath: GitHub.PR.Head.SHA
      description: The SHA hash of the commit that HEAD points to.
      type: String
    - contextPath: GitHub.PR.Head.User.Login
      description: The login of the committer of the HEAD commit of the checked out branch.
      type: String
    - contextPath: GitHub.PR.Head.User.ID
      description: The ID of the committer of the HEAD commit of the checked out branch.
      type: Number
    - contextPath: GitHub.PR.Head.User.NodeID
      description: The node ID of the committer of the HEAD commit of the checked out branch.
      type: String
    - contextPath: GitHub.PR.Head.User.Type
      description: The type of the committer of the HEAD commit of the checked out. branch.
      type: String
    - contextPath: GitHub.PR.Head.User.SiteAdmin
      description: Whether the committer of the HEAD commit of the checked out branch is a site admin.
      type: Boolean
    - contextPath: GitHub.PR.Head.Repo.ID
      description: The ID of the repository of the checked out branch.
      type: Number
    - contextPath: GitHub.PR.Head.Repo.NodeID
      description: The node ID of the repository of the checked out branch.
      type: String
    - contextPath: GitHub.PR.Head.Repo.Name
      description: The name of the repository of the checked out branch.
      type: String
    - contextPath: GitHub.PR.Head.Repo.FullName
      description: The full name of the repository of the checked out branch.
      type: String
    - contextPath: GitHub.PR.Head.Repo.Owner.Login
      description: The user login of the owner of the repository of the checked out branch.
      type: String
    - contextPath: GitHub.PR.Head.Repo.Owner.ID
      description: The user ID of the owner of the repository of the checked out branch.
      type: Number
    - contextPath: GitHub.PR.Head.Repo.Owner.NodeID
      description: The user node ID of the owner of the repository of the checked out branch.
      type: String
    - contextPath: GitHub.PR.Head.Repo.Owner.Type
      description: The user type of the owner of the repository of the checked out branch.
      type: String
    - contextPath: GitHub.PR.Head.Repo.Owner.SiteAdmin
      description: Whether the owner of the repository of the checked out branch is a site admin.
      type: Boolean
    - contextPath: GitHub.PR.Head.Repo.Private
      description: Whether the repository of the checked out branch is private or not.
      type: Boolean
    - contextPath: GitHub.PR.Head.Repo.Description
      description: The description of the repository of the checked out branch.
      type: String
    - contextPath: GitHub.PR.Head.Repo.Fork
      description: Whether the repository of the checked out branch is a fork.
      type: Boolean
    - contextPath: GitHub.PR.Head.Repo.Language
      description: The language of the repository of the checked out branch.
      type: Unknown
    - contextPath: GitHub.PR.Head.Repo.ForksCount
      description: The number of forks of the repository of the checked out branch.
      type: Number
    - contextPath: GitHub.PR.Head.Repo.StargazersCount
      description: The number of stars of the repository of the checked out branch.
      type: Number
    - contextPath: GitHub.PR.Head.Repo.WatchersCount
      description: The number of entities watching the repository of the checked out branch.
      type: Number
    - contextPath: GitHub.PR.Head.Repo.Size
      description: The size of the repository of the checked out branch.
      type: Number
    - contextPath: GitHub.PR.Head.Repo.DefaultBranch
      description: The default branch of the repository of the checked out branch.
      type: String
    - contextPath: GitHub.PR.Head.Repo.OpenIssuesCount
      description: The open issues of the repository of the checked out branch.
      type: Number
    - contextPath: GitHub.PR.Head.Repo.Topics
      description: The topics listed for the repository of the checked out branch.
      type: Unknown
    - contextPath: GitHub.PR.Head.Repo.HasIssues
      description: Whether the repository of the checked out branch has issues or not.
      type: Boolean
    - contextPath: GitHub.PR.Head.Repo.HasProjects
      description: Whether the repository of the checked out branch has projects or not.
      type: Boolean
    - contextPath: GitHub.PR.Head.Repo.HasWiki
      description: Whether the repository of the checked out branch has a wiki or not.
      type: Boolean
    - contextPath: GitHub.PR.Head.Repo.HasPages
      description: Whether the repository of the checked out branch has pages.
      type: Boolean
    - contextPath: GitHub.PR.Head.Repo.HasDownloads
      description: Whether the repository of the checked out branch has downloads .
      type: Boolean
    - contextPath: GitHub.PR.Head.Repo.Archived
      description: Whether the repository of the checked out branch has been arvhived .
      type: Boolean
    - contextPath: GitHub.PR.Head.Repo.Disabled
      description: Whether the repository of the checked out branch has been disabled .
      type: Boolean
    - contextPath: GitHub.PR.Head.Repo.PushedAt
      description: The date of the latest push to the repository of the checked out branch.
      type: String
    - contextPath: GitHub.PR.Head.Repo.CreatedAt
      description: The date of creation of the repository of the checked out branch.
      type: String
    - contextPath: GitHub.PR.Head.Repo.UpdatedAt
      description: The date the repository of the checked out branch was last updated.
      type: String
    - contextPath: GitHub.PR.Head.Repo.AllowRebaseMerge
      description: Whether the repository of the checked out branch permits rebase-style merges.
      type: Boolean
    - contextPath: GitHub.PR.Head.Repo.AllowSquashMerge
      description: Whether the repository of the checked out branch permits squash merges.
      type: Boolean
    - contextPath: GitHub.PR.Head.Repo.AllowMergeCommit
      description: Whether the repository of the checked out branch permits merge commits.
      type: Boolean
    - contextPath: GitHub.PR.Head.Repo.SubscribersCount
      description: The number of entities subscribing to the repository of the checked out branch.
      type: Number
    - contextPath: GitHub.PR.Base.Label
      description: The label of the base branch.
      type: String
    - contextPath: GitHub.PR.Base.Ref
      description: The reference of the base branch.
      type: String
    - contextPath: GitHub.PR.Base.SHA
      description: The SHA hash of the base branch.
      type: String
    - contextPath: GitHub.PR.Base.User.Login
      description: The login of the committer of the commit that the base branch points to.
      type: String
    - contextPath: GitHub.PR.Base.User.ID
      description: The ID of the committer of the commit that the base branch points to.
      type: Number
    - contextPath: GitHub.PR.Base.User.NodeID
      description: The node ID of the committer of the commit that the base branch points to.
      type: String
    - contextPath: GitHub.PR.Base.User.Type
      description: The user type of the committer of the commit that the base branch points to.
      type: String
    - contextPath: GitHub.PR.Base.User.SiteAdmin
      description: Whether the committer of the commit that the base branch points to is a site admin.
      type: Boolean
    - contextPath: GitHub.PR.Base.Repo.ID
      description: The ID of the repository that the base branch belongs to.
      type: Number
    - contextPath: GitHub.PR.Base.Repo.NodeID
      description: The node ID of the repository that the base branch belongs to.
      type: String
    - contextPath: GitHub.PR.Base.Repo.Name
      description: The name of the repository that the base branch belongs to.
      type: String
    - contextPath: GitHub.PR.Base.Repo.FullName
      description: The full name of the repository that the base branch belongs to.
      type: String
    - contextPath: GitHub.PR.Base.Repo.Owner.Login
      description: The user login of the owner of the repository that the base branch belongs to.
      type: String
    - contextPath: GitHub.PR.Base.Repo.Owner.ID
      description: The user ID of the owner of the repository that the base branch belongs to.
      type: Number
    - contextPath: GitHub.PR.Base.Repo.Owner.NodeID
      description: The user node ID of the owner of the repository that the base branch belongs to.
      type: String
    - contextPath: GitHub.PR.Base.Repo.Owner.Type
      description: The user type of the owner of the repository that the base branch belongs to.
      type: String
    - contextPath: GitHub.PR.Base.Repo.Owner.SiteAdmin
      description: Whether the owner of the repository that the base branch belongs to is a site admin.
      type: Boolean
    - contextPath: GitHub.PR.Base.Repo.Private
      description: Whether the repository that the base branch belongs to is private .
      type: Boolean
    - contextPath: GitHub.PR.Base.Repo.Description
      description: The description of the repository that the base branch belongs to.
      type: String
    - contextPath: GitHub.PR.Base.Repo.Fork
      description: Whether the repository that the base branch belongs to is a fork .
      type: Boolean
    - contextPath: GitHub.PR.Base.Repo.Language
      description: The language of the repository that the base branch belongs to.
      type: Unknown
    - contextPath: GitHub.PR.Base.Repo.ForksCount
      description: The number of times that the repository that the base branch belongs to has been forked.
      type: Number
    - contextPath: GitHub.PR.Base.Repo.StargazersCount
      description: The number of times that the repository that the base branch belongs to has been starred.
      type: Number
    - contextPath: GitHub.PR.Base.Repo.WatchersCount
      description: The number of entities watching the repository that the base branch belongs to.
      type: Number
    - contextPath: GitHub.PR.Base.Repo.Size
      description: The size of the repository that the base branch belongs to.
      type: Number
    - contextPath: GitHub.PR.Base.Repo.DefaultBranch
      description: The default branch of the repository that the base branch belongs to.
      type: String
    - contextPath: GitHub.PR.Base.Repo.OpenIssuesCount
      description: The number of open issues in the repository that the base branch belongs to.
      type: Number
    - contextPath: GitHub.PR.Base.Repo.Topics
      description: The topics listed for the repository that the base branch belongs to.
      type: String
    - contextPath: GitHub.PR.Base.Repo.HasIssues
      description: Whether the repository that the base branch belongs to has issues .
      type: Boolean
    - contextPath: GitHub.PR.Base.Repo.HasProjects
      description: Whether the repository that the base branch belongs to has projects .
      type: Boolean
    - contextPath: GitHub.PR.Base.Repo.HasWiki
      description: Whether the repository that the base branch belongs to has a wiki .
      type: Boolean
    - contextPath: GitHub.PR.Base.Repo.HasPages
      description: Whether the repository that the base branch belongs to has pages .
      type: Boolean
    - contextPath: GitHub.PR.Base.Repo.HasDownloads
      description: Whether the repository that the base branch belongs to has downloads .
      type: Boolean
    - contextPath: GitHub.PR.Base.Repo.Archived
      description: Whether the repository that the base branch belongs to is archived .
      type: Boolean
    - contextPath: GitHub.PR.Base.Repo.Disabled
      description: Whether the repository that the base branch belongs to is disabled .
      type: Boolean
    - contextPath: GitHub.PR.Base.Repo.PushedAt
      description: The date that the repository that the base branch belongs to was last pushed to.
      type: String
    - contextPath: GitHub.PR.Base.Repo.CreatedAt
      description: The date of creation of the repository that the base branch belongs to.
      type: String
    - contextPath: GitHub.PR.Base.Repo.UpdatedAt
      description: The date that the repository that the base branch belongs to was last updated.
      type: String
    - contextPath: GitHub.PR.Base.Repo.AllowRebaseMerge
      description: Whether the repository that the base branch belongs to allows rebase-style merges.
      type: Boolean
    - contextPath: GitHub.PR.Base.Repo.AllowSquashMerge
      description: Whether the repository that the base branch belongs to allows squash merges.
      type: Boolean
    - contextPath: GitHub.PR.Base.Repo.AllowMergeCommit
      description: Whether the repository that the base branch belongs to allows merge commits.
      type: Boolean
    - contextPath: GitHub.PR.Base.Repo.SubscribersCount
      description: The number of entities that subscribe to the repository that the base branch belongs to.
      type: Number
    - contextPath: GitHub.PR.AuthorAssociation
      description: The pull request author association.
      type: String
    - contextPath: GitHub.PR.Draft
      description: Whether the pull request is a draft.
      type: Boolean
    - contextPath: GitHub.PR.Merged
      description: Whether the pull request is merged.
      type: Boolean
    - contextPath: GitHub.PR.Mergeable
      description: Whether the pull request is mergeable.
      type: Boolean
    - contextPath: GitHub.PR.Rebaseable
      description: Whether the pull request is rebaseable.
      type: Boolean
    - contextPath: GitHub.PR.MergeableState
      description: The mergeable state of the pull request.
      type: String
    - contextPath: GitHub.PR.MergedBy.Login
      description: The login of the user who merged the pull request.
      type: String
    - contextPath: GitHub.PR.MergedBy.ID
      description: The ID of the user who merged the pull request.
      type: Number
    - contextPath: GitHub.PR.MergedBy.NodeID
      description: The node ID of the user who merged the pull request.
      type: String
    - contextPath: GitHub.PR.MergedBy.Type
      description: The type of the user who merged the pull request.
      type: String
    - contextPath: GitHub.PR.MergedBy.SiteAdmin
      description: Whether the user who merged the pull request is a site admin or not.
      type: Boolean
    - contextPath: GitHub.PR.Comments
      description: The number of comments on the pull request.
      type: Number
    - contextPath: GitHub.PR.ReviewComments
      description: The number of review comments on the pull request.
      type: Number
    - contextPath: GitHub.PR.MaintainerCanModify
      description: Whether the maintainer can modify the pull request.
      type: Boolean
    - contextPath: GitHub.PR.Commits
      description: The number of commits in the pull request.
      type: Number
    - contextPath: GitHub.PR.Additions
      description: The number of additions in the pull request.
      type: Number
    - contextPath: GitHub.PR.Deletions
      description: The number of deletions in the pull request.
      type: Number
    - contextPath: GitHub.PR.ChangedFiles
      description: The number of changed files in the pull request.
      type: Number
  - arguments:
    - description: The name of the organization.
      name: organization
      required: true
    description: Lists the teams for an organization. Note that this API call is only available to authenticated members of the organization.
    name: GitHub-list-teams
    outputs:
    - contextPath: GitHub.Team.ID
      description: The ID of the team.
      type: Number
    - contextPath: GitHub.Team.NodeID
      description: The node ID of the team.
      type: String
    - contextPath: GitHub.Team.Name
      description: The name of the team.
      type: String
    - contextPath: GitHub.Team.Slug
      description: The slug of the team.
      type: String
    - contextPath: GitHub.Team.Description
      description: The description of the team.
      type: String
    - contextPath: GitHub.Team.Privacy
      description: The privacy setting of the team.
      type: String
    - contextPath: GitHub.Team.Permission
      description: The permissions of the team.
      type: String
    - contextPath: GitHub.Team.Parent
      description: The parent of the team.
      type: Unknown
  - arguments:
    - description: The name of the branch to delete.
      name: branch_name
      required: true
    description: Deletes a branch.
    name: GitHub-delete-branch
  - arguments:
    - description: The issue number of the pull request.
      name: pull_number
      required: true
    description: Lists all the review comments for a pull request.
    name: GitHub-list-pr-review-comments
    outputs:
    - contextPath: GitHub.PR.Number
      description: The issue number of the pull request.
      type: Number
    - contextPath: GitHub.PR.ReviewComment.ID
      description: The ID number of the pull request review comment.
      type: Number
    - contextPath: GitHub.PR.ReviewComment.NodeID
      description: The Node ID of the pull request review comment.
      type: String
    - contextPath: GitHub.PR.ReviewComment.PullRequestReviewID
      description: The ID of the pull request review.
      type: Number
    - contextPath: GitHub.PR.ReviewComment.DiffHunk
      description: The diff hunk the review comment applies to.
      type: String
    - contextPath: GitHub.PR.ReviewComment.Path
      description: The file path of the proposed file changes the review comment applies to.
      type: String
    - contextPath: GitHub.PR.ReviewComment.Position
      description: The position of the change the review comment applies to.
      type: Number
    - contextPath: GitHub.PR.ReviewComment.OriginalPosition
      description: The original position of the change the review comment applies to.
      type: Number
    - contextPath: GitHub.PR.ReviewComment.CommitID
      description: The commit ID of the proposed change.
      type: String
    - contextPath: GitHub.PR.ReviewComment.OriginalCommitID
      description: The commit ID of the commit before the proposed change.
      type: String
    - contextPath: GitHub.PR.ReviewComment.InReplyToID
      description: The reply ID of the comment the review comment applies to.
      type: Number
    - contextPath: GitHub.PR.ReviewComment.User.Login
      description: The login of the user who created the review comment.
      type: String
    - contextPath: GitHub.PR.ReviewComment.User.ID
      description: The ID of the user who created the review comment.
      type: Number
    - contextPath: GitHub.PR.ReviewComment.User.NodeID
      description: The Node ID of the user who created the review comment.
      type: String
    - contextPath: GitHub.PR.ReviewComment.User.Type
      description: The type of the user who created the review comment.
      type: String
    - contextPath: GitHub.PR.ReviewComment.User.SiteAdmin
      description: Whether the user who created the review comment is a site administrator.
      type: Boolean
    - contextPath: GitHub.PR.ReviewComment.Body
      description: The body content of the review comment.
      type: String
    - contextPath: GitHub.PR.ReviewComment.CreatedAt
      description: The time the review comment was created.
      type: String
    - contextPath: GitHub.PR.ReviewComment.UpdatedAt
      description: The time the review comment was updated.
      type: String
    - contextPath: GitHub.PR.ReviewComment.AuthorAssociation
      description: The association of the user who created the review comment.
      type: String
  - arguments:
    - description: The new title of the pull request.
      name: title
    - description: The new body content of the pull request.
      name: body
    - auto: PREDEFINED
      description: The new state of the pull request. Can be "open", or "closed".
      name: state
      predefined:
      - open
      - closed
    - description: The name of the branch to pull your changes from. It must be an existing branch in the current repository. You cannot update the base branch in a pull request to point to another repository.
      name: base
    - auto: PREDEFINED
      description: Indicates whether maintainers can modify the pull request.
      name: maintainer_can_modify
      predefined:
      - 'true'
      - 'false'
    - description: The issue number of the pull request to modify.
      name: pull_number
      required: true
    description: Updates a pull request in a repository.
    name: GitHub-update-pull-request
    outputs:
    - contextPath: GitHub.PR.ID
      description: The ID number of the pull request.
      type: Number
    - contextPath: GitHub.PR.NodeID
      description: The Node ID of the pull request.
      type: String
    - contextPath: GitHub.PR.Number
      description: The issue number of the pull request.
      type: Number
    - contextPath: GitHub.PR.State
      description: The state of the pull request.
      type: String
    - contextPath: GitHub.PR.Locked
      description: Whether the pull request is locked.
      type: Boolean
    - contextPath: GitHub.PR.Title
      description: The title of the pull request.
      type: String
    - contextPath: GitHub.PR.User.Login
      description: The login of the user who opened the pull request.
      type: String
    - contextPath: GitHub.PR.User.ID
      description: The ID of the user who opened the pull request.
      type: Number
    - contextPath: GitHub.PR.User.NodeID
      description: The Node ID of the user who opened the pull request.
      type: String
    - contextPath: GitHub.PR.User.Type
      description: The type of the user who opened the pull request.
      type: String
    - contextPath: GitHub.PR.User.SiteAdmin
      description: Whether the user who opened the pull request is a site administrator.
      type: Boolean
    - contextPath: GitHub.PR.Body
      description: The body content of the pull request.
      type: String
    - contextPath: GitHub.PR.Label.ID
      description: The ID of the label.
      type: Number
    - contextPath: GitHub.PR.Label.NodeID
      description: The Node ID of the label.
      type: String
    - contextPath: GitHub.PR.Label.Name
      description: The name of the label.
      type: String
    - contextPath: GitHub.PR.Label.Description
      description: The description of the label.
      type: String
    - contextPath: GitHub.PR.Label.Color
      description: The hex color value of the label.
      type: String
    - contextPath: GitHub.PR.Label.Default
      description: Whether the label is a default.
      type: Boolean
    - contextPath: GitHub.PR.Milestone.ID
      description: The ID of the milestone.
      type: Number
    - contextPath: GitHub.PR.Milestone.NodeID
      description: The Node ID of the milestone.
      type: String
    - contextPath: GitHub.PR.Milestone.Number
      description: The number of the milestone.
      type: Number
    - contextPath: GitHub.PR.Milestone.State
      description: The state of the milestone.
      type: String
    - contextPath: GitHub.PR.Milestone.Title
      description: The title of the milestone.
      type: String
    - contextPath: GitHub.PR.Milestone.Description
      description: The description of the milestone.
      type: String
    - contextPath: GitHub.PR.Milestone.Creator.Login
      description: The login of the milestone creator.
      type: String
    - contextPath: GitHub.PR.Milestone.Creator.ID
      description: The ID the milestone creator.
      type: Number
    - contextPath: GitHub.PR.Milestone.Creator.NodeID
      description: The Node ID of the milestone creator.
      type: String
    - contextPath: GitHub.PR.Milestone.Creator.Type
      description: The type of the milestone creator.
      type: String
    - contextPath: GitHub.PR.Milestone.Creator.SiteAdmin
      description: Whether the milestone creator is a site administrator.
      type: Boolean
    - contextPath: GitHub.PR.Milestone.OpenIssues
      description: The number of open issues with this milestone.
      type: Number
    - contextPath: GitHub.PR.Milestone.ClosedIssues
      description: The number of closed issues with this milestone.
      type: Number
    - contextPath: GitHub.PR.Milestone.CreatedAt
      description: The date the milestone was created.
      type: String
    - contextPath: GitHub.PR.Milestone.UpdatedAt
      description: The date the milestone was updated.
      type: String
    - contextPath: GitHub.PR.Milestone.ClosedAt
      description: The date the milestone was closed.
      type: String
    - contextPath: GitHub.PR.Milestone.DueOn
      description: The due date for the milestone.
      type: String
    - contextPath: GitHub.PR.ActiveLockReason
      description: The reason the pull request is locked.
      type: String
    - contextPath: GitHub.PR.CreatedAt
      description: The date the pull request was created.
      type: String
    - contextPath: GitHub.PR.UpdatedAt
      description: The date the pull request was updated.
      type: String
    - contextPath: GitHub.PR.ClosedAt
      description: The date the pull request was closed.
      type: String
    - contextPath: GitHub.PR.MergedAt
      description: The date the pull request was merged.
      type: String
    - contextPath: GitHub.PR.MergeCommitSHA
      description: The SHA hash of the pull request's merge commit.
      type: String
    - contextPath: GitHub.PR.Assignee.Login
      description: The login of the user assigned to the pull request.
      type: String
    - contextPath: GitHub.PR.Assignee.ID
      description: The ID of the user assigned to the pull request.
      type: Number
    - contextPath: GitHub.PR.Assignee.NodeID
      description: The Node ID of the user assigned to the pull request.
      type: String
    - contextPath: GitHub.PR.Assignee.Type
      description: The type of the user assigned to the pull request.
      type: String
    - contextPath: GitHub.PR.Assignee.SiteAdmin
      description: Whether the user assigned to the pull request is a site administrator. not.
      type: Boolean
    - contextPath: GitHub.PR.RequestedReviewer.Login
      description: The login of the user requested for review.
      type: String
    - contextPath: GitHub.PR.RequestedReviewer.ID
      description: The ID of the user requested for review.
      type: Number
    - contextPath: GitHub.PR.RequestedReviewer.NodeID
      description: The Node ID of the user requested for review.
      type: String
    - contextPath: GitHub.PR.RequestedReviewer.Type
      description: The type of the user requested for review.
      type: String
    - contextPath: GitHub.PR.RequestedReviewer.SiteAdmin
      description: Whether the user requested for review is a site administrator.
      type: Boolean
    - contextPath: GitHub.PR.RequestedTeam.ID
      description: The ID of the team requested for review.
      type: Number
    - contextPath: GitHub.PR.RequestedTeam.NodeID
      description: The Node ID of the team requested for review.
      type: String
    - contextPath: GitHub.PR.RequestedTeam.Name
      description: The name of the team requested for review.
      type: String
    - contextPath: GitHub.PR.RequestedTeam.Slug
      description: The slug of the team requested for review.
      type: String
    - contextPath: GitHub.PR.RequestedTeam.Description
      description: The description of the team requested for review.
      type: String
    - contextPath: GitHub.PR.RequestedTeam.Privacy
      description: The privacy setting of the team requested for review.
      type: String
    - contextPath: GitHub.PR.RequestedTeam.Permission
      description: The permissions of the team requested for review.
      type: String
    - contextPath: GitHub.PR.RequestedTeam.Parent
      description: The parent of the team requested for review.
      type: Unknown
    - contextPath: GitHub.PR.Head.Label
      description: The label of the branch the HEAD points to.
      type: String
    - contextPath: GitHub.PR.Head.Ref
      description: The reference of the branch the HEAD points to.
      type: String
    - contextPath: GitHub.PR.Head.SHA
      description: The SHA hash of the commit the HEAD points to.
      type: String
    - contextPath: GitHub.PR.Head.User.Login
      description: The committer login of the HEAD commit of the checked out branch.
      type: String
    - contextPath: GitHub.PR.Head.User.ID
      description: The committer ID of the HEAD commit of the checked out branch.
      type: Number
    - contextPath: GitHub.PR.Head.User.NodeID
      description: The Node committer ID of the HEAD commit of the checked out branch.
      type: String
    - contextPath: GitHub.PR.Head.User.Type
      description: The committer type of the HEAD commit of the checked out branch.
      type: String
    - contextPath: GitHub.PR.Head.User.SiteAdmin
      description: Whether the committer of the HEAD commit of the checked out branch is a site administrator.
      type: Boolean
    - contextPath: GitHub.PR.Head.Repo.ID
      description: The ID of the repository of the checked out branch.
      type: Number
    - contextPath: GitHub.PR.Head.Repo.NodeID
      description: The Node ID of the repository of the checked out branch.
      type: String
    - contextPath: GitHub.PR.Head.Repo.Name
      description: The name of the repository of the checked out branch.
      type: String
    - contextPath: GitHub.PR.Head.Repo.FullName
      description: The full name of the repository of the checked out branch.
      type: String
    - contextPath: GitHub.PR.Head.Repo.Owner.Login
      description: The user login of the owner of the repository of the checked out branch.
      type: String
    - contextPath: GitHub.PR.Head.Repo.Owner.ID
      description: The user ID of the owner of the repository of the checked out branch.
      type: Number
    - contextPath: GitHub.PR.Head.Repo.Owner.NodeID
      description: The user node ID of the owner of the repository of the checked out branch.
      type: String
    - contextPath: GitHub.PR.Head.Repo.Owner.Type
      description: The user type of the owner of the repository of the checked out branch.
      type: String
    - contextPath: GitHub.PR.Head.Repo.Owner.SiteAdmin
      description: Whether the owner of the repository of the checked out branch is a site administrator.
      type: Boolean
    - contextPath: GitHub.PR.Head.Repo.Private
      description: Whether the repository of the checked out branch is private.
      type: Boolean
    - contextPath: GitHub.PR.Head.Repo.Description
      description: The description of the repository of the checked out branch.
      type: String
    - contextPath: GitHub.PR.Head.Repo.Fork
      description: Whether the repository of the checked out branch is a fork.
      type: Boolean
    - contextPath: GitHub.PR.Head.Repo.Language
      description: The language of the repository of the checked out branch.
      type: Unknown
    - contextPath: GitHub.PR.Head.Repo.ForksCount
      description: The number of forks of the repository of the checked out branch.
      type: Number
    - contextPath: GitHub.PR.Head.Repo.StargazersCount
      description: The number of stars of the repository of the checked out branch.
      type: Number
    - contextPath: GitHub.PR.Head.Repo.WatchersCount
      description: The number of entities watching the repository of the checked out branch.
      type: Number
    - contextPath: GitHub.PR.Head.Repo.Size
      description: The size of the repository of the checked out branch.
      type: Number
    - contextPath: GitHub.PR.Head.Repo.DefaultBranch
      description: The default branch of the repository of the checked out branch.
      type: String
    - contextPath: GitHub.PR.Head.Repo.OpenIssuesCount
      description: The open issues of the repository of the checked out branch.
      type: Number
    - contextPath: GitHub.PR.Head.Repo.Topics
      description: The topics listed for the repository of the checked out branch.
      type: Unknown
    - contextPath: GitHub.PR.Head.Repo.HasIssues
      description: Whether the repository of the checked out branch has issues.
      type: Boolean
    - contextPath: GitHub.PR.Head.Repo.HasProjects
      description: Whether the repository of the checked out branch has projects.
      type: Boolean
    - contextPath: GitHub.PR.Head.Repo.HasWiki
      description: Whether the repository of the checked out branch has a wiki.
      type: Boolean
    - contextPath: GitHub.PR.Head.Repo.HasPages
      description: Whether the repository of the checked out branch has pages.
      type: Boolean
    - contextPath: GitHub.PR.Head.Repo.HasDownloads
      description: Whether the repository of the checked out branch has downloads.
      type: Boolean
    - contextPath: GitHub.PR.Head.Repo.Archived
      description: Whether the repository of the checked out branch has been archived.
      type: Boolean
    - contextPath: GitHub.PR.Head.Repo.Disabled
      description: Whether the repository of the checked out branch has been disabled.
      type: Boolean
    - contextPath: GitHub.PR.Head.Repo.PushedAt
      description: The date of the latest push to the repository of the checked out branch.
      type: String
    - contextPath: GitHub.PR.Head.Repo.CreatedAt
      description: The date of creation of the repository of the checked out branch.
      type: String
    - contextPath: GitHub.PR.Head.Repo.UpdatedAt
      description: The date the repository of the checked out branch was last updated.
      type: String
    - contextPath: GitHub.PR.Head.Repo.AllowRebaseMerge
      description: Whether the repository of the checked out branch permits rebase-style merges.
      type: Boolean
    - contextPath: GitHub.PR.Head.Repo.AllowSquashMerge
      description: Whether the repository of the checked out branch permits squash merges.
      type: Boolean
    - contextPath: GitHub.PR.Head.Repo.AllowMergeCommit
      description: Whether the repository of the checked out branch permits merge commits.
      type: Boolean
    - contextPath: GitHub.PR.Head.Repo.SubscribersCount
      description: The number of entities subscribing to the repository of the checked out branch.
      type: Number
    - contextPath: GitHub.PR.Base.Label
      description: The label of the base branch.
      type: String
    - contextPath: GitHub.PR.Base.Ref
      description: The reference of the base branch.
      type: String
    - contextPath: GitHub.PR.Base.SHA
      description: The SHA hash of the base branch.
      type: String
    - contextPath: GitHub.PR.Base.User.Login
      description: The committer login of the commit the base branch points to.
      type: String
    - contextPath: GitHub.PR.Base.User.ID
      description: The ID of the committer of the commit the base branch points to.
      type: Number
    - contextPath: GitHub.PR.Base.User.NodeID
      description: The committer Node ID of the commit the base branch points to.
      type: String
    - contextPath: GitHub.PR.Base.User.Type
      description: The user committer type of the commit the base branch points to.
      type: String
    - contextPath: GitHub.PR.Base.User.SiteAdmin
      description: Whether the committer of the commit the base branch points to is a site administrator.
      type: Boolean
    - contextPath: GitHub.PR.Base.Repo.ID
      description: The ID of the repository the base branch belongs to.
      type: Number
    - contextPath: GitHub.PR.Base.Repo.NodeID
      description: The Node ID of the repository the base branch belongs to.
      type: String
    - contextPath: GitHub.PR.Base.Repo.Name
      description: The name of the repository the base branch belongs to.
      type: String
    - contextPath: GitHub.PR.Base.Repo.FullName
      description: The full name of the repository the base branch belongs to.
      type: String
    - contextPath: GitHub.PR.Base.Repo.Owner.Login
      description: The user login of the owner of the repository the base branch belongs to.
      type: String
    - contextPath: GitHub.PR.Base.Repo.Owner.ID
      description: The user ID of the owner of the repository the base branch belongs to.
      type: Number
    - contextPath: GitHub.PR.Base.Repo.Owner.NodeID
      description: The user node ID of the owner of the repository the base branch belongs to.
      type: String
    - contextPath: GitHub.PR.Base.Repo.Owner.Type
      description: The user type of the owner of the repository the base branch belongs to.
      type: String
    - contextPath: GitHub.PR.Base.Repo.Owner.SiteAdmin
      description: Whether the owner of the repository the base branch belongs to is a site administrator.
      type: Boolean
    - contextPath: GitHub.PR.Base.Repo.Private
      description: Whether the repository the base branch belongs to is private.
      type: Boolean
    - contextPath: GitHub.PR.Base.Repo.Description
      description: The description of the repository the base branch belongs to.
      type: String
    - contextPath: GitHub.PR.Base.Repo.Fork
      description: Whether the repository the base branch belongs to is a fork.
      type: Boolean
    - contextPath: GitHub.PR.Base.Repo.Language
      description: The language of the repository the base branch belongs to.
      type: Unknown
    - contextPath: GitHub.PR.Base.Repo.ForksCount
      description: The number of times that the repository the base branch belongs to has been forked.
      type: Number
    - contextPath: GitHub.PR.Base.Repo.StargazersCount
      description: The number of times that the repository the base branch belongs to has been starred.
      type: Number
    - contextPath: GitHub.PR.Base.Repo.WatchersCount
      description: The number of entities watching the repository the base branch belongs to.
      type: Number
    - contextPath: GitHub.PR.Base.Repo.Size
      description: The size of the repository the base branch belongs to.
      type: Number
    - contextPath: GitHub.PR.Base.Repo.DefaultBranch
      description: The default branch of the repository the base branch belongs to.
      type: String
    - contextPath: GitHub.PR.Base.Repo.OpenIssuesCount
      description: The number of open issues in the repository the base branch belongs to.
      type: Number
    - contextPath: GitHub.PR.Base.Repo.Topics
      description: The topics listed for the repository the base branch belongs to.
      type: String
    - contextPath: GitHub.PR.Base.Repo.HasIssues
      description: Whether the repository the base branch belongs to has issues.
      type: Boolean
    - contextPath: GitHub.PR.Base.Repo.HasProjects
      description: Whether the repository the base branch belongs to has projects.
      type: Boolean
    - contextPath: GitHub.PR.Base.Repo.HasWiki
      description: Whether the repository the base branch belongs to has a wiki.
      type: Boolean
    - contextPath: GitHub.PR.Base.Repo.HasPages
      description: Whether the repository the base branch belongs to has pages.
      type: Boolean
    - contextPath: GitHub.PR.Base.Repo.HasDownloads
      description: Whether the repository the base branch belongs to has downloads.
      type: Boolean
    - contextPath: GitHub.PR.Base.Repo.Archived
      description: Whether the repository the base branch belongs to is archived.
      type: Boolean
    - contextPath: GitHub.PR.Base.Repo.Disabled
      description: Whether the repository the base branch belongs to is disabled.
      type: Boolean
    - contextPath: GitHub.PR.Base.Repo.PushedAt
      description: The date that the repository the base branch belongs to was last pushed.
      type: String
    - contextPath: GitHub.PR.Base.Repo.CreatedAt
      description: The date of creation of the repository the base branch belongs to.
      type: String
    - contextPath: GitHub.PR.Base.Repo.UpdatedAt
      description: The date that the repository the base branch belongs to was last updated.
      type: String
    - contextPath: GitHub.PR.Base.Repo.AllowRebaseMerge
      description: Whether the repository the base branch belongs to allows rebase-style merges.
      type: Boolean
    - contextPath: GitHub.PR.Base.Repo.AllowSquashMerge
      description: Whether the repository the base branch belongs to allows squash merges.
      type: Boolean
    - contextPath: GitHub.PR.Base.Repo.AllowMergeCommit
      description: Whether the repository the base branch belongs to allows merge commits.
      type: Boolean
    - contextPath: GitHub.PR.Base.Repo.SubscribersCount
      description: The number of entities subscribe to the repository that the base branch belongs to.
      type: Number
    - contextPath: GitHub.PR.AuthorAssociation
      description: The pull request author association.
      type: String
    - contextPath: GitHub.PR.Draft
      description: Whether the pull request is a draft.
      type: Boolean
    - contextPath: GitHub.PR.Merged
      description: Whether the pull request is merged.
      type: Boolean
    - contextPath: GitHub.PR.Mergeable
      description: Whether the pull request is mergeable.
      type: Boolean
    - contextPath: GitHub.PR.Rebaseable
      description: Whether the pull request is rebaseable.
      type: Boolean
    - contextPath: GitHub.PR.MergeableState
      description: The mergeable state of the pull request.
      type: String
    - contextPath: GitHub.PR.MergedBy.Login
      description: The login of the user who merged the pull request.
      type: String
    - contextPath: GitHub.PR.MergedBy.ID
      description: The ID of the user who merged the pull request.
      type: Number
    - contextPath: GitHub.PR.MergedBy.NodeID
      description: The Node ID of the user who merged the pull request.
      type: String
    - contextPath: GitHub.PR.MergedBy.Type
      description: The type of the user who merged the pull request.
      type: String
    - contextPath: GitHub.PR.MergedBy.SiteAdmin
      description: Whether the user who merged the pull request is a site administrator.
      type: Boolean
    - contextPath: GitHub.PR.Comments
      description: The number of comments on the pull request.
      type: Number
    - contextPath: GitHub.PR.ReviewComments
      description: The number of review comments on the pull request.
      type: Number
    - contextPath: GitHub.PR.MaintainerCanModify
      description: Whether the maintainer can modify the pull request.
      type: Boolean
    - contextPath: GitHub.PR.Commits
      description: The number of commits in the pull request.
      type: Number
    - contextPath: GitHub.PR.Additions
      description: The number of additions in the pull request.
      type: Number
    - contextPath: GitHub.PR.Deletions
      description: The number of deletions in the pull request.
      type: Number
    - contextPath: GitHub.PR.ChangedFiles
      description: The number of changed files in the pull request.
      type: Number
  - arguments:
    - description: The issue number of the pull request to check.
      name: pull_number
      required: true
    description: 'Returns a merged pull request. If the pull request has been merged, the API returns ''Status: 204 No Content''. If the pull request has not been merged the API returns ''Status: 404 Not Found''.'
    name: GitHub-is-pr-merged
  - arguments:
    - description: The title of the pull request.
      name: title
      required: true
    - description: The name of the branch where the changes are made.
      name: head
      required: true
    - description: The name of the branch you want the changes pulled into, which must be an existing branch on the current repository.
      name: base
      required: true
    - description: The contents of the pull request.
      name: body
    - auto: PREDEFINED
      description: Indicates whether maintainers can modify the pull request.
      name: maintainer_can_modify
      predefined:
      - 'true'
      - 'false'
    - auto: PREDEFINED
      description: Indicates whether the pull request is a draft. For more information, see https://help.github.com/en/articles/about-pull-requests#draft-pull-requests.
      name: draft
      predefined:
      - 'true'
      - 'false'
    description: Creates a new pull request.
    name: GitHub-create-pull-request
    outputs:
    - contextPath: GitHub.PR.ID
      description: The ID number of the pull request.
      type: Number
    - contextPath: GitHub.PR.NodeID
      description: The Node ID of the pull request.
      type: String
    - contextPath: GitHub.PR.Number
      description: The issue number of the pull request.
      type: Number
    - contextPath: GitHub.PR.State
      description: The state of the pull request.
      type: String
    - contextPath: GitHub.PR.Locked
      description: Whether the pull request is locked.
      type: Boolean
    - contextPath: GitHub.PR.Title
      description: The title of the pull request.
      type: String
    - contextPath: GitHub.PR.User.Login
      description: The login of the user who opened the pull request.
      type: String
    - contextPath: GitHub.PR.User.ID
      description: The ID of the user who opened the pull request.
      type: Number
    - contextPath: GitHub.PR.User.NodeID
      description: The Node ID of the user who opened the pull request.
      type: String
    - contextPath: GitHub.PR.User.Type
      description: The user type who opened the pull request.
      type: String
    - contextPath: GitHub.PR.User.SiteAdmin
      description: Whether the user who opened the pull request is a site administrator.
      type: Boolean
    - contextPath: GitHub.PR.Body
      description: The body content of the pull request.
      type: String
    - contextPath: GitHub.PR.Label.ID
      description: The ID of the label.
      type: Number
    - contextPath: GitHub.PR.Label.NodeID
      description: The Node ID of the label.
      type: String
    - contextPath: GitHub.PR.Label.Name
      description: The name of the label.
      type: String
    - contextPath: GitHub.PR.Label.Description
      description: The description of the label.
      type: String
    - contextPath: GitHub.PR.Label.Color
      description: The hex color value of the label.
      type: String
    - contextPath: GitHub.PR.Label.Default
      description: Whether the label is a default.
      type: Boolean
    - contextPath: GitHub.PR.Milestone.ID
      description: The ID of the milestone.
      type: Number
    - contextPath: GitHub.PR.Milestone.NodeID
      description: The Node ID of the milestone.
      type: String
    - contextPath: GitHub.PR.Milestone.Number
      description: The number of the milestone.
      type: Number
    - contextPath: GitHub.PR.Milestone.State
      description: The state of the milestone.
      type: String
    - contextPath: GitHub.PR.Milestone.Title
      description: The title of the milestone.
      type: String
    - contextPath: GitHub.PR.Milestone.Description
      description: The description of the milestone.
      type: String
    - contextPath: GitHub.PR.Milestone.Creator.Login
      description: The login of the milestone creator.
      type: String
    - contextPath: GitHub.PR.Milestone.Creator.ID
      description: The ID the milestone creator.
      type: Number
    - contextPath: GitHub.PR.Milestone.Creator.NodeID
      description: The Node ID of the milestone creator.
      type: String
    - contextPath: GitHub.PR.Milestone.Creator.Type
      description: The type of the milestone creator.
      type: String
    - contextPath: GitHub.PR.Milestone.Creator.SiteAdmin
      description: Whether the milestone creator is a site administrator.
      type: Boolean
    - contextPath: GitHub.PR.Milestone.OpenIssues
      description: The number of open issues with this milestone.
      type: Number
    - contextPath: GitHub.PR.Milestone.ClosedIssues
      description: The number of closed issues with this milestone.
      type: Number
    - contextPath: GitHub.PR.Milestone.CreatedAt
      description: The date the milestone was created.
      type: String
    - contextPath: GitHub.PR.Milestone.UpdatedAt
      description: The date the milestone was updated.
      type: String
    - contextPath: GitHub.PR.Milestone.ClosedAt
      description: The date the milestone was closed.
      type: String
    - contextPath: GitHub.PR.Milestone.DueOn
      description: The due date for the milestone.
      type: String
    - contextPath: GitHub.PR.ActiveLockReason
      description: The reason the pull request is locked.
      type: String
    - contextPath: GitHub.PR.CreatedAt
      description: The date the pull request was created.
      type: String
    - contextPath: GitHub.PR.UpdatedAt
      description: The date the pull request was updated.
      type: String
    - contextPath: GitHub.PR.ClosedAt
      description: The date the pull request was closed.
      type: String
    - contextPath: GitHub.PR.MergedAt
      description: The date the pull request was merged.
      type: String
    - contextPath: GitHub.PR.MergeCommitSHA
      description: The SHA hash of the pull request's merge commit.
      type: String
    - contextPath: GitHub.PR.Assignee.Login
      description: The login of the user assigned to the pull request.
      type: String
    - contextPath: GitHub.PR.Assignee.ID
      description: The ID of the user assigned to the pull request.
      type: Number
    - contextPath: GitHub.PR.Assignee.NodeID
      description: The Node ID of the user assigned to the pull request.
      type: String
    - contextPath: GitHub.PR.Assignee.Type
      description: The type of the user assigned to the pull request.
      type: String
    - contextPath: GitHub.PR.Assignee.SiteAdmin
      description: Whether the user assigned to the pull request is a site administrator.
      type: Boolean
    - contextPath: GitHub.PR.RequestedReviewer.Login
      description: The login of the user requested for review.
      type: String
    - contextPath: GitHub.PR.RequestedReviewer.ID
      description: The ID of the user requested for review.
      type: Number
    - contextPath: GitHub.PR.RequestedReviewer.NodeID
      description: The Node ID of the user requested for review.
      type: String
    - contextPath: GitHub.PR.RequestedReviewer.Type
      description: The type of the user requested for review.
      type: String
    - contextPath: GitHub.PR.RequestedReviewer.SiteAdmin
      description: Whether the user requested for review is a site administrator.
      type: Boolean
    - contextPath: GitHub.PR.RequestedTeam.ID
      description: The ID of the team requested for review.
      type: Number
    - contextPath: GitHub.PR.RequestedTeam.NodeID
      description: The Node ID of the team requested for review.
      type: String
    - contextPath: GitHub.PR.RequestedTeam.Name
      description: The name of the team requested for review.
      type: String
    - contextPath: GitHub.PR.RequestedTeam.Slug
      description: The slug of the team requested for review.
      type: String
    - contextPath: GitHub.PR.RequestedTeam.Description
      description: The description of the team requested for review.
      type: String
    - contextPath: GitHub.PR.RequestedTeam.Privacy
      description: The privacy setting of the team requested for review.
      type: String
    - contextPath: GitHub.PR.RequestedTeam.Permission
      description: The permissions of the team requested for review.
      type: String
    - contextPath: GitHub.PR.RequestedTeam.Parent
      description: The parent of the team requested for review.
      type: Unknown
    - contextPath: GitHub.PR.Head.Label
      description: The label of the branch the HEAD points to.
      type: String
    - contextPath: GitHub.PR.Head.Ref
      description: The reference of the branch the HEAD points to.
      type: String
    - contextPath: GitHub.PR.Head.SHA
      description: The SHA hash of the commit the HEAD points to.
      type: String
    - contextPath: GitHub.PR.Head.User.Login
      description: The committer login of the HEAD commit of the checked out branch.
      type: String
    - contextPath: GitHub.PR.Head.User.ID
      description: The committer ID of the HEAD commit of the checked out branch.
      type: Number
    - contextPath: GitHub.PR.Head.User.NodeID
      description: The Node ID of the committer of the HEAD commit of the checked out branch.
      type: String
    - contextPath: GitHub.PR.Head.User.Type
      description: The committer type of the HEAD commit of the checked out branch.
      type: String
    - contextPath: GitHub.PR.Head.User.SiteAdmin
      description: Whether the committer of the HEAD commit of the checked out branch is a site administrator.
      type: Boolean
    - contextPath: GitHub.PR.Head.Repo.ID
      description: The ID of the repository of the checked out branch.
      type: Number
    - contextPath: GitHub.PR.Head.Repo.NodeID
      description: The Node ID of the repository of the checked out branch.
      type: String
    - contextPath: GitHub.PR.Head.Repo.Name
      description: The name of the repository of the checked out branch.
      type: String
    - contextPath: GitHub.PR.Head.Repo.FullName
      description: The full name of the repository of the checked out branch.
      type: String
    - contextPath: GitHub.PR.Head.Repo.Owner.Login
      description: The user login of the owner of the repository of the checked out branch.
      type: String
    - contextPath: GitHub.PR.Head.Repo.Owner.ID
      description: The user ID of the owner of the repository of the checked out branch.
      type: Number
    - contextPath: GitHub.PR.Head.Repo.Owner.NodeID
      description: The user Node ID of the owner of the repository of the checked out branch.
      type: String
    - contextPath: GitHub.PR.Head.Repo.Owner.Type
      description: The user type of the owner of the repository of the checked out branch.
      type: String
    - contextPath: GitHub.PR.Head.Repo.Owner.SiteAdmin
      description: Whether the owner of the repository of the checked out branch is a site administrator.
      type: Boolean
    - contextPath: GitHub.PR.Head.Repo.Private
      description: Whether the repository of the checked out branch is private.
      type: Boolean
    - contextPath: GitHub.PR.Head.Repo.Description
      description: The description of the repository of the checked out branch.
      type: String
    - contextPath: GitHub.PR.Head.Repo.Fork
      description: Whether the repository of the checked out branch is a fork.
      type: Boolean
    - contextPath: GitHub.PR.Head.Repo.Language
      description: The language of the repository of the checked out branch.
      type: Unknown
    - contextPath: GitHub.PR.Head.Repo.ForksCount
      description: The number of forks of the repository of the checked out branch.
      type: Number
    - contextPath: GitHub.PR.Head.Repo.StargazersCount
      description: The number of stars of the repository of the checked out branch.
      type: Number
    - contextPath: GitHub.PR.Head.Repo.WatchersCount
      description: The number of entities watching the repository of the checked out branch.
      type: Number
    - contextPath: GitHub.PR.Head.Repo.Size
      description: The size of the repository of the checked out branch.
      type: Number
    - contextPath: GitHub.PR.Head.Repo.DefaultBranch
      description: The default branch of the repository of the checked out branch.
      type: String
    - contextPath: GitHub.PR.Head.Repo.OpenIssuesCount
      description: The open issues of the repository of the checked out branch.
      type: Number
    - contextPath: GitHub.PR.Head.Repo.Topics
      description: The topics listed for the repository of the checked out branch.
      type: Unknown
    - contextPath: GitHub.PR.Head.Repo.HasIssues
      description: Whether the repository of the checked out branch has issues.
      type: Boolean
    - contextPath: GitHub.PR.Head.Repo.HasProjects
      description: Whether the repository of the checked out branch has projects.
      type: Boolean
    - contextPath: GitHub.PR.Head.Repo.HasWiki
      description: Whether the repository of the checked out branch has a wiki.
      type: Boolean
    - contextPath: GitHub.PR.Head.Repo.HasPages
      description: Whether the repository of the checked out branch has pages.
      type: Boolean
    - contextPath: GitHub.PR.Head.Repo.HasDownloads
      description: Whether the repository of the checked out branch has downloads.
      type: Boolean
    - contextPath: GitHub.PR.Head.Repo.Archived
      description: Whether the repository of the checked out branch has been archived.
      type: Boolean
    - contextPath: GitHub.PR.Head.Repo.Disabled
      description: Whether the repository of the checked out branch has been disabled.
      type: Boolean
    - contextPath: GitHub.PR.Head.Repo.PushedAt
      description: The date of the latest push to the repository of the checked out.
      type: String
    - contextPath: GitHub.PR.Head.Repo.CreatedAt
      description: The date of creation of the repository of the checked out branch.
      type: String
    - contextPath: GitHub.PR.Head.Repo.UpdatedAt
      description: The date the repository of the checked out branch was last updated.
      type: String
    - contextPath: GitHub.PR.Head.Repo.AllowRebaseMerge
      description: Whether the repository of the checked out branch permits rebase-style merges.
      type: Boolean
    - contextPath: GitHub.PR.Head.Repo.AllowSquashMerge
      description: Whether the repository of the checked out branch permits squash merges.
      type: Boolean
    - contextPath: GitHub.PR.Head.Repo.AllowMergeCommit
      description: Whether the repository of the checked out branch permits merge commits.
      type: Boolean
    - contextPath: GitHub.PR.Head.Repo.SubscribersCount
      description: The number of entities subscribing to the repository of the checked out.
      type: Number
    - contextPath: GitHub.PR.Base.Label
      description: The label of the base branch.
      type: String
    - contextPath: GitHub.PR.Base.Ref
      description: The reference of the base branch.
      type: String
    - contextPath: GitHub.PR.Base.SHA
      description: The SHA hash of the base branch.
      type: String
    - contextPath: GitHub.PR.Base.User.Login
      description: The committer login of the commit the base branch points.
      type: String
    - contextPath: GitHub.PR.Base.User.ID
      description: The ID of the committer of the commit the base branch points to.
      type: Number
    - contextPath: GitHub.PR.Base.User.NodeID
      description: The committer Node ID of the commit the base branch points.
      type: String
    - contextPath: GitHub.PR.Base.User.Type
      description: The user type of the committer the commit base branch points.
      type: String
    - contextPath: GitHub.PR.Base.User.SiteAdmin
      description: Whether the committer of the commit the base branch points to is a site administrator.
      type: Boolean
    - contextPath: GitHub.PR.Base.Repo.ID
      description: The ID of the repository the base branch belongs to.
      type: Number
    - contextPath: GitHub.PR.Base.Repo.NodeID
      description: The Node ID of the repository the base branch belongs to.
      type: String
    - contextPath: GitHub.PR.Base.Repo.Name
      description: The name of the repository the base branch belongs to.
      type: String
    - contextPath: GitHub.PR.Base.Repo.FullName
      description: The full name of the repository the base branch belongs to.
      type: String
    - contextPath: GitHub.PR.Base.Repo.Owner.Login
      description: The user login of the owner of the repository the base branch belongs to.
      type: String
    - contextPath: GitHub.PR.Base.Repo.Owner.ID
      description: The user ID of the owner of the repository the base branch belongs to.
      type: Number
    - contextPath: GitHub.PR.Base.Repo.Owner.NodeID
      description: The user node ID of the owner of the repository the base branch belongs to.
      type: String
    - contextPath: GitHub.PR.Base.Repo.Owner.Type
      description: The user type of the owner of the repository the base branch belongs to.
      type: String
    - contextPath: GitHub.PR.Base.Repo.Owner.SiteAdmin
      description: Whether the owner of the repository that the base branch belongs to is a site administrator.
      type: Boolean
    - contextPath: GitHub.PR.Base.Repo.Private
      description: Whether the repository the base branch belongs to is private.
      type: Boolean
    - contextPath: GitHub.PR.Base.Repo.Description
      description: The description of the repository the base branch belong to.
      type: String
    - contextPath: GitHub.PR.Base.Repo.Fork
      description: Whether the repository that the base branch belongs to is a fork.
      type: Boolean
    - contextPath: GitHub.PR.Base.Repo.Language
      description: The language of the repository the base branch belongs to.
      type: Unknown
    - contextPath: GitHub.PR.Base.Repo.ForksCount
      description: The number of times that the repository the base branch belongs to has been forked.
      type: Number
    - contextPath: GitHub.PR.Base.Repo.StargazersCount
      description: The number of times that the repository that the base branch belongs to has been starred.
      type: Number
    - contextPath: GitHub.PR.Base.Repo.WatchersCount
      description: The number of entities watching the repository the base branch belongs to.
      type: Number
    - contextPath: GitHub.PR.Base.Repo.Size
      description: The size of the repository the base branch belongs to.
      type: Number
    - contextPath: GitHub.PR.Base.Repo.DefaultBranch
      description: The default branch of the repository the base branch belongs to.
      type: String
    - contextPath: GitHub.PR.Base.Repo.OpenIssuesCount
      description: The number of open issues in the repository the base branch belongs to.
      type: Number
    - contextPath: GitHub.PR.Base.Repo.Topics
      description: The topics listed for the repository the base branch belongs to.
      type: String
    - contextPath: GitHub.PR.Base.Repo.HasIssues
      description: Whether the repository the base branch belongs to has issues.
      type: Boolean
    - contextPath: GitHub.PR.Base.Repo.HasProjects
      description: Whether the repository the base branch belongs to has projects.
      type: Boolean
    - contextPath: GitHub.PR.Base.Repo.HasWiki
      description: Whether the repository the base branch belongs to has a wiki.
      type: Boolean
    - contextPath: GitHub.PR.Base.Repo.HasPages
      description: Whether the repository the base branch belongs to has pages.
      type: Boolean
    - contextPath: GitHub.PR.Base.Repo.HasDownloads
      description: Whether the repository the base branch belongs to has downloads.
      type: Boolean
    - contextPath: GitHub.PR.Base.Repo.Archived
      description: Whether the repository the base branch belongs to is archived.
      type: Boolean
    - contextPath: GitHub.PR.Base.Repo.Disabled
      description: Whether the repository the base branch belongs to is disabled.
      type: Boolean
    - contextPath: GitHub.PR.Base.Repo.PushedAt
      description: The date that the repository the base branch belongs to was last pushed.
      type: String
    - contextPath: GitHub.PR.Base.Repo.CreatedAt
      description: The date of creation of the repository the base branch belongs to.
      type: String
    - contextPath: GitHub.PR.Base.Repo.UpdatedAt
      description: The date that the repository the base branch belongs to was last updated.
      type: String
    - contextPath: GitHub.PR.Base.Repo.AllowRebaseMerge
      description: Whether the repository the base branch belongs to allows rebase-style merges.
      type: Boolean
    - contextPath: GitHub.PR.Base.Repo.AllowSquashMerge
      description: Whether the repository the base branch belongs to allows squash merges.
      type: Boolean
    - contextPath: GitHub.PR.Base.Repo.AllowMergeCommit
      description: Whether the repository the base branch belongs to allows merge commits.
      type: Boolean
    - contextPath: GitHub.PR.Base.Repo.SubscribersCount
      description: The number of entities that subscribe to the repository for which the base branch belongs to.
      type: Number
    - contextPath: GitHub.PR.AuthorAssociation
      description: The pull request author association.
      type: String
    - contextPath: GitHub.PR.Draft
      description: Whether the pull request is a draft.
      type: Boolean
    - contextPath: GitHub.PR.Merged
      description: Whether the pull request is merged.
      type: Boolean
    - contextPath: GitHub.PR.Mergeable
      description: Whether the pull request is mergeable.
      type: Boolean
    - contextPath: GitHub.PR.Rebaseable
      description: Whether the pull request is rebaseable.
      type: Boolean
    - contextPath: GitHub.PR.MergeableState
      description: The mergeable state of the pull request.
      type: String
    - contextPath: GitHub.PR.MergedBy.Login
      description: The login of the user who merged the pull request.
      type: String
    - contextPath: GitHub.PR.MergedBy.ID
      description: The ID of the user who merged the pull request.
      type: Number
    - contextPath: GitHub.PR.MergedBy.NodeID
      description: The Node ID of the user who merged the pull request.
      type: String
    - contextPath: GitHub.PR.MergedBy.Type
      description: The user type who merged the pull request.
      type: String
    - contextPath: GitHub.PR.MergedBy.SiteAdmin
      description: Whether the user who merged the pull request is a site administrator.
      type: Boolean
    - contextPath: GitHub.PR.Comments
      description: The number of comments on the pull request.
      type: Number
    - contextPath: GitHub.PR.ReviewComments
      description: The number of review comments on the pull request.
      type: Number
    - contextPath: GitHub.PR.MaintainerCanModify
      description: Whether the maintainer can modify the pull request.
      type: Boolean
    - contextPath: GitHub.PR.Commits
      description: The number of commits in the pull request.
      type: Number
    - contextPath: GitHub.PR.Additions
      description: The number of additions in the pull request.
      type: Number
    - contextPath: GitHub.PR.Deletions
      description: The number of deletions in the pull request.
      type: Number
    - contextPath: GitHub.PR.ChangedFiles
      description: The number of changed files in the pull request.
      type: Number
  - arguments:
    - description: The repository owner.
      name: owner
      required: true
    description: Gets the usage details of GitHub action workflows of private repositories by repository owner.
    name: Github-get-github-actions-usage
    outputs:
    - contextPath: GitHub.ActionsUsage.RepositoryName
      description: The name of the private repository.
      type: String
    - contextPath: GitHub.ActionsUsage.WorkflowID
      description: The workflow ID of the GitHub action.
      type: Number
    - contextPath: GitHub.ActionsUsage.WorkflowName
      description: The display name of the GitHub action workflow.
      type: String
    - contextPath: GitHub.ActionsUsage.WorkflowUsage
      description: The GitHub action workflow usage on different OS.
      type: Unknown
  - arguments:
    - description: Organization or Owner.
      name: owner
      required: true
    - description: Git Repository Name.
      name: repository
      required: true
    - description: Check Run ID.
      name: run_id
    - description: Head Commit ID.
      name: commit_id
    description: Gets a check run details.
    name: Github-get-check-run
    outputs:
    - contextPath: GitHub.CheckRuns.CheckRunConclusion
      description: Check Run Conculsion.
      type: String
    - contextPath: GitHub.CheckRuns.CheckRunAppName
      description: Check Run App Name.
      type: String
    - contextPath: GitHub.CheckRuns.CheckExternalID
      description: Check Run External ID.
      type: String
    - contextPath: GitHub.CheckRuns.CheckRunName
      description: Check Run Name.
      type: String
    - contextPath: GitHub.CheckRuns.CheckRunStatus
      description: Check Run Status.
      type: String
    - contextPath: GitHub.CheckRuns.CheckRunID
      description: Check Run ID.
      type: String
  - arguments:
    - default: true
      description: The path of the file.
      name: file_path
      required: true
    - description: The branch name to get the file from.
      name: branch_name
    - defaultValue: raw
      description: 'The media type in which the file contents will be fetched. Possible values are: "raw" and "html". Default value is "raw".'
      name: media_type
      predefined:
      - raw
      - html
    - defaultValue: 'false'
      description: 'Whether to create a file entry in the War Room with the file contents. Possible values are: "true" and "false". Default value is "false".'
      name: create_file_from_content
      predefined:
      - 'true'
      - 'false'
    - description: The name of the organization.
      name: organization
    - description: The name of the repository.
      name: repository
    description: Gets the content of a file from GitHub.
    name: GitHub-get-file-content
    outputs:
    - contextPath: GitHub.FileContent.Path
      description: The path of the file.
      type: String
    - contextPath: GitHub.FileContent.Content
      description: The content of the file.
      type: Number
    - contextPath: GitHub.FileContent.MediaType
      description: The media type in which the file was fetched.
      type: String
    - contextPath: GitHub.FileContent.Branch
      description: The branch from which the file was fetched.
      type: Unknown
  - arguments:
    - description: The path in the branch to get the files from.
      name: path
    - description: The name of the organization.
      name: organization
    - description: The name of the repository.
      name: repository
    - description: The branch name from which to get the files.
      name: branch
    description: Gets list of files from the given path in the repository.
    name: Github-list-files
    outputs:
    - contextPath: GitHub.File.Name
      description: The name of the file.
      type: String
    - contextPath: GitHub.File.Type
      description: Whether the item is file or directory.
      type: String
    - contextPath: GitHub.File.Size
      description: The size of the file in bytes.
      type: Number
    - contextPath: GitHub.File.Path
      description: The file path inside the repository.
      type: String
    - contextPath: GitHub.File.DownloadUrl
      description: The link to download the file content.
      type: String
    - contextPath: GitHub.File.SHA
      description: The SHA of the file.
      type: String
  - arguments:
    - description: The name of the organization.
      name: organization
      required: true
    - description: Team name.
      name: team_slug
      required: true
    - defaultValue: '30'
      description: Miximum number of users to return.
      name: maximum_users
    description: Lists team members.
    name: GitHub-list-team-members
    outputs:
    - contextPath: GitHub.TeamMember.ID
      description: The ID of the team member.
      type: Number
    - contextPath: GitHub.TeamMember.Login
      description: The login name of the team member.
      type: String
    - contextPath: GitHub.TeamMember.Team
      description: The user's team.
      type: String
  - arguments:
    - description: Commit message.
      name: commit_message
      required: true
    - description: The path to the file in the Github repo (including file name and file ending).
      name: path_to_file
      required: true
    - description: The entry ID for the file to commit. Either "entry_id" or "file_text" must be provided.
      name: entry_id
    - description: The plain text for the file to commit. Either "entry_id" or "file_text" must be provided.
      name: file_text
    - description: The branch name.
      name: branch_name
      required: true
    - description: The blob SHA of the file being replaced. Use the GitHub-list-files command to get the SHA value of the file.  Required if you are updating a file.
      name: file_sha
    description: Commits a given file.
    name: Github-commit-file
  - arguments:
    - description: The name of the release.
      name: name
    - description: The name of the release tag.
      name: tag_name
      required: true
    - description: Text describing the contents of the tag.
      name: body
    - description: The target branch/commit SHA from where to create the release.
      name: ref
    - auto: PREDEFINED
      defaultValue: 'True'
      description: Whether to create a draft (unpublished) release.
      name: draft
      predefined:
      - 'True'
      - 'False'
    description: Create a release.
    name: GitHub-create-release
    outputs:
    - contextPath: GitHub.Release.draft
      description: Whether the release is a draft.
      type: Boolean
    - contextPath: GitHub.Release.html_url
      description: The release URL.
      type: String
    - contextPath: GitHub.Release.id
      description: The ID of the release.
      type: Number
    - contextPath: GitHub.Release.url
      description: GitHub API URL link to the release.
      type: String
  - arguments:
    - description: The branch name from which to retrieve pull requests.
      name: branch_name
      required: true
    - description: The name of the organization.
      name: organization
    - description: The repository for the pull request. Defaults to the repository parameter if not provided.
      name: repository
    description: Gets pull requests corresponding to the given branch name.
    name: GitHub-list-branch-pull-requests
    outputs:
    - contextPath: GitHub.PR.ID
      description: The ID number of the pull request.
      type: Number
    - contextPath: GitHub.PR.NodeID
      description: The node ID of the pull request.
      type: String
    - contextPath: GitHub.PR.Number
      description: The issue number of the pull request.
      type: Number
    - contextPath: GitHub.PR.State
      description: The state of the pull request.
      type: String
    - contextPath: GitHub.PR.Locked
      description: Whether the pull request is locked.
      type: Boolean
    - contextPath: GitHub.PR.User.Login
      description: The login of the user who opened the pull request.
      type: String
    - contextPath: GitHub.PR.User.ID
      description: The ID of the user who opened the pull request.
      type: Number
    - contextPath: GitHub.PR.User.NodeID
      description: The node ID of the user who opened the pull request.
      type: String
    - contextPath: GitHub.PR.User.Type
      description: The type of the user who opened the pull request.
      type: String
    - contextPath: GitHub.PR.User.SiteAdmin
      description: Whether the user who opened the pull request is a site admin or not.
      type: Boolean
    - contextPath: GitHub.PR.Body
      description: The body content of the pull request.
      type: String
    - contextPath: GitHub.PR.Label.ID
      description: The ID of the label.
      type: Number
    - contextPath: GitHub.PR.Label.NodeID
      description: The node ID of the label.
      type: String
    - contextPath: GitHub.PR.Label.Name
      description: The name of the label.
      type: String
    - contextPath: GitHub.PR.Label.Description
      description: The description of the label.
      type: String
    - contextPath: GitHub.PR.Label.Color
      description: The hex color value of the label.
      type: String
    - contextPath: GitHub.PR.Label.Default
      description: Whether the label is a default.
      type: Boolean
    - contextPath: GitHub.PR.Milestone.ID
      description: The ID of the milestone.
      type: Number
    - contextPath: GitHub.PR.Milestone.NodeID
      description: The node ID of the milestone.
      type: String
    - contextPath: GitHub.PR.Milestone.Number
      description: The number of the milestone.
      type: Number
    - contextPath: GitHub.PR.Milestone.State
      description: The state of the milestone.
      type: String
    - contextPath: GitHub.PR.Milestone.Title
      description: The title of the milestone.
      type: String
    - contextPath: GitHub.PR.Milestone.Description
      description: The description of the milestone.
      type: String
    - contextPath: GitHub.PR.Milestone.Creator.Login
      description: The login of the milestone creator.
      type: String
    - contextPath: GitHub.PR.Milestone.Creator.ID
      description: The ID the milestone creator.
      type: Number
    - contextPath: GitHub.PR.Milestone.Creator.NodeID
      description: The node ID of the milestone creator.
      type: String
    - contextPath: GitHub.PR.Milestone.Creator.Type
      description: The type of the milestone creator.
      type: String
    - contextPath: GitHub.PR.Milestone.Creator.SiteAdmin
      description: Whether the milestone creator is a site admin.
      type: Boolean
    - contextPath: GitHub.PR.Milestone.OpenIssues
      description: The number of open issues with this milestone.
      type: Number
    - contextPath: GitHub.PR.Milestone.ClosedIssues
      description: The number of closed issues with this milestone.
      type: Number
    - contextPath: GitHub.PR.Milestone.CreatedAt
      description: The date the milestone was created.
      type: String
    - contextPath: GitHub.PR.Milestone.UpdatedAt
      description: The date the milestone was updated.
      type: String
    - contextPath: GitHub.PR.Milestone.ClosedAt
      description: The date the milestone was closed.
      type: String
    - contextPath: GitHub.PR.Milestone.DueOn
      description: The due date for the milestone.
      type: String
    - contextPath: GitHub.PR.ActiveLockReason
      description: The reason the pull request is locked.
      type: String
    - contextPath: GitHub.PR.CreatedAt
      description: The date the pull request was created.
      type: String
    - contextPath: GitHub.PR.UpdatedAt
      description: The date the pull request was updated.
      type: String
    - contextPath: GitHub.PR.ClosedAt
      description: The date the pull request was closed.
      type: String
    - contextPath: GitHub.PR.MergedAt
      description: The date the pull request was merged.
      type: String
    - contextPath: GitHub.PR.MergeCommitSHA
      description: The SHA hash of the pull request's merge commit.
      type: String
    - contextPath: GitHub.PR.Assignee.Login
      description: The login of the user assigned to the pull request.
      type: String
    - contextPath: GitHub.PR.Assignee.ID
      description: The ID of the user assigned to the pull request.
      type: Number
    - contextPath: GitHub.PR.Assignee.NodeID
      description: The node ID of the user assigned to the pull request.
      type: String
    - contextPath: GitHub.PR.Assignee.Type
      description: The type of the user assigned to the pull request.
      type: String
    - contextPath: GitHub.PR.Assignee.SiteAdmin
      description: Whether the user assigned to the pull request is a site admin or not.
      type: Boolean
    - contextPath: GitHub.PR.RequestedReviewer.Login
      description: The login of the user requested for review.
      type: String
    - contextPath: GitHub.PR.RequestedReviewer.ID
      description: The ID of the user requested for review.
      type: Number
    - contextPath: GitHub.PR.RequestedReviewer.NodeID
      description: The node ID of the user requested for review.
      type: String
    - contextPath: GitHub.PR.RequestedReviewer.Type
      description: The type of the user requested for review.
      type: String
    - contextPath: GitHub.PR.RequestedReviewer.SiteAdmin
      description: Whether the user requested for review is a site admin.
      type: Boolean
    - contextPath: GitHub.PR.RequestedTeam.ID
      description: The ID of the team requested for review.
      type: Number
    - contextPath: GitHub.PR.RequestedTeam.NodeID
      description: The node ID of the team requested for review.
      type: String
    - contextPath: GitHub.PR.RequestedTeam.Name
      description: The name of the team requested for review.
      type: String
    - contextPath: GitHub.PR.RequestedTeam.Slug
      description: The slug of the team requested for review.
      type: String
    - contextPath: GitHub.PR.RequestedTeam.Description
      description: The description of the team requested for review.
      type: String
    - contextPath: GitHub.PR.RequestedTeam.Privacy
      description: The privacy setting of the team requested for review.
      type: String
    - contextPath: GitHub.PR.RequestedTeam.Permission
      description: The permissions of the team requested for review.
      type: String
    - contextPath: GitHub.PR.RequestedTeam.Parent
      description: The parent of the team requested for review.
      type: Unknown
    - contextPath: GitHub.PR.Head.Label
      description: The label of the branch that HEAD points to.
      type: String
    - contextPath: GitHub.PR.Head.Ref
      description: The reference of the branch that HEAD points to.
      type: String
    - contextPath: GitHub.PR.Head.SHA
      description: The SHA hash of the commit that HEAD points to.
      type: String
    - contextPath: GitHub.PR.Head.User.Login
      description: The login of the committer of the HEAD commit of the checked out. branch.
      type: String
    - contextPath: GitHub.PR.Head.User.ID
      description: The ID of the committer of the HEAD commit of the checked out branch.
      type: Number
    - contextPath: GitHub.PR.Head.User.NodeID
      description: The node ID of the committer of the HEAD commit of the checked out branch.
      type: String
    - contextPath: GitHub.PR.Head.User.Type
      description: The type of the committer of the HEAD commit of the checked out branch.
      type: String
    - contextPath: GitHub.PR.Head.User.SiteAdmin
      description: Whether the committer of the HEAD commit of the checked out branch is a site admin.
      type: Boolean
    - contextPath: GitHub.PR.Head.Repo.ID
      description: The ID of the repository of the checked out branch.
      type: Number
    - contextPath: GitHub.PR.Head.Repo.NodeID
      description: The node ID of the repository of the checked out branch.
      type: String
    - contextPath: GitHub.PR.Head.Repo.Name
      description: The name of the repository of the checked out branch.
      type: String
    - contextPath: GitHub.PR.Head.Repo.FullName
      description: The full name of the repository of the checked out branch.
      type: String
    - contextPath: GitHub.PR.Head.Repo.Owner.Login
      description: The user login of the owner of the repository of the checked out branch.
      type: String
    - contextPath: GitHub.PR.Head.Repo.Owner.ID
      description: The user ID of the owner of the repository of the checked out branch.
      type: Number
    - contextPath: GitHub.PR.Head.Repo.Owner.NodeID
      description: The user node ID of the owner of the repository of the checked out branch.
      type: String
    - contextPath: GitHub.PR.Head.Repo.Owner.Type
      description: The user type of the owner of the repository of the checked out branch.
      type: String
    - contextPath: GitHub.PR.Head.Repo.Owner.SiteAdmin
      description: Whether the owner of the repository of the checked out branch is a site admin.
      type: Boolean
    - contextPath: GitHub.PR.Head.Repo.Private
      description: Whether the repository of the checked out branch is private or not.
      type: Boolean
    - contextPath: GitHub.PR.Head.Repo.Description
      description: The description of the repository of the checked out branch.
      type: String
    - contextPath: GitHub.PR.Head.Repo.Fork
      description: Whether the repository of the checked out branch is a fork.
      type: Boolean
    - contextPath: GitHub.PR.Head.Repo.Language
      description: The language of the repository of the checked out branch.
      type: Unknown
    - contextPath: GitHub.PR.Head.Repo.ForksCount
      description: The number of forks of the repository of the checked out branch.
      type: Number
    - contextPath: GitHub.PR.Head.Repo.StargazersCount
      description: The number of stars of the repository of the checked out branch.
      type: Number
    - contextPath: GitHub.PR.Head.Repo.WatchersCount
      description: The number of entities watching the repository of the checked out branch.
      type: Number
    - contextPath: GitHub.PR.Head.Repo.Size
      description: The size of the repository of the checked out branch.
      type: Number
    - contextPath: GitHub.PR.Head.Repo.DefaultBranch
      description: The default branch of the repository of the checked out branch.
      type: String
    - contextPath: GitHub.PR.Head.Repo.OpenIssuesCount
      description: The open issues of the repository of the checked out branch.
      type: Number
    - contextPath: GitHub.PR.Head.Repo.Topics
      description: The topics listed for the repository of the checked out branch.
      type: Unknown
    - contextPath: GitHub.PR.Head.Repo.HasIssues
      description: Whether the repository of the checked out branch has issues or not.
      type: Boolean
    - contextPath: GitHub.PR.Head.Repo.HasProjects
      description: Whether the repository of the checked out branch has projects or not.
      type: Boolean
    - contextPath: GitHub.PR.Head.Repo.HasWiki
      description: Whether the repository of the checked out branch has a wiki or not.
      type: Boolean
    - contextPath: GitHub.PR.Head.Repo.HasPages
      description: Whether the repository of the checked out branch has pages.
      type: Boolean
    - contextPath: GitHub.PR.Head.Repo.HasDownloads
      description: Whether the repository of the checked out branch has downloads .
      type: Boolean
    - contextPath: GitHub.PR.Head.Repo.Archived
      description: Whether the repository of the checked out branch has been arvhived .
      type: Boolean
    - contextPath: GitHub.PR.Head.Repo.Disabled
      description: Whether the repository of the checked out branch has been disabled .
      type: Boolean
    - contextPath: GitHub.PR.Head.Repo.PushedAt
      description: The date of the latest push to the repository of the checked out branch.
      type: String
    - contextPath: GitHub.PR.Head.Repo.CreatedAt
      description: The date of creation of the repository of the checked out branch.
      type: String
    - contextPath: GitHub.PR.Head.Repo.UpdatedAt
      description: The date the repository of the checked out branch was last updated.
      type: String
    - contextPath: GitHub.PR.Head.Repo.AllowRebaseMerge
      description: Whether the repository of the checked out branch permits rebase-style merges.
      type: Boolean
    - contextPath: GitHub.PR.Head.Repo.AllowSquashMerge
      description: Whether the repository of the checked out branch permits squash merges.
      type: Boolean
    - contextPath: GitHub.PR.Head.Repo.AllowMergeCommit
      description: Whether the repository of the checked out branch permits merge commits.
      type: Boolean
    - contextPath: GitHub.PR.Head.Repo.SubscribersCount
      description: The number of entities subscribing to the repository of the checked out branch.
      type: Number
    - contextPath: GitHub.PR.Base.Label
      description: The label of the base branch.
      type: String
    - contextPath: GitHub.PR.Base.Ref
      description: The reference of the base branch.
      type: String
    - contextPath: GitHub.PR.Base.SHA
      description: The SHA hash of the base branch.
      type: String
    - contextPath: GitHub.PR.Base.User.Login
      description: The login of the committer of the commit that the base branch points to.
      type: String
    - contextPath: GitHub.PR.Base.User.ID
      description: The ID of the committer of the commit that the base branch points to.
      type: Number
    - contextPath: GitHub.PR.Base.User.NodeID
      description: The node ID of the committer of the commit that the base branch points to.
      type: String
    - contextPath: GitHub.PR.Base.User.Type
      description: The user type of the committer of the commit that the base branch points to.
      type: String
    - contextPath: GitHub.PR.Base.User.SiteAdmin
      description: Whether the committer of the commit that the base branch points to is a site admin.
      type: Boolean
    - contextPath: GitHub.PR.Base.Repo.ID
      description: The ID of the repository that the base branch belongs to.
      type: Number
    - contextPath: GitHub.PR.Base.Repo.NodeID
      description: The node ID of the repository that the base branch belongs to.
      type: String
    - contextPath: GitHub.PR.Base.Repo.Name
      description: The name of the repository that the base branch belongs to.
      type: String
    - contextPath: GitHub.PR.Base.Repo.FullName
      description: The full name of the repository that the base branch belongs to.
      type: String
    - contextPath: GitHub.PR.Base.Repo.Owner.Login
      description: The user login of the owner of the repository that the base branch belongs to.
      type: String
    - contextPath: GitHub.PR.Base.Repo.Owner.ID
      description: The user ID of the owner of the repository that the base branch belongs to.
      type: Number
    - contextPath: GitHub.PR.Base.Repo.Owner.NodeID
      description: The user node ID of the owner of the repository that the base branch belongs to.
      type: String
    - contextPath: GitHub.PR.Base.Repo.Owner.Type
      description: The user type of the owner of the repository that the base branch belongs to.
      type: String
    - contextPath: GitHub.PR.Base.Repo.Owner.SiteAdmin
      description: Whether the owner of the repository that the base branch belongs to is a site admin.
      type: Boolean
    - contextPath: GitHub.PR.Base.Repo.Private
      description: Whether the repository that the base branch belongs to is private .
      type: Boolean
    - contextPath: GitHub.PR.Base.Repo.Description
      description: The description of the repository that the base branch belongs to.
      type: String
    - contextPath: GitHub.PR.Base.Repo.Fork
      description: Whether the repository that the base branch belongs to is a fork .
      type: Boolean
    - contextPath: GitHub.PR.Base.Repo.Language
      description: The language of the repository that the base branch belongs to.
      type: Unknown
    - contextPath: GitHub.PR.Base.Repo.ForksCount
      description: The number of times that the repository that the base branch belongs to has been forked.
      type: Number
    - contextPath: GitHub.PR.Base.Repo.StargazersCount
      description: The number of times that the repository that the base branch belongs to has been starred.
      type: Number
    - contextPath: GitHub.PR.Base.Repo.WatchersCount
      description: The number of entities watching the repository that the base branch belongs to.
      type: Number
    - contextPath: GitHub.PR.Base.Repo.Size
      description: The size of the repository that the base branch belongs to.
      type: Number
    - contextPath: GitHub.PR.Base.Repo.DefaultBranch
      description: The default branch of the repository that the base branch belongs to.
      type: String
    - contextPath: GitHub.PR.Base.Repo.OpenIssuesCount
      description: The number of open issues in the repository that the base branch belongs to.
      type: Number
    - contextPath: GitHub.PR.Base.Repo.Topics
      description: The topics listed for the repository that the base branch belongs to.
      type: String
    - contextPath: GitHub.PR.Base.Repo.HasIssues
      description: Whether the repository that the base branch belongs to has issues .
      type: Boolean
    - contextPath: GitHub.PR.Base.Repo.HasProjects
      description: Whether the repository that the base branch belongs to has projects .
      type: Boolean
    - contextPath: GitHub.PR.Base.Repo.HasWiki
      description: Whether the repository that the base branch belongs to has a wiki .
      type: Boolean
    - contextPath: GitHub.PR.Base.Repo.HasPages
      description: Whether the repository that the base branch belongs to has pages .
      type: Boolean
    - contextPath: GitHub.PR.Base.Repo.HasDownloads
      description: Whether the repository that the base branch belongs to has downloads .
      type: Boolean
    - contextPath: GitHub.PR.Base.Repo.Archived
      description: Whether the repository that the base branch belongs to is archived .
      type: Boolean
    - contextPath: GitHub.PR.Base.Repo.Disabled
      description: Whether the repository that the base branch belongs to is disabled .
      type: Boolean
    - contextPath: GitHub.PR.Base.Repo.PushedAt
      description: The date that the repository that the base branch belongs to was last pushed to.
      type: String
    - contextPath: GitHub.PR.Base.Repo.CreatedAt
      description: The date of creation of the repository that the base branch belongs to.
      type: String
    - contextPath: GitHub.PR.Base.Repo.UpdatedAt
      description: The date that the repository that the base branch belongs to was last updated.
      type: String
    - contextPath: GitHub.PR.Base.Repo.AllowRebaseMerge
      description: Whether the repository that the base branch belongs to allows rebase-style merges.
      type: Boolean
    - contextPath: GitHub.PR.Base.Repo.AllowSquashMerge
      description: Whether the repository that the base branch belongs to allows squash merges.
      type: Boolean
    - contextPath: GitHub.PR.Base.Repo.AllowMergeCommit
      description: Whether the repository that the base branch belongs to allows merge commits.
      type: Boolean
    - contextPath: GitHub.PR.Base.Repo.SubscribersCount
      description: The number of entities that subscribe to the repository that the base branch belongs to.
      type: Number
    - contextPath: GitHub.PR.AuthorAssociation
      description: The pull request author association.
      type: String
    - contextPath: GitHub.PR.Draft
      description: Whether the pull request is a draft.
      type: Boolean
    - contextPath: GitHub.PR.Merged
      description: Whether the pull request is merged.
      type: Boolean
    - contextPath: GitHub.PR.Mergeable
      description: Whether the pull request is mergeable.
      type: Boolean
    - contextPath: GitHub.PR.Rebaseable
      description: Whether the pull request is rebaseable.
      type: Boolean
    - contextPath: GitHub.PR.MergeableState
      description: The mergeable state of the pull request.
      type: String
    - contextPath: GitHub.PR.MergedBy.Login
      description: The login of the user who merged the pull request.
      type: String
    - contextPath: GitHub.PR.MergedBy.ID
      description: The ID of the user who merged the pull request.
      type: Number
    - contextPath: GitHub.PR.MergedBy.NodeID
      description: The node ID of the user who merged the pull request.
      type: String
    - contextPath: GitHub.PR.MergedBy.Type
      description: The type of the user who merged the pull request.
      type: String
    - contextPath: GitHub.PR.MergedBy.SiteAdmin
      description: Whether the user who merged the pull request is a site admin or not.
      type: Boolean
    - contextPath: GitHub.PR.Comments
      description: The number of comments on the pull request.
      type: Number
    - contextPath: GitHub.PR.ReviewComments
      description: The number of review comments on the pull request.
      type: Number
    - contextPath: GitHub.PR.MaintainerCanModify
      description: Whether the maintainer can modify the pull request.
      type: Boolean
    - contextPath: GitHub.PR.Commits
      description: The number of commits in the pull request.
      type: Number
    - contextPath: GitHub.PR.Additions
      description: The number of additions in the pull request.
      type: Number
    - contextPath: GitHub.PR.Deletions
      description: The number of deletions in the pull request.
      type: Number
    - contextPath: GitHub.PR.ChangedFiles
      description: The number of changed files in the pull request.
      type: Number
  - arguments:
    - description: The issue number to retrieve events for.
      name: issue_number
      required: true
    description: Returns events corresponding to the given issue.
    name: Github-list-issue-events
    outputs:
    - contextPath: GitHub.IssueEvent.id
      description: Event ID.
      type: Number
    - contextPath: GitHub.IssueEvent.node_id
      description: Event node ID.
      type: String
    - contextPath: GitHub.IssueEvent.url
      description: Event URL.
      type: String
    - contextPath: GitHub.IssueEvent.actor.login
      description: Event actor login username.
      type: String
    - contextPath: GitHub.IssueEvent.actor.id
      description: Event actor ID.
      type: Number
    - contextPath: GitHub.IssueEvent.actor.node_id
      description: Event actor node ID.
      type: String
    - contextPath: GitHub.IssueEvent.actor.avatar_url
      description: Event actor avatar URL.
      type: String
    - contextPath: GitHub.IssueEvent.actor.gravatar_id
      description: Event actor gravatar ID.
      type: String
    - contextPath: GitHub.IssueEvent.actor.url
      description: Event actor URL.
      type: String
    - contextPath: GitHub.IssueEvent.actor.html_url
      description: Event actor HTML URL.
      type: String
    - contextPath: GitHub.IssueEvent.actor.followers_url
      description: Event actor followers URL.
      type: String
    - contextPath: GitHub.IssueEvent.actor.following_url
      description: Event actor following URL.
      type: String
    - contextPath: GitHub.IssueEvent.actor.gists_url
      description: Event actor gists URL.
      type: String
    - contextPath: GitHub.IssueEvent.actor.starred_url
      description: Event actor starred URL.
      type: String
    - contextPath: GitHub.IssueEvent.actor.subscriptions_url
      description: Event actor subscriptions URL.
      type: String
    - contextPath: GitHub.IssueEvent.actor.organizations_url
      description: Event actor organizations URL.
      type: String
    - contextPath: GitHub.IssueEvent.actor.repos_url
      description: Event actor repos URL.
      type: String
    - contextPath: GitHub.IssueEvent.actor.events_url
      description: Event actor events URL.
      type: String
    - contextPath: GitHub.IssueEvent.actor.received_events_url
      description: Event actor received events URL.
      type: String
    - contextPath: GitHub.IssueEvent.actor.type
      description: Event actor type.
      type: String
    - contextPath: GitHub.IssueEvent.actor.site_admin
      description: Indicates whether the event actor is site admin.
      type: Boolean
    - contextPath: GitHub.IssueEvent.event
      description: Issue event type, for example labeled, closed.
      type: String
    - contextPath: GitHub.IssueEvent.commit_id
      description: Event commit ID.
      type: Unknown
    - contextPath: GitHub.IssueEvent.commit_url
      description: Event commit URL.
      type: Unknown
    - contextPath: GitHub.IssueEvent.created_at
      description: Event created time.
      type: Date
    - contextPath: GitHub.IssueEvent.label.name
      description: Event label name.
      type: String
    - contextPath: GitHub.IssueEvent.label.color
      description: Event label color.
      type: String
    - contextPath: GitHub.IssueEvent.performed_via_github_app
      description: Indicates whether event was performed via a GitHub application.
      type: Unknown
    - contextPath: GitHub.IssueEvent.assignee.login
      description: Assignee login username.
      type: String
    - contextPath: GitHub.IssueEvent.assignee.id
      description: Assignee ID.
      type: Number
    - contextPath: GitHub.IssueEvent.assignee.node_id
      description: Assignee node ID.
      type: String
    - contextPath: GitHub.IssueEvent.assignee.avatar_url
      description: Assignee avatar URL.
      type: String
    - contextPath: GitHub.IssueEvent.assignee.gravatar_id
      description: Assignee gravatar ID.
      type: String
    - contextPath: GitHub.IssueEvent.assignee.url
      description: Assignee URL.
      type: String
    - contextPath: GitHub.IssueEvent.assignee.html_url
      description: Assignee HTML URL.
      type: String
    - contextPath: GitHub.IssueEvent.assignee.followers_url
      description: Assignee followers URL.
      type: String
    - contextPath: GitHub.IssueEvent.assignee.following_url
      description: Assignee following URL.
      type: String
    - contextPath: GitHub.IssueEvent.assignee.gists_url
      description: Assignee gists URL.
      type: String
    - contextPath: GitHub.IssueEvent.assignee.starred_url
      description: Assignee starred URL.
      type: String
    - contextPath: GitHub.IssueEvent.assignee.subscriptions_url
      description: Assignee subscriptions URL.
      type: String
    - contextPath: GitHub.IssueEvent.assignee.organizations_url
      description: Assignee organizations URL.
      type: String
    - contextPath: GitHub.IssueEvent.assignee.repos_url
      description: Assignee repos URL.
      type: String
    - contextPath: GitHub.IssueEvent.assignee.events_url
      description: Assignee events URL.
      type: String
    - contextPath: GitHub.IssueEvent.assignee.received_events_url
      description: Assignee received events URL.
      type: String
    - contextPath: GitHub.IssueEvent.assignee.type
      description: Assignee type.
      type: String
    - contextPath: GitHub.IssueEvent.assignee.site_admin
      description: Indicates whether the assignee is a site admin.
      type: Boolean
    - contextPath: GitHub.IssueEvent.assigner.login
      description: Assigner login username.
      type: String
    - contextPath: GitHub.IssueEvent.assigner.id
      description: Assigner ID.
      type: Number
    - contextPath: GitHub.IssueEvent.assigner.node_id
      description: Assigner node ID.
      type: String
    - contextPath: GitHub.IssueEvent.assigner.avatar_url
      description: Assigner avatar URL.
      type: String
    - contextPath: GitHub.IssueEvent.assigner.gravatar_id
      description: Assigner gravatar ID.
      type: String
    - contextPath: GitHub.IssueEvent.assigner.url
      description: Assigner URL.
      type: String
    - contextPath: GitHub.IssueEvent.assigner.html_url
      description: Assigner HTML URL.
      type: String
    - contextPath: GitHub.IssueEvent.assigner.followers_url
      description: Assigner followers URL.
      type: String
    - contextPath: GitHub.IssueEvent.assigner.following_url
      description: Assigner following URL.
      type: String
    - contextPath: GitHub.IssueEvent.assigner.gists_url
      description: Assigner gists URL.
      type: String
    - contextPath: GitHub.IssueEvent.assigner.starred_url
      description: Assigner starred URL.
      type: String
    - contextPath: GitHub.IssueEvent.assigner.subscriptions_url
      description: Assigner subscriptions URL.
      type: String
    - contextPath: GitHub.IssueEvent.assigner.organizations_url
      description: Assigner organizations URL.
      type: String
    - contextPath: GitHub.IssueEvent.assigner.repos_url
      description: Assigner repos URL.
      type: String
    - contextPath: GitHub.IssueEvent.assigner.events_url
      description: Assigner events URL.
      type: String
    - contextPath: GitHub.IssueEvent.assigner.received_events_url
      description: Assigner received events URL.
      type: String
    - contextPath: GitHub.IssueEvent.assigner.type
      description: Assigner type.
      type: String
    - contextPath: GitHub.IssueEvent.assigner.site_admin
      description: Indicates whether the assignee is a site admin.
      type: Boolean
  - arguments:
    - description: Only list projects with the following numbers.
      isArray: true
      name: project_filter
    - defaultValue: '20'
      description: The number of projects to return. Default is 20. Maximum is 100.
      name: limit
    description: Lists all issues that the user has access to view.
    name: GitHub-list-all-projects
    outputs:
    - contextPath: GitHub.Project.Name
      description: The name of the project board.
      type: String
    - contextPath: GitHub.Project.ID
      description: The ID of the project board.
      type: Number
    - contextPath: GitHub.Project.Number
      description: The project board number.
      type: Number
    - contextPath: GitHub.Project.Columns.Name
      description: The column name.
      type: String
    - contextPath: GitHub.Project.Columns.ColumnID
      description: The ID of the column.
      type: Number
    - contextPath: GitHub.Project.Columns.Cards.CardID
      description: The ID of the card.
      type: Number
    - contextPath: GitHub.Project.Columns.Cards.ContentNumber
      description: The content number of this card, usually this is the issue number.
      type: Number
    - contextPath: GitHub.Project.Issues
      description: Lists of all issue numbers that are in this project board.
      type: Unknown
  - arguments:
    - description: 'Column unique id.'
      name: column_id
      required: true
    - description: Issue unique ID.
      name: issue_unique_id
      required: true
    - defaultValue: Issue
      description: Content type of the project card.
      name: content_type
    description: Adds an Issue as a card in column of a spesific project.
    name: GitHub-add-issue-to-project-board
  - arguments:
    - default: true
      description: Relative path to retrieve its data.
      name: relative_path
      required: true
    - description: The branch name from which to get the file data. Default is master.
      name: branch_name
    - description: The name of the organization containing the file.
      name: organization
    - description: The repository of the file.
      name: repository
    description: Gets the data of the a given path.
    name: GitHub-get-path-data
    outputs:
    - contextPath: GitHub.PathData.name
      description: The path name.
      type: String
    - contextPath: GitHub.PathData.path
      description: The Relative path for the given repository.
      type: String
    - contextPath: GitHub.PathData.sha
      description: The path SHA.
      type: String
    - contextPath: GitHub.PathData.size
      description: The path size in bytes. Will be 0 if path to a dir was given.
      type: Number
    - contextPath: GitHub.PathData.url
      description: The path URL.
      type: String
    - contextPath: GitHub.PathData.html_url
      description: The path HTML URL.
      type: String
    - contextPath: GitHub.PathData.git_url
      description: The path Git URL.
      type: String
    - contextPath: GitHub.PathData.download_url
      description: The path download URL. If a directory path was given will be empty.
      type: String
    - contextPath: GitHub.PathData.type
      description: The path data, for example file, dir.
      type: String
    - contextPath: GitHub.PathData.content
      description: The content of the path if a file path was given.
      type: String
    - contextPath: GitHub.PathData.encoding
      description: The encoding method if path to a file was given.
      type: String
    - contextPath: GitHub.PathData.entries.name
      description: If a dir was given in file_path, name of the dir entry.
      type: String
    - contextPath: GitHub.PathData.entries.path
      description: If a dir was given in file_path, path of the dir entry.
      type: String
    - contextPath: GitHub.PathData.entries.sha
      description: If a dir was given in file_path, SHA of the dir entry.
      type: String
    - contextPath: GitHub.PathData.entries.size
      description: If a dir was given in file_path, size of the dir entry. Will be 0 if entry is also a dir.
      type: Number
    - contextPath: GitHub.PathData.entries.url
      description: If a dir was given in file_path, URL of the dir entry.
      type: String
    - contextPath: GitHub.PathData.entries.html_url
      description: If a dir was given in file_path, HTML URL of the dir entry.
      type: String
    - contextPath: GitHub.PathData.entries.git_url
      description: If a dir was given in file_path, Git URL of the dir entry.
      type: String
    - contextPath: GitHub.PathData.entries.download_url
      description: If a dir was given in file_path, download URL of the dir entry. Will be empty if entry is also a dir.
      type: String
    - contextPath: GitHub.PathData.entries.type
      description: If a dir was given in file_path, type of the dir entry.
      type: String
  - arguments:
    - description: The page number to retrieve releases from. If limit argument is not given, defaults to 1.
      name: page
    - description: The size of the page. If limit argument is not given, defaults to 50.
      name: page_size
    - description: The maximum number of releases data to retrieve. Will get results of the first pages. Cannot be given with page_size or page arguments.
      name: limit
    - description: The name of the organization containing the repository. Defaults to organization instance parameter if not given.
      name: organization
    - description: The repository containing the releases. Defaults to repository instance parameter if not given.
      name: repository
    description: Gets releases data from a given repository and organization.
    name: GitHub-releases-list
    outputs:
    - contextPath: GitHub.Release.url
      description: The release URL.
      type: String
    - contextPath: GitHub.Release.assets_url
      description: The release assets URL.
      type: String
    - contextPath: GitHub.Release.upload_url
      description: Upload URL.
      type: String
    - contextPath: GitHub.Release.html_url
      description: HTML URL.
      type: String
    - contextPath: GitHub.Release.id
      description: The release ID.
      type: Number
    - contextPath: GitHub.Release.author.login
      description: The release author login username.
      type: String
    - contextPath: GitHub.Release.author.id
      description: The release author user ID.
      type: Number
    - contextPath: GitHub.Release.author.node_id
      description: The release author node ID.
      type: String
    - contextPath: GitHub.Release.author.avatar_url
      description: The release author avatar URL.
      type: String
    - contextPath: GitHub.Release.author.gravatar_id
      description: The release author gravatar ID.
      type: String
    - contextPath: GitHub.Release.author.url
      description: The release author URL.
      type: String
    - contextPath: GitHub.Release.author.html_url
      description: The release author HTML URL.
      type: String
    - contextPath: GitHub.Release.author.followers_url
      description: The release author followers URL.
      type: String
    - contextPath: GitHub.Release.author.following_url
      description: The release author following URL.
      type: String
    - contextPath: GitHub.Release.author.gists_url
      description: The release author gists URL.
      type: String
    - contextPath: GitHub.Release.author.starred_url
      description: The release author starred URL.
      type: String
    - contextPath: GitHub.Release.author.subscriptions_url
      description: The release author subscriptions URL.
      type: String
    - contextPath: GitHub.Release.author.organizations_url
      description: The release author organizations URL.
      type: String
    - contextPath: GitHub.Release.author.repos_url
      description: The release author repos URL.
      type: String
    - contextPath: GitHub.Release.author.events_url
      description: The release author events URL.
      type: String
    - contextPath: GitHub.Release.author.received_events_url
      description: The release author received events URL.
      type: String
    - contextPath: GitHub.Release.author.type
      description: The release author type. (E.g, "User").
      type: String
    - contextPath: GitHub.Release.author.site_admin
      description: Whether the release author is a site admin.
      type: Boolean
    - contextPath: GitHub.Release.node_id
      description: The release Node ID.
      type: String
    - contextPath: GitHub.Release.tag_name
      description: The release tag name.
      type: String
    - contextPath: GitHub.Release.target_commitish
      description: The release target commit.
      type: String
    - contextPath: GitHub.Release.name
      description: The release name.
      type: String
    - contextPath: GitHub.Release.draft
      description: Whether release is draft.
      type: Boolean
    - contextPath: GitHub.Release.prerelease
      description: Whether release is pre release.
      type: Boolean
    - contextPath: GitHub.Release.created_at
      description: Date when release was created.
      type: Date
    - contextPath: GitHub.Release.published_at
      description: Date when release was published.
      type: Date
    - contextPath: GitHub.Release.tarball_url
      description: The release tar URL download.
      type: String
    - contextPath: GitHub.Release.zipball_url
      description: The release zip URL download.
      type: String
    - contextPath: GitHub.Release.body
      description: The release body.
      type: String
  - arguments:
    - description: The number of the issue to comment on.
      name: issue_number
      required: true
    - description: the comment id to update.
      name: comment_id
      required: true
    - description: The contents of the comment.
      name: body
      required: true
    description: Update an already existing comment.
    name: GitHub-update-comment
    outputs:
    - contextPath: GitHub.Comment.IssueNumber
      description: The number of the issue to which the comment belongs.
      type: Number
    - contextPath: GitHub.Comment.ID
      description: The ID of the comment.
      type: Number
    - contextPath: GitHub.Comment.NodeID
      description: The node ID of the comment.
      type: String
    - contextPath: GitHub.Comment.Body
      description: The body content of the comment.
      type: String
    - contextPath: GitHub.Comment.User.Login
      description: The login of the user who commented.
      type: String
    - contextPath: GitHub.Comment.User.ID
      description: The ID of the user who commented.
      type: Number
    - contextPath: GitHub.Comment.User.NodeID
      description: The node ID of the user who commented.
      type: String
    - contextPath: GitHub.Comment.User.Type
      description: The type of the user who commented.
      type: String
    - contextPath: GitHub.Comment.User.SiteAdmin
      description: Whether the user who commented is a site admin.
      type: Boolean
  - arguments:
    - description: The id of comment to delete.
      name: comment_id
      required: true
    description: Deletes a comment.
    name: GitHub-delete-comment
  - arguments:
    - description: The number of PR/Issue to assign users to.
      name: pull_request_number
      required: true
    - description: Users to assign, can be a list of users.
      isArray: true
      name: assignee
      required: true
    description: Adds up to 10 assignees to an issue/PR. Users already assigned to an issue are not replaced.
    name: GitHub-add-assignee
    outputs:
    - contextPath: GitHub.Assignees.assignees
      description: Assignees to the issue.
      type: String
    - contextPath: GitHub.Assignees.assignees.login
      description: Login of assigned user.
      type: String
    - contextPath: GitHub.Assignees.assignees.gists_url
      description: Gists URL for user.
      type: String
    - contextPath: GitHub.Assignees.assignees.following_url
      description: Following URL for user.
      type: String
    - contextPath: GitHub.Assignees.assignees.followers_url
      description: Followers URL for user.
      type: String
    - contextPath: GitHub.Assignees.assignees.subscriptions_url
      description: Subscriptions URL for user.
      type: String
    - contextPath: GitHub.Assignees.assignees.received_events_url
      description: Received events URL for user.
      type: String
    - contextPath: GitHub.Assignees.assignees.events_url
      description: Events URL for user.
      type: String
    - contextPath: GitHub.Assignees.assignees.avatar_url
      description: Avatar URL for user.
      type: String
    - contextPath: GitHub.Assignees.assignees.url
      description: URL for user for user.
      type: String
    - contextPath: GitHub.Assignees.assignees.starred_url
      description: Starred URL for user.
      type: String
    - contextPath: GitHub.Assignees.assignees.organizations_url
      description: Organizations URL for user.
      type: String
    - contextPath: GitHub.Assignees.assignees.repos_url
      description: Repos URL for user.
      type: String
    - contextPath: GitHub.Assignees.assignees.gravatar_id
      description: Gravatar_id for user.
      type: String
    - contextPath: GitHub.Assignees.assignees.site_admin
      description: Is user site admin.
      type: String
    - contextPath: GitHub.Assignees.assignees.node_id
      description: Node ID for user.
      type: String
    - contextPath: GitHub.Assignees.assignees.type
      description: Type of user.
      type: String
    - contextPath: GitHub.Assignees.assignees.id
      description: User ID.
      type: String
    - contextPath: GitHub.Assignees.assignees.html_url
      description: HTML URL for user.
      type: String
  - arguments:
    - description: The GitHub owner (organization or username) of the repository.
      name: owner
    - description: The GitHub repository name.
      name: repository
    - description: The branch to trigger the workflow on.
      name: branch
    - description: The name of your workflow file.
      name: workflow
      required: true
    - description: The inputs for the workflow.
      name: inputs
    description: Triggers a GitHub workflow on a given repository and workflow.
    name: GitHub-trigger-workflow
  - arguments:
    - description: The GitHub owner (organization or username) of the repository.
      name: owner
    - description: The GitHub repository name.
      name: repository
    - description: The ID of the workflow to cancel.
      name: workflow_id
      required: true
    description: Cancels a GitHub workflow.
    name: GitHub-cancel-workflow
  - arguments:
    - description: The GitHub owner (organization or username) of the repository.
      name: owner
    - description: The GitHub repository name.
      isArray: true
      name: repository
    - description: The name of your workflow file.
      isArray: true
      name: workflow
      required: true
    - description: The number of workflows to return. Default is 100.
      isArray: true
      name: limit
    description: Returns a list of GitHub workflows on a given repository.
    name: GitHub-list-workflows
    outputs:
    - contextPath: GitHub.Workflow.id
      description: The GitHub workflow ID (per run).
      type: Number
    - contextPath: GitHub.Workflow.name
      description: The GitHub workflow name.
      type: String
    - contextPath: GitHub.Workflow.head_branch
      description: The branch on which the workflow ran.
      type: String
    - contextPath: GitHub.Workflow.head_sha
      description: The commit SHA on which the workflow ran.
      type: String
    - contextPath: GitHub.Workflow.path
      description: The GitHub workflow name path.
      type: String
    - contextPath: GitHub.Workflow.display_title
      description: The GitHub workflow title.
      type: String
    - contextPath: GitHub.Workflow.run_number
      description: The GitHub workflow run number.
      type: Number
    - contextPath: GitHub.Workflow.event
      description: The GitHub workflow trigger type (scheduled, dispatch).
      type: String
    - contextPath: GitHub.Workflow.status
      description: The GitHub workflow status (in_progress, completed).
      type: String
    - contextPath: GitHub.Workflow.conclusion
      description: The GitHub workflow conclusion (cancelled, success).
      type: String
    - contextPath: GitHub.Workflow.workflow_id
      description: The GitHub workflow ID (per workflow).
      type: String
    - contextPath: GitHub.Workflow.url
      description: The GitHub workflow API URL.
      type: String
    - contextPath: GitHub.Workflow.html_url
      description: The GitHub workflow HTML URL.
      type: String
    - contextPath: GitHub.Workflow.created_at
      description: Datetime the GitHub workflow was created at.
      type: Date
    - contextPath: GitHub.Workflow.updated_at
      description: Datetime the GitHub workflow was updated at.
      type: Date
<<<<<<< HEAD
  dockerimage: demisto/auth-utils:1.0.0.76157
=======
  dockerimage: demisto/auth-utils:1.0.0.88424
>>>>>>> 90cf3b88
  isfetch: true
  runonce: false
  script: '-'
  subtype: python3
  type: python
tests:
- No tests (auto formatted)
fromversion: 5.0.0<|MERGE_RESOLUTION|>--- conflicted
+++ resolved
@@ -3662,11 +3662,7 @@
     - contextPath: GitHub.Workflow.updated_at
       description: Datetime the GitHub workflow was updated at.
       type: Date
-<<<<<<< HEAD
-  dockerimage: demisto/auth-utils:1.0.0.76157
-=======
   dockerimage: demisto/auth-utils:1.0.0.88424
->>>>>>> 90cf3b88
   isfetch: true
   runonce: false
   script: '-'
