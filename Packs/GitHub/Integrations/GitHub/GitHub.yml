category: Utilities
sectionorder:
- Connect
- Collect
commonfields:
  id: GitHub
  version: -1
configuration:
- display: Fetch incidents
  name: isFetch
  type: 8
  section: Collect
  required: false
- defaultvalue: Issue
  display: Select an Issue or Pull requests to Fetch
  name: fetch_object
  options:
  - Issue
  - Pull_requests
  type: 15
  section: Collect
  advanced: true
  required: false
- defaultvalue: https://api.github.com
  display: Server URL
  name: url
  type: 0
  additionalinfo: The REST API URL
  section: Connect
  required: false
- displaypassword: API Token
  name: api_token
  type: 9
  hiddenusername: true
  section: Connect
  required: false
- display: Credentials
  name: credentials
  type: 9
  section: Connect
  required: false
- display: 'Username of the repository owner, for example: github.com/repos/{_owner_}/{repo}/issues'
  name: user
  type: 0
  section: Connect
  required: false
- display: The name of the requested repository
  name: repository
  type: 0
  section: Connect
  advanced: true
  required: false
- defaultvalue: '3'
  display: First fetch interval (in days)
  name: fetch_time
  type: 0
  section: Collect
  required: false
- display: Use system proxy settings
  name: proxy
  type: 8
  section: Connect
  advanced: true
  required: false
- defaultvalue: 'false'
  display: Trust any certificate (not secure)
  name: insecure
  type: 8
  section: Connect
  advanced: true
  required: false
- display: Incident type
  name: incidentType
  type: 13
  section: Connect
  required: false
- display: GitHub app integration ID
  name: integration_id
  type: 0
  section: Connect
  advanced: true
  required: false
- display: GitHub app installation ID
  name: installation_id
  type: 0
  section: Connect
  advanced: true
  required: false
- display: API Token
  name: token
  type: 4
  hidden: true
  section: Connect
  advanced: true
  required: false
description: Integration to GitHub API.
display: GitHub
name: GitHub
script:
  commands:
  - arguments:
    - description: The title of the issue.
      name: title
      required: true
    - description: The contents of the issue.
      name: body
    - description: Labels to associate with this issue.
      isArray: true
      name: labels
    - description: Logins for Users to assign to this issue.
      isArray: true
      name: assignees
    description: Creates an issue in GitHub.
    name: GitHub-create-issue
    outputs:
    - contextPath: GitHub.Issue.ID
      description: The ID of the created issue.
      type: Number
    - contextPath: GitHub.Issue.Repository
      description: The repository of the created issue.
      type: String
    - contextPath: GitHub.Issue.Title
      description: The title of the created issue.
      type: String
    - contextPath: GitHub.Issue.Body
      description: The body of the created issue.
      type: Unknown
    - contextPath: GitHub.Issue.State
      description: The state of the created issue.
      type: String
    - contextPath: GitHub.Issue.Labels
      description: The labels applied to the issue.
      type: String
    - contextPath: GitHub.Issue.Assignees
      description: The users assigned to this issue.
      type: String
    - contextPath: GitHub.Issue.Created_at
      description: The date the issue was created.
      type: Date
    - contextPath: GitHub.Issue.Updated_at
      description: The date the issue was last updated.
      type: Date
    - contextPath: GitHub.Issue.Closed_at
      description: The date the issue was closed.
      type: Date
    - contextPath: GitHub.Issue.Closed_by
      description: The user who closed the issue.
      type: String
    - contextPath: GitHub.Issue.Organization
      description: The repository organization.
      type: String
  - arguments:
    - description: The number of the issue to close.
      name: ID
      required: true
    description: Closes an existing issue.
    name: GitHub-close-issue
    outputs:
    - contextPath: GitHub.Issue.ID
      description: The ID of the closed issue.
      type: Number
    - contextPath: GitHub.Issue.Repository
      description: The repository of the closed issue.
      type: String
    - contextPath: GitHub.Issue.Title
      description: The title of the closed issue.
      type: String
    - contextPath: GitHub.Issue.Body
      description: The body of the closed issue.
      type: Unknown
    - contextPath: GitHub.Issue.State
      description: The state of the closed issue.
      type: String
    - contextPath: GitHub.Issue.Labels
      description: The labels applied to the issue.
      type: String
    - contextPath: GitHub.Issue.Assignees
      description: Users assigned to the issue.
      type: String
    - contextPath: GitHub.Issue.Created_at
      description: The date the issue was created.
      type: Date
    - contextPath: GitHub.Issue.Updated_at
      description: The date the issue was last updated.
      type: Date
    - contextPath: GitHub.Issue.Closed_at
      description: The date the issue was closed.
      type: Date
    - contextPath: GitHub.Issue.Closed_by
      description: The user who closed the issue.
      type: String
    - contextPath: GitHub.Issue.Organization
      description: The repository organization.
      type: String
  - arguments:
    - description: The number of the issue to update.
      name: ID
      required: true
    - description: The title of the issue.
      name: title
    - description: The contents of the issue.
      name: body
    - description: State of the issue. Either open or closed.
      name: state
    - description: 'Labels to apply to this issue. Pass one or more Labels to replace the set of Labels on this Issue. Send an empty array ([]) to clear all Labels from the Issue. '
      isArray: true
      name: labels
    - description: Logins for Users to assign to this issue. Pass one or more user logins to replace the set of assignees on this Issue. Send an empty array ([]) to clear all assignees from the Issue.
      isArray: true
      name: assignees
    description: Updates the parameters of a specified issue.
    name: GitHub-update-issue
    outputs:
    - contextPath: GitHub.Issue.ID
      description: The ID of the updated issue.
      type: Number
    - contextPath: GitHub.Issue.Repository
      description: The repository of the updated issue.
      type: String
    - contextPath: GitHub.Issue.Title
      description: The title of the updated issue.
      type: String
    - contextPath: GitHub.Issue.Body
      description: The body of the updated issue.
      type: Unknown
    - contextPath: GitHub.Issue.State
      description: The state of the updated issue.
      type: String
    - contextPath: GitHub.Issue.Labels
      description: The labels applied to the issue.
      type: String
    - contextPath: GitHub.Issue.Assignees
      description: Users assigned to the issue.
      type: String
    - contextPath: GitHub.Issue.Created_at
      description: The date the issue was created.
      type: Date
    - contextPath: GitHub.Issue.Updated_at
      description: The date the issue was last updated.
      type: Date
    - contextPath: GitHub.Issue.Closed_at
      description: The date the issue was closed.
      type: Date
    - contextPath: GitHub.Issue.Closed_by
      description: The user who closed the issue.
      type: String
    - contextPath: GitHub.Issue.Organization
      description: The repository organization.
      type: String
  - arguments:
    - auto: PREDEFINED
      defaultValue: open
      description: The state of the issues to return. Can be 'open', 'closed' or 'all'. Default is 'open'.
      name: state
      predefined:
      - open
      - closed
      - all
      required: true
    - defaultValue: '50'
      description: The number of issues to return. Default is 50. Maximum is 100.
      name: limit
    description: Lists all issues that the user has access to view.
    name: GitHub-list-all-issues
    outputs:
    - contextPath: GitHub.Issue.ID
      description: The ID of the issue.
      type: Number
    - contextPath: GitHub.Issue.Repository
      description: The repository of the issue.
      type: String
    - contextPath: GitHub.Issue.Title
      description: The title of the issue.
      type: String
    - contextPath: GitHub.Issue.Body
      description: The body of the issue.
      type: Unknown
    - contextPath: GitHub.Issue.State
      description: The state of the issue.
      type: String
    - contextPath: GitHub.Issue.Labels
      description: The labels applied to the issue.
      type: String
    - contextPath: GitHub.Issue.Assignees
      description: Users assigned to the issue.
      type: String
    - contextPath: GitHub.Issue.Created_at
      description: The date the issue was created.
      type: Date
    - contextPath: GitHub.Issue.Updated_at
      description: The date the issue was last updated.
      type: Date
    - contextPath: GitHub.Issue.Closed_at
      description: The date the issue was closed.
      type: Date
    - contextPath: GitHub.Issue.Closed_by
      description: The user who closed the issue.
      type: String
    - contextPath: GitHub.Issue.Organization
      description: The repository organization.
      type: String
  - arguments:
    - description: The query line for the search. For more information see the GitHub documentation at https://docs.github.com/en/github/searching-for-information-on-github/searching-code
      name: query
      required: true
    - description: The page number.
      name: page_number
    - description: The size of the requested page. Maximum is 100.
      name: page_size
    - description: The number of results to return. Default is 50.
      name: limit
    description: Searches for code in repositories that match a given query.
    name: GitHub-search-code
    outputs:
    - contextPath: GitHub.CodeSearchResults.name
      description: The file name where the code is found.
      type: String
    - contextPath: GitHub.CodeSearchResults.path
      description: The full file path where the code is found.
      type: String
    - contextPath: GitHub.CodeSearchResults.html_url
      description: The URL to the file.
      type: String
    - contextPath: GitHub.CodeSearchResults.repository.full_name
      description: The repository name.
      type: String
    - contextPath: GitHub.CodeSearchResults.repository.html_url
      description: The URL to the repository.
      type: String
    - contextPath: GitHub.CodeSearchResults.repository.description
      description: The repository description.
      type: String
    - contextPath: GitHub.CodeSearchResults.repository.private
      description: True if the repository is private, false if public.
      type: Boolean
    - contextPath: GitHub.CodeSearchResults.repository.id
      description: The ID of the repository.
      type: String
    - contextPath: GitHub.CodeSearchResults.repository.releases_url
      description: The URL to the releases of the repository.
      type: String
    - contextPath: GitHub.CodeSearchResults.repository.branches_url
      description: The URL to the branches of the repository.
      type: String
    - contextPath: GitHub.CodeSearchResults.repository.commits_url
      description: The URL to the commits of the repository.
      type: String
  - arguments:
    - description: The query line for the search. For more information see the GitHub documentation at https://help.github.com/en/articles/searching-issues-and-pull-requests.
      name: query
      required: true
    - defaultValue: '50'
      description: The number of issues to return. Default is 50. Maximum is 100.
      name: limit
    description: Searches for and returns issues that match a given query.
    name: GitHub-search-issues
    outputs:
    - contextPath: GitHub.Issue.ID
      description: The ID of the issue.
      type: Number
    - contextPath: GitHub.Issue.Repository
      description: The repository of the issue.
      type: String
    - contextPath: GitHub.Issue.Title
      description: The title of the issue.
      type: String
    - contextPath: GitHub.Issue.Body
      description: The body of the issue.
      type: Unknown
    - contextPath: GitHub.Issue.State
      description: The state of the issue.
      type: String
    - contextPath: GitHub.Issue.Labels
      description: The labels applied to the issue.
      type: String
    - contextPath: GitHub.Issue.Assignees
      description: Users assigned to the issue.
      type: String
    - contextPath: GitHub.Issue.Created_at
      description: The date the issue was created.
      type: Date
    - contextPath: GitHub.Issue.Updated_at
      description: The date the issue was last updated.
      type: Date
    - contextPath: GitHub.Issue.Closed_at
      description: The date the issue was closed.
      type: Date
    - contextPath: GitHub.Issue.Closed_by
      description: The user who closed the issue.
      type: String
    - contextPath: GitHub.Issue.Organization
      description: The repository organization.
      type: String
  - description: Returns the total number of downloads for all releases for the specified repository.
    name: GitHub-get-download-count
    outputs:
    - contextPath: GitHub.Release.ID
      description: ID of the release.
      type: Number
    - contextPath: GitHub.Release.Download_count
      description: The download count for the release.
      type: Number
    - contextPath: GitHub.Release.Name
      description: The name of the release.
      type: String
    - contextPath: GitHub.Release.Body
      description: The body of the release.
      type: String
    - contextPath: GitHub.Release.Created_at
      description: The date when the release was created.
      type: Date
    - contextPath: GitHub.Release.Published_at
      description: The date when the release was published.
      type: Date
    arguments: []
  - arguments:
    - default: true
      defaultValue: 3 days
      description: Time of inactivity after which a PR is considered stale.
      name: stale_time
      required: true
    - description: The label used to identify PRs of interest.
      name: label
    description: Gets inactive pull requests.
    name: GitHub-get-stale-prs
    outputs:
    - contextPath: GitHub.PR.URL
      description: The html URL of the PR.
      type: String
    - contextPath: GitHub.PR.Number
      description: The GitHub pull request number.
      type: Number
    - contextPath: GitHub.PR.RequestedReviewer
      description: A list of the PR's requested reviewers.
      type: Unknown
  - arguments:
    - description: The name of the branch to retrieve.
      name: branch_name
      required: true
    description: Gets a branch.
    name: GitHub-get-branch
    outputs:
    - contextPath: GitHub.Branch.Name
      description: The name of the branch.
      type: String
    - contextPath: GitHub.Branch.CommitSHA
      description: The SHA of the commit the branch references.
      type: String
    - contextPath: GitHub.Branch.CommitNodeID
      description: The Node ID of the commit the branch references.
      type: String
    - contextPath: GitHub.Branch.CommitAuthorID
      description: The GitHub ID number of the author of the commit the branch references.
      type: Number
    - contextPath: GitHub.Branch.CommitAuthorLogin
      description: The GitHub login of the author of the commit the branch references.
      type: String
    - contextPath: GitHub.Branch.CommitParentSHA
      description: The SHAs of parent commits.
      type: String
    - contextPath: GitHub.Branch.Protected
      description: Whether the branch is protected.
      type: Boolean
  - arguments:
    - description: The name for the new branch.
      name: branch_name
      required: true
    - description: The SHA hash of the commit to reference. Try executing the 'GitHub-get-branch' command to find a commit SHA hash to reference.
      name: commit_sha
      required: true
    description: Create a new branch.
    name: GitHub-create-branch
  - arguments:
    - description: The ID number by which the team is identified. Try executing the 'GitHub-list-teams' command to find team IDs to reference.
      name: team_id
      required: true
    - description: The login of the user whose membership you wish to check.
      name: user_name
      required: true
    description: Retrieves a user membership status with a team.
    name: GitHub-get-team-membership
    outputs:
    - contextPath: GitHub.Team.Member.Role
      description: The user's role on a team.
      type: String
    - contextPath: GitHub.Team.Member.State
      description: The user's state for a team.
      type: String
    - contextPath: GitHub.Team.ID
      description: The ID number of the team.
      type: Number
    - contextPath: GitHub.Team.Member.Login
      description: The login of the team member.
      type: String
  - arguments:
    - description: The number of the pull request you want to request review for.
      name: pull_number
      required: true
    - description: A CSV list of GitHub users to request review from for a pull request.
      isArray: true
      name: reviewers
      required: true
    description: Requests reviews from GitHub users for a given pull request.
    name: GitHub-request-review
    outputs:
    - contextPath: GitHub.PR.Number
      description: The number of the pull request.
      type: Number
    - contextPath: GitHub.PR.RequestedReviewer.Login
      description: The login of the user requested for review.
      type: String
    - contextPath: GitHub.PR.RequestedReviewer.ID
      description: The ID of the user requested for review.
      type: Number
    - contextPath: GitHub.PR.RequestedReviewer.NodeID
      description: The node ID of the user requested for review.
      type: String
    - contextPath: GitHub.PR.RequestedReviewer.Type
      description: The type of the user requested for review.
      type: String
    - contextPath: GitHub.PR.RequestedReviewer.SiteAdmin
      description: Whether the user requested for review is a site admin.
      type: Boolean
  - arguments:
    - description: The number of the issue to comment on.
      name: issue_number
      required: true
    - description: The contents of the comment.
      name: body
      required: true
    description: Creates a comment for a given issue.
    name: GitHub-create-comment
    outputs:
    - contextPath: GitHub.Comment.IssueNumber
      description: The number of the issue to which the comment belongs.
      type: Number
    - contextPath: GitHub.Comment.ID
      description: The ID of the comment.
      type: Number
    - contextPath: GitHub.Comment.NodeID
      description: The node ID of the comment.
      type: String
    - contextPath: GitHub.Comment.Body
      description: The body content of the comment.
      type: String
    - contextPath: GitHub.Comment.User.Login
      description: The login of the user who commented.
      type: String
    - contextPath: GitHub.Comment.User.ID
      description: The ID of the user who commented.
      type: Number
    - contextPath: GitHub.Comment.User.NodeID
      description: The node ID of the user who commented.
      type: String
    - contextPath: GitHub.Comment.User.Type
      description: The type of the user who commented.
      type: String
    - contextPath: GitHub.Comment.User.SiteAdmin
      description: Whether the user who commented is a site admin.
      type: Boolean
  - arguments:
    - description: The number of the issue to list comments for.
      name: issue_number
      required: true
    - description: 'Only show notifications updated after the given time. This is a timestamp in ISO 8601 format: YYYY-MM-DDTHH:MM:SSZ.'
      name: since
    description: Lists comments on an issue.
    name: GitHub-list-issue-comments
    outputs:
    - contextPath: GitHub.Comment.IssueNumber
      description: The number of the issue to which the comment belongs.
      type: Number
    - contextPath: GitHub.Comment.ID
      description: The ID of the comment.
      type: Number
    - contextPath: GitHub.Comment.NodeID
      description: The node ID of the comment.
      type: String
    - contextPath: GitHub.Comment.Body
      description: The body content of the comment.
      type: String
    - contextPath: GitHub.Comment.User.Login
      description: The login of the user who commented.
      type: String
    - contextPath: GitHub.Comment.User.ID
      description: The ID of the user who commented.
      type: Number
    - contextPath: GitHub.Comment.User.NodeID
      description: The node ID of the user who commented.
      type: String
    - contextPath: GitHub.Comment.User.Type
      description: The type of the user who commented.
      type: String
    - contextPath: GitHub.Comment.User.SiteAdmin
      description: Whether the user who commented is a site admin.
      type: Boolean
  - arguments:
    - description: The number of the pull request.
      name: pull_number
      required: true
    - description: The name of the organization.
      name: organization
    - description: The repository of the pull request.
      name: repository
    description: Lists the pull request files.
    name: GitHub-list-pr-files
    outputs:
    - contextPath: GitHub.PR.Number
      description: The number of the pull request.
      type: Number
    - contextPath: GitHub.PR.File.SHA
      description: The SHA hash of the last commit involving the file.
      type: String
    - contextPath: GitHub.PR.File.Name
      description: The name of the file.
      type: String
    - contextPath: GitHub.PR.File.Status
      description: The status of the file.
      type: String
    - contextPath: GitHub.PR.File.Additions
      description: The number of additions to the file.
      type: Number
    - contextPath: GitHub.PR.File.Deletions
      description: The number of deletions in the file.
      type: Number
    - contextPath: GitHub.PR.File.Changes
      description: The number of changes made in the file.
      type: Number
  - arguments:
    - description: The number of the pull request.
      name: pull_number
      required: true
    description: Lists reviews on a pull request.
    name: GitHub-list-pr-reviews
    outputs:
    - contextPath: GitHub.PR.Number
      description: The number of the pull request.
      type: Number
    - contextPath: GitHub.PR.Review.ID
      description: The ID of the review.
      type: Number
    - contextPath: GitHub.PR.Review.NodeID
      description: The node ID of the review.
      type: String
    - contextPath: GitHub.PR.Review.Body
      description: The content of the review.
      type: String
    - contextPath: GitHub.PR.Review.CommitID
      description: The ID of the commit the review is for.
      type: String
    - contextPath: GitHub.PR.Review.State
      description: The state of the review.
      type: String
    - contextPath: GitHub.PR.Review.User.Login
      description: The reviewer's user login.
      type: String
    - contextPath: GitHub.PR.Review.User.ID
      description: The reviewer's user ID.
      type: Number
    - contextPath: GitHub.PR.Review.User.NodeID
      description: The reviewer's user node ID.
      type: String
    - contextPath: GitHub.PR.Review.User.Type
      description: The reviewer user type.
      type: String
    - contextPath: GitHub.PR.Review.User.SiteAdmin
      description: Whether the reviewer is a site admin.
      type: Boolean
  - arguments:
    - description: The SHA hash of the commit. Try executing the 'GitHub-get-branch' command to find a commit SHA hash to reference.
      name: commit_sha
      required: true
    description: Gets a commit.
    name: GitHub-get-commit
    outputs:
    - contextPath: GitHub.Commit.SHA
      description: The SHA hash of the commit.
      type: String
    - contextPath: GitHub.Commit.Author.Date
      description: The commit author date.
      type: String
    - contextPath: GitHub.Commit.Author.Name
      description: The name of the author.
      type: String
    - contextPath: GitHub.Commit.Author.Email
      description: The email of the author.
      type: String
    - contextPath: GitHub.Commit.Committer.Date
      description: The date the committer committed.
      type: String
    - contextPath: GitHub.Commit.Committer.Name
      description: The name of the committer.
      type: String
    - contextPath: GitHub.Commit.Committer.Email
      description: The email of the committer.
      type: String
    - contextPath: GitHub.Commit.Message
      description: The message associated with the commit.
      type: String
    - contextPath: GitHub.Commit.Parent
      description: Lists of parent SHA hashes.
      type: Unknown
    - contextPath: GitHub.Commit.TreeSHA
      description: The SHA hash of the commit's tree.
      type: String
    - contextPath: GitHub.Commit.Verification.Verified
      description: Whether the commit was verified.
      type: Boolean
    - contextPath: GitHub.Commit.Verification.Reason
      description: The reason why the commit was or was not verified.
      type: String
    - contextPath: GitHub.Commit.Verification.Signature
      description: The commit verification signature.
      type: Unknown
    - contextPath: GitHub.Commit.Verification.Payload
      description: The commit verification payload.
      type: Unknown
  - arguments:
    - description: The number of the issue to add labels to.
      name: issue_number
      required: true
    - description: A CSV list of labels to add to an issue.
      isArray: true
      name: labels
      required: true
    description: Adds labels to an issue.
    name: GitHub-add-label
  - arguments:
    - description: The number of the pull request to retrieve.
      name: pull_number
      required: true
    - description: The name of the organization.
      name: organization
    - description: The repository of the pull request.
      name: repository
    description: Gets a pull request.
    name: GitHub-get-pull-request
    outputs:
    - contextPath: GitHub.PR.ID
      description: The ID number of the pull request.
      type: Number
    - contextPath: GitHub.PR.NodeID
      description: The node ID of the pull request.
      type: String
    - contextPath: GitHub.PR.Number
      description: The issue number of the pull request.
      type: Number
    - contextPath: GitHub.PR.State
      description: The state of the pull request.
      type: String
    - contextPath: GitHub.PR.Locked
      description: Whether the pull request is locked.
      type: Boolean
    - contextPath: GitHub.PR.Title
      description: The title of the pull request.
      type: String
    - contextPath: GitHub.PR.User.Login
      description: The login of the user who opened the pull request.
      type: String
    - contextPath: GitHub.PR.User.ID
      description: The ID of the user who opened the pull request.
      type: Number
    - contextPath: GitHub.PR.User.NodeID
      description: The node ID of the user who opened the pull request.
      type: String
    - contextPath: GitHub.PR.User.Type
      description: The type of the user who opened the pull request.
      type: String
    - contextPath: GitHub.PR.User.SiteAdmin
      description: Whether the user who opened the pull request is a site admin or not.
      type: Boolean
    - contextPath: GitHub.PR.Body
      description: The body content of the pull request.
      type: String
    - contextPath: GitHub.PR.Label.ID
      description: The ID of the label.
      type: Number
    - contextPath: GitHub.PR.Label.NodeID
      description: The node ID of the label.
      type: String
    - contextPath: GitHub.PR.Label.Name
      description: The name of the label.
      type: String
    - contextPath: GitHub.PR.Label.Description
      description: The description of the label.
      type: String
    - contextPath: GitHub.PR.Label.Color
      description: The hex color value of the label.
      type: String
    - contextPath: GitHub.PR.Label.Default
      description: Whether the label is a default.
      type: Boolean
    - contextPath: GitHub.PR.Milestone.ID
      description: The ID of the milestone.
      type: Number
    - contextPath: GitHub.PR.Milestone.NodeID
      description: The node ID of the milestone.
      type: String
    - contextPath: GitHub.PR.Milestone.Number
      description: The number of the milestone.
      type: Number
    - contextPath: GitHub.PR.Milestone.State
      description: The state of the milestone.
      type: String
    - contextPath: GitHub.PR.Milestone.Title
      description: The title of the milestone.
      type: String
    - contextPath: GitHub.PR.Milestone.Description
      description: The description of the milestone.
      type: String
    - contextPath: GitHub.PR.Milestone.Creator.Login
      description: The login of the milestone creator.
      type: String
    - contextPath: GitHub.PR.Milestone.Creator.ID
      description: The ID the milestone creator.
      type: Number
    - contextPath: GitHub.PR.Milestone.Creator.NodeID
      description: The node ID of the milestone creator.
      type: String
    - contextPath: GitHub.PR.Milestone.Creator.Type
      description: The type of the milestone creator.
      type: String
    - contextPath: GitHub.PR.Milestone.Creator.SiteAdmin
      description: Whether the milestone creator is a site admin.
      type: Boolean
    - contextPath: GitHub.PR.Milestone.OpenIssues
      description: The number of open issues with this milestone.
      type: Number
    - contextPath: GitHub.PR.Milestone.ClosedIssues
      description: The number of closed issues with this milestone.
      type: Number
    - contextPath: GitHub.PR.Milestone.CreatedAt
      description: The date the milestone was created.
      type: String
    - contextPath: GitHub.PR.Milestone.UpdatedAt
      description: The date the milestone was updated.
      type: String
    - contextPath: GitHub.PR.Milestone.ClosedAt
      description: The date the milestone was closed.
      type: String
    - contextPath: GitHub.PR.Milestone.DueOn
      description: The due date for the milestone.
      type: String
    - contextPath: GitHub.PR.ActiveLockReason
      description: The reason the pull request is locked.
      type: String
    - contextPath: GitHub.PR.CreatedAt
      description: The date the pull request was created.
      type: String
    - contextPath: GitHub.PR.UpdatedAt
      description: The date the pull request was updated.
      type: String
    - contextPath: GitHub.PR.ClosedAt
      description: The date the pull request was closed.
      type: String
    - contextPath: GitHub.PR.MergedAt
      description: The date the pull request was merged.
      type: String
    - contextPath: GitHub.PR.MergeCommitSHA
      description: The SHA hash of the pull request's merge commit.
      type: String
    - contextPath: GitHub.PR.Assignee.Login
      description: The login of the user assigned to the pull request.
      type: String
    - contextPath: GitHub.PR.Assignee.ID
      description: The ID of the user assigned to the pull request.
      type: Number
    - contextPath: GitHub.PR.Assignee.NodeID
      description: The node ID of the user assigned to the pull request.
      type: String
    - contextPath: GitHub.PR.Assignee.Type
      description: The type of the user assigned to the pull request.
      type: String
    - contextPath: GitHub.PR.Assignee.SiteAdmin
      description: Whether the user assigned to the pull request is a site admin or not.
      type: Boolean
    - contextPath: GitHub.PR.RequestedReviewer.Login
      description: The login of the user requested for review.
      type: String
    - contextPath: GitHub.PR.RequestedReviewer.ID
      description: The ID of the user requested for review.
      type: Number
    - contextPath: GitHub.PR.RequestedReviewer.NodeID
      description: The node ID of the user requested for review.
      type: String
    - contextPath: GitHub.PR.RequestedReviewer.Type
      description: The type of the user requested for review.
      type: String
    - contextPath: GitHub.PR.RequestedReviewer.SiteAdmin
      description: Whether the user requested for review is a site admin.
      type: Boolean
    - contextPath: GitHub.PR.RequestedTeam.ID
      description: The ID of the team requested for review.
      type: Number
    - contextPath: GitHub.PR.RequestedTeam.NodeID
      description: The node ID of the team requested for review.
      type: String
    - contextPath: GitHub.PR.RequestedTeam.Name
      description: The name of the team requested for review.
      type: String
    - contextPath: GitHub.PR.RequestedTeam.Slug
      description: The slug of the team requested for review.
      type: String
    - contextPath: GitHub.PR.RequestedTeam.Description
      description: The description of the team requested for review.
      type: String
    - contextPath: GitHub.PR.RequestedTeam.Privacy
      description: The privacy setting of the team requested for review.
      type: String
    - contextPath: GitHub.PR.RequestedTeam.Permission
      description: The permissions of the team requested for review.
      type: String
    - contextPath: GitHub.PR.RequestedTeam.Parent
      description: The parent of the team requested for review.
      type: Unknown
    - contextPath: GitHub.PR.Head.Label
      description: The label of the branch that HEAD points to.
      type: String
    - contextPath: GitHub.PR.Head.Ref
      description: The reference of the branch that HEAD points to.
      type: String
    - contextPath: GitHub.PR.Head.SHA
      description: The SHA hash of the commit that HEAD points to.
      type: String
    - contextPath: GitHub.PR.Head.User.Login
      description: The login of the committer of the HEAD commit of the checked out branch.
      type: String
    - contextPath: GitHub.PR.Head.User.ID
      description: The ID of the committer of the HEAD commit of the checked out branch.
      type: Number
    - contextPath: GitHub.PR.Head.User.NodeID
      description: The node ID of the committer of the HEAD commit of the checked out branch.
      type: String
    - contextPath: GitHub.PR.Head.User.Type
      description: The type of the committer of the HEAD commit of the checked out. branch.
      type: String
    - contextPath: GitHub.PR.Head.User.SiteAdmin
      description: Whether the committer of the HEAD commit of the checked out branch is a site admin.
      type: Boolean
    - contextPath: GitHub.PR.Head.Repo.ID
      description: The ID of the repository of the checked out branch.
      type: Number
    - contextPath: GitHub.PR.Head.Repo.NodeID
      description: The node ID of the repository of the checked out branch.
      type: String
    - contextPath: GitHub.PR.Head.Repo.Name
      description: The name of the repository of the checked out branch.
      type: String
    - contextPath: GitHub.PR.Head.Repo.FullName
      description: The full name of the repository of the checked out branch.
      type: String
    - contextPath: GitHub.PR.Head.Repo.Owner.Login
      description: The user login of the owner of the repository of the checked out branch.
      type: String
    - contextPath: GitHub.PR.Head.Repo.Owner.ID
      description: The user ID of the owner of the repository of the checked out branch.
      type: Number
    - contextPath: GitHub.PR.Head.Repo.Owner.NodeID
      description: The user node ID of the owner of the repository of the checked out branch.
      type: String
    - contextPath: GitHub.PR.Head.Repo.Owner.Type
      description: The user type of the owner of the repository of the checked out branch.
      type: String
    - contextPath: GitHub.PR.Head.Repo.Owner.SiteAdmin
      description: Whether the owner of the repository of the checked out branch is a site admin.
      type: Boolean
    - contextPath: GitHub.PR.Head.Repo.Private
      description: Whether the repository of the checked out branch is private or not.
      type: Boolean
    - contextPath: GitHub.PR.Head.Repo.Description
      description: The description of the repository of the checked out branch.
      type: String
    - contextPath: GitHub.PR.Head.Repo.Fork
      description: Whether the repository of the checked out branch is a fork.
      type: Boolean
    - contextPath: GitHub.PR.Head.Repo.Language
      description: The language of the repository of the checked out branch.
      type: Unknown
    - contextPath: GitHub.PR.Head.Repo.ForksCount
      description: The number of forks of the repository of the checked out branch.
      type: Number
    - contextPath: GitHub.PR.Head.Repo.StargazersCount
      description: The number of stars of the repository of the checked out branch.
      type: Number
    - contextPath: GitHub.PR.Head.Repo.WatchersCount
      description: The number of entities watching the repository of the checked out branch.
      type: Number
    - contextPath: GitHub.PR.Head.Repo.Size
      description: The size of the repository of the checked out branch.
      type: Number
    - contextPath: GitHub.PR.Head.Repo.DefaultBranch
      description: The default branch of the repository of the checked out branch.
      type: String
    - contextPath: GitHub.PR.Head.Repo.OpenIssuesCount
      description: The open issues of the repository of the checked out branch.
      type: Number
    - contextPath: GitHub.PR.Head.Repo.Topics
      description: The topics listed for the repository of the checked out branch.
      type: Unknown
    - contextPath: GitHub.PR.Head.Repo.HasIssues
      description: Whether the repository of the checked out branch has issues or not.
      type: Boolean
    - contextPath: GitHub.PR.Head.Repo.HasProjects
      description: Whether the repository of the checked out branch has projects or not.
      type: Boolean
    - contextPath: GitHub.PR.Head.Repo.HasWiki
      description: Whether the repository of the checked out branch has a wiki or not.
      type: Boolean
    - contextPath: GitHub.PR.Head.Repo.HasPages
      description: Whether the repository of the checked out branch has pages.
      type: Boolean
    - contextPath: GitHub.PR.Head.Repo.HasDownloads
      description: Whether the repository of the checked out branch has downloads .
      type: Boolean
    - contextPath: GitHub.PR.Head.Repo.Archived
      description: Whether the repository of the checked out branch has been arvhived .
      type: Boolean
    - contextPath: GitHub.PR.Head.Repo.Disabled
      description: Whether the repository of the checked out branch has been disabled .
      type: Boolean
    - contextPath: GitHub.PR.Head.Repo.PushedAt
      description: The date of the latest push to the repository of the checked out branch.
      type: String
    - contextPath: GitHub.PR.Head.Repo.CreatedAt
      description: The date of creation of the repository of the checked out branch.
      type: String
    - contextPath: GitHub.PR.Head.Repo.UpdatedAt
      description: The date the repository of the checked out branch was last updated.
      type: String
    - contextPath: GitHub.PR.Head.Repo.AllowRebaseMerge
      description: Whether the repository of the checked out branch permits rebase-style merges.
      type: Boolean
    - contextPath: GitHub.PR.Head.Repo.AllowSquashMerge
      description: Whether the repository of the checked out branch permits squash merges.
      type: Boolean
    - contextPath: GitHub.PR.Head.Repo.AllowMergeCommit
      description: Whether the repository of the checked out branch permits merge commits.
      type: Boolean
    - contextPath: GitHub.PR.Head.Repo.SubscribersCount
      description: The number of entities subscribing to the repository of the checked out branch.
      type: Number
    - contextPath: GitHub.PR.Base.Label
      description: The label of the base branch.
      type: String
    - contextPath: GitHub.PR.Base.Ref
      description: The reference of the base branch.
      type: String
    - contextPath: GitHub.PR.Base.SHA
      description: The SHA hash of the base branch.
      type: String
    - contextPath: GitHub.PR.Base.User.Login
      description: The login of the committer of the commit that the base branch points to.
      type: String
    - contextPath: GitHub.PR.Base.User.ID
      description: The ID of the committer of the commit that the base branch points to.
      type: Number
    - contextPath: GitHub.PR.Base.User.NodeID
      description: The node ID of the committer of the commit that the base branch points to.
      type: String
    - contextPath: GitHub.PR.Base.User.Type
      description: The user type of the committer of the commit that the base branch points to.
      type: String
    - contextPath: GitHub.PR.Base.User.SiteAdmin
      description: Whether the committer of the commit that the base branch points to is a site admin.
      type: Boolean
    - contextPath: GitHub.PR.Base.Repo.ID
      description: The ID of the repository that the base branch belongs to.
      type: Number
    - contextPath: GitHub.PR.Base.Repo.NodeID
      description: The node ID of the repository that the base branch belongs to.
      type: String
    - contextPath: GitHub.PR.Base.Repo.Name
      description: The name of the repository that the base branch belongs to.
      type: String
    - contextPath: GitHub.PR.Base.Repo.FullName
      description: The full name of the repository that the base branch belongs to.
      type: String
    - contextPath: GitHub.PR.Base.Repo.Owner.Login
      description: The user login of the owner of the repository that the base branch belongs to.
      type: String
    - contextPath: GitHub.PR.Base.Repo.Owner.ID
      description: The user ID of the owner of the repository that the base branch belongs to.
      type: Number
    - contextPath: GitHub.PR.Base.Repo.Owner.NodeID
      description: The user node ID of the owner of the repository that the base branch belongs to.
      type: String
    - contextPath: GitHub.PR.Base.Repo.Owner.Type
      description: The user type of the owner of the repository that the base branch belongs to.
      type: String
    - contextPath: GitHub.PR.Base.Repo.Owner.SiteAdmin
      description: Whether the owner of the repository that the base branch belongs to is a site admin.
      type: Boolean
    - contextPath: GitHub.PR.Base.Repo.Private
      description: Whether the repository that the base branch belongs to is private .
      type: Boolean
    - contextPath: GitHub.PR.Base.Repo.Description
      description: The description of the repository that the base branch belongs to.
      type: String
    - contextPath: GitHub.PR.Base.Repo.Fork
      description: Whether the repository that the base branch belongs to is a fork .
      type: Boolean
    - contextPath: GitHub.PR.Base.Repo.Language
      description: The language of the repository that the base branch belongs to.
      type: Unknown
    - contextPath: GitHub.PR.Base.Repo.ForksCount
      description: The number of times that the repository that the base branch belongs to has been forked.
      type: Number
    - contextPath: GitHub.PR.Base.Repo.StargazersCount
      description: The number of times that the repository that the base branch belongs to has been starred.
      type: Number
    - contextPath: GitHub.PR.Base.Repo.WatchersCount
      description: The number of entities watching the repository that the base branch belongs to.
      type: Number
    - contextPath: GitHub.PR.Base.Repo.Size
      description: The size of the repository that the base branch belongs to.
      type: Number
    - contextPath: GitHub.PR.Base.Repo.DefaultBranch
      description: The default branch of the repository that the base branch belongs to.
      type: String
    - contextPath: GitHub.PR.Base.Repo.OpenIssuesCount
      description: The number of open issues in the repository that the base branch belongs to.
      type: Number
    - contextPath: GitHub.PR.Base.Repo.Topics
      description: The topics listed for the repository that the base branch belongs to.
      type: String
    - contextPath: GitHub.PR.Base.Repo.HasIssues
      description: Whether the repository that the base branch belongs to has issues .
      type: Boolean
    - contextPath: GitHub.PR.Base.Repo.HasProjects
      description: Whether the repository that the base branch belongs to has projects .
      type: Boolean
    - contextPath: GitHub.PR.Base.Repo.HasWiki
      description: Whether the repository that the base branch belongs to has a wiki .
      type: Boolean
    - contextPath: GitHub.PR.Base.Repo.HasPages
      description: Whether the repository that the base branch belongs to has pages .
      type: Boolean
    - contextPath: GitHub.PR.Base.Repo.HasDownloads
      description: Whether the repository that the base branch belongs to has downloads .
      type: Boolean
    - contextPath: GitHub.PR.Base.Repo.Archived
      description: Whether the repository that the base branch belongs to is archived .
      type: Boolean
    - contextPath: GitHub.PR.Base.Repo.Disabled
      description: Whether the repository that the base branch belongs to is disabled .
      type: Boolean
    - contextPath: GitHub.PR.Base.Repo.PushedAt
      description: The date that the repository that the base branch belongs to was last pushed to.
      type: String
    - contextPath: GitHub.PR.Base.Repo.CreatedAt
      description: The date of creation of the repository that the base branch belongs to.
      type: String
    - contextPath: GitHub.PR.Base.Repo.UpdatedAt
      description: The date that the repository that the base branch belongs to was last updated.
      type: String
    - contextPath: GitHub.PR.Base.Repo.AllowRebaseMerge
      description: Whether the repository that the base branch belongs to allows rebase-style merges.
      type: Boolean
    - contextPath: GitHub.PR.Base.Repo.AllowSquashMerge
      description: Whether the repository that the base branch belongs to allows squash merges.
      type: Boolean
    - contextPath: GitHub.PR.Base.Repo.AllowMergeCommit
      description: Whether the repository that the base branch belongs to allows merge commits.
      type: Boolean
    - contextPath: GitHub.PR.Base.Repo.SubscribersCount
      description: The number of entities that subscribe to the repository that the base branch belongs to.
      type: Number
    - contextPath: GitHub.PR.AuthorAssociation
      description: The pull request author association.
      type: String
    - contextPath: GitHub.PR.Draft
      description: Whether the pull request is a draft.
      type: Boolean
    - contextPath: GitHub.PR.Merged
      description: Whether the pull request is merged.
      type: Boolean
    - contextPath: GitHub.PR.Mergeable
      description: Whether the pull request is mergeable.
      type: Boolean
    - contextPath: GitHub.PR.Rebaseable
      description: Whether the pull request is rebaseable.
      type: Boolean
    - contextPath: GitHub.PR.MergeableState
      description: The mergeable state of the pull request.
      type: String
    - contextPath: GitHub.PR.MergedBy.Login
      description: The login of the user who merged the pull request.
      type: String
    - contextPath: GitHub.PR.MergedBy.ID
      description: The ID of the user who merged the pull request.
      type: Number
    - contextPath: GitHub.PR.MergedBy.NodeID
      description: The node ID of the user who merged the pull request.
      type: String
    - contextPath: GitHub.PR.MergedBy.Type
      description: The type of the user who merged the pull request.
      type: String
    - contextPath: GitHub.PR.MergedBy.SiteAdmin
      description: Whether the user who merged the pull request is a site admin or not.
      type: Boolean
    - contextPath: GitHub.PR.Comments
      description: The number of comments on the pull request.
      type: Number
    - contextPath: GitHub.PR.ReviewComments
      description: The number of review comments on the pull request.
      type: Number
    - contextPath: GitHub.PR.MaintainerCanModify
      description: Whether the maintainer can modify the pull request.
      type: Boolean
    - contextPath: GitHub.PR.Commits
      description: The number of commits in the pull request.
      type: Number
    - contextPath: GitHub.PR.Additions
      description: The number of additions in the pull request.
      type: Number
    - contextPath: GitHub.PR.Deletions
      description: The number of deletions in the pull request.
      type: Number
    - contextPath: GitHub.PR.ChangedFiles
      description: The number of changed files in the pull request.
      type: Number
  - arguments:
    - description: The name of the organization.
      name: organization
      required: true
    description: Lists the teams for an organization. Note that this API call is only available to authenticated members of the organization.
    name: GitHub-list-teams
    outputs:
    - contextPath: GitHub.Team.ID
      description: The ID of the team.
      type: Number
    - contextPath: GitHub.Team.NodeID
      description: The node ID of the team.
      type: String
    - contextPath: GitHub.Team.Name
      description: The name of the team.
      type: String
    - contextPath: GitHub.Team.Slug
      description: The slug of the team.
      type: String
    - contextPath: GitHub.Team.Description
      description: The description of the team.
      type: String
    - contextPath: GitHub.Team.Privacy
      description: The privacy setting of the team.
      type: String
    - contextPath: GitHub.Team.Permission
      description: The permissions of the team.
      type: String
    - contextPath: GitHub.Team.Parent
      description: The parent of the team.
      type: Unknown
  - arguments:
    - description: The name of the branch to delete.
      name: branch_name
      required: true
    description: Deletes a branch.
    name: GitHub-delete-branch
  - arguments:
    - description: The issue number of the pull request.
      name: pull_number
      required: true
    description: Lists all the review comments for a pull request.
    name: GitHub-list-pr-review-comments
    outputs:
    - contextPath: GitHub.PR.Number
      description: The issue number of the pull request.
      type: Number
    - contextPath: GitHub.PR.ReviewComment.ID
      description: The ID number of the pull request review comment.
      type: Number
    - contextPath: GitHub.PR.ReviewComment.NodeID
      description: The Node ID of the pull request review comment.
      type: String
    - contextPath: GitHub.PR.ReviewComment.PullRequestReviewID
      description: The ID of the pull request review.
      type: Number
    - contextPath: GitHub.PR.ReviewComment.DiffHunk
      description: The diff hunk the review comment applies to.
      type: String
    - contextPath: GitHub.PR.ReviewComment.Path
      description: The file path of the proposed file changes the review comment applies to.
      type: String
    - contextPath: GitHub.PR.ReviewComment.Position
      description: The position of the change the review comment applies to.
      type: Number
    - contextPath: GitHub.PR.ReviewComment.OriginalPosition
      description: The original position of the change the review comment applies to.
      type: Number
    - contextPath: GitHub.PR.ReviewComment.CommitID
      description: The commit ID of the proposed change.
      type: String
    - contextPath: GitHub.PR.ReviewComment.OriginalCommitID
      description: The commit ID of the commit before the proposed change.
      type: String
    - contextPath: GitHub.PR.ReviewComment.InReplyToID
      description: The reply ID of the comment the review comment applies to.
      type: Number
    - contextPath: GitHub.PR.ReviewComment.User.Login
      description: The login of the user who created the review comment.
      type: String
    - contextPath: GitHub.PR.ReviewComment.User.ID
      description: The ID of the user who created the review comment.
      type: Number
    - contextPath: GitHub.PR.ReviewComment.User.NodeID
      description: The Node ID of the user who created the review comment.
      type: String
    - contextPath: GitHub.PR.ReviewComment.User.Type
      description: The type of the user who created the review comment.
      type: String
    - contextPath: GitHub.PR.ReviewComment.User.SiteAdmin
      description: Whether the user who created the review comment is a site administrator.
      type: Boolean
    - contextPath: GitHub.PR.ReviewComment.Body
      description: The body content of the review comment.
      type: String
    - contextPath: GitHub.PR.ReviewComment.CreatedAt
      description: The time the review comment was created.
      type: String
    - contextPath: GitHub.PR.ReviewComment.UpdatedAt
      description: The time the review comment was updated.
      type: String
    - contextPath: GitHub.PR.ReviewComment.AuthorAssociation
      description: The association of the user who created the review comment.
      type: String
  - arguments:
    - description: The new title of the pull request.
      name: title
    - description: The new body content of the pull request.
      name: body
    - auto: PREDEFINED
      description: The new state of the pull request. Can be "open", or "closed".
      name: state
      predefined:
      - open
      - closed
    - description: The name of the branch to pull your changes from. It must be an existing branch in the current repository. You cannot update the base branch in a pull request to point to another repository.
      name: base
    - auto: PREDEFINED
      description: Indicates whether maintainers can modify the pull request.
      name: maintainer_can_modify
      predefined:
      - 'true'
      - 'false'
    - description: The issue number of the pull request to modify.
      name: pull_number
      required: true
    description: Updates a pull request in a repository.
    name: GitHub-update-pull-request
    outputs:
    - contextPath: GitHub.PR.ID
      description: The ID number of the pull request.
      type: Number
    - contextPath: GitHub.PR.NodeID
      description: The Node ID of the pull request.
      type: String
    - contextPath: GitHub.PR.Number
      description: The issue number of the pull request.
      type: Number
    - contextPath: GitHub.PR.State
      description: The state of the pull request.
      type: String
    - contextPath: GitHub.PR.Locked
      description: Whether the pull request is locked.
      type: Boolean
    - contextPath: GitHub.PR.Title
      description: The title of the pull request.
      type: String
    - contextPath: GitHub.PR.User.Login
      description: The login of the user who opened the pull request.
      type: String
    - contextPath: GitHub.PR.User.ID
      description: The ID of the user who opened the pull request.
      type: Number
    - contextPath: GitHub.PR.User.NodeID
      description: The Node ID of the user who opened the pull request.
      type: String
    - contextPath: GitHub.PR.User.Type
      description: The type of the user who opened the pull request.
      type: String
    - contextPath: GitHub.PR.User.SiteAdmin
      description: Whether the user who opened the pull request is a site administrator.
      type: Boolean
    - contextPath: GitHub.PR.Body
      description: The body content of the pull request.
      type: String
    - contextPath: GitHub.PR.Label.ID
      description: The ID of the label.
      type: Number
    - contextPath: GitHub.PR.Label.NodeID
      description: The Node ID of the label.
      type: String
    - contextPath: GitHub.PR.Label.Name
      description: The name of the label.
      type: String
    - contextPath: GitHub.PR.Label.Description
      description: The description of the label.
      type: String
    - contextPath: GitHub.PR.Label.Color
      description: The hex color value of the label.
      type: String
    - contextPath: GitHub.PR.Label.Default
      description: Whether the label is a default.
      type: Boolean
    - contextPath: GitHub.PR.Milestone.ID
      description: The ID of the milestone.
      type: Number
    - contextPath: GitHub.PR.Milestone.NodeID
      description: The Node ID of the milestone.
      type: String
    - contextPath: GitHub.PR.Milestone.Number
      description: The number of the milestone.
      type: Number
    - contextPath: GitHub.PR.Milestone.State
      description: The state of the milestone.
      type: String
    - contextPath: GitHub.PR.Milestone.Title
      description: The title of the milestone.
      type: String
    - contextPath: GitHub.PR.Milestone.Description
      description: The description of the milestone.
      type: String
    - contextPath: GitHub.PR.Milestone.Creator.Login
      description: The login of the milestone creator.
      type: String
    - contextPath: GitHub.PR.Milestone.Creator.ID
      description: The ID the milestone creator.
      type: Number
    - contextPath: GitHub.PR.Milestone.Creator.NodeID
      description: The Node ID of the milestone creator.
      type: String
    - contextPath: GitHub.PR.Milestone.Creator.Type
      description: The type of the milestone creator.
      type: String
    - contextPath: GitHub.PR.Milestone.Creator.SiteAdmin
      description: Whether the milestone creator is a site administrator.
      type: Boolean
    - contextPath: GitHub.PR.Milestone.OpenIssues
      description: The number of open issues with this milestone.
      type: Number
    - contextPath: GitHub.PR.Milestone.ClosedIssues
      description: The number of closed issues with this milestone.
      type: Number
    - contextPath: GitHub.PR.Milestone.CreatedAt
      description: The date the milestone was created.
      type: String
    - contextPath: GitHub.PR.Milestone.UpdatedAt
      description: The date the milestone was updated.
      type: String
    - contextPath: GitHub.PR.Milestone.ClosedAt
      description: The date the milestone was closed.
      type: String
    - contextPath: GitHub.PR.Milestone.DueOn
      description: The due date for the milestone.
      type: String
    - contextPath: GitHub.PR.ActiveLockReason
      description: The reason the pull request is locked.
      type: String
    - contextPath: GitHub.PR.CreatedAt
      description: The date the pull request was created.
      type: String
    - contextPath: GitHub.PR.UpdatedAt
      description: The date the pull request was updated.
      type: String
    - contextPath: GitHub.PR.ClosedAt
      description: The date the pull request was closed.
      type: String
    - contextPath: GitHub.PR.MergedAt
      description: The date the pull request was merged.
      type: String
    - contextPath: GitHub.PR.MergeCommitSHA
      description: The SHA hash of the pull request's merge commit.
      type: String
    - contextPath: GitHub.PR.Assignee.Login
      description: The login of the user assigned to the pull request.
      type: String
    - contextPath: GitHub.PR.Assignee.ID
      description: The ID of the user assigned to the pull request.
      type: Number
    - contextPath: GitHub.PR.Assignee.NodeID
      description: The Node ID of the user assigned to the pull request.
      type: String
    - contextPath: GitHub.PR.Assignee.Type
      description: The type of the user assigned to the pull request.
      type: String
    - contextPath: GitHub.PR.Assignee.SiteAdmin
      description: Whether the user assigned to the pull request is a site administrator. not.
      type: Boolean
    - contextPath: GitHub.PR.RequestedReviewer.Login
      description: The login of the user requested for review.
      type: String
    - contextPath: GitHub.PR.RequestedReviewer.ID
      description: The ID of the user requested for review.
      type: Number
    - contextPath: GitHub.PR.RequestedReviewer.NodeID
      description: The Node ID of the user requested for review.
      type: String
    - contextPath: GitHub.PR.RequestedReviewer.Type
      description: The type of the user requested for review.
      type: String
    - contextPath: GitHub.PR.RequestedReviewer.SiteAdmin
      description: Whether the user requested for review is a site administrator.
      type: Boolean
    - contextPath: GitHub.PR.RequestedTeam.ID
      description: The ID of the team requested for review.
      type: Number
    - contextPath: GitHub.PR.RequestedTeam.NodeID
      description: The Node ID of the team requested for review.
      type: String
    - contextPath: GitHub.PR.RequestedTeam.Name
      description: The name of the team requested for review.
      type: String
    - contextPath: GitHub.PR.RequestedTeam.Slug
      description: The slug of the team requested for review.
      type: String
    - contextPath: GitHub.PR.RequestedTeam.Description
      description: The description of the team requested for review.
      type: String
    - contextPath: GitHub.PR.RequestedTeam.Privacy
      description: The privacy setting of the team requested for review.
      type: String
    - contextPath: GitHub.PR.RequestedTeam.Permission
      description: The permissions of the team requested for review.
      type: String
    - contextPath: GitHub.PR.RequestedTeam.Parent
      description: The parent of the team requested for review.
      type: Unknown
    - contextPath: GitHub.PR.Head.Label
      description: The label of the branch the HEAD points to.
      type: String
    - contextPath: GitHub.PR.Head.Ref
      description: The reference of the branch the HEAD points to.
      type: String
    - contextPath: GitHub.PR.Head.SHA
      description: The SHA hash of the commit the HEAD points to.
      type: String
    - contextPath: GitHub.PR.Head.User.Login
      description: The committer login of the HEAD commit of the checked out branch.
      type: String
    - contextPath: GitHub.PR.Head.User.ID
      description: The committer ID of the HEAD commit of the checked out branch.
      type: Number
    - contextPath: GitHub.PR.Head.User.NodeID
      description: The Node committer ID of the HEAD commit of the checked out branch.
      type: String
    - contextPath: GitHub.PR.Head.User.Type
      description: The committer type of the HEAD commit of the checked out branch.
      type: String
    - contextPath: GitHub.PR.Head.User.SiteAdmin
      description: Whether the committer of the HEAD commit of the checked out branch is a site administrator.
      type: Boolean
    - contextPath: GitHub.PR.Head.Repo.ID
      description: The ID of the repository of the checked out branch.
      type: Number
    - contextPath: GitHub.PR.Head.Repo.NodeID
      description: The Node ID of the repository of the checked out branch.
      type: String
    - contextPath: GitHub.PR.Head.Repo.Name
      description: The name of the repository of the checked out branch.
      type: String
    - contextPath: GitHub.PR.Head.Repo.FullName
      description: The full name of the repository of the checked out branch.
      type: String
    - contextPath: GitHub.PR.Head.Repo.Owner.Login
      description: The user login of the owner of the repository of the checked out branch.
      type: String
    - contextPath: GitHub.PR.Head.Repo.Owner.ID
      description: The user ID of the owner of the repository of the checked out branch.
      type: Number
    - contextPath: GitHub.PR.Head.Repo.Owner.NodeID
      description: The user node ID of the owner of the repository of the checked out branch.
      type: String
    - contextPath: GitHub.PR.Head.Repo.Owner.Type
      description: The user type of the owner of the repository of the checked out branch.
      type: String
    - contextPath: GitHub.PR.Head.Repo.Owner.SiteAdmin
      description: Whether the owner of the repository of the checked out branch is a site administrator.
      type: Boolean
    - contextPath: GitHub.PR.Head.Repo.Private
      description: Whether the repository of the checked out branch is private.
      type: Boolean
    - contextPath: GitHub.PR.Head.Repo.Description
      description: The description of the repository of the checked out branch.
      type: String
    - contextPath: GitHub.PR.Head.Repo.Fork
      description: Whether the repository of the checked out branch is a fork.
      type: Boolean
    - contextPath: GitHub.PR.Head.Repo.Language
      description: The language of the repository of the checked out branch.
      type: Unknown
    - contextPath: GitHub.PR.Head.Repo.ForksCount
      description: The number of forks of the repository of the checked out branch.
      type: Number
    - contextPath: GitHub.PR.Head.Repo.StargazersCount
      description: The number of stars of the repository of the checked out branch.
      type: Number
    - contextPath: GitHub.PR.Head.Repo.WatchersCount
      description: The number of entities watching the repository of the checked out branch.
      type: Number
    - contextPath: GitHub.PR.Head.Repo.Size
      description: The size of the repository of the checked out branch.
      type: Number
    - contextPath: GitHub.PR.Head.Repo.DefaultBranch
      description: The default branch of the repository of the checked out branch.
      type: String
    - contextPath: GitHub.PR.Head.Repo.OpenIssuesCount
      description: The open issues of the repository of the checked out branch.
      type: Number
    - contextPath: GitHub.PR.Head.Repo.Topics
      description: The topics listed for the repository of the checked out branch.
      type: Unknown
    - contextPath: GitHub.PR.Head.Repo.HasIssues
      description: Whether the repository of the checked out branch has issues.
      type: Boolean
    - contextPath: GitHub.PR.Head.Repo.HasProjects
      description: Whether the repository of the checked out branch has projects.
      type: Boolean
    - contextPath: GitHub.PR.Head.Repo.HasWiki
      description: Whether the repository of the checked out branch has a wiki.
      type: Boolean
    - contextPath: GitHub.PR.Head.Repo.HasPages
      description: Whether the repository of the checked out branch has pages.
      type: Boolean
    - contextPath: GitHub.PR.Head.Repo.HasDownloads
      description: Whether the repository of the checked out branch has downloads.
      type: Boolean
    - contextPath: GitHub.PR.Head.Repo.Archived
      description: Whether the repository of the checked out branch has been archived.
      type: Boolean
    - contextPath: GitHub.PR.Head.Repo.Disabled
      description: Whether the repository of the checked out branch has been disabled.
      type: Boolean
    - contextPath: GitHub.PR.Head.Repo.PushedAt
      description: The date of the latest push to the repository of the checked out branch.
      type: String
    - contextPath: GitHub.PR.Head.Repo.CreatedAt
      description: The date of creation of the repository of the checked out branch.
      type: String
    - contextPath: GitHub.PR.Head.Repo.UpdatedAt
      description: The date the repository of the checked out branch was last updated.
      type: String
    - contextPath: GitHub.PR.Head.Repo.AllowRebaseMerge
      description: Whether the repository of the checked out branch permits rebase-style merges.
      type: Boolean
    - contextPath: GitHub.PR.Head.Repo.AllowSquashMerge
      description: Whether the repository of the checked out branch permits squash merges.
      type: Boolean
    - contextPath: GitHub.PR.Head.Repo.AllowMergeCommit
      description: Whether the repository of the checked out branch permits merge commits.
      type: Boolean
    - contextPath: GitHub.PR.Head.Repo.SubscribersCount
      description: The number of entities subscribing to the repository of the checked out branch.
      type: Number
    - contextPath: GitHub.PR.Base.Label
      description: The label of the base branch.
      type: String
    - contextPath: GitHub.PR.Base.Ref
      description: The reference of the base branch.
      type: String
    - contextPath: GitHub.PR.Base.SHA
      description: The SHA hash of the base branch.
      type: String
    - contextPath: GitHub.PR.Base.User.Login
      description: The committer login of the commit the base branch points to.
      type: String
    - contextPath: GitHub.PR.Base.User.ID
      description: The ID of the committer of the commit the base branch points to.
      type: Number
    - contextPath: GitHub.PR.Base.User.NodeID
      description: The committer Node ID of the commit the base branch points to.
      type: String
    - contextPath: GitHub.PR.Base.User.Type
      description: The user committer type of the commit the base branch points to.
      type: String
    - contextPath: GitHub.PR.Base.User.SiteAdmin
      description: Whether the committer of the commit the base branch points to is a site administrator.
      type: Boolean
    - contextPath: GitHub.PR.Base.Repo.ID
      description: The ID of the repository the base branch belongs to.
      type: Number
    - contextPath: GitHub.PR.Base.Repo.NodeID
      description: The Node ID of the repository the base branch belongs to.
      type: String
    - contextPath: GitHub.PR.Base.Repo.Name
      description: The name of the repository the base branch belongs to.
      type: String
    - contextPath: GitHub.PR.Base.Repo.FullName
      description: The full name of the repository the base branch belongs to.
      type: String
    - contextPath: GitHub.PR.Base.Repo.Owner.Login
      description: The user login of the owner of the repository the base branch belongs to.
      type: String
    - contextPath: GitHub.PR.Base.Repo.Owner.ID
      description: The user ID of the owner of the repository the base branch belongs to.
      type: Number
    - contextPath: GitHub.PR.Base.Repo.Owner.NodeID
      description: The user node ID of the owner of the repository the base branch belongs to.
      type: String
    - contextPath: GitHub.PR.Base.Repo.Owner.Type
      description: The user type of the owner of the repository the base branch belongs to.
      type: String
    - contextPath: GitHub.PR.Base.Repo.Owner.SiteAdmin
      description: Whether the owner of the repository the base branch belongs to is a site administrator.
      type: Boolean
    - contextPath: GitHub.PR.Base.Repo.Private
      description: Whether the repository the base branch belongs to is private.
      type: Boolean
    - contextPath: GitHub.PR.Base.Repo.Description
      description: The description of the repository the base branch belongs to.
      type: String
    - contextPath: GitHub.PR.Base.Repo.Fork
      description: Whether the repository the base branch belongs to is a fork.
      type: Boolean
    - contextPath: GitHub.PR.Base.Repo.Language
      description: The language of the repository the base branch belongs to.
      type: Unknown
    - contextPath: GitHub.PR.Base.Repo.ForksCount
      description: The number of times that the repository the base branch belongs to has been forked.
      type: Number
    - contextPath: GitHub.PR.Base.Repo.StargazersCount
      description: The number of times that the repository the base branch belongs to has been starred.
      type: Number
    - contextPath: GitHub.PR.Base.Repo.WatchersCount
      description: The number of entities watching the repository the base branch belongs to.
      type: Number
    - contextPath: GitHub.PR.Base.Repo.Size
      description: The size of the repository the base branch belongs to.
      type: Number
    - contextPath: GitHub.PR.Base.Repo.DefaultBranch
      description: The default branch of the repository the base branch belongs to.
      type: String
    - contextPath: GitHub.PR.Base.Repo.OpenIssuesCount
      description: The number of open issues in the repository the base branch belongs to.
      type: Number
    - contextPath: GitHub.PR.Base.Repo.Topics
      description: The topics listed for the repository the base branch belongs to.
      type: String
    - contextPath: GitHub.PR.Base.Repo.HasIssues
      description: Whether the repository the base branch belongs to has issues.
      type: Boolean
    - contextPath: GitHub.PR.Base.Repo.HasProjects
      description: Whether the repository the base branch belongs to has projects.
      type: Boolean
    - contextPath: GitHub.PR.Base.Repo.HasWiki
      description: Whether the repository the base branch belongs to has a wiki.
      type: Boolean
    - contextPath: GitHub.PR.Base.Repo.HasPages
      description: Whether the repository the base branch belongs to has pages.
      type: Boolean
    - contextPath: GitHub.PR.Base.Repo.HasDownloads
      description: Whether the repository the base branch belongs to has downloads.
      type: Boolean
    - contextPath: GitHub.PR.Base.Repo.Archived
      description: Whether the repository the base branch belongs to is archived.
      type: Boolean
    - contextPath: GitHub.PR.Base.Repo.Disabled
      description: Whether the repository the base branch belongs to is disabled.
      type: Boolean
    - contextPath: GitHub.PR.Base.Repo.PushedAt
      description: The date that the repository the base branch belongs to was last pushed.
      type: String
    - contextPath: GitHub.PR.Base.Repo.CreatedAt
      description: The date of creation of the repository the base branch belongs to.
      type: String
    - contextPath: GitHub.PR.Base.Repo.UpdatedAt
      description: The date that the repository the base branch belongs to was last updated.
      type: String
    - contextPath: GitHub.PR.Base.Repo.AllowRebaseMerge
      description: Whether the repository the base branch belongs to allows rebase-style merges.
      type: Boolean
    - contextPath: GitHub.PR.Base.Repo.AllowSquashMerge
      description: Whether the repository the base branch belongs to allows squash merges.
      type: Boolean
    - contextPath: GitHub.PR.Base.Repo.AllowMergeCommit
      description: Whether the repository the base branch belongs to allows merge commits.
      type: Boolean
    - contextPath: GitHub.PR.Base.Repo.SubscribersCount
      description: The number of entities subscribe to the repository that the base branch belongs to.
      type: Number
    - contextPath: GitHub.PR.AuthorAssociation
      description: The pull request author association.
      type: String
    - contextPath: GitHub.PR.Draft
      description: Whether the pull request is a draft.
      type: Boolean
    - contextPath: GitHub.PR.Merged
      description: Whether the pull request is merged.
      type: Boolean
    - contextPath: GitHub.PR.Mergeable
      description: Whether the pull request is mergeable.
      type: Boolean
    - contextPath: GitHub.PR.Rebaseable
      description: Whether the pull request is rebaseable.
      type: Boolean
    - contextPath: GitHub.PR.MergeableState
      description: The mergeable state of the pull request.
      type: String
    - contextPath: GitHub.PR.MergedBy.Login
      description: The login of the user who merged the pull request.
      type: String
    - contextPath: GitHub.PR.MergedBy.ID
      description: The ID of the user who merged the pull request.
      type: Number
    - contextPath: GitHub.PR.MergedBy.NodeID
      description: The Node ID of the user who merged the pull request.
      type: String
    - contextPath: GitHub.PR.MergedBy.Type
      description: The type of the user who merged the pull request.
      type: String
    - contextPath: GitHub.PR.MergedBy.SiteAdmin
      description: Whether the user who merged the pull request is a site administrator.
      type: Boolean
    - contextPath: GitHub.PR.Comments
      description: The number of comments on the pull request.
      type: Number
    - contextPath: GitHub.PR.ReviewComments
      description: The number of review comments on the pull request.
      type: Number
    - contextPath: GitHub.PR.MaintainerCanModify
      description: Whether the maintainer can modify the pull request.
      type: Boolean
    - contextPath: GitHub.PR.Commits
      description: The number of commits in the pull request.
      type: Number
    - contextPath: GitHub.PR.Additions
      description: The number of additions in the pull request.
      type: Number
    - contextPath: GitHub.PR.Deletions
      description: The number of deletions in the pull request.
      type: Number
    - contextPath: GitHub.PR.ChangedFiles
      description: The number of changed files in the pull request.
      type: Number
  - arguments:
    - description: The issue number of the pull request to check.
      name: pull_number
      required: true
    description: 'Returns a merged pull request. If the pull request has been merged, the API returns ''Status: 204 No Content''. If the pull request has not been merged the API returns ''Status: 404 Not Found''.'
    name: GitHub-is-pr-merged
  - arguments:
    - description: The title of the pull request.
      name: title
      required: true
    - description: The name of the branch where the changes are made.
      name: head
      required: true
    - description: The name of the branch you want the changes pulled into, which must be an existing branch on the current repository.
      name: base
      required: true
    - description: The contents of the pull request.
      name: body
    - auto: PREDEFINED
      description: Indicates whether maintainers can modify the pull request.
      name: maintainer_can_modify
      predefined:
      - 'true'
      - 'false'
    - auto: PREDEFINED
      description: Indicates whether the pull request is a draft. For more information, see https://help.github.com/en/articles/about-pull-requests#draft-pull-requests.
      name: draft
      predefined:
      - 'true'
      - 'false'
    description: Creates a new pull request.
    name: GitHub-create-pull-request
    outputs:
    - contextPath: GitHub.PR.ID
      description: The ID number of the pull request.
      type: Number
    - contextPath: GitHub.PR.NodeID
      description: The Node ID of the pull request.
      type: String
    - contextPath: GitHub.PR.Number
      description: The issue number of the pull request.
      type: Number
    - contextPath: GitHub.PR.State
      description: The state of the pull request.
      type: String
    - contextPath: GitHub.PR.Locked
      description: Whether the pull request is locked.
      type: Boolean
    - contextPath: GitHub.PR.Title
      description: The title of the pull request.
      type: String
    - contextPath: GitHub.PR.User.Login
      description: The login of the user who opened the pull request.
      type: String
    - contextPath: GitHub.PR.User.ID
      description: The ID of the user who opened the pull request.
      type: Number
    - contextPath: GitHub.PR.User.NodeID
      description: The Node ID of the user who opened the pull request.
      type: String
    - contextPath: GitHub.PR.User.Type
      description: The user type who opened the pull request.
      type: String
    - contextPath: GitHub.PR.User.SiteAdmin
      description: Whether the user who opened the pull request is a site administrator.
      type: Boolean
    - contextPath: GitHub.PR.Body
      description: The body content of the pull request.
      type: String
    - contextPath: GitHub.PR.Label.ID
      description: The ID of the label.
      type: Number
    - contextPath: GitHub.PR.Label.NodeID
      description: The Node ID of the label.
      type: String
    - contextPath: GitHub.PR.Label.Name
      description: The name of the label.
      type: String
    - contextPath: GitHub.PR.Label.Description
      description: The description of the label.
      type: String
    - contextPath: GitHub.PR.Label.Color
      description: The hex color value of the label.
      type: String
    - contextPath: GitHub.PR.Label.Default
      description: Whether the label is a default.
      type: Boolean
    - contextPath: GitHub.PR.Milestone.ID
      description: The ID of the milestone.
      type: Number
    - contextPath: GitHub.PR.Milestone.NodeID
      description: The Node ID of the milestone.
      type: String
    - contextPath: GitHub.PR.Milestone.Number
      description: The number of the milestone.
      type: Number
    - contextPath: GitHub.PR.Milestone.State
      description: The state of the milestone.
      type: String
    - contextPath: GitHub.PR.Milestone.Title
      description: The title of the milestone.
      type: String
    - contextPath: GitHub.PR.Milestone.Description
      description: The description of the milestone.
      type: String
    - contextPath: GitHub.PR.Milestone.Creator.Login
      description: The login of the milestone creator.
      type: String
    - contextPath: GitHub.PR.Milestone.Creator.ID
      description: The ID the milestone creator.
      type: Number
    - contextPath: GitHub.PR.Milestone.Creator.NodeID
      description: The Node ID of the milestone creator.
      type: String
    - contextPath: GitHub.PR.Milestone.Creator.Type
      description: The type of the milestone creator.
      type: String
    - contextPath: GitHub.PR.Milestone.Creator.SiteAdmin
      description: Whether the milestone creator is a site administrator.
      type: Boolean
    - contextPath: GitHub.PR.Milestone.OpenIssues
      description: The number of open issues with this milestone.
      type: Number
    - contextPath: GitHub.PR.Milestone.ClosedIssues
      description: The number of closed issues with this milestone.
      type: Number
    - contextPath: GitHub.PR.Milestone.CreatedAt
      description: The date the milestone was created.
      type: String
    - contextPath: GitHub.PR.Milestone.UpdatedAt
      description: The date the milestone was updated.
      type: String
    - contextPath: GitHub.PR.Milestone.ClosedAt
      description: The date the milestone was closed.
      type: String
    - contextPath: GitHub.PR.Milestone.DueOn
      description: The due date for the milestone.
      type: String
    - contextPath: GitHub.PR.ActiveLockReason
      description: The reason the pull request is locked.
      type: String
    - contextPath: GitHub.PR.CreatedAt
      description: The date the pull request was created.
      type: String
    - contextPath: GitHub.PR.UpdatedAt
      description: The date the pull request was updated.
      type: String
    - contextPath: GitHub.PR.ClosedAt
      description: The date the pull request was closed.
      type: String
    - contextPath: GitHub.PR.MergedAt
      description: The date the pull request was merged.
      type: String
    - contextPath: GitHub.PR.MergeCommitSHA
      description: The SHA hash of the pull request's merge commit.
      type: String
    - contextPath: GitHub.PR.Assignee.Login
      description: The login of the user assigned to the pull request.
      type: String
    - contextPath: GitHub.PR.Assignee.ID
      description: The ID of the user assigned to the pull request.
      type: Number
    - contextPath: GitHub.PR.Assignee.NodeID
      description: The Node ID of the user assigned to the pull request.
      type: String
    - contextPath: GitHub.PR.Assignee.Type
      description: The type of the user assigned to the pull request.
      type: String
    - contextPath: GitHub.PR.Assignee.SiteAdmin
      description: Whether the user assigned to the pull request is a site administrator.
      type: Boolean
    - contextPath: GitHub.PR.RequestedReviewer.Login
      description: The login of the user requested for review.
      type: String
    - contextPath: GitHub.PR.RequestedReviewer.ID
      description: The ID of the user requested for review.
      type: Number
    - contextPath: GitHub.PR.RequestedReviewer.NodeID
      description: The Node ID of the user requested for review.
      type: String
    - contextPath: GitHub.PR.RequestedReviewer.Type
      description: The type of the user requested for review.
      type: String
    - contextPath: GitHub.PR.RequestedReviewer.SiteAdmin
      description: Whether the user requested for review is a site administrator.
      type: Boolean
    - contextPath: GitHub.PR.RequestedTeam.ID
      description: The ID of the team requested for review.
      type: Number
    - contextPath: GitHub.PR.RequestedTeam.NodeID
      description: The Node ID of the team requested for review.
      type: String
    - contextPath: GitHub.PR.RequestedTeam.Name
      description: The name of the team requested for review.
      type: String
    - contextPath: GitHub.PR.RequestedTeam.Slug
      description: The slug of the team requested for review.
      type: String
    - contextPath: GitHub.PR.RequestedTeam.Description
      description: The description of the team requested for review.
      type: String
    - contextPath: GitHub.PR.RequestedTeam.Privacy
      description: The privacy setting of the team requested for review.
      type: String
    - contextPath: GitHub.PR.RequestedTeam.Permission
      description: The permissions of the team requested for review.
      type: String
    - contextPath: GitHub.PR.RequestedTeam.Parent
      description: The parent of the team requested for review.
      type: Unknown
    - contextPath: GitHub.PR.Head.Label
      description: The label of the branch the HEAD points to.
      type: String
    - contextPath: GitHub.PR.Head.Ref
      description: The reference of the branch the HEAD points to.
      type: String
    - contextPath: GitHub.PR.Head.SHA
      description: The SHA hash of the commit the HEAD points to.
      type: String
    - contextPath: GitHub.PR.Head.User.Login
      description: The committer login of the HEAD commit of the checked out branch.
      type: String
    - contextPath: GitHub.PR.Head.User.ID
      description: The committer ID of the HEAD commit of the checked out branch.
      type: Number
    - contextPath: GitHub.PR.Head.User.NodeID
      description: The Node ID of the committer of the HEAD commit of the checked out branch.
      type: String
    - contextPath: GitHub.PR.Head.User.Type
      description: The committer type of the HEAD commit of the checked out branch.
      type: String
    - contextPath: GitHub.PR.Head.User.SiteAdmin
      description: Whether the committer of the HEAD commit of the checked out branch is a site administrator.
      type: Boolean
    - contextPath: GitHub.PR.Head.Repo.ID
      description: The ID of the repository of the checked out branch.
      type: Number
    - contextPath: GitHub.PR.Head.Repo.NodeID
      description: The Node ID of the repository of the checked out branch.
      type: String
    - contextPath: GitHub.PR.Head.Repo.Name
      description: The name of the repository of the checked out branch.
      type: String
    - contextPath: GitHub.PR.Head.Repo.FullName
      description: The full name of the repository of the checked out branch.
      type: String
    - contextPath: GitHub.PR.Head.Repo.Owner.Login
      description: The user login of the owner of the repository of the checked out branch.
      type: String
    - contextPath: GitHub.PR.Head.Repo.Owner.ID
      description: The user ID of the owner of the repository of the checked out branch.
      type: Number
    - contextPath: GitHub.PR.Head.Repo.Owner.NodeID
      description: The user Node ID of the owner of the repository of the checked out branch.
      type: String
    - contextPath: GitHub.PR.Head.Repo.Owner.Type
      description: The user type of the owner of the repository of the checked out branch.
      type: String
    - contextPath: GitHub.PR.Head.Repo.Owner.SiteAdmin
      description: Whether the owner of the repository of the checked out branch is a site administrator.
      type: Boolean
    - contextPath: GitHub.PR.Head.Repo.Private
      description: Whether the repository of the checked out branch is private.
      type: Boolean
    - contextPath: GitHub.PR.Head.Repo.Description
      description: The description of the repository of the checked out branch.
      type: String
    - contextPath: GitHub.PR.Head.Repo.Fork
      description: Whether the repository of the checked out branch is a fork.
      type: Boolean
    - contextPath: GitHub.PR.Head.Repo.Language
      description: The language of the repository of the checked out branch.
      type: Unknown
    - contextPath: GitHub.PR.Head.Repo.ForksCount
      description: The number of forks of the repository of the checked out branch.
      type: Number
    - contextPath: GitHub.PR.Head.Repo.StargazersCount
      description: The number of stars of the repository of the checked out branch.
      type: Number
    - contextPath: GitHub.PR.Head.Repo.WatchersCount
      description: The number of entities watching the repository of the checked out branch.
      type: Number
    - contextPath: GitHub.PR.Head.Repo.Size
      description: The size of the repository of the checked out branch.
      type: Number
    - contextPath: GitHub.PR.Head.Repo.DefaultBranch
      description: The default branch of the repository of the checked out branch.
      type: String
    - contextPath: GitHub.PR.Head.Repo.OpenIssuesCount
      description: The open issues of the repository of the checked out branch.
      type: Number
    - contextPath: GitHub.PR.Head.Repo.Topics
      description: The topics listed for the repository of the checked out branch.
      type: Unknown
    - contextPath: GitHub.PR.Head.Repo.HasIssues
      description: Whether the repository of the checked out branch has issues.
      type: Boolean
    - contextPath: GitHub.PR.Head.Repo.HasProjects
      description: Whether the repository of the checked out branch has projects.
      type: Boolean
    - contextPath: GitHub.PR.Head.Repo.HasWiki
      description: Whether the repository of the checked out branch has a wiki.
      type: Boolean
    - contextPath: GitHub.PR.Head.Repo.HasPages
      description: Whether the repository of the checked out branch has pages.
      type: Boolean
    - contextPath: GitHub.PR.Head.Repo.HasDownloads
      description: Whether the repository of the checked out branch has downloads.
      type: Boolean
    - contextPath: GitHub.PR.Head.Repo.Archived
      description: Whether the repository of the checked out branch has been archived.
      type: Boolean
    - contextPath: GitHub.PR.Head.Repo.Disabled
      description: Whether the repository of the checked out branch has been disabled.
      type: Boolean
    - contextPath: GitHub.PR.Head.Repo.PushedAt
      description: The date of the latest push to the repository of the checked out.
      type: String
    - contextPath: GitHub.PR.Head.Repo.CreatedAt
      description: The date of creation of the repository of the checked out branch.
      type: String
    - contextPath: GitHub.PR.Head.Repo.UpdatedAt
      description: The date the repository of the checked out branch was last updated.
      type: String
    - contextPath: GitHub.PR.Head.Repo.AllowRebaseMerge
      description: Whether the repository of the checked out branch permits rebase-style merges.
      type: Boolean
    - contextPath: GitHub.PR.Head.Repo.AllowSquashMerge
      description: Whether the repository of the checked out branch permits squash merges.
      type: Boolean
    - contextPath: GitHub.PR.Head.Repo.AllowMergeCommit
      description: Whether the repository of the checked out branch permits merge commits.
      type: Boolean
    - contextPath: GitHub.PR.Head.Repo.SubscribersCount
      description: The number of entities subscribing to the repository of the checked out.
      type: Number
    - contextPath: GitHub.PR.Base.Label
      description: The label of the base branch.
      type: String
    - contextPath: GitHub.PR.Base.Ref
      description: The reference of the base branch.
      type: String
    - contextPath: GitHub.PR.Base.SHA
      description: The SHA hash of the base branch.
      type: String
    - contextPath: GitHub.PR.Base.User.Login
      description: The committer login of the commit the base branch points.
      type: String
    - contextPath: GitHub.PR.Base.User.ID
      description: The ID of the committer of the commit the base branch points to.
      type: Number
    - contextPath: GitHub.PR.Base.User.NodeID
      description: The committer Node ID of the commit the base branch points.
      type: String
    - contextPath: GitHub.PR.Base.User.Type
      description: The user type of the committer the commit base branch points.
      type: String
    - contextPath: GitHub.PR.Base.User.SiteAdmin
      description: Whether the committer of the commit the base branch points to is a site administrator.
      type: Boolean
    - contextPath: GitHub.PR.Base.Repo.ID
      description: The ID of the repository the base branch belongs to.
      type: Number
    - contextPath: GitHub.PR.Base.Repo.NodeID
      description: The Node ID of the repository the base branch belongs to.
      type: String
    - contextPath: GitHub.PR.Base.Repo.Name
      description: The name of the repository the base branch belongs to.
      type: String
    - contextPath: GitHub.PR.Base.Repo.FullName
      description: The full name of the repository the base branch belongs to.
      type: String
    - contextPath: GitHub.PR.Base.Repo.Owner.Login
      description: The user login of the owner of the repository the base branch belongs to.
      type: String
    - contextPath: GitHub.PR.Base.Repo.Owner.ID
      description: The user ID of the owner of the repository the base branch belongs to.
      type: Number
    - contextPath: GitHub.PR.Base.Repo.Owner.NodeID
      description: The user node ID of the owner of the repository the base branch belongs to.
      type: String
    - contextPath: GitHub.PR.Base.Repo.Owner.Type
      description: The user type of the owner of the repository the base branch belongs to.
      type: String
    - contextPath: GitHub.PR.Base.Repo.Owner.SiteAdmin
      description: Whether the owner of the repository that the base branch belongs to is a site administrator.
      type: Boolean
    - contextPath: GitHub.PR.Base.Repo.Private
      description: Whether the repository the base branch belongs to is private.
      type: Boolean
    - contextPath: GitHub.PR.Base.Repo.Description
      description: The description of the repository the base branch belong to.
      type: String
    - contextPath: GitHub.PR.Base.Repo.Fork
      description: Whether the repository that the base branch belongs to is a fork.
      type: Boolean
    - contextPath: GitHub.PR.Base.Repo.Language
      description: The language of the repository the base branch belongs to.
      type: Unknown
    - contextPath: GitHub.PR.Base.Repo.ForksCount
      description: The number of times that the repository the base branch belongs to has been forked.
      type: Number
    - contextPath: GitHub.PR.Base.Repo.StargazersCount
      description: The number of times that the repository that the base branch belongs to has been starred.
      type: Number
    - contextPath: GitHub.PR.Base.Repo.WatchersCount
      description: The number of entities watching the repository the base branch belongs to.
      type: Number
    - contextPath: GitHub.PR.Base.Repo.Size
      description: The size of the repository the base branch belongs to.
      type: Number
    - contextPath: GitHub.PR.Base.Repo.DefaultBranch
      description: The default branch of the repository the base branch belongs to.
      type: String
    - contextPath: GitHub.PR.Base.Repo.OpenIssuesCount
      description: The number of open issues in the repository the base branch belongs to.
      type: Number
    - contextPath: GitHub.PR.Base.Repo.Topics
      description: The topics listed for the repository the base branch belongs to.
      type: String
    - contextPath: GitHub.PR.Base.Repo.HasIssues
      description: Whether the repository the base branch belongs to has issues.
      type: Boolean
    - contextPath: GitHub.PR.Base.Repo.HasProjects
      description: Whether the repository the base branch belongs to has projects.
      type: Boolean
    - contextPath: GitHub.PR.Base.Repo.HasWiki
      description: Whether the repository the base branch belongs to has a wiki.
      type: Boolean
    - contextPath: GitHub.PR.Base.Repo.HasPages
      description: Whether the repository the base branch belongs to has pages.
      type: Boolean
    - contextPath: GitHub.PR.Base.Repo.HasDownloads
      description: Whether the repository the base branch belongs to has downloads.
      type: Boolean
    - contextPath: GitHub.PR.Base.Repo.Archived
      description: Whether the repository the base branch belongs to is archived.
      type: Boolean
    - contextPath: GitHub.PR.Base.Repo.Disabled
      description: Whether the repository the base branch belongs to is disabled.
      type: Boolean
    - contextPath: GitHub.PR.Base.Repo.PushedAt
      description: The date that the repository the base branch belongs to was last pushed.
      type: String
    - contextPath: GitHub.PR.Base.Repo.CreatedAt
      description: The date of creation of the repository the base branch belongs to.
      type: String
    - contextPath: GitHub.PR.Base.Repo.UpdatedAt
      description: The date that the repository the base branch belongs to was last updated.
      type: String
    - contextPath: GitHub.PR.Base.Repo.AllowRebaseMerge
      description: Whether the repository the base branch belongs to allows rebase-style merges.
      type: Boolean
    - contextPath: GitHub.PR.Base.Repo.AllowSquashMerge
      description: Whether the repository the base branch belongs to allows squash merges.
      type: Boolean
    - contextPath: GitHub.PR.Base.Repo.AllowMergeCommit
      description: Whether the repository the base branch belongs to allows merge commits.
      type: Boolean
    - contextPath: GitHub.PR.Base.Repo.SubscribersCount
      description: The number of entities that subscribe to the repository for which the base branch belongs to.
      type: Number
    - contextPath: GitHub.PR.AuthorAssociation
      description: The pull request author association.
      type: String
    - contextPath: GitHub.PR.Draft
      description: Whether the pull request is a draft.
      type: Boolean
    - contextPath: GitHub.PR.Merged
      description: Whether the pull request is merged.
      type: Boolean
    - contextPath: GitHub.PR.Mergeable
      description: Whether the pull request is mergeable.
      type: Boolean
    - contextPath: GitHub.PR.Rebaseable
      description: Whether the pull request is rebaseable.
      type: Boolean
    - contextPath: GitHub.PR.MergeableState
      description: The mergeable state of the pull request.
      type: String
    - contextPath: GitHub.PR.MergedBy.Login
      description: The login of the user who merged the pull request.
      type: String
    - contextPath: GitHub.PR.MergedBy.ID
      description: The ID of the user who merged the pull request.
      type: Number
    - contextPath: GitHub.PR.MergedBy.NodeID
      description: The Node ID of the user who merged the pull request.
      type: String
    - contextPath: GitHub.PR.MergedBy.Type
      description: The user type who merged the pull request.
      type: String
    - contextPath: GitHub.PR.MergedBy.SiteAdmin
      description: Whether the user who merged the pull request is a site administrator.
      type: Boolean
    - contextPath: GitHub.PR.Comments
      description: The number of comments on the pull request.
      type: Number
    - contextPath: GitHub.PR.ReviewComments
      description: The number of review comments on the pull request.
      type: Number
    - contextPath: GitHub.PR.MaintainerCanModify
      description: Whether the maintainer can modify the pull request.
      type: Boolean
    - contextPath: GitHub.PR.Commits
      description: The number of commits in the pull request.
      type: Number
    - contextPath: GitHub.PR.Additions
      description: The number of additions in the pull request.
      type: Number
    - contextPath: GitHub.PR.Deletions
      description: The number of deletions in the pull request.
      type: Number
    - contextPath: GitHub.PR.ChangedFiles
      description: The number of changed files in the pull request.
      type: Number
  - arguments:
    - description: The repository owner.
      name: owner
      required: true
    description: Gets the usage details of GitHub action workflows of private repositories by repository owner.
    name: Github-get-github-actions-usage
    outputs:
    - contextPath: GitHub.ActionsUsage.RepositoryName
      description: The name of the private repository.
      type: String
    - contextPath: GitHub.ActionsUsage.WorkflowID
      description: The workflow ID of the GitHub action.
      type: Number
    - contextPath: GitHub.ActionsUsage.WorkflowName
      description: The display name of the GitHub action workflow.
      type: String
    - contextPath: GitHub.ActionsUsage.WorkflowUsage
      description: The GitHub action workflow usage on different OS.
      type: Unknown
  - arguments:
    - description: Organization or Owner.
      name: owner
      required: true
    - description: Git Repository Name.
      name: repository
      required: true
    - description: Check Run ID.
      name: run_id
    - description: Head Commit ID.
      name: commit_id
    description: Gets a check run details.
    name: Github-get-check-run
    outputs:
    - contextPath: GitHub.CheckRuns.CheckRunConclusion
      description: Check Run Conculsion.
      type: String
    - contextPath: GitHub.CheckRuns.CheckRunAppName
      description: Check Run App Name.
      type: String
    - contextPath: GitHub.CheckRuns.CheckExternalID
      description: Check Run External ID.
      type: String
    - contextPath: GitHub.CheckRuns.CheckRunName
      description: Check Run Name.
      type: String
    - contextPath: GitHub.CheckRuns.CheckRunStatus
      description: Check Run Status.
      type: String
    - contextPath: GitHub.CheckRuns.CheckRunID
      description: Check Run ID.
      type: String
  - arguments:
    - default: true
      description: The path of the file.
      name: file_path
      required: true
    - description: The branch name to get the file from.
      name: branch_name
    - defaultValue: raw
      description: 'The media type in which the file contents will be fetched. Possible values are: "raw" and "html". Default value is "raw".'
      name: media_type
      predefined:
      - raw
      - html
      auto: PREDEFINED
    - defaultValue: 'false'
      description: 'Whether to create a file entry in the War Room with the file contents. Possible values are: "true" and "false". Default value is "false".'
      name: create_file_from_content
      predefined:
      - 'true'
      - 'false'
      auto: PREDEFINED
    - description: The name of the organization.
      name: organization
    - description: The name of the repository.
      name: repository
    description: Gets the content of a file from GitHub.
    name: GitHub-get-file-content
    outputs:
    - contextPath: GitHub.FileContent.Path
      description: The path of the file.
      type: String
    - contextPath: GitHub.FileContent.Content
      description: The content of the file.
      type: Number
    - contextPath: GitHub.FileContent.MediaType
      description: The media type in which the file was fetched.
      type: String
    - contextPath: GitHub.FileContent.Branch
      description: The branch from which the file was fetched.
      type: Unknown
  - arguments:
    - description: The path in the branch to get the files from.
      name: path
    - description: The name of the organization.
      name: organization
    - description: The name of the repository.
      name: repository
    - description: The branch name from which to get the files.
      name: branch
    description: Gets list of files from the given path in the repository.
    name: Github-list-files
    outputs:
    - contextPath: GitHub.File.Name
      description: The name of the file.
      type: String
    - contextPath: GitHub.File.Type
      description: Whether the item is file or directory.
      type: String
    - contextPath: GitHub.File.Size
      description: The size of the file in bytes.
      type: Number
    - contextPath: GitHub.File.Path
      description: The file path inside the repository.
      type: String
    - contextPath: GitHub.File.DownloadUrl
      description: The link to download the file content.
      type: String
    - contextPath: GitHub.File.SHA
      description: The SHA of the file.
      type: String
  - arguments:
    - description: The name of the organization.
      name: organization
      required: true
    - description: Team name.
      name: team_slug
      required: true
    - defaultValue: '30'
      description: Miximum number of users to return.
      name: maximum_users
    description: Lists team members.
    name: GitHub-list-team-members
    outputs:
    - contextPath: GitHub.TeamMember.ID
      description: The ID of the team member.
      type: Number
    - contextPath: GitHub.TeamMember.Login
      description: The login name of the team member.
      type: String
    - contextPath: GitHub.TeamMember.Team
      description: The user's team.
      type: String
  - arguments:
    - description: Commit message.
      name: commit_message
      required: true
    - description: The path to the file in the Github repo (including file name and file ending).
      name: path_to_file
      required: true
    - description: The entry ID for the file to commit. Either "entry_id" or "file_text" must be provided.
      name: entry_id
    - description: The plain text for the file to commit. Either "entry_id" or "file_text" must be provided.
      name: file_text
    - description: The branch name.
      name: branch_name
      required: true
    - description: The blob SHA of the file being replaced. Use the GitHub-list-files command to get the SHA value of the file.  Required if you are updating a file.
      name: file_sha
    - description: Are placeholders within the file text escaped with slashes (used for CI/CD pull request creation playbook).
      name: placeholders_escaped
      hidden: true
    description: Commits a given file.
    name: Github-commit-file
  - arguments:
    - description: The name of the release.
      name: name
    - description: The name of the release tag.
      name: tag_name
      required: true
    - description: Text describing the contents of the tag.
      name: body
    - description: The target branch/commit SHA from where to create the release.
      name: ref
    - auto: PREDEFINED
      defaultValue: 'True'
      description: Whether to create a draft (unpublished) release.
      name: draft
      predefined:
      - 'True'
      - 'False'
    description: Create a release.
    name: GitHub-create-release
    outputs:
    - contextPath: GitHub.Release.draft
      description: Whether the release is a draft.
      type: Boolean
    - contextPath: GitHub.Release.html_url
      description: The release URL.
      type: String
    - contextPath: GitHub.Release.id
      description: The ID of the release.
      type: Number
    - contextPath: GitHub.Release.url
      description: GitHub API URL link to the release.
      type: String
  - arguments:
    - description: The branch name from which to retrieve pull requests.
      name: branch_name
      required: true
    - description: The name of the organization.
      name: organization
    - description: The repository for the pull request. Defaults to the repository parameter if not provided.
      name: repository
    description: Gets pull requests corresponding to the given branch name.
    name: GitHub-list-branch-pull-requests
    outputs:
    - contextPath: GitHub.PR.ID
      description: The ID number of the pull request.
      type: Number
    - contextPath: GitHub.PR.NodeID
      description: The node ID of the pull request.
      type: String
    - contextPath: GitHub.PR.Number
      description: The issue number of the pull request.
      type: Number
    - contextPath: GitHub.PR.State
      description: The state of the pull request.
      type: String
    - contextPath: GitHub.PR.Locked
      description: Whether the pull request is locked.
      type: Boolean
    - contextPath: GitHub.PR.User.Login
      description: The login of the user who opened the pull request.
      type: String
    - contextPath: GitHub.PR.User.ID
      description: The ID of the user who opened the pull request.
      type: Number
    - contextPath: GitHub.PR.User.NodeID
      description: The node ID of the user who opened the pull request.
      type: String
    - contextPath: GitHub.PR.User.Type
      description: The type of the user who opened the pull request.
      type: String
    - contextPath: GitHub.PR.User.SiteAdmin
      description: Whether the user who opened the pull request is a site admin or not.
      type: Boolean
    - contextPath: GitHub.PR.Body
      description: The body content of the pull request.
      type: String
    - contextPath: GitHub.PR.Label.ID
      description: The ID of the label.
      type: Number
    - contextPath: GitHub.PR.Label.NodeID
      description: The node ID of the label.
      type: String
    - contextPath: GitHub.PR.Label.Name
      description: The name of the label.
      type: String
    - contextPath: GitHub.PR.Label.Description
      description: The description of the label.
      type: String
    - contextPath: GitHub.PR.Label.Color
      description: The hex color value of the label.
      type: String
    - contextPath: GitHub.PR.Label.Default
      description: Whether the label is a default.
      type: Boolean
    - contextPath: GitHub.PR.Milestone.ID
      description: The ID of the milestone.
      type: Number
    - contextPath: GitHub.PR.Milestone.NodeID
      description: The node ID of the milestone.
      type: String
    - contextPath: GitHub.PR.Milestone.Number
      description: The number of the milestone.
      type: Number
    - contextPath: GitHub.PR.Milestone.State
      description: The state of the milestone.
      type: String
    - contextPath: GitHub.PR.Milestone.Title
      description: The title of the milestone.
      type: String
    - contextPath: GitHub.PR.Milestone.Description
      description: The description of the milestone.
      type: String
    - contextPath: GitHub.PR.Milestone.Creator.Login
      description: The login of the milestone creator.
      type: String
    - contextPath: GitHub.PR.Milestone.Creator.ID
      description: The ID the milestone creator.
      type: Number
    - contextPath: GitHub.PR.Milestone.Creator.NodeID
      description: The node ID of the milestone creator.
      type: String
    - contextPath: GitHub.PR.Milestone.Creator.Type
      description: The type of the milestone creator.
      type: String
    - contextPath: GitHub.PR.Milestone.Creator.SiteAdmin
      description: Whether the milestone creator is a site admin.
      type: Boolean
    - contextPath: GitHub.PR.Milestone.OpenIssues
      description: The number of open issues with this milestone.
      type: Number
    - contextPath: GitHub.PR.Milestone.ClosedIssues
      description: The number of closed issues with this milestone.
      type: Number
    - contextPath: GitHub.PR.Milestone.CreatedAt
      description: The date the milestone was created.
      type: String
    - contextPath: GitHub.PR.Milestone.UpdatedAt
      description: The date the milestone was updated.
      type: String
    - contextPath: GitHub.PR.Milestone.ClosedAt
      description: The date the milestone was closed.
      type: String
    - contextPath: GitHub.PR.Milestone.DueOn
      description: The due date for the milestone.
      type: String
    - contextPath: GitHub.PR.ActiveLockReason
      description: The reason the pull request is locked.
      type: String
    - contextPath: GitHub.PR.CreatedAt
      description: The date the pull request was created.
      type: String
    - contextPath: GitHub.PR.UpdatedAt
      description: The date the pull request was updated.
      type: String
    - contextPath: GitHub.PR.ClosedAt
      description: The date the pull request was closed.
      type: String
    - contextPath: GitHub.PR.MergedAt
      description: The date the pull request was merged.
      type: String
    - contextPath: GitHub.PR.MergeCommitSHA
      description: The SHA hash of the pull request's merge commit.
      type: String
    - contextPath: GitHub.PR.Assignee.Login
      description: The login of the user assigned to the pull request.
      type: String
    - contextPath: GitHub.PR.Assignee.ID
      description: The ID of the user assigned to the pull request.
      type: Number
    - contextPath: GitHub.PR.Assignee.NodeID
      description: The node ID of the user assigned to the pull request.
      type: String
    - contextPath: GitHub.PR.Assignee.Type
      description: The type of the user assigned to the pull request.
      type: String
    - contextPath: GitHub.PR.Assignee.SiteAdmin
      description: Whether the user assigned to the pull request is a site admin or not.
      type: Boolean
    - contextPath: GitHub.PR.RequestedReviewer.Login
      description: The login of the user requested for review.
      type: String
    - contextPath: GitHub.PR.RequestedReviewer.ID
      description: The ID of the user requested for review.
      type: Number
    - contextPath: GitHub.PR.RequestedReviewer.NodeID
      description: The node ID of the user requested for review.
      type: String
    - contextPath: GitHub.PR.RequestedReviewer.Type
      description: The type of the user requested for review.
      type: String
    - contextPath: GitHub.PR.RequestedReviewer.SiteAdmin
      description: Whether the user requested for review is a site admin.
      type: Boolean
    - contextPath: GitHub.PR.RequestedTeam.ID
      description: The ID of the team requested for review.
      type: Number
    - contextPath: GitHub.PR.RequestedTeam.NodeID
      description: The node ID of the team requested for review.
      type: String
    - contextPath: GitHub.PR.RequestedTeam.Name
      description: The name of the team requested for review.
      type: String
    - contextPath: GitHub.PR.RequestedTeam.Slug
      description: The slug of the team requested for review.
      type: String
    - contextPath: GitHub.PR.RequestedTeam.Description
      description: The description of the team requested for review.
      type: String
    - contextPath: GitHub.PR.RequestedTeam.Privacy
      description: The privacy setting of the team requested for review.
      type: String
    - contextPath: GitHub.PR.RequestedTeam.Permission
      description: The permissions of the team requested for review.
      type: String
    - contextPath: GitHub.PR.RequestedTeam.Parent
      description: The parent of the team requested for review.
      type: Unknown
    - contextPath: GitHub.PR.Head.Label
      description: The label of the branch that HEAD points to.
      type: String
    - contextPath: GitHub.PR.Head.Ref
      description: The reference of the branch that HEAD points to.
      type: String
    - contextPath: GitHub.PR.Head.SHA
      description: The SHA hash of the commit that HEAD points to.
      type: String
    - contextPath: GitHub.PR.Head.User.Login
      description: The login of the committer of the HEAD commit of the checked out. branch.
      type: String
    - contextPath: GitHub.PR.Head.User.ID
      description: The ID of the committer of the HEAD commit of the checked out branch.
      type: Number
    - contextPath: GitHub.PR.Head.User.NodeID
      description: The node ID of the committer of the HEAD commit of the checked out branch.
      type: String
    - contextPath: GitHub.PR.Head.User.Type
      description: The type of the committer of the HEAD commit of the checked out branch.
      type: String
    - contextPath: GitHub.PR.Head.User.SiteAdmin
      description: Whether the committer of the HEAD commit of the checked out branch is a site admin.
      type: Boolean
    - contextPath: GitHub.PR.Head.Repo.ID
      description: The ID of the repository of the checked out branch.
      type: Number
    - contextPath: GitHub.PR.Head.Repo.NodeID
      description: The node ID of the repository of the checked out branch.
      type: String
    - contextPath: GitHub.PR.Head.Repo.Name
      description: The name of the repository of the checked out branch.
      type: String
    - contextPath: GitHub.PR.Head.Repo.FullName
      description: The full name of the repository of the checked out branch.
      type: String
    - contextPath: GitHub.PR.Head.Repo.Owner.Login
      description: The user login of the owner of the repository of the checked out branch.
      type: String
    - contextPath: GitHub.PR.Head.Repo.Owner.ID
      description: The user ID of the owner of the repository of the checked out branch.
      type: Number
    - contextPath: GitHub.PR.Head.Repo.Owner.NodeID
      description: The user node ID of the owner of the repository of the checked out branch.
      type: String
    - contextPath: GitHub.PR.Head.Repo.Owner.Type
      description: The user type of the owner of the repository of the checked out branch.
      type: String
    - contextPath: GitHub.PR.Head.Repo.Owner.SiteAdmin
      description: Whether the owner of the repository of the checked out branch is a site admin.
      type: Boolean
    - contextPath: GitHub.PR.Head.Repo.Private
      description: Whether the repository of the checked out branch is private or not.
      type: Boolean
    - contextPath: GitHub.PR.Head.Repo.Description
      description: The description of the repository of the checked out branch.
      type: String
    - contextPath: GitHub.PR.Head.Repo.Fork
      description: Whether the repository of the checked out branch is a fork.
      type: Boolean
    - contextPath: GitHub.PR.Head.Repo.Language
      description: The language of the repository of the checked out branch.
      type: Unknown
    - contextPath: GitHub.PR.Head.Repo.ForksCount
      description: The number of forks of the repository of the checked out branch.
      type: Number
    - contextPath: GitHub.PR.Head.Repo.StargazersCount
      description: The number of stars of the repository of the checked out branch.
      type: Number
    - contextPath: GitHub.PR.Head.Repo.WatchersCount
      description: The number of entities watching the repository of the checked out branch.
      type: Number
    - contextPath: GitHub.PR.Head.Repo.Size
      description: The size of the repository of the checked out branch.
      type: Number
    - contextPath: GitHub.PR.Head.Repo.DefaultBranch
      description: The default branch of the repository of the checked out branch.
      type: String
    - contextPath: GitHub.PR.Head.Repo.OpenIssuesCount
      description: The open issues of the repository of the checked out branch.
      type: Number
    - contextPath: GitHub.PR.Head.Repo.Topics
      description: The topics listed for the repository of the checked out branch.
      type: Unknown
    - contextPath: GitHub.PR.Head.Repo.HasIssues
      description: Whether the repository of the checked out branch has issues or not.
      type: Boolean
    - contextPath: GitHub.PR.Head.Repo.HasProjects
      description: Whether the repository of the checked out branch has projects or not.
      type: Boolean
    - contextPath: GitHub.PR.Head.Repo.HasWiki
      description: Whether the repository of the checked out branch has a wiki or not.
      type: Boolean
    - contextPath: GitHub.PR.Head.Repo.HasPages
      description: Whether the repository of the checked out branch has pages.
      type: Boolean
    - contextPath: GitHub.PR.Head.Repo.HasDownloads
      description: Whether the repository of the checked out branch has downloads .
      type: Boolean
    - contextPath: GitHub.PR.Head.Repo.Archived
      description: Whether the repository of the checked out branch has been arvhived .
      type: Boolean
    - contextPath: GitHub.PR.Head.Repo.Disabled
      description: Whether the repository of the checked out branch has been disabled .
      type: Boolean
    - contextPath: GitHub.PR.Head.Repo.PushedAt
      description: The date of the latest push to the repository of the checked out branch.
      type: String
    - contextPath: GitHub.PR.Head.Repo.CreatedAt
      description: The date of creation of the repository of the checked out branch.
      type: String
    - contextPath: GitHub.PR.Head.Repo.UpdatedAt
      description: The date the repository of the checked out branch was last updated.
      type: String
    - contextPath: GitHub.PR.Head.Repo.AllowRebaseMerge
      description: Whether the repository of the checked out branch permits rebase-style merges.
      type: Boolean
    - contextPath: GitHub.PR.Head.Repo.AllowSquashMerge
      description: Whether the repository of the checked out branch permits squash merges.
      type: Boolean
    - contextPath: GitHub.PR.Head.Repo.AllowMergeCommit
      description: Whether the repository of the checked out branch permits merge commits.
      type: Boolean
    - contextPath: GitHub.PR.Head.Repo.SubscribersCount
      description: The number of entities subscribing to the repository of the checked out branch.
      type: Number
    - contextPath: GitHub.PR.Base.Label
      description: The label of the base branch.
      type: String
    - contextPath: GitHub.PR.Base.Ref
      description: The reference of the base branch.
      type: String
    - contextPath: GitHub.PR.Base.SHA
      description: The SHA hash of the base branch.
      type: String
    - contextPath: GitHub.PR.Base.User.Login
      description: The login of the committer of the commit that the base branch points to.
      type: String
    - contextPath: GitHub.PR.Base.User.ID
      description: The ID of the committer of the commit that the base branch points to.
      type: Number
    - contextPath: GitHub.PR.Base.User.NodeID
      description: The node ID of the committer of the commit that the base branch points to.
      type: String
    - contextPath: GitHub.PR.Base.User.Type
      description: The user type of the committer of the commit that the base branch points to.
      type: String
    - contextPath: GitHub.PR.Base.User.SiteAdmin
      description: Whether the committer of the commit that the base branch points to is a site admin.
      type: Boolean
    - contextPath: GitHub.PR.Base.Repo.ID
      description: The ID of the repository that the base branch belongs to.
      type: Number
    - contextPath: GitHub.PR.Base.Repo.NodeID
      description: The node ID of the repository that the base branch belongs to.
      type: String
    - contextPath: GitHub.PR.Base.Repo.Name
      description: The name of the repository that the base branch belongs to.
      type: String
    - contextPath: GitHub.PR.Base.Repo.FullName
      description: The full name of the repository that the base branch belongs to.
      type: String
    - contextPath: GitHub.PR.Base.Repo.Owner.Login
      description: The user login of the owner of the repository that the base branch belongs to.
      type: String
    - contextPath: GitHub.PR.Base.Repo.Owner.ID
      description: The user ID of the owner of the repository that the base branch belongs to.
      type: Number
    - contextPath: GitHub.PR.Base.Repo.Owner.NodeID
      description: The user node ID of the owner of the repository that the base branch belongs to.
      type: String
    - contextPath: GitHub.PR.Base.Repo.Owner.Type
      description: The user type of the owner of the repository that the base branch belongs to.
      type: String
    - contextPath: GitHub.PR.Base.Repo.Owner.SiteAdmin
      description: Whether the owner of the repository that the base branch belongs to is a site admin.
      type: Boolean
    - contextPath: GitHub.PR.Base.Repo.Private
      description: Whether the repository that the base branch belongs to is private .
      type: Boolean
    - contextPath: GitHub.PR.Base.Repo.Description
      description: The description of the repository that the base branch belongs to.
      type: String
    - contextPath: GitHub.PR.Base.Repo.Fork
      description: Whether the repository that the base branch belongs to is a fork .
      type: Boolean
    - contextPath: GitHub.PR.Base.Repo.Language
      description: The language of the repository that the base branch belongs to.
      type: Unknown
    - contextPath: GitHub.PR.Base.Repo.ForksCount
      description: The number of times that the repository that the base branch belongs to has been forked.
      type: Number
    - contextPath: GitHub.PR.Base.Repo.StargazersCount
      description: The number of times that the repository that the base branch belongs to has been starred.
      type: Number
    - contextPath: GitHub.PR.Base.Repo.WatchersCount
      description: The number of entities watching the repository that the base branch belongs to.
      type: Number
    - contextPath: GitHub.PR.Base.Repo.Size
      description: The size of the repository that the base branch belongs to.
      type: Number
    - contextPath: GitHub.PR.Base.Repo.DefaultBranch
      description: The default branch of the repository that the base branch belongs to.
      type: String
    - contextPath: GitHub.PR.Base.Repo.OpenIssuesCount
      description: The number of open issues in the repository that the base branch belongs to.
      type: Number
    - contextPath: GitHub.PR.Base.Repo.Topics
      description: The topics listed for the repository that the base branch belongs to.
      type: String
    - contextPath: GitHub.PR.Base.Repo.HasIssues
      description: Whether the repository that the base branch belongs to has issues .
      type: Boolean
    - contextPath: GitHub.PR.Base.Repo.HasProjects
      description: Whether the repository that the base branch belongs to has projects .
      type: Boolean
    - contextPath: GitHub.PR.Base.Repo.HasWiki
      description: Whether the repository that the base branch belongs to has a wiki .
      type: Boolean
    - contextPath: GitHub.PR.Base.Repo.HasPages
      description: Whether the repository that the base branch belongs to has pages .
      type: Boolean
    - contextPath: GitHub.PR.Base.Repo.HasDownloads
      description: Whether the repository that the base branch belongs to has downloads .
      type: Boolean
    - contextPath: GitHub.PR.Base.Repo.Archived
      description: Whether the repository that the base branch belongs to is archived .
      type: Boolean
    - contextPath: GitHub.PR.Base.Repo.Disabled
      description: Whether the repository that the base branch belongs to is disabled .
      type: Boolean
    - contextPath: GitHub.PR.Base.Repo.PushedAt
      description: The date that the repository that the base branch belongs to was last pushed to.
      type: String
    - contextPath: GitHub.PR.Base.Repo.CreatedAt
      description: The date of creation of the repository that the base branch belongs to.
      type: String
    - contextPath: GitHub.PR.Base.Repo.UpdatedAt
      description: The date that the repository that the base branch belongs to was last updated.
      type: String
    - contextPath: GitHub.PR.Base.Repo.AllowRebaseMerge
      description: Whether the repository that the base branch belongs to allows rebase-style merges.
      type: Boolean
    - contextPath: GitHub.PR.Base.Repo.AllowSquashMerge
      description: Whether the repository that the base branch belongs to allows squash merges.
      type: Boolean
    - contextPath: GitHub.PR.Base.Repo.AllowMergeCommit
      description: Whether the repository that the base branch belongs to allows merge commits.
      type: Boolean
    - contextPath: GitHub.PR.Base.Repo.SubscribersCount
      description: The number of entities that subscribe to the repository that the base branch belongs to.
      type: Number
    - contextPath: GitHub.PR.AuthorAssociation
      description: The pull request author association.
      type: String
    - contextPath: GitHub.PR.Draft
      description: Whether the pull request is a draft.
      type: Boolean
    - contextPath: GitHub.PR.Merged
      description: Whether the pull request is merged.
      type: Boolean
    - contextPath: GitHub.PR.Mergeable
      description: Whether the pull request is mergeable.
      type: Boolean
    - contextPath: GitHub.PR.Rebaseable
      description: Whether the pull request is rebaseable.
      type: Boolean
    - contextPath: GitHub.PR.MergeableState
      description: The mergeable state of the pull request.
      type: String
    - contextPath: GitHub.PR.MergedBy.Login
      description: The login of the user who merged the pull request.
      type: String
    - contextPath: GitHub.PR.MergedBy.ID
      description: The ID of the user who merged the pull request.
      type: Number
    - contextPath: GitHub.PR.MergedBy.NodeID
      description: The node ID of the user who merged the pull request.
      type: String
    - contextPath: GitHub.PR.MergedBy.Type
      description: The type of the user who merged the pull request.
      type: String
    - contextPath: GitHub.PR.MergedBy.SiteAdmin
      description: Whether the user who merged the pull request is a site admin or not.
      type: Boolean
    - contextPath: GitHub.PR.Comments
      description: The number of comments on the pull request.
      type: Number
    - contextPath: GitHub.PR.ReviewComments
      description: The number of review comments on the pull request.
      type: Number
    - contextPath: GitHub.PR.MaintainerCanModify
      description: Whether the maintainer can modify the pull request.
      type: Boolean
    - contextPath: GitHub.PR.Commits
      description: The number of commits in the pull request.
      type: Number
    - contextPath: GitHub.PR.Additions
      description: The number of additions in the pull request.
      type: Number
    - contextPath: GitHub.PR.Deletions
      description: The number of deletions in the pull request.
      type: Number
    - contextPath: GitHub.PR.ChangedFiles
      description: The number of changed files in the pull request.
      type: Number
  - arguments:
    - description: The issue number to retrieve events for.
      name: issue_number
      required: true
    description: Returns events corresponding to the given issue.
    name: Github-list-issue-events
    outputs:
    - contextPath: GitHub.IssueEvent.id
      description: Event ID.
      type: Number
    - contextPath: GitHub.IssueEvent.node_id
      description: Event node ID.
      type: String
    - contextPath: GitHub.IssueEvent.url
      description: Event URL.
      type: String
    - contextPath: GitHub.IssueEvent.actor.login
      description: Event actor login username.
      type: String
    - contextPath: GitHub.IssueEvent.actor.id
      description: Event actor ID.
      type: Number
    - contextPath: GitHub.IssueEvent.actor.node_id
      description: Event actor node ID.
      type: String
    - contextPath: GitHub.IssueEvent.actor.avatar_url
      description: Event actor avatar URL.
      type: String
    - contextPath: GitHub.IssueEvent.actor.gravatar_id
      description: Event actor gravatar ID.
      type: String
    - contextPath: GitHub.IssueEvent.actor.url
      description: Event actor URL.
      type: String
    - contextPath: GitHub.IssueEvent.actor.html_url
      description: Event actor HTML URL.
      type: String
    - contextPath: GitHub.IssueEvent.actor.followers_url
      description: Event actor followers URL.
      type: String
    - contextPath: GitHub.IssueEvent.actor.following_url
      description: Event actor following URL.
      type: String
    - contextPath: GitHub.IssueEvent.actor.gists_url
      description: Event actor gists URL.
      type: String
    - contextPath: GitHub.IssueEvent.actor.starred_url
      description: Event actor starred URL.
      type: String
    - contextPath: GitHub.IssueEvent.actor.subscriptions_url
      description: Event actor subscriptions URL.
      type: String
    - contextPath: GitHub.IssueEvent.actor.organizations_url
      description: Event actor organizations URL.
      type: String
    - contextPath: GitHub.IssueEvent.actor.repos_url
      description: Event actor repos URL.
      type: String
    - contextPath: GitHub.IssueEvent.actor.events_url
      description: Event actor events URL.
      type: String
    - contextPath: GitHub.IssueEvent.actor.received_events_url
      description: Event actor received events URL.
      type: String
    - contextPath: GitHub.IssueEvent.actor.type
      description: Event actor type.
      type: String
    - contextPath: GitHub.IssueEvent.actor.site_admin
      description: Indicates whether the event actor is site admin.
      type: Boolean
    - contextPath: GitHub.IssueEvent.event
      description: Issue event type, for example labeled, closed.
      type: String
    - contextPath: GitHub.IssueEvent.commit_id
      description: Event commit ID.
      type: Unknown
    - contextPath: GitHub.IssueEvent.commit_url
      description: Event commit URL.
      type: Unknown
    - contextPath: GitHub.IssueEvent.created_at
      description: Event created time.
      type: Date
    - contextPath: GitHub.IssueEvent.label.name
      description: Event label name.
      type: String
    - contextPath: GitHub.IssueEvent.label.color
      description: Event label color.
      type: String
    - contextPath: GitHub.IssueEvent.performed_via_github_app
      description: Indicates whether event was performed via a GitHub application.
      type: Unknown
    - contextPath: GitHub.IssueEvent.assignee.login
      description: Assignee login username.
      type: String
    - contextPath: GitHub.IssueEvent.assignee.id
      description: Assignee ID.
      type: Number
    - contextPath: GitHub.IssueEvent.assignee.node_id
      description: Assignee node ID.
      type: String
    - contextPath: GitHub.IssueEvent.assignee.avatar_url
      description: Assignee avatar URL.
      type: String
    - contextPath: GitHub.IssueEvent.assignee.gravatar_id
      description: Assignee gravatar ID.
      type: String
    - contextPath: GitHub.IssueEvent.assignee.url
      description: Assignee URL.
      type: String
    - contextPath: GitHub.IssueEvent.assignee.html_url
      description: Assignee HTML URL.
      type: String
    - contextPath: GitHub.IssueEvent.assignee.followers_url
      description: Assignee followers URL.
      type: String
    - contextPath: GitHub.IssueEvent.assignee.following_url
      description: Assignee following URL.
      type: String
    - contextPath: GitHub.IssueEvent.assignee.gists_url
      description: Assignee gists URL.
      type: String
    - contextPath: GitHub.IssueEvent.assignee.starred_url
      description: Assignee starred URL.
      type: String
    - contextPath: GitHub.IssueEvent.assignee.subscriptions_url
      description: Assignee subscriptions URL.
      type: String
    - contextPath: GitHub.IssueEvent.assignee.organizations_url
      description: Assignee organizations URL.
      type: String
    - contextPath: GitHub.IssueEvent.assignee.repos_url
      description: Assignee repos URL.
      type: String
    - contextPath: GitHub.IssueEvent.assignee.events_url
      description: Assignee events URL.
      type: String
    - contextPath: GitHub.IssueEvent.assignee.received_events_url
      description: Assignee received events URL.
      type: String
    - contextPath: GitHub.IssueEvent.assignee.type
      description: Assignee type.
      type: String
    - contextPath: GitHub.IssueEvent.assignee.site_admin
      description: Indicates whether the assignee is a site admin.
      type: Boolean
    - contextPath: GitHub.IssueEvent.assigner.login
      description: Assigner login username.
      type: String
    - contextPath: GitHub.IssueEvent.assigner.id
      description: Assigner ID.
      type: Number
    - contextPath: GitHub.IssueEvent.assigner.node_id
      description: Assigner node ID.
      type: String
    - contextPath: GitHub.IssueEvent.assigner.avatar_url
      description: Assigner avatar URL.
      type: String
    - contextPath: GitHub.IssueEvent.assigner.gravatar_id
      description: Assigner gravatar ID.
      type: String
    - contextPath: GitHub.IssueEvent.assigner.url
      description: Assigner URL.
      type: String
    - contextPath: GitHub.IssueEvent.assigner.html_url
      description: Assigner HTML URL.
      type: String
    - contextPath: GitHub.IssueEvent.assigner.followers_url
      description: Assigner followers URL.
      type: String
    - contextPath: GitHub.IssueEvent.assigner.following_url
      description: Assigner following URL.
      type: String
    - contextPath: GitHub.IssueEvent.assigner.gists_url
      description: Assigner gists URL.
      type: String
    - contextPath: GitHub.IssueEvent.assigner.starred_url
      description: Assigner starred URL.
      type: String
    - contextPath: GitHub.IssueEvent.assigner.subscriptions_url
      description: Assigner subscriptions URL.
      type: String
    - contextPath: GitHub.IssueEvent.assigner.organizations_url
      description: Assigner organizations URL.
      type: String
    - contextPath: GitHub.IssueEvent.assigner.repos_url
      description: Assigner repos URL.
      type: String
    - contextPath: GitHub.IssueEvent.assigner.events_url
      description: Assigner events URL.
      type: String
    - contextPath: GitHub.IssueEvent.assigner.received_events_url
      description: Assigner received events URL.
      type: String
    - contextPath: GitHub.IssueEvent.assigner.type
      description: Assigner type.
      type: String
    - contextPath: GitHub.IssueEvent.assigner.site_admin
      description: Indicates whether the assignee is a site admin.
      type: Boolean
  - arguments:
    - description: Only list projects with the following numbers.
      isArray: true
      name: project_filter
    - defaultValue: '20'
      description: The number of projects to return. Default is 20. Maximum is 100.
      name: limit
    description: Lists all issues that the user has access to view.
    name: GitHub-list-all-projects
    outputs:
    - contextPath: GitHub.Project.Name
      description: The name of the project board.
      type: String
    - contextPath: GitHub.Project.ID
      description: The ID of the project board.
      type: Number
    - contextPath: GitHub.Project.Number
      description: The project board number.
      type: Number
    - contextPath: GitHub.Project.Columns.Name
      description: The column name.
      type: String
    - contextPath: GitHub.Project.Columns.ColumnID
      description: The ID of the column.
      type: Number
    - contextPath: GitHub.Project.Columns.Cards.CardID
      description: The ID of the card.
      type: Number
    - contextPath: GitHub.Project.Columns.Cards.ContentNumber
      description: The content number of this card, usually this is the issue number.
      type: Number
    - contextPath: GitHub.Project.Issues
      description: Lists of all issue numbers that are in this project board.
      type: Unknown
  - arguments:
    - description: 'Column unique id.'
      name: column_id
      required: true
    - description: Issue unique ID.
      name: issue_unique_id
      required: true
    - defaultValue: Issue
      description: Content type of the project card.
      name: content_type
    description: Adds an Issue as a card in column of a spesific project.
    name: GitHub-add-issue-to-project-board
  - arguments:
    - default: true
      description: Relative path to retrieve its data.
      name: relative_path
      required: true
    - description: The branch name from which to get the file data. Default is master.
      name: branch_name
    - description: The name of the organization containing the file.
      name: organization
    - description: The repository of the file.
      name: repository
    description: Gets the data of the a given path.
    name: GitHub-get-path-data
    outputs:
    - contextPath: GitHub.PathData.name
      description: The path name.
      type: String
    - contextPath: GitHub.PathData.path
      description: The Relative path for the given repository.
      type: String
    - contextPath: GitHub.PathData.sha
      description: The path SHA.
      type: String
    - contextPath: GitHub.PathData.size
      description: The path size in bytes. Will be 0 if path to a dir was given.
      type: Number
    - contextPath: GitHub.PathData.url
      description: The path URL.
      type: String
    - contextPath: GitHub.PathData.html_url
      description: The path HTML URL.
      type: String
    - contextPath: GitHub.PathData.git_url
      description: The path Git URL.
      type: String
    - contextPath: GitHub.PathData.download_url
      description: The path download URL. If a directory path was given will be empty.
      type: String
    - contextPath: GitHub.PathData.type
      description: The path data, for example file, dir.
      type: String
    - contextPath: GitHub.PathData.content
      description: The content of the path if a file path was given.
      type: String
    - contextPath: GitHub.PathData.encoding
      description: The encoding method if path to a file was given.
      type: String
    - contextPath: GitHub.PathData.entries.name
      description: If a dir was given in file_path, name of the dir entry.
      type: String
    - contextPath: GitHub.PathData.entries.path
      description: If a dir was given in file_path, path of the dir entry.
      type: String
    - contextPath: GitHub.PathData.entries.sha
      description: If a dir was given in file_path, SHA of the dir entry.
      type: String
    - contextPath: GitHub.PathData.entries.size
      description: If a dir was given in file_path, size of the dir entry. Will be 0 if entry is also a dir.
      type: Number
    - contextPath: GitHub.PathData.entries.url
      description: If a dir was given in file_path, URL of the dir entry.
      type: String
    - contextPath: GitHub.PathData.entries.html_url
      description: If a dir was given in file_path, HTML URL of the dir entry.
      type: String
    - contextPath: GitHub.PathData.entries.git_url
      description: If a dir was given in file_path, Git URL of the dir entry.
      type: String
    - contextPath: GitHub.PathData.entries.download_url
      description: If a dir was given in file_path, download URL of the dir entry. Will be empty if entry is also a dir.
      type: String
    - contextPath: GitHub.PathData.entries.type
      description: If a dir was given in file_path, type of the dir entry.
      type: String
  - arguments:
    - description: The page number to retrieve releases from. If limit argument is not given, defaults to 1.
      name: page
    - description: The size of the page. If limit argument is not given, defaults to 50.
      name: page_size
    - description: The maximum number of releases data to retrieve. Will get results of the first pages. Cannot be given with page_size or page arguments.
      name: limit
    - description: The name of the organization containing the repository. Defaults to organization instance parameter if not given.
      name: organization
    - description: The repository containing the releases. Defaults to repository instance parameter if not given.
      name: repository
    description: Gets releases data from a given repository and organization.
    name: GitHub-releases-list
    outputs:
    - contextPath: GitHub.Release.url
      description: The release URL.
      type: String
    - contextPath: GitHub.Release.assets_url
      description: The release assets URL.
      type: String
    - contextPath: GitHub.Release.upload_url
      description: Upload URL.
      type: String
    - contextPath: GitHub.Release.html_url
      description: HTML URL.
      type: String
    - contextPath: GitHub.Release.id
      description: The release ID.
      type: Number
    - contextPath: GitHub.Release.author.login
      description: The release author login username.
      type: String
    - contextPath: GitHub.Release.author.id
      description: The release author user ID.
      type: Number
    - contextPath: GitHub.Release.author.node_id
      description: The release author node ID.
      type: String
    - contextPath: GitHub.Release.author.avatar_url
      description: The release author avatar URL.
      type: String
    - contextPath: GitHub.Release.author.gravatar_id
      description: The release author gravatar ID.
      type: String
    - contextPath: GitHub.Release.author.url
      description: The release author URL.
      type: String
    - contextPath: GitHub.Release.author.html_url
      description: The release author HTML URL.
      type: String
    - contextPath: GitHub.Release.author.followers_url
      description: The release author followers URL.
      type: String
    - contextPath: GitHub.Release.author.following_url
      description: The release author following URL.
      type: String
    - contextPath: GitHub.Release.author.gists_url
      description: The release author gists URL.
      type: String
    - contextPath: GitHub.Release.author.starred_url
      description: The release author starred URL.
      type: String
    - contextPath: GitHub.Release.author.subscriptions_url
      description: The release author subscriptions URL.
      type: String
    - contextPath: GitHub.Release.author.organizations_url
      description: The release author organizations URL.
      type: String
    - contextPath: GitHub.Release.author.repos_url
      description: The release author repos URL.
      type: String
    - contextPath: GitHub.Release.author.events_url
      description: The release author events URL.
      type: String
    - contextPath: GitHub.Release.author.received_events_url
      description: The release author received events URL.
      type: String
    - contextPath: GitHub.Release.author.type
      description: The release author type. (E.g, "User").
      type: String
    - contextPath: GitHub.Release.author.site_admin
      description: Whether the release author is a site admin.
      type: Boolean
    - contextPath: GitHub.Release.node_id
      description: The release Node ID.
      type: String
    - contextPath: GitHub.Release.tag_name
      description: The release tag name.
      type: String
    - contextPath: GitHub.Release.target_commitish
      description: The release target commit.
      type: String
    - contextPath: GitHub.Release.name
      description: The release name.
      type: String
    - contextPath: GitHub.Release.draft
      description: Whether release is draft.
      type: Boolean
    - contextPath: GitHub.Release.prerelease
      description: Whether release is pre release.
      type: Boolean
    - contextPath: GitHub.Release.created_at
      description: Date when release was created.
      type: Date
    - contextPath: GitHub.Release.published_at
      description: Date when release was published.
      type: Date
    - contextPath: GitHub.Release.tarball_url
      description: The release tar URL download.
      type: String
    - contextPath: GitHub.Release.zipball_url
      description: The release zip URL download.
      type: String
    - contextPath: GitHub.Release.body
      description: The release body.
      type: String
  - arguments:
    - description: The number of the issue to comment on.
      name: issue_number
      required: true
    - description: the comment id to update.
      name: comment_id
      required: true
    - description: The contents of the comment.
      name: body
      required: true
    description: Update an already existing comment.
    name: GitHub-update-comment
    outputs:
    - contextPath: GitHub.Comment.IssueNumber
      description: The number of the issue to which the comment belongs.
      type: Number
    - contextPath: GitHub.Comment.ID
      description: The ID of the comment.
      type: Number
    - contextPath: GitHub.Comment.NodeID
      description: The node ID of the comment.
      type: String
    - contextPath: GitHub.Comment.Body
      description: The body content of the comment.
      type: String
    - contextPath: GitHub.Comment.User.Login
      description: The login of the user who commented.
      type: String
    - contextPath: GitHub.Comment.User.ID
      description: The ID of the user who commented.
      type: Number
    - contextPath: GitHub.Comment.User.NodeID
      description: The node ID of the user who commented.
      type: String
    - contextPath: GitHub.Comment.User.Type
      description: The type of the user who commented.
      type: String
    - contextPath: GitHub.Comment.User.SiteAdmin
      description: Whether the user who commented is a site admin.
      type: Boolean
  - arguments:
    - description: The id of comment to delete.
      name: comment_id
      required: true
    description: Deletes a comment.
    name: GitHub-delete-comment
  - arguments:
    - description: The number of PR/Issue to assign users to.
      name: pull_request_number
      required: true
    - description: Users to assign, can be a list of users.
      isArray: true
      name: assignee
      required: true
    description: Adds up to 10 assignees to an issue/PR. Users already assigned to an issue are not replaced.
    name: GitHub-add-assignee
    outputs:
    - contextPath: GitHub.Assignees.assignees
      description: Assignees to the issue.
      type: String
    - contextPath: GitHub.Assignees.assignees.login
      description: Login of assigned user.
      type: String
    - contextPath: GitHub.Assignees.assignees.gists_url
      description: Gists URL for user.
      type: String
    - contextPath: GitHub.Assignees.assignees.following_url
      description: Following URL for user.
      type: String
    - contextPath: GitHub.Assignees.assignees.followers_url
      description: Followers URL for user.
      type: String
    - contextPath: GitHub.Assignees.assignees.subscriptions_url
      description: Subscriptions URL for user.
      type: String
    - contextPath: GitHub.Assignees.assignees.received_events_url
      description: Received events URL for user.
      type: String
    - contextPath: GitHub.Assignees.assignees.events_url
      description: Events URL for user.
      type: String
    - contextPath: GitHub.Assignees.assignees.avatar_url
      description: Avatar URL for user.
      type: String
    - contextPath: GitHub.Assignees.assignees.url
      description: URL for user for user.
      type: String
    - contextPath: GitHub.Assignees.assignees.starred_url
      description: Starred URL for user.
      type: String
    - contextPath: GitHub.Assignees.assignees.organizations_url
      description: Organizations URL for user.
      type: String
    - contextPath: GitHub.Assignees.assignees.repos_url
      description: Repos URL for user.
      type: String
    - contextPath: GitHub.Assignees.assignees.gravatar_id
      description: Gravatar_id for user.
      type: String
    - contextPath: GitHub.Assignees.assignees.site_admin
      description: Is user site admin.
      type: String
    - contextPath: GitHub.Assignees.assignees.node_id
      description: Node ID for user.
      type: String
    - contextPath: GitHub.Assignees.assignees.type
      description: Type of user.
      type: String
    - contextPath: GitHub.Assignees.assignees.id
      description: User ID.
      type: String
    - contextPath: GitHub.Assignees.assignees.html_url
      description: HTML URL for user.
      type: String
  - arguments:
    - description: The GitHub owner (organization or username) of the repository.
      name: owner
    - description: The GitHub repository name.
      name: repository
    - description: The branch to trigger the workflow on.
      name: branch
    - description: The name of your workflow file.
      name: workflow
      required: true
    - description: The inputs for the workflow.
      name: inputs
    description: Triggers a GitHub workflow on a given repository and workflow.
    name: GitHub-trigger-workflow
  - arguments:
    - description: The GitHub owner (organization or username) of the repository.
      name: owner
    - description: The GitHub repository name.
      name: repository
    - description: The ID of the workflow to cancel.
      name: workflow_id
      required: true
    description: Cancels a GitHub workflow.
    name: GitHub-cancel-workflow
  - arguments:
    - description: The GitHub owner (organization or username) of the repository.
      name: owner
    - description: The GitHub repository name.
      isArray: true
      name: repository
    - description: The name of your workflow file.
      isArray: true
      name: workflow
      required: true
    - description: The number of workflows to return. Default is 100.
      isArray: true
      name: limit
    description: Returns a list of GitHub workflows on a given repository.
    name: GitHub-list-workflows
    outputs:
    - contextPath: GitHub.Workflow.id
      description: The GitHub workflow ID (per run).
      type: Number
    - contextPath: GitHub.Workflow.name
      description: The GitHub workflow name.
      type: String
    - contextPath: GitHub.Workflow.head_branch
      description: The branch on which the workflow ran.
      type: String
    - contextPath: GitHub.Workflow.head_sha
      description: The commit SHA on which the workflow ran.
      type: String
    - contextPath: GitHub.Workflow.path
      description: The GitHub workflow name path.
      type: String
    - contextPath: GitHub.Workflow.display_title
      description: The GitHub workflow title.
      type: String
    - contextPath: GitHub.Workflow.run_number
      description: The GitHub workflow run number.
      type: Number
    - contextPath: GitHub.Workflow.event
      description: The GitHub workflow trigger type (scheduled, dispatch).
      type: String
    - contextPath: GitHub.Workflow.status
      description: The GitHub workflow status (in_progress, completed).
      type: String
    - contextPath: GitHub.Workflow.conclusion
      description: The GitHub workflow conclusion (cancelled, success).
      type: String
    - contextPath: GitHub.Workflow.workflow_id
      description: The GitHub workflow ID (per workflow).
      type: String
    - contextPath: GitHub.Workflow.url
      description: The GitHub workflow API URL.
      type: String
    - contextPath: GitHub.Workflow.html_url
      description: The GitHub workflow HTML URL.
      type: String
    - contextPath: GitHub.Workflow.created_at
      description: Datetime the GitHub workflow was created at.
      type: Date
    - contextPath: GitHub.Workflow.updated_at
      description: Datetime the GitHub workflow was updated at.
      type: Date
<<<<<<< HEAD
=======
  - arguments:
    - description: The full path to the file in the repository (e.g., path/to/file.txt).
      name: path_to_file
      required: true
    - description: The branch to delete the file from (e.g., main or master).
      name: branch_name
      required: true
    - defaultValue: Deleted file via Cortex XSOAR
      description: The commit message for the file deletion.
      name: commit_message
    description: Delete a file on a Github branch.
    name: GitHub-delete-file
    outputs:
    - contextPath: GitHub.File.path
      description: The path of the deleted file.
      type: string
    - contextPath: GitHub.File.sha
      description: The SHA of the commit that deleted the file.
      type: string
    - contextPath: GitHub.File.deleted
      description: True if the file was deleted.
      type: boolean
>>>>>>> 737b65b2
  dockerimage: demisto/auth-utils:1.0.0.5633969
  isfetch: true
  runonce: false
  script: '-'
  subtype: python3
  type: python
tests:
- No tests (auto formatted)
fromversion: 5.0.0<|MERGE_RESOLUTION|>--- conflicted
+++ resolved
@@ -3668,8 +3668,6 @@
     - contextPath: GitHub.Workflow.updated_at
       description: Datetime the GitHub workflow was updated at.
       type: Date
-<<<<<<< HEAD
-=======
   - arguments:
     - description: The full path to the file in the repository (e.g., path/to/file.txt).
       name: path_to_file
@@ -3692,7 +3690,6 @@
     - contextPath: GitHub.File.deleted
       description: True if the file was deleted.
       type: boolean
->>>>>>> 737b65b2
   dockerimage: demisto/auth-utils:1.0.0.5633969
   isfetch: true
   runonce: false
