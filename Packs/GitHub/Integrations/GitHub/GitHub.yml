category: Utilities
commonfields:
  id: GitHub
  version: -1
configuration:
- display: Fetch incidents
  name: isFetch
  required: false
  type: 8
- defaultvalue: Issue
  display: Select an Issue or PR to Fetch
  hidden: false
  name: fetch_object
  options:
  - Issue
  - PR
  required: false
  type: 15
- display: API Token
  name: token
  required: false
  type: 4
- display: Credentials
  name: credentials
  required: false
  type: 9
- display: 'Username of the repository owner, for example: github.com/repos/{_owner_}/{repo}/issues'
  name: user
  required: false
  type: 0
- display: The name of the requested repository
  name: repository
  required: false
  type: 0
- defaultvalue: '3'
  display: First fetch interval (in days)
  name: fetch_time
  required: false
  type: 0
- display: Use system proxy settings
  name: proxy
  required: false
  type: 8
- defaultvalue: 'false'
  display: Trust any certificate (not secure)
  name: insecure
  required: false
  type: 8
- display: Incident type
  name: incidentType
  required: false
  type: 13
- display: GitHub app integration ID
  name: integration_id
  required: false
  type: 0
- display: GitHub app installation ID
  name: installation_id
  required: false
  type: 0
description: Integration to GitHub API
display: GitHub
name: GitHub
script:
  commands:
  - arguments:
    - default: false
      description: The title of the issue.
      isArray: false
      name: title
      required: true
      secret: false
    - default: false
      description: The contents of the issue.
      isArray: false
      name: body
      required: false
      secret: false
    - default: false
      description: Labels to associate with this issue.
      isArray: true
      name: labels
      required: false
      secret: false
    - default: false
      description: Logins for Users to assign to this issue.
      isArray: true
      name: assignees
      required: false
      secret: false
    deprecated: false
    description: Creates an issue in GitHub.
    execution: false
    name: GitHub-create-issue
    outputs:
    - contextPath: GitHub.Issue.ID
      description: The ID of the created issue.
      type: Number
    - contextPath: GitHub.Issue.Repository
      description: The repository of the created issue.
      type: String
    - contextPath: GitHub.Issue.Title
      description: The title of the created issue.
      type: String
    - contextPath: GitHub.Issue.Body
      description: The body of the created issue.
      type: Unknown
    - contextPath: GitHub.Issue.State
      description: The state of the created issue.
      type: String
    - contextPath: GitHub.Issue.Labels
      description: Labels applied to the issue.
      type: String
    - contextPath: GitHub.Issue.Assignees
      description: Users assigned to this issue.
      type: String
    - contextPath: GitHub.Issue.Created_at
      description: Date when the issue was created.
      type: Date
    - contextPath: GitHub.Issue.Updated_at
      description: Date when the issue was last updated.
      type: Date
    - contextPath: GitHub.Issue.Closed_at
      description: Date when the issue was closed.
      type: Date
    - contextPath: GitHub.Issue.Closed_by
      description: User who closed the issue.
      type: String
    - contextPath: GitHub.Issue.Organization
      description: The repository organization.
      type: String
  - arguments:
    - default: false
      description: The number of the issue to close.
      isArray: false
      name: ID
      required: true
      secret: false
    deprecated: false
    description: Closes an existing issue.
    execution: false
    name: GitHub-close-issue
    outputs:
    - contextPath: GitHub.Issue.ID
      description: The ID of the closed issue.
      type: Number
    - contextPath: GitHub.Issue.Repository
      description: The repository of the closed issue.
      type: String
    - contextPath: GitHub.Issue.Title
      description: The title of the closed issue
      type: String
    - contextPath: GitHub.Issue.Body
      description: The body of the closed issue.
      type: Unknown
    - contextPath: GitHub.Issue.State
      description: The state of the closed issue.
      type: String
    - contextPath: GitHub.Issue.Labels
      description: Labels applied to the issue.
      type: String
    - contextPath: GitHub.Issue.Assignees
      description: Users assigned to the issue.
      type: String
    - contextPath: GitHub.Issue.Created_at
      description: Date when the issue was created.
      type: Date
    - contextPath: GitHub.Issue.Updated_at
      description: Date when the issue was last updated.
      type: Date
    - contextPath: GitHub.Issue.Closed_at
      description: Date when the issue was closed.
      type: Date
    - contextPath: GitHub.Issue.Closed_by
      description: User who closed the issue.
      type: String
    - contextPath: GitHub.Issue.Organization
      description: The repository organization.
      type: String
  - arguments:
    - default: false
      description: The number of the issue to update.
      isArray: false
      name: ID
      required: true
      secret: false
    - default: false
      description: The title of the issue.
      isArray: false
      name: title
      required: false
      secret: false
    - default: false
      description: The contents of the issue.
      isArray: false
      name: body
      required: false
      secret: false
    - default: false
      description: State of the issue. Either open or closed.
      isArray: false
      name: state
      required: false
      secret: false
    - default: false
      description: 'Labels to apply to this issue. Pass one or more Labels to replace
        the set of Labels on this Issue. Send an empty array ([]) to clear all Labels
        from the Issue. '
      isArray: true
      name: labels
      required: false
      secret: false
    - default: false
      description: Logins for Users to assign to this issue. Pass one or more user
        logins to replace the set of assignees on this Issue. Send an empty array
        ([]) to clear all assignees from the Issue.
      isArray: true
      name: assignees
      required: false
      secret: false
    deprecated: false
    description: Updates the parameters of a specified issue.
    execution: false
    name: GitHub-update-issue
    outputs:
    - contextPath: GitHub.Issue.ID
      description: The ID of the updated issue.
      type: Number
    - contextPath: GitHub.Issue.Repository
      description: The repository of the updated issue.
      type: String
    - contextPath: GitHub.Issue.Title
      description: The title of the updated issue.
      type: String
    - contextPath: GitHub.Issue.Body
      description: The body of the updated issue.
      type: Unknown
    - contextPath: GitHub.Issue.State
      description: The state of the updated issue.
      type: String
    - contextPath: GitHub.Issue.Labels
      description: Labels applied to the issue.
      type: String
    - contextPath: GitHub.Issue.Assignees
      description: Users assigned to the issue.
      type: String
    - contextPath: GitHub.Issue.Created_at
      description: Date when the issue was created.
      type: Date
    - contextPath: GitHub.Issue.Updated_at
      description: Date when the issue was last updated.
      type: Date
    - contextPath: GitHub.Issue.Closed_at
      description: Date when the issue was closed.
      type: Date
    - contextPath: GitHub.Issue.Closed_by
      description: User who closed the issue.
      type: String
    - contextPath: GitHub.Issue.Organization
      description: The repository organization.
      type: String
  - arguments:
    - auto: PREDEFINED
      default: false
      defaultValue: open
      description: The state of the issues to return. Can be 'open', 'closed' or 'all'.
        Default is 'open'
      isArray: false
      name: state
      predefined:
      - open
      - closed
      - all
      required: true
      secret: false
    - default: false
      defaultValue: '50'
      description: The number of issues to return. Default is 50. Maximum is 100.
      isArray: false
      name: limit
      required: false
      secret: false
    deprecated: false
    description: Lists all issues that the user has access to view.
    execution: false
    name: GitHub-list-all-issues
    outputs:
    - contextPath: GitHub.Issue.ID
      description: The ID of the issue.
      type: Number
    - contextPath: GitHub.Issue.Repository
      description: The repository of the issue.
      type: String
    - contextPath: GitHub.Issue.Title
      description: The title of the issue.
      type: String
    - contextPath: GitHub.Issue.Body
      description: The body of the issue.
      type: Unknown
    - contextPath: GitHub.Issue.State
      description: The state of the issue.
      type: String
    - contextPath: GitHub.Issue.Labels
      description: Labels applied to the issue.
      type: String
    - contextPath: GitHub.Issue.Assignees
      description: Users assigned to the issue.
      type: String
    - contextPath: GitHub.Issue.Created_at
      description: Date when the issue was created.
      type: Date
    - contextPath: GitHub.Issue.Updated_at
      description: Date when the issue was last updated.
      type: Date
    - contextPath: GitHub.Issue.Closed_at
      description: Date when the issue was closed.
      type: Date
    - contextPath: GitHub.Issue.Closed_by
      description: User who closed the issue.
      type: String
    - contextPath: GitHub.Issue.Organization
      description: The repository organization.
      type: String
  - arguments:
    - default: false
      description: The query line for the search. For more information see the GitHub
        documentation at https://docs.github.com/en/github/searching-for-information-on-github/searching-code
      isArray: false
      name: query
      required: true
      secret: false
    - default: false
      description: The page number.
      isArray: false
      name: page_number
      required: false
      secret: false
    - default: false
      description: The size of the requested page. Maximum is 100.
      isArray: false
      name: page_size
      required: false
      secret: false
    - default: false
      description: The number of results to return. Default is 50.
      isArray: false
      name: limit
      required: false
      secret: false
    deprecated: false
    description: Searches for code in repositories that match a given query.
    execution: false
    name: GitHub-search-code
    outputs:
    - contextPath: GitHub.CodeSearchResults.name
      description: The file name where the code found.
      type: String
    - contextPath: GitHub.CodeSearchResults.path
      description: The full file path where the code found.
      type: String
    - contextPath: GitHub.CodeSearchResults.html_url
      description: The url to the file.
      type: String
    - contextPath: GitHub.CodeSearchResults.repository.full_name
      description: The repository name.
      type: String
    - contextPath: GitHub.CodeSearchResults.repository.html_url
      description: The url to the repository.
      type: String
    - contextPath: GitHub.CodeSearchResults.repository.description
      description: Repository description.
      type: String
    - contextPath: GitHub.CodeSearchResults.repository.private
      description: True if repository is private. and false if public.
      type: Boolean
    - contextPath: GitHub.CodeSearchResults.repository.id
      description: The ID of the repository.
      type: String
    - contextPath: GitHub.CodeSearchResults.repository.releases_url
      description: The url to the releases of the repository.
      type: String
    - contextPath: GitHub.CodeSearchResults.repository.branches_url
      description: The url to the branches of the repository.
      type: String
    - contextPath: GitHub.CodeSearchResults.repository.commits_url
      description: The url to the commits of the repository.
      type: String
  - arguments:
    - default: false
      description: The query line for the search. For more information see the GitHub
        documentation at https://help.github.com/en/articles/searching-issues-and-pull-requests.
      isArray: false
      name: query
      required: true
      secret: false
    - default: false
      defaultValue: '50'
      description: The number of issues to return. Default is 50. Maximum is 100.
      isArray: false
      name: limit
      required: false
      secret: false
    deprecated: false
    description: Searches for and returns issues that match a given query.
    execution: false
    name: GitHub-search-issues
    outputs:
    - contextPath: GitHub.Issue.ID
      description: The ID of the issue.
      type: Number
    - contextPath: GitHub.Issue.Repository
      description: The repository of the issue.
      type: String
    - contextPath: GitHub.Issue.Title
      description: The title of the issue.
      type: String
    - contextPath: GitHub.Issue.Body
      description: The body of the issue.
      type: Unknown
    - contextPath: GitHub.Issue.State
      description: The state of the issue.
      type: String
    - contextPath: GitHub.Issue.Labels
      description: Labels applied to the issue.
      type: String
    - contextPath: GitHub.Issue.Assignees
      description: Users assigned to the issue.
      type: String
    - contextPath: GitHub.Issue.Created_at
      description: Date when the issue was created.
      type: Date
    - contextPath: GitHub.Issue.Updated_at
      description: Date when the issue was last updated.
      type: Date
    - contextPath: GitHub.Issue.Closed_at
      description: Date when the issue was closed.
      type: Date
    - contextPath: GitHub.Issue.Closed_by
      description: User who closed the issue.
      type: String
    - contextPath: GitHub.Issue.Organization
      description: The repository organization.
      type: String
  - deprecated: false
    description: Returns the total number of downloads for all releases for the specified
      repository.
    execution: false
    name: GitHub-get-download-count
    outputs:
    - contextPath: GitHub.Release.ID
      description: ID of the release.
      type: Number
    - contextPath: GitHub.Release.Download_count
      description: Download count for the release.
      type: Number
    - contextPath: GitHub.Release.Name
      description: Name of the release.
      type: String
    - contextPath: GitHub.Release.Body
      description: Body of the release.
      type: String
    - contextPath: GitHub.Release.Created_at
      description: Date when the release was created.
      type: Date
    - contextPath: GitHub.Release.Published_at
      description: Date when the release was published.
      type: Date
  - arguments:
    - default: true
      defaultValue: 3 days
      description: Time of inactivity after which a PR is considered stale
      isArray: false
      name: stale_time
      required: true
      secret: false
    - default: false
      description: The label used to identify PRs of interest
      isArray: false
      name: label
      required: false
      secret: false
    deprecated: false
    description: Get inactive pull requests
    execution: false
    name: GitHub-get-stale-prs
    outputs:
    - contextPath: GitHub.PR.URL
      description: The html URL of the PR
      type: String
    - contextPath: GitHub.PR.Number
      description: The GitHub pull request number
      type: Number
    - contextPath: GitHub.PR.RequestedReviewer
      description: A list of the PR's requested reviewers
      type: Unknown
  - arguments:
    - default: false
      description: The name of the branch to retrieve
      isArray: false
      name: branch_name
      required: true
      secret: false
    deprecated: false
    description: Get a branch
    execution: false
    name: GitHub-get-branch
    outputs:
    - contextPath: GitHub.Branch.Name
      description: The name of the branch
      type: String
    - contextPath: GitHub.Branch.CommitSHA
      description: The SHA of the commit the branch references
      type: String
    - contextPath: GitHub.Branch.CommitNodeID
      description: The Node ID of the commit the branch references
      type: String
    - contextPath: GitHub.Branch.CommitAuthorID
      description: The GitHub ID number of the author of the commit the branch references
      type: Number
    - contextPath: GitHub.Branch.CommitAuthorLogin
      description: The GitHub login of the author of the commit the branch references
      type: String
    - contextPath: GitHub.Branch.CommitParentSHA
      description: The SHAs of parent commits
      type: String
    - contextPath: GitHub.Branch.Protected
      description: Whether the branch is a protected one or not
      type: Boolean
  - arguments:
    - default: false
      description: The name for the new branch
      isArray: false
      name: branch_name
      required: true
      secret: false
    - default: false
      description: The SHA hash of the commit to reference. Try executing the 'GitHub-get-branch'
        command to find a commit SHA hash to reference.
      isArray: false
      name: commit_sha
      required: true
      secret: false
    deprecated: false
    description: Create a new branch
    execution: false
    name: GitHub-create-branch
  - arguments:
    - default: false
      description: The ID number by which the team is identified. Try executing the
        'GitHub-list-teams' command to find team IDs to reference.
      isArray: false
      name: team_id
      required: true
      secret: false
    - default: false
      description: The login of the user whose membership you wish to check
      isArray: false
      name: user_name
      required: true
      secret: false
    deprecated: false
    description: Retrieve a user's membership status with a team
    execution: false
    name: GitHub-get-team-membership
    outputs:
    - contextPath: GitHub.Team.Member.Role
      description: The user's role on a team
      type: String
    - contextPath: GitHub.Team.Member.State
      description: The user's state for a team
      type: String
    - contextPath: GitHub.Team.ID
      description: The ID number of the team
      type: Number
    - contextPath: GitHub.Team.Member.Login
      description: The login of the team member
      type: String
  - arguments:
    - default: false
      description: The number of the Pull Request for which you wish to request review
      isArray: false
      name: pull_number
      required: true
      secret: false
    - default: false
      description: A CSV list of GitHub users to request review from for a Pull Request
      isArray: true
      name: reviewers
      required: true
      secret: false
    deprecated: false
    description: Request reviews from GitHub users for a given Pull Request
    execution: false
    name: GitHub-request-review
    outputs:
    - contextPath: GitHub.PR.Number
      description: The number of the Pull Request
      type: Number
    - contextPath: GitHub.PR.RequestedReviewer.Login
      description: The login of the user requested for review
      type: String
    - contextPath: GitHub.PR.RequestedReviewer.ID
      description: The ID of the user requested for review
      type: Number
    - contextPath: GitHub.PR.RequestedReviewer.NodeID
      description: The node ID of the user requested for review
      type: String
    - contextPath: GitHub.PR.RequestedReviewer.Type
      description: The type of the user requested for review
      type: String
    - contextPath: GitHub.PR.RequestedReviewer.SiteAdmin
      description: Whether the user requested for review is a site admin or not
      type: Boolean
  - arguments:
    - default: false
      description: The number of the issue to comment on
      isArray: false
      name: issue_number
      required: true
      secret: false
    - default: false
      description: The contents of the comment
      isArray: false
      name: body
      required: true
      secret: false
    deprecated: false
    description: Create a comment for a given issue
    execution: false
    name: GitHub-create-comment
    outputs:
    - contextPath: GitHub.Comment.IssueNumber
      description: The number of the issue to which the comment belongs
      type: Number
    - contextPath: GitHub.Comment.ID
      description: The ID of the comment
      type: Number
    - contextPath: GitHub.Comment.NodeID
      description: The node ID of the comment
      type: String
    - contextPath: GitHub.Comment.Body
      description: The body content of the comment
      type: String
    - contextPath: GitHub.Comment.User.Login
      description: The login of the user who commented
      type: String
    - contextPath: GitHub.Comment.User.ID
      description: The ID of the user who commented
      type: Number
    - contextPath: GitHub.Comment.User.NodeID
      description: The node ID of the user who commented
      type: String
    - contextPath: GitHub.Comment.User.Type
      description: The type of the user who commented
      type: String
    - contextPath: GitHub.Comment.User.SiteAdmin
      description: Whether the user who commented is a site admin or not
      type: Boolean
  - arguments:
    - default: false
      description: The number of the issue to list comments for
      isArray: false
      name: issue_number
      required: true
      secret: false
    deprecated: false
    description: List comments on an issue
    execution: false
    name: GitHub-list-issue-comments
    outputs:
    - contextPath: GitHub.Comment.IssueNumber
      description: The number of the issue to which the comment belongs
      type: Number
    - contextPath: GitHub.Comment.ID
      description: The ID of the comment
      type: Number
    - contextPath: GitHub.Comment.NodeID
      description: The node ID of the comment
      type: String
    - contextPath: GitHub.Comment.Body
      description: The body content of the comment
      type: String
    - contextPath: GitHub.Comment.User.Login
      description: The login of the user who commented
      type: String
    - contextPath: GitHub.Comment.User.ID
      description: The ID of the user who commented
      type: Number
    - contextPath: GitHub.Comment.User.NodeID
      description: The node ID of the user who commented
      type: String
    - contextPath: GitHub.Comment.User.Type
      description: The type of the user who commented
      type: String
    - contextPath: GitHub.Comment.User.SiteAdmin
      description: Whether the user who commented is a site admin or not
      type: Boolean
  - arguments:
    - default: false
      description: The number of the pull request.
      isArray: false
      name: pull_number
      required: true
      secret: false
    - default: false
      description: The name of the organization.
      isArray: false
      name: organization
      required: false
    - default: false
      description: The repository of the pull request.
      isArray: false
      name: repository
      required: false
      secret: false
    deprecated: false
    description: Lists the pull request files.
    execution: false
    name: GitHub-list-pr-files
    outputs:
    - contextPath: GitHub.PR.Number
      description: The number of the pull request
      type: Number
    - contextPath: GitHub.PR.File.SHA
      description: The SHA hash of the last commit involving the file.
      type: String
    - contextPath: GitHub.PR.File.Name
      description: The name of the file.
      type: String
    - contextPath: GitHub.PR.File.Status
      description: The status of the file.
      type: String
    - contextPath: GitHub.PR.File.Additions
      description: The number of additions to the file.
      type: Number
    - contextPath: GitHub.PR.File.Deletions
      description: The number of deletions in the file.
      type: Number
    - contextPath: GitHub.PR.File.Changes
      description: The number of changes made in the file.
      type: Number
  - arguments:
    - default: false
      description: The number of the pull request
      isArray: false
      name: pull_number
      required: true
      secret: false
    deprecated: false
    description: List reviews on a pull request
    execution: false
    name: GitHub-list-pr-reviews
    outputs:
    - contextPath: GitHub.PR.Number
      description: The number of the pull request
      type: Number
    - contextPath: GitHub.PR.Review.ID
      description: The ID of the review
      type: Number
    - contextPath: GitHub.PR.Review.NodeID
      description: The node ID of the review
      type: String
    - contextPath: GitHub.PR.Review.Body
      description: The content of the review
      type: String
    - contextPath: GitHub.PR.Review.CommitID
      description: The ID of the commit for which the review is applicable
      type: String
    - contextPath: GitHub.PR.Review.State
      description: The state of the review
      type: String
    - contextPath: GitHub.PR.Review.User.Login
      description: The reviewer's user login
      type: String
    - contextPath: GitHub.PR.Review.User.ID
      description: The reviewer's user ID
      type: Number
    - contextPath: GitHub.PR.Review.User.NodeID
      description: The reviewer's user node ID
      type: String
    - contextPath: GitHub.PR.Review.User.Type
      description: The reviewer user type
      type: String
    - contextPath: GitHub.PR.Review.User.SiteAdmin
      description: Whether the reviewer is a site admin or not
      type: Boolean
  - arguments:
    - default: false
      description: The SHA hash of the commit. Try executing the 'GitHub-get-branch'
        command to find a commit SHA hash to reference.
      isArray: false
      name: commit_sha
      required: true
      secret: false
    deprecated: false
    description: Get a commit
    execution: false
    name: GitHub-get-commit
    outputs:
    - contextPath: GitHub.Commit.SHA
      description: The SHA hash of the commit
      type: String
    - contextPath: GitHub.Commit.Author.Date
      description: The commit author date
      type: String
    - contextPath: GitHub.Commit.Author.Name
      description: The name of the author
      type: String
    - contextPath: GitHub.Commit.Author.Email
      description: The email of the author
      type: String
    - contextPath: GitHub.Commit.Committer.Date
      description: The date the commiter committed
      type: String
    - contextPath: GitHub.Commit.Committer.Name
      description: The name of the committer
      type: String
    - contextPath: GitHub.Commit.Committer.Email
      description: The email of the committer
      type: String
    - contextPath: GitHub.Commit.Message
      description: The message associated with the commit
      type: String
    - contextPath: GitHub.Commit.Parent
      description: List of parent SHA hashes
      type: Unknown
    - contextPath: GitHub.Commit.TreeSHA
      description: The SHA hash of the commit's tree
      type: String
    - contextPath: GitHub.Commit.Verification.Verified
      description: Whether the commit was verified or not
      type: Boolean
    - contextPath: GitHub.Commit.Verification.Reason
      description: The reason why the commit was or was not verified
      type: String
    - contextPath: GitHub.Commit.Verification.Signature
      description: The commit verification signature
      type: Unknown
    - contextPath: GitHub.Commit.Verification.Payload
      description: The commit verification payload
      type: Unknown
  - arguments:
    - default: false
      description: The number of the issue to add labels to
      isArray: false
      name: issue_number
      required: true
      secret: false
    - default: false
      description: A CSV list of labels to add to an issue
      isArray: true
      name: labels
      required: true
      secret: false
    deprecated: false
    description: Add labels to an issue
    execution: false
    name: GitHub-add-label
  - arguments:
    - default: false
      description: The number of the pull request to retrieve
      isArray: false
      name: pull_number
      required: true
      secret: false
    - default: false
      description: The name of the organization.
      isArray: false
      name: organization
      required: false
      secret: false
    - default: false
      description: The repository of the pull request.
      isArray: false
      name: repository
      required: false
      secret: false
    deprecated: false
    description: Get a pull request
    execution: false
    name: GitHub-get-pull-request
    outputs:
    - contextPath: GitHub.PR.ID
      description: The ID number of the pull request
      type: Number
    - contextPath: GitHub.PR.NodeID
      description: The node ID of the pull request
      type: String
    - contextPath: GitHub.PR.Number
      description: The issue number of the pull request
      type: Number
    - contextPath: GitHub.PR.State
      description: The state of the pull request
      type: String
    - contextPath: GitHub.PR.Locked
      description: Whether the pull request is locked or not
      type: Boolean
    - contextPath: GitHub.PR.Title
      description: The title of the pull request
      type: String
    - contextPath: GitHub.PR.User.Login
      description: The login of the user who opened the pull request
      type: String
    - contextPath: GitHub.PR.User.ID
      description: The ID of the user who opened the pull request
      type: Number
    - contextPath: GitHub.PR.User.NodeID
      description: The node ID of the user who opened the pull request
      type: String
    - contextPath: GitHub.PR.User.Type
      description: The type of the user who opened the pull request
      type: String
    - contextPath: GitHub.PR.User.SiteAdmin
      description: Whether the user who opened the pull request is a site admin or
        not
      type: Boolean
    - contextPath: GitHub.PR.Body
      description: The body content of the pull request
      type: String
    - contextPath: GitHub.PR.Label.ID
      description: The ID of the label
      type: Number
    - contextPath: GitHub.PR.Label.NodeID
      description: The node ID of the label
      type: String
    - contextPath: GitHub.PR.Label.Name
      description: The name of the label
      type: String
    - contextPath: GitHub.PR.Label.Description
      description: The description of the label
      type: String
    - contextPath: GitHub.PR.Label.Color
      description: The hex color value of the label
      type: String
    - contextPath: GitHub.PR.Label.Default
      description: Whether the label is a default or not
      type: Boolean
    - contextPath: GitHub.PR.Milestone.ID
      description: The ID of the milestone
      type: Number
    - contextPath: GitHub.PR.Milestone.NodeID
      description: The node ID of the milestone
      type: String
    - contextPath: GitHub.PR.Milestone.Number
      description: The number of the milestone
      type: Number
    - contextPath: GitHub.PR.Milestone.State
      description: The state of the milestone
      type: String
    - contextPath: GitHub.PR.Milestone.Title
      description: The title of the milestone
      type: String
    - contextPath: GitHub.PR.Milestone.Description
      description: The description of the milestone
      type: String
    - contextPath: GitHub.PR.Milestone.Creator.Login
      description: The login of the milestone creator
      type: String
    - contextPath: GitHub.PR.Milestone.Creator.ID
      description: The ID the milestone creator
      type: Number
    - contextPath: GitHub.PR.Milestone.Creator.NodeID
      description: The node ID of the milestone creator
      type: String
    - contextPath: GitHub.PR.Milestone.Creator.Type
      description: The type of the milestone creator
      type: String
    - contextPath: GitHub.PR.Milestone.Creator.SiteAdmin
      description: Whether the milestone creator is a site admin or not
      type: Boolean
    - contextPath: GitHub.PR.Milestone.OpenIssues
      description: The number of open issues with this milestone
      type: Number
    - contextPath: GitHub.PR.Milestone.ClosedIssues
      description: The number of closed issues with this milestone
      type: Number
    - contextPath: GitHub.PR.Milestone.CreatedAt
      description: The date the milestone was created
      type: String
    - contextPath: GitHub.PR.Milestone.UpdatedAt
      description: The date the milestone was updated
      type: String
    - contextPath: GitHub.PR.Milestone.ClosedAt
      description: The date the milestone was closed
      type: String
    - contextPath: GitHub.PR.Milestone.DueOn
      description: The due date for the milestone
      type: String
    - contextPath: GitHub.PR.ActiveLockReason
      description: The reason the pull request is locked
      type: String
    - contextPath: GitHub.PR.CreatedAt
      description: The date the pull request was created
      type: String
    - contextPath: GitHub.PR.UpdatedAt
      description: The date the pull request was updated
      type: String
    - contextPath: GitHub.PR.ClosedAt
      description: The date the pull request was closed
      type: String
    - contextPath: GitHub.PR.MergedAt
      description: The date the pull request was merged
      type: String
    - contextPath: GitHub.PR.MergeCommitSHA
      description: The SHA hash of the pull request's merge commit
      type: String
    - contextPath: GitHub.PR.Assignee.Login
      description: The login of the user assigned to the pull request
      type: String
    - contextPath: GitHub.PR.Assignee.ID
      description: The ID of the user assigned to the pull request
      type: Number
    - contextPath: GitHub.PR.Assignee.NodeID
      description: The node ID of the user assigned to the pull request
      type: String
    - contextPath: GitHub.PR.Assignee.Type
      description: The type of the user assigned to the pull request
      type: String
    - contextPath: GitHub.PR.Assignee.SiteAdmin
      description: Whether the user assigned to the pull request is a site admin or
        not
      type: Boolean
    - contextPath: GitHub.PR.RequestedReviewer.Login
      description: The login of the user requested for review
      type: String
    - contextPath: GitHub.PR.RequestedReviewer.ID
      description: The ID of the user requested for review
      type: Number
    - contextPath: GitHub.PR.RequestedReviewer.NodeID
      description: The node ID of the user requested for review
      type: String
    - contextPath: GitHub.PR.RequestedReviewer.Type
      description: The type of the user requested for review
      type: String
    - contextPath: GitHub.PR.RequestedReviewer.SiteAdmin
      description: Whether the user requested for review is a site admin or not
      type: Boolean
    - contextPath: GitHub.PR.RequestedTeam.ID
      description: The ID of the team requested for review
      type: Number
    - contextPath: GitHub.PR.RequestedTeam.NodeID
      description: The node ID of the team requested for review
      type: String
    - contextPath: GitHub.PR.RequestedTeam.Name
      description: The name of the team requested for review
      type: String
    - contextPath: GitHub.PR.RequestedTeam.Slug
      description: The slug of the team requested for review
      type: String
    - contextPath: GitHub.PR.RequestedTeam.Description
      description: The description of the team requested for review
      type: String
    - contextPath: GitHub.PR.RequestedTeam.Privacy
      description: The privacy setting of the team requested for review
      type: String
    - contextPath: GitHub.PR.RequestedTeam.Permission
      description: The permissions of the team requested for review
      type: String
    - contextPath: GitHub.PR.RequestedTeam.Parent
      description: The parent of the team requested for review
      type: Unknown
    - contextPath: GitHub.PR.Head.Label
      description: The label of the branch that HEAD points to
      type: String
    - contextPath: GitHub.PR.Head.Ref
      description: The reference of the branch that HEAD points to
      type: String
    - contextPath: GitHub.PR.Head.SHA
      description: The SHA hash of the commit that HEAD points to
      type: String
    - contextPath: GitHub.PR.Head.User.Login
      description: The login of the committer of the HEAD commit of the checked out
        branch
      type: String
    - contextPath: GitHub.PR.Head.User.ID
      description: The ID of the committer of the HEAD commit of the checked out branch
      type: Number
    - contextPath: GitHub.PR.Head.User.NodeID
      description: The node ID of the committer of the HEAD commit of the checked
        out branch
      type: String
    - contextPath: GitHub.PR.Head.User.Type
      description: The type of the committer of the HEAD commit of the checked out
        branch
      type: String
    - contextPath: GitHub.PR.Head.User.SiteAdmin
      description: Whether the committer of the HEAD commit of the checked out branch
        is a site admin or not
      type: Boolean
    - contextPath: GitHub.PR.Head.Repo.ID
      description: The ID of the repository of the checked out branch
      type: Number
    - contextPath: GitHub.PR.Head.Repo.NodeID
      description: The node ID of the repository of the checked out branch
      type: String
    - contextPath: GitHub.PR.Head.Repo.Name
      description: The name of the repository of the checked out branch
      type: String
    - contextPath: GitHub.PR.Head.Repo.FullName
      description: The full name of the repository of the checked out branch
      type: String
    - contextPath: GitHub.PR.Head.Repo.Owner.Login
      description: The user login of the owner of the repository of the checked out
        branch
      type: String
    - contextPath: GitHub.PR.Head.Repo.Owner.ID
      description: The user ID of the owner of the repository of the checked out branch
      type: Number
    - contextPath: GitHub.PR.Head.Repo.Owner.NodeID
      description: The user node ID of the owner of the repository of the checked
        out branch
      type: String
    - contextPath: GitHub.PR.Head.Repo.Owner.Type
      description: The user type of the owner of the repository of the checked out
        branch
      type: String
    - contextPath: GitHub.PR.Head.Repo.Owner.SiteAdmin
      description: Whether the owner of the repository of the checked out branch is
        a site admin or not
      type: Boolean
    - contextPath: GitHub.PR.Head.Repo.Private
      description: Whether the repository of the checked out branch is private or
        not
      type: Boolean
    - contextPath: GitHub.PR.Head.Repo.Description
      description: The description of the repository of the checked out branch
      type: String
    - contextPath: GitHub.PR.Head.Repo.Fork
      description: Whether the repository of the checked out branch is a fork or not
      type: Boolean
    - contextPath: GitHub.PR.Head.Repo.Language
      description: The language of the repository of the checked out branch
      type: Unknown
    - contextPath: GitHub.PR.Head.Repo.ForksCount
      description: The number of forks of the repository of the checked out branch
      type: Number
    - contextPath: GitHub.PR.Head.Repo.StargazersCount
      description: The number of stars of the repository of the checked out branch
      type: Number
    - contextPath: GitHub.PR.Head.Repo.WatchersCount
      description: The number of entities watching the repository of the checked out
        branch
      type: Number
    - contextPath: GitHub.PR.Head.Repo.Size
      description: The size of the repository of the checked out branch
      type: Number
    - contextPath: GitHub.PR.Head.Repo.DefaultBranch
      description: The default branch of the repository of the checked out branch
      type: String
    - contextPath: GitHub.PR.Head.Repo.OpenIssuesCount
      description: The open issues of the repository of the checked out branch
      type: Number
    - contextPath: GitHub.PR.Head.Repo.Topics
      description: Topics listed for the repository of the checked out branch
      type: Unknown
    - contextPath: GitHub.PR.Head.Repo.HasIssues
      description: Whether the repository of the checked out branch has issues or
        not
      type: Boolean
    - contextPath: GitHub.PR.Head.Repo.HasProjects
      description: Whether the repository of the checked out branch has projects or
        not
      type: Boolean
    - contextPath: GitHub.PR.Head.Repo.HasWiki
      description: Whether the repository of the checked out branch has a wiki or
        not
      type: Boolean
    - contextPath: GitHub.PR.Head.Repo.HasPages
      description: Whether the repository of the checked out branch has pages or not
      type: Boolean
    - contextPath: GitHub.PR.Head.Repo.HasDownloads
      description: Whether the repository of the checked out branch has downloads
        or not
      type: Boolean
    - contextPath: GitHub.PR.Head.Repo.Archived
      description: Whether the repository of the checked out branch has been arvhived
        or not
      type: Boolean
    - contextPath: GitHub.PR.Head.Repo.Disabled
      description: Whether the repository of the checked out branch has been disabled
        or not
      type: Boolean
    - contextPath: GitHub.PR.Head.Repo.PushedAt
      description: The date of the latest push to the repository of the checked out
        branch
      type: String
    - contextPath: GitHub.PR.Head.Repo.CreatedAt
      description: The date of creation of the repository of the checked out branch
      type: String
    - contextPath: GitHub.PR.Head.Repo.UpdatedAt
      description: The date the repository of the checked out branch was last updated
      type: String
    - contextPath: GitHub.PR.Head.Repo.AllowRebaseMerge
      description: Whether the repository of the checked out branch permits rebase-style
        merges or not
      type: Boolean
    - contextPath: GitHub.PR.Head.Repo.AllowSquashMerge
      description: Whether the repository of the checked out branch permits squash
        merges or not
      type: Boolean
    - contextPath: GitHub.PR.Head.Repo.AllowMergeCommit
      description: Whether the repository of the checked out branch permits merge
        commits or not
      type: Boolean
    - contextPath: GitHub.PR.Head.Repo.SubscribersCount
      description: The number of entities subscribing to the repository of the checked
        out branch
      type: Number
    - contextPath: GitHub.PR.Base.Label
      description: The label of the base branch
      type: String
    - contextPath: GitHub.PR.Base.Ref
      description: The reference of the base branch
      type: String
    - contextPath: GitHub.PR.Base.SHA
      description: The SHA hash of the base branch
      type: String
    - contextPath: GitHub.PR.Base.User.Login
      description: The login of the committer of the commit that the base branch points
        to
      type: String
    - contextPath: GitHub.PR.Base.User.ID
      description: The ID of the committer of the commit that the base branch points
        to
      type: Number
    - contextPath: GitHub.PR.Base.User.NodeID
      description: The node ID of the committer of the commit that the base branch
        points to
      type: String
    - contextPath: GitHub.PR.Base.User.Type
      description: The user type of the committer of the commit that the base branch
        points to
      type: String
    - contextPath: GitHub.PR.Base.User.SiteAdmin
      description: Whether the committer of the commit that the base branch points
        to is a site admin or not
      type: Boolean
    - contextPath: GitHub.PR.Base.Repo.ID
      description: The ID of the repository that the base branch belongs to
      type: Number
    - contextPath: GitHub.PR.Base.Repo.NodeID
      description: The node ID of the repository that the base branch belongs to
      type: String
    - contextPath: GitHub.PR.Base.Repo.Name
      description: The name of the repository that the base branch belongs to
      type: String
    - contextPath: GitHub.PR.Base.Repo.FullName
      description: The full name of the repository that the base branch belongs to
      type: String
    - contextPath: GitHub.PR.Base.Repo.Owner.Login
      description: The user login of the owner of the repository that the base branch
        belongs to
      type: String
    - contextPath: GitHub.PR.Base.Repo.Owner.ID
      description: The user ID of the owner of the repository that the base branch
        belongs to
      type: Number
    - contextPath: GitHub.PR.Base.Repo.Owner.NodeID
      description: The user node ID of the owner of the repository that the base branch
        belongs to
      type: String
    - contextPath: GitHub.PR.Base.Repo.Owner.Type
      description: The user type of the owner of the repository that the base branch
        belongs to
      type: String
    - contextPath: GitHub.PR.Base.Repo.Owner.SiteAdmin
      description: Whether the owner of the repository that the base branch belongs
        to is a site admin or not
      type: Boolean
    - contextPath: GitHub.PR.Base.Repo.Private
      description: Whether the repository that the base branch belongs to is private
        or not
      type: Boolean
    - contextPath: GitHub.PR.Base.Repo.Description
      description: The description of the repository that the base branch belongs
        to
      type: String
    - contextPath: GitHub.PR.Base.Repo.Fork
      description: Whether the repository that the base branch belongs to is a fork
        or not
      type: Boolean
    - contextPath: GitHub.PR.Base.Repo.Language
      description: The language of the repository that the base branch belongs to
      type: Unknown
    - contextPath: GitHub.PR.Base.Repo.ForksCount
      description: The number of times that the repository that the base branch belongs
        to has been forked
      type: Number
    - contextPath: GitHub.PR.Base.Repo.StargazersCount
      description: The number of times that the repository that the base branch belongs
        to has been starred
      type: Number
    - contextPath: GitHub.PR.Base.Repo.WatchersCount
      description: The number of entities watching the repository that the base branch
        belongs to
      type: Number
    - contextPath: GitHub.PR.Base.Repo.Size
      description: The size of the repository that the base branch belongs to
      type: Number
    - contextPath: GitHub.PR.Base.Repo.DefaultBranch
      description: The default branch of the repository that the base branch belongs
        to
      type: String
    - contextPath: GitHub.PR.Base.Repo.OpenIssuesCount
      description: The number of open issues in the repository that the base branch
        belongs to
      type: Number
    - contextPath: GitHub.PR.Base.Repo.Topics
      description: Topics listed for the repository that the base branch belongs to
      type: String
    - contextPath: GitHub.PR.Base.Repo.HasIssues
      description: Whether the repository that the base branch belongs to has issues
        or not
      type: Boolean
    - contextPath: GitHub.PR.Base.Repo.HasProjects
      description: Whether the repository that the base branch belongs to has projects
        or not
      type: Boolean
    - contextPath: GitHub.PR.Base.Repo.HasWiki
      description: Whether the repository that the base branch belongs to has a wiki
        or not
      type: Boolean
    - contextPath: GitHub.PR.Base.Repo.HasPages
      description: Whether the repository that the base branch belongs to has pages
        or not
      type: Boolean
    - contextPath: GitHub.PR.Base.Repo.HasDownloads
      description: Whether the repository that the base branch belongs to has downloads
        or not
      type: Boolean
    - contextPath: GitHub.PR.Base.Repo.Archived
      description: Whether the repository that the base branch belongs to is archived
        or not
      type: Boolean
    - contextPath: GitHub.PR.Base.Repo.Disabled
      description: Whether the repository that the base branch belongs to is disabled
        or not
      type: Boolean
    - contextPath: GitHub.PR.Base.Repo.PushedAt
      description: The date that the repository that the base branch belongs to was
        last pushed to
      type: String
    - contextPath: GitHub.PR.Base.Repo.CreatedAt
      description: The date of creation of the repository that the base branch belongs
        to
      type: String
    - contextPath: GitHub.PR.Base.Repo.UpdatedAt
      description: The date that the repository that the base branch belongs to was
        last updated
      type: String
    - contextPath: GitHub.PR.Base.Repo.AllowRebaseMerge
      description: Whether the repository that the base branch belongs to allows rebase-style
        merges or not
      type: Boolean
    - contextPath: GitHub.PR.Base.Repo.AllowSquashMerge
      description: Whether the repository that the base branch belongs to allows squash
        merges or not
      type: Boolean
    - contextPath: GitHub.PR.Base.Repo.AllowMergeCommit
      description: Whether the repository that the base branch belongs to allows merge
        commits or not
      type: Boolean
    - contextPath: GitHub.PR.Base.Repo.SubscribersCount
      description: The number of entities that subscribe to the repository that the
        base branch belongs to
      type: Number
    - contextPath: GitHub.PR.AuthorAssociation
      description: The pull request author association
      type: String
    - contextPath: GitHub.PR.Draft
      description: Whether the pull request is a draft or not
      type: Boolean
    - contextPath: GitHub.PR.Merged
      description: Whether the pull request is merged or not
      type: Boolean
    - contextPath: GitHub.PR.Mergeable
      description: Whether the pull request is mergeable or not
      type: Boolean
    - contextPath: GitHub.PR.Rebaseable
      description: Whether the pull request is rebaseable or not
      type: Boolean
    - contextPath: GitHub.PR.MergeableState
      description: The mergeable state of the pull request
      type: String
    - contextPath: GitHub.PR.MergedBy.Login
      description: The login of the user who merged the pull request
      type: String
    - contextPath: GitHub.PR.MergedBy.ID
      description: The ID of the user who merged the pull request
      type: Number
    - contextPath: GitHub.PR.MergedBy.NodeID
      description: The node ID of the user who merged the pull request
      type: String
    - contextPath: GitHub.PR.MergedBy.Type
      description: The type of the user who merged the pull request
      type: String
    - contextPath: GitHub.PR.MergedBy.SiteAdmin
      description: Whether the user who merged the pull request is a site admin or
        not
      type: Boolean
    - contextPath: GitHub.PR.Comments
      description: The number of comments on the pull request
      type: Number
    - contextPath: GitHub.PR.ReviewComments
      description: The number of review comments on the pull request
      type: Number
    - contextPath: GitHub.PR.MaintainerCanModify
      description: Whether the maintainer can modify the pull request or not
      type: Boolean
    - contextPath: GitHub.PR.Commits
      description: The number of commits in the pull request
      type: Number
    - contextPath: GitHub.PR.Additions
      description: The number of additions in the pull request
      type: Number
    - contextPath: GitHub.PR.Deletions
      description: The number of deletions in the pull request
      type: Number
    - contextPath: GitHub.PR.ChangedFiles
      description: The number of changed files in the pull request
      type: Number
  - arguments:
    - default: false
      description: The name of the organization
      isArray: false
      name: organization
      required: true
      secret: false
    deprecated: false
    description: List the teams for an organization. Note that this API call is only
      available to authenticated members of the organization.
    execution: false
    name: GitHub-list-teams
    outputs:
    - contextPath: GitHub.Team.ID
      description: The ID of the team
      type: Number
    - contextPath: GitHub.Team.NodeID
      description: The node ID of the team
      type: String
    - contextPath: GitHub.Team.Name
      description: The name of the team
      type: String
    - contextPath: GitHub.Team.Slug
      description: The slug of the team
      type: String
    - contextPath: GitHub.Team.Description
      description: The description of the team
      type: String
    - contextPath: GitHub.Team.Privacy
      description: The privacy setting of the team
      type: String
    - contextPath: GitHub.Team.Permission
      description: The permissions of the team
      type: String
    - contextPath: GitHub.Team.Parent
      description: The parent of the team
      type: Unknown
  - arguments:
    - default: false
      description: The name of the branch to delete
      isArray: false
      name: branch_name
      required: true
      secret: false
    deprecated: false
    description: Delete a branch
    execution: false
    name: GitHub-delete-branch
  - arguments:
    - default: false
      description: The issue number of the pull request.
      isArray: false
      name: pull_number
      required: true
      secret: false
    deprecated: false
    description: Lists all the review comments for a pull request.
    execution: false
    name: GitHub-list-pr-review-comments
    outputs:
    - contextPath: GitHub.PR.Number
      description: The issue number of the pull request.
      type: Number
    - contextPath: GitHub.PR.ReviewComment.ID
      description: The ID number of the pull request review comment.
      type: Number
    - contextPath: GitHub.PR.ReviewComment.NodeID
      description: The Node ID of the pull request review comment.
      type: String
    - contextPath: GitHub.PR.ReviewComment.PullRequestReviewID
      description: The ID of the pull request review.
      type: Number
    - contextPath: GitHub.PR.ReviewComment.DiffHunk
      description: The diff hunk for which the review comment applies.
      type: String
    - contextPath: GitHub.PR.ReviewComment.Path
      description: The file path of the proposed file changes for which the review
        comment applies.
      type: String
    - contextPath: GitHub.PR.ReviewComment.Position
      description: The position of the change for which the review comment applies.
      type: Number
    - contextPath: GitHub.PR.ReviewComment.OriginalPosition
      description: The original position of the change for which the review comment
        applies.
      type: Number
    - contextPath: GitHub.PR.ReviewComment.CommitID
      description: The commit ID of the proposed change.
      type: String
    - contextPath: GitHub.PR.ReviewComment.OriginalCommitID
      description: The commit ID of the commit before the proposed change.
      type: String
    - contextPath: GitHub.PR.ReviewComment.InReplyToID
      description: The reply ID of the comment for which the review comment applies.
      type: Number
    - contextPath: GitHub.PR.ReviewComment.User.Login
      description: The login of the user who created the review comment.
      type: String
    - contextPath: GitHub.PR.ReviewComment.User.ID
      description: The ID of the user who created the review comment.
      type: Number
    - contextPath: GitHub.PR.ReviewComment.User.NodeID
      description: The Node ID of the user who created the review comment.
      type: String
    - contextPath: GitHub.PR.ReviewComment.User.Type
      description: The type of the user who created the review comment.
      type: String
    - contextPath: GitHub.PR.ReviewComment.User.SiteAdmin
      description: Whether the user who created the review comment is a site administrator.
        or not
      type: Boolean
    - contextPath: GitHub.PR.ReviewComment.Body
      description: The body content of the review comment.
      type: String
    - contextPath: GitHub.PR.ReviewComment.CreatedAt
      description: The time the review comment was created.
      type: String
    - contextPath: GitHub.PR.ReviewComment.UpdatedAt
      description: The time the review comment was updated.
      type: String
    - contextPath: GitHub.PR.ReviewComment.AuthorAssociation
      description: The association of the user who created the review comment.
      type: String
  - arguments:
    - default: false
      description: The new title of the pull request.
      isArray: false
      name: title
      required: false
      secret: false
    - default: false
      description: The new body content of the pull request.
      isArray: false
      name: body
      required: false
      secret: false
    - auto: PREDEFINED
      default: false
      description: The new state of the pull request. Can be "open", or "closed".
      isArray: false
      name: state
      predefined:
      - open
      - closed
      required: false
      secret: false
    - default: false
      description: The name of the branch that you want your changes pulled, which
        must be an existing branch in the current repository. You cannot update the
        base branch in a pull request to point to another repository.
      isArray: false
      name: base
      required: false
      secret: false
    - auto: PREDEFINED
      default: false
      description: Indicates whether maintainers can modify the pull request.
      isArray: false
      name: maintainer_can_modify
      predefined:
      - 'true'
      - 'false'
      required: false
      secret: false
    - default: false
      description: The issue number of the pull request for which to modify.
      isArray: false
      name: pull_number
      required: true
      secret: false
    deprecated: false
    description: Updates a pull request in a repository.
    execution: false
    name: GitHub-update-pull-request
    outputs:
    - contextPath: GitHub.PR.ID
      description: The ID number of the pull request.
      type: Number
    - contextPath: GitHub.PR.NodeID
      description: The Node ID of the pull request.
      type: String
    - contextPath: GitHub.PR.Number
      description: The issue number of the pull request.
      type: Number
    - contextPath: GitHub.PR.State
      description: The state of the pull request.
      type: String
    - contextPath: GitHub.PR.Locked
      description: Whether the pull request is locked.
      type: Boolean
    - contextPath: GitHub.PR.Title
      description: The title of the pull request.
      type: String
    - contextPath: GitHub.PR.User.Login
      description: The login of the user who opened the pull request.
      type: String
    - contextPath: GitHub.PR.User.ID
      description: The ID of the user who opened the pull request.
      type: Number
    - contextPath: GitHub.PR.User.NodeID
      description: The Node ID of the user who opened the pull request.
      type: String
    - contextPath: GitHub.PR.User.Type
      description: The type of the user who opened the pull request.
      type: String
    - contextPath: GitHub.PR.User.SiteAdmin
      description: Whether the user who opened the pull request is a site administrator.
      type: Boolean
    - contextPath: GitHub.PR.Body
      description: The body content of the pull request.
      type: String
    - contextPath: GitHub.PR.Label.ID
      description: The ID of the label.
      type: Number
    - contextPath: GitHub.PR.Label.NodeID
      description: The Node ID of the label.
      type: String
    - contextPath: GitHub.PR.Label.Name
      description: The name of the label.
      type: String
    - contextPath: GitHub.PR.Label.Description
      description: The description of the label.
      type: String
    - contextPath: GitHub.PR.Label.Color
      description: The hex color value of the label.
      type: String
    - contextPath: GitHub.PR.Label.Default
      description: Whether the label is a default.
      type: Boolean
    - contextPath: GitHub.PR.Milestone.ID
      description: The ID of the milestone.
      type: Number
    - contextPath: GitHub.PR.Milestone.NodeID
      description: The Node ID of the milestone.
      type: String
    - contextPath: GitHub.PR.Milestone.Number
      description: The number of the milestone.
      type: Number
    - contextPath: GitHub.PR.Milestone.State
      description: The state of the milestone.
      type: String
    - contextPath: GitHub.PR.Milestone.Title
      description: The title of the milestone.
      type: String
    - contextPath: GitHub.PR.Milestone.Description
      description: The description of the milestone.
      type: String
    - contextPath: GitHub.PR.Milestone.Creator.Login
      description: The login of the milestone creator.
      type: String
    - contextPath: GitHub.PR.Milestone.Creator.ID
      description: The ID the milestone creator.
      type: Number
    - contextPath: GitHub.PR.Milestone.Creator.NodeID
      description: The Node ID of the milestone creator.
      type: String
    - contextPath: GitHub.PR.Milestone.Creator.Type
      description: The type of the milestone creator.
      type: String
    - contextPath: GitHub.PR.Milestone.Creator.SiteAdmin
      description: Whether the milestone creator is a site administrator.
      type: Boolean
    - contextPath: GitHub.PR.Milestone.OpenIssues
      description: The number of open issues with this milestone.
      type: Number
    - contextPath: GitHub.PR.Milestone.ClosedIssues
      description: The number of closed issues with this milestone.
      type: Number
    - contextPath: GitHub.PR.Milestone.CreatedAt
      description: The date the milestone was created.
      type: String
    - contextPath: GitHub.PR.Milestone.UpdatedAt
      description: The date the milestone was updated.
      type: String
    - contextPath: GitHub.PR.Milestone.ClosedAt
      description: The date the milestone was closed.
      type: String
    - contextPath: GitHub.PR.Milestone.DueOn
      description: The due date for the milestone.
      type: String
    - contextPath: GitHub.PR.ActiveLockReason
      description: The reason the pull request is locked.
      type: String
    - contextPath: GitHub.PR.CreatedAt
      description: The date the pull request was created.
      type: String
    - contextPath: GitHub.PR.UpdatedAt
      description: The date the pull request was updated.
      type: String
    - contextPath: GitHub.PR.ClosedAt
      description: The date the pull request was closed.
      type: String
    - contextPath: GitHub.PR.MergedAt
      description: The date the pull request was merged.
      type: String
    - contextPath: GitHub.PR.MergeCommitSHA
      description: The SHA hash of the pull request's merge commit.
      type: String
    - contextPath: GitHub.PR.Assignee.Login
      description: The login of the user assigned to the pull request.
      type: String
    - contextPath: GitHub.PR.Assignee.ID
      description: The ID of the user assigned to the pull request.
      type: Number
    - contextPath: GitHub.PR.Assignee.NodeID
      description: The Node ID of the user assigned to the pull request.
      type: String
    - contextPath: GitHub.PR.Assignee.Type
      description: The type of the user assigned to the pull request.
      type: String
    - contextPath: GitHub.PR.Assignee.SiteAdmin
      description: Whether the user assigned to the pull request is a site administrator.
        not
      type: Boolean
    - contextPath: GitHub.PR.RequestedReviewer.Login
      description: The login of the user requested for review.
      type: String
    - contextPath: GitHub.PR.RequestedReviewer.ID
      description: The ID of the user requested for review.
      type: Number
    - contextPath: GitHub.PR.RequestedReviewer.NodeID
      description: The Node ID of the user requested for review.
      type: String
    - contextPath: GitHub.PR.RequestedReviewer.Type
      description: The type of the user requested for review.
      type: String
    - contextPath: GitHub.PR.RequestedReviewer.SiteAdmin
      description: Whether the user requested for review is a site administrator.
      type: Boolean
    - contextPath: GitHub.PR.RequestedTeam.ID
      description: The ID of the team requested for review.
      type: Number
    - contextPath: GitHub.PR.RequestedTeam.NodeID
      description: The Node ID of the team requested for review.
      type: String
    - contextPath: GitHub.PR.RequestedTeam.Name
      description: The name of the team requested for review.
      type: String
    - contextPath: GitHub.PR.RequestedTeam.Slug
      description: The slug of the team requested for review.
      type: String
    - contextPath: GitHub.PR.RequestedTeam.Description
      description: The description of the team requested for review.
      type: String
    - contextPath: GitHub.PR.RequestedTeam.Privacy
      description: The privacy setting of the team requested for review.
      type: String
    - contextPath: GitHub.PR.RequestedTeam.Permission
      description: The permissions of the team requested for review.
      type: String
    - contextPath: GitHub.PR.RequestedTeam.Parent
      description: The parent of the team requested for review.
      type: Unknown
    - contextPath: GitHub.PR.Head.Label
      description: The label of the branch for which the HEAD points.
      type: String
    - contextPath: GitHub.PR.Head.Ref
      description: The reference of the branch for which the HEAD points.
      type: String
    - contextPath: GitHub.PR.Head.SHA
      description: The SHA hash of the commit for which the HEAD points.
      type: String
    - contextPath: GitHub.PR.Head.User.Login
      description: The committer login of the HEAD commit of the checked out branch.
      type: String
    - contextPath: GitHub.PR.Head.User.ID
      description: The committer ID of the HEAD commit of the checked out branch.
      type: Number
    - contextPath: GitHub.PR.Head.User.NodeID
      description: The Node committer ID of the HEAD commit of the checked out branch.
      type: String
    - contextPath: GitHub.PR.Head.User.Type
      description: The committer type of the HEAD commit of the checked out branch.
      type: String
    - contextPath: GitHub.PR.Head.User.SiteAdmin
      description: Whether the committer of the HEAD commit of the checked out branch
        is a site administrator.
      type: Boolean
    - contextPath: GitHub.PR.Head.Repo.ID
      description: The ID of the repository of the checked out branch.
      type: Number
    - contextPath: GitHub.PR.Head.Repo.NodeID
      description: The Node ID of the repository of the checked out branch.
      type: String
    - contextPath: GitHub.PR.Head.Repo.Name
      description: The name of the repository of the checked out branch.
      type: String
    - contextPath: GitHub.PR.Head.Repo.FullName
      description: The full name of the repository of the checked out branch.
      type: String
    - contextPath: GitHub.PR.Head.Repo.Owner.Login
      description: The user login of the owner of the repository of the checked out
        branch.
      type: String
    - contextPath: GitHub.PR.Head.Repo.Owner.ID
      description: The user ID of the owner of the repository of the checked out branch.
      type: Number
    - contextPath: GitHub.PR.Head.Repo.Owner.NodeID
      description: The user node ID of the owner of the repository of the checked.
        out branch
      type: String
    - contextPath: GitHub.PR.Head.Repo.Owner.Type
      description: The user type of the owner of the repository of the checked out
        branch.
      type: String
    - contextPath: GitHub.PR.Head.Repo.Owner.SiteAdmin
      description: Whether the owner of the repository of the checked out branch is
        a site administrator.
      type: Boolean
    - contextPath: GitHub.PR.Head.Repo.Private
      description: Whether the repository of the checked out branch is private.
      type: Boolean
    - contextPath: GitHub.PR.Head.Repo.Description
      description: The description of the repository of the checked out branch.
      type: String
    - contextPath: GitHub.PR.Head.Repo.Fork
      description: Whether the repository of the checked out branch is a fork.
      type: Boolean
    - contextPath: GitHub.PR.Head.Repo.Language
      description: The language of the repository of the checked out branch.
      type: Unknown
    - contextPath: GitHub.PR.Head.Repo.ForksCount
      description: The number of forks of the repository of the checked out branch.
      type: Number
    - contextPath: GitHub.PR.Head.Repo.StargazersCount
      description: The number of stars of the repository of the checked out branch.
      type: Number
    - contextPath: GitHub.PR.Head.Repo.WatchersCount
      description: The number of entities watching the repository of the checked out
        branch.
      type: Number
    - contextPath: GitHub.PR.Head.Repo.Size
      description: The size of the repository of the checked out branch.
      type: Number
    - contextPath: GitHub.PR.Head.Repo.DefaultBranch
      description: The default branch of the repository of the checked out branch.
      type: String
    - contextPath: GitHub.PR.Head.Repo.OpenIssuesCount
      description: The open issues of the repository of the checked out branch.
      type: Number
    - contextPath: GitHub.PR.Head.Repo.Topics
      description: Topics listed for the repository of the checked out branch.
      type: Unknown
    - contextPath: GitHub.PR.Head.Repo.HasIssues
      description: Whether the repository of the checked out branch has issues.
      type: Boolean
    - contextPath: GitHub.PR.Head.Repo.HasProjects
      description: Whether the repository of the checked out branch has projects.
      type: Boolean
    - contextPath: GitHub.PR.Head.Repo.HasWiki
      description: Whether the repository of the checked out branch has a wiki.
      type: Boolean
    - contextPath: GitHub.PR.Head.Repo.HasPages
      description: Whether the repository of the checked out branch has pages.
      type: Boolean
    - contextPath: GitHub.PR.Head.Repo.HasDownloads
      description: Whether the repository of the checked out branch has downloads.
      type: Boolean
    - contextPath: GitHub.PR.Head.Repo.Archived
      description: Whether the repository of the checked out branch has been archived.
      type: Boolean
    - contextPath: GitHub.PR.Head.Repo.Disabled
      description: Whether the repository of the checked out branch has been disabled.
      type: Boolean
    - contextPath: GitHub.PR.Head.Repo.PushedAt
      description: The date of the latest push to the repository of the checked out
        branch.
      type: String
    - contextPath: GitHub.PR.Head.Repo.CreatedAt
      description: The date of creation of the repository of the checked out branch.
      type: String
    - contextPath: GitHub.PR.Head.Repo.UpdatedAt
      description: The date the repository of the checked out branch was last updated.
      type: String
    - contextPath: GitHub.PR.Head.Repo.AllowRebaseMerge
      description: Whether the repository of the checked out branch permits rebase-style
        merges.
      type: Boolean
    - contextPath: GitHub.PR.Head.Repo.AllowSquashMerge
      description: Whether the repository of the checked out branch permits squash
        merges.
      type: Boolean
    - contextPath: GitHub.PR.Head.Repo.AllowMergeCommit
      description: Whether the repository of the checked out branch permits merge
        commits.
      type: Boolean
    - contextPath: GitHub.PR.Head.Repo.SubscribersCount
      description: The number of entities subscribing to the repository of the checked
        out branch.
      type: Number
    - contextPath: GitHub.PR.Base.Label
      description: The label of the base branch.
      type: String
    - contextPath: GitHub.PR.Base.Ref
      description: The reference of the base branch.
      type: String
    - contextPath: GitHub.PR.Base.SHA
      description: The SHA hash of the base branch.
      type: String
    - contextPath: GitHub.PR.Base.User.Login
      description: The committer login of the commit for which the base branch points.
      type: String
    - contextPath: GitHub.PR.Base.User.ID
      description: The ID of the committer of the commit for which the base branch
        points.
      type: Number
    - contextPath: GitHub.PR.Base.User.NodeID
      description: The committer Node ID of the commit for which the base branch points.
      type: String
    - contextPath: GitHub.PR.Base.User.Type
      description: The user committer type of the commit for which the base branch
        points.
      type: String
    - contextPath: GitHub.PR.Base.User.SiteAdmin
      description: Whether the committer of the commit for which the base branch points
        is a site administrator.
      type: Boolean
    - contextPath: GitHub.PR.Base.Repo.ID
      description: The ID of the repository for which the base branch belongs.
      type: Number
    - contextPath: GitHub.PR.Base.Repo.NodeID
      description: The Node ID of the repository for which the base branch belongs.
      type: String
    - contextPath: GitHub.PR.Base.Repo.Name
      description: The name of the repository for which the base branch belongs.
      type: String
    - contextPath: GitHub.PR.Base.Repo.FullName
      description: The full name of the repository for which the base branch belongs.
      type: String
    - contextPath: GitHub.PR.Base.Repo.Owner.Login
      description: The user login of the owner of the repository for which the base
        branch belongs.
      type: String
    - contextPath: GitHub.PR.Base.Repo.Owner.ID
      description: The user ID of the owner of the repository for which the base branch
        belongs.
      type: Number
    - contextPath: GitHub.PR.Base.Repo.Owner.NodeID
      description: The user node ID of the owner of the repository for which the base
        branch belongs.
      type: String
    - contextPath: GitHub.PR.Base.Repo.Owner.Type
      description: The user type of the owner of the repository for which the base
        branch belongs.
      type: String
    - contextPath: GitHub.PR.Base.Repo.Owner.SiteAdmin
      description: Whether the owner of the repository for which the base branch belongs
        to is a site administrator.
      type: Boolean
    - contextPath: GitHub.PR.Base.Repo.Private
      description: Whether the repository for which the base branch belongs is private.
      type: Boolean
    - contextPath: GitHub.PR.Base.Repo.Description
      description: The description of the repository for which the base branch belongs.
      type: String
    - contextPath: GitHub.PR.Base.Repo.Fork
      description: Whether the repository for which the base branch belongs to is
        a fork.
      type: Boolean
    - contextPath: GitHub.PR.Base.Repo.Language
      description: The language of the repository for which the base branch belongs.
      type: Unknown
    - contextPath: GitHub.PR.Base.Repo.ForksCount
      description: The number of times that the repository for which the base branch
        belongs has been forked.
      type: Number
    - contextPath: GitHub.PR.Base.Repo.StargazersCount
      description: The number of times that the repository for which the base branch
        belongs has been starred.
      type: Number
    - contextPath: GitHub.PR.Base.Repo.WatchersCount
      description: The number of entities watching the repository for which the base
        branch belongs.
      type: Number
    - contextPath: GitHub.PR.Base.Repo.Size
      description: The size of the repository for which the base branch belongs.
      type: Number
    - contextPath: GitHub.PR.Base.Repo.DefaultBranch
      description: The default branch of the repository for which the base branch
        belongs.
      type: String
    - contextPath: GitHub.PR.Base.Repo.OpenIssuesCount
      description: The number of open issues in the repository for which the base
        branch belongs.
      type: Number
    - contextPath: GitHub.PR.Base.Repo.Topics
      description: Topics listed for the repository for which the base branch belongs.
      type: String
    - contextPath: GitHub.PR.Base.Repo.HasIssues
      description: Whether the repository for which the base branch belongs has issues.
      type: Boolean
    - contextPath: GitHub.PR.Base.Repo.HasProjects
      description: Whether the repository for which the base branch belongs has projects.
      type: Boolean
    - contextPath: GitHub.PR.Base.Repo.HasWiki
      description: Whether the repository for which the base branch belongs has a
        wiki.
      type: Boolean
    - contextPath: GitHub.PR.Base.Repo.HasPages
      description: Whether the repository for which the base branch belongs to has
        pages.
      type: Boolean
    - contextPath: GitHub.PR.Base.Repo.HasDownloads
      description: Whether the repository for which the base branch belongs has downloads.
      type: Boolean
    - contextPath: GitHub.PR.Base.Repo.Archived
      description: Whether the repository for which the base branch belongs is archived.
      type: Boolean
    - contextPath: GitHub.PR.Base.Repo.Disabled
      description: Whether the repository for which the base branch belongs is disabled.
      type: Boolean
    - contextPath: GitHub.PR.Base.Repo.PushedAt
      description: The date that the repository for which the base branch belongs
        to was last pushed.
      type: String
    - contextPath: GitHub.PR.Base.Repo.CreatedAt
      description: The date of creation of the repository for which the base branch
        belongs.
      type: String
    - contextPath: GitHub.PR.Base.Repo.UpdatedAt
      description: The date that the repository for which the base branch belongs
        was last updated.
      type: String
    - contextPath: GitHub.PR.Base.Repo.AllowRebaseMerge
      description: Whether the repository for which the base branch belongs allows
        rebase-style merges.
      type: Boolean
    - contextPath: GitHub.PR.Base.Repo.AllowSquashMerge
      description: Whether the repository for which the base branch belongs allows
        squash merges.
      type: Boolean
    - contextPath: GitHub.PR.Base.Repo.AllowMergeCommit
      description: Whether the repository for which the base branch belongs allows
        merge commits.
      type: Boolean
    - contextPath: GitHub.PR.Base.Repo.SubscribersCount
      description: The number of entities for which subscribe to the repository that
        the base branch belongs.
      type: Number
    - contextPath: GitHub.PR.AuthorAssociation
      description: The pull request author association.
      type: String
    - contextPath: GitHub.PR.Draft
      description: Whether the pull request is a draft.
      type: Boolean
    - contextPath: GitHub.PR.Merged
      description: Whether the pull request is merged.
      type: Boolean
    - contextPath: GitHub.PR.Mergeable
      description: Whether the pull request is mergeable.
      type: Boolean
    - contextPath: GitHub.PR.Rebaseable
      description: Whether the pull request is rebaseable.
      type: Boolean
    - contextPath: GitHub.PR.MergeableState
      description: The mergeable state of the pull request.
      type: String
    - contextPath: GitHub.PR.MergedBy.Login
      description: The login of the user who merged the pull request.
      type: String
    - contextPath: GitHub.PR.MergedBy.ID
      description: The ID of the user who merged the pull request.
      type: Number
    - contextPath: GitHub.PR.MergedBy.NodeID
      description: The Node ID of the user who merged the pull request.
      type: String
    - contextPath: GitHub.PR.MergedBy.Type
      description: The type of the user who merged the pull request.
      type: String
    - contextPath: GitHub.PR.MergedBy.SiteAdmin
      description: Whether the user who merged the pull request is a site administrator.
      type: Boolean
    - contextPath: GitHub.PR.Comments
      description: The number of comments on the pull request.
      type: Number
    - contextPath: GitHub.PR.ReviewComments
      description: The number of review comments on the pull request.
      type: Number
    - contextPath: GitHub.PR.MaintainerCanModify
      description: Whether the maintainer can modify the pull request.
      type: Boolean
    - contextPath: GitHub.PR.Commits
      description: The number of commits in the pull request.
      type: Number
    - contextPath: GitHub.PR.Additions
      description: The number of additions in the pull request.
      type: Number
    - contextPath: GitHub.PR.Deletions
      description: The number of deletions in the pull request.
      type: Number
    - contextPath: GitHub.PR.ChangedFiles
      description: The number of changed files in the pull request.
      type: Number
  - arguments:
    - default: false
      description: The issue number of the pull request to check.
      isArray: false
      name: pull_number
      required: true
      secret: false
    deprecated: false
    description: 'Returns a merged pull request. If the pull request has been merged,
      the API returns ''Status: 204 No Content''. If the pull request has not been
      merged the API returns ''Status: 404 Not Found'''
    execution: false
    name: GitHub-is-pr-merged
  - arguments:
    - default: false
      description: The title of the pull request.
      isArray: false
      name: title
      required: true
      secret: false
    - default: false
      description: The name of the branch where the changes are made.
      isArray: false
      name: head
      required: true
      secret: false
    - default: false
      description: The name of the branch you want the changes pulled into, which
        must be an existing branch on the current repository.
      isArray: false
      name: base
      required: true
      secret: false
    - default: false
      description: The contents of the pull request.
      isArray: false
      name: body
      required: false
      secret: false
    - auto: PREDEFINED
      default: false
      description: Indicates whether maintainers can modify the pull request.
      isArray: false
      name: maintainer_can_modify
      predefined:
      - 'true'
      - 'false'
      required: false
      secret: false
    - auto: PREDEFINED
      default: false
      description: Indicates whether the pull request is a draft. For more information,
        see https://help.github.com/en/articles/about-pull-requests#draft-pull-requests.
      isArray: false
      name: draft
      predefined:
      - 'true'
      - 'false'
      required: false
      secret: false
    deprecated: false
    description: Creates a new pull request.
    execution: false
    name: GitHub-create-pull-request
    outputs:
    - contextPath: GitHub.PR.ID
      description: The ID number of the pull request.
      type: Number
    - contextPath: GitHub.PR.NodeID
      description: The Node ID of the pull request.
      type: String
    - contextPath: GitHub.PR.Number
      description: The issue number of the pull request.
      type: Number
    - contextPath: GitHub.PR.State
      description: The state of the pull request.
      type: String
    - contextPath: GitHub.PR.Locked
      description: Whether the pull request is locked.
      type: Boolean
    - contextPath: GitHub.PR.Title
      description: The title of the pull request.
      type: String
    - contextPath: GitHub.PR.User.Login
      description: The login of the user who opened the pull request.
      type: String
    - contextPath: GitHub.PR.User.ID
      description: The ID of the user who opened the pull request.
      type: Number
    - contextPath: GitHub.PR.User.NodeID
      description: The Node ID of the user who opened the pull request.
      type: String
    - contextPath: GitHub.PR.User.Type
      description: The user type who opened the pull request.
      type: String
    - contextPath: GitHub.PR.User.SiteAdmin
      description: Whether the user who opened the pull request is a site administrator.
      type: Boolean
    - contextPath: GitHub.PR.Body
      description: The body content of the pull request.
      type: String
    - contextPath: GitHub.PR.Label.ID
      description: The ID of the label.
      type: Number
    - contextPath: GitHub.PR.Label.NodeID
      description: The Node ID of the label.
      type: String
    - contextPath: GitHub.PR.Label.Name
      description: The name of the label.
      type: String
    - contextPath: GitHub.PR.Label.Description
      description: The description of the label.
      type: String
    - contextPath: GitHub.PR.Label.Color
      description: The hex color value of the label.
      type: String
    - contextPath: GitHub.PR.Label.Default
      description: Whether the label is a default.
      type: Boolean
    - contextPath: GitHub.PR.Milestone.ID
      description: The ID of the milestone.
      type: Number
    - contextPath: GitHub.PR.Milestone.NodeID
      description: The Node ID of the milestone.
      type: String
    - contextPath: GitHub.PR.Milestone.Number
      description: The number of the milestone.
      type: Number
    - contextPath: GitHub.PR.Milestone.State
      description: The state of the milestone.
      type: String
    - contextPath: GitHub.PR.Milestone.Title
      description: The title of the milestone.
      type: String
    - contextPath: GitHub.PR.Milestone.Description
      description: The description of the milestone.
      type: String
    - contextPath: GitHub.PR.Milestone.Creator.Login
      description: The login of the milestone creator.
      type: String
    - contextPath: GitHub.PR.Milestone.Creator.ID
      description: The ID the milestone creator.
      type: Number
    - contextPath: GitHub.PR.Milestone.Creator.NodeID
      description: The Node ID of the milestone creator.
      type: String
    - contextPath: GitHub.PR.Milestone.Creator.Type
      description: The type of the milestone creator.
      type: String
    - contextPath: GitHub.PR.Milestone.Creator.SiteAdmin
      description: Whether the milestone creator is a site administrator.
      type: Boolean
    - contextPath: GitHub.PR.Milestone.OpenIssues
      description: The number of open issues with this milestone.
      type: Number
    - contextPath: GitHub.PR.Milestone.ClosedIssues
      description: The number of closed issues with this milestone.
      type: Number
    - contextPath: GitHub.PR.Milestone.CreatedAt
      description: The date the milestone was created.
      type: String
    - contextPath: GitHub.PR.Milestone.UpdatedAt
      description: The date the milestone was updated.
      type: String
    - contextPath: GitHub.PR.Milestone.ClosedAt
      description: The date the milestone was closed.
      type: String
    - contextPath: GitHub.PR.Milestone.DueOn
      description: The due date for the milestone.
      type: String
    - contextPath: GitHub.PR.ActiveLockReason
      description: The reason the pull request is locked.
      type: String
    - contextPath: GitHub.PR.CreatedAt
      description: The date the pull request was created.
      type: String
    - contextPath: GitHub.PR.UpdatedAt
      description: The date the pull request was updated.
      type: String
    - contextPath: GitHub.PR.ClosedAt
      description: The date the pull request was closed.
      type: String
    - contextPath: GitHub.PR.MergedAt
      description: The date the pull request was merged.
      type: String
    - contextPath: GitHub.PR.MergeCommitSHA
      description: The SHA hash of the pull request's merge commit.
      type: String
    - contextPath: GitHub.PR.Assignee.Login
      description: The login of the user assigned to the pull request.
      type: String
    - contextPath: GitHub.PR.Assignee.ID
      description: The ID of the user assigned to the pull request.
      type: Number
    - contextPath: GitHub.PR.Assignee.NodeID
      description: The Node ID of the user assigned to the pull request.
      type: String
    - contextPath: GitHub.PR.Assignee.Type
      description: The type of the user assigned to the pull request.
      type: String
    - contextPath: GitHub.PR.Assignee.SiteAdmin
      description: Whether the user assigned to the pull request is a site administrator.
      type: Boolean
    - contextPath: GitHub.PR.RequestedReviewer.Login
      description: The login of the user requested for review.
      type: String
    - contextPath: GitHub.PR.RequestedReviewer.ID
      description: The ID of the user requested for review.
      type: Number
    - contextPath: GitHub.PR.RequestedReviewer.NodeID
      description: The Node ID of the user requested for review.
      type: String
    - contextPath: GitHub.PR.RequestedReviewer.Type
      description: The type of the user requested for review.
      type: String
    - contextPath: GitHub.PR.RequestedReviewer.SiteAdmin
      description: Whether the user requested for review is a site administrator.
      type: Boolean
    - contextPath: GitHub.PR.RequestedTeam.ID
      description: The ID of the team requested for review.
      type: Number
    - contextPath: GitHub.PR.RequestedTeam.NodeID
      description: The Node ID of the team requested for review.
      type: String
    - contextPath: GitHub.PR.RequestedTeam.Name
      description: The name of the team requested for review.
      type: String
    - contextPath: GitHub.PR.RequestedTeam.Slug
      description: The slug of the team requested for review.
      type: String
    - contextPath: GitHub.PR.RequestedTeam.Description
      description: The description of the team requested for review.
      type: String
    - contextPath: GitHub.PR.RequestedTeam.Privacy
      description: The privacy setting of the team requested for review.
      type: String
    - contextPath: GitHub.PR.RequestedTeam.Permission
      description: The permissions of the team requested for review.
      type: String
    - contextPath: GitHub.PR.RequestedTeam.Parent
      description: The parent of the team requested for review.
      type: Unknown
    - contextPath: GitHub.PR.Head.Label
      description: The label of the branch for which the HEAD points.
      type: String
    - contextPath: GitHub.PR.Head.Ref
      description: The reference of the branch for which the HEAD points.
      type: String
    - contextPath: GitHub.PR.Head.SHA
      description: The SHA hash of the commit for which the HEAD points.
      type: String
    - contextPath: GitHub.PR.Head.User.Login
      description: The committer login of the HEAD commit of the checked out branch.
      type: String
    - contextPath: GitHub.PR.Head.User.ID
      description: The committer ID of the HEAD commit of the checked out branch.
      type: Number
    - contextPath: GitHub.PR.Head.User.NodeID
      description: The Node ID of the committer of the HEAD commit of the checked
        out branch.
      type: String
    - contextPath: GitHub.PR.Head.User.Type
      description: The committer type of the HEAD commit of the checked out branch.
      type: String
    - contextPath: GitHub.PR.Head.User.SiteAdmin
      description: Whether the committer of the HEAD commit of the checked out branch
        is a site administrator.
      type: Boolean
    - contextPath: GitHub.PR.Head.Repo.ID
      description: The ID of the repository of the checked out branch.
      type: Number
    - contextPath: GitHub.PR.Head.Repo.NodeID
      description: The Node ID of the repository of the checked out branch.
      type: String
    - contextPath: GitHub.PR.Head.Repo.Name
      description: The name of the repository of the checked out branch.
      type: String
    - contextPath: GitHub.PR.Head.Repo.FullName
      description: The full name of the repository of the checked out branch.
      type: String
    - contextPath: GitHub.PR.Head.Repo.Owner.Login
      description: The user login of the owner of the repository of the checked out
        branch.
      type: String
    - contextPath: GitHub.PR.Head.Repo.Owner.ID
      description: The user ID of the owner of the repository of the checked out branch.
      type: Number
    - contextPath: GitHub.PR.Head.Repo.Owner.NodeID
      description: The user Node ID of the owner of the repository of the checked
        out branch.
      type: String
    - contextPath: GitHub.PR.Head.Repo.Owner.Type
      description: The user type of the owner of the repository of the checked out
        branch.
      type: String
    - contextPath: GitHub.PR.Head.Repo.Owner.SiteAdmin
      description: Whether the owner of the repository of the checked out branch is
        a site administrator.
      type: Boolean
    - contextPath: GitHub.PR.Head.Repo.Private
      description: Whether the repository of the checked out branch is private.
      type: Boolean
    - contextPath: GitHub.PR.Head.Repo.Description
      description: The description of the repository of the checked out branch.
      type: String
    - contextPath: GitHub.PR.Head.Repo.Fork
      description: Whether the repository of the checked out branch is a fork.
      type: Boolean
    - contextPath: GitHub.PR.Head.Repo.Language
      description: The language of the repository of the checked out branch.
      type: Unknown
    - contextPath: GitHub.PR.Head.Repo.ForksCount
      description: The number of forks of the repository of the checked out branch.
      type: Number
    - contextPath: GitHub.PR.Head.Repo.StargazersCount
      description: The number of stars of the repository of the checked out branch.
      type: Number
    - contextPath: GitHub.PR.Head.Repo.WatchersCount
      description: The number of entities watching the repository of the checked out
        branch.
      type: Number
    - contextPath: GitHub.PR.Head.Repo.Size
      description: The size of the repository of the checked out branch.
      type: Number
    - contextPath: GitHub.PR.Head.Repo.DefaultBranch
      description: The default branch of the repository of the checked out branch.
      type: String
    - contextPath: GitHub.PR.Head.Repo.OpenIssuesCount
      description: The open issues of the repository of the checked out branch.
      type: Number
    - contextPath: GitHub.PR.Head.Repo.Topics
      description: Topics listed for the repository of the checked out branch.
      type: Unknown
    - contextPath: GitHub.PR.Head.Repo.HasIssues
      description: Whether the repository of the checked out branch has issues.
      type: Boolean
    - contextPath: GitHub.PR.Head.Repo.HasProjects
      description: Whether the repository of the checked out branch has projects.
      type: Boolean
    - contextPath: GitHub.PR.Head.Repo.HasWiki
      description: Whether the repository of the checked out branch has a wiki.
      type: Boolean
    - contextPath: GitHub.PR.Head.Repo.HasPages
      description: Whether the repository of the checked out branch has pages.
      type: Boolean
    - contextPath: GitHub.PR.Head.Repo.HasDownloads
      description: Whether the repository of the checked out branch has downloads.
      type: Boolean
    - contextPath: GitHub.PR.Head.Repo.Archived
      description: Whether the repository of the checked out branch has been archived.
      type: Boolean
    - contextPath: GitHub.PR.Head.Repo.Disabled
      description: Whether the repository of the checked out branch has been disabled.
      type: Boolean
    - contextPath: GitHub.PR.Head.Repo.PushedAt
      description: The date of the latest push to the repository of the checked out.
      type: String
    - contextPath: GitHub.PR.Head.Repo.CreatedAt
      description: The date of creation of the repository of the checked out branch.
      type: String
    - contextPath: GitHub.PR.Head.Repo.UpdatedAt
      description: The date the repository of the checked out branch was last updated.
      type: String
    - contextPath: GitHub.PR.Head.Repo.AllowRebaseMerge
      description: Whether the repository of the checked out branch permits rebase-style
        merges.
      type: Boolean
    - contextPath: GitHub.PR.Head.Repo.AllowSquashMerge
      description: Whether the repository of the checked out branch permits squash
        merges.
      type: Boolean
    - contextPath: GitHub.PR.Head.Repo.AllowMergeCommit
      description: Whether the repository of the checked out branch permits merge
        commits.
      type: Boolean
    - contextPath: GitHub.PR.Head.Repo.SubscribersCount
      description: The number of entities subscribing to the repository of the checked
        out.
      type: Number
    - contextPath: GitHub.PR.Base.Label
      description: The label of the base branch.
      type: String
    - contextPath: GitHub.PR.Base.Ref
      description: The reference of the base branch.
      type: String
    - contextPath: GitHub.PR.Base.SHA
      description: The SHA hash of the base branch.
      type: String
    - contextPath: GitHub.PR.Base.User.Login
      description: The committer login of the commit for which the base branch points.
      type: String
    - contextPath: GitHub.PR.Base.User.ID
      description: The ID of the committer of the commit for which the base branch
        points. to
      type: Number
    - contextPath: GitHub.PR.Base.User.NodeID
      description: The committer Node ID of the commit for which the base branch points.
      type: String
    - contextPath: GitHub.PR.Base.User.Type
      description: The user type of the committer for which the commit base branch
        points.
      type: String
    - contextPath: GitHub.PR.Base.User.SiteAdmin
      description: Whether the committer of the commit for which the base branch points
        to is a site administrator.
      type: Boolean
    - contextPath: GitHub.PR.Base.Repo.ID
      description: The ID of the repository for which the base branch belongs.
      type: Number
    - contextPath: GitHub.PR.Base.Repo.NodeID
      description: The Node ID of the repository for which the base branch belongs.
      type: String
    - contextPath: GitHub.PR.Base.Repo.Name
      description: The name of the repository for which the base branch belongs.
      type: String
    - contextPath: GitHub.PR.Base.Repo.FullName
      description: The full name of the repository for which the base branch belongs.
      type: String
    - contextPath: GitHub.PR.Base.Repo.Owner.Login
      description: The user login of the owner of the repository for which the base
        branch belongs.
      type: String
    - contextPath: GitHub.PR.Base.Repo.Owner.ID
      description: The user ID of the owner of the repository for which the base branch
        belongs.
      type: Number
    - contextPath: GitHub.PR.Base.Repo.Owner.NodeID
      description: The user node ID of the owner of the repository for which the base
        branch belongs.
      type: String
    - contextPath: GitHub.PR.Base.Repo.Owner.Type
      description: The user type of the owner of the repository for which the base
        branch belongs.
      type: String
    - contextPath: GitHub.PR.Base.Repo.Owner.SiteAdmin
      description: Whether the owner of the repository that the base branch belongs
        to is a site administrator.
      type: Boolean
    - contextPath: GitHub.PR.Base.Repo.Private
      description: Whether the repository for which the base branch belongs to is
        private.
      type: Boolean
    - contextPath: GitHub.PR.Base.Repo.Description
      description: The description of the repository for which the base branch belongs.
      type: String
    - contextPath: GitHub.PR.Base.Repo.Fork
      description: Whether the repository that the base branch belongs to is a fork.
      type: Boolean
    - contextPath: GitHub.PR.Base.Repo.Language
      description: The language of the repository for which the base branch belongs.
      type: Unknown
    - contextPath: GitHub.PR.Base.Repo.ForksCount
      description: The number of times that the repository for which the base branch
        belongs has been forked.
      type: Number
    - contextPath: GitHub.PR.Base.Repo.StargazersCount
      description: The number of times that the repository that the base branch belongs
        to has been starred.
      type: Number
    - contextPath: GitHub.PR.Base.Repo.WatchersCount
      description: The number of entities watching the repository for which the base
        branch belongs.
      type: Number
    - contextPath: GitHub.PR.Base.Repo.Size
      description: The size of the repository for which the base branch belongs.
      type: Number
    - contextPath: GitHub.PR.Base.Repo.DefaultBranch
      description: The default branch of the repository for which the base branch
        belongs.
      type: String
    - contextPath: GitHub.PR.Base.Repo.OpenIssuesCount
      description: The number of open issues in the repository for which the base
        branch belongs.
      type: Number
    - contextPath: GitHub.PR.Base.Repo.Topics
      description: Topics listed for the repository for which the base branch belongs.
      type: String
    - contextPath: GitHub.PR.Base.Repo.HasIssues
      description: Whether the repository for which the base branch belongs to has
        issues.
      type: Boolean
    - contextPath: GitHub.PR.Base.Repo.HasProjects
      description: Whether the repository for which the base branch belongs to has
        projects.
      type: Boolean
    - contextPath: GitHub.PR.Base.Repo.HasWiki
      description: Whether the repository for which the base branch belongs to has
        a wiki.
      type: Boolean
    - contextPath: GitHub.PR.Base.Repo.HasPages
      description: Whether the repository for which the base branch belongs to has
        pages.
      type: Boolean
    - contextPath: GitHub.PR.Base.Repo.HasDownloads
      description: Whether the repository for which the base branch belongs to has
        downloads.
      type: Boolean
    - contextPath: GitHub.PR.Base.Repo.Archived
      description: Whether the repository for which the base branch belongs to is
        archived.
      type: Boolean
    - contextPath: GitHub.PR.Base.Repo.Disabled
      description: Whether the repository for which the base branch belongs to is
        disabled.
      type: Boolean
    - contextPath: GitHub.PR.Base.Repo.PushedAt
      description: The date that the repository for which the base branch belongs
        was last pushed.
      type: String
    - contextPath: GitHub.PR.Base.Repo.CreatedAt
      description: The date of creation of the repository for which the base branch
        belongs.
      type: String
    - contextPath: GitHub.PR.Base.Repo.UpdatedAt
      description: The date that the repository for which the base branch belongs
        was last updated.
      type: String
    - contextPath: GitHub.PR.Base.Repo.AllowRebaseMerge
      description: Whether the repository for which the base branch belongs allows
        rebase-style merges.
      type: Boolean
    - contextPath: GitHub.PR.Base.Repo.AllowSquashMerge
      description: Whether the repository for which the base branch belongs allows
        squash merges.
      type: Boolean
    - contextPath: GitHub.PR.Base.Repo.AllowMergeCommit
      description: Whether the repository for which the base branch belongs allows
        merge commits.
      type: Boolean
    - contextPath: GitHub.PR.Base.Repo.SubscribersCount
      description: The number of entities that subscribe to the repository for which
        the base branch belongs.
      type: Number
    - contextPath: GitHub.PR.AuthorAssociation
      description: The pull request author association.
      type: String
    - contextPath: GitHub.PR.Draft
      description: Whether the pull request is a draft.
      type: Boolean
    - contextPath: GitHub.PR.Merged
      description: Whether the pull request is merged.
      type: Boolean
    - contextPath: GitHub.PR.Mergeable
      description: Whether the pull request is mergeable.
      type: Boolean
    - contextPath: GitHub.PR.Rebaseable
      description: Whether the pull request is rebaseable.
      type: Boolean
    - contextPath: GitHub.PR.MergeableState
      description: The mergeable state of the pull request.
      type: String
    - contextPath: GitHub.PR.MergedBy.Login
      description: The login of the user who merged the pull request.
      type: String
    - contextPath: GitHub.PR.MergedBy.ID
      description: The ID of the user who merged the pull request.
      type: Number
    - contextPath: GitHub.PR.MergedBy.NodeID
      description: The Node ID of the user who merged the pull request.
      type: String
    - contextPath: GitHub.PR.MergedBy.Type
      description: The user type who merged the pull request.
      type: String
    - contextPath: GitHub.PR.MergedBy.SiteAdmin
      description: Whether the user who merged the pull request is a site administrator.
      type: Boolean
    - contextPath: GitHub.PR.Comments
      description: The number of comments on the pull request.
      type: Number
    - contextPath: GitHub.PR.ReviewComments
      description: The number of review comments on the pull request.
      type: Number
    - contextPath: GitHub.PR.MaintainerCanModify
      description: Whether the maintainer can modify the pull request.
      type: Boolean
    - contextPath: GitHub.PR.Commits
      description: The number of commits in the pull request.
      type: Number
    - contextPath: GitHub.PR.Additions
      description: The number of additions in the pull request.
      type: Number
    - contextPath: GitHub.PR.Deletions
      description: The number of deletions in the pull request.
      type: Number
    - contextPath: GitHub.PR.ChangedFiles
      description: The number of changed files in the pull request.
      type: Number
  - arguments:
    - default: false
      description: The repository owner.
      isArray: false
      name: owner
      required: true
      secret: false
    deprecated: false
    description: Gets the usage details of GitHub action workflows of private repositories,
      by repository owner.
    execution: false
    name: Github-get-github-actions-usage
    outputs:
    - contextPath: GitHub.ActionsUsage.RepositoryName
      description: The name of the private repository.
      type: String
    - contextPath: GitHub.ActionsUsage.WorkflowID
      description: The workflow ID of the GitHub action.
      type: Number
    - contextPath: GitHub.ActionsUsage.WorkflowName
      description: The display name of the GitHub action workflow.
      type: String
    - contextPath: GitHub.ActionsUsage.WorkflowUsage
      description: GitHub action worflow usage on different OS.
      type: Unknown
  - arguments:
    - default: false
      description: Organization or Owner
      isArray: false
      name: owner
      required: true
      secret: false
    - default: false
      description: Git Repository Name
      isArray: false
      name: repository
      required: true
      secret: false
    - default: false
      description: Check Run ID
      isArray: false
      name: run_id
      required: false
      secret: false
    - default: false
      description: Head Commit ID
      isArray: false
      name: commit_id
      required: false
      secret: false
    deprecated: false
    description: Get a check run details
    execution: false
    name: Github-get-check-run
    outputs:
    - contextPath: GitHub.CheckRuns.CheckRunConclusion
      description: Check Run Conculsion
      type: String
    - contextPath: GitHub.CheckRuns.CheckRunAppName
      description: Check Run App Name
      type: String
    - contextPath: GitHub.CheckRuns.CheckExternalID
      description: Check Run External ID
      type: String
    - contextPath: GitHub.CheckRuns.CheckRunName
      description: Check Run Name
      type: String
    - contextPath: GitHub.CheckRuns.CheckRunStatus
      description: Check Run Status
      type: String
    - contextPath: GitHub.CheckRuns.CheckRunID
      description: Check Run ID
<<<<<<< HEAD
      type: String
  dockerimage: demisto/pyjwt3:1.0.0.16907
=======
      type: Unknown
  - arguments:
    - default: true
      description: The path of the file.
      isArray: false
      name: file_path
      required: true
      secret: false
    - default: false
      description: The branch name from which to get the file.
      isArray: false
      name: branch_name
      required: false
      secret: false
    - default: false
      description: 'The media type in which the file contents will be fetched. Possible
        values are: "raw" and "html". Default value is "raw".'
      isArray: false
      defaultValue: 'raw'
      name: media_type
      predefined:
        - raw
        - html
      required: false
      secret: false
    - default: false
      description: 'Whether to create a file entry in the War Room with the file contents.
        Possible values are: "true" and "false". Default value is "false".'
      isArray: false
      defaultValue: 'false'
      name: create_file_from_content
      predefined:
        - 'true'
        - 'false'
      required: false
      secret: false
    deprecated: false
    description: Gets the content of a file from GitHub.
    execution: false
    name: GitHub-get-file-content
    outputs:
    - contextPath: GitHub.FileContent.Path
      description: The path of the file.
      type: String
    - contextPath: GitHub.FileContent.Content
      description: The content of the file.
      type: Number
    - contextPath: GitHub.FileContent.MediaType
      description: The media type in which the file was fetched.
      type: String
    - contextPath: GitHub.FileContent.Branch
      description: The branch from which the file was fetched.
      type: Unknown
  - arguments:
    - default: false
      description: The path in the branch to get the files from.
      isArray: false
      name: path
      required: false
      secret: false
    - default: false
      description: The name of the organization.
      isArray: false
      name: organization
      required: false
      secret: false
    - default: false
      description: The name of the repository.
      isArray: false
      name: repository
      required: false
      secret: false
    deprecated: false
    description: Get list of files from the given path in the repository.
    execution: false
    name: Github-list-files
    outputs:
    - contextPath: GitHub.File.Name
      description: The name of the file.
      type: String
    - contextPath: GitHub.File.Type
      description: Whether the item is file or directory.
      type: String
    - contextPath: GitHub.File.Size
      description: The size of the file in bytes.
      type: Number
    - contextPath: GitHub.File.Path
      description: The file path inside the repository.
      type: String
    - contextPath: GitHub.File.DownloadUrl
      description: Link to download the file content.
      type: String
  dockerimage: demisto/pyjwt3:1.0.0.19245
>>>>>>> 77d0ebab
  feed: false
  isfetch: true
  longRunning: false
  longRunningPort: false
  runonce: false
  script: '-'
  subtype: python3
  type: python
fromversion: 5.0.0<|MERGE_RESOLUTION|>--- conflicted
+++ resolved
@@ -7,15 +7,11 @@
   name: isFetch
   required: false
   type: 8
-- defaultvalue: Issue
-  display: Select an Issue or PR to Fetch
+- display: Fetch Pull Requests
   hidden: false
-  name: fetch_object
-  options:
-  - Issue
-  - PR
+  name: fetch_pull_requests
   required: false
-  type: 15
+  type: 8
 - display: API Token
   name: token
   required: false
@@ -2756,25 +2752,21 @@
     outputs:
     - contextPath: GitHub.CheckRuns.CheckRunConclusion
       description: Check Run Conculsion
-      type: String
+      type: Unknown
     - contextPath: GitHub.CheckRuns.CheckRunAppName
       description: Check Run App Name
-      type: String
+      type: Unknown
     - contextPath: GitHub.CheckRuns.CheckExternalID
       description: Check Run External ID
-      type: String
+      type: Unknown
     - contextPath: GitHub.CheckRuns.CheckRunName
       description: Check Run Name
-      type: String
+      type: Unknown
     - contextPath: GitHub.CheckRuns.CheckRunStatus
       description: Check Run Status
-      type: String
+      type: Unknown
     - contextPath: GitHub.CheckRuns.CheckRunID
       description: Check Run ID
-<<<<<<< HEAD
-      type: String
-  dockerimage: demisto/pyjwt3:1.0.0.16907
-=======
       type: Unknown
   - arguments:
     - default: true
@@ -2868,7 +2860,6 @@
       description: Link to download the file content.
       type: String
   dockerimage: demisto/pyjwt3:1.0.0.19245
->>>>>>> 77d0ebab
   feed: false
   isfetch: true
   longRunning: false
