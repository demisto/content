--- conflicted
+++ resolved
@@ -2812,7 +2812,9 @@
     - contextPath: GitHub.File.DownloadUrl
       description: Link to download the file content.
       type: String
-<<<<<<< HEAD
+    - contextPath: GitHub.File.SHA
+      description: The SHA of the file.
+      type: String
   - arguments:
     - default: false
       isArray: false
@@ -2843,10 +2845,6 @@
       type: Number
     - contextPath: GitHub.TEAMMEMBER.Login
       description: The login name of the team member.
-=======
-    - contextPath: GitHub.File.SHA
-      description: The SHA of the file.
->>>>>>> 789f4bdc
       type: String
   dockerimage: demisto/pyjwt3:1.0.0.19327
   feed: false
