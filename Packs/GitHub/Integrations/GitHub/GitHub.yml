--- conflicted
+++ resolved
@@ -2735,8 +2735,8 @@
       defaultValue: 'raw'
       name: media_type
       predefined:
-      - raw
-      - html
+        - raw
+        - html
       required: false
       secret: false
     - default: false
@@ -2746,8 +2746,8 @@
       defaultValue: 'false'
       name: create_file_from_content
       predefined:
-      - 'true'
-      - 'false'
+        - 'true'
+        - 'false'
       required: false
       secret: false
     deprecated: false
@@ -2806,7 +2806,6 @@
     - contextPath: GitHub.File.DownloadUrl
       description: Link to download the file content.
       type: String
-<<<<<<< HEAD
   - arguments:
     - default: false
       description: The branch name to retrieve its pull requests.
@@ -3368,8 +3367,6 @@
     - contextPath: GitHub.PR.ChangedFiles
       description: The number of changed files in the pull request
       type: Number
-=======
->>>>>>> f8f5ed48
   dockerimage: demisto/pyjwt3:1.0.0.19327
   feed: false
   isfetch: true
