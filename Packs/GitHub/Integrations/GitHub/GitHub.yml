category: Utilities
commonfields:
  id: GitHub
  version: -1
configuration:
- display: Fetch incidents
  name: isFetch
  required: false
  type: 8
- display: API Token
  name: token
  required: false
  type: 4
- display: Credentials
  name: credentials
  required: false
  type: 9
- display: 'Username of the repository owner, for example: github.com/repos/{_owner_}/{repo}/issues'
  name: user
  required: false
  type: 0
- display: The name of the requested repository
  name: repository
  required: false
  type: 0
- defaultvalue: '3'
  display: First fetch interval (in days)
  name: fetch_time
  required: false
  type: 0
- display: Use system proxy settings
  name: proxy
  required: false
  type: 8
- defaultvalue: 'false'
  display: Trust any certificate (not secure)
  name: insecure
  required: false
  type: 8
- display: Incident type
  name: incidentType
  required: false
  type: 13
- display: GitHub app integration ID
  name: integration_id
  required: false
  type: 0
- display: GitHub app installation ID
  name: installation_id
  required: false
  type: 0
description: Integration to GitHub API
display: GitHub
name: GitHub
script:
  commands:
  - arguments:
    - default: false
      description: The title of the issue.
      isArray: false
      name: title
      required: true
      secret: false
    - default: false
      description: The contents of the issue.
      isArray: false
      name: body
      required: false
      secret: false
    - default: false
      description: Labels to associate with this issue.
      isArray: true
      name: labels
      required: false
      secret: false
    - default: false
      description: Logins for Users to assign to this issue.
      isArray: true
      name: assignees
      required: false
      secret: false
    deprecated: false
    description: Creates an issue in GitHub.
    execution: false
    name: GitHub-create-issue
    outputs:
    - contextPath: GitHub.Issue.ID
      description: The ID of the created issue.
      type: Number
    - contextPath: GitHub.Issue.Repository
      description: The repository of the created issue.
      type: String
    - contextPath: GitHub.Issue.Title
      description: The title of the created issue.
      type: String
    - contextPath: GitHub.Issue.Body
      description: The body of the created issue.
      type: Unknown
    - contextPath: GitHub.Issue.State
      description: The state of the created issue.
      type: String
    - contextPath: GitHub.Issue.Labels
      description: Labels applied to the issue.
      type: String
    - contextPath: GitHub.Issue.Assignees
      description: Users assigned to this issue.
      type: String
    - contextPath: GitHub.Issue.Created_at
      description: Date when the issue was created.
      type: Date
    - contextPath: GitHub.Issue.Updated_at
      description: Date when the issue was last updated.
      type: Date
    - contextPath: GitHub.Issue.Closed_at
      description: Date when the issue was closed.
      type: Date
    - contextPath: GitHub.Issue.Closed_by
      description: User who closed the issue.
      type: String
    - contextPath: GitHub.Issue.Owner
      description: The repository owner.
      type: String
  - arguments:
    - default: false
      description: The number of the issue to close.
      isArray: false
      name: ID
      required: true
      secret: false
    deprecated: false
    description: Closes an existing issue.
    execution: false
    name: GitHub-close-issue
    outputs:
    - contextPath: GitHub.Issue.ID
      description: The ID of the closed issue.
      type: Number
    - contextPath: GitHub.Issue.Repository
      description: The repository of the closed issue.
      type: String
    - contextPath: GitHub.Issue.Title
      description: The title of the closed issue
      type: String
    - contextPath: GitHub.Issue.Body
      description: The body of the closed issue.
      type: Unknown
    - contextPath: GitHub.Issue.State
      description: The state of the closed issue.
      type: String
    - contextPath: GitHub.Issue.Labels
      description: Labels applied to the issue.
      type: String
    - contextPath: GitHub.Issue.Assignees
      description: Users assigned to the issue.
      type: String
    - contextPath: GitHub.Issue.Created_at
      description: Date when the issue was created.
      type: Date
    - contextPath: GitHub.Issue.Updated_at
      description: Date when the issue was last updated.
      type: Date
    - contextPath: GitHub.Issue.Closed_at
      description: Date when the issue was closed.
      type: Date
    - contextPath: GitHub.Issue.Closed_by
      description: User who closed the issue.
      type: String
    - contextPath: GitHub.Issue.Owner
      description: The repository owner.
      type: String
  - arguments:
    - default: false
      description: The number of the issue to update.
      isArray: false
      name: ID
      required: true
      secret: false
    - default: false
      description: The title of the issue.
      isArray: false
      name: title
      required: false
      secret: false
    - default: false
      description: The contents of the issue.
      isArray: false
      name: body
      required: false
      secret: false
    - default: false
      description: State of the issue. Either open or closed.
      isArray: false
      name: state
      required: false
      secret: false
    - default: false
      description: 'Labels to apply to this issue. Pass one or more Labels to replace
        the set of Labels on this Issue. Send an empty array ([]) to clear all Labels
        from the Issue. '
      isArray: true
      name: labels
      required: false
      secret: false
    - default: false
      description: Logins for Users to assign to this issue. Pass one or more user
        logins to replace the set of assignees on this Issue. Send an empty array
        ([]) to clear all assignees from the Issue.
      isArray: true
      name: assignees
      required: false
      secret: false
    deprecated: false
    description: Updates the parameters of a specified issue.
    execution: false
    name: GitHub-update-issue
    outputs:
    - contextPath: GitHub.Issue.ID
      description: The ID of the updated issue.
      type: Number
    - contextPath: GitHub.Issue.Repository
      description: The repository of the updated issue.
      type: String
    - contextPath: GitHub.Issue.Title
      description: The title of the updated issue.
      type: String
    - contextPath: GitHub.Issue.Body
      description: The body of the updated issue.
      type: Unknown
    - contextPath: GitHub.Issue.State
      description: The state of the updated issue.
      type: String
    - contextPath: GitHub.Issue.Labels
      description: Labels applied to the issue.
      type: String
    - contextPath: GitHub.Issue.Assignees
      description: Users assigned to the issue.
      type: String
    - contextPath: GitHub.Issue.Created_at
      description: Date when the issue was created.
      type: Date
    - contextPath: GitHub.Issue.Updated_at
      description: Date when the issue was last updated.
      type: Date
    - contextPath: GitHub.Issue.Closed_at
      description: Date when the issue was closed.
      type: Date
    - contextPath: GitHub.Issue.Closed_by
      description: User who closed the issue.
      type: String
    - contextPath: GitHub.Issue.Owner
      description: The repository owner.
      type: String
  - arguments:
    - auto: PREDEFINED
      default: false
      defaultValue: open
      description: The state of the issues to return. Can be 'open', 'closed' or 'all'.
        Default is 'open'
      isArray: false
      name: state
      predefined:
      - open
      - closed
      - all
      required: true
      secret: false
    - default: false
      defaultValue: '50'
      description: The number of issues to return. Default is 50. Maximum is 200.
      isArray: false
      name: limit
      required: false
      secret: false
    deprecated: false
    description: Lists all issues that the user has access to view.
    execution: false
    name: GitHub-list-all-issues
    outputs:
    - contextPath: GitHub.Issue.ID
      description: The ID of the issue.
      type: Number
    - contextPath: GitHub.Issue.Repository
      description: The repository of the issue.
      type: String
    - contextPath: GitHub.Issue.Title
      description: The title of the issue.
      type: String
    - contextPath: GitHub.Issue.Body
      description: The body of the issue.
      type: Unknown
    - contextPath: GitHub.Issue.State
      description: The state of the issue.
      type: String
    - contextPath: GitHub.Issue.Labels
      description: Labels applied to the issue.
      type: String
    - contextPath: GitHub.Issue.Assignees
      description: Users assigned to the issue.
      type: String
    - contextPath: GitHub.Issue.Created_at
      description: Date when the issue was created.
      type: Date
    - contextPath: GitHub.Issue.Updated_at
      description: Date when the issue was last updated.
      type: Date
    - contextPath: GitHub.Issue.Closed_at
      description: Date when the issue was closed.
      type: Date
    - contextPath: GitHub.Issue.Closed_by
      description: User who closed the issue.
      type: String
    - contextPath: GitHub.Issue.Owner
      description: The repository owner.
      type: String
  - arguments:
    - default: false
      description: The query line for the search. For more information see the GitHub
        documentation at https://help.github.com/en/articles/searching-issues-and-pull-requests.
      isArray: false
      name: query
      required: true
      secret: false
    - default: false
      defaultValue: '50'
      description: The number of issues to return. Default is 50. Maximum is 200.
      isArray: false
      name: limit
      required: false
      secret: false
    deprecated: false
    description: Searches for and returns issues that match a given query.
    execution: false
    name: GitHub-search-issues
    outputs:
    - contextPath: GitHub.Issue.ID
      description: The ID of the issue.
      type: Number
    - contextPath: GitHub.Issue.Repository
      description: The repository of the issue.
      type: String
    - contextPath: GitHub.Issue.Title
      description: The title of the issue.
      type: String
    - contextPath: GitHub.Issue.Body
      description: The body of the issue.
      type: Unknown
    - contextPath: GitHub.Issue.State
      description: The state of the issue.
      type: String
    - contextPath: GitHub.Issue.Labels
      description: Labels applied to the issue.
      type: String
    - contextPath: GitHub.Issue.Assignees
      description: Users assigned to the issue.
      type: String
    - contextPath: GitHub.Issue.Created_at
      description: Date when the issue was created.
      type: Date
    - contextPath: GitHub.Issue.Updated_at
      description: Date when the issue was last updated.
      type: Date
    - contextPath: GitHub.Issue.Closed_at
      description: Date when the issue was closed.
      type: Date
    - contextPath: GitHub.Issue.Closed_by
      description: User who closed the issue.
      type: String
    - contextPath: GitHub.Issue.Owner
      description: The repository owner.
      type: String
  - deprecated: false
    description: Returns the total number of downloads for all releases for the specified
      repository.
    execution: false
    name: GitHub-get-download-count
    outputs:
    - contextPath: GitHub.Release.ID
      description: ID of the release.
      type: Number
    - contextPath: GitHub.Release.Download_count
      description: Download count for the release.
      type: Number
    - contextPath: GitHub.Release.Name
      description: Name of the release.
      type: String
    - contextPath: GitHub.Release.Body
      description: Body of the release.
      type: String
    - contextPath: GitHub.Release.Created_at
      description: Date when the release was created.
      type: Date
    - contextPath: GitHub.Release.Published_at
      description: Date when the release was published.
      type: Date
  - arguments:
    - default: true
      defaultValue: 3 days
      description: Time of inactivity after which a PR is considered stale
      isArray: false
      name: stale_time
      required: true
      secret: false
    - default: false
      description: The label used to identify PRs of interest
      isArray: false
      name: label
      required: false
      secret: false
    deprecated: false
    description: Get inactive pull requests
    execution: false
    name: GitHub-get-stale-prs
    outputs:
    - contextPath: GitHub.PR.URL
      description: The html URL of the PR
      type: String
    - contextPath: GitHub.PR.Number
      description: The GitHub pull request number
      type: Number
    - contextPath: GitHub.PR.RequestedReviewer
      description: A list of the PR's requested reviewers
      type: Unknown
  - arguments:
    - default: false
      description: The name of the branch to retrieve
      isArray: false
      name: branch_name
      required: true
      secret: false
    deprecated: false
    description: Get a branch
    execution: false
    name: GitHub-get-branch
    outputs:
    - contextPath: GitHub.Branch.Name
      description: The name of the branch
      type: String
    - contextPath: GitHub.Branch.CommitSHA
      description: The SHA of the commit the branch references
      type: String
    - contextPath: GitHub.Branch.CommitNodeID
      description: The Node ID of the commit the branch references
      type: String
    - contextPath: GitHub.Branch.CommitAuthorID
      description: The GitHub ID number of the author of the commit the branch references
      type: Number
    - contextPath: GitHub.Branch.CommitAuthorLogin
      description: The GitHub login of the author of the commit the branch references
      type: String
    - contextPath: GitHub.Branch.CommitParentSHA
      description: The SHAs of parent commits
      type: String
    - contextPath: GitHub.Branch.Protected
      description: Whether the branch is a protected one or not
      type: Boolean
  - arguments:
    - default: false
      description: The name for the new branch
      isArray: false
      name: branch_name
      required: true
      secret: false
    - default: false
      description: The SHA hash of the commit to reference. Try executing the 'GitHub-get-branch'
        command to find a commit SHA hash to reference.
      isArray: false
      name: commit_sha
      required: true
      secret: false
    deprecated: false
    description: Create a new branch
    execution: false
    name: GitHub-create-branch
  - arguments:
    - default: false
      description: The ID number by which the team is identified. Try executing the
        'GitHub-list-teams' command to find team IDs to reference.
      isArray: false
      name: team_id
      required: true
      secret: false
    - default: false
      description: The login of the user whose membership you wish to check
      isArray: false
      name: user_name
      required: true
      secret: false
    deprecated: false
    description: Retrieve a user's membership status with a team
    execution: false
    name: GitHub-get-team-membership
    outputs:
    - contextPath: GitHub.Team.Member.Role
      description: The user's role on a team
      type: String
    - contextPath: GitHub.Team.Member.State
      description: The user's state for a team
      type: String
    - contextPath: GitHub.Team.ID
      description: The ID number of the team
      type: Number
    - contextPath: GitHub.Team.Member.Login
      description: The login of the team member
      type: String
  - arguments:
    - default: false
      description: The number of the Pull Request for which you wish to request review
      isArray: false
      name: pull_number
      required: true
      secret: false
    - default: false
      description: A CSV list of GitHub users to request review from for a Pull Request
      isArray: true
      name: reviewers
      required: true
      secret: false
    deprecated: false
    description: Request reviews from GitHub users for a given Pull Request
    execution: false
    name: GitHub-request-review
    outputs:
    - contextPath: GitHub.PR.Number
      description: The number of the Pull Request
      type: Number
    - contextPath: GitHub.PR.RequestedReviewer.Login
      description: The login of the user requested for review
      type: String
    - contextPath: GitHub.PR.RequestedReviewer.ID
      description: The ID of the user requested for review
      type: Number
    - contextPath: GitHub.PR.RequestedReviewer.NodeID
      description: The node ID of the user requested for review
      type: String
    - contextPath: GitHub.PR.RequestedReviewer.Type
      description: The type of the user requested for review
      type: String
    - contextPath: GitHub.PR.RequestedReviewer.SiteAdmin
      description: Whether the user requested for review is a site admin or not
      type: Boolean
  - arguments:
    - default: false
      description: The number of the issue to comment on
      isArray: false
      name: issue_number
      required: true
      secret: false
    - default: false
      description: The contents of the comment
      isArray: false
      name: body
      required: true
      secret: false
    deprecated: false
    description: Create a comment for a given issue
    execution: false
    name: GitHub-create-comment
    outputs:
    - contextPath: GitHub.Comment.IssueNumber
      description: The number of the issue to which the comment belongs
      type: Number
    - contextPath: GitHub.Comment.ID
      description: The ID of the comment
      type: Number
    - contextPath: GitHub.Comment.NodeID
      description: The node ID of the comment
      type: String
    - contextPath: GitHub.Comment.Body
      description: The body content of the comment
      type: String
    - contextPath: GitHub.Comment.User.Login
      description: The login of the user who commented
      type: String
    - contextPath: GitHub.Comment.User.ID
      description: The ID of the user who commented
      type: Number
    - contextPath: GitHub.Comment.User.NodeID
      description: The node ID of the user who commented
      type: String
    - contextPath: GitHub.Comment.User.Type
      description: The type of the user who commented
      type: String
    - contextPath: GitHub.Comment.User.SiteAdmin
      description: Whether the user who commented is a site admin or not
      type: Boolean
  - arguments:
    - default: false
      description: The number of the issue to list comments for
      isArray: false
      name: issue_number
      required: true
      secret: false
    deprecated: false
    description: List comments on an issue
    execution: false
    name: GitHub-list-issue-comments
    outputs:
    - contextPath: GitHub.Comment.IssueNumber
      description: The number of the issue to which the comment belongs
      type: Number
    - contextPath: GitHub.Comment.ID
      description: The ID of the comment
      type: Number
    - contextPath: GitHub.Comment.NodeID
      description: The node ID of the comment
      type: String
    - contextPath: GitHub.Comment.Body
      description: The body content of the comment
      type: String
    - contextPath: GitHub.Comment.User.Login
      description: The login of the user who commented
      type: String
    - contextPath: GitHub.Comment.User.ID
      description: The ID of the user who commented
      type: Number
    - contextPath: GitHub.Comment.User.NodeID
      description: The node ID of the user who commented
      type: String
    - contextPath: GitHub.Comment.User.Type
      description: The type of the user who commented
      type: String
    - contextPath: GitHub.Comment.User.SiteAdmin
      description: Whether the user who commented is a site admin or not
      type: Boolean
  - arguments:
    - default: false
      description: The number of the pull request.
      isArray: false
      name: pull_number
      required: true
      secret: false
    - default: false
      description: The name of the organization.
      isArray: false
      name: organization
      required: false
    - default: false
      description: The repository of the pull request.
      isArray: false
      name: repository
      required: flase
      secret: false
    deprecated: false
    description: Lists the pull request files.
    execution: false
    name: GitHub-list-pr-files
    outputs:
    - contextPath: GitHub.PR.Number
      description: The number of the pull request
      type: Number
    - contextPath: GitHub.PR.File.SHA
      description: The SHA hash of the last commit involving the file.
      type: String
    - contextPath: GitHub.PR.File.Name
      description: The name of the file.
      type: String
    - contextPath: GitHub.PR.File.Status
      description: The status of the file.
      type: String
    - contextPath: GitHub.PR.File.Additions
      description: The number of additions to the file.
      type: Number
    - contextPath: GitHub.PR.File.Deletions
      description: The number of deletions in the file.
      type: Number
    - contextPath: GitHub.PR.File.Changes
      description: The number of changes made in the file.
      type: Number
  - arguments:
    - default: false
      description: The number of the pull request
      isArray: false
      name: pull_number
      required: true
      secret: false
    deprecated: false
    description: List reviews on a pull request
    execution: false
    name: GitHub-list-pr-reviews
    outputs:
    - contextPath: GitHub.PR.Number
      description: The number of the pull request
      type: Number
    - contextPath: GitHub.PR.Review.ID
      description: The ID of the review
      type: Number
    - contextPath: GitHub.PR.Review.NodeID
      description: The node ID of the review
      type: String
    - contextPath: GitHub.PR.Review.Body
      description: The content of the review
      type: String
    - contextPath: GitHub.PR.Review.CommitID
      description: The ID of the commit for which the review is applicable
      type: String
    - contextPath: GitHub.PR.Review.State
      description: The state of the review
      type: String
    - contextPath: GitHub.PR.Review.User.Login
      description: The reviewer's user login
      type: String
    - contextPath: GitHub.PR.Review.User.ID
      description: The reviewer's user ID
      type: Number
    - contextPath: GitHub.PR.Review.User.NodeID
      description: The reviewer's user node ID
      type: String
    - contextPath: GitHub.PR.Review.User.Type
      description: The reviewer user type
      type: String
    - contextPath: GitHub.PR.Review.User.SiteAdmin
      description: Whether the reviewer is a site admin or not
      type: Boolean
  - arguments:
    - default: false
      description: The SHA hash of the commit. Try executing the 'GitHub-get-branch'
        command to find a commit SHA hash to reference.
      isArray: false
      name: commit_sha
      required: true
      secret: false
    deprecated: false
    description: Get a commit
    execution: false
    name: GitHub-get-commit
    outputs:
    - contextPath: GitHub.Commit.SHA
      description: The SHA hash of the commit
      type: String
    - contextPath: GitHub.Commit.Author.Date
      description: The commit author date
      type: String
    - contextPath: GitHub.Commit.Author.Name
      description: The name of the author
      type: String
    - contextPath: GitHub.Commit.Author.Email
      description: The email of the author
      type: String
    - contextPath: GitHub.Commit.Committer.Date
      description: The date the commiter committed
      type: String
    - contextPath: GitHub.Commit.Committer.Name
      description: The name of the committer
      type: String
    - contextPath: GitHub.Commit.Committer.Email
      description: The email of the committer
      type: String
    - contextPath: GitHub.Commit.Message
      description: The message associated with the commit
      type: String
    - contextPath: GitHub.Commit.Parent
      description: List of parent SHA hashes
      type: Unknown
    - contextPath: GitHub.Commit.TreeSHA
      description: The SHA hash of the commit's tree
      type: String
    - contextPath: GitHub.Commit.Verification.Verified
      description: Whether the commit was verified or not
      type: Boolean
    - contextPath: GitHub.Commit.Verification.Reason
      description: The reason why the commit was or was not verified
      type: String
    - contextPath: GitHub.Commit.Verification.Signature
      description: The commit verification signature
      type: Unknown
    - contextPath: GitHub.Commit.Verification.Payload
      description: The commit verification payload
      type: Unknown
  - arguments:
    - default: false
      description: The number of the issue to add labels to
      isArray: false
      name: issue_number
      required: true
      secret: false
    - default: false
      description: A CSV list of labels to add to an issue
      isArray: true
      name: labels
      required: true
      secret: false
    deprecated: false
    description: Add labels to an issue
    execution: false
    name: GitHub-add-label
  - arguments:
    - default: false
      description: The number of the pull request to retrieve
      isArray: false
      name: pull_number
      required: true
      secret: false
    - default: false
      description: The name of the organization.
      isArray: false
      name: organization
      required: false
      secret: false
    - default: false
      description: The repository of the pull request.
      isArray: false
      name: repository
      required: false
      secret: false
    deprecated: false
    description: Get a pull request
    execution: false
    name: GitHub-get-pull-request
    outputs:
    - contextPath: GitHub.PR.ID
      description: The ID number of the pull request
      type: Number
    - contextPath: GitHub.PR.NodeID
      description: The node ID of the pull request
      type: String
    - contextPath: GitHub.PR.Number
      description: The issue number of the pull request
      type: Number
    - contextPath: GitHub.PR.State
      description: The state of the pull request
      type: String
    - contextPath: GitHub.PR.Locked
      description: Whether the pull request is locked or not
      type: Boolean
    - contextPath: GitHub.PR.Title
      description: The title of the pull request
      type: String
    - contextPath: GitHub.PR.User.Login
      description: The login of the user who opened the pull request
      type: String
    - contextPath: GitHub.PR.User.ID
      description: The ID of the user who opened the pull request
      type: Number
    - contextPath: GitHub.PR.User.NodeID
      description: The node ID of the user who opened the pull request
      type: String
    - contextPath: GitHub.PR.User.Type
      description: The type of the user who opened the pull request
      type: String
    - contextPath: GitHub.PR.User.SiteAdmin
      description: Whether the user who opened the pull request is a site admin or
        not
      type: Boolean
    - contextPath: GitHub.PR.Body
      description: The body content of the pull request
      type: String
    - contextPath: GitHub.PR.Label.ID
      description: The ID of the label
      type: Number
    - contextPath: GitHub.PR.Label.NodeID
      description: The node ID of the label
      type: String
    - contextPath: GitHub.PR.Label.Name
      description: The name of the label
      type: String
    - contextPath: GitHub.PR.Label.Description
      description: The description of the label
      type: String
    - contextPath: GitHub.PR.Label.Color
      description: The hex color value of the label
      type: String
    - contextPath: GitHub.PR.Label.Default
      description: Whether the label is a default or not
      type: Boolean
    - contextPath: GitHub.PR.Milestone.ID
      description: The ID of the milestone
      type: Number
    - contextPath: GitHub.PR.Milestone.NodeID
      description: The node ID of the milestone
      type: String
    - contextPath: GitHub.PR.Milestone.Number
      description: The number of the milestone
      type: Number
    - contextPath: GitHub.PR.Milestone.State
      description: The state of the milestone
      type: String
    - contextPath: GitHub.PR.Milestone.Title
      description: The title of the milestone
      type: String
    - contextPath: GitHub.PR.Milestone.Description
      description: The description of the milestone
      type: String
    - contextPath: GitHub.PR.Milestone.Creator.Login
      description: The login of the milestone creator
      type: String
    - contextPath: GitHub.PR.Milestone.Creator.ID
      description: The ID the milestone creator
      type: Number
    - contextPath: GitHub.PR.Milestone.Creator.NodeID
      description: The node ID of the milestone creator
      type: String
    - contextPath: GitHub.PR.Milestone.Creator.Type
      description: The type of the milestone creator
      type: String
    - contextPath: GitHub.PR.Milestone.Creator.SiteAdmin
      description: Whether the milestone creator is a site admin or not
      type: Boolean
    - contextPath: GitHub.PR.Milestone.OpenIssues
      description: The number of open issues with this milestone
      type: Number
    - contextPath: GitHub.PR.Milestone.ClosedIssues
      description: The number of closed issues with this milestone
      type: Number
    - contextPath: GitHub.PR.Milestone.CreatedAt
      description: The date the milestone was created
      type: String
    - contextPath: GitHub.PR.Milestone.UpdatedAt
      description: The date the milestone was updated
      type: String
    - contextPath: GitHub.PR.Milestone.ClosedAt
      description: The date the milestone was closed
      type: String
    - contextPath: GitHub.PR.Milestone.DueOn
      description: The due date for the milestone
      type: String
    - contextPath: GitHub.PR.ActiveLockReason
      description: The reason the pull request is locked
      type: String
    - contextPath: GitHub.PR.CreatedAt
      description: The date the pull request was created
      type: String
    - contextPath: GitHub.PR.UpdatedAt
      description: The date the pull request was updated
      type: String
    - contextPath: GitHub.PR.ClosedAt
      description: The date the pull request was closed
      type: String
    - contextPath: GitHub.PR.MergedAt
      description: The date the pull request was merged
      type: String
    - contextPath: GitHub.PR.MergeCommitSHA
      description: The SHA hash of the pull request's merge commit
      type: String
    - contextPath: GitHub.PR.Assignee.Login
      description: The login of the user assigned to the pull request
      type: String
    - contextPath: GitHub.PR.Assignee.ID
      description: The ID of the user assigned to the pull request
      type: Number
    - contextPath: GitHub.PR.Assignee.NodeID
      description: The node ID of the user assigned to the pull request
      type: String
    - contextPath: GitHub.PR.Assignee.Type
      description: The type of the user assigned to the pull request
      type: String
    - contextPath: GitHub.PR.Assignee.SiteAdmin
      description: Whether the user assigned to the pull request is a site admin or
        not
      type: Boolean
    - contextPath: GitHub.PR.RequestedReviewer.Login
      description: The login of the user requested for review
      type: String
    - contextPath: GitHub.PR.RequestedReviewer.ID
      description: The ID of the user requested for review
      type: Number
    - contextPath: GitHub.PR.RequestedReviewer.NodeID
      description: The node ID of the user requested for review
      type: String
    - contextPath: GitHub.PR.RequestedReviewer.Type
      description: The type of the user requested for review
      type: String
    - contextPath: GitHub.PR.RequestedReviewer.SiteAdmin
      description: Whether the user requested for review is a site admin or not
      type: Boolean
    - contextPath: GitHub.PR.RequestedTeam.ID
      description: The ID of the team requested for review
      type: Number
    - contextPath: GitHub.PR.RequestedTeam.NodeID
      description: The node ID of the team requested for review
      type: String
    - contextPath: GitHub.PR.RequestedTeam.Name
      description: The name of the team requested for review
      type: String
    - contextPath: GitHub.PR.RequestedTeam.Slug
      description: The slug of the team requested for review
      type: String
    - contextPath: GitHub.PR.RequestedTeam.Description
      description: The description of the team requested for review
      type: String
    - contextPath: GitHub.PR.RequestedTeam.Privacy
      description: The privacy setting of the team requested for review
      type: String
    - contextPath: GitHub.PR.RequestedTeam.Permission
      description: The permissions of the team requested for review
      type: String
    - contextPath: GitHub.PR.RequestedTeam.Parent
      description: The parent of the team requested for review
      type: Unknown
    - contextPath: GitHub.PR.Head.Label
      description: The label of the branch that HEAD points to
      type: String
    - contextPath: GitHub.PR.Head.Ref
      description: The reference of the branch that HEAD points to
      type: String
    - contextPath: GitHub.PR.Head.SHA
      description: The SHA hash of the commit that HEAD points to
      type: String
    - contextPath: GitHub.PR.Head.User.Login
      description: The login of the committer of the HEAD commit of the checked out
        branch
      type: String
    - contextPath: GitHub.PR.Head.User.ID
      description: The ID of the committer of the HEAD commit of the checked out branch
      type: Number
    - contextPath: GitHub.PR.Head.User.NodeID
      description: The node ID of the committer of the HEAD commit of the checked
        out branch
      type: String
    - contextPath: GitHub.PR.Head.User.Type
      description: The type of the committer of the HEAD commit of the checked out
        branch
      type: String
    - contextPath: GitHub.PR.Head.User.SiteAdmin
      description: Whether the committer of the HEAD commit of the checked out branch
        is a site admin or not
      type: Boolean
    - contextPath: GitHub.PR.Head.Repo.ID
      description: The ID of the repository of the checked out branch
      type: Number
    - contextPath: GitHub.PR.Head.Repo.NodeID
      description: The node ID of the repository of the checked out branch
      type: String
    - contextPath: GitHub.PR.Head.Repo.Name
      description: The name of the repository of the checked out branch
      type: String
    - contextPath: GitHub.PR.Head.Repo.FullName
      description: The full name of the repository of the checked out branch
      type: String
    - contextPath: GitHub.PR.Head.Repo.Owner.Login
      description: The user login of the owner of the repository of the checked out
        branch
      type: String
    - contextPath: GitHub.PR.Head.Repo.Owner.ID
      description: The user ID of the owner of the repository of the checked out branch
      type: Number
    - contextPath: GitHub.PR.Head.Repo.Owner.NodeID
      description: The user node ID of the owner of the repository of the checked
        out branch
      type: String
    - contextPath: GitHub.PR.Head.Repo.Owner.Type
      description: The user type of the owner of the repository of the checked out
        branch
      type: String
    - contextPath: GitHub.PR.Head.Repo.Owner.SiteAdmin
      description: Whether the owner of the repository of the checked out branch is
        a site admin or not
      type: Boolean
    - contextPath: GitHub.PR.Head.Repo.Private
      description: Whether the repository of the checked out branch is private or
        not
      type: Boolean
    - contextPath: GitHub.PR.Head.Repo.Description
      description: The description of the repository of the checked out branch
      type: String
    - contextPath: GitHub.PR.Head.Repo.Fork
      description: Whether the repository of the checked out branch is a fork or not
      type: Boolean
    - contextPath: GitHub.PR.Head.Repo.Language
      description: The language of the repository of the checked out branch
      type: Unknown
    - contextPath: GitHub.PR.Head.Repo.ForksCount
      description: The number of forks of the repository of the checked out branch
      type: Number
    - contextPath: GitHub.PR.Head.Repo.StargazersCount
      description: The number of stars of the repository of the checked out branch
      type: Number
    - contextPath: GitHub.PR.Head.Repo.WatchersCount
      description: The number of entities watching the repository of the checked out
        branch
      type: Number
    - contextPath: GitHub.PR.Head.Repo.Size
      description: The size of the repository of the checked out branch
      type: Number
    - contextPath: GitHub.PR.Head.Repo.DefaultBranch
      description: The default branch of the repository of the checked out branch
      type: String
    - contextPath: GitHub.PR.Head.Repo.OpenIssuesCount
      description: The open issues of the repository of the checked out branch
      type: Number
    - contextPath: GitHub.PR.Head.Repo.Topics
      description: Topics listed for the repository of the checked out branch
      type: Unknown
    - contextPath: GitHub.PR.Head.Repo.HasIssues
      description: Whether the repository of the checked out branch has issues or
        not
      type: Boolean
    - contextPath: GitHub.PR.Head.Repo.HasProjects
      description: Whether the repository of the checked out branch has projects or
        not
      type: Boolean
    - contextPath: GitHub.PR.Head.Repo.HasWiki
      description: Whether the repository of the checked out branch has a wiki or
        not
      type: Boolean
    - contextPath: GitHub.PR.Head.Repo.HasPages
      description: Whether the repository of the checked out branch has pages or not
      type: Boolean
    - contextPath: GitHub.PR.Head.Repo.HasDownloads
      description: Whether the repository of the checked out branch has downloads
        or not
      type: Boolean
    - contextPath: GitHub.PR.Head.Repo.Archived
      description: Whether the repository of the checked out branch has been arvhived
        or not
      type: Boolean
    - contextPath: GitHub.PR.Head.Repo.Disabled
      description: Whether the repository of the checked out branch has been disabled
        or not
      type: Boolean
    - contextPath: GitHub.PR.Head.Repo.PushedAt
      description: The date of the latest push to the repository of the checked out
        branch
      type: String
    - contextPath: GitHub.PR.Head.Repo.CreatedAt
      description: The date of creation of the repository of the checked out branch
      type: String
    - contextPath: GitHub.PR.Head.Repo.UpdatedAt
      description: The date the repository of the checked out branch was last updated
      type: String
    - contextPath: GitHub.PR.Head.Repo.AllowRebaseMerge
      description: Whether the repository of the checked out branch permits rebase-style
        merges or not
      type: Boolean
    - contextPath: GitHub.PR.Head.Repo.AllowSquashMerge
      description: Whether the repository of the checked out branch permits squash
        merges or not
      type: Boolean
    - contextPath: GitHub.PR.Head.Repo.AllowMergeCommit
      description: Whether the repository of the checked out branch permits merge
        commits or not
      type: Boolean
    - contextPath: GitHub.PR.Head.Repo.SubscribersCount
      description: The number of entities subscribing to the repository of the checked
        out branch
      type: Number
    - contextPath: GitHub.PR.Base.Label
      description: The label of the base branch
      type: String
    - contextPath: GitHub.PR.Base.Ref
      description: The reference of the base branch
      type: String
    - contextPath: GitHub.PR.Base.SHA
      description: The SHA hash of the base branch
      type: String
    - contextPath: GitHub.PR.Base.User.Login
      description: The login of the committer of the commit that the base branch points
        to
      type: String
    - contextPath: GitHub.PR.Base.User.ID
      description: The ID of the committer of the commit that the base branch points
        to
      type: Number
    - contextPath: GitHub.PR.Base.User.NodeID
      description: The node ID of the committer of the commit that the base branch
        points to
      type: String
    - contextPath: GitHub.PR.Base.User.Type
      description: The user type of the committer of the commit that the base branch
        points to
      type: String
    - contextPath: GitHub.PR.Base.User.SiteAdmin
      description: Whether the committer of the commit that the base branch points
        to is a site admin or not
      type: Boolean
    - contextPath: GitHub.PR.Base.Repo.ID
      description: The ID of the repository that the base branch belongs to
      type: Number
    - contextPath: GitHub.PR.Base.Repo.NodeID
      description: The node ID of the repository that the base branch belongs to
      type: String
    - contextPath: GitHub.PR.Base.Repo.Name
      description: The name of the repository that the base branch belongs to
      type: String
    - contextPath: GitHub.PR.Base.Repo.FullName
      description: The full name of the repository that the base branch belongs to
      type: String
    - contextPath: GitHub.PR.Base.Repo.Owner.Login
      description: The user login of the owner of the repository that the base branch
        belongs to
      type: String
    - contextPath: GitHub.PR.Base.Repo.Owner.ID
      description: The user ID of the owner of the repository that the base branch
        belongs to
      type: Number
    - contextPath: GitHub.PR.Base.Repo.Owner.NodeID
      description: The user node ID of the owner of the repository that the base branch
        belongs to
      type: String
    - contextPath: GitHub.PR.Base.Repo.Owner.Type
      description: The user type of the owner of the repository that the base branch
        belongs to
      type: String
    - contextPath: GitHub.PR.Base.Repo.Owner.SiteAdmin
      description: Whether the owner of the repository that the base branch belongs
        to is a site admin or not
      type: Boolean
    - contextPath: GitHub.PR.Base.Repo.Private
      description: Whether the repository that the base branch belongs to is private
        or not
      type: Boolean
    - contextPath: GitHub.PR.Base.Repo.Description
      description: The description of the repository that the base branch belongs
        to
      type: String
    - contextPath: GitHub.PR.Base.Repo.Fork
      description: Whether the repository that the base branch belongs to is a fork
        or not
      type: Boolean
    - contextPath: GitHub.PR.Base.Repo.Language
      description: The language of the repository that the base branch belongs to
      type: Unknown
    - contextPath: GitHub.PR.Base.Repo.ForksCount
      description: The number of times that the repository that the base branch belongs
        to has been forked
      type: Number
    - contextPath: GitHub.PR.Base.Repo.StargazersCount
      description: The number of times that the repository that the base branch belongs
        to has been starred
      type: Number
    - contextPath: GitHub.PR.Base.Repo.WatchersCount
      description: The number of entities watching the repository that the base branch
        belongs to
      type: Number
    - contextPath: GitHub.PR.Base.Repo.Size
      description: The size of the repository that the base branch belongs to
      type: Number
    - contextPath: GitHub.PR.Base.Repo.DefaultBranch
      description: The default branch of the repository that the base branch belongs
        to
      type: String
    - contextPath: GitHub.PR.Base.Repo.OpenIssuesCount
      description: The number of open issues in the repository that the base branch
        belongs to
      type: Number
    - contextPath: GitHub.PR.Base.Repo.Topics
      description: Topics listed for the repository that the base branch belongs to
      type: String
    - contextPath: GitHub.PR.Base.Repo.HasIssues
      description: Whether the repository that the base branch belongs to has issues
        or not
      type: Boolean
    - contextPath: GitHub.PR.Base.Repo.HasProjects
      description: Whether the repository that the base branch belongs to has projects
        or not
      type: Boolean
    - contextPath: GitHub.PR.Base.Repo.HasWiki
      description: Whether the repository that the base branch belongs to has a wiki
        or not
      type: Boolean
    - contextPath: GitHub.PR.Base.Repo.HasPages
      description: Whether the repository that the base branch belongs to has pages
        or not
      type: Boolean
    - contextPath: GitHub.PR.Base.Repo.HasDownloads
      description: Whether the repository that the base branch belongs to has downloads
        or not
      type: Boolean
    - contextPath: GitHub.PR.Base.Repo.Archived
      description: Whether the repository that the base branch belongs to is archived
        or not
      type: Boolean
    - contextPath: GitHub.PR.Base.Repo.Disabled
      description: Whether the repository that the base branch belongs to is disabled
        or not
      type: Boolean
    - contextPath: GitHub.PR.Base.Repo.PushedAt
      description: The date that the repository that the base branch belongs to was
        last pushed to
      type: String
    - contextPath: GitHub.PR.Base.Repo.CreatedAt
      description: The date of creation of the repository that the base branch belongs
        to
      type: String
    - contextPath: GitHub.PR.Base.Repo.UpdatedAt
      description: The date that the repository that the base branch belongs to was
        last updated
      type: String
    - contextPath: GitHub.PR.Base.Repo.AllowRebaseMerge
      description: Whether the repository that the base branch belongs to allows rebase-style
        merges or not
      type: Boolean
    - contextPath: GitHub.PR.Base.Repo.AllowSquashMerge
      description: Whether the repository that the base branch belongs to allows squash
        merges or not
      type: Boolean
    - contextPath: GitHub.PR.Base.Repo.AllowMergeCommit
      description: Whether the repository that the base branch belongs to allows merge
        commits or not
      type: Boolean
    - contextPath: GitHub.PR.Base.Repo.SubscribersCount
      description: The number of entities that subscribe to the repository that the
        base branch belongs to
      type: Number
    - contextPath: GitHub.PR.AuthorAssociation
      description: The pull request author association
      type: String
    - contextPath: GitHub.PR.Draft
      description: Whether the pull request is a draft or not
      type: Boolean
    - contextPath: GitHub.PR.Merged
      description: Whether the pull request is merged or not
      type: Boolean
    - contextPath: GitHub.PR.Mergeable
      description: Whether the pull request is mergeable or not
      type: Boolean
    - contextPath: GitHub.PR.Rebaseable
      description: Whether the pull request is rebaseable or not
      type: Boolean
    - contextPath: GitHub.PR.MergeableState
      description: The mergeable state of the pull request
      type: String
    - contextPath: GitHub.PR.MergedBy.Login
      description: The login of the user who merged the pull request
      type: String
    - contextPath: GitHub.PR.MergedBy.ID
      description: The ID of the user who merged the pull request
      type: Number
    - contextPath: GitHub.PR.MergedBy.NodeID
      description: The node ID of the user who merged the pull request
      type: String
    - contextPath: GitHub.PR.MergedBy.Type
      description: The type of the user who merged the pull request
      type: String
    - contextPath: GitHub.PR.MergedBy.SiteAdmin
      description: Whether the user who merged the pull request is a site admin or
        not
      type: Boolean
    - contextPath: GitHub.PR.Comments
      description: The number of comments on the pull request
      type: Number
    - contextPath: GitHub.PR.ReviewComments
      description: The number of review comments on the pull request
      type: Number
    - contextPath: GitHub.PR.MaintainerCanModify
      description: Whether the maintainer can modify the pull request or not
      type: Boolean
    - contextPath: GitHub.PR.Commits
      description: The number of commits in the pull request
      type: Number
    - contextPath: GitHub.PR.Additions
      description: The number of additions in the pull request
      type: Number
    - contextPath: GitHub.PR.Deletions
      description: The number of deletions in the pull request
      type: Number
    - contextPath: GitHub.PR.ChangedFiles
      description: The number of changed files in the pull request
      type: Number
  - arguments:
    - default: false
      description: The name of the organization
      isArray: false
      name: organization
      required: true
      secret: false
    deprecated: false
    description: List the teams for an organization. Note that this API call is only
      available to authenticated members of the organization.
    execution: false
    name: GitHub-list-teams
    outputs:
    - contextPath: GitHub.Team.ID
      description: The ID of the team
      type: Number
    - contextPath: GitHub.Team.NodeID
      description: The node ID of the team
      type: String
    - contextPath: GitHub.Team.Name
      description: The name of the team
      type: String
    - contextPath: GitHub.Team.Slug
      description: The slug of the team
      type: String
    - contextPath: GitHub.Team.Description
      description: The description of the team
      type: String
    - contextPath: GitHub.Team.Privacy
      description: The privacy setting of the team
      type: String
    - contextPath: GitHub.Team.Permission
      description: The permissions of the team
      type: String
    - contextPath: GitHub.Team.Parent
      description: The parent of the team
      type: Unknown
  - arguments:
    - default: false
      description: The name of the branch to delete
      isArray: false
      name: branch_name
      required: true
      secret: false
    deprecated: false
    description: Delete a branch
    execution: false
    name: GitHub-delete-branch
  - arguments:
    - default: false
      description: The issue number of the pull request.
      isArray: false
      name: pull_number
      required: true
      secret: false
    deprecated: false
    description: Lists all the review comments for a pull request.
    execution: false
    name: GitHub-list-pr-review-comments
    outputs:
    - contextPath: GitHub.PR.Number
      description: The issue number of the pull request.
      type: Number
    - contextPath: GitHub.PR.ReviewComment.ID
      description: The ID number of the pull request review comment.
      type: Number
    - contextPath: GitHub.PR.ReviewComment.NodeID
      description: The Node ID of the pull request review comment.
      type: String
    - contextPath: GitHub.PR.ReviewComment.PullRequestReviewID
      description: The ID of the pull request review.
      type: Number
    - contextPath: GitHub.PR.ReviewComment.DiffHunk
      description: The diff hunk for which the review comment applies.
      type: String
    - contextPath: GitHub.PR.ReviewComment.Path
      description: The file path of the proposed file changes for which the review
        comment applies.
      type: String
    - contextPath: GitHub.PR.ReviewComment.Position
      description: The position of the change for which the review comment applies.
      type: Number
    - contextPath: GitHub.PR.ReviewComment.OriginalPosition
      description: The original position of the change for which the review comment
        applies.
      type: Number
    - contextPath: GitHub.PR.ReviewComment.CommitID
      description: The commit ID of the proposed change.
      type: String
    - contextPath: GitHub.PR.ReviewComment.OriginalCommitID
      description: The commit ID of the commit before the proposed change.
      type: String
    - contextPath: GitHub.PR.ReviewComment.InReplyToID
      description: The reply ID of the comment for which the review comment applies.
      type: Number
    - contextPath: GitHub.PR.ReviewComment.User.Login
      description: The login of the user who created the review comment.
      type: String
    - contextPath: GitHub.PR.ReviewComment.User.ID
      description: The ID of the user who created the review comment.
      type: Number
    - contextPath: GitHub.PR.ReviewComment.User.NodeID
      description: The Node ID of the user who created the review comment.
      type: String
    - contextPath: GitHub.PR.ReviewComment.User.Type
      description: The type of the user who created the review comment.
      type: String
    - contextPath: GitHub.PR.ReviewComment.User.SiteAdmin
      description: Whether the user who created the review comment is a site administrator.
        or not
      type: Boolean
    - contextPath: GitHub.PR.ReviewComment.Body
      description: The body content of the review comment.
      type: String
    - contextPath: GitHub.PR.ReviewComment.CreatedAt
      description: The time the review comment was created.
      type: String
    - contextPath: GitHub.PR.ReviewComment.UpdatedAt
      description: The time the review comment was updated.
      type: String
    - contextPath: GitHub.PR.ReviewComment.AuthorAssociation
      description: The association of the user who created the review comment.
      type: String
  - arguments:
    - default: false
      description: The new title of the pull request.
      isArray: false
      name: title
      required: false
      secret: false
    - default: false
      description: The new body content of the pull request.
      isArray: false
      name: body
      required: false
      secret: false
    - auto: PREDEFINED
      default: false
      description: The new state of the pull request. Can be "open", or "closed".
      isArray: false
      name: state
      predefined:
      - open
      - closed
      required: false
      secret: false
    - default: false
      description: The name of the branch that you want your changes pulled, which
        must be an existing branch in the current repository. You cannot update the
        base branch in a pull request to point to another repository.
      isArray: false
      name: base
      required: false
      secret: false
    - auto: PREDEFINED
      default: false
      description: Indicates whether maintainers can modify the pull request.
      isArray: false
      name: maintainer_can_modify
      predefined:
      - 'true'
      - 'false'
      required: false
      secret: false
    - default: false
      description: The issue number of the pull request for which to modify.
      isArray: false
      name: pull_number
      required: true
      secret: false
    deprecated: false
    description: Updates a pull request in a repository.
    execution: false
    name: GitHub-update-pull-request
    outputs:
    - contextPath: GitHub.PR.ID
      description: The ID number of the pull request.
      type: Number
    - contextPath: GitHub.PR.NodeID
      description: The Node ID of the pull request.
      type: String
    - contextPath: GitHub.PR.Number
      description: The issue number of the pull request.
      type: Number
    - contextPath: GitHub.PR.State
      description: The state of the pull request.
      type: String
    - contextPath: GitHub.PR.Locked
      description: Whether the pull request is locked.
      type: Boolean
    - contextPath: GitHub.PR.Title
      description: The title of the pull request.
      type: String
    - contextPath: GitHub.PR.User.Login
      description: The login of the user who opened the pull request.
      type: String
    - contextPath: GitHub.PR.User.ID
      description: The ID of the user who opened the pull request.
      type: Number
    - contextPath: GitHub.PR.User.NodeID
      description: The Node ID of the user who opened the pull request.
      type: String
    - contextPath: GitHub.PR.User.Type
      description: The type of the user who opened the pull request.
      type: String
    - contextPath: GitHub.PR.User.SiteAdmin
      description: Whether the user who opened the pull request is a site administrator.
      type: Boolean
    - contextPath: GitHub.PR.Body
      description: The body content of the pull request.
      type: String
    - contextPath: GitHub.PR.Label.ID
      description: The ID of the label.
      type: Number
    - contextPath: GitHub.PR.Label.NodeID
      description: The Node ID of the label.
      type: String
    - contextPath: GitHub.PR.Label.Name
      description: The name of the label.
      type: String
    - contextPath: GitHub.PR.Label.Description
      description: The description of the label.
      type: String
    - contextPath: GitHub.PR.Label.Color
      description: The hex color value of the label.
      type: String
    - contextPath: GitHub.PR.Label.Default
      description: Whether the label is a default.
      type: Boolean
    - contextPath: GitHub.PR.Milestone.ID
      description: The ID of the milestone.
      type: Number
    - contextPath: GitHub.PR.Milestone.NodeID
      description: The Node ID of the milestone.
      type: String
    - contextPath: GitHub.PR.Milestone.Number
      description: The number of the milestone.
      type: Number
    - contextPath: GitHub.PR.Milestone.State
      description: The state of the milestone.
      type: String
    - contextPath: GitHub.PR.Milestone.Title
      description: The title of the milestone.
      type: String
    - contextPath: GitHub.PR.Milestone.Description
      description: The description of the milestone.
      type: String
    - contextPath: GitHub.PR.Milestone.Creator.Login
      description: The login of the milestone creator.
      type: String
    - contextPath: GitHub.PR.Milestone.Creator.ID
      description: The ID the milestone creator.
      type: Number
    - contextPath: GitHub.PR.Milestone.Creator.NodeID
      description: The Node ID of the milestone creator.
      type: String
    - contextPath: GitHub.PR.Milestone.Creator.Type
      description: The type of the milestone creator.
      type: String
    - contextPath: GitHub.PR.Milestone.Creator.SiteAdmin
      description: Whether the milestone creator is a site administrator.
      type: Boolean
    - contextPath: GitHub.PR.Milestone.OpenIssues
      description: The number of open issues with this milestone.
      type: Number
    - contextPath: GitHub.PR.Milestone.ClosedIssues
      description: The number of closed issues with this milestone.
      type: Number
    - contextPath: GitHub.PR.Milestone.CreatedAt
      description: The date the milestone was created.
      type: String
    - contextPath: GitHub.PR.Milestone.UpdatedAt
      description: The date the milestone was updated.
      type: String
    - contextPath: GitHub.PR.Milestone.ClosedAt
      description: The date the milestone was closed.
      type: String
    - contextPath: GitHub.PR.Milestone.DueOn
      description: The due date for the milestone.
      type: String
    - contextPath: GitHub.PR.ActiveLockReason
      description: The reason the pull request is locked.
      type: String
    - contextPath: GitHub.PR.CreatedAt
      description: The date the pull request was created.
      type: String
    - contextPath: GitHub.PR.UpdatedAt
      description: The date the pull request was updated.
      type: String
    - contextPath: GitHub.PR.ClosedAt
      description: The date the pull request was closed.
      type: String
    - contextPath: GitHub.PR.MergedAt
      description: The date the pull request was merged.
      type: String
    - contextPath: GitHub.PR.MergeCommitSHA
      description: The SHA hash of the pull request's merge commit.
      type: String
    - contextPath: GitHub.PR.Assignee.Login
      description: The login of the user assigned to the pull request.
      type: String
    - contextPath: GitHub.PR.Assignee.ID
      description: The ID of the user assigned to the pull request.
      type: Number
    - contextPath: GitHub.PR.Assignee.NodeID
      description: The Node ID of the user assigned to the pull request.
      type: String
    - contextPath: GitHub.PR.Assignee.Type
      description: The type of the user assigned to the pull request.
      type: String
    - contextPath: GitHub.PR.Assignee.SiteAdmin
      description: Whether the user assigned to the pull request is a site administrator.
        not
      type: Boolean
    - contextPath: GitHub.PR.RequestedReviewer.Login
      description: The login of the user requested for review.
      type: String
    - contextPath: GitHub.PR.RequestedReviewer.ID
      description: The ID of the user requested for review.
      type: Number
    - contextPath: GitHub.PR.RequestedReviewer.NodeID
      description: The Node ID of the user requested for review.
      type: String
    - contextPath: GitHub.PR.RequestedReviewer.Type
      description: The type of the user requested for review.
      type: String
    - contextPath: GitHub.PR.RequestedReviewer.SiteAdmin
      description: Whether the user requested for review is a site administrator.
      type: Boolean
    - contextPath: GitHub.PR.RequestedTeam.ID
      description: The ID of the team requested for review.
      type: Number
    - contextPath: GitHub.PR.RequestedTeam.NodeID
      description: The Node ID of the team requested for review.
      type: String
    - contextPath: GitHub.PR.RequestedTeam.Name
      description: The name of the team requested for review.
      type: String
    - contextPath: GitHub.PR.RequestedTeam.Slug
      description: The slug of the team requested for review.
      type: String
    - contextPath: GitHub.PR.RequestedTeam.Description
      description: The description of the team requested for review.
      type: String
    - contextPath: GitHub.PR.RequestedTeam.Privacy
      description: The privacy setting of the team requested for review.
      type: String
    - contextPath: GitHub.PR.RequestedTeam.Permission
      description: The permissions of the team requested for review.
      type: String
    - contextPath: GitHub.PR.RequestedTeam.Parent
      description: The parent of the team requested for review.
      type: Unknown
    - contextPath: GitHub.PR.Head.Label
      description: The label of the branch for which the HEAD points.
      type: String
    - contextPath: GitHub.PR.Head.Ref
      description: The reference of the branch for which the HEAD points.
      type: String
    - contextPath: GitHub.PR.Head.SHA
      description: The SHA hash of the commit for which the HEAD points.
      type: String
    - contextPath: GitHub.PR.Head.User.Login
      description: The committer login of the HEAD commit of the checked out branch.
      type: String
    - contextPath: GitHub.PR.Head.User.ID
      description: The committer ID of the HEAD commit of the checked out branch.
      type: Number
    - contextPath: GitHub.PR.Head.User.NodeID
      description: The Node committer ID of the HEAD commit of the checked out branch.
      type: String
    - contextPath: GitHub.PR.Head.User.Type
      description: The committer type of the HEAD commit of the checked out branch.
      type: String
    - contextPath: GitHub.PR.Head.User.SiteAdmin
      description: Whether the committer of the HEAD commit of the checked out branch
        is a site administrator.
      type: Boolean
    - contextPath: GitHub.PR.Head.Repo.ID
      description: The ID of the repository of the checked out branch.
      type: Number
    - contextPath: GitHub.PR.Head.Repo.NodeID
      description: The Node ID of the repository of the checked out branch.
      type: String
    - contextPath: GitHub.PR.Head.Repo.Name
      description: The name of the repository of the checked out branch.
      type: String
    - contextPath: GitHub.PR.Head.Repo.FullName
      description: The full name of the repository of the checked out branch.
      type: String
    - contextPath: GitHub.PR.Head.Repo.Owner.Login
      description: The user login of the owner of the repository of the checked out
        branch.
      type: String
    - contextPath: GitHub.PR.Head.Repo.Owner.ID
      description: The user ID of the owner of the repository of the checked out branch.
      type: Number
    - contextPath: GitHub.PR.Head.Repo.Owner.NodeID
      description: The user node ID of the owner of the repository of the checked.
        out branch
      type: String
    - contextPath: GitHub.PR.Head.Repo.Owner.Type
      description: The user type of the owner of the repository of the checked out
        branch.
      type: String
    - contextPath: GitHub.PR.Head.Repo.Owner.SiteAdmin
      description: Whether the owner of the repository of the checked out branch is
        a site administrator.
      type: Boolean
    - contextPath: GitHub.PR.Head.Repo.Private
      description: Whether the repository of the checked out branch is private.
      type: Boolean
    - contextPath: GitHub.PR.Head.Repo.Description
      description: The description of the repository of the checked out branch.
      type: String
    - contextPath: GitHub.PR.Head.Repo.Fork
      description: Whether the repository of the checked out branch is a fork.
      type: Boolean
    - contextPath: GitHub.PR.Head.Repo.Language
      description: The language of the repository of the checked out branch.
      type: Unknown
    - contextPath: GitHub.PR.Head.Repo.ForksCount
      description: The number of forks of the repository of the checked out branch.
      type: Number
    - contextPath: GitHub.PR.Head.Repo.StargazersCount
      description: The number of stars of the repository of the checked out branch.
      type: Number
    - contextPath: GitHub.PR.Head.Repo.WatchersCount
      description: The number of entities watching the repository of the checked out
        branch.
      type: Number
    - contextPath: GitHub.PR.Head.Repo.Size
      description: The size of the repository of the checked out branch.
      type: Number
    - contextPath: GitHub.PR.Head.Repo.DefaultBranch
      description: The default branch of the repository of the checked out branch.
      type: String
    - contextPath: GitHub.PR.Head.Repo.OpenIssuesCount
      description: The open issues of the repository of the checked out branch.
      type: Number
    - contextPath: GitHub.PR.Head.Repo.Topics
      description: Topics listed for the repository of the checked out branch.
      type: Unknown
    - contextPath: GitHub.PR.Head.Repo.HasIssues
      description: Whether the repository of the checked out branch has issues.
      type: Boolean
    - contextPath: GitHub.PR.Head.Repo.HasProjects
      description: Whether the repository of the checked out branch has projects.
      type: Boolean
    - contextPath: GitHub.PR.Head.Repo.HasWiki
      description: Whether the repository of the checked out branch has a wiki.
      type: Boolean
    - contextPath: GitHub.PR.Head.Repo.HasPages
      description: Whether the repository of the checked out branch has pages.
      type: Boolean
    - contextPath: GitHub.PR.Head.Repo.HasDownloads
      description: Whether the repository of the checked out branch has downloads.
      type: Boolean
    - contextPath: GitHub.PR.Head.Repo.Archived
      description: Whether the repository of the checked out branch has been archived.
      type: Boolean
    - contextPath: GitHub.PR.Head.Repo.Disabled
      description: Whether the repository of the checked out branch has been disabled.
      type: Boolean
    - contextPath: GitHub.PR.Head.Repo.PushedAt
      description: The date of the latest push to the repository of the checked out
        branch.
      type: String
    - contextPath: GitHub.PR.Head.Repo.CreatedAt
      description: The date of creation of the repository of the checked out branch.
      type: String
    - contextPath: GitHub.PR.Head.Repo.UpdatedAt
      description: The date the repository of the checked out branch was last updated.
      type: String
    - contextPath: GitHub.PR.Head.Repo.AllowRebaseMerge
      description: Whether the repository of the checked out branch permits rebase-style
        merges.
      type: Boolean
    - contextPath: GitHub.PR.Head.Repo.AllowSquashMerge
      description: Whether the repository of the checked out branch permits squash
        merges.
      type: Boolean
    - contextPath: GitHub.PR.Head.Repo.AllowMergeCommit
      description: Whether the repository of the checked out branch permits merge
        commits.
      type: Boolean
    - contextPath: GitHub.PR.Head.Repo.SubscribersCount
      description: The number of entities subscribing to the repository of the checked
        out branch.
      type: Number
    - contextPath: GitHub.PR.Base.Label
      description: The label of the base branch.
      type: String
    - contextPath: GitHub.PR.Base.Ref
      description: The reference of the base branch.
      type: String
    - contextPath: GitHub.PR.Base.SHA
      description: The SHA hash of the base branch.
      type: String
    - contextPath: GitHub.PR.Base.User.Login
      description: The committer login of the commit for which the base branch points.
      type: String
    - contextPath: GitHub.PR.Base.User.ID
      description: The ID of the committer of the commit for which the base branch
        points.
      type: Number
    - contextPath: GitHub.PR.Base.User.NodeID
      description: The committer Node ID of the commit for which the base branch points.
      type: String
    - contextPath: GitHub.PR.Base.User.Type
      description: The user committer type of the commit for which the base branch
        points.
      type: String
    - contextPath: GitHub.PR.Base.User.SiteAdmin
      description: Whether the committer of the commit for which the base branch points
        is a site administrator.
      type: Boolean
    - contextPath: GitHub.PR.Base.Repo.ID
      description: The ID of the repository for which the base branch belongs.
      type: Number
    - contextPath: GitHub.PR.Base.Repo.NodeID
      description: The Node ID of the repository for which the base branch belongs.
      type: String
    - contextPath: GitHub.PR.Base.Repo.Name
      description: The name of the repository for which the base branch belongs.
      type: String
    - contextPath: GitHub.PR.Base.Repo.FullName
      description: The full name of the repository for which the base branch belongs.
      type: String
    - contextPath: GitHub.PR.Base.Repo.Owner.Login
      description: The user login of the owner of the repository for which the base
        branch belongs.
      type: String
    - contextPath: GitHub.PR.Base.Repo.Owner.ID
      description: The user ID of the owner of the repository for which the base branch
        belongs.
      type: Number
    - contextPath: GitHub.PR.Base.Repo.Owner.NodeID
      description: The user node ID of the owner of the repository for which the base
        branch belongs.
      type: String
    - contextPath: GitHub.PR.Base.Repo.Owner.Type
      description: The user type of the owner of the repository for which the base
        branch belongs.
      type: String
    - contextPath: GitHub.PR.Base.Repo.Owner.SiteAdmin
      description: Whether the owner of the repository for which the base branch belongs
        to is a site administrator.
      type: Boolean
    - contextPath: GitHub.PR.Base.Repo.Private
      description: Whether the repository for which the base branch belongs is private.
      type: Boolean
    - contextPath: GitHub.PR.Base.Repo.Description
      description: The description of the repository for which the base branch belongs.
      type: String
    - contextPath: GitHub.PR.Base.Repo.Fork
      description: Whether the repository for which the base branch belongs to is
        a fork.
      type: Boolean
    - contextPath: GitHub.PR.Base.Repo.Language
      description: The language of the repository for which the base branch belongs.
      type: Unknown
    - contextPath: GitHub.PR.Base.Repo.ForksCount
      description: The number of times that the repository for which the base branch
        belongs has been forked.
      type: Number
    - contextPath: GitHub.PR.Base.Repo.StargazersCount
      description: The number of times that the repository for which the base branch
        belongs has been starred.
      type: Number
    - contextPath: GitHub.PR.Base.Repo.WatchersCount
      description: The number of entities watching the repository for which the base
        branch belongs.
      type: Number
    - contextPath: GitHub.PR.Base.Repo.Size
      description: The size of the repository for which the base branch belongs.
      type: Number
    - contextPath: GitHub.PR.Base.Repo.DefaultBranch
      description: The default branch of the repository for which the base branch
        belongs.
      type: String
    - contextPath: GitHub.PR.Base.Repo.OpenIssuesCount
      description: The number of open issues in the repository for which the base
        branch belongs.
      type: Number
    - contextPath: GitHub.PR.Base.Repo.Topics
      description: Topics listed for the repository for which the base branch belongs.
      type: String
    - contextPath: GitHub.PR.Base.Repo.HasIssues
      description: Whether the repository for which the base branch belongs has issues.
      type: Boolean
    - contextPath: GitHub.PR.Base.Repo.HasProjects
      description: Whether the repository for which the base branch belongs has projects.
      type: Boolean
    - contextPath: GitHub.PR.Base.Repo.HasWiki
      description: Whether the repository for which the base branch belongs has a
        wiki.
      type: Boolean
    - contextPath: GitHub.PR.Base.Repo.HasPages
      description: Whether the repository for which the base branch belongs to has
        pages.
      type: Boolean
    - contextPath: GitHub.PR.Base.Repo.HasDownloads
      description: Whether the repository for which the base branch belongs has downloads.
      type: Boolean
    - contextPath: GitHub.PR.Base.Repo.Archived
      description: Whether the repository for which the base branch belongs is archived.
      type: Boolean
    - contextPath: GitHub.PR.Base.Repo.Disabled
      description: Whether the repository for which the base branch belongs is disabled.
      type: Boolean
    - contextPath: GitHub.PR.Base.Repo.PushedAt
      description: The date that the repository for which the base branch belongs
        to was last pushed.
      type: String
    - contextPath: GitHub.PR.Base.Repo.CreatedAt
      description: The date of creation of the repository for which the base branch
        belongs.
      type: String
    - contextPath: GitHub.PR.Base.Repo.UpdatedAt
      description: The date that the repository for which the base branch belongs
        was last updated.
      type: String
    - contextPath: GitHub.PR.Base.Repo.AllowRebaseMerge
      description: Whether the repository for which the base branch belongs allows
        rebase-style merges.
      type: Boolean
    - contextPath: GitHub.PR.Base.Repo.AllowSquashMerge
      description: Whether the repository for which the base branch belongs allows
        squash merges.
      type: Boolean
    - contextPath: GitHub.PR.Base.Repo.AllowMergeCommit
      description: Whether the repository for which the base branch belongs allows
        merge commits.
      type: Boolean
    - contextPath: GitHub.PR.Base.Repo.SubscribersCount
      description: The number of entities for which subscribe to the repository that
        the base branch belongs.
      type: Number
    - contextPath: GitHub.PR.AuthorAssociation
      description: The pull request author association.
      type: String
    - contextPath: GitHub.PR.Draft
      description: Whether the pull request is a draft.
      type: Boolean
    - contextPath: GitHub.PR.Merged
      description: Whether the pull request is merged.
      type: Boolean
    - contextPath: GitHub.PR.Mergeable
      description: Whether the pull request is mergeable.
      type: Boolean
    - contextPath: GitHub.PR.Rebaseable
      description: Whether the pull request is rebaseable.
      type: Boolean
    - contextPath: GitHub.PR.MergeableState
      description: The mergeable state of the pull request.
      type: String
    - contextPath: GitHub.PR.MergedBy.Login
      description: The login of the user who merged the pull request.
      type: String
    - contextPath: GitHub.PR.MergedBy.ID
      description: The ID of the user who merged the pull request.
      type: Number
    - contextPath: GitHub.PR.MergedBy.NodeID
      description: The Node ID of the user who merged the pull request.
      type: String
    - contextPath: GitHub.PR.MergedBy.Type
      description: The type of the user who merged the pull request.
      type: String
    - contextPath: GitHub.PR.MergedBy.SiteAdmin
      description: Whether the user who merged the pull request is a site administrator.
      type: Boolean
    - contextPath: GitHub.PR.Comments
      description: The number of comments on the pull request.
      type: Number
    - contextPath: GitHub.PR.ReviewComments
      description: The number of review comments on the pull request.
      type: Number
    - contextPath: GitHub.PR.MaintainerCanModify
      description: Whether the maintainer can modify the pull request.
      type: Boolean
    - contextPath: GitHub.PR.Commits
      description: The number of commits in the pull request.
      type: Number
    - contextPath: GitHub.PR.Additions
      description: The number of additions in the pull request.
      type: Number
    - contextPath: GitHub.PR.Deletions
      description: The number of deletions in the pull request.
      type: Number
    - contextPath: GitHub.PR.ChangedFiles
      description: The number of changed files in the pull request.
      type: Number
  - arguments:
    - default: false
      description: The issue number of the pull request to check.
      isArray: false
      name: pull_number
      required: true
      secret: false
    deprecated: false
    description: 'Returns a merged pull request. If the pull request has been merged,
      the API returns ''Status: 204 No Content''. If the pull request has not been
      merged the API returns ''Status: 404 Not Found'''
    execution: false
    name: GitHub-is-pr-merged
  - arguments:
    - default: false
      description: The title of the pull request.
      isArray: false
      name: title
      required: true
      secret: false
    - default: false
      description: The name of the branch where the changes are made.
      isArray: false
      name: head
      required: true
      secret: false
    - default: false
      description: The name of the branch you want the changes pulled into, which
        must be an existing branch on the current repository.
      isArray: false
      name: base
      required: true
      secret: false
    - default: false
      description: The contents of the pull request.
      isArray: false
      name: body
      required: false
      secret: false
    - auto: PREDEFINED
      default: false
      description: Indicates whether maintainers can modify the pull request.
      isArray: false
      name: maintainer_can_modify
      predefined:
      - 'true'
      - 'false'
      required: false
      secret: false
    - auto: PREDEFINED
      default: false
      description: Indicates whether the pull request is a draft. For more information,
        see https://help.github.com/en/articles/about-pull-requests#draft-pull-requests.
      isArray: false
      name: draft
      predefined:
      - 'true'
      - 'false'
      required: false
      secret: false
    deprecated: false
    description: Creates a new pull request.
    execution: false
    name: GitHub-create-pull-request
    outputs:
    - contextPath: GitHub.PR.ID
      description: The ID number of the pull request.
      type: Number
    - contextPath: GitHub.PR.NodeID
      description: The Node ID of the pull request.
      type: String
    - contextPath: GitHub.PR.Number
      description: The issue number of the pull request.
      type: Number
    - contextPath: GitHub.PR.State
      description: The state of the pull request.
      type: String
    - contextPath: GitHub.PR.Locked
      description: Whether the pull request is locked.
      type: Boolean
    - contextPath: GitHub.PR.Title
      description: The title of the pull request.
      type: String
    - contextPath: GitHub.PR.User.Login
      description: The login of the user who opened the pull request.
      type: String
    - contextPath: GitHub.PR.User.ID
      description: The ID of the user who opened the pull request.
      type: Number
    - contextPath: GitHub.PR.User.NodeID
      description: The Node ID of the user who opened the pull request.
      type: String
    - contextPath: GitHub.PR.User.Type
      description: The user type who opened the pull request.
      type: String
    - contextPath: GitHub.PR.User.SiteAdmin
      description: Whether the user who opened the pull request is a site administrator.
      type: Boolean
    - contextPath: GitHub.PR.Body
      description: The body content of the pull request.
      type: String
    - contextPath: GitHub.PR.Label.ID
      description: The ID of the label.
      type: Number
    - contextPath: GitHub.PR.Label.NodeID
      description: The Node ID of the label.
      type: String
    - contextPath: GitHub.PR.Label.Name
      description: The name of the label.
      type: String
    - contextPath: GitHub.PR.Label.Description
      description: The description of the label.
      type: String
    - contextPath: GitHub.PR.Label.Color
      description: The hex color value of the label.
      type: String
    - contextPath: GitHub.PR.Label.Default
      description: Whether the label is a default.
      type: Boolean
    - contextPath: GitHub.PR.Milestone.ID
      description: The ID of the milestone.
      type: Number
    - contextPath: GitHub.PR.Milestone.NodeID
      description: The Node ID of the milestone.
      type: String
    - contextPath: GitHub.PR.Milestone.Number
      description: The number of the milestone.
      type: Number
    - contextPath: GitHub.PR.Milestone.State
      description: The state of the milestone.
      type: String
    - contextPath: GitHub.PR.Milestone.Title
      description: The title of the milestone.
      type: String
    - contextPath: GitHub.PR.Milestone.Description
      description: The description of the milestone.
      type: String
    - contextPath: GitHub.PR.Milestone.Creator.Login
      description: The login of the milestone creator.
      type: String
    - contextPath: GitHub.PR.Milestone.Creator.ID
      description: The ID the milestone creator.
      type: Number
    - contextPath: GitHub.PR.Milestone.Creator.NodeID
      description: The Node ID of the milestone creator.
      type: String
    - contextPath: GitHub.PR.Milestone.Creator.Type
      description: The type of the milestone creator.
      type: String
    - contextPath: GitHub.PR.Milestone.Creator.SiteAdmin
      description: Whether the milestone creator is a site administrator.
      type: Boolean
    - contextPath: GitHub.PR.Milestone.OpenIssues
      description: The number of open issues with this milestone.
      type: Number
    - contextPath: GitHub.PR.Milestone.ClosedIssues
      description: The number of closed issues with this milestone.
      type: Number
    - contextPath: GitHub.PR.Milestone.CreatedAt
      description: The date the milestone was created.
      type: String
    - contextPath: GitHub.PR.Milestone.UpdatedAt
      description: The date the milestone was updated.
      type: String
    - contextPath: GitHub.PR.Milestone.ClosedAt
      description: The date the milestone was closed.
      type: String
    - contextPath: GitHub.PR.Milestone.DueOn
      description: The due date for the milestone.
      type: String
    - contextPath: GitHub.PR.ActiveLockReason
      description: The reason the pull request is locked.
      type: String
    - contextPath: GitHub.PR.CreatedAt
      description: The date the pull request was created.
      type: String
    - contextPath: GitHub.PR.UpdatedAt
      description: The date the pull request was updated.
      type: String
    - contextPath: GitHub.PR.ClosedAt
      description: The date the pull request was closed.
      type: String
    - contextPath: GitHub.PR.MergedAt
      description: The date the pull request was merged.
      type: String
    - contextPath: GitHub.PR.MergeCommitSHA
      description: The SHA hash of the pull request's merge commit.
      type: String
    - contextPath: GitHub.PR.Assignee.Login
      description: The login of the user assigned to the pull request.
      type: String
    - contextPath: GitHub.PR.Assignee.ID
      description: The ID of the user assigned to the pull request.
      type: Number
    - contextPath: GitHub.PR.Assignee.NodeID
      description: The Node ID of the user assigned to the pull request.
      type: String
    - contextPath: GitHub.PR.Assignee.Type
      description: The type of the user assigned to the pull request.
      type: String
    - contextPath: GitHub.PR.Assignee.SiteAdmin
      description: Whether the user assigned to the pull request is a site administrator.
      type: Boolean
    - contextPath: GitHub.PR.RequestedReviewer.Login
      description: The login of the user requested for review.
      type: String
    - contextPath: GitHub.PR.RequestedReviewer.ID
      description: The ID of the user requested for review.
      type: Number
    - contextPath: GitHub.PR.RequestedReviewer.NodeID
      description: The Node ID of the user requested for review.
      type: String
    - contextPath: GitHub.PR.RequestedReviewer.Type
      description: The type of the user requested for review.
      type: String
    - contextPath: GitHub.PR.RequestedReviewer.SiteAdmin
      description: Whether the user requested for review is a site administrator.
      type: Boolean
    - contextPath: GitHub.PR.RequestedTeam.ID
      description: The ID of the team requested for review.
      type: Number
    - contextPath: GitHub.PR.RequestedTeam.NodeID
      description: The Node ID of the team requested for review.
      type: String
    - contextPath: GitHub.PR.RequestedTeam.Name
      description: The name of the team requested for review.
      type: String
    - contextPath: GitHub.PR.RequestedTeam.Slug
      description: The slug of the team requested for review.
      type: String
    - contextPath: GitHub.PR.RequestedTeam.Description
      description: The description of the team requested for review.
      type: String
    - contextPath: GitHub.PR.RequestedTeam.Privacy
      description: The privacy setting of the team requested for review.
      type: String
    - contextPath: GitHub.PR.RequestedTeam.Permission
      description: The permissions of the team requested for review.
      type: String
    - contextPath: GitHub.PR.RequestedTeam.Parent
      description: The parent of the team requested for review.
      type: Unknown
    - contextPath: GitHub.PR.Head.Label
      description: The label of the branch for which the HEAD points.
      type: String
    - contextPath: GitHub.PR.Head.Ref
      description: The reference of the branch for which the HEAD points.
      type: String
    - contextPath: GitHub.PR.Head.SHA
      description: The SHA hash of the commit for which the HEAD points.
      type: String
    - contextPath: GitHub.PR.Head.User.Login
      description: The committer login of the HEAD commit of the checked out branch.
      type: String
    - contextPath: GitHub.PR.Head.User.ID
      description: The committer ID of the HEAD commit of the checked out branch.
      type: Number
    - contextPath: GitHub.PR.Head.User.NodeID
      description: The Node ID of the committer of the HEAD commit of the checked
        out branch.
      type: String
    - contextPath: GitHub.PR.Head.User.Type
      description: The committer type of the HEAD commit of the checked out branch.
      type: String
    - contextPath: GitHub.PR.Head.User.SiteAdmin
      description: Whether the committer of the HEAD commit of the checked out branch
        is a site administrator.
      type: Boolean
    - contextPath: GitHub.PR.Head.Repo.ID
      description: The ID of the repository of the checked out branch.
      type: Number
    - contextPath: GitHub.PR.Head.Repo.NodeID
      description: The Node ID of the repository of the checked out branch.
      type: String
    - contextPath: GitHub.PR.Head.Repo.Name
      description: The name of the repository of the checked out branch.
      type: String
    - contextPath: GitHub.PR.Head.Repo.FullName
      description: The full name of the repository of the checked out branch.
      type: String
    - contextPath: GitHub.PR.Head.Repo.Owner.Login
      description: The user login of the owner of the repository of the checked out
        branch.
      type: String
    - contextPath: GitHub.PR.Head.Repo.Owner.ID
      description: The user ID of the owner of the repository of the checked out branch.
      type: Number
    - contextPath: GitHub.PR.Head.Repo.Owner.NodeID
      description: The user Node ID of the owner of the repository of the checked
        out branch.
      type: String
    - contextPath: GitHub.PR.Head.Repo.Owner.Type
      description: The user type of the owner of the repository of the checked out
        branch.
      type: String
    - contextPath: GitHub.PR.Head.Repo.Owner.SiteAdmin
      description: Whether the owner of the repository of the checked out branch is
        a site administrator.
      type: Boolean
    - contextPath: GitHub.PR.Head.Repo.Private
      description: Whether the repository of the checked out branch is private.
      type: Boolean
    - contextPath: GitHub.PR.Head.Repo.Description
      description: The description of the repository of the checked out branch.
      type: String
    - contextPath: GitHub.PR.Head.Repo.Fork
      description: Whether the repository of the checked out branch is a fork.
      type: Boolean
    - contextPath: GitHub.PR.Head.Repo.Language
      description: The language of the repository of the checked out branch.
      type: Unknown
    - contextPath: GitHub.PR.Head.Repo.ForksCount
      description: The number of forks of the repository of the checked out branch.
      type: Number
    - contextPath: GitHub.PR.Head.Repo.StargazersCount
      description: The number of stars of the repository of the checked out branch.
      type: Number
    - contextPath: GitHub.PR.Head.Repo.WatchersCount
      description: The number of entities watching the repository of the checked out
        branch.
      type: Number
    - contextPath: GitHub.PR.Head.Repo.Size
      description: The size of the repository of the checked out branch.
      type: Number
    - contextPath: GitHub.PR.Head.Repo.DefaultBranch
      description: The default branch of the repository of the checked out branch.
      type: String
    - contextPath: GitHub.PR.Head.Repo.OpenIssuesCount
      description: The open issues of the repository of the checked out branch.
      type: Number
    - contextPath: GitHub.PR.Head.Repo.Topics
      description: Topics listed for the repository of the checked out branch.
      type: Unknown
    - contextPath: GitHub.PR.Head.Repo.HasIssues
      description: Whether the repository of the checked out branch has issues.
      type: Boolean
    - contextPath: GitHub.PR.Head.Repo.HasProjects
      description: Whether the repository of the checked out branch has projects.
      type: Boolean
    - contextPath: GitHub.PR.Head.Repo.HasWiki
      description: Whether the repository of the checked out branch has a wiki.
      type: Boolean
    - contextPath: GitHub.PR.Head.Repo.HasPages
      description: Whether the repository of the checked out branch has pages.
      type: Boolean
    - contextPath: GitHub.PR.Head.Repo.HasDownloads
      description: Whether the repository of the checked out branch has downloads.
      type: Boolean
    - contextPath: GitHub.PR.Head.Repo.Archived
      description: Whether the repository of the checked out branch has been archived.
      type: Boolean
    - contextPath: GitHub.PR.Head.Repo.Disabled
      description: Whether the repository of the checked out branch has been disabled.
      type: Boolean
    - contextPath: GitHub.PR.Head.Repo.PushedAt
      description: The date of the latest push to the repository of the checked out.
      type: String
    - contextPath: GitHub.PR.Head.Repo.CreatedAt
      description: The date of creation of the repository of the checked out branch.
      type: String
    - contextPath: GitHub.PR.Head.Repo.UpdatedAt
      description: The date the repository of the checked out branch was last updated.
      type: String
    - contextPath: GitHub.PR.Head.Repo.AllowRebaseMerge
      description: Whether the repository of the checked out branch permits rebase-style
        merges.
      type: Boolean
    - contextPath: GitHub.PR.Head.Repo.AllowSquashMerge
      description: Whether the repository of the checked out branch permits squash
        merges.
      type: Boolean
    - contextPath: GitHub.PR.Head.Repo.AllowMergeCommit
      description: Whether the repository of the checked out branch permits merge
        commits.
      type: Boolean
    - contextPath: GitHub.PR.Head.Repo.SubscribersCount
      description: The number of entities subscribing to the repository of the checked
        out.
      type: Number
    - contextPath: GitHub.PR.Base.Label
      description: The label of the base branch.
      type: String
    - contextPath: GitHub.PR.Base.Ref
      description: The reference of the base branch.
      type: String
    - contextPath: GitHub.PR.Base.SHA
      description: The SHA hash of the base branch.
      type: String
    - contextPath: GitHub.PR.Base.User.Login
      description: The committer login of the commit for which the base branch points.
      type: String
    - contextPath: GitHub.PR.Base.User.ID
      description: The ID of the committer of the commit for which the base branch
        points. to
      type: Number
    - contextPath: GitHub.PR.Base.User.NodeID
      description: The committer Node ID of the commit for which the base branch points.
      type: String
    - contextPath: GitHub.PR.Base.User.Type
      description: The user type of the committer for which the commit base branch
        points.
      type: String
    - contextPath: GitHub.PR.Base.User.SiteAdmin
      description: Whether the committer of the commit for which the base branch points
        to is a site administrator.
      type: Boolean
    - contextPath: GitHub.PR.Base.Repo.ID
      description: The ID of the repository for which the base branch belongs.
      type: Number
    - contextPath: GitHub.PR.Base.Repo.NodeID
      description: The Node ID of the repository for which the base branch belongs.
      type: String
    - contextPath: GitHub.PR.Base.Repo.Name
      description: The name of the repository for which the base branch belongs.
      type: String
    - contextPath: GitHub.PR.Base.Repo.FullName
      description: The full name of the repository for which the base branch belongs.
      type: String
    - contextPath: GitHub.PR.Base.Repo.Owner.Login
      description: The user login of the owner of the repository for which the base
        branch belongs.
      type: String
    - contextPath: GitHub.PR.Base.Repo.Owner.ID
      description: The user ID of the owner of the repository for which the base branch
        belongs.
      type: Number
    - contextPath: GitHub.PR.Base.Repo.Owner.NodeID
      description: The user node ID of the owner of the repository for which the base
        branch belongs.
      type: String
    - contextPath: GitHub.PR.Base.Repo.Owner.Type
      description: The user type of the owner of the repository for which the base
        branch belongs.
      type: String
    - contextPath: GitHub.PR.Base.Repo.Owner.SiteAdmin
      description: Whether the owner of the repository that the base branch belongs
        to is a site administrator.
      type: Boolean
    - contextPath: GitHub.PR.Base.Repo.Private
      description: Whether the repository for which the base branch belongs to is
        private.
      type: Boolean
    - contextPath: GitHub.PR.Base.Repo.Description
      description: The description of the repository for which the base branch belongs.
      type: String
    - contextPath: GitHub.PR.Base.Repo.Fork
      description: Whether the repository that the base branch belongs to is a fork.
      type: Boolean
    - contextPath: GitHub.PR.Base.Repo.Language
      description: The language of the repository for which the base branch belongs.
      type: Unknown
    - contextPath: GitHub.PR.Base.Repo.ForksCount
      description: The number of times that the repository for which the base branch
        belongs has been forked.
      type: Number
    - contextPath: GitHub.PR.Base.Repo.StargazersCount
      description: The number of times that the repository that the base branch belongs
        to has been starred.
      type: Number
    - contextPath: GitHub.PR.Base.Repo.WatchersCount
      description: The number of entities watching the repository for which the base
        branch belongs.
      type: Number
    - contextPath: GitHub.PR.Base.Repo.Size
      description: The size of the repository for which the base branch belongs.
      type: Number
    - contextPath: GitHub.PR.Base.Repo.DefaultBranch
      description: The default branch of the repository for which the base branch
        belongs.
      type: String
    - contextPath: GitHub.PR.Base.Repo.OpenIssuesCount
      description: The number of open issues in the repository for which the base
        branch belongs.
      type: Number
    - contextPath: GitHub.PR.Base.Repo.Topics
      description: Topics listed for the repository for which the base branch belongs.
      type: String
    - contextPath: GitHub.PR.Base.Repo.HasIssues
      description: Whether the repository for which the base branch belongs to has
        issues.
      type: Boolean
    - contextPath: GitHub.PR.Base.Repo.HasProjects
      description: Whether the repository for which the base branch belongs to has
        projects.
      type: Boolean
    - contextPath: GitHub.PR.Base.Repo.HasWiki
      description: Whether the repository for which the base branch belongs to has
        a wiki.
      type: Boolean
    - contextPath: GitHub.PR.Base.Repo.HasPages
      description: Whether the repository for which the base branch belongs to has
        pages.
      type: Boolean
    - contextPath: GitHub.PR.Base.Repo.HasDownloads
      description: Whether the repository for which the base branch belongs to has
        downloads.
      type: Boolean
    - contextPath: GitHub.PR.Base.Repo.Archived
      description: Whether the repository for which the base branch belongs to is
        archived.
      type: Boolean
    - contextPath: GitHub.PR.Base.Repo.Disabled
      description: Whether the repository for which the base branch belongs to is
        disabled.
      type: Boolean
    - contextPath: GitHub.PR.Base.Repo.PushedAt
      description: The date that the repository for which the base branch belongs
        was last pushed.
      type: String
    - contextPath: GitHub.PR.Base.Repo.CreatedAt
      description: The date of creation of the repository for which the base branch
        belongs.
      type: String
    - contextPath: GitHub.PR.Base.Repo.UpdatedAt
      description: The date that the repository for which the base branch belongs
        was last updated.
      type: String
    - contextPath: GitHub.PR.Base.Repo.AllowRebaseMerge
      description: Whether the repository for which the base branch belongs allows
        rebase-style merges.
      type: Boolean
    - contextPath: GitHub.PR.Base.Repo.AllowSquashMerge
      description: Whether the repository for which the base branch belongs allows
        squash merges.
      type: Boolean
    - contextPath: GitHub.PR.Base.Repo.AllowMergeCommit
      description: Whether the repository for which the base branch belongs allows
        merge commits.
      type: Boolean
    - contextPath: GitHub.PR.Base.Repo.SubscribersCount
      description: The number of entities that subscribe to the repository for which
        the base branch belongs.
      type: Number
    - contextPath: GitHub.PR.AuthorAssociation
      description: The pull request author association.
      type: String
    - contextPath: GitHub.PR.Draft
      description: Whether the pull request is a draft.
      type: Boolean
    - contextPath: GitHub.PR.Merged
      description: Whether the pull request is merged.
      type: Boolean
    - contextPath: GitHub.PR.Mergeable
      description: Whether the pull request is mergeable.
      type: Boolean
    - contextPath: GitHub.PR.Rebaseable
      description: Whether the pull request is rebaseable.
      type: Boolean
    - contextPath: GitHub.PR.MergeableState
      description: The mergeable state of the pull request.
      type: String
    - contextPath: GitHub.PR.MergedBy.Login
      description: The login of the user who merged the pull request.
      type: String
    - contextPath: GitHub.PR.MergedBy.ID
      description: The ID of the user who merged the pull request.
      type: Number
    - contextPath: GitHub.PR.MergedBy.NodeID
      description: The Node ID of the user who merged the pull request.
      type: String
    - contextPath: GitHub.PR.MergedBy.Type
      description: The user type who merged the pull request.
      type: String
    - contextPath: GitHub.PR.MergedBy.SiteAdmin
      description: Whether the user who merged the pull request is a site administrator.
      type: Boolean
    - contextPath: GitHub.PR.Comments
      description: The number of comments on the pull request.
      type: Number
    - contextPath: GitHub.PR.ReviewComments
      description: The number of review comments on the pull request.
      type: Number
    - contextPath: GitHub.PR.MaintainerCanModify
      description: Whether the maintainer can modify the pull request.
      type: Boolean
    - contextPath: GitHub.PR.Commits
      description: The number of commits in the pull request.
      type: Number
    - contextPath: GitHub.PR.Additions
      description: The number of additions in the pull request.
      type: Number
    - contextPath: GitHub.PR.Deletions
      description: The number of deletions in the pull request.
      type: Number
    - contextPath: GitHub.PR.ChangedFiles
      description: The number of changed files in the pull request.
      type: Number
  - arguments:
    - default: false
      description: The repository owner.
      isArray: false
      name: owner
      required: true
      secret: false
    deprecated: false
    description: Gets the usage details of GitHub action workflows of private repositories,
      by repository owner.
    execution: false
    name: Github-get-github-actions-usage
    outputs:
    - contextPath: GitHub.ActionsUsage.RepositoryName
      description: The name of the private repository.
      type: String
    - contextPath: GitHub.ActionsUsage.WorkflowID
      description: The workflow ID of the GitHub action.
      type: Number
    - contextPath: GitHub.ActionsUsage.WorkflowName
      description: The display name of the GitHub action workflow.
      type: String
    - contextPath: GitHub.ActionsUsage.WorkflowUsage
      description: GitHub action worflow usage on different OS.
      type: Unknown
  - arguments:
<<<<<<< HEAD
    - default: false
      description: The path in the branch to get the files from.
      isArray: false
      name: path
      required: false
      secret: false
    - default: false
      description: The name of the organization.
      isArray: false
      name: organization
      required: false
      secret: false
    - default: false
      description: The name of the repository.
      isArray: false
      name: repository
      required: false
      secret: false
    deprecated: false
    description: Get list of files from the given path in the repository.
    execution: false
    name: Github-list-files
    outputs:
    - contextPath: GitHub.File.Name
      description: The name of the file.
      type: String
    - contextPath: GitHub.File.Type
      description: The type of the file.
      type: String
    - contextPath: GitHub.File.Size
      description: The size of the file in bytes.
      type: Number
    - contextPath: GitHub.File.Path
      description: The file path inside the repository.
      type: String
    - contextPath: GitHub.File.DownloadUrl
      description: Link to download the file content.
      type: String
=======
    - default: true
      description: The path of the file.
      isArray: false
      name: file_path
      required: true
      secret: false
    - default: false
      description: The branch name from which to get the file.
      isArray: false
      name: branch_name
      required: false
      secret: false
    - default: false
      description: 'The media type in which the file contents will be fetched. Possible
        values are: "raw" and "html". Default value is "raw".'
      isArray: false
      defaultValue: 'raw'
      name: media_type
      predefined:
        - raw
        - html
      required: false
      secret: false
    - default: false
      description: 'Whether to create a file entry in the War Room with the file contents.
        Possible values are: "true" and "false". Default value is "false".'
      isArray: false
      defaultValue: 'false'
      name: create_file_from_content
      predefined:
        - 'true'
        - 'false'
      required: false
      secret: false
    deprecated: false
    description: Gets the content of a file from GitHub.
    execution: false
    name: GitHub-get-file-content
    outputs:
    - contextPath: GitHub.FileContent.Path
      description: The path of the file.
      type: String
    - contextPath: GitHub.FileContent.Content
      description: The content of the file.
      type: Number
    - contextPath: GitHub.FileContent.MediaType
      description: The media type in which the file was fetched.
      type: String
    - contextPath: GitHub.FileContent.Branch
      description: The branch from which the file was fetched.
      type: Unknown
>>>>>>> d721df6d
  dockerimage: demisto/pyjwt3:1.0.0.16907
  feed: false
  isfetch: true
  longRunning: false
  longRunningPort: false
  runonce: false
  script: '-'
  subtype: python3
  type: python
fromversion: 5.0.0<|MERGE_RESOLUTION|>--- conflicted
+++ resolved
@@ -2652,7 +2652,58 @@
       description: GitHub action worflow usage on different OS.
       type: Unknown
   - arguments:
-<<<<<<< HEAD
+    - default: true
+      description: The path of the file.
+      isArray: false
+      name: file_path
+      required: true
+      secret: false
+    - default: false
+      description: The branch name from which to get the file.
+      isArray: false
+      name: branch_name
+      required: false
+      secret: false
+    - default: false
+      description: 'The media type in which the file contents will be fetched. Possible
+        values are: "raw" and "html". Default value is "raw".'
+      isArray: false
+      defaultValue: 'raw'
+      name: media_type
+      predefined:
+        - raw
+        - html
+      required: false
+      secret: false
+    - default: false
+      description: 'Whether to create a file entry in the War Room with the file contents.
+        Possible values are: "true" and "false". Default value is "false".'
+      isArray: false
+      defaultValue: 'false'
+      name: create_file_from_content
+      predefined:
+        - 'true'
+        - 'false'
+      required: false
+      secret: false
+    deprecated: false
+    description: Gets the content of a file from GitHub.
+    execution: false
+    name: GitHub-get-file-content
+    outputs:
+    - contextPath: GitHub.FileContent.Path
+      description: The path of the file.
+      type: String
+    - contextPath: GitHub.FileContent.Content
+      description: The content of the file.
+      type: Number
+    - contextPath: GitHub.FileContent.MediaType
+      description: The media type in which the file was fetched.
+      type: String
+    - contextPath: GitHub.FileContent.Branch
+      description: The branch from which the file was fetched.
+      type: Unknown
+  - arguments:
     - default: false
       description: The path in the branch to get the files from.
       isArray: false
@@ -2691,59 +2742,6 @@
     - contextPath: GitHub.File.DownloadUrl
       description: Link to download the file content.
       type: String
-=======
-    - default: true
-      description: The path of the file.
-      isArray: false
-      name: file_path
-      required: true
-      secret: false
-    - default: false
-      description: The branch name from which to get the file.
-      isArray: false
-      name: branch_name
-      required: false
-      secret: false
-    - default: false
-      description: 'The media type in which the file contents will be fetched. Possible
-        values are: "raw" and "html". Default value is "raw".'
-      isArray: false
-      defaultValue: 'raw'
-      name: media_type
-      predefined:
-        - raw
-        - html
-      required: false
-      secret: false
-    - default: false
-      description: 'Whether to create a file entry in the War Room with the file contents.
-        Possible values are: "true" and "false". Default value is "false".'
-      isArray: false
-      defaultValue: 'false'
-      name: create_file_from_content
-      predefined:
-        - 'true'
-        - 'false'
-      required: false
-      secret: false
-    deprecated: false
-    description: Gets the content of a file from GitHub.
-    execution: false
-    name: GitHub-get-file-content
-    outputs:
-    - contextPath: GitHub.FileContent.Path
-      description: The path of the file.
-      type: String
-    - contextPath: GitHub.FileContent.Content
-      description: The content of the file.
-      type: Number
-    - contextPath: GitHub.FileContent.MediaType
-      description: The media type in which the file was fetched.
-      type: String
-    - contextPath: GitHub.FileContent.Branch
-      description: The branch from which the file was fetched.
-      type: Unknown
->>>>>>> d721df6d
   dockerimage: demisto/pyjwt3:1.0.0.16907
   feed: false
   isfetch: true
