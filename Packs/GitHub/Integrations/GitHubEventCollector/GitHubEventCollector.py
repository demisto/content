--- conflicted
+++ resolved
@@ -13,10 +13,6 @@
 
 
 def get_github_timestamp_format(value):
-<<<<<<< HEAD
-    """Converting int(epoch), str(3 days) or datetime to github's api time"""
-    timestamp: Optional[datetime] = None
-=======
     """Converts int(epoch), str(3 days), or datetime to GitHub's API time format.
 
     Args:
@@ -28,7 +24,6 @@
     Raises:
         TypeError: If the input value is not a valid time.
     """
->>>>>>> 90cf3b88
     if isinstance(value, int):
         value = datetime.utcfromtimestamp(value / 1000)
     elif isinstance(value, str):
