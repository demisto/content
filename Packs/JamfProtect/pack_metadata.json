{
    "name": "JamfProtect",
    "description": "Apple Mobile and Mac endpoint protection",
    "support": "xsoar",
<<<<<<< HEAD
    "currentVersion": "1.2.1",
=======
    "currentVersion": "1.2.2",
>>>>>>> 6e0d8742
    "author": "Cortex XSOAR",
    "url": "https://www.paloaltonetworks.com/cortex",
    "email": "",
    "created": "2024-03-12T00:00:00Z",
    "categories": [
        "IT Services"
    ],
    "tags": [],
    "useCases": [],
    "keywords": [],
    "marketplaces": [
        "marketplacev2",
        "platform"
    ],
    "supportedModules": [
        "X1",
        "X3",
        "X5",
        "ENT_PLUS"
    ]
}<|MERGE_RESOLUTION|>--- conflicted
+++ resolved
@@ -2,11 +2,7 @@
     "name": "JamfProtect",
     "description": "Apple Mobile and Mac endpoint protection",
     "support": "xsoar",
-<<<<<<< HEAD
-    "currentVersion": "1.2.1",
-=======
     "currentVersion": "1.2.2",
->>>>>>> 6e0d8742
     "author": "Cortex XSOAR",
     "url": "https://www.paloaltonetworks.com/cortex",
     "email": "",
