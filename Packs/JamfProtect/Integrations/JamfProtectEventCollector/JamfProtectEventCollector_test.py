--- conflicted
+++ resolved
@@ -188,34 +188,6 @@
     from JamfProtectEventCollector import fetch_events, Client
     client = Client(base_url=MOCK_BASEURL, verify=False, proxy=False, client_id=MOCK_CLIENT_ID,
                     client_password=MOCK_CLIENT_PASSWORD)
-<<<<<<< HEAD
-    mocker.patch('JamfProtectEventCollector.get_events_for_specific_type', return_value=([], {}))
-    mocker.patch('JamfProtectEventCollector.get_events_for_specific_type', return_value=([], {}))
-    fetch_events(client, 1, 1, 1)
-
-
-@pytest.mark.parametrize("no_next_pages, alert_next_page, audit_next_page, computer_next_page, expected_result",
-                         [(True, False, False, False, ["alert", "audit", "computer"]),
-                          (False, False, False, False, []),
-                          (False, True, False, True, ["alert", "computer"])])
-def test_create_next_pages_list(no_next_pages: bool, alert_next_page: bool, audit_next_page: bool, computer_next_page: bool,
-                                expected_result: list):
-    """
-    Given:
-     For each event type, bool flags indicate whether the next page exists.
-
-    When:
-     Running create_next_pages_list function with different next pages flags.
-
-    Then:
-     Ensure that the list returned by the different flags is correct.
-
-    """
-
-    from Packs.JamfProtect.Integrations.JamfProtectEventCollector.JamfProtectEventCollector import create_next_pages_list
-
-    assert expected_result == create_next_pages_list(no_next_pages, alert_next_page, audit_next_page, computer_next_page)
-=======
     mocker.patch('JamfProtectEventCollector.get_events_alert_type', return_value=([], {}))
     mocker.patch('JamfProtectEventCollector.get_events_audit_type', return_value=([], {}))
     fetch_events(client, 1, 1, 1, False)
@@ -254,4 +226,26 @@
     else:
         assert "$created: AWSDateTime" in actual_query
         assert "created" in actual_variables
->>>>>>> 0cfb0468
+
+
+@pytest.mark.parametrize("no_next_pages, alert_next_page, audit_next_page, computer_next_page, expected_result",
+                         [(True, False, False, False, ["alert", "audit", "computer"]),
+                          (False, False, False, False, []),
+                          (False, True, False, True, ["alert", "computer"])])
+def test_create_next_pages_list(no_next_pages: bool, alert_next_page: bool, audit_next_page: bool, computer_next_page: bool,
+                                expected_result: list):
+    """
+    Given:
+     For each event type, bool flags indicate whether the next page exists.
+
+    When:
+     Running create_next_pages_list function with different next pages flags.
+
+    Then:
+     Ensure that the list returned by the different flags is correct.
+
+    """
+
+    from Packs.JamfProtect.Integrations.JamfProtectEventCollector.JamfProtectEventCollector import create_next_pages_list
+
+    assert expected_result == create_next_pages_list(no_next_pages, alert_next_page, audit_next_page, computer_next_page)