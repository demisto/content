--- conflicted
+++ resolved
@@ -3,7 +3,6 @@
 ## Configure Jamf Protect Event Collector in Cortex
 
 
-<<<<<<< HEAD
 | **Parameter** | **Description** | **Required** |
 | --- | --- | --- |
 | Server URL (e.g., <https://example.protect.jamfcloud.com>) | REST API Endpoint of Jamf Protect server. | True |
@@ -14,19 +13,7 @@
 | Max alert events per fetch | Maximum number of alert events to fetch at a time. Default is 1000| False |
 | Max audit events per fetch | Maximum number of audit events to fetch at a time. Default is 20,000| False |
 | Max computer events per fetch | Maximum number of computer events to fetch at a time. Default is 1000| False |
-=======
-    | **Parameter** | **Description** | **Required** |
-    | --- | --- | --- |
-    | Server URL (e.g., <https://example.protect.jamfcloud.com>) | REST API Endpoint of Jamf Protect server. | True |
-    | Trust any certificate (not secure) |  | False |
-    | Use system proxy settings |  | False |
-    | Client ID | The unique identifier for the client application, provided by Jamf when the application is registered. This is used to authenticate the client with the Jamf Protect server. | True |
-    | Password | The password for the client application. This is used to authenticate the client with the Jamf Protect server. | True |
-    | Max alert events per fetch | Maximum number of alert events to fetch at a time. Default is 1000| False |
-    | Max audit events per fetch | Maximum number of audit events to fetch at a time. Default is 20,000| False |
-    | Max computer events per fetch | Maximum number of computer events to fetch at a time. Default is 1000| False |
-    | Fetch all computers | When set to true, retrieves all available computers during the initial fetch. Note: This may cause a delay until all computers are retrieved. | False |
->>>>>>> 6dae37f5
+| Fetch all computers | When set to true, retrieves all available computers during the initial fetch. Note: This may cause a delay until all computers are retrieved. | False |
 
 
 
