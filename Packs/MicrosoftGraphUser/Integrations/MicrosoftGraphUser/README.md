--- conflicted
+++ resolved
@@ -628,55 +628,4 @@
 
 #### Context Output
 
-There is no context output for this command.
-<<<<<<< HEAD
-#### Command example
-```!msgraph-user-test```
-#### Human Readable Output
-
->ok
-
-### msgraph-user-session-revoke
-***
-Revoke a user session- Invalidates all the refresh tokens issued to applications for a user.
-Permission: Directory.AccessAsUser.All(Delegated)
-
-
-#### Base Command
-
-`msgraph-user-session-revoke`
-#### Input
-
-| **Argument Name** | **Description** | **Required** |
-| --- | --- | --- |
-| user | User ID or userPrincipalName. | Required | 
-
-=======
->>>>>>> 10326471
-
-### msgraph-user-generate-login-url
-***
-Generate the login url used for Authorization code flow.
-
-#### Base Command
-
-`msgraph-user-generate-login-url`
-#### Input
-
-There are no input arguments for this command.
-
-#### Context Output
-
-There is no context output for this command.
-
-#### Command Example
-```msgraph-user-generate-login-url```
-
-#### Human Readable Output
-
->### Authorization instructions
->1. Click on the [login URL]() to sign in and grant Cortex XSOAR permissions for your Azure Service Management.
-You will be automatically redirected to a link with the following structure:
-```REDIRECT_URI?code=AUTH_CODE&session_state=SESSION_STATE```
->2. Copy the `AUTH_CODE` (without the `code=` prefix, and the `session_state` parameter)
-and paste it in your instance configuration under the **Authorization code** parameter.+There is no context output for this command.