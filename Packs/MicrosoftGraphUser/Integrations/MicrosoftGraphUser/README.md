--- conflicted
+++ resolved
@@ -400,7 +400,6 @@
     "MSGraphUser": [
         {
             "NextPage": "https://graph.microsoft.com/v1.0/users?$select=id%2cdisplayName%2cjobTitle%2cmobilePhone%2cmail&$count=true&$skiptoken=m~AQAnO2Q2MjljMzcwNjFjOTQ4NTE4ZjNkODBlYTZjMDc2NTVmOzswOzA7"
-<<<<<<< HEAD
         },
         {
             "DisplayName": "Test 1",
@@ -417,24 +416,6 @@
             "MobilePhone": null
         },
         {
-=======
-        },
-        {
-            "DisplayName": "Test 1",
-            "ID": "023096d0-595e-47b5-80dd-ea5886ab9294",
-            "JobTitle": null,
-            "Mail": "test1@demistodev.onmicrosoft.com",
-            "MobilePhone": "050505050"
-        },
-        {
-            "DisplayName": "Test 2",
-            "ID": "0628c545-94f6-4d07-8bc6-e6718ba1bc95",
-            "JobTitle": null,
-            "Mail": "test2@demistodev.onmicrosoft.com",
-            "MobilePhone": null
-        },
-        {
->>>>>>> 33b50cb6
             "DisplayName": "Test 3",
             "ID": "082b3bc9-bb2d-4d12-8b1a-d84a53229696",
             "JobTitle": null,
