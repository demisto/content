--- conflicted
+++ resolved
@@ -76,24 +76,6 @@
     assert 'User NotExistingUser was not found' in hr
 
 
-<<<<<<< HEAD
-@pytest.mark.parametrize('host_url, expected_endpoint', [('https://graph.microsoft.us', 'gcc-high'),
-                                                         ('https://dod-graph.microsoft.us', 'dod'),
-                                                         ('https://graph.microsoft.de', 'de'),
-                                                         ('https://microsoftgraph.chinacloudapi.cn', 'cn')])
-def test_host_to_endpoint(host_url, expected_endpoint):
-    """
-    Given:
-        - Host address for national endpoints
-    When:
-        - Creating a new MsGraphClient
-    Then:
-        - Verify that the host address is translated to the correct endpoint code, i.e. com/gcc-high/dod/de/cn
-    """
-    from MicrosoftGraphUser import GRAPH_BASE_ENDPOINTS
-
-    assert GRAPH_BASE_ENDPOINTS[host_url] == expected_endpoint
-=======
 def test_get_user_command_url_saved_chars(mocker):
     """
     Given:
@@ -113,4 +95,21 @@
     mocker.patch.object(MicrosoftClient, 'get_access_token')
     hr, _, _ = get_user_command(client, {'user': user_name})
     assert 'users/%3Fdbot%2B' == http_mock.call_args[1]["url_suffix"]
->>>>>>> a055b79b
+
+
+@pytest.mark.parametrize('host_url, expected_endpoint', [('https://graph.microsoft.us', 'gcc-high'),
+                                                         ('https://dod-graph.microsoft.us', 'dod'),
+                                                         ('https://graph.microsoft.de', 'de'),
+                                                         ('https://microsoftgraph.chinacloudapi.cn', 'cn')])
+def test_host_to_endpoint(host_url, expected_endpoint):
+    """
+    Given:
+        - Host address for national endpoints
+    When:
+        - Creating a new MsGraphClient
+    Then:
+        - Verify that the host address is translated to the correct endpoint code, i.e. com/gcc-high/dod/de/cn
+    """
+    from MicrosoftGraphUser import GRAPH_BASE_ENDPOINTS
+
+    assert GRAPH_BASE_ENDPOINTS[host_url] == expected_endpoint