import pytest
from MicrosoftApiModule import AZURE_WORLDWIDE_CLOUD

users_list_mock = [
    {
        "id": "08779ba7-f3ed-4344-b9d7-98b9911ea8a8",
        "displayName": "Test User",
        "jobTitle": "Magician",
        "mobilePhone": None,
        "mail": None,
    },
    {
        "id": "670edadc-0197-45b0-90e6-ee061e25ab73",
        "displayName": "Test1",
        "jobTitle": "TESTER",
        "mobilePhone": "050505050",
        "mail": None,
        "@removed": {"reason": "changed"},
    },
]

expected_outputs = [
    {
        "ID": "08779ba7-f3ed-4344-b9d7-98b9911ea8a8",
        "DisplayName": "Test User",
        "JobTitle": "Magician",
        "MobilePhone": None,
        "Mail": None,
    },
    {
        "ID": "670edadc-0197-45b0-90e6-ee061e25ab73",
        "DisplayName": "Test1",
        "JobTitle": "TESTER",
        "MobilePhone": "050505050",
        "Mail": None,
        "Status": "deleted",
    },
]


def test_camel_case_to_readable():
    from MicrosoftGraphUser import camel_case_to_readable

    assert camel_case_to_readable("id") == "ID"
    assert camel_case_to_readable("createdDateTime") == "Created Date Time"


def test_parse_outputs():
    from MicrosoftGraphUser import parse_outputs

    _, parsed_outputs = parse_outputs(users_list_mock)
    assert parsed_outputs == expected_outputs


def test_get_user_command_404_response(mocker):
    """
    Given:
        - The get_user_command
    When:
        - The returned response is a 404 - not found error.
    Then:
        - Validate that the error is handled and that the human readable indicates an error.
    """
    from MicrosoftApiModule import BaseClient, MicrosoftClient
    from MicrosoftGraphUser import MsGraphClient, get_user_command
    from requests.models import Response

    client = MsGraphClient(
        "tenant_id",
        "auth_id",
        "enc_key",
        "app_name",
        "base_url",
        "verify",
        "proxy",
        "self_deployed",
        "redirect_uri",
        "auth_code",
        True,
        azure_cloud=AZURE_WORLDWIDE_CLOUD,
    )
    error_404 = Response()
    error_404._content = (
        b'{"error": {"code": "Request_ResourceNotFound", "message": "Resource "NotExistingUser does not exist."}}'
    )
    error_404.status_code = 404
    mocker.patch.object(BaseClient, "_http_request", return_value=error_404)
    mocker.patch.object(MicrosoftClient, "get_access_token")
    hr, _, _ = get_user_command(client, {"user": "NotExistingUser"})  # client.get_user('user', 'properties')
    assert "User NotExistingUser was not found" in hr


def test_get_user_command_url_saved_chars(mocker):
    """
    Given:
        - The get_user_command
    When:
        - The returned response is a 404 - not found error.
    Then:
        - Validate that the error is handled and that the human readable indicates an error.
    """
    from MicrosoftApiModule import BaseClient, MicrosoftClient
    from MicrosoftGraphUser import MsGraphClient, get_user_command

    user_name = "dbot^"
    client = MsGraphClient(
        "tenant_id",
        "auth_id",
        "enc_key",
        "app_name",
        "http://base_url",
        "verify",
        "proxy",
        "self_deployed",
        "redirect_uri",
        "auth_code",
        False,
        azure_cloud=AZURE_WORLDWIDE_CLOUD,
    )
    http_mock = mocker.patch.object(BaseClient, "_http_request")
    mocker.patch.object(MicrosoftClient, "get_access_token")
    hr, _, _ = get_user_command(client, {"user": user_name})
    assert http_mock.call_args[1]["url_suffix"] == "users/dbot%5E"


def test_get_unsupported_chars_in_user():
    """
    Given:
        - User with unsupported characters
    When:
        - Calling get_unsupported_chars_in_user
    Then:
        - Validate special characters were extracted
    """
    from MicrosoftGraphUser import get_unsupported_chars_in_user

    invalid_chars = "%&*+/=?`{|}"
    invalid_user = f"demi{invalid_chars}sto"

    assert len(get_unsupported_chars_in_user(invalid_user).difference(set(invalid_chars))) == 0


def test_suppress_errors(mocker):
<<<<<<< HEAD
    from MicrosoftGraphUser import unblock_user_command, disable_user_account_command, \
        update_user_command, change_password_user_command, delete_user_command, \
        get_direct_reports_command, get_manager_command, assign_manager_command, \
        revoke_user_session_command, get_tap_policy_list_command, \
        delete_tap_policy_command, create_tap_policy_command, MsGraphClient
=======
>>>>>>> 9d99486e
    from MicrosoftApiModule import NotFoundError
    from MicrosoftGraphUser import (
        MsGraphClient,
        assign_manager_command,
        change_password_user_command,
        delete_user_command,
        disable_user_account_command,
        get_direct_reports_command,
        get_manager_command,
        revoke_user_session_command,
        unblock_user_command,
        update_user_command,
    )

    TEST_SUPPRESS_ERRORS = [
<<<<<<< HEAD
        {'fun': unblock_user_command, 'mock_fun': 'unblock_user',
         'mock_value': NotFoundError('123456789'), 'args': {'user': '123456789'},
         'expected_result': '#### User -> 123456789 does not exist'},
        {'fun': disable_user_account_command, 'mock_fun': 'disable_user_account_session',
         'mock_value': NotFoundError('123456789'), 'args': {'user': '123456789'},
         'expected_result': '#### User -> 123456789 does not exist'},
        {'fun': update_user_command, 'mock_fun': 'update_user',
         'mock_value': NotFoundError('123456789'), 'args': {'user': '123456789', 'updated_fields': 'test1=test2'},
         'expected_result': '#### User -> 123456789 does not exist'},
        {'fun': change_password_user_command, 'mock_fun': 'password_change_user',
         'mock_value': NotFoundError('123456789'), 'args': {'user': '123456789'},
         'expected_result': '#### User -> 123456789 does not exist'},
        {'fun': delete_user_command, 'mock_fun': 'delete_user',
         'mock_value': NotFoundError('123456789'), 'args': {'user': '123456789'},
         'expected_result': '#### User -> 123456789 does not exist'},
        {'fun': get_direct_reports_command, 'mock_fun': 'get_direct_reports',
         'mock_value': NotFoundError('123456789'), 'args': {'user': '123456789'},
         'expected_result': '#### User -> 123456789 does not exist'},
        {'fun': get_manager_command, 'mock_fun': 'get_manager',
         'mock_value': NotFoundError('123456789'), 'args': {'user': '123456789'},
         'expected_result': '#### User -> 123456789 does not exist'},
        {'fun': assign_manager_command, 'mock_fun': 'assign_manager',
         'mock_value': NotFoundError('123456789'), 'args': {'user': '123456789'},
         'expected_result': '#### User -> 123456789 does not exist'},
        {'fun': assign_manager_command, 'mock_fun': 'assign_manager',
         'mock_value': NotFoundError('123456789'), 'args': {'manager': '123456789'},
         'expected_result': '#### Manager -> 123456789 does not exist'},
        {'fun': revoke_user_session_command, 'mock_fun': 'revoke_user_session',
         'mock_value': NotFoundError('123456789'), 'args': {'user': '123456789'},
         'expected_result': '#### User -> 123456789 does not exist'},
        {'fun': get_tap_policy_list_command, 'mock_fun': 'list_tap_policy',
         'mock_value': NotFoundError('123456789'), 'args': {'user': '123456789'},
         'expected_result': '#### User -> 123456789 does not exist'},
        {'fun': delete_tap_policy_command, 'mock_fun': 'delete_tap_policy',
         'mock_value': NotFoundError('123456789'), 'args': {'user': '123456789', 'policy_id': '987654321'},
         'expected_result': '#### User -> 123456789 does not exist'},
        {'fun': create_tap_policy_command, 'mock_fun': 'create_tap_policy',
         'mock_value': NotFoundError('123456789'), 'args': {'user': '123456789', 'zip_password': '12345'},
         'expected_result': '#### User -> 123456789 does not exist'}
=======
        {
            "fun": unblock_user_command,
            "mock_fun": "unblock_user",
            "mock_value": NotFoundError("123456789"),
            "args": {"user": "123456789"},
            "expected_result": "#### User -> 123456789 does not exist",
        },
        {
            "fun": disable_user_account_command,
            "mock_fun": "disable_user_account_session",
            "mock_value": NotFoundError("123456789"),
            "args": {"user": "123456789"},
            "expected_result": "#### User -> 123456789 does not exist",
        },
        {
            "fun": update_user_command,
            "mock_fun": "update_user",
            "mock_value": NotFoundError("123456789"),
            "args": {"user": "123456789", "updated_fields": "test1=test2"},
            "expected_result": "#### User -> 123456789 does not exist",
        },
        {
            "fun": change_password_user_command,
            "mock_fun": "password_change_user",
            "mock_value": NotFoundError("123456789"),
            "args": {"user": "123456789"},
            "expected_result": "#### User -> 123456789 does not exist",
        },
        {
            "fun": delete_user_command,
            "mock_fun": "delete_user",
            "mock_value": NotFoundError("123456789"),
            "args": {"user": "123456789"},
            "expected_result": "#### User -> 123456789 does not exist",
        },
        {
            "fun": get_direct_reports_command,
            "mock_fun": "get_direct_reports",
            "mock_value": NotFoundError("123456789"),
            "args": {"user": "123456789"},
            "expected_result": "#### User -> 123456789 does not exist",
        },
        {
            "fun": get_manager_command,
            "mock_fun": "get_manager",
            "mock_value": NotFoundError("123456789"),
            "args": {"user": "123456789"},
            "expected_result": "#### User -> 123456789 does not exist",
        },
        {
            "fun": assign_manager_command,
            "mock_fun": "assign_manager",
            "mock_value": NotFoundError("123456789"),
            "args": {"user": "123456789"},
            "expected_result": "#### User -> 123456789 does not exist",
        },
        {
            "fun": assign_manager_command,
            "mock_fun": "assign_manager",
            "mock_value": NotFoundError("123456789"),
            "args": {"manager": "123456789"},
            "expected_result": "#### Manager -> 123456789 does not exist",
        },
        {
            "fun": revoke_user_session_command,
            "mock_fun": "revoke_user_session",
            "mock_value": NotFoundError("123456789"),
            "args": {"user": "123456789"},
            "expected_result": "#### User -> 123456789 does not exist",
        },
>>>>>>> 9d99486e
    ]

    client = MsGraphClient(
        base_url="https://graph.microsoft.com/v1.0",
        tenant_id="tenant-id",
        auth_id="auth_and_token_url",
        enc_key="enc_key",
        app_name="ms-graph-groups",
        verify="use_ssl",
        proxy="proxies",
        self_deployed="self_deployed",
        handle_error=True,
        auth_code="",
        redirect_uri="",
        azure_cloud=AZURE_WORLDWIDE_CLOUD,
    )
    for test in TEST_SUPPRESS_ERRORS:
        mocker.patch.object(client, test["mock_fun"], side_effect=test["mock_value"])
        results, _, _ = test["fun"](client, test["args"])
        assert results == test["expected_result"]


USERS_LIST_MOCK = [
    {
        "ID": "08779ba7-f3ed-4344-b9d7-98b9911ea8a8",
        "DisplayName": "Test User",
        "UserPrincipalName": None,
        "JobTitle": "Magician",
        "MobilePhone": None,
        "Mail": None,
    },
    {
        "ID": "670edadc-0197-45b0-90e6-ee061e25ab73",
        "DisplayName": "Test1",
        "UserPrincipalName": "PrincipalTest",
        "JobTitle": "TESTER",
        "MobilePhone": "050505050",
        "Mail": "test@test.com",
    },
]
USERS_JSON_MOCK = {
    "ID": "6705dadc-0197-45b4-9fe6-ee061e25abf7",
    "DisplayName": "Test2",
    "UserPrincipalName": "PrincipalTest2",
    "JobTitle": "TESTER2",
    "MobilePhone": "02020202",
    "Mail": "test2@test2.com",
}


@pytest.mark.parametrize("users_mock", [(USERS_LIST_MOCK), (USERS_JSON_MOCK)])
def test_create_account_outputs(users_mock):
    from MicrosoftGraphUser import create_account_outputs

    results = create_account_outputs(users_mock)

    if not isinstance(users_mock, list):
        users_mock = [users_mock]

    for i in range(len(results)):
        assert results[i]["DisplayName"] == users_mock[i]["DisplayName"]
        assert results[i]["Email"]["Address"] == users_mock[i]["Mail"]
        assert results[i]["Username"] == users_mock[i]["UserPrincipalName"]


@pytest.mark.parametrize(
    "user, updated_fields, updated_fields_delimiter, expected_request_params",
    [
        # A case with a single field to update.
        (
            "1875cf67-ebf9-4a29-b5e2-54e36591296e",
            "displayName=test_name1",
            None,
            {
                "json_data": {"displayName": "test_name1"},
                "method": "PATCH",
                "resp_type": "text",
                "url_suffix": "users/1875cf67-ebf9-4a29-b5e2-54e36591296e",
            },
        ),
        # A case with multiple fields to update.
        (
            "1875cf67-ebf9-4a29-b5e2-54e36591296e",
            "displayName=test_name2,jobTitle=test_title,phoneNumber=123456789",
            None,
            {
                "json_data": {"displayName": "test_name2", "jobTitle": "test_title", "phoneNumber": "123456789"},
                "method": "PATCH",
                "resp_type": "text",
                "url_suffix": "users/1875cf67-ebf9-4a29-b5e2-54e36591296e",
            },
        ),
        # A case with multiple fields to update and a custom delimiter.
        (
            "1875cf67-ebf9-4a29-b5e2-54e36591296e",
            "displayName=test_name3;jobTitle=test_title;phoneNumber=123456789",
            ";",
            {
                "json_data": {"displayName": "test_name3", "jobTitle": "test_title", "phoneNumber": "123456789"},
                "method": "PATCH",
                "resp_type": "text",
                "url_suffix": "users/1875cf67-ebf9-4a29-b5e2-54e36591296e",
            },
        ),
    ],
)
def test_update_user_command(
    mocker, user: str, updated_fields: str, updated_fields_delimiter: str, expected_request_params: dict
):
    """
    Given:
        - User to update with fields to update.
    When:
        - Calling update_user.
    Then:
        - Ensure the user is updated.
    """
    from MicrosoftGraphUser import MsGraphClient, update_user_command

    client = MsGraphClient(
        base_url="https://graph.microsoft.com/v1.0",
        tenant_id="tenant-id",
        auth_id="auth_and_token_url",
        enc_key="enc_key",
        app_name="ms-graph-groups",
        verify="use_ssl",
        proxy="proxies",
        self_deployed="self_deployed",
        handle_error=True,
        auth_code="",
        redirect_uri="",
        azure_cloud=AZURE_WORLDWIDE_CLOUD,
    )
    request = mocker.patch.object(client.ms_client, "http_request", return_value={})
    mocker.patch.object(client, "get_user", return_value={})

    args = {"user": user, "updated_fields": updated_fields}

    if updated_fields_delimiter is not None:
        args["updated_fields_delimiter"] = updated_fields_delimiter

    update_user_command(client=client, args=args)

    request.assert_called_with(**expected_request_params)


@pytest.mark.parametrize(argnames="client_id", argvalues=["test_client_id", None])
def test_test_module_command_with_managed_identities(mocker, requests_mock, client_id):
    """
    Given:
        - Managed Identities client id for authentication.
    When:
        - Calling test_module.
    Then:
        - Ensure the output are as expected.
    """
    import re

    import demistomock as demisto
    from MicrosoftGraphUser import MANAGED_IDENTITIES_TOKEN_URL, Resources, main

    mock_token = {"access_token": "test_token", "expires_in": "86400"}
    get_mock = requests_mock.get(MANAGED_IDENTITIES_TOKEN_URL, json=mock_token)
    requests_mock.get(re.compile(f"^{Resources.graph}.*"), json={})

    params = {"managed_identities_client_id": {"password": client_id}, "use_managed_identities": "True", "host": Resources.graph}
    mocker.patch.object(demisto, "params", return_value=params)
    mocker.patch.object(demisto, "command", return_value="test-module")
    mocker.patch.object(demisto, "results", return_value=params)
    mocker.patch("MicrosoftApiModule.get_integration_context", return_value={})

    main()

<<<<<<< HEAD
    assert 'ok' in demisto.results.call_args[0][0]
=======
    assert "ok" in demisto.results.call_args[0][0]["Contents"]
>>>>>>> 9d99486e
    qs = get_mock.last_request.qs
    assert qs["resource"] == [Resources.graph]
    assert (client_id and qs["client_id"] == [client_id]) or "client_id" not in qs


def test_generate_login_url(mocker):
    """
    Given:
        - Self-deployed are true and auth code are the auth flow
    When:
        - Calling function msgraph-user-generate-login-url
        - Ensure the generated url are as expected.
    """
    # prepare
    import demistomock as demisto
    import MicrosoftGraphUser
    from MicrosoftGraphUser import Scopes, main

    redirect_uri = "redirect_uri"
    tenant_id = "tenant_id"
    client_id = "client_id"
    mocked_params = {
        "redirect_uri": redirect_uri,
        "auth_type": "Authorization Code",
        "self_deployed": "True",
        "creds_tenant_id": {"password": tenant_id},
        "creds_auth_id": {"password": client_id},
        "creds_enc_key": {"password": "client_secret"},
    }
    mocker.patch.object(demisto, "params", return_value=mocked_params)
    mocker.patch.object(demisto, "command", return_value="msgraph-user-generate-login-url")
    mocker.patch.object(MicrosoftGraphUser, "return_results")

    # call
    main()

    # assert
    expected_url = (
        f"[login URL](https://login.microsoftonline.com/{tenant_id}/oauth2/v2.0/authorize?"
        f"response_type=code&scope=offline_access%20{Scopes.graph}"
        f"&client_id={client_id}&redirect_uri={redirect_uri})"
    )
    res = MicrosoftGraphUser.return_results.call_args[0][0].readable_output
    assert expected_url in res


@pytest.mark.parametrize(
    "grant_type, self_deployed, expected_result, should_raise",
    [
        ("authorization_code", False, "ok", False),
        ("authorization_code", True, "ok", True),
        ("client_credentials", False, "ok", False),
        ("client_credentials", True, "```✅ Success!```", False),
    ],
)
def test_test_function(mocker, grant_type, self_deployed, expected_result, should_raise):
    """
    Given:
        - Authentication method and self_deployed information.
    When:
        - Calling test_module.
    Then:
        - Ensure the output are as expected.
    """
    import demistomock as demisto
    from MicrosoftGraphUser import MsGraphClient, test_function

    client = MsGraphClient(
        base_url="https://graph.microsoft.com/v1.0",
        tenant_id="tenant-id",
        auth_id="auth_and_token_url",
        enc_key="enc_key",
        app_name="user",
        verify="use_ssl",
        proxy="proxies",
        self_deployed=self_deployed,
        handle_error=True,
        auth_code="",
        redirect_uri="",
        azure_cloud=AZURE_WORLDWIDE_CLOUD,
    )

    client.ms_client.grant_type = grant_type
    mocker.patch.object(demisto, "params", return_value={"self_deployed": self_deployed})
    mocker.patch.object(client.ms_client, "http_request")

    if should_raise:
        with pytest.raises(Exception) as exc:
            test_function(client, {})
            assert "Please enable the integration" in str(exc)
    else:
        result = test_function(client, {})
        assert result == expected_result<|MERGE_RESOLUTION|>--- conflicted
+++ resolved
@@ -141,14 +141,6 @@
 
 
 def test_suppress_errors(mocker):
-<<<<<<< HEAD
-    from MicrosoftGraphUser import unblock_user_command, disable_user_account_command, \
-        update_user_command, change_password_user_command, delete_user_command, \
-        get_direct_reports_command, get_manager_command, assign_manager_command, \
-        revoke_user_session_command, get_tap_policy_list_command, \
-        delete_tap_policy_command, create_tap_policy_command, MsGraphClient
-=======
->>>>>>> 9d99486e
     from MicrosoftApiModule import NotFoundError
     from MicrosoftGraphUser import (
         MsGraphClient,
@@ -161,41 +153,84 @@
         revoke_user_session_command,
         unblock_user_command,
         update_user_command,
+        get_tap_policy_list_command,
+        delete_tap_policy_command,
+        create_tap_policy_command
     )
 
     TEST_SUPPRESS_ERRORS = [
-<<<<<<< HEAD
-        {'fun': unblock_user_command, 'mock_fun': 'unblock_user',
-         'mock_value': NotFoundError('123456789'), 'args': {'user': '123456789'},
-         'expected_result': '#### User -> 123456789 does not exist'},
-        {'fun': disable_user_account_command, 'mock_fun': 'disable_user_account_session',
-         'mock_value': NotFoundError('123456789'), 'args': {'user': '123456789'},
-         'expected_result': '#### User -> 123456789 does not exist'},
-        {'fun': update_user_command, 'mock_fun': 'update_user',
-         'mock_value': NotFoundError('123456789'), 'args': {'user': '123456789', 'updated_fields': 'test1=test2'},
-         'expected_result': '#### User -> 123456789 does not exist'},
-        {'fun': change_password_user_command, 'mock_fun': 'password_change_user',
-         'mock_value': NotFoundError('123456789'), 'args': {'user': '123456789'},
-         'expected_result': '#### User -> 123456789 does not exist'},
-        {'fun': delete_user_command, 'mock_fun': 'delete_user',
-         'mock_value': NotFoundError('123456789'), 'args': {'user': '123456789'},
-         'expected_result': '#### User -> 123456789 does not exist'},
-        {'fun': get_direct_reports_command, 'mock_fun': 'get_direct_reports',
-         'mock_value': NotFoundError('123456789'), 'args': {'user': '123456789'},
-         'expected_result': '#### User -> 123456789 does not exist'},
-        {'fun': get_manager_command, 'mock_fun': 'get_manager',
-         'mock_value': NotFoundError('123456789'), 'args': {'user': '123456789'},
-         'expected_result': '#### User -> 123456789 does not exist'},
-        {'fun': assign_manager_command, 'mock_fun': 'assign_manager',
-         'mock_value': NotFoundError('123456789'), 'args': {'user': '123456789'},
-         'expected_result': '#### User -> 123456789 does not exist'},
-        {'fun': assign_manager_command, 'mock_fun': 'assign_manager',
-         'mock_value': NotFoundError('123456789'), 'args': {'manager': '123456789'},
-         'expected_result': '#### Manager -> 123456789 does not exist'},
-        {'fun': revoke_user_session_command, 'mock_fun': 'revoke_user_session',
-         'mock_value': NotFoundError('123456789'), 'args': {'user': '123456789'},
-         'expected_result': '#### User -> 123456789 does not exist'},
-        {'fun': get_tap_policy_list_command, 'mock_fun': 'list_tap_policy',
+        {
+            "fun": unblock_user_command,
+            "mock_fun": "unblock_user",
+            "mock_value": NotFoundError("123456789"),
+            "args": {"user": "123456789"},
+            "expected_result": "#### User -> 123456789 does not exist",
+        },
+        {
+            "fun": disable_user_account_command,
+            "mock_fun": "disable_user_account_session",
+            "mock_value": NotFoundError("123456789"),
+            "args": {"user": "123456789"},
+            "expected_result": "#### User -> 123456789 does not exist",
+        },
+        {
+            "fun": update_user_command,
+            "mock_fun": "update_user",
+            "mock_value": NotFoundError("123456789"),
+            "args": {"user": "123456789", "updated_fields": "test1=test2"},
+            "expected_result": "#### User -> 123456789 does not exist",
+        },
+        {
+            "fun": change_password_user_command,
+            "mock_fun": "password_change_user",
+            "mock_value": NotFoundError("123456789"),
+            "args": {"user": "123456789"},
+            "expected_result": "#### User -> 123456789 does not exist",
+        },
+        {
+            "fun": delete_user_command,
+            "mock_fun": "delete_user",
+            "mock_value": NotFoundError("123456789"),
+            "args": {"user": "123456789"},
+            "expected_result": "#### User -> 123456789 does not exist",
+        },
+        {
+            "fun": get_direct_reports_command,
+            "mock_fun": "get_direct_reports",
+            "mock_value": NotFoundError("123456789"),
+            "args": {"user": "123456789"},
+            "expected_result": "#### User -> 123456789 does not exist",
+        },
+        {
+            "fun": get_manager_command,
+            "mock_fun": "get_manager",
+            "mock_value": NotFoundError("123456789"),
+            "args": {"user": "123456789"},
+            "expected_result": "#### User -> 123456789 does not exist",
+        },
+        {
+            "fun": assign_manager_command,
+            "mock_fun": "assign_manager",
+            "mock_value": NotFoundError("123456789"),
+            "args": {"user": "123456789"},
+            "expected_result": "#### User -> 123456789 does not exist",
+        },
+        {
+            "fun": assign_manager_command,
+            "mock_fun": "assign_manager",
+            "mock_value": NotFoundError("123456789"),
+            "args": {"manager": "123456789"},
+            "expected_result": "#### Manager -> 123456789 does not exist",
+        },
+        {
+            "fun": revoke_user_session_command,
+            "mock_fun": "revoke_user_session",
+            "mock_value": NotFoundError("123456789"),
+            "args": {"user": "123456789"},
+            "expected_result": "#### User -> 123456789 does not exist",
+        },
+
+       {'fun': get_tap_policy_list_command, 'mock_fun': 'list_tap_policy',
          'mock_value': NotFoundError('123456789'), 'args': {'user': '123456789'},
          'expected_result': '#### User -> 123456789 does not exist'},
         {'fun': delete_tap_policy_command, 'mock_fun': 'delete_tap_policy',
@@ -204,78 +239,6 @@
         {'fun': create_tap_policy_command, 'mock_fun': 'create_tap_policy',
          'mock_value': NotFoundError('123456789'), 'args': {'user': '123456789', 'zip_password': '12345'},
          'expected_result': '#### User -> 123456789 does not exist'}
-=======
-        {
-            "fun": unblock_user_command,
-            "mock_fun": "unblock_user",
-            "mock_value": NotFoundError("123456789"),
-            "args": {"user": "123456789"},
-            "expected_result": "#### User -> 123456789 does not exist",
-        },
-        {
-            "fun": disable_user_account_command,
-            "mock_fun": "disable_user_account_session",
-            "mock_value": NotFoundError("123456789"),
-            "args": {"user": "123456789"},
-            "expected_result": "#### User -> 123456789 does not exist",
-        },
-        {
-            "fun": update_user_command,
-            "mock_fun": "update_user",
-            "mock_value": NotFoundError("123456789"),
-            "args": {"user": "123456789", "updated_fields": "test1=test2"},
-            "expected_result": "#### User -> 123456789 does not exist",
-        },
-        {
-            "fun": change_password_user_command,
-            "mock_fun": "password_change_user",
-            "mock_value": NotFoundError("123456789"),
-            "args": {"user": "123456789"},
-            "expected_result": "#### User -> 123456789 does not exist",
-        },
-        {
-            "fun": delete_user_command,
-            "mock_fun": "delete_user",
-            "mock_value": NotFoundError("123456789"),
-            "args": {"user": "123456789"},
-            "expected_result": "#### User -> 123456789 does not exist",
-        },
-        {
-            "fun": get_direct_reports_command,
-            "mock_fun": "get_direct_reports",
-            "mock_value": NotFoundError("123456789"),
-            "args": {"user": "123456789"},
-            "expected_result": "#### User -> 123456789 does not exist",
-        },
-        {
-            "fun": get_manager_command,
-            "mock_fun": "get_manager",
-            "mock_value": NotFoundError("123456789"),
-            "args": {"user": "123456789"},
-            "expected_result": "#### User -> 123456789 does not exist",
-        },
-        {
-            "fun": assign_manager_command,
-            "mock_fun": "assign_manager",
-            "mock_value": NotFoundError("123456789"),
-            "args": {"user": "123456789"},
-            "expected_result": "#### User -> 123456789 does not exist",
-        },
-        {
-            "fun": assign_manager_command,
-            "mock_fun": "assign_manager",
-            "mock_value": NotFoundError("123456789"),
-            "args": {"manager": "123456789"},
-            "expected_result": "#### Manager -> 123456789 does not exist",
-        },
-        {
-            "fun": revoke_user_session_command,
-            "mock_fun": "revoke_user_session",
-            "mock_value": NotFoundError("123456789"),
-            "args": {"user": "123456789"},
-            "expected_result": "#### User -> 123456789 does not exist",
-        },
->>>>>>> 9d99486e
     ]
 
     client = MsGraphClient(
@@ -449,11 +412,7 @@
 
     main()
 
-<<<<<<< HEAD
-    assert 'ok' in demisto.results.call_args[0][0]
-=======
-    assert "ok" in demisto.results.call_args[0][0]["Contents"]
->>>>>>> 9d99486e
+    assert "ok" in demisto.results.call_args[0][0]
     qs = get_mock.last_request.qs
     assert qs["resource"] == [Resources.graph]
     assert (client_id and qs["client_id"] == [client_id]) or "client_id" not in qs
