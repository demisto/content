import pytest

users_list_mock = [
    {
        'id': '08779ba7-f3ed-4344-b9d7-98b9911ea8a8',
        'displayName': 'Test User',
        'jobTitle': "Magician",
        'mobilePhone': None,
        'mail': None
    },
    {
        'id': '670edadc-0197-45b0-90e6-ee061e25ab73',
        'displayName': 'Test1',
        'jobTitle': 'TESTER',
        'mobilePhone': '050505050',
        'mail': None,
        "@removed": {
            "reason": "changed"
        }
    }
]

expected_outputs = [
    {
        'ID': '08779ba7-f3ed-4344-b9d7-98b9911ea8a8',
        'DisplayName': 'Test User',
        'JobTitle': "Magician",
        'MobilePhone': None,
        'Mail': None
    },
    {
        'ID': '670edadc-0197-45b0-90e6-ee061e25ab73',
        'DisplayName': 'Test1',
        'JobTitle': 'TESTER',
        'MobilePhone': '050505050',
        'Mail': None,
        'Status': 'deleted'
    }
]


def test_camel_case_to_readable():
    from MicrosoftGraphUser import camel_case_to_readable
    assert camel_case_to_readable('id') == 'ID'
    assert camel_case_to_readable('createdDateTime') == 'Created Date Time'


def test_parse_outputs():
    from MicrosoftGraphUser import parse_outputs
    _, parsed_outputs = parse_outputs(users_list_mock)
    assert parsed_outputs == expected_outputs


def test_get_user_command_404_response(mocker):
    """
    Given:
        - The get_user_command
    When:
        - The returned response is a 404 - not found error.
    Then:
        - Validate that the error is handled and that the human readable indicates an error.
    """
    from MicrosoftGraphUser import MsGraphClient, get_user_command
    from MicrosoftApiModule import MicrosoftClient, BaseClient
    from requests.models import Response

    client = MsGraphClient('tenant_id', 'auth_id', 'enc_key', 'app_name', 'base_url', 'verify', 'proxy',
                           'self_deployed', 'redirect_uri', 'auth_code', endpoint='com')
    error_404 = Response()
    error_404._content = b'{"error": {"code": "Request_ResourceNotFound", "message": "Resource ' \
                         b'"NotExistingUser does not exist."}}'
    error_404.status_code = 404
    mocker.patch.object(BaseClient, '_http_request', return_value=error_404)
    mocker.patch.object(MicrosoftClient, 'get_access_token')
    hr, _, _ = get_user_command(client, {'user': 'NotExistingUser'})  # client.get_user('user', 'properties')
    assert 'User NotExistingUser was not found' in hr


def test_get_user_command_url_saved_chars(mocker):
    """
    Given:
        - The get_user_command
    When:
        - The returned response is a 404 - not found error.
    Then:
        - Validate that the error is handled and that the human readable indicates an error.
    """
    from MicrosoftGraphUser import MsGraphClient, get_user_command
    from MicrosoftApiModule import MicrosoftClient, BaseClient

    user_name = "dbot^"
    client = MsGraphClient('tenant_id', 'auth_id', 'enc_key', 'app_name', 'http://base_url', 'verify', 'proxy',
                           'self_deployed', 'redirect_uri', 'auth_code', endpoint='com')
    http_mock = mocker.patch.object(BaseClient, '_http_request')
    mocker.patch.object(MicrosoftClient, 'get_access_token')
    hr, _, _ = get_user_command(client, {'user': user_name})
<<<<<<< HEAD
    assert 'users/%3Fdbot%2B' == http_mock.call_args[1]["url_suffix"]


@pytest.mark.parametrize('host_url, expected_endpoint', [('https://graph.microsoft.us', 'gcc-high'),
                                                         ('https://dod-graph.microsoft.us', 'dod'),
                                                         ('https://graph.microsoft.de', 'de'),
                                                         ('https://microsoftgraph.chinacloudapi.cn', 'cn')])
def test_host_to_endpoint(host_url, expected_endpoint):
    """
    Given:
        - Host address for national endpoints
    When:
        - Creating a new MsGraphClient
    Then:
        - Verify that the host address is translated to the correct endpoint code, i.e. com/gcc-high/dod/de/cn
    """
    from MicrosoftGraphUser import GRAPH_BASE_ENDPOINTS

    assert GRAPH_BASE_ENDPOINTS[host_url] == expected_endpoint
=======
    assert 'users/dbot%5E' == http_mock.call_args[1]["url_suffix"]


def test_get_unsupported_chars_in_user():
    """
    Given:
        - User with unsupported characters
    When:
        - Calling get_unsupported_chars_in_user
    Then:
        - Validate special characters were extracted
    """
    from MicrosoftGraphUser import get_unsupported_chars_in_user
    invalid_chars = '%&*+/=?`{|}'
    invalid_user = f'demi{invalid_chars}sto'

    assert len(get_unsupported_chars_in_user(invalid_user).difference(set(invalid_chars))) == 0
>>>>>>> b93b2efb
<|MERGE_RESOLUTION|>--- conflicted
+++ resolved
@@ -94,8 +94,23 @@
     http_mock = mocker.patch.object(BaseClient, '_http_request')
     mocker.patch.object(MicrosoftClient, 'get_access_token')
     hr, _, _ = get_user_command(client, {'user': user_name})
-<<<<<<< HEAD
-    assert 'users/%3Fdbot%2B' == http_mock.call_args[1]["url_suffix"]
+    assert 'users/dbot%5E' == http_mock.call_args[1]["url_suffix"]
+
+
+def test_get_unsupported_chars_in_user():
+    """
+    Given:
+        - User with unsupported characters
+    When:
+        - Calling get_unsupported_chars_in_user
+    Then:
+        - Validate special characters were extracted
+    """
+    from MicrosoftGraphUser import get_unsupported_chars_in_user
+    invalid_chars = '%&*+/=?`{|}'
+    invalid_user = f'demi{invalid_chars}sto'
+
+    assert len(get_unsupported_chars_in_user(invalid_user).difference(set(invalid_chars))) == 0
 
 
 @pytest.mark.parametrize('host_url, expected_endpoint', [('https://graph.microsoft.us', 'gcc-high'),
@@ -113,23 +128,4 @@
     """
     from MicrosoftGraphUser import GRAPH_BASE_ENDPOINTS
 
-    assert GRAPH_BASE_ENDPOINTS[host_url] == expected_endpoint
-=======
-    assert 'users/dbot%5E' == http_mock.call_args[1]["url_suffix"]
-
-
-def test_get_unsupported_chars_in_user():
-    """
-    Given:
-        - User with unsupported characters
-    When:
-        - Calling get_unsupported_chars_in_user
-    Then:
-        - Validate special characters were extracted
-    """
-    from MicrosoftGraphUser import get_unsupported_chars_in_user
-    invalid_chars = '%&*+/=?`{|}'
-    invalid_user = f'demi{invalid_chars}sto'
-
-    assert len(get_unsupported_chars_in_user(invalid_user).difference(set(invalid_chars))) == 0
->>>>>>> b93b2efb
+    assert GRAPH_BASE_ENDPOINTS[host_url] == expected_endpoint