--- conflicted
+++ resolved
@@ -94,7 +94,6 @@
     http_mock = mocker.patch.object(BaseClient, '_http_request')
     mocker.patch.object(MicrosoftClient, 'get_access_token')
     hr, _, _ = get_user_command(client, {'user': user_name})
-<<<<<<< HEAD
     assert 'users/dbot%5E' == http_mock.call_args[1]["url_suffix"]
 
 
@@ -112,8 +111,6 @@
     invalid_user = f'demi{invalid_chars}sto'
 
     assert len(get_unsupported_chars_in_user(invalid_user).difference(set(invalid_chars))) == 0
-=======
-    assert 'users/%3Fdbot%2B' == http_mock.call_args[1]["url_suffix"]
 
 
 @pytest.mark.parametrize('host_url, expected_endpoint', [('https://graph.microsoft.us', 'gcc-high'),
@@ -131,5 +128,4 @@
     """
     from MicrosoftGraphUser import GRAPH_BASE_ENDPOINTS
 
-    assert GRAPH_BASE_ENDPOINTS[host_url] == expected_endpoint
->>>>>>> cf03cae8
+    assert GRAPH_BASE_ENDPOINTS[host_url] == expected_endpoint