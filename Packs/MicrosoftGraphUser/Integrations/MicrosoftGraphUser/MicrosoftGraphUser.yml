--- conflicted
+++ resolved
@@ -8,16 +8,6 @@
   name: host
   required: true
   type: 0
-<<<<<<< HEAD
-- additionalinfo: The Managed Identities client id for authentication - relevant if XSOAR installed on Azure VM.
-  display: Azure Managed Identities client id
-  name: managed_identities_client_id
-  required: false
-  type: 4
-- display: ID (received from the admin consent - see Detailed Instructions (?)
-  name: auth_id
-  required: false
-=======
 - name: creds_auth_id
   type: 9
   displaypassword: ID (received from the admin consent - see Detailed Instructions)
@@ -30,17 +20,17 @@
   type: 9
   displaypassword: Key (received from the admin consent - see Detailed Instructions)
   hiddenusername: true
+- additionalinfo: The Managed Identities client id for authentication - relevant if XSOAR installed on Azure VM.
+  display: Azure Managed Identities client id
+  name: managed_identities_client_id
+  required: false
+  type: 4
 - display: ID (received from the admin consent - see Detailed Instructions (?)
   name: auth_id
->>>>>>> 68cb6427
   type: 4
   hidden: true
 - display: Token (received from the admin consent - see Detailed Instructions (?) section)
   name: tenant_id
-<<<<<<< HEAD
-  required: false
-=======
->>>>>>> 68cb6427
   type: 4
   hidden: true
 - display: Key (received from the admin consent - see Detailed Instructions (?)
