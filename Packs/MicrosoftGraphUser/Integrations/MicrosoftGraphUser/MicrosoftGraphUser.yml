category: Analytics & SIEM
sectionOrder:
- Connect
- Collect
commonfields:
  id: Microsoft Graph User
  version: -1
configuration:
- defaultvalue: https://graph.microsoft.com
  display: Host URL (e.g., https://graph.microsoft.com)
  name: host
  required: true
  type: 0
<<<<<<< HEAD
  section: Connect
=======
- name: creds_auth_id
  type: 9
  displaypassword: ID (received from the admin consent - see Detailed Instructions)
  hiddenusername: true
- name: creds_tenant_id
  type: 9
  displaypassword: Token (received from the admin consent - see Detailed Instructions)
  hiddenusername: true
- name: creds_enc_key
  type: 9
  displaypassword: Key (received from the admin consent - see Detailed Instructions)
  hiddenusername: true
>>>>>>> 8651df94
- display: ID (received from the admin consent - see Detailed Instructions (?)
  name: auth_id
  type: 4
<<<<<<< HEAD
  section: Connect
=======
  hidden: true
>>>>>>> 8651df94
- display: Token (received from the admin consent - see Detailed Instructions (?) section)
  name: tenant_id
  type: 4
<<<<<<< HEAD
  section: Connect
=======
  hidden: true
>>>>>>> 8651df94
- display: Key (received from the admin consent - see Detailed Instructions (?)
  name: enc_key
  required: false
  type: 4
<<<<<<< HEAD
  section: Connect
- additionalinfo: Used for certificate authentication. As appears in the "Certificates & secrets" page of the app.
  display: Certificate Thumbprint
  name: certificate_thumbprint
  required: false
  type: 4
  section: Connect
  advanced: true
- additionalinfo: Used for certificate authentication. The private key of the registered certificate.
  display: Private Key
  name: private_key
  required: false
  type: 14
  section: Connect
  advanced: true
=======
  hidden: true
- display: Certificate Thumbprint
  name: creds_certificate
  type: 9
  displaypassword: Private Key
- display: Certificate Thumbprint
  name: certificate_thumbprint
  required: false
  type: 4
  additionalinfo: Used for certificate authentication. As appears in the "Certificates & secrets" page of the app.
  hidden: true
- display: Private Key
  name: private_key
  required: false
  type: 14
  additionalinfo: Used for certificate authentication. The private key of the registered certificate.
  hidden: true
>>>>>>> 8651df94
- display: Use a self-deployed Azure application
  name: self_deployed
  required: false
  type: 8
  section: Connect
  advanced: true
- display: Application redirect URI (for Authorization Code flow mode)
  name: redirect_uri
  required: false
  type: 0
<<<<<<< HEAD
  section: Connect
  advanced: true
=======
- name: creds_auth_code
  type: 9
  displaypassword: Authorization code (for Authorization Code flow mode - received from the authorization step. see Detailed Instructions)
  hiddenusername: true
>>>>>>> 8651df94
- display: Authorization code (for Authorization Code flow mode - received from the authorization step. see Detailed Instructions (?) section)
  name: auth_code
  required: false
  type: 4
<<<<<<< HEAD
  section: Connect
  advanced: true
=======
  hidden: true
>>>>>>> 8651df94
- defaultvalue: 'false'
  display: Trust any certificate (not secure)
  name: insecure
  required: false
  type: 8
  section: Connect
  advanced: true
- defaultvalue: 'false'
  display: Use system proxy settings
  name: proxy
  required: false
  type: 8
  section: Connect
  advanced: true
- display: Suppress Errors for Non Found Users
  name: handle_error
  required: false
  defaultvalue: 'true'
  type: 8
<<<<<<< HEAD
  section: Collect
  advanced: true
=======
>>>>>>> 8651df94
description: Unified gateway to security insights - all from a unified Microsoft Graph User API.
display: Azure Active Directory Users
name: Microsoft Graph User
script:
  commands:
  - arguments:
    - default: false
      description: User ID or userPrincipalName
      isArray: false
      name: user
      required: true
      secret: false
    deprecated: true
    description: |-
      Deprecated. Use the msgraph-user-account-disable command instead.
    execution: false
    name: msgraph-user-terminate-session
  - arguments:
    - default: false
      description: User ID or userPrincipalName
      isArray: false
      name: user
      required: true
      secret: false
    deprecated: false
    description: |-
      Disables a user from all Office 365 applications, and prevents sign in. Note: This command disables user,
      but does not terminate an existing session. Supported only in a self deployed app flow with the
      Permission: Directory.AccessAsUser.All(Delegated)
    execution: false
    name: msgraph-user-account-disable
  - arguments:
    - default: false
      description: User ID or userPrincipalName
      isArray: false
      name: user
      required: true
      secret: false
    deprecated: false
    description: Unblock a user.
    execution: false
    name: msgraph-user-unblock
  - arguments:
    - default: false
      description: User ID or userPrincipalName to update properties for.
      isArray: false
      name: user
      required: true
      secret: false
    - default: false
      description: User fields to update (in JSON format).
      isArray: false
      name: updated_fields
      required: true
      secret: false
    deprecated: false
    description: |-
      Updates the properties of a user object.
      Permissions: - User.ReadWrite (Delegated & Application)
    execution: false
    name: msgraph-user-update
    outputs:
    - contextPath: MSGraphUser.ID
      description: User's ID.
      type: String
    - contextPath: MSGraphUser.DisplayName
      description: User's display name.
      type: String
    - contextPath: MSGraphUser.GivenName
      description: User's given name.
      type: String
    - contextPath: MSGraphUser.BusinessPhones
      description: User's business phone numbers.
      type: String
    - contextPath: MSGraphUser.JobTitle
      description: User's job title.
      type: String
    - contextPath: MSGraphUser.Mail
      description: User's mail address.
      type: String
    - contextPath: MSGraphUser.MobilePhone
      description: User's mobile phone number.
      type: String
    - contextPath: MSGraphUser.OfficeLocation
      description: User's office location.
      type: String
    - contextPath: MSGraphUser.PreferredLanguage
      description: User's preferred language.
      type: String
    - contextPath: MSGraphUser.Surname
      description: User's surname.
      type: String
    - contextPath: MSGraphUser.UserPrincipalName
      description: User's principal name.
      type: String
  - arguments:
    - default: false
      description: User ID or userPrincipalName to delete.
      isArray: false
      name: user
      required: true
      secret: false
    deprecated: false
    description: |-
      Deletes an existing user.
      Permissions: - Directory.AccessAsUser.All (Delegated) - User.ReadWrite.All (Application)
    execution: true
    name: msgraph-user-delete
  - arguments:
    - auto: PREDEFINED
      default: false
      defaultValue: 'true'
      description: true if the account is enabled; otherwise, false.
      isArray: false
      name: account_enabled
      predefined:
      - 'true'
      - 'false'
      required: false
      secret: false
    - default: false
      description: The name to display in the address book.
      isArray: false
      name: display_name
      required: true
      secret: false
    - default: false
      description: Only needs to be specified when creating a new user account if you are using a federated domain for the user's userPrincipalName (UPN) property.
      isArray: false
      name: on_premises_immutable_id
      required: false
      secret: false
    - default: false
      description: The mail alias for the user.
      isArray: false
      name: mail_nickname
      required: true
      secret: false
    - default: false
      description: The password profile for the user.
      isArray: false
      name: password
      required: true
      secret: false
    - default: false
      description: ' The user principal name, for example: foo@test.com. '
      isArray: false
      name: user_principal_name
      required: true
      secret: false
    - default: false
      description: ' Optional properties for the user, for example: "displayName=name,mobilePhone=phone-num" '
      isArray: false
      name: other_properties
      required: false
      secret: false
    deprecated: false
    description: |-
      Creates a new user.
      Permissions: - User.ReadWrite.All (Delegated & Application)
    execution: false
    name: msgraph-user-create
    outputs:
    - contextPath: MSGraphUser.ID
      description: User's ID.
      type: String
    - contextPath: MSGraphUser.DisplayName
      description: User's display name.
      type: String
    - contextPath: MSGraphUser.GivenName
      description: User's given name.
      type: String
    - contextPath: MSGraphUser.BusinessPhones
      description: User's business phone numbers.
      type: String
    - contextPath: MSGraphUser.JobTitle
      description: User's job title.
      type: String
    - contextPath: MSGraphUser.Mail
      description: User's mail address.
      type: String
    - contextPath: MSGraphUser.MobilePhone
      description: User's mobile phone number.
      type: String
    - contextPath: MSGraphUser.OfficeLocation
      description: User's office location.
      type: String
    - contextPath: MSGraphUser.PreferredLanguage
      description: User's preferred language.
      type: String
    - contextPath: MSGraphUser.Surname
      description: User's surname.
      type: String
    - contextPath: MSGraphUser.UserPrincipalName
      description: User's principal name.
      type: String
    - contextPath: Account.ID
      description: User’s ID.
      type: String
    - contextPath: Account.DisplayName
      description: User’s display name.
      type: String
    - contextPath: Account.Username
      description: User’s principal name.
      type: String
    - contextPath: Account.JobTitle
      description: User’s job title.
      type: String
    - contextPath: Account.Email.Address
      description: User’s mail address.
      type: String
    - contextPath: Account.TelephoneNumber
      description: User’s mobile phone number.
      type: String
    - contextPath: Account.Office
      description: User’s office location.
      type: String
    - contextPath: Account.Type
      description: The account entity type.
      type: String
  - arguments:
    - default: false
      description: ' A CSV list of properties by which to filter the results, for example: "displayName,jobTitle,mobilePhone" '
      isArray: false
      name: properties
      required: false
      secret: false
    deprecated: true
    description: |-
      Deprecated. This command only returns a single page. Use the msgraph-user-list command instead, which gets newly created, updated, or deleted users without performing a full read of the entire user collection.
      Permissions: - User.Read (Delegated) - User.Read.All (Application)
    execution: false
    name: msgraph-user-get-delta
    outputs:
    - contextPath: MSGraphUser.ID
      description: User's ID.
      type: String
    - contextPath: MSGraphUser.DisplayName
      description: User's display name.
      type: String
    - contextPath: MSGraphUser.GivenName
      description: User's given name.
      type: String
    - contextPath: MSGraphUser.BusinessPhones
      description: User's business phone numbers.
      type: String
    - contextPath: MSGraphUser.JobTitle
      description: User's job title.
      type: String
    - contextPath: MSGraphUser.Mail
      description: User's mail address.
      type: String
    - contextPath: MSGraphUser.MobilePhone
      description: User's mobile phone.
      type: String
    - contextPath: MSGraphUser.OfficeLocation
      description: User's office location.
      type: String
    - contextPath: MSGraphUser.PreferredLanguage
      description: User's preferred language.
      type: String
    - contextPath: MSGraphUser.Surname
      description: User's surname.
      type: String
    - contextPath: MSGraphUser.UserPrincipalName
      description: User's principal name.
      type: String
  - arguments:
    - default: false
      description: User ID or userPrincipalName
      isArray: false
      name: user
      required: true
      secret: false
    - default: false
      description: ' A CSV list of properties by which to filter the results, for example: "displayName,jobTitle,mobilePhone" '
      isArray: false
      name: properties
      required: false
      secret: false
    deprecated: false
    description: |-
      Retrieves the properties and relationships of a user object. For more information, visit: https://docs.microsoft.com/en-us/graph/api/user-update?view=graph-rest-1.0).
      Permissions: - User.Read (Delegated) - User.Read.All (Application)
    execution: false
    name: msgraph-user-get
    outputs:
    - contextPath: MSGraphUser.ID
      description: User's ID.
      type: String
    - contextPath: MSGraphUser.DisplayName
      description: User's display name.
      type: String
    - contextPath: MSGraphUser.GivenName
      description: User's given name.
      type: String
    - contextPath: MSGraphUser.BusinessPhones
      description: User's business phone numbers.
      type: String
    - contextPath: MSGraphUser.JobTitle
      description: User's job title.
      type: String
    - contextPath: MSGraphUser.Mail
      description: User's mail address.
      type: String
    - contextPath: MSGraphUser.MobilePhone
      description: User's mobile phone number.
      type: String
    - contextPath: MSGraphUser.OfficeLocation
      description: User's office location.
      type: String
    - contextPath: MSGraphUser.PreferredLanguage
      description: User's preferred language.
      type: String
    - contextPath: MSGraphUser.Surname
      description: User's surname.
      type: String
    - contextPath: MSGraphUser.UserPrincipalName
      description: User's principal name.
      type: String
    - contextPath: Account.ID
      description: User’s ID.
      type: String
    - contextPath: Account.DisplayName
      description: User’s display name.
      type: String
    - contextPath: Account.Username
      description: User’s principal name.
      type: String
    - contextPath: Account.JobTitle
      description: User’s job title.
      type: String
    - contextPath: Account.Email.Address
      description: User’s mail address.
      type: String
    - contextPath: Account.TelephoneNumber
      description: User’s mobile phone number.
      type: String
    - contextPath: Account.Office
      description: User’s office location.
      type: String
    - contextPath: Account.Type
      description: The account entity type.
      type: String
  - arguments:
    - default: false
      description: 'A CSV list of properties by which to filter the results, for example: "displayName,jobTitle,mobilePhone"'
      isArray: false
      name: properties
      required: false
      secret: false
    - default: false
      description: The URL for the next page in the list.
      isArray: false
      name: next_page
      required: false
      secret: false
    deprecated: false
    description: |-
      Retrieves a list of user objects.
      Permissions: - User.ReadBasic.All (Delegated) - User.Read.All (Application)
    execution: false
    name: msgraph-user-list
    outputs:
    - contextPath: MSGraphUser.ID
      description: User's ID.
      type: String
    - contextPath: MSGraphUser.DisplayName
      description: User's display name.
      type: String
    - contextPath: MSGraphUser.GivenName
      description: User's given name.
      type: String
    - contextPath: MSGraphUser.BusinessPhones
      description: User's business phone numbers.
      type: String
    - contextPath: MSGraphUser.JobTitle
      description: User's job title.
      type: String
    - contextPath: MSGraphUser.Mail
      description: User's mail address.
      type: String
    - contextPath: MSGraphUser.MobilePhone
      description: User's mobile phone number.
      type: String
    - contextPath: MSGraphUser.OfficeLocation
      description: User's office location.
      type: String
    - contextPath: MSGraphUser.PreferredLanguage
      description: User's preferred language.
      type: String
    - contextPath: MSGraphUser.Surname
      description: User's surname.
      type: String
    - contextPath: MSGraphUser.UserPrincipalName
      description: User's principal name.
      type: String
    - contextPath: MSGraphUser.NextPage
      description: A token to pass to the next list command to retrieve additional results.
      type: String
    - contextPath: Account.ID
      description: User’s ID.
      type: String
    - contextPath: Account.DisplayName
      description: User’s display name.
      type: String
    - contextPath: Account.Username
      description: User’s principal name.
      type: String
    - contextPath: Account.JobTitle
      description: User’s job title.
      type: String
    - contextPath: Account.Email.Address
      description: User’s mail address.
      type: String
    - contextPath: Account.TelephoneNumber
      description: User’s mobile phone number.
      type: String
    - contextPath: Account.Office
      description: User’s office location.
      type: String
    - contextPath: Account.Type
      description: The account entity type.
      type: String
  - arguments:
    - default: false
      description: The User ID or userPrincipalName of the user for which to retrieve direct reports.
      isArray: false
      name: user
      required: true
      secret: false
    deprecated: false
    description: Retrieves the direct reports for a user. Direct reports are the people who have that user configured as their manager.
    execution: false
    name: msgraph-direct-reports
    outputs:
    - contextPath: MSGraphUserDirectReports.Manager
      description: The manager's user principal name (UPN).
      type: String
    - contextPath: MSGraphUserDirectReports.Reports.@Odata.Type
      description: A string value that can be used to classify user types in your directory, such as "Member" and "Guest".
      type: String
    - contextPath: MSGraphUserDirectReports.Reports.DisplayName
      description: The name displayed in the address book for the user. This is usually the combination of the user's first name, middle initial and last name.
      type: String
    - contextPath: MSGraphUserDirectReports.Reports.GivenName
      description: The given name (first name) of the user.
      type: String
    - contextPath: MSGraphUserDirectReports.Reports.ID
      description: The user ID in Microsoft Graph User.
      type: String
    - contextPath: MSGraphUserDirectReports.Reports.JobTitle
      description: The user's job title.
      type: String
    - contextPath: MSGraphUserDirectReports.Reports.Mail
      description: The email address of the user.
      type: String
    - contextPath: MSGraphUserDirectReports.Reports.MobilePhone
      description: The primary cellular telephone number for the user.
      type: String
    - contextPath: MSGraphUserDirectReports.Reports.OfficeLocation
      description: The office location in the user's place of business.
      type: String
    - contextPath: MSGraphUserDirectReports.Reports.PreferredLanguage
      description: 'The preferred language for the user. Should follow ISO 639-1 Code; for example: en-US.'
      type: String
    - contextPath: MSGraphUserDirectReports.Reports.Surname
      description: The user's surname (family name or last name).
      type: String
    - contextPath: MSGraphUserDirectReports.Reports.UserPrincipalName
      description: The user principal name (UPN) of the user. The UPN is an Internet-style login name for the user based on the Internet standard RFC 822. By convention, this should map to the user's email name. The general format is alias@domain, where domain must be present in the tenant’s collection of verified domains. This property is required when a user is created. The verified domains for the tenant can be accessed from the verifiedDomains property of organization.
      type: String
  - arguments:
    - default: false
      description: The User ID or userPrincipalName of the user for which to get the manager properties.
      isArray: false
      name: user
      required: true
      secret: false
    deprecated: false
    description: "Retrieves the properties from the manager of a user."
    execution: false
    name: msgraph-user-get-manager
    outputs:
    - contextPath: MSGraphUserManager.ID
      description: User's user ID.
      type: String
    - contextPath: MSGraphUserManager.Manager.ID
      description: Manager's user ID.
      type: String
    - contextPath: MSGraphUserManager.Manager.DisplayName
      description: User's display name.
      type: String
    - contextPath: MSGraphUserManager.Manager.GivenName
      description: User's given name.
      type: String
    - contextPath: MSGraphUserManager.Manager.BusinessPhones
      description: User's business phone numbers.
      type: String
    - contextPath: MSGraphUserManager.Manager.JobTitle
      description: User's job title.
      type: String
    - contextPath: MSGraphUserManager.Manager.Mail
      description: User's mail address.
      type: String
    - contextPath: MSGraphUserManager.Manager.MobilePhone
      description: User's mobile phone number.
      type: String
    - contextPath: MSGraphUserManager.Manager.OfficeLocation
      description: User's office location.
      type: String
    - contextPath: MSGraphUserManager.Manager.PreferredLanguage
      description: User's preferred language.
      type: String
    - contextPath: MSGraphUserManager.Manager.Surname
      description: User's surname.
      type: String
    - contextPath: MSGraphUserManager.Manager.UserPrincipalName
      description: User's principal name.
      type: String
  - arguments:
    - default: false
      description: User ID or userPrincipalName of the user to which to assign a manager.
      isArray: false
      name: user
      required: true
      secret: false
    - default: false
      description: User ID or userPrincipalName of the manager.
      isArray: false
      name: manager
      required: true
      secret: false
    deprecated: false
    description: |-
      Assigns a manager to the specified user.
      Permission: - User.ReadWrite (Delegated) or - User.ReadWrite (Application)
    execution: false
    name: msgraph-user-assign-manager
  - arguments:
    - default: false
      description: User ID or userPrincipalName to update password for.
      isArray: false
      name: user
      required: true
      secret: false
    - default: false
      description: The new password.
      isArray: false
      name: password
      required: true
      secret: true
    - auto: PREDEFINED
      default: false
      defaultValue: 'true'
      description: Whether the password will be changed on the next sign in.
      isArray: false
      name: force_change_password_next_sign_in
      predefined:
      - 'true'
      - 'false'
      required: false
      secret: false
    - auto: PREDEFINED
      default: false
      defaultValue: 'false'
      description: Whether to change the password with MFA.
      isArray: false
      name: force_change_password_with_mfa
      predefined:
      - 'true'
      - 'false'
      required: false
      secret: false
    deprecated: false
    description: |-
      Changes the user password.
      Supported only in a self deployed app flow with the Permission: Directory.AccessAsUser.All(Delegated)
    execution: true
    name: msgraph-user-change-password
  - deprecated: false
    description: Tests connectivity to Microsoft Graph User.
    execution: false
    name: msgraph-user-test
  - arguments:
    - default: false
      description: User ID or userPrincipalName
      isArray: false
      name: user
      required: true
      secret: false
    deprecated: false
    description: |-
      Revoke a user session- Invalidates all the refresh tokens issued to applications for a user.
      Permission: Directory.AccessAsUser.All(Delegated)
    execution: false
    name: msgraph-user-session-revoke
  dockerimage: demisto/crypto:1.0.0.42817
  feed: false
  isfetch: false
  longRunning: false
  longRunningPort: false
  runonce: false
  script: '-'
  subtype: python3
  type: python
tests:
- Microsoft Graph User - Test
fromversion: 5.0.0<|MERGE_RESOLUTION|>--- conflicted
+++ resolved
@@ -11,68 +11,48 @@
   name: host
   required: true
   type: 0
-<<<<<<< HEAD
-  section: Connect
-=======
+  section: Connect
 - name: creds_auth_id
   type: 9
   displaypassword: ID (received from the admin consent - see Detailed Instructions)
   hiddenusername: true
+  section: Connect
 - name: creds_tenant_id
   type: 9
   displaypassword: Token (received from the admin consent - see Detailed Instructions)
   hiddenusername: true
+  section: Connect
 - name: creds_enc_key
   type: 9
   displaypassword: Key (received from the admin consent - see Detailed Instructions)
   hiddenusername: true
->>>>>>> 8651df94
+  section: Connect
 - display: ID (received from the admin consent - see Detailed Instructions (?)
   name: auth_id
   type: 4
-<<<<<<< HEAD
-  section: Connect
-=======
   hidden: true
->>>>>>> 8651df94
+  section: Connect
 - display: Token (received from the admin consent - see Detailed Instructions (?) section)
   name: tenant_id
   type: 4
-<<<<<<< HEAD
-  section: Connect
-=======
+  section: Connect
   hidden: true
->>>>>>> 8651df94
 - display: Key (received from the admin consent - see Detailed Instructions (?)
   name: enc_key
   required: false
   type: 4
-<<<<<<< HEAD
-  section: Connect
-- additionalinfo: Used for certificate authentication. As appears in the "Certificates & secrets" page of the app.
-  display: Certificate Thumbprint
-  name: certificate_thumbprint
-  required: false
-  type: 4
-  section: Connect
-  advanced: true
-- additionalinfo: Used for certificate authentication. The private key of the registered certificate.
-  display: Private Key
-  name: private_key
-  required: false
-  type: 14
-  section: Connect
-  advanced: true
-=======
   hidden: true
 - display: Certificate Thumbprint
   name: creds_certificate
   type: 9
   displaypassword: Private Key
+  section: Connect
 - display: Certificate Thumbprint
   name: certificate_thumbprint
   required: false
   type: 4
+  section: Connect
+  advanced: true
   additionalinfo: Used for certificate authentication. As appears in the "Certificates & secrets" page of the app.
   hidden: true
 - display: Private Key
@@ -81,7 +61,7 @@
   type: 14
   additionalinfo: Used for certificate authentication. The private key of the registered certificate.
   hidden: true
->>>>>>> 8651df94
+  section: Connect
 - display: Use a self-deployed Azure application
   name: self_deployed
   required: false
@@ -92,25 +72,17 @@
   name: redirect_uri
   required: false
   type: 0
-<<<<<<< HEAD
-  section: Connect
-  advanced: true
-=======
+  section: Connect
 - name: creds_auth_code
   type: 9
   displaypassword: Authorization code (for Authorization Code flow mode - received from the authorization step. see Detailed Instructions)
   hiddenusername: true
->>>>>>> 8651df94
 - display: Authorization code (for Authorization Code flow mode - received from the authorization step. see Detailed Instructions (?) section)
   name: auth_code
   required: false
   type: 4
-<<<<<<< HEAD
-  section: Connect
-  advanced: true
-=======
   hidden: true
->>>>>>> 8651df94
+  section: Connect
 - defaultvalue: 'false'
   display: Trust any certificate (not secure)
   name: insecure
@@ -130,11 +102,8 @@
   required: false
   defaultvalue: 'true'
   type: 8
-<<<<<<< HEAD
   section: Collect
   advanced: true
-=======
->>>>>>> 8651df94
 description: Unified gateway to security insights - all from a unified Microsoft Graph User API.
 display: Azure Active Directory Users
 name: Microsoft Graph User
