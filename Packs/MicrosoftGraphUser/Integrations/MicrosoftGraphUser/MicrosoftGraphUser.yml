--- conflicted
+++ resolved
@@ -82,7 +82,7 @@
   required: false
   type: 4
   hidden: true
-<<<<<<< HEAD
+  section: Connect
 - additionalinfo: Relevant only if the integration is running on Azure VM. 
     If selected, authenticates based on the value provided for the Azure Managed Identities Client ID field.
     If no value is provided for the Azure Managed Identities Client ID field, authenticates based on the System Assigned Managed Identity.
@@ -91,15 +91,14 @@
   name: use_managed_identities
   required: false
   type: 8
+  section: Connect
 - additionalinfo: The Managed Identities client ID for authentication - relevant only if the integration is running on Azure VM.
   displaypassword: Azure Managed Identities Client ID
   name: managed_identities_client_id
   required: false
   hiddenusername: true
   type: 9
-=======
-  section: Connect
->>>>>>> 72338dde
+  section: Connect
 - defaultvalue: 'false'
   display: Trust any certificate (not secure)
   name: insecure
