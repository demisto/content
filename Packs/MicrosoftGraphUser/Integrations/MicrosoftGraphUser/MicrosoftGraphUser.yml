category: Analytics & SIEM
sectionOrder:
- Connect
- Collect
commonfields:
  id: Microsoft Graph User
  version: -1
configuration:
- defaultvalue: https://graph.microsoft.com
  display: Host URL (e.g., https://graph.microsoft.com)
  name: host
  required: true
  type: 0
  section: Connect
- name: creds_auth_id
  type: 9
  displaypassword: ID (received from the admin consent - see Detailed Instructions)
  hiddenusername: true
  section: Connect
- name: creds_tenant_id
  type: 9
  displaypassword: Token (received from the admin consent - see Detailed Instructions)
  hiddenusername: true
  section: Connect
- name: creds_enc_key
  type: 9
  displaypassword: Key (received from the admin consent - see Detailed Instructions)
  hiddenusername: true
  section: Connect
- display: ID (received from the admin consent - see Detailed Instructions (?)
  name: auth_id
  type: 4
  hidden: true
  section: Connect
- display: Token (received from the admin consent - see Detailed Instructions (?) section)
  name: tenant_id
  type: 4
  section: Connect
  hidden: true
- display: Key (received from the admin consent - see Detailed Instructions (?)
  name: enc_key
  required: false
  type: 4
  hidden: true
- display: Certificate Thumbprint
  name: creds_certificate
  type: 9
  displaypassword: Private Key
  section: Connect
- display: Certificate Thumbprint
  name: certificate_thumbprint
  required: false
  type: 4
  section: Connect
  advanced: true
  additionalinfo: Used for certificate authentication. As appears in the "Certificates & secrets" page of the app.
  hidden: true
- display: Private Key
  name: private_key
  required: false
  type: 14
  additionalinfo: Used for certificate authentication. The private key of the registered certificate.
  hidden: true
  section: Connect
- display: Use a self-deployed Azure application
  name: self_deployed
  required: false
  type: 8
  section: Connect
  advanced: true
- display: Application redirect URI (for Authorization Code flow mode)
  name: redirect_uri
  required: false
  type: 0
  section: Connect
- name: creds_auth_code
  type: 9
  displaypassword: Authorization code (for Authorization Code flow mode - received from the authorization step. see Detailed Instructions)
  hiddenusername: true
- display: Authorization code (for Authorization Code flow mode - received from the authorization step. see Detailed Instructions (?) section)
  name: auth_code
  required: false
  type: 4
  hidden: true
  section: Connect
- additionalinfo: Relevant only if the integration is running on Azure VM. If selected, authenticates based on the value provided for the Azure Managed Identities Client ID field. If no value is provided for the Azure Managed Identities Client ID field, authenticates based on the System Assigned Managed Identity. For additional information, see the Help tab.
  display: Use Azure Managed Identities
  name: use_managed_identities
  required: false
  type: 8
  section: Connect
- additionalinfo: The Managed Identities client ID for authentication - relevant only if the integration is running on Azure VM.
  displaypassword: Azure Managed Identities Client ID
  name: managed_identities_client_id
  required: false
  hiddenusername: true
  type: 9
  section: Connect
- defaultvalue: 'false'
  display: Trust any certificate (not secure)
  name: insecure
  required: false
  type: 8
  section: Connect
  advanced: true
- defaultvalue: 'false'
  display: Use system proxy settings
  name: proxy
  required: false
  type: 8
  section: Connect
  advanced: true
- display: Suppress Errors for Non Found Users
  name: handle_error
  required: false
  defaultvalue: 'true'
  type: 8
  section: Collect
  advanced: true
description: Unified gateway to security insights - all from a unified Microsoft Graph User API.
display: Azure Active Directory Users
name: Microsoft Graph User
script:
  commands:
  - arguments:
    - default: false
      description: User ID or userPrincipalName
      isArray: false
      name: user
      required: true
      secret: false
    deprecated: true
    description: |-
      Deprecated. Use the msgraph-user-account-disable command instead.
    execution: false
    name: msgraph-user-terminate-session
  - arguments:
    - default: false
      description: User ID or userPrincipalName
      isArray: false
      name: user
      required: true
      secret: false
    deprecated: false
    description: |-
      Disables a user from all Office 365 applications, and prevents sign in. Note: This command disables user,
      but does not terminate an existing session. Supported only in a self deployed app flow with the
      Permission: Directory.AccessAsUser.All(Delegated)
    execution: false
    name: msgraph-user-account-disable
  - arguments:
    - default: false
      description: User ID or userPrincipalName
      isArray: false
      name: user
      required: true
      secret: false
    deprecated: false
    description: Unblock a user.
    execution: false
    name: msgraph-user-unblock
  - arguments:
    - default: false
      description: User ID or userPrincipalName to update properties for.
      isArray: false
      name: user
      required: true
      secret: false
    - default: false
      description: "User fields to update (in a key=value format. Example: displayName=John"
      isArray: false
      name: updated_fields
      required: true
      secret: false
    - default: false
      description: "Delimiter to use for passing multiple fields to the 'updated_fields' argument. Example using ',' as a delimiter: displayName=John,givenName=John,surname=Doe"
      defaultValue: ','
      isArray: false
      name: updated_fields_delimiter
      required: false
    deprecated: false
    description: |-
      Updates the properties of a user object.
      Permissions: - User.ReadWrite (Delegated & Application)
    execution: false
    name: msgraph-user-update
    outputs:
    - contextPath: MSGraphUser.ID
      description: User's ID.
      type: String
    - contextPath: MSGraphUser.DisplayName
      description: User's display name.
      type: String
    - contextPath: MSGraphUser.GivenName
      description: User's given name.
      type: String
    - contextPath: MSGraphUser.BusinessPhones
      description: User's business phone numbers.
      type: String
    - contextPath: MSGraphUser.JobTitle
      description: User's job title.
      type: String
    - contextPath: MSGraphUser.Mail
      description: User's mail address.
      type: String
    - contextPath: MSGraphUser.MobilePhone
      description: User's mobile phone number.
      type: String
    - contextPath: MSGraphUser.OfficeLocation
      description: User's office location.
      type: String
    - contextPath: MSGraphUser.PreferredLanguage
      description: User's preferred language.
      type: String
    - contextPath: MSGraphUser.Surname
      description: User's surname.
      type: String
    - contextPath: MSGraphUser.UserPrincipalName
      description: User's principal name.
      type: String
  - arguments:
    - default: false
      description: User ID or userPrincipalName to delete.
      isArray: false
      name: user
      required: true
      secret: false
    deprecated: false
    description: |-
      Deletes an existing user.
      Permissions: - Directory.AccessAsUser.All (Delegated) - User.ReadWrite.All (Application)
    execution: true
    name: msgraph-user-delete
  - arguments:
    - auto: PREDEFINED
      default: false
      defaultValue: 'true'
      description: true if the account is enabled; otherwise, false.
      isArray: false
      name: account_enabled
      predefined:
      - 'true'
      - 'false'
      required: false
      secret: false
    - default: false
      description: The name to display in the address book.
      isArray: false
      name: display_name
      required: true
      secret: false
    - default: false
      description: Only needs to be specified when creating a new user account if you are using a federated domain for the user's userPrincipalName (UPN) property.
      isArray: false
      name: on_premises_immutable_id
      required: false
      secret: false
    - default: false
      description: The mail alias for the user.
      isArray: false
      name: mail_nickname
      required: true
      secret: false
    - default: false
      description: The password profile for the user.
      isArray: false
      name: password
      required: true
      secret: false
    - default: false
      description: ' The user principal name, for example: foo@test.com. '
      isArray: false
      name: user_principal_name
      required: true
      secret: false
    - default: false
      description: ' Optional properties for the user, for example: "displayName=name,mobilePhone=phone-num" '
      isArray: false
      name: other_properties
      required: false
      secret: false
    deprecated: false
    description: |-
      Creates a new user.
      Permissions: - User.ReadWrite.All (Delegated & Application)
    execution: false
    name: msgraph-user-create
    outputs:
    - contextPath: MSGraphUser.ID
      description: User's ID.
      type: String
    - contextPath: MSGraphUser.DisplayName
      description: User's display name.
      type: String
    - contextPath: MSGraphUser.GivenName
      description: User's given name.
      type: String
    - contextPath: MSGraphUser.BusinessPhones
      description: User's business phone numbers.
      type: String
    - contextPath: MSGraphUser.JobTitle
      description: User's job title.
      type: String
    - contextPath: MSGraphUser.Mail
      description: User's mail address.
      type: String
    - contextPath: MSGraphUser.MobilePhone
      description: User's mobile phone number.
      type: String
    - contextPath: MSGraphUser.OfficeLocation
      description: User's office location.
      type: String
    - contextPath: MSGraphUser.PreferredLanguage
      description: User's preferred language.
      type: String
    - contextPath: MSGraphUser.Surname
      description: User's surname.
      type: String
    - contextPath: MSGraphUser.UserPrincipalName
      description: User's principal name.
      type: String
    - contextPath: Account.ID
      description: User’s ID.
      type: String
    - contextPath: Account.DisplayName
      description: User’s display name.
      type: String
    - contextPath: Account.Username
      description: User’s principal name.
      type: String
    - contextPath: Account.JobTitle
      description: User’s job title.
      type: String
    - contextPath: Account.Email.Address
      description: User’s mail address.
      type: String
    - contextPath: Account.TelephoneNumber
      description: User’s mobile phone number.
      type: String
    - contextPath: Account.Office
      description: User’s office location.
      type: String
    - contextPath: Account.Type
      description: The account entity type.
      type: String
  - arguments:
    - default: false
      description: ' A CSV list of properties by which to filter the results, for example: "displayName,jobTitle,mobilePhone" '
      isArray: false
      name: properties
      required: false
      secret: false
    deprecated: true
    description: |-
      Deprecated. This command only returns a single page. Use the msgraph-user-list command instead, which gets newly created, updated, or deleted users without performing a full read of the entire user collection.
      Permissions: - User.Read (Delegated) - User.Read.All (Application)
    execution: false
    name: msgraph-user-get-delta
    outputs:
    - contextPath: MSGraphUser.ID
      description: User's ID.
      type: String
    - contextPath: MSGraphUser.DisplayName
      description: User's display name.
      type: String
    - contextPath: MSGraphUser.GivenName
      description: User's given name.
      type: String
    - contextPath: MSGraphUser.BusinessPhones
      description: User's business phone numbers.
      type: String
    - contextPath: MSGraphUser.JobTitle
      description: User's job title.
      type: String
    - contextPath: MSGraphUser.Mail
      description: User's mail address.
      type: String
    - contextPath: MSGraphUser.MobilePhone
      description: User's mobile phone.
      type: String
    - contextPath: MSGraphUser.OfficeLocation
      description: User's office location.
      type: String
    - contextPath: MSGraphUser.PreferredLanguage
      description: User's preferred language.
      type: String
    - contextPath: MSGraphUser.Surname
      description: User's surname.
      type: String
    - contextPath: MSGraphUser.UserPrincipalName
      description: User's principal name.
      type: String
  - arguments:
    - default: false
      description: User ID or userPrincipalName
      isArray: false
      name: user
      required: true
      secret: false
    - default: false
      description: ' A CSV list of properties by which to filter the results, for example: "displayName,jobTitle,mobilePhone" '
      isArray: false
      name: properties
      required: false
      secret: false
    deprecated: false
    description: |-
      Retrieves the properties and relationships of a user object. For more information, visit: https://docs.microsoft.com/en-us/graph/api/user-update?view=graph-rest-1.0).
      Permissions: - User.Read (Delegated) - User.Read.All (Application)
    execution: false
    name: msgraph-user-get
    outputs:
    - contextPath: MSGraphUser.ID
      description: User's ID.
      type: String
    - contextPath: MSGraphUser.DisplayName
      description: User's display name.
      type: String
    - contextPath: MSGraphUser.GivenName
      description: User's given name.
      type: String
    - contextPath: MSGraphUser.BusinessPhones
      description: User's business phone numbers.
      type: String
    - contextPath: MSGraphUser.JobTitle
      description: User's job title.
      type: String
    - contextPath: MSGraphUser.Mail
      description: User's mail address.
      type: String
    - contextPath: MSGraphUser.MobilePhone
      description: User's mobile phone number.
      type: String
    - contextPath: MSGraphUser.OfficeLocation
      description: User's office location.
      type: String
    - contextPath: MSGraphUser.PreferredLanguage
      description: User's preferred language.
      type: String
    - contextPath: MSGraphUser.Surname
      description: User's surname.
      type: String
    - contextPath: MSGraphUser.UserPrincipalName
      description: User's principal name.
      type: String
    - contextPath: Account.ID
      description: User’s ID.
      type: String
    - contextPath: Account.DisplayName
      description: User’s display name.
      type: String
    - contextPath: Account.Username
      description: User’s principal name.
      type: String
    - contextPath: Account.JobTitle
      description: User’s job title.
      type: String
    - contextPath: Account.Email.Address
      description: User’s mail address.
      type: String
    - contextPath: Account.TelephoneNumber
      description: User’s mobile phone number.
      type: String
    - contextPath: Account.Office
      description: User’s office location.
      type: String
    - contextPath: Account.Type
      description: The account entity type.
      type: String
  - arguments:
    - default: false
      description: 'A CSV list of properties by which to filter the results, for example: "displayName,jobTitle,mobilePhone"'
      isArray: false
      name: properties
      required: false
      secret: false
    - default: false
      description: The URL for the next page in the list.
      isArray: false
      name: next_page
      required: false
      secret: false
    - default: false
      description: 'Filter to be plugged directly into the API. For more information about the Filter syntax, see the Microsoft documentation: https://learn.microsoft.com/en-us/graph/filter-query-parameter?tabs=http.'
      isArray: false
      name: filter
      required: false
      secret: false
    deprecated: false
    description: |-
      Retrieves a list of user objects.
      Permissions: - User.ReadBasic.All (Delegated) - User.Read.All (Application)
    execution: false
    name: msgraph-user-list
    outputs:
    - contextPath: MSGraphUser.ID
      description: User's ID.
      type: String
    - contextPath: MSGraphUser.DisplayName
      description: User's display name.
      type: String
    - contextPath: MSGraphUser.GivenName
      description: User's given name.
      type: String
    - contextPath: MSGraphUser.BusinessPhones
      description: User's business phone numbers.
      type: String
    - contextPath: MSGraphUser.JobTitle
      description: User's job title.
      type: String
    - contextPath: MSGraphUser.Mail
      description: User's mail address.
      type: String
    - contextPath: MSGraphUser.MobilePhone
      description: User's mobile phone number.
      type: String
    - contextPath: MSGraphUser.OfficeLocation
      description: User's office location.
      type: String
    - contextPath: MSGraphUser.PreferredLanguage
      description: User's preferred language.
      type: String
    - contextPath: MSGraphUser.Surname
      description: User's surname.
      type: String
    - contextPath: MSGraphUser.UserPrincipalName
      description: User's principal name.
      type: String
    - contextPath: MSGraphUser.NextPage
      description: A token to pass to the next list command to retrieve additional results.
      type: String
    - contextPath: Account.ID
      description: User’s ID.
      type: String
    - contextPath: Account.DisplayName
      description: User’s display name.
      type: String
    - contextPath: Account.Username
      description: User’s principal name.
      type: String
    - contextPath: Account.JobTitle
      description: User’s job title.
      type: String
    - contextPath: Account.Email.Address
      description: User’s mail address.
      type: String
    - contextPath: Account.TelephoneNumber
      description: User’s mobile phone number.
      type: String
    - contextPath: Account.Office
      description: User’s office location.
      type: String
    - contextPath: Account.Type
      description: The account entity type.
      type: String
  - arguments:
    - default: false
      description: The User ID or userPrincipalName of the user for which to retrieve direct reports.
      isArray: false
      name: user
      required: true
      secret: false
    deprecated: false
    description: Retrieves the direct reports for a user. Direct reports are the people who have that user configured as their manager.
    execution: false
    name: msgraph-direct-reports
    outputs:
    - contextPath: MSGraphUserDirectReports.Manager
      description: The manager's user principal name (UPN).
      type: String
    - contextPath: MSGraphUserDirectReports.Reports.@Odata.Type
      description: A string value that can be used to classify user types in your directory, such as "Member" and "Guest".
      type: String
    - contextPath: MSGraphUserDirectReports.Reports.DisplayName
      description: The name displayed in the address book for the user. This is usually the combination of the user's first name, middle initial and last name.
      type: String
    - contextPath: MSGraphUserDirectReports.Reports.GivenName
      description: The given name (first name) of the user.
      type: String
    - contextPath: MSGraphUserDirectReports.Reports.ID
      description: The user ID in Microsoft Graph User.
      type: String
    - contextPath: MSGraphUserDirectReports.Reports.JobTitle
      description: The user's job title.
      type: String
    - contextPath: MSGraphUserDirectReports.Reports.Mail
      description: The email address of the user.
      type: String
    - contextPath: MSGraphUserDirectReports.Reports.MobilePhone
      description: The primary cellular telephone number for the user.
      type: String
    - contextPath: MSGraphUserDirectReports.Reports.OfficeLocation
      description: The office location in the user's place of business.
      type: String
    - contextPath: MSGraphUserDirectReports.Reports.PreferredLanguage
      description: 'The preferred language for the user. Should follow ISO 639-1 Code; for example: en-US.'
      type: String
    - contextPath: MSGraphUserDirectReports.Reports.Surname
      description: The user's surname (family name or last name).
      type: String
    - contextPath: MSGraphUserDirectReports.Reports.UserPrincipalName
      description: The user principal name (UPN) of the user. The UPN is an Internet-style login name for the user based on the Internet standard RFC 822. By convention, this should map to the user's email name. The general format is alias@domain, where domain must be present in the tenant’s collection of verified domains. This property is required when a user is created. The verified domains for the tenant can be accessed from the verifiedDomains property of organization.
      type: String
  - arguments:
    - default: false
      description: The User ID or userPrincipalName of the user for which to get the manager properties.
      isArray: false
      name: user
      required: true
      secret: false
    deprecated: false
    description: "Retrieves the properties from the manager of a user."
    execution: false
    name: msgraph-user-get-manager
    outputs:
    - contextPath: MSGraphUserManager.ID
      description: User's user ID.
      type: String
    - contextPath: MSGraphUserManager.Manager.ID
      description: Manager's user ID.
      type: String
    - contextPath: MSGraphUserManager.Manager.DisplayName
      description: User's display name.
      type: String
    - contextPath: MSGraphUserManager.Manager.GivenName
      description: User's given name.
      type: String
    - contextPath: MSGraphUserManager.Manager.BusinessPhones
      description: User's business phone numbers.
      type: String
    - contextPath: MSGraphUserManager.Manager.JobTitle
      description: User's job title.
      type: String
    - contextPath: MSGraphUserManager.Manager.Mail
      description: User's mail address.
      type: String
    - contextPath: MSGraphUserManager.Manager.MobilePhone
      description: User's mobile phone number.
      type: String
    - contextPath: MSGraphUserManager.Manager.OfficeLocation
      description: User's office location.
      type: String
    - contextPath: MSGraphUserManager.Manager.PreferredLanguage
      description: User's preferred language.
      type: String
    - contextPath: MSGraphUserManager.Manager.Surname
      description: User's surname.
      type: String
    - contextPath: MSGraphUserManager.Manager.UserPrincipalName
      description: User's principal name.
      type: String
  - arguments:
    - default: false
      description: User ID or userPrincipalName of the user to which to assign a manager.
      isArray: false
      name: user
      required: true
      secret: false
    - default: false
      description: User ID or userPrincipalName of the manager.
      isArray: false
      name: manager
      required: true
      secret: false
    deprecated: false
    description: |-
      Assigns a manager to the specified user.
      Permission: - User.ReadWrite (Delegated) or - User.ReadWrite (Application)
    execution: false
    name: msgraph-user-assign-manager
  - arguments:
    - default: false
      description: User ID or userPrincipalName to update password for.
      isArray: false
      name: user
      required: true
      secret: false
    - default: false
      description: The new password.
      isArray: false
      name: password
      required: true
      secret: true
    - auto: PREDEFINED
      default: false
      defaultValue: 'true'
      description: Whether the password will be changed on the next sign in.
      isArray: false
      name: force_change_password_next_sign_in
      predefined:
      - 'true'
      - 'false'
      required: false
      secret: false
    - auto: PREDEFINED
      default: false
      defaultValue: 'false'
      description: Whether to change the password with MFA.
      isArray: false
      name: force_change_password_with_mfa
      predefined:
      - 'true'
      - 'false'
      required: false
      secret: false
    deprecated: false
    description: |-
      Changes the user password.
      Supported only in a self deployed app flow with the Permission: Directory.AccessAsUser.All(Delegated)
    execution: true
    name: msgraph-user-change-password
  - deprecated: false
    description: Tests connectivity to Microsoft Graph User.
    execution: false
    name: msgraph-user-test
  - arguments:
    - default: false
      description: User ID or userPrincipalName
      isArray: false
      name: user
      required: true
      secret: false
    deprecated: false
    description: |-
      Revoke a user session- Invalidates all the refresh tokens issued to applications for a user.
      Permission: Directory.AccessAsUser.All(Delegated)
    execution: false
    name: msgraph-user-session-revoke
<<<<<<< HEAD
=======
  - description: Generate the login url used for Authorization code flow.
    execution: false
    name: msgraph-user-generate-login-url
    arguments: []
>>>>>>> dad6e094
  dockerimage: demisto/crypto:1.0.0.47970
  feed: false
  isfetch: false
  longRunning: false
  longRunningPort: false
  runonce: false
  script: '-'
  subtype: python3
  type: python
tests:
- Microsoft Graph User - Test
fromversion: 5.0.0<|MERGE_RESOLUTION|>--- conflicted
+++ resolved
@@ -726,13 +726,10 @@
       Permission: Directory.AccessAsUser.All(Delegated)
     execution: false
     name: msgraph-user-session-revoke
-<<<<<<< HEAD
-=======
   - description: Generate the login url used for Authorization code flow.
     execution: false
     name: msgraph-user-generate-login-url
     arguments: []
->>>>>>> dad6e094
   dockerimage: demisto/crypto:1.0.0.47970
   feed: false
   isfetch: false
