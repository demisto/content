category: Analytics & SIEM
commonfields:
  id: Microsoft Graph User
  version: -1
configuration:
- defaultvalue: https://graph.microsoft.com
  display: Host URL (e.g., https://graph.microsoft.com)
  name: host
  required: true
  type: 0
- display: ID (received from the admin consent - see Detailed Instructions (?)
  name: auth_id
  required: true
  type: 4
- display: Token (received from the admin consent - see Detailed Instructions (?)
    section)
  name: tenant_id
  required: true
  type: 4
- display: Key (received from the admin consent - see Detailed Instructions (?)
  name: enc_key
  required: true
  type: 4
- defaultvalue: 'false'
  display: Trust any certificate (not secure)
  name: insecure
  required: false
  type: 8
- defaultvalue: 'false'
  display: Use system proxy settings
  name: proxy
  required: false
  type: 8
- display: Use a self-deployed Azure Application
  name: self_deployed
  required: false
  type: 8
description: Unified gateway to security insights - all from a unified Microsoft Graph
  User API.
display: Microsoft Graph User
name: Microsoft Graph User
script:
  commands:
  - arguments:
    - default: false
      description: User ID or userPrincipalName
      isArray: false
      name: user
      required: true
      secret: false
    deprecated: false
    description: "Terminates a user's session from all Office 365 applications, and
      prevents sign in.

      Permissions:
      - User.ReadWrite (Delegated & Application)
      "
    execution: false
    name: msgraph-user-terminate-session
  - arguments:
    - default: false
      description: User ID or userPrincipalName
      isArray: false
      name: user
      required: true
      secret: false
    deprecated: false
    description: Unblock a user.
    execution: false
    name: msgraph-user-unblock
  - arguments:
    - default: false
      description: User ID or userPrincipalName to update properties for.
      isArray: false
      name: user
      required: true
      secret: false
    - default: false
      description: User fields to update (in JSON format).
      isArray: false
      name: updated_fields
      required: true
      secret: false
    deprecated: false
    description: "Updates the properties of a user object.

    Permissions:
    - User.ReadWrite (Delegated & Application)"
    execution: false
    name: msgraph-user-update
    outputs:
    - contextPath: MSGraphUser.ID
      description: User's ID.
      type: Unknown
    - contextPath: MSGraphUser.DisplayName
      description: User's display name.
      type: Unknown
    - contextPath: MSGraphUser.GivenName
      description: User's given name.
      type: Unknown
    - contextPath: MSGraphUser.BusinessPhones
      description: User's business phone numbers.
      type: Unknown
    - contextPath: MSGraphUser.JobTitle
      description: User's job title.
      type: Unknown
    - contextPath: MSGraphUser.Mail
      description: User's mail address.
      type: Unknown
    - contextPath: MSGraphUser.MobilePhone
      description: User's mobile phone number.
      type: Unknown
    - contextPath: MSGraphUser.OfficeLocation
      description: User's office location.
      type: Unknown
    - contextPath: MSGraphUser.PreferredLanguage
      description: User's preferred language.
      type: Unknown
    - contextPath: MSGraphUser.Surname
      description: User's surname.
      type: Unknown
    - contextPath: MSGraphUser.UserPrincipalName
      description: User's principal name.
      type: Unknown
  - arguments:
    - default: false
      description: User ID or userPrincipalName to delete.
      isArray: false
      name: user
      required: true
      secret: false
    deprecated: false
    description: "Deletes an existing user.

    Permissions:
    - Directory.AccessAsUser.All (Delegated)
    - User.ReadWrite.All (Application)"
    execution: true
    name: msgraph-user-delete
  - arguments:
    - auto: PREDEFINED
      default: false
      defaultValue: 'true'
      description: true if the account is enabled; otherwise, false.
      isArray: false
      name: account_enabled
      predefined:
      - 'true'
      - 'false'
      required: false
      secret: false
    - default: false
      description: The name to display in the address book.
      isArray: false
      name: display_name
      required: true
      secret: false
    - default: false
      description: Only needs to be specified when creating a new user account if
        you are using a federated domain for the user's userPrincipalName (UPN) property.
      isArray: false
      name: on_premises_immutable_id
      required: false
      secret: false
    - default: false
      description: The mail alias for the user.
      isArray: false
      name: mail_nickname
      required: true
      secret: false
    - default: false
      description: The password profile for the user.
      isArray: false
      name: password
      required: true
      secret: false
    - default: false
      description: ' The user principal name, for example: foo@test.com. '
      isArray: false
      name: user_principal_name
      required: true
      secret: false
    - default: false
      description: ' Optional properties for the user, for example: "displayName=name,mobilePhone=phone-num" '
      isArray: false
      name: other_properties
      required: false
      secret: false
    deprecated: false
    description: "Creates a new user.

    Permissions:
    - User.ReadWrite.All (Delegated & Application)"
    execution: false
    name: msgraph-user-create
    outputs:
    - contextPath: MSGraphUser.ID
      description: User's ID.
      type: Unknown
    - contextPath: MSGraphUser.DisplayName
      description: User's display name.
      type: Unknown
    - contextPath: MSGraphUser.GivenName
      description: User's given name.
      type: Unknown
    - contextPath: MSGraphUser.BusinessPhones
      description: User's business phone numbers.
      type: Unknown
    - contextPath: MSGraphUser.JobTitle
      description: User's job title.
      type: Unknown
    - contextPath: MSGraphUser.Mail
      description: User's mail address.
      type: Unknown
    - contextPath: MSGraphUser.MobilePhone
      description: User's mobile phone number.
      type: Unknown
    - contextPath: MSGraphUser.OfficeLocation
      description: User's office location.
      type: Unknown
    - contextPath: MSGraphUser.PreferredLanguage
      description: User's preferred language.
      type: Unknown
    - contextPath: MSGraphUser.Surname
      description: User's surname.
      type: Unknown
    - contextPath: MSGraphUser.UserPrincipalName
      description: User's principal name.
      type: Unknown
  - arguments:
    - default: false
      description: ' A CSV list of properties by which to filter the results, for
        example: "displayName,jobTitle,mobilePhone" '
      isArray: false
      name: properties
      required: false
      secret: false
    deprecated: true
    description: "Deprecated. This command only returns a single page.
    Use the msgraph-user-list command instead, which gets newly created, updated, or
    deleted users without performing a full read of the entire user collection.

    Permissions:
    - User.Read (Delegated)
    - User.Read.All (Application)"
    execution: false
    name: msgraph-user-get-delta
    outputs:
    - contextPath: MSGraphUser.ID
      description: User's ID.
      type: Unknown
    - contextPath: MSGraphUser.DisplayName
      description: User's display name.
      type: Unknown
    - contextPath: MSGraphUser.GivenName
      description: User's given name.
      type: Unknown
    - contextPath: MSGraphUser.BusinessPhones
      description: User's business phone numbers.
      type: Unknown
    - contextPath: MSGraphUser.JobTitle
      description: User's job title.
      type: Unknown
    - contextPath: MSGraphUser.Mail
      description: User's mail address.
      type: Unknown
    - contextPath: MSGraphUser.MobilePhone
      description: User's mobile phone.
      type: Unknown
    - contextPath: MSGraphUser.OfficeLocation
      description: User's office location.
      type: Unknown
    - contextPath: MSGraphUser.PreferredLanguage
      description: User's preferred language.
      type: Unknown
    - contextPath: MSGraphUser.Surname
      description: User's surname.
      type: Unknown
    - contextPath: MSGraphUser.UserPrincipalName
      description: User's principal name.
      type: Unknown
  - arguments:
    - default: false
      description: User ID or userPrincipalName
      isArray: false
      name: user
      required: true
      secret: false
    - default: false
      description: ' A CSV list of properties by which to filter the results, for
        example: "displayName,jobTitle,mobilePhone" '
      isArray: false
      name: properties
      required: false
      secret: false
    deprecated: false
    description: "Retrieves the properties and relationships of a user object. For more
      information, visit: https://docs.microsoft.com/en-us/graph/api/user-update?view=graph-rest-1.0).

      Permissions:
    - User.Read (Delegated)
    - User.Read.All (Application)"
    execution: false
    name: msgraph-user-get
    outputs:
    - contextPath: MSGraphUser.ID
      description: User's ID.
      type: Unknown
    - contextPath: MSGraphUser.DisplayName
      description: User's display name.
      type: Unknown
    - contextPath: MSGraphUser.GivenName
      description: User's given name.
      type: Unknown
    - contextPath: MSGraphUser.BusinessPhones
      description: User's business phone numbers.
      type: Unknown
    - contextPath: MSGraphUser.JobTitle
      description: User's job title.
      type: Unknown
    - contextPath: MSGraphUser.Mail
      description: User's mail address.
      type: Unknown
    - contextPath: MSGraphUser.MobilePhone
      description: User's mobile phone number.
      type: Unknown
    - contextPath: MSGraphUser.OfficeLocation
      description: User's office location.
      type: Unknown
    - contextPath: MSGraphUser.PreferredLanguage
      description: User's preferred language.
      type: Unknown
    - contextPath: MSGraphUser.Surname
      description: User's surname.
      type: Unknown
    - contextPath: MSGraphUser.UserPrincipalName
      description: User's principal name.
      type: Unknown
  - arguments:
    - default: false
      description: 'A CSV list of properties by which to filter the results, for
        example: "displayName,jobTitle,mobilePhone"'
      isArray: false
      name: properties
      required: false
      secret: false
    - default: false
      description: The URL for the next page in the list.
      isArray: false
      name: next_page
      required: false
      secret: false
    deprecated: false
    description: "Retrieves a list of user objects.

    Permissions:
    - User.ReadBasic.All (Delegated)
    - User.Read.All (Application)"
    execution: false
    name: msgraph-user-list
    outputs:
    - contextPath: MSGraphUser.ID
      description: User's ID.
      type: Unknown
    - contextPath: MSGraphUser.DisplayName
      description: User's display name.
      type: Unknown
    - contextPath: MSGraphUser.GivenName
      description: User's given name.
      type: Unknown
    - contextPath: MSGraphUser.BusinessPhones
      description: User's business phone numbers.
      type: Unknown
    - contextPath: MSGraphUser.JobTitle
      description: User's job title.
      type: Unknown
    - contextPath: MSGraphUser.Mail
      description: User's mail address.
      type: Unknown
    - contextPath: MSGraphUser.MobilePhone
      description: User's mobile phone number.
      type: Unknown
    - contextPath: MSGraphUser.OfficeLocation
      description: User's office location.
      type: Unknown
    - contextPath: MSGraphUser.PreferredLanguage
      description: User's preferred language.
      type: Unknown
    - contextPath: MSGraphUser.Surname
      description: User's surname.
      type: Unknown
    - contextPath: MSGraphUser.UserPrincipalName
      description: User's principal name.
      type: Unknown
    - contextPath: MSGraphUser.NextPage
      description: A token to pass to the next list command to retrieve additional results.
      type: String
  - arguments:
<<<<<<< HEAD
    - default: false
=======
    - default: false      
>>>>>>> a5a926d9
      description: The User ID or userPrincipalName of the user for which to retrieve direct reports.
      isArray: false
      name: user
      required: true
      secret: false
    deprecated: false
    description: "Retrieves the direct reports for a user. Direct reports are the people who have that user configured as their manager."
    execution: false
    name: msgraph-direct-reports
    outputs:
    - contextPath: MSGraphUserDirectReports.Manager
      description: The manager's user principal name (UPN).
      type: String
    - contextPath: MSGraphUserDirectReports.Reports.@Odata.Type
      description: A string value that can be used to classify user types in your directory, such as "Member" and "Guest".
      type: String
    - contextPath: MSGraphUserDirectReports.Reports.DisplayName
      description: The name displayed in the address book for the user. This is usually the combination of the user's first name, middle initial and last name.
      type: String
    - contextPath: MSGraphUserDirectReports.Reports.GivenName
      description: The given name (first name) of the user.
      type: String
    - contextPath: MSGraphUserDirectReports.Reports.ID
      description: The user ID in Microsoft Graph User.
      type: String
    - contextPath: MSGraphUserDirectReports.Reports.JobTitle
      description: The user's job title.
      type: Unknown
    - contextPath: MSGraphUserDirectReports.Reports.Mail
      description: The email address of the user.
      type: Unknown
    - contextPath: MSGraphUserDirectReports.Reports.MobilePhone
      description: The primary cellular telephone number for the user.
      type: Unknown
    - contextPath: MSGraphUserDirectReports.Reports.OfficeLocation
      description: The office location in the user's place of business.
      type: Unknown
    - contextPath: MSGraphUserDirectReports.Reports.PreferredLanguage
      description: 'The preferred language for the user. Should follow ISO 639-1 Code; for example: en-US.'
      type: Unknown
    - contextPath: MSGraphUserDirectReports.Reports.Surname
      description: The user's surname (family name or last name).
      type: String
    - contextPath: MSGraphUserDirectReports.Reports.UserPrincipalName
      description: The user principal name (UPN) of the user. The UPN is an Internet-style login name for the user based on the Internet standard RFC 822. By convention, this should map to the user's email name. The general format is alias@domain, where domain must be present in the tenant’s collection of verified domains. This property is required when a user is created. The verified domains for the tenant can be accessed from the verifiedDomains property of organization.
      type: String
  - arguments:
    - default: false
      description: The User ID or userPrincipalName of the user for which to get the manager.
      isArray: false
      name: user
      required: true
      secret: false
    deprecated: false
    description: "Retrieves the properties from the manager of a user"
    execution: false
    name: msgraph-user-get-manager
    outputs:
    - contextPath: MSGraphUserManager.ID
      description: User's ID.
      type: Unknown
    - contextPath: MSGraphUserManager.Manager.ID
      description: Managers user's ID.
      type: Unknown
    - contextPath: MSGraphUserManager.Manager.DisplayName
      description: User's display name.
      type: Unknown
    - contextPath: MSGraphUserManager.Manager.GivenName
      description: User's given name.
      type: Unknown
    - contextPath: MSGraphUserManager.Manager.BusinessPhones
      description: User's business phone numbers.
      type: Unknown
    - contextPath: MSGraphUserManager.Manager.JobTitle
      description: User's job title.
      type: Unknown
    - contextPath: MSGraphUserManager.Manager.Mail
      description: User's mail address.
      type: Unknown
    - contextPath: MSGraphUserManager.Manager.MobilePhone
      description: User's mobile phone number.
      type: Unknown
    - contextPath: MSGraphUserManager.Manager.OfficeLocation
      description: User's office location.
      type: Unknown
    - contextPath: MSGraphUserManager.Manager.PreferredLanguage
      description: User's preferred language.
      type: Unknown
    - contextPath: MSGraphUserManager.Manager.Surname
      description: User's surname.
      type: Unknown
    - contextPath: MSGraphUserManager.Manager.UserPrincipalName
      description: User's principal name.
      type: Unknown
  - arguments:
    - default: false
      description: User ID or userPrincipalName of the user to assign a manager for.
      isArray: false
      name: user
      required: true
      secret: false
    - default: false
      description: User ID or userPrincipalName of the manager.
      isArray: false
      name: manager
      required: true
      secret: false
    deprecated: false
    description: "Assigns a manager to the user. Permissions: - User.ReadWrite (Delegated & Application)"
    execution: false
    name: msgraph-user-assign-manager
  dockerimage: demisto/crypto:1.0.0.10043
  isfetch: false
  longRunning: false
  longRunningPort: false
  runonce: false
  script: '-'
  type: python
  subtype: python3
tests:
- Microsoft Graph - Test<|MERGE_RESOLUTION|>--- conflicted
+++ resolved
@@ -396,11 +396,7 @@
       description: A token to pass to the next list command to retrieve additional results.
       type: String
   - arguments:
-<<<<<<< HEAD
-    - default: false
-=======
     - default: false      
->>>>>>> a5a926d9
       description: The User ID or userPrincipalName of the user for which to retrieve direct reports.
       isArray: false
       name: user
