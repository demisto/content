--- conflicted
+++ resolved
@@ -723,15 +723,11 @@
       Permission: Directory.AccessAsUser.All(Delegated)
     execution: false
     name: msgraph-user-session-revoke
-<<<<<<< HEAD
   - description: Generate the login url used for Authorization code flow.
     execution: false
     name: msgraph-user-generate-login-url
     arguments: []
-  dockerimage: demisto/crypto:1.0.0.45575
-=======
   dockerimage: demisto/crypto:1.0.0.47103
->>>>>>> 270c8f6c
   feed: false
   isfetch: false
   longRunning: false
