--- conflicted
+++ resolved
@@ -444,6 +444,7 @@
     user: str = args["user"]
     updated_fields: str = args["updated_fields"]
     delimiter: str = args.get("updated_fields_delimiter", ",")
+
     client.update_user(user, updated_fields, delimiter)
     return get_user_command(client, args)
 
@@ -827,21 +828,17 @@
             )
         elif not enc_key and not (certificate_thumbprint and private_key):
             raise DemistoException("Key or Certificate Thumbprint and Private Key must be provided.")
+
     commands = {
         "msgraph-user-test": test_function,
         "test-module": test_function,
         "msgraph-user-unblock": unblock_user_command,
         "msgraph-user-terminate-session": disable_user_account_command,
         "msgraph-user-account-disable": disable_user_account_command,
-        "msgraph-user-account-disable-quick-action": disable_user_account_command,
         "msgraph-user-update": update_user_command,
-<<<<<<< HEAD
         "msgraph-user-update-quick-action": force_reset_password,
-        "msgraph-user-change-password": change_password_user_command,
-=======
         "msgraph-user-change-password": change_password_user_saas_command,
         "msgraph-user-change-password-on-premise": change_password_user_on_premise_command,
->>>>>>> 88b10044
         "msgraph-user-delete": delete_user_command,
         "msgraph-user-create": create_user_command,
         "msgraph-user-get-delta": get_delta_command,
@@ -851,12 +848,10 @@
         "msgraph-user-get-manager": get_manager_command,
         "msgraph-user-assign-manager": assign_manager_command,
         "msgraph-user-session-revoke": revoke_user_session_command,
-        "msgraph-user-session-revoke-quick-action": revoke_user_session_command,
         "msgraph-user-tap-policy-list": list_tap_policy_command,
         "msgraph-user-tap-policy-create": create_tap_policy_command,
         "msgraph-user-tap-policy-delete": delete_tap_policy_command,
     }
-
     command = demisto.command()
     LOG(f"Command being called is {command}")
 
