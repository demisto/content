--- conflicted
+++ resolved
@@ -1,12 +1,10 @@
+import demistomock as demisto
+from CommonServerUserPython import *
 from urllib.parse import quote
-
-import demistomock as demisto
 import urllib3
 from CommonServerPython import *
 from MicrosoftApiModule import *  # noqa: E402
 from pyzipper import AESZipFile, ZIP_DEFLATED, WZ_AES
-
-from CommonServerUserPython import *
 
 # disable insecure warnings
 
@@ -307,13 +305,8 @@
         else:
             response = "```✅ Success!```"
 
-<<<<<<< HEAD
     client.ms_client.http_request(method='GET', url_suffix='users/')
     return response
-=======
-    client.ms_client.http_request(method="GET", url_suffix="users/")
-    return response, None, None
->>>>>>> 9d99486e
 
 
 @suppress_errors_with_404_code
@@ -331,17 +324,11 @@
 def unblock_user_command(client: MsGraphClient, args: dict):
     user = args.get("user")
     client.unblock_user(user)
-<<<<<<< HEAD
-    human_readable = f'"{user}" unblocked. It might take several minutes for the changes to take effect across all ' \
-                     f'applications. '
+    human_readable = f'"{user}" unblocked. It might take several minutes for the changes to take effect across all applications.'
 
     return CommandResults(
         readable_output=human_readable
     )
-=======
-    human_readable = f'"{user}" unblocked. It might take several minutes for the changes to take effect across all applications. '
-    return human_readable, None, None
->>>>>>> 9d99486e
 
 
 @suppress_errors_with_404_code
@@ -381,14 +368,10 @@
     user_readable, user_outputs = parse_outputs(user_data)
     human_readable = tableToMarkdown(name=f"{user} was created successfully:", t=user_readable, removeNull=True)
     accounts = create_account_outputs(user_outputs)
-<<<<<<< HEAD
     outputs = {
         'MSGraphUser': user_outputs,
         'Account': accounts[0] if accounts else []
     }
-=======
-    outputs = {"MSGraphUser(val.ID == obj.ID)": user_outputs, "Account(obj.ID == val.ID)": accounts}
->>>>>>> 9d99486e
 
     return CommandResults(
         outputs=outputs,
@@ -415,18 +398,13 @@
     force_change_password_with_mfa = args.get("force_change_password_with_mfa", False) == "true"
 
     client.password_change_user(user, password, force_change_password_next_sign_in, force_change_password_with_mfa)
-<<<<<<< HEAD
-    human_readable = f'User {user} password was changed successfully.'
+    human_readable = f"User {user} password was changed successfully."
 
     return CommandResults(
         outputs={},
         readable_output=human_readable,
         raw_response={}
     )
-=======
-    human_readable = f"User {user} password was changed successfully."
-    return human_readable, {}, {}
->>>>>>> 9d99486e
 
 
 def get_delta_command(client: MsGraphClient, args: dict):
@@ -435,8 +413,7 @@
     headers = list(set([camel_case_to_readable(p) for p in argToList(properties)] + ["ID", "User Principal Name"]))
 
     users_readable, users_outputs = parse_outputs(users_data)
-<<<<<<< HEAD
-    human_readable = tableToMarkdown(name='All Graph Users', headers=headers, t=users_readable, removeNull=True)
+    human_readable = tableToMarkdown(name="All Graph Users", headers=headers, t=users_readable, removeNull=True)
 
     return CommandResults(
         outputs_prefix='MSGraphUser',
@@ -444,12 +421,6 @@
         readable_output=human_readable,
         raw_response=users_data
     )
-=======
-    human_readable = tableToMarkdown(name="All Graph Users", headers=headers, t=users_readable, removeNull=True)
-    outputs = {"MSGraphUser(val.ID == obj.ID)": users_outputs}
-    return human_readable, outputs, users_data
->>>>>>> 9d99486e
-
 
 def get_user_command(client: MsGraphClient, args: dict):
     user = args.get("user")
@@ -473,7 +444,6 @@
     user_readable, user_outputs = parse_outputs(user_data)
     accounts = create_account_outputs(user_outputs)
     human_readable = tableToMarkdown(name=f"{user} data", t=user_readable, removeNull=True)
-<<<<<<< HEAD
     outputs = {
         'MSGraphUser': user_outputs,
         'Account': accounts[0] if accounts else []
@@ -485,10 +455,6 @@
         readable_output=human_readable,
         raw_response=user_data
     )
-=======
-    outputs = {"MSGraphUser(val.ID == obj.ID)": user_outputs, "Account(obj.ID == val.ID)": accounts}
-    return human_readable, outputs, user_data
->>>>>>> 9d99486e
 
 
 def list_users_command(client: MsGraphClient, args: dict):
@@ -499,29 +465,19 @@
     users_readable, users_outputs = parse_outputs(users_data)
     accounts = create_account_outputs(users_outputs)
     metadata = None
-<<<<<<< HEAD
 
     outputs = {
         'MSGraphUser': users_outputs,
         'Account': accounts
     }
-=======
-    outputs = {"MSGraphUser(val.ID == obj.ID)": users_outputs, "Account(obj.ID == val.ID)": accounts}
->>>>>>> 9d99486e
 
     if result_next_page:
         metadata = "To get further results, enter this to the next_page parameter:\n" + str(result_next_page)
 
         # .NextPage.indexOf(\'http\')>=0 : will make sure the NextPage token will always be updated because it's a url
-<<<<<<< HEAD
         # outputs['MSGraphUser(val.NextPage.indexOf(\'http\')>=0)'] = {'NextPage': result_next_page}
         outputs['MSGraphUser'].insert(0, {'NextPage': result_next_page})
     human_readable = tableToMarkdown(name='All Graph Users', t=users_readable, removeNull=True, metadata=metadata)
-=======
-        outputs["MSGraphUser(val.NextPage.indexOf('http')>=0)"] = {"NextPage": result_next_page}
-
-    human_readable = tableToMarkdown(name="All Graph Users", t=users_readable, removeNull=True, metadata=metadata)
->>>>>>> 9d99486e
 
     return CommandResults(
         outputs_key_field='ID',
@@ -539,7 +495,6 @@
 
     reports_readable, reports = parse_outputs(raw_reports)
     human_readable = tableToMarkdown(name=f"{user} - direct reports", t=reports_readable, removeNull=True)
-<<<<<<< HEAD
     outputs = {
         'Manager': user,
         'Reports': reports
@@ -551,11 +506,6 @@
         readable_output=human_readable,
         raw_response=raw_reports
     )
-=======
-    outputs = {"MSGraphUserDirectReports(val.Manager == obj.Manager)": {"Manager": user, "Reports": reports}}
-
-    return human_readable, outputs, raw_reports
->>>>>>> 9d99486e
 
 
 @suppress_errors_with_404_code
@@ -564,7 +514,6 @@
     manager_data = client.get_manager(user)
     manager_readable, manager_outputs = parse_outputs(manager_data)
     human_readable = tableToMarkdown(name=f"{user} - manager", t=manager_readable, removeNull=True)
-<<<<<<< HEAD
     outputs = {
         'User': user,
         'Manager': manager_outputs
@@ -577,10 +526,6 @@
         readable_output=human_readable,
         raw_response=manager_data
     )
-=======
-    outputs = {"MSGraphUserManager(val.User == obj.User)": {"User": user, "Manager": manager_outputs}}
-    return human_readable, outputs, manager_data
->>>>>>> 9d99486e
 
 
 @suppress_errors_with_404_code
@@ -588,21 +533,15 @@
     user = args.get("user")
     manager = args.get("manager")
     client.assign_manager(user, manager)
-<<<<<<< HEAD
-    human_readable = f'A manager was assigned to user "{user}". It might take several minutes for the changes ' \
-                     'to take affect across all applications.'
-
-    return CommandResults(
-        outputs_key_field='ID',
-        readable_output=human_readable
-    )
-=======
     human_readable = (
         f'A manager was assigned to user "{user}". It might take several minutes for the changes '
         "to take affect across all applications."
     )
-    return human_readable, None, None
->>>>>>> 9d99486e
+
+    return CommandResults(
+        outputs_key_field='ID',
+        readable_output=human_readable
+    )
 
 
 @suppress_errors_with_404_code
@@ -761,27 +700,6 @@
             raise DemistoException("Key or Certificate Thumbprint and Private Key must be provided.")
 
     commands = {
-<<<<<<< HEAD
-        'msgraph-user-test': test_function,
-        'test-module': test_function,
-        'msgraph-user-unblock': unblock_user_command,
-        'msgraph-user-terminate-session': disable_user_account_command,
-        'msgraph-user-account-disable': disable_user_account_command,
-        'msgraph-user-update': update_user_command,
-        'msgraph-user-change-password': change_password_user_command,
-        'msgraph-user-delete': delete_user_command,
-        'msgraph-user-create': create_user_command,
-        'msgraph-user-get-delta': get_delta_command,
-        'msgraph-user-get': get_user_command,
-        'msgraph-user-list': list_users_command,
-        'msgraph-direct-reports': get_direct_reports_command,
-        'msgraph-user-get-manager': get_manager_command,
-        'msgraph-user-assign-manager': assign_manager_command,
-        'msgraph-user-session-revoke': revoke_user_session_command,
-        'msgraph-user-tap-policy-list': get_tap_policy_list_command,
-        'msgraph-user-tap-policy-create': create_tap_policy_command,
-        'msgraph-user-tap-policy-delete': delete_tap_policy_command,
-=======
         "msgraph-user-test": test_function,
         "test-module": test_function,
         "msgraph-user-unblock": unblock_user_command,
@@ -798,7 +716,9 @@
         "msgraph-user-get-manager": get_manager_command,
         "msgraph-user-assign-manager": assign_manager_command,
         "msgraph-user-session-revoke": revoke_user_session_command,
->>>>>>> 9d99486e
+        'msgraph-user-tap-policy-list': get_tap_policy_list_command,
+        'msgraph-user-tap-policy-create': create_tap_policy_command,
+        'msgraph-user-tap-policy-delete': delete_tap_policy_command,
     }
     command = demisto.command()
     LOG(f"Command being called is {command}")
