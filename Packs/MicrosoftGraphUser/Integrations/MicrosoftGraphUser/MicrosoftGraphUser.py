import demistomock as demisto
from CommonServerPython import *
from CommonServerUserPython import *
from typing import Dict

# disable insecure warnings

requests.packages.urllib3.disable_warnings()

''' CONSTANTS '''
BLOCK_ACCOUNT_JSON = '{"accountEnabled": false}'
UNBLOCK_ACCOUNT_JSON = '{"accountEnabled": true}'
NO_OUTPUTS: dict = {}
APP_NAME = 'ms-graph-user'


def camel_case_to_readable(text):
    """
    'camelCase' -> 'Camel Case'
    """
    if text == 'id':
        return 'ID'
    return ''.join(' ' + char if char.isupper() else char.strip() for char in text).strip().title()


def parse_outputs(users_data):
    """
    Parse user data as received from Microsoft Graph API into Demisto's conventions
    """
    if isinstance(users_data, list):
        users_readable, users_outputs = [], []
        for user_data in users_data:
            user_readable = {camel_case_to_readable(k): v for k, v in user_data.items() if k != '@removed'}
            if '@removed' in user_data:
                user_readable['Status'] = 'deleted'
            users_readable.append(user_readable)
            users_outputs.append({k.replace(' ', ''): v for k, v in user_readable.copy().items()})

        return users_readable, users_outputs

    else:
        user_readable = {camel_case_to_readable(k): v for k, v in users_data.items() if k != '@removed'}
        if '@removed' in users_data:
            user_readable['Status'] = 'deleted'
        user_outputs = {k.replace(' ', ''): v for k, v in user_readable.copy().items()}

        return user_readable, user_outputs


class MsGraphClient:
    """
    Microsoft Graph Mail Client enables authorized access to a user's Office 365 mail data in a personal account.
    """

    def __init__(self, tenant_id, auth_id, enc_key, app_name, base_url, verify, proxy, self_deployed,
                 redirect_uri, auth_code):
        grant_type = AUTHORIZATION_CODE if self_deployed else CLIENT_CREDENTIALS
        resource = None if self_deployed else ''
        tenant_id = demisto.getIntegrationContext().get('current_refresh_token') or tenant_id
        self.ms_client = MicrosoftClient(tenant_id=tenant_id, auth_id=auth_id, enc_key=enc_key, app_name=app_name,
<<<<<<< HEAD
                                         base_url=base_url, verify=verify, proxy=proxy, self_deployed=self_deployed)
        self.base_url = base_url
=======
                                         base_url=base_url, verify=verify, proxy=proxy, self_deployed=self_deployed,
                                         redirect_uri=redirect_uri, auth_code=auth_code, grant_type=grant_type,
                                         resource=resource)
>>>>>>> 84f075c8

    #  If successful, this method returns 204 No Content response code.
    #  Using resp_type=text to avoid parsing error.
    def terminate_user_session(self, user):
        self.ms_client.http_request(
            method='PATCH',
            url_suffix=f'users/{user}',
            data=BLOCK_ACCOUNT_JSON,
            resp_type="text"
        )

    #  Using resp_type=text to avoid parsing error.
    def unblock_user(self, user):
        self.ms_client.http_request(
            method='PATCH',
            url_suffix=f'users/{user}',
            data=UNBLOCK_ACCOUNT_JSON,
            resp_type="text"
        )

    #  If successful, this method returns 204 No Content response code.
    #  Using resp_type=text to avoid parsing error.
    def delete_user(self, user):
        self.ms_client.http_request(
            method='DELETE',
            url_suffix=f'users/{user}',
            resp_type="text"
        )

    def create_user(self, properties):
        self.ms_client.http_request(
            method='POST',
            url_suffix='users',
            json_data=properties)

    #  If successful, this method returns 204 No Content response code.
    #  Using resp_type=text to avoid parsing error.
    def update_user(self, user, updated_fields):
        body = {}
        for key_value in updated_fields.split(','):
            field, value = key_value.split('=', 2)
            body[field] = value
        self.ms_client.http_request(
            method='PATCH',
            url_suffix=f'users/{user}',
            json_data=body,
            resp_type="text")

    #  If successful, this method returns 204 No Content response code.
    #  Using resp_type=text to avoid parsing error.
    def password_change_user(self, user: str, password: str, force_change_password_next_sign_in: bool,
                             force_change_password_with_mfa: bool):
        body = {
            "passwordProfile":
                {
                    "forceChangePasswordNextSignIn": force_change_password_next_sign_in,
                    "forceChangePasswordNextSignInWithMfa": force_change_password_with_mfa,
                    "password": password
                }
        }
        self.ms_client.http_request(
            method='PATCH',
            url_suffix=f'users/{user}',
            json_data=body,
            resp_type="text")

    def get_delta(self, properties):
        users = self.ms_client.http_request(
            method='GET',
            url_suffix='users/delta',
            params={'$select': properties})
        return users.get('value', '')

    def get_user(self, user, properties):
        user_data = self.ms_client.http_request(
            method='GET',
            url_suffix=f'users/{user}',
            params={'$select': properties})
        user_data.pop('@odata.context', None)
        return user_data

    def list_users(self, properties, page_url):
        if page_url:
            response = self.ms_client.http_request(method='GET', url_suffix='users', full_url=page_url)
        else:
            response = self.ms_client.http_request(method='GET', url_suffix='users', params={'$select': properties})
        next_page_url = response.get('@odata.nextLink')
        users = response.get('value')
        return users, next_page_url

    def get_direct_reports(self, user):
        res = self.ms_client.http_request(
            method='GET',
            url_suffix=f'users/{user}/directReports')

        res.pop('@odata.context', None)
        return res.get('value', [])

    def get_manager(self, user):
        manager_data = self.ms_client.http_request(
            method='GET',
            url_suffix=f'users/{user}/manager')
        manager_data.pop('@odata.context', None)
        return manager_data

    #  If successful, this method returns 204 No Content response code.
    #  Using resp_type=text to avoid parsing error.
    def assign_manager(self, user, manager):
        url = self.base_url
        manager_ref = "{}users/{}".format(url, manager)
        body = {"@odata.id": manager_ref}
        self.ms_client.http_request(
            method='PUT',
            url_suffix=f'users/{user}/manager/$ref',
            json_data=body,
            resp_type="text"
        )


def test_function(client, _):
    """
       Performs basic GET request to check if the API is reachable and authentication is successful.
       Returns ok if successful.
       """
    response = 'ok'
    if demisto.params().get('self_deployed', False):
        response = '```✅ Success!```'
        if demisto.command() == 'test-module':
            # cannot use test module due to the lack of ability to set refresh token to integration context
            # for self deployed app
            raise Exception("When using a self-deployed configuration, "
                            "Please enable the integration and run the !msgraph-user-test command in order to test it")
        if not demisto.params().get('auth_code') or not demisto.params().get('redirect_uri'):
            raise Exception("You must enter an authorization code in a self-deployed configuration.")

    client.ms_client.http_request(method='GET', url_suffix='users/')
    return response, None, None


def terminate_user_session_command(client: MsGraphClient, args: Dict):
    user = args.get('user')
    client.terminate_user_session(user)
    human_readable = f'user: "{user}" session has been terminated successfully'
    return human_readable, None, None


def unblock_user_command(client: MsGraphClient, args: Dict):
    user = args.get('user')
    client.unblock_user(user)
    human_readable = f'"{user}" unblocked. It might take several minutes for the changes to take affect across all ' \
                     f'applications. '
    return human_readable, None, None


def delete_user_command(client: MsGraphClient, args: Dict):
    user = args.get('user')
    client.delete_user(user)
    human_readable = f'user: "{user}" was deleted successfully'
    return human_readable, None, None


def create_user_command(client: MsGraphClient, args: Dict):
    required_properties = {
        'accountEnabled': args.get('account_enabled'),
        'displayName': args.get('display_name'),
        'onPremisesImmutableId': args.get('on_premises_immutable_id'),
        'mailNickname': args.get('mail_nickname'),
        'passwordProfile': {
            "forceChangePasswordNextSignIn": 'true',
            "password": args.get('password')
        },
        'userPrincipalName': args.get('user_principal_name')
    }
    other_properties = {}
    if args.get('other_properties'):
        for key_value in args.get('other_properties', '').split(','):
            key, value = key_value.split('=', 2)
            other_properties[key] = value
        required_properties.update(other_properties)

    # create the user
    client.create_user(required_properties)

    # display the new user and it's properties
    user = required_properties.get('userPrincipalName')
    user_data = client.get_user(user, '*')
    user_readable, user_outputs = parse_outputs(user_data)
    human_readable = tableToMarkdown(name=f"{user} was created successfully:", t=user_readable, removeNull=True)
    outputs = {'MSGraphUser(val.ID == obj.ID)': user_outputs}
    return human_readable, outputs, user_data


def update_user_command(client: MsGraphClient, args: Dict):
    user = args.get('user')
    updated_fields = args.get('updated_fields')

    client.update_user(user, updated_fields)
    return get_user_command(client, args)


def change_password_user_command(client: MsGraphClient, args: Dict):
    user = str(args.get('user'))
    password = str(args.get('password'))
    force_change_password_next_sign_in = args.get('force_change_password_next_sign_in', 'true') == 'true'
    force_change_password_with_mfa = args.get('force_change_password_with_mfa', False) == 'true'

    client.password_change_user(user, password, force_change_password_next_sign_in, force_change_password_with_mfa)
    human_readable = f'User {user} password was changed successfully.'
    return human_readable, {}, {}


def get_delta_command(client: MsGraphClient, args: Dict):
    properties = args.get('properties', '') + ',userPrincipalName'
    users_data = client.get_delta(properties)
    headers = list(set([camel_case_to_readable(p) for p in argToList(properties)] + ['ID', 'User Principal Name']))

    users_readable, users_outputs = parse_outputs(users_data)
    human_readable = tableToMarkdown(name='All Graph Users', headers=headers, t=users_readable, removeNull=True)
    outputs = {'MSGraphUser(val.ID == obj.ID)': users_outputs}
    return human_readable, outputs, users_data


def get_user_command(client: MsGraphClient, args: Dict):
    user = args.get('user')
    properties = args.get('properties', '*')
    user_data = client.get_user(user, properties)

    user_readable, user_outputs = parse_outputs(user_data)
    human_readable = tableToMarkdown(name=f"{user} data", t=user_readable, removeNull=True)
    outputs = {'MSGraphUser(val.ID == obj.ID)': user_outputs}
    return human_readable, outputs, user_data


def list_users_command(client: MsGraphClient, args: Dict):
    properties = args.get('properties', 'id,displayName,jobTitle,mobilePhone,mail')
    next_page = args.get('next_page', None)
    users_data, result_next_page = client.list_users(properties, next_page)
    users_readable, users_outputs = parse_outputs(users_data)
    metadata = None
    outputs = {'MSGraphUser(val.ID == obj.ID)': users_outputs}

    if result_next_page:
        metadata = "To get further results, enter this to the next_page parameter:\n" + str(result_next_page)

        # .NextPage.indexOf(\'http\')>=0 : will make sure the NextPage token will always be updated because it's a url
        outputs['MSGraphUser(val.NextPage.indexOf(\'http\')>=0)'] = {'NextPage': result_next_page}

    human_readable = tableToMarkdown(name='All Graph Users', t=users_readable, removeNull=True, metadata=metadata)

    return human_readable, outputs, users_data


def get_direct_reports_command(client: MsGraphClient, args: Dict):
    user = args.get('user')

    raw_reports = client.get_direct_reports(user)

    reports_readable, reports = parse_outputs(raw_reports)
    human_readable = tableToMarkdown(name=f"{user} - direct reports", t=reports_readable, removeNull=True)
    outputs = {
        'MSGraphUserDirectReports(val.Manager == obj.Manager)': {
            'Manager': user,
            'Reports': reports
        }
    }

    return human_readable, outputs, raw_reports


def get_manager_command(client: MsGraphClient, args: Dict):
    user = args.get('user')
    manager_data = client.get_manager(user)
    manager_readable, manager_outputs = parse_outputs(manager_data)
    human_readable = tableToMarkdown(name=f"{user} - manager", t=manager_readable, removeNull=True)
    outputs = {
        'MSGraphUserManager(val.User == obj.User)': {
            'User': user,
            'Manager': manager_outputs
        }
    }
    return human_readable, outputs, manager_data


def assign_manager_command(client: MsGraphClient, args: Dict):
    user = args.get('user')
    manager = args.get('manager')
    client.assign_manager(user, manager)
    human_readable = f'A manager was assigned to user "{user}". It might take several minutes for the changes ' \
                     'to take affect across all applications.'
    return human_readable, None, None


def main():
    params: dict = demisto.params()
    url = params.get('host', '').rstrip('/') + '/v1.0/'
    tenant = params.get('tenant_id')
    auth_and_token_url = params.get('auth_id', '')
    enc_key = params.get('enc_key')
    verify = not params.get('insecure', False)
    self_deployed: bool = params.get('self_deployed', False)
    redirect_uri = params.get('redirect_uri', '')
    auth_code = params.get('auth_code', '')
    proxy = params.get('proxy', False)

    commands = {
        'msgraph-user-test': test_function,
        'test-module': test_function,
        'msgraph-user-unblock': unblock_user_command,
        'msgraph-user-terminate-session': terminate_user_session_command,
        'msgraph-user-update': update_user_command,
        'msgraph-user-change-password': change_password_user_command,
        'msgraph-user-delete': delete_user_command,
        'msgraph-user-create': create_user_command,
        'msgraph-user-get-delta': get_delta_command,
        'msgraph-user-get': get_user_command,
        'msgraph-user-list': list_users_command,
        'msgraph-direct-reports': get_direct_reports_command,
        'msgraph-user-get-manager': get_manager_command,
        'msgraph-user-assign-manager': assign_manager_command
    }
    command = demisto.command()
    LOG(f'Command being called is {command}')

    try:
        client: MsGraphClient = MsGraphClient(tenant_id=tenant, auth_id=auth_and_token_url, enc_key=enc_key,
                                              app_name=APP_NAME, base_url=url, verify=verify, proxy=proxy,
                                              self_deployed=self_deployed, redirect_uri=redirect_uri,
                                              auth_code=auth_code)
        human_readable, entry_context, raw_response = commands[command](client, demisto.args())  # type: ignore
        return_outputs(readable_output=human_readable, outputs=entry_context, raw_response=raw_response)

    except Exception as err:
        return_error(str(err))


from MicrosoftApiModule import *  # noqa: E402

if __name__ in ['__main__', 'builtin', 'builtins']:
    main()<|MERGE_RESOLUTION|>--- conflicted
+++ resolved
@@ -58,14 +58,9 @@
         resource = None if self_deployed else ''
         tenant_id = demisto.getIntegrationContext().get('current_refresh_token') or tenant_id
         self.ms_client = MicrosoftClient(tenant_id=tenant_id, auth_id=auth_id, enc_key=enc_key, app_name=app_name,
-<<<<<<< HEAD
-                                         base_url=base_url, verify=verify, proxy=proxy, self_deployed=self_deployed)
-        self.base_url = base_url
-=======
                                          base_url=base_url, verify=verify, proxy=proxy, self_deployed=self_deployed,
                                          redirect_uri=redirect_uri, auth_code=auth_code, grant_type=grant_type,
                                          resource=resource)
->>>>>>> 84f075c8
 
     #  If successful, this method returns 204 No Content response code.
     #  Using resp_type=text to avoid parsing error.
@@ -169,13 +164,13 @@
             method='GET',
             url_suffix=f'users/{user}/manager')
         manager_data.pop('@odata.context', None)
+        manager_data.pop('@odata.type', None)
         return manager_data
 
     #  If successful, this method returns 204 No Content response code.
     #  Using resp_type=text to avoid parsing error.
     def assign_manager(self, user, manager):
-        url = self.base_url
-        manager_ref = "{}users/{}".format(url, manager)
+        manager_ref = "{}users/{}".format(self.ms_client._base_url, manager)
         body = {"@odata.id": manager_ref}
         self.ms_client.http_request(
             method='PUT',
