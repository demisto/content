import demistomock as demisto
from CommonServerPython import *
from CommonServerUserPython import *
from typing import Dict
from urllib.parse import quote

# disable insecure warnings

requests.packages.urllib3.disable_warnings()

''' CONSTANTS '''
BLOCK_ACCOUNT_JSON = '{"accountEnabled": false}'
UNBLOCK_ACCOUNT_JSON = '{"accountEnabled": true}'
NO_OUTPUTS: dict = {}
APP_NAME = 'ms-graph-user'
INVALID_USER_CHARS_REGEX = re.compile(r'[%&*+/=?`{|}]')


def camel_case_to_readable(text):
    """
    'camelCase' -> 'Camel Case'
    """
    if text == 'id':
        return 'ID'
    return ''.join(' ' + char if char.isupper() else char.strip() for char in text).strip().title()


def parse_outputs(users_data):
    """
    Parse user data as received from Microsoft Graph API into Demisto's conventions
    """
    if isinstance(users_data, list):
        users_readable, users_outputs = [], []
        for user_data in users_data:
            user_readable = {camel_case_to_readable(k): v for k, v in user_data.items() if k != '@removed'}
            if '@removed' in user_data:
                user_readable['Status'] = 'deleted'
            users_readable.append(user_readable)
            users_outputs.append({k.replace(' ', ''): v for k, v in user_readable.copy().items()})

        return users_readable, users_outputs

    else:
        user_readable = {camel_case_to_readable(k): v for k, v in users_data.items() if k != '@removed'}
        if '@removed' in users_data:
            user_readable['Status'] = 'deleted'
        user_outputs = {k.replace(' ', ''): v for k, v in user_readable.copy().items()}

        return user_readable, user_outputs


def get_unsupported_chars_in_user(user: Optional[str]) -> set:
    """
    Extracts the invalid user characters found in the provided string.
    """
    if not user:
        return set([])
    return set(INVALID_USER_CHARS_REGEX.findall(user))


class MsGraphClient:
    """
    Microsoft Graph Mail Client enables authorized access to a user's Office 365 mail data in a personal account.
    """

    def __init__(self, tenant_id, auth_id, enc_key, app_name, base_url, verify, proxy, self_deployed,
<<<<<<< HEAD
                 redirect_uri, auth_code, handle_error):
=======
                 redirect_uri, auth_code, certificate_thumbprint: Optional[str] = None,
                 private_key: Optional[str] = None,
                 ):
>>>>>>> af76d58c
        grant_type = AUTHORIZATION_CODE if self_deployed else CLIENT_CREDENTIALS
        resource = None if self_deployed else ''
        self.ms_client = MicrosoftClient(tenant_id=tenant_id, auth_id=auth_id, enc_key=enc_key, app_name=app_name,
                                         base_url=base_url, verify=verify, proxy=proxy, self_deployed=self_deployed,
                                         redirect_uri=redirect_uri, auth_code=auth_code, grant_type=grant_type,
<<<<<<< HEAD
                                         resource=resource)
        self.handle_error = handle_error
=======
                                         resource=resource, certificate_thumbprint=certificate_thumbprint,
                                         private_key=private_key)
>>>>>>> af76d58c

    #  If successful, this method returns 204 No Content response code.
    #  Using resp_type=text to avoid parsing error.
    def disable_user_account_session(self, user):
        self.ms_client.http_request(
            method='PATCH',
            url_suffix=f'users/{quote(user)}',
            data=BLOCK_ACCOUNT_JSON,
            resp_type="text"
        )

    #  Using resp_type=text to avoid parsing error.
    def unblock_user(self, user):
        self.ms_client.http_request(
            method='PATCH',
            url_suffix=f'users/{quote(user)}',
            data=UNBLOCK_ACCOUNT_JSON,
            resp_type="text"
        )

    #  If successful, this method returns 204 No Content response code.
    #  Using resp_type=text to avoid parsing error.
    def delete_user(self, user):
        self.ms_client.http_request(
            method='DELETE',
            url_suffix=f'users/{quote(user)}',
            resp_type="text"
        )

    def create_user(self, properties):
        self.ms_client.http_request(
            method='POST',
            url_suffix='users',
            json_data=properties)

    #  If successful, this method returns 204 No Content response code.
    #  Using resp_type=text to avoid parsing error.
    def update_user(self, user, updated_fields):
        body = {}
        for key_value in updated_fields.split(','):
            field, value = key_value.split('=', 2)
            body[field] = value
        self.ms_client.http_request(
            method='PATCH',
            url_suffix=f'users/{quote(user)}',
            json_data=body,
            resp_type="text")

    #  If successful, this method returns 204 No Content response code.
    #  Using resp_type=text to avoid parsing error.
    def password_change_user(self, user: str, password: str, force_change_password_next_sign_in: bool,
                             force_change_password_with_mfa: bool):
        body = {
            "passwordProfile":
                {
                    "forceChangePasswordNextSignIn": force_change_password_next_sign_in,
                    "forceChangePasswordNextSignInWithMfa": force_change_password_with_mfa,
                    "password": password
                }
        }
        self.ms_client.http_request(
            method='PATCH',
            url_suffix=f'users/{quote(user)}',
            json_data=body,
            resp_type="text")

    def get_delta(self, properties):
        users = self.ms_client.http_request(
            method='GET',
            url_suffix='users/delta',
            params={'$select': properties})
        return users.get('value', '')

    def get_user(self, user, properties):
        try:
            user_data = self.ms_client.http_request(
                method='GET',
                url_suffix=f'users/{quote(user)}',
                params={'$select': properties})
            user_data.pop('@odata.context', None)
            return user_data
        except NotFoundError as e:
            LOG(f'User {user} was not found')
            return {'NotFound': e.message}
        except Exception as e:
            raise e

    def list_users(self, properties, page_url):
        if page_url:
            response = self.ms_client.http_request(method='GET', url_suffix='users', full_url=page_url)
        else:
            response = self.ms_client.http_request(method='GET', url_suffix='users', params={'$select': properties})
        next_page_url = response.get('@odata.nextLink')
        users = response.get('value')
        return users, next_page_url

    def get_direct_reports(self, user):
        res = self.ms_client.http_request(
            method='GET',
            url_suffix=f'users/{quote(user)}/directReports')

        res.pop('@odata.context', None)
        return res.get('value', [])

    def get_manager(self, user):
        manager_data = self.ms_client.http_request(
            method='GET',
            url_suffix=f'users/{quote(user)}/manager')
        manager_data.pop('@odata.context', None)
        manager_data.pop('@odata.type', None)
        return manager_data

    #  If successful, this method returns 204 No Content response code.
    #  Using resp_type=text to avoid parsing error.
    def assign_manager(self, user, manager):
        manager_ref = "{}users/{}".format(self.ms_client._base_url, manager)
        body = {"@odata.id": manager_ref}
        self.ms_client.http_request(
            method='PUT',
            url_suffix=f'users/{quote(user)}/manager/$ref',
            json_data=body,
            resp_type="text"
        )

    #  If successful, this method returns 204 No Content response code.
    #  Using resp_type=text to avoid parsing error.
    def revoke_user_session(self, user):
        self.ms_client.http_request(
            method='POST',
            url_suffix=f'users/{quote(user)}/revokeSignInSessions',
            resp_type="text"
        )


def test_function(client, _):
    """
       Performs basic GET request to check if the API is reachable and authentication is successful.
       Returns ok if successful.
       """
    response = 'ok'
    if demisto.params().get('self_deployed', False):
        response = '```✅ Success!```'
        if demisto.command() == 'test-module':
            # cannot use test module due to the lack of ability to set refresh token to integration context
            # for self deployed app
            raise Exception("When using a self-deployed configuration, "
                            "Please enable the integration and run the !msgraph-user-test command in order to test it")
        if not demisto.params().get('auth_code') or not demisto.params().get('redirect_uri'):
            raise Exception("You must enter an authorization code in a self-deployed configuration.")

    client.ms_client.http_request(method='GET', url_suffix='users/')
    return response, None, None


def disable_user_account_command(client: MsGraphClient, args: Dict):
    user = args.get('user')

    try:
        client.disable_user_account_session(user)
    except NotFoundError:
        if client.handle_error:
            human_readable = f'#### User -> {user} does not exist'
            return human_readable, None, None
        raise

    human_readable = f'user: "{user}" account has been disabled successfully.'
    return human_readable, None, None


def unblock_user_command(client: MsGraphClient, args: Dict):
    user = args.get('user')

    try:
        client.unblock_user(user)
    except NotFoundError:
        if client.handle_error:
            human_readable = f'#### User -> {user} does not exist'
            return human_readable, None, None
        raise

    human_readable = f'"{user}" unblocked. It might take several minutes for the changes to take affect across all ' \
                     f'applications. '
    return human_readable, None, None


def delete_user_command(client: MsGraphClient, args: Dict):
    user = args.get('user')

    try:
        client.delete_user(user)
    except NotFoundError:
        if client.handle_error:
            human_readable = f'#### User -> {user} does not exist'
            return human_readable, None, None
        raise

    human_readable = f'user: "{user}" was deleted successfully.'
    return human_readable, None, None


def create_user_command(client: MsGraphClient, args: Dict):
    required_properties = {
        'accountEnabled': args.get('account_enabled'),
        'displayName': args.get('display_name'),
        'onPremisesImmutableId': args.get('on_premises_immutable_id'),
        'mailNickname': args.get('mail_nickname'),
        'passwordProfile': {
            "forceChangePasswordNextSignIn": 'true',
            "password": args.get('password')
        },
        'userPrincipalName': args.get('user_principal_name')
    }
    other_properties = {}
    if args.get('other_properties'):
        for key_value in args.get('other_properties', '').split(','):
            key, value = key_value.split('=', 2)
            other_properties[key] = value
        required_properties.update(other_properties)

    # create the user
    client.create_user(required_properties)

    # display the new user and it's properties
    user = required_properties.get('userPrincipalName')
    user_data = client.get_user(user, '*')

    user_readable, user_outputs = parse_outputs(user_data)
    human_readable = tableToMarkdown(name=f"{user} was created successfully:", t=user_readable, removeNull=True)
    outputs = {'MSGraphUser(val.ID == obj.ID)': user_outputs}
    return human_readable, outputs, user_data


def update_user_command(client: MsGraphClient, args: Dict):
    user = args.get('user')
    updated_fields = args.get('updated_fields')

    try:
        client.update_user(user, updated_fields)
    except NotFoundError:
        if client.handle_error:
            human_readable = f'#### User -> {user} does not exist'
            return human_readable, None, None
        raise

    return get_user_command(client, args)


def change_password_user_command(client: MsGraphClient, args: Dict):
    user = str(args.get('user'))
    password = str(args.get('password'))
    force_change_password_next_sign_in = args.get('force_change_password_next_sign_in', 'true') == 'true'
    force_change_password_with_mfa = args.get('force_change_password_with_mfa', False) == 'true'

    try:
        client.password_change_user(user, password, force_change_password_next_sign_in, force_change_password_with_mfa)
    except NotFoundError:
        if client.handle_error:
            human_readable = f'#### User -> {user} does not exist'
            return human_readable, None, None
        raise

    human_readable = f'User {user} password was changed successfully.'
    return human_readable, {}, {}


def get_delta_command(client: MsGraphClient, args: Dict):
    properties = args.get('properties', '') + ',userPrincipalName'
    users_data = client.get_delta(properties)
    headers = list(set([camel_case_to_readable(p) for p in argToList(properties)] + ['ID', 'User Principal Name']))

    users_readable, users_outputs = parse_outputs(users_data)
    human_readable = tableToMarkdown(name='All Graph Users', headers=headers, t=users_readable, removeNull=True)
    outputs = {'MSGraphUser(val.ID == obj.ID)': users_outputs}
    return human_readable, outputs, users_data


def get_user_command(client: MsGraphClient, args: Dict):
    user = args.get('user')
    properties = args.get('properties', '*')
    try:
        user_data = client.get_user(user, properties)
    except DemistoException as e:
        if 'Bad request. Please fix the request before retrying' in e.args[0]:
            invalid_chars = get_unsupported_chars_in_user(user)
            if len(invalid_chars) > 0:
                error = f'Request failed because the user contains unsupported characters: {invalid_chars}\n{str(e)}'
                return error, {}, error
        raise e

    # In case the request returned a 404 error display a proper message to the war room
    if user_data.get('NotFound', ''):
        error_message = user_data.get('NotFound')
        human_readable = f'### User {user} was not found.\nMicrosoft Graph Response: {error_message}'
        return human_readable, {}, error_message

    user_readable, user_outputs = parse_outputs(user_data)
    human_readable = tableToMarkdown(name=f"{user} data", t=user_readable, removeNull=True)
    outputs = {'MSGraphUser(val.ID == obj.ID)': user_outputs}
    return human_readable, outputs, user_data


def list_users_command(client: MsGraphClient, args: Dict):
    properties = args.get('properties', 'id,displayName,jobTitle,mobilePhone,mail')
    next_page = args.get('next_page', None)
    users_data, result_next_page = client.list_users(properties, next_page)
    users_readable, users_outputs = parse_outputs(users_data)
    metadata = None
    outputs = {'MSGraphUser(val.ID == obj.ID)': users_outputs}

    if result_next_page:
        metadata = "To get further results, enter this to the next_page parameter:\n" + str(result_next_page)

        # .NextPage.indexOf(\'http\')>=0 : will make sure the NextPage token will always be updated because it's a url
        outputs['MSGraphUser(val.NextPage.indexOf(\'http\')>=0)'] = {'NextPage': result_next_page}

    human_readable = tableToMarkdown(name='All Graph Users', t=users_readable, removeNull=True, metadata=metadata)

    return human_readable, outputs, users_data


def get_direct_reports_command(client: MsGraphClient, args: Dict):
    user = args.get('user')

    try:
        raw_reports = client.get_direct_reports(user)
    except NotFoundError:
        if client.handle_error:
            human_readable = f'#### User -> {user} does not exist'
            return human_readable, None, None
        raise

    reports_readable, reports = parse_outputs(raw_reports)
    human_readable = tableToMarkdown(name=f"{user} - direct reports", t=reports_readable, removeNull=True)
    outputs = {
        'MSGraphUserDirectReports(val.Manager == obj.Manager)': {
            'Manager': user,
            'Reports': reports
        }
    }

    return human_readable, outputs, raw_reports


def get_manager_command(client: MsGraphClient, args: Dict):
    user = args.get('user')

    try:
        manager_data = client.get_manager(user)
    except NotFoundError:
        if client.handle_error:
            human_readable = f'#### User -> {user} does not exist'
            return human_readable, None, None
        raise

    manager_readable, manager_outputs = parse_outputs(manager_data)
    human_readable = tableToMarkdown(name=f"{user} - manager", t=manager_readable, removeNull=True)
    outputs = {
        'MSGraphUserManager(val.User == obj.User)': {
            'User': user,
            'Manager': manager_outputs
        }
    }
    return human_readable, outputs, manager_data


def assign_manager_command(client: MsGraphClient, args: Dict):
    user = args.get('user')
    manager = args.get('manager', 'None')

    try:
        client.assign_manager(user, manager)
    except NotFoundError as e:
        if client.handle_error:
            if manager in str(e):
                human_readable = f'#### Manager -> {manager} does not exist'
            else:
                human_readable = f'#### User -> {user} does not exist'
            return human_readable, None, None
        raise

    human_readable = f'A manager was assigned to user "{user}". It might take several minutes for the changes ' \
                     'to take affect across all applications.'
    return human_readable, None, None


def revoke_user_session_command(client: MsGraphClient, args: Dict):
    user = args.get('user')

    try:
        client.revoke_user_session(user)
    except NotFoundError:
        if client.handle_error:
            human_readable = f'#### User -> {user} does not exist'
            return human_readable, None, None
        raise

    human_readable = f'User: "{user}" sessions have been revoked successfully.'
    return human_readable, None, None


def main():
    params: dict = demisto.params()
    url = params.get('host', '').rstrip('/') + '/v1.0/'
    tenant = params.get('tenant_id')
    auth_and_token_url = params.get('auth_id', '')
    enc_key = params.get('enc_key')
    verify = not params.get('insecure', False)
    self_deployed: bool = params.get('self_deployed', False)
    redirect_uri = params.get('redirect_uri', '')
    auth_code = params.get('auth_code', '')
    proxy = params.get('proxy', False)
<<<<<<< HEAD
    handle_error = argToBoolean(params.get('handle_error', 'true'))
=======
    certificate_thumbprint = params.get('certificate_thumbprint')
    private_key = params.get('private_key')
    if not self_deployed and not enc_key:
        raise DemistoException('Key must be provided. For further information see '
                               'https://xsoar.pan.dev/docs/reference/articles/microsoft-integrations---authentication')
    elif not enc_key and not (certificate_thumbprint and private_key):
        raise DemistoException('Key or Certificate Thumbprint and Private Key must be provided.')
>>>>>>> af76d58c

    commands = {
        'msgraph-user-test': test_function,
        'test-module': test_function,
        'msgraph-user-unblock': unblock_user_command,
        'msgraph-user-terminate-session': disable_user_account_command,
        'msgraph-user-account-disable': disable_user_account_command,
        'msgraph-user-update': update_user_command,
        'msgraph-user-change-password': change_password_user_command,
        'msgraph-user-delete': delete_user_command,
        'msgraph-user-create': create_user_command,
        'msgraph-user-get-delta': get_delta_command,
        'msgraph-user-get': get_user_command,
        'msgraph-user-list': list_users_command,
        'msgraph-direct-reports': get_direct_reports_command,
        'msgraph-user-get-manager': get_manager_command,
        'msgraph-user-assign-manager': assign_manager_command,
        'msgraph-user-session-revoke': revoke_user_session_command,
    }
    command = demisto.command()
    LOG(f'Command being called is {command}')

    try:
        client: MsGraphClient = MsGraphClient(tenant_id=tenant, auth_id=auth_and_token_url, enc_key=enc_key,
                                              app_name=APP_NAME, base_url=url, verify=verify, proxy=proxy,
                                              self_deployed=self_deployed, redirect_uri=redirect_uri,
<<<<<<< HEAD
                                              auth_code=auth_code, handle_error=handle_error)
=======
                                              auth_code=auth_code, certificate_thumbprint=certificate_thumbprint,
                                              private_key=private_key)
>>>>>>> af76d58c
        human_readable, entry_context, raw_response = commands[command](client, demisto.args())  # type: ignore
        return_outputs(readable_output=human_readable, outputs=entry_context, raw_response=raw_response)

    except Exception as err:
        return_error(str(err))


from MicrosoftApiModule import *  # noqa: E402

if __name__ in ['__main__', 'builtin', 'builtins']:
    main()<|MERGE_RESOLUTION|>--- conflicted
+++ resolved
@@ -64,25 +64,17 @@
     """
 
     def __init__(self, tenant_id, auth_id, enc_key, app_name, base_url, verify, proxy, self_deployed,
-<<<<<<< HEAD
-                 redirect_uri, auth_code, handle_error):
-=======
-                 redirect_uri, auth_code, certificate_thumbprint: Optional[str] = None,
+                 redirect_uri, auth_code, handle_error, certificate_thumbprint: Optional[str] = None,
                  private_key: Optional[str] = None,
                  ):
->>>>>>> af76d58c
         grant_type = AUTHORIZATION_CODE if self_deployed else CLIENT_CREDENTIALS
         resource = None if self_deployed else ''
         self.ms_client = MicrosoftClient(tenant_id=tenant_id, auth_id=auth_id, enc_key=enc_key, app_name=app_name,
                                          base_url=base_url, verify=verify, proxy=proxy, self_deployed=self_deployed,
                                          redirect_uri=redirect_uri, auth_code=auth_code, grant_type=grant_type,
-<<<<<<< HEAD
-                                         resource=resource)
-        self.handle_error = handle_error
-=======
                                          resource=resource, certificate_thumbprint=certificate_thumbprint,
                                          private_key=private_key)
->>>>>>> af76d58c
+        self.handle_error = handle_error
 
     #  If successful, this method returns 204 No Content response code.
     #  Using resp_type=text to avoid parsing error.
@@ -494,9 +486,7 @@
     redirect_uri = params.get('redirect_uri', '')
     auth_code = params.get('auth_code', '')
     proxy = params.get('proxy', False)
-<<<<<<< HEAD
     handle_error = argToBoolean(params.get('handle_error', 'true'))
-=======
     certificate_thumbprint = params.get('certificate_thumbprint')
     private_key = params.get('private_key')
     if not self_deployed and not enc_key:
@@ -504,7 +494,6 @@
                                'https://xsoar.pan.dev/docs/reference/articles/microsoft-integrations---authentication')
     elif not enc_key and not (certificate_thumbprint and private_key):
         raise DemistoException('Key or Certificate Thumbprint and Private Key must be provided.')
->>>>>>> af76d58c
 
     commands = {
         'msgraph-user-test': test_function,
@@ -531,12 +520,9 @@
         client: MsGraphClient = MsGraphClient(tenant_id=tenant, auth_id=auth_and_token_url, enc_key=enc_key,
                                               app_name=APP_NAME, base_url=url, verify=verify, proxy=proxy,
                                               self_deployed=self_deployed, redirect_uri=redirect_uri,
-<<<<<<< HEAD
-                                              auth_code=auth_code, handle_error=handle_error)
-=======
+                                              auth_code=auth_code, handle_error=handle_error,
                                               auth_code=auth_code, certificate_thumbprint=certificate_thumbprint,
                                               private_key=private_key)
->>>>>>> af76d58c
         human_readable, entry_context, raw_response = commands[command](client, demisto.args())  # type: ignore
         return_outputs(readable_output=human_readable, outputs=entry_context, raw_response=raw_response)
 
