--- conflicted
+++ resolved
@@ -5,10 +5,10 @@
 tasks:
   "0":
     id: "0"
-    taskid: 6b8a8037-becc-4509-840d-bb2a40d1b2be
+    taskid: c9a55f23-1248-4d0c-8c67-f20d103f4e11
     type: start
     task:
-      id: 6b8a8037-becc-4509-840d-bb2a40d1b2be
+      id: c9a55f23-1248-4d0c-8c67-f20d103f4e11
       version: -1
       name: ""
       iscommand: false
@@ -20,7 +20,7 @@
     view: |-
       {
         "position": {
-          "x": 50,
+          "x": 265,
           "y": 50
         }
       }
@@ -31,12 +31,12 @@
     quietmode: 0
   "1":
     id: "1"
-    taskid: 7be5210d-e345-464c-8f18-8f5e89ad6a4a
-    type: regular
-    task:
-      id: 7be5210d-e345-464c-8f18-8f5e89ad6a4a
-      version: -1
-      name: Create test user
+    taskid: 62ce2e25-9424-4b35-8712-9aba5cad534c
+    type: regular
+    task:
+      id: 62ce2e25-9424-4b35-8712-9aba5cad534c
+      version: -1
+      name: 'Create test user #1'
       description: Creates a new user.
       script: '|||msgraph-user-create'
       type: regular
@@ -48,7 +48,7 @@
     scriptarguments:
       account_enabled: {}
       display_name:
-        simple: Graph Test - DELETE
+        simple: 'Graph Test - User #1'
       mail_nickname:
         simple: graph
       on_premises_immutable_id: {}
@@ -57,13 +57,13 @@
       password:
         simple: Aa-123456789Bc!
       user_principal_name:
-        simple: ${GeneratedUUID}@${inputs.baseurl}
+        simple: ${GeneratedUUID}-1@${inputs.baseurl}
     continueonerror: true
     separatecontext: false
     view: |-
       {
         "position": {
-          "x": 50,
+          "x": 265,
           "y": 545
         }
       }
@@ -74,12 +74,12 @@
     quietmode: 0
   "2":
     id: "2"
-    taskid: b86a5821-8d91-490a-82f2-2ce288167ef4
-    type: regular
-    task:
-      id: b86a5821-8d91-490a-82f2-2ce288167ef4
-      version: -1
-      name: Get User
+    taskid: b9deb57b-d071-46f4-81fd-c6e604b6c770
+    type: regular
+    task:
+      id: b9deb57b-d071-46f4-81fd-c6e604b6c770
+      version: -1
+      name: 'Get User #1'
       description: Retrieve the properties and relationships of user object. [link](https://docs.microsoft.com/en-us/graph/api/user-update?view=graph-rest-1.0)
       script: '|||msgraph-user-get'
       type: regular
@@ -96,7 +96,7 @@
     view: |-
       {
         "position": {
-          "x": 50,
+          "x": 265,
           "y": 720
         }
       }
@@ -107,12 +107,12 @@
     quietmode: 0
   "3":
     id: "3"
-    taskid: 91a9f7a3-c503-4c2a-8604-eb7f2adf62ad
-    type: regular
-    task:
-      id: 91a9f7a3-c503-4c2a-8604-eb7f2adf62ad
-      version: -1
-      name: Update user phone number
+    taskid: b5ccc1cd-ed34-4169-84ad-a14a664233ba
+    type: regular
+    task:
+      id: b5ccc1cd-ed34-4169-84ad-a14a664233ba
+      version: -1
+      name: 'Update user #1 phone number'
       description: Update the properties of a user object.
       script: '|||msgraph-user-update'
       type: regular
@@ -130,7 +130,7 @@
     view: |-
       {
         "position": {
-          "x": 50,
+          "x": 265,
           "y": 895
         }
       }
@@ -141,20 +141,21 @@
     quietmode: 0
   "4":
     id: "4"
-    taskid: 83eed85c-0d05-4ab5-89ba-317b8f2ed6b7
-    type: regular
-    task:
-      id: 83eed85c-0d05-4ab5-89ba-317b8f2ed6b7
+    taskid: 3033d5d9-81e8-446a-8e58-179044369de7
+    type: regular
+    task:
+      id: 3033d5d9-81e8-446a-8e58-179044369de7
       version: -1
       name: Get Delta (mobilePhone)
-      description: Get newly created, updated, or deleted users without having to perform a full read of the entire user collection.
+      description: Get newly created, updated, or deleted users without having to
+        perform a full read of the entire user collection.
       script: '|||msgraph-user-get-delta'
       type: regular
       iscommand: true
       brand: ""
     nexttasks:
       '#none#':
-      - "5"
+      - "26"
     scriptarguments:
       execution-timeout:
         simple: "30"
@@ -164,7 +165,7 @@
     view: |-
       {
         "position": {
-          "x": 50,
+          "x": 265,
           "y": 1245
         }
       }
@@ -175,13 +176,14 @@
     quietmode: 0
   "5":
     id: "5"
-    taskid: cf983217-06c2-4138-8b6e-6f5bcb540f1d
-    type: regular
-    task:
-      id: cf983217-06c2-4138-8b6e-6f5bcb540f1d
-      version: -1
-      name: Block user
-      description: Terminate users session from all Office 365 and prevents it from siginin in
+    taskid: 6bac7508-c8ac-47ec-8757-a0e5aab24919
+    type: regular
+    task:
+      id: 6bac7508-c8ac-47ec-8757-a0e5aab24919
+      version: -1
+      name: 'Block user #2'
+      description: Terminate users session from all Office 365 and prevents it from
+        siginin in
       script: '|||msgraph-user-terminate-session'
       type: regular
       iscommand: true
@@ -191,13 +193,13 @@
       - "6"
     scriptarguments:
       user:
-        simple: oren@${inputs.baseurl}
-    separatecontext: false
-    view: |-
-      {
-        "position": {
-          "x": 50,
-          "y": 1420
+        simple: ${GeneratedUUID}-2@${inputs.baseurl}
+    separatecontext: false
+    view: |-
+      {
+        "position": {
+          "x": 265,
+          "y": 1595
         }
       }
     note: false
@@ -207,10 +209,10 @@
     quietmode: 0
   "6":
     id: "6"
-    taskid: 234b6a98-bca4-4f4e-8b91-af0ae1e1ff40
-    type: regular
-    task:
-      id: 234b6a98-bca4-4f4e-8b91-af0ae1e1ff40
+    taskid: 0e308d94-2deb-432b-839d-72c475d0a82b
+    type: regular
+    task:
+      id: 0e308d94-2deb-432b-839d-72c475d0a82b
       version: -1
       name: Sleep for 30 seconds
       description: Sleep for X seconds
@@ -228,8 +230,8 @@
     view: |-
       {
         "position": {
-          "x": 50,
-          "y": 1595
+          "x": 265,
+          "y": 1770
         }
       }
     note: false
@@ -239,12 +241,12 @@
     quietmode: 0
   "7":
     id: "7"
-    taskid: 94601336-35c2-4a56-8ab2-7de5b3f9c131
-    type: regular
-    task:
-      id: 94601336-35c2-4a56-8ab2-7de5b3f9c131
-      version: -1
-      name: Unblock User
+    taskid: f5c1696d-247c-496f-86cd-ab0a9c234338
+    type: regular
+    task:
+      id: f5c1696d-247c-496f-86cd-ab0a9c234338
+      version: -1
+      name: 'Unblock User #2'
       description: Unblock a user.
       script: '|||msgraph-user-unblock'
       type: regular
@@ -255,13 +257,13 @@
       - "15"
     scriptarguments:
       user:
-        simple: oren@${inputs.baseurl}
-    separatecontext: false
-    view: |-
-      {
-        "position": {
-          "x": 50,
-          "y": 1770
+        simple: ${GeneratedUUID}-2@${inputs.baseurl}
+    separatecontext: false
+    view: |-
+      {
+        "position": {
+          "x": 265,
+          "y": 1945
         }
       }
     note: false
@@ -271,12 +273,12 @@
     quietmode: 0
   "8":
     id: "8"
-    taskid: a9ba033d-e0b0-46a1-8316-9ca622dd4f08
-    type: regular
-    task:
-      id: a9ba033d-e0b0-46a1-8316-9ca622dd4f08
-      version: -1
-      name: Delete user
+    taskid: c6b09f2c-f303-4ed4-8e8c-9726b74c3df6
+    type: regular
+    task:
+      id: c6b09f2c-f303-4ed4-8e8c-9726b74c3df6
+      version: -1
+      name: 'Delete user #1'
       description: Deletes an exsiting user.
       script: '|||msgraph-user-delete'
       type: regular
@@ -287,12 +289,12 @@
       - "4"
     scriptarguments:
       user:
-        simple: ${GeneratedUUID}@${inputs.baseurl}
-    separatecontext: false
-    view: |-
-      {
-        "position": {
-          "x": 50,
+        simple: ${GeneratedUUID}-1@${inputs.baseurl}
+    separatecontext: false
+    view: |-
+      {
+        "position": {
+          "x": 265,
           "y": 1070
         }
       }
@@ -303,12 +305,12 @@
     quietmode: 0
   "9":
     id: "9"
-    taskid: d667ff5c-cb1f-4364-8912-4dc908c4f373
+    taskid: 5ace3b5a-c0b2-4221-8611-90a4ac358ed9
     type: title
     task:
-      id: d667ff5c-cb1f-4364-8912-4dc908c4f373
-      version: -1
-      name: Done!
+      id: 5ace3b5a-c0b2-4221-8611-90a4ac358ed9
+      version: -1
+      name: Error!
       type: title
       iscommand: false
       brand: ""
@@ -316,8 +318,8 @@
     view: |-
       {
         "position": {
-          "x": 50,
-          "y": 3695
+          "x": -60,
+          "y": 4220
         }
       }
     note: false
@@ -327,10 +329,10 @@
     quietmode: 0
   "10":
     id: "10"
-    taskid: 600f4428-f55f-49d6-820b-139786c41b6b
-    type: regular
-    task:
-      id: 600f4428-f55f-49d6-820b-139786c41b6b
+    taskid: 44e33f80-d4ff-4b0b-88ab-1718ded2b334
+    type: regular
+    task:
+      id: 44e33f80-d4ff-4b0b-88ab-1718ded2b334
       version: -1
       name: Delete Context
       description: Delete field from context
@@ -352,7 +354,7 @@
     view: |-
       {
         "position": {
-          "x": 50,
+          "x": 265,
           "y": 195
         }
       }
@@ -363,10 +365,10 @@
     quietmode: 0
   "14":
     id: "14"
-    taskid: 2e4cbf35-4238-4f66-8d68-ba362e5feb7b
-    type: regular
-    task:
-      id: 2e4cbf35-4238-4f66-8d68-ba362e5feb7b
+    taskid: 20f74262-eadb-4f36-8420-f74a4df68dfb
+    type: regular
+    task:
+      id: 20f74262-eadb-4f36-8420-f74a4df68dfb
       version: -1
       name: List Users
       description: Retrieve a list of user objects.
@@ -376,7 +378,7 @@
       brand: ""
     nexttasks:
       '#none#':
-      - "9"
+      - "17"
     scriptarguments:
       next_page: {}
       properties:
@@ -385,7 +387,7 @@
     view: |-
       {
         "position": {
-          "x": 50,
+          "x": 480,
           "y": 3520
         }
       }
@@ -396,12 +398,12 @@
     quietmode: 0
   "15":
     id: "15"
-    taskid: fa41f4bd-aed2-45a1-8cdf-6d9dd5a8af9c
-    type: regular
-    task:
-      id: fa41f4bd-aed2-45a1-8cdf-6d9dd5a8af9c
-      version: -1
-      name: Create test user with no "Other_properties"
+    taskid: 08d99941-8749-4171-8ec7-00e48f860b1d
+    type: regular
+    task:
+      id: 08d99941-8749-4171-8ec7-00e48f860b1d
+      version: -1
+      name: 'Create test user #3 with no "Other_properties"'
       description: Creates a new user.
       script: '|||msgraph-user-create'
       type: regular
@@ -413,21 +415,21 @@
     scriptarguments:
       account_enabled: {}
       display_name:
-        simple: Test User
+        simple: 'Graph Test - User #3'
       mail_nickname:
         simple: Test
       on_premises_immutable_id: {}
       other_properties: {}
       password:
-        simple: password123123!
+        simple: Aa-123456789Bc!
       user_principal_name:
-        simple: ${GeneratedUUID}test@${inputs.baseurl}
-    separatecontext: false
-    view: |-
-      {
-        "position": {
-          "x": 50,
-          "y": 1945
+        simple: ${GeneratedUUID}-3@${inputs.baseurl}
+    separatecontext: false
+    view: |-
+      {
+        "position": {
+          "x": 265,
+          "y": 2120
         }
       }
     note: false
@@ -437,30 +439,31 @@
     quietmode: 0
   "16":
     id: "16"
-    taskid: d1caf36f-6883-44a4-8d1e-4d9213f15a8e
-    type: regular
-    task:
-      id: d1caf36f-6883-44a4-8d1e-4d9213f15a8e
-      version: -1
-      name: Get User
-      description: 'Retrieves the properties and relationships of user object. for more information, visit: https://docs.microsoft.com/en-us/graph/api/user-update?view=graph-rest-1.0)'
+    taskid: 46c44a70-559e-4513-8237-05f1343b5ff5
+    type: regular
+    task:
+      id: 46c44a70-559e-4513-8237-05f1343b5ff5
+      version: -1
+      name: 'Get User #3'
+      description: 'Retrieves the properties and relationships of user object. for
+        more information, visit: https://docs.microsoft.com/en-us/graph/api/user-update?view=graph-rest-1.0)'
       script: '|||msgraph-user-get'
       type: regular
       iscommand: true
       brand: ""
     nexttasks:
       '#none#':
-      - "19"
+      - "27"
     scriptarguments:
       properties: {}
       user:
-        simple: ${GeneratedUUID}test@${inputs.baseurl}
-    separatecontext: false
-    view: |-
-      {
-        "position": {
-          "x": 50,
-          "y": 2120
+        simple: ${GeneratedUUID}-3@${inputs.baseurl}
+    separatecontext: false
+    view: |-
+      {
+        "position": {
+          "x": 265,
+          "y": 2295
         }
       }
     note: false
@@ -470,12 +473,12 @@
     quietmode: 0
   "17":
     id: "17"
-    taskid: 0081e283-2784-4414-8f44-0acb50f1af91
-    type: regular
-    task:
-      id: 0081e283-2784-4414-8f44-0acb50f1af91
-      version: -1
-      name: Delete User
+    taskid: 16d5c62d-4133-48f9-874a-e70239641559
+    type: regular
+    task:
+      id: 16d5c62d-4133-48f9-874a-e70239641559
+      version: -1
+      name: 'Delete User #2'
       description: Deletes an exsiting user.
       script: '|||msgraph-user-delete'
       type: regular
@@ -483,16 +486,16 @@
       brand: ""
     nexttasks:
       '#none#':
-      - "24"
-    scriptarguments:
-      user:
-        simple: ${GeneratedUUID}test@${inputs.baseurl}
-    separatecontext: false
-    view: |-
-      {
-        "position": {
-          "x": 50,
-          "y": 3170
+      - "30"
+    scriptarguments:
+      user:
+        simple: ${GeneratedUUID}-2@${inputs.baseurl}
+    separatecontext: false
+    view: |-
+      {
+        "position": {
+          "x": 480,
+          "y": 3695
         }
       }
     note: false
@@ -502,10 +505,10 @@
     quietmode: 0
   "18":
     id: "18"
-    taskid: cf9d136a-d604-4cc0-881b-01e7708656ec
-    type: regular
-    task:
-      id: cf9d136a-d604-4cc0-881b-01e7708656ec
+    taskid: 5c0d4264-bf96-4e36-8542-1f1c479aa6be
+    type: regular
+    task:
+      id: 5c0d4264-bf96-4e36-8542-1f1c479aa6be
       version: -1
       name: Generate UUID for user principal name
       description: Generates random UUID
@@ -520,7 +523,7 @@
     view: |-
       {
         "position": {
-          "x": 50,
+          "x": 265,
           "y": 370
         }
       }
@@ -529,14 +532,195 @@
     ignoreworker: false
     skipunavailable: false
     quietmode: 0
-  "19":
-    id: "19"
-    taskid: 1e8e2b67-94df-405a-810b-cae3f80f4bda
-    type: regular
-    task:
-      id: 1e8e2b67-94df-405a-810b-cae3f80f4bda
-      version: -1
-      name: Create test user (manager)
+  "21":
+    id: "21"
+    taskid: 2829647b-882e-46dd-8bdd-006a39865ccf
+    type: regular
+    task:
+      id: 2829647b-882e-46dd-8bdd-006a39865ccf
+      version: -1
+      name: 'Assign manager #4 to test user #3'
+      description: 'Assigns a manager to the user. Permissions: - User.ReadWrite.All
+        (Delegated & Application)'
+      script: '|||msgraph-user-assign-manager'
+      type: regular
+      iscommand: true
+      brand: ""
+    nexttasks:
+      '#none#':
+      - "22"
+    scriptarguments:
+      manager:
+        simple: ${GeneratedUUID}-4@${inputs.baseurl}
+      user:
+        simple: ${GeneratedUUID}-3@${inputs.baseurl}
+    separatecontext: false
+    view: |-
+      {
+        "position": {
+          "x": 265,
+          "y": 2645
+        }
+      }
+    note: false
+    timertriggers: []
+    ignoreworker: false
+    skipunavailable: false
+    quietmode: 0
+  "22":
+    id: "22"
+    taskid: 935ff53a-665d-4a2c-88d6-82304cb5ccbb
+    type: regular
+    task:
+      id: 935ff53a-665d-4a2c-88d6-82304cb5ccbb
+      version: -1
+      name: 'Get test user #3 manager'
+      description: Retrieves the properties from the manager of a user
+      script: '|||msgraph-user-get-manager'
+      type: regular
+      iscommand: true
+      brand: ""
+    nexttasks:
+      '#none#':
+      - "25"
+    scriptarguments:
+      user:
+        simple: ${GeneratedUUID}-3@${inputs.baseurl}
+    separatecontext: false
+    view: |-
+      {
+        "position": {
+          "x": 265,
+          "y": 2820
+        }
+      }
+    note: false
+    timertriggers: []
+    ignoreworker: false
+    skipunavailable: false
+    quietmode: 0
+  "23":
+    id: "23"
+    taskid: f2432dc2-e4de-4cd0-8cb3-7f8827bd80b6
+    type: regular
+    task:
+      id: f2432dc2-e4de-4cd0-8cb3-7f8827bd80b6
+      version: -1
+      name: 'Get user #4 direct reports'
+      description: Retrieves the direct reports for a user. Direct reports are the
+        people who have that user configured as their manager.
+      script: '|||msgraph-direct-reports'
+      type: regular
+      iscommand: true
+      brand: ""
+    nexttasks:
+      '#none#':
+      - "28"
+    scriptarguments:
+      user:
+        simple: ${GeneratedUUID}-4@${inputs.baseurl}
+    separatecontext: false
+    view: |-
+      {
+        "position": {
+          "x": 470,
+          "y": 3170
+        }
+      }
+    note: false
+    timertriggers: []
+    ignoreworker: false
+    skipunavailable: false
+    quietmode: 0
+  "25":
+    id: "25"
+    taskid: 47a93add-861e-41fe-84b1-71a02611883c
+    type: condition
+    task:
+      id: 47a93add-861e-41fe-84b1-71a02611883c
+      version: -1
+      name: Validate user manager assignment and retrieval
+      type: condition
+      iscommand: false
+      brand: ""
+    nexttasks:
+      '#default#':
+      - "9"
+      success:
+      - "23"
+    separatecontext: false
+    conditions:
+    - label: success
+      condition:
+      - - operator: isEqualString
+          left:
+            value:
+              simple: MSGraphUserManager.Manager.DisplayName
+            iscontext: true
+          right:
+            value:
+              simple: 'Graph Test - User #4'
+      - - operator: isEmpty
+          left:
+            value:
+              simple: MSGraphUserManager.Manager.GivenName
+            iscontext: true
+      - - operator: isEmpty
+          left:
+            value:
+              simple: MSGraphUserManager.Manager.BusinessPhones
+            iscontext: true
+      - - operator: isEqualString
+          left:
+            value:
+              simple: MSGraphUserManager.Manager.JobTitle
+            iscontext: true
+          right:
+            value:
+              simple: Test
+      - - operator: isEmpty
+          left:
+            value:
+              simple: MSGraphUserManager.Manager.OfficeLocation
+            iscontext: true
+      - - operator: isEmpty
+          left:
+            value:
+              simple: MSGraphUserManager.Manager.PreferredLanguage
+            iscontext: true
+      - - operator: isEmpty
+          left:
+            value:
+              simple: MSGraphUserManager.Manager.Surname
+            iscontext: true
+      - - operator: containsGeneral
+          left:
+            value:
+              simple: MSGraphUserManager.Manager.UserPrincipalName
+            iscontext: true
+          right:
+            value:
+              simple: ${GeneratedUUID}-4@${inputs.baseurl}
+    view: |-
+      {
+        "position": {
+          "x": 265,
+          "y": 2990
+        }
+      }
+    note: false
+    timertriggers: []
+    ignoreworker: false
+    skipunavailable: false
+    quietmode: 0
+  "26":
+    id: "26"
+    taskid: eaa3b3de-ece0-46b6-853e-4418f15d45b9
+    type: regular
+    task:
+      id: eaa3b3de-ece0-46b6-853e-4418f15d45b9
+      version: -1
+      name: 'Create test user #2'
       description: Creates a new user.
       script: '|||msgraph-user-create'
       type: regular
@@ -544,11 +728,11 @@
       brand: ""
     nexttasks:
       '#none#':
-      - "20"
+      - "5"
     scriptarguments:
       account_enabled: {}
       display_name:
-        simple: Graph Test - DELETE
+        simple: 'Graph Test - User #2'
       mail_nickname:
         simple: graph
       on_premises_immutable_id: {}
@@ -557,31 +741,31 @@
       password:
         simple: Aa-123456789Bc!
       user_principal_name:
-        simple: ${GeneratedUUID}manager@${inputs.baseurl}
+        simple: ${GeneratedUUID}-2@${inputs.baseurl}
     continueonerror: true
     separatecontext: false
     view: |-
       {
         "position": {
-          "x": 50,
-          "y": 2295
-        }
-      }
-    note: false
-    timertriggers: []
-    ignoreworker: false
-    skipunavailable: false
-    quietmode: 0
-  "20":
-    id: "20"
-    taskid: cb1d8651-6efc-4e92-84af-4bc2fc8893f2
-    type: regular
-    task:
-      id: cb1d8651-6efc-4e92-84af-4bc2fc8893f2
-      version: -1
-      name: Get User (manager)
-      description: Retrieve the properties and relationships of user object. [link](https://docs.microsoft.com/en-us/graph/api/user-update?view=graph-rest-1.0)
-      script: '|||msgraph-user-get'
+          "x": 265,
+          "y": 1420
+        }
+      }
+    note: false
+    timertriggers: []
+    ignoreworker: false
+    skipunavailable: false
+    quietmode: 0
+  "27":
+    id: "27"
+    taskid: 62b04c9f-4c72-4838-89d1-0779348e799e
+    type: regular
+    task:
+      id: 62b04c9f-4c72-4838-89d1-0779348e799e
+      version: -1
+      name: 'Create test user #4'
+      description: Creates a new user.
+      script: '|||msgraph-user-create'
       type: regular
       iscommand: true
       brand: ""
@@ -589,14 +773,24 @@
       '#none#':
       - "21"
     scriptarguments:
-      properties: {}
-      user:
-        simple: ${GeneratedUUID}manager@${inputs.baseurl}
-    separatecontext: false
-    view: |-
-      {
-        "position": {
-          "x": 50,
+      account_enabled: {}
+      display_name:
+        simple: 'Graph Test - User #4'
+      mail_nickname:
+        simple: graph
+      on_premises_immutable_id: {}
+      other_properties:
+        simple: jobTitle=Test,city=Tel Aviv
+      password:
+        simple: Aa-123456789Bc!
+      user_principal_name:
+        simple: ${GeneratedUUID}-4@${inputs.baseurl}
+    continueonerror: true
+    separatecontext: false
+    view: |-
+      {
+        "position": {
+          "x": 265,
           "y": 2470
         }
       }
@@ -605,114 +799,80 @@
     ignoreworker: false
     skipunavailable: false
     quietmode: 0
-  "21":
-    id: "21"
-    taskid: a359e85c-2745-49ac-8478-6bf56dfc4a53
-    type: regular
-    task:
-      id: a359e85c-2745-49ac-8478-6bf56dfc4a53
-      version: -1
-      name: Assign test user manager
-      description: 'Assigns a manager to the user. Permissions: - User.ReadWrite.All
-        (Delegated & Application)'
-      script: '|||msgraph-user-assign-manager'
-      type: regular
-      iscommand: true
-      brand: ""
-    nexttasks:
-      '#none#':
-      - "22"
-    scriptarguments:
-      manager:
-        simple: ${GeneratedUUID}manager@${inputs.baseurl}
-      user:
-        simple: ${GeneratedUUID}test@${inputs.baseurl}
-    separatecontext: false
-    view: |-
-      {
-        "position": {
-          "x": 50,
-          "y": 2645
-        }
-      }
-    note: false
-    timertriggers: []
-    ignoreworker: false
-    skipunavailable: false
-    quietmode: 0
-  "22":
-    id: "22"
-    taskid: 92429cd6-14f4-426d-89da-144566618b92
-    type: regular
-    task:
-      id: 92429cd6-14f4-426d-89da-144566618b92
-      version: -1
-      name: Get test user manager
-      description: Retrieves the properties from the manager of a user
-      script: '|||msgraph-user-get-manager'
-      type: regular
-      iscommand: true
-      brand: ""
-    nexttasks:
-      '#none#':
-      - "23"
-    scriptarguments:
-      user:
-        simple: ${GeneratedUUID}test@${inputs.baseurl}
-    separatecontext: false
-    view: |-
-      {
-        "position": {
-          "x": 50,
-          "y": 2820
-        }
-      }
-    note: false
-    timertriggers: []
-    ignoreworker: false
-    skipunavailable: false
-    quietmode: 0
-  "23":
-    id: "23"
-    taskid: abd7a7af-c90a-4cdd-8609-242d23eb28d9
-    type: regular
-    task:
-      id: abd7a7af-c90a-4cdd-8609-242d23eb28d9
-      version: -1
-      name: Get manager direct reports
-      description: Retrieves the direct reports for a user. Direct reports are the
-        people who have that user configured as their manager.
-      script: '|||msgraph-direct-reports'
-      type: regular
-      iscommand: true
-      brand: ""
-    nexttasks:
-      '#none#':
-      - "17"
-    scriptarguments:
-      user:
-        simple: ${GeneratedUUID}manager@${inputs.baseurl}
-    separatecontext: false
-    view: |-
-      {
-        "position": {
-          "x": 50,
-          "y": 2995
-        }
-      }
-    note: false
-    timertriggers: []
-    ignoreworker: false
-    skipunavailable: false
-    quietmode: 0
-  "24":
-    id: "24"
-    taskid: 0a9fdf6a-40f3-4873-8d60-4bbcdbc302bb
-    type: regular
-    task:
-      id: 0a9fdf6a-40f3-4873-8d60-4bbcdbc302bb
-      version: -1
-      name: Delete User (manager)
+  "28":
+    id: "28"
+    taskid: 48f16777-203d-4ed2-89ec-83a6a29228ce
+    type: condition
+    task:
+      id: 48f16777-203d-4ed2-89ec-83a6a29228ce
+      version: -1
+      name: Validate user direct reports retrieval
+      type: condition
+      iscommand: false
+      brand: ""
+    nexttasks:
+      '#default#':
+      - "9"
+      success:
+      - "14"
+    separatecontext: false
+    conditions:
+    - label: success
+      condition:
+      - - operator: containsGeneral
+          left:
+            value:
+              complex:
+                root: MSGraphUserDirectReports.Reports.[0]
+                accessor: UserPrincipalName
+            iscontext: true
+          right:
+            value:
+              simple: ${GeneratedUUID}-3@${inputs.baseurl}
+    view: |-
+      {
+        "position": {
+          "x": 470,
+          "y": 3345
+        }
+      }
+    note: false
+    timertriggers: []
+    ignoreworker: false
+    skipunavailable: false
+    quietmode: 0
+  "29":
+    id: "29"
+    taskid: ac88b353-1556-4a9a-80c9-72ac0b8107ba
+    type: title
+    task:
+      id: ac88b353-1556-4a9a-80c9-72ac0b8107ba
+      version: -1
+      name: Done!
+      type: title
+      iscommand: false
+      brand: ""
+    separatecontext: false
+    view: |-
+      {
+        "position": {
+          "x": 480,
+          "y": 4220
+        }
+      }
+    note: false
+    timertriggers: []
+    ignoreworker: false
+    skipunavailable: false
+    quietmode: 0
+  "30":
+    id: "30"
+    taskid: 26f78ca5-225a-4da4-8d04-257f49ede517
+    type: regular
+    task:
+      id: 26f78ca5-225a-4da4-8d04-257f49ede517
+      version: -1
+      name: 'Delete User #3'
       description: Deletes an exsiting user.
       script: '|||msgraph-user-delete'
       type: regular
@@ -720,16 +880,48 @@
       brand: ""
     nexttasks:
       '#none#':
-      - "14"
-    scriptarguments:
-      user:
-        simple: ${GeneratedUUID}manager@${inputs.baseurl}
-    separatecontext: false
-    view: |-
-      {
-        "position": {
-          "x": 50,
-          "y": 3345
+      - "31"
+    scriptarguments:
+      user:
+        simple: ${GeneratedUUID}-3@${inputs.baseurl}
+    separatecontext: false
+    view: |-
+      {
+        "position": {
+          "x": 480,
+          "y": 3870
+        }
+      }
+    note: false
+    timertriggers: []
+    ignoreworker: false
+    skipunavailable: false
+    quietmode: 0
+  "31":
+    id: "31"
+    taskid: 573b1a32-94d4-4909-8372-869176b7df53
+    type: regular
+    task:
+      id: 573b1a32-94d4-4909-8372-869176b7df53
+      version: -1
+      name: 'Delete User #4'
+      description: Deletes an exsiting user.
+      script: '|||msgraph-user-delete'
+      type: regular
+      iscommand: true
+      brand: ""
+    nexttasks:
+      '#none#':
+      - "29"
+    scriptarguments:
+      user:
+        simple: ${GeneratedUUID}-4@${inputs.baseurl}
+    separatecontext: false
+    view: |-
+      {
+        "position": {
+          "x": 480,
+          "y": 4045
         }
       }
     note: false
@@ -742,24 +934,19 @@
     "linkLabelsPosition": {},
     "paper": {
       "dimensions": {
-        "height": 3710,
-        "width": 380,
-        "x": 50,
+        "height": 4235,
+        "width": 920,
+        "x": -60,
         "y": 50
       }
     }
   }
-<<<<<<< HEAD
 inputs:
 - key: baseurl
   value:
     simple: demistodev.onmicrosoft.com
   required: true
-  description: ""
+  description: Base url of your instance
   playbookInputQuery: null
 outputs: []
-=======
-inputs: []
-outputs: []
-fromversion: 5.0.0
->>>>>>> 84f075c8
+fromversion: 5.0.0