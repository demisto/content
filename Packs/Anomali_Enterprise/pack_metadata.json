--- conflicted
+++ resolved
@@ -2,11 +2,7 @@
     "name": "Anomali Enterprise",
     "description": "Use Anomali Match to query IOCs and conduct forensic searches.",
     "support": "xsoar",
-<<<<<<< HEAD
-    "currentVersion": "1.0.31",
-=======
     "currentVersion": "1.0.32",
->>>>>>> 90cf3b88
     "author": "Cortex XSOAR",
     "url": "https://www.paloaltonetworks.com/cortex",
     "email": "",
