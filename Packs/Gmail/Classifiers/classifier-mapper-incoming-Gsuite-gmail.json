{
	"id": "Gmail-mapper",
    "name": "Gmail - Incoming Mapper",
    "type": "mapping-incoming",
    "description": "Maps incoming Gmail phishing email message fields.",
	"version": -1,
	"defaultIncidentType": "",
	"mapping": {
        "Phishing": {
            "dontMapEventToLabels": false,
            "internalMapping": {
                "Attachment Count": {
                    "complex": {
                        "accessor": "",
                        "filters": [],
                        "root": "Attachments",
                        "transformers": [
                            {
                                "args": {},
                                "operator": "count"
                            }
                        ]
                    },
                    "simple": ""
                },
                "Attachment Extension": {
                    "complex": {
                        "accessor": "",
                        "filters": [],
                        "root": "Attachment Names",
                        "transformers": [
                            {
                                "args": {
                                    "delimiter": {
                                        "isContext": false,
                                        "value": {
                                            "complex": null,
                                            "simple": ","
                                        }
                                    }
                                },
                                "operator": "splitAndTrim"
                            },
                            {
                                "args": {
                                    "regex": {
                                        "isContext": false,
                                        "value": {
                                            "complex": null,
                                            "simple": ".*\\."
                                        }
                                    },
                                    "replaceWith": {
                                        "isContext": false,
                                        "value": null
                                    }
                                },
                                "operator": "replaceMatch"
                            }
                        ]
                    },
                    "simple": ""
                },
                "Attachment ID": {
                    "complex": null,
                    "simple": "Attachments.ID"
                },
                "Attachment Name": {
                    "complex": {
                        "accessor": "",
                        "filters": [],
                        "root": "Attachment Names",
                        "transformers": []
                    },
                    "simple": ""
                },
                "Email BCC": {
                    "complex": {
                        "accessor": "",
                        "filters": [],
                        "root": "Bcc",
                        "transformers": []
                    },
                    "simple": ""
                },
                "Email Body": {
                    "complex": {
                        "accessor": "",
                        "filters": [],
                        "root": "Body",
                        "transformers": []
                    },
                    "simple": ""
                },
                "Email Body Format": {
                    "complex": {
                        "accessor": "",
                        "filters": [],
                        "root": "Format",
                        "transformers": []
                    },
                    "simple": ""
                },
                "Email CC": {
                    "complex": {
                        "accessor": "",
                        "filters": [],
                        "root": "Cc",
                        "transformers": []
                    },
                    "simple": ""
                },
                "Email From": {
                    "complex": {
                        "accessor": "",
                        "filters": [],
                        "root": "From",
                        "transformers": []
                    },
                    "simple": ""
                },
                "Email HTML": {
                    "complex": null,
                    "simple": "Html"
                },
                "Email Headers": {
<<<<<<< HEAD
                    "complex": null,
=======
                    "complex": {
                        "accessor": "",
                        "filters": [],
                        "root": " ",
                        "transformers": []
                    },
>>>>>>> 5c6dd471
                    "simple": null
                },
                "Email Message ID": {
                    "complex": {
                        "accessor": "",
                        "filters": [],
                        "root": "ID",
                        "transformers": []
                    },
                    "simple": ""
                },
                "Email Subject": {
                    "complex": {
                        "accessor": "",
                        "filters": [],
                        "root": "Subject",
                        "transformers": []
                    },
                    "simple": ""
                },
                "Email To": {
                    "complex": {
                        "accessor": "",
                        "filters": [],
                        "root": "To",
                        "transformers": []
                    },
                    "simple": ""
                },
                "Phishing Reporter Email Headers": {
                    "complex": null,
                    "simple": "Headers"
                }
            }
        }
    },
	"fromVersion": "6.0.0"
}<|MERGE_RESOLUTION|>--- conflicted
+++ resolved
@@ -124,16 +124,12 @@
                     "simple": "Html"
                 },
                 "Email Headers": {
-<<<<<<< HEAD
-                    "complex": null,
-=======
                     "complex": {
                         "accessor": "",
                         "filters": [],
                         "root": " ",
                         "transformers": []
                     },
->>>>>>> 5c6dd471
                     "simple": null
                 },
                 "Email Message ID": {
