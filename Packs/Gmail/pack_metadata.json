{
<<<<<<< HEAD
  "name": "Gmail",
  "description": "Gmail API and user management (This integration replaces the Gmail functionality in the GoogleApps API and G Suite integration).",
  "support": "xsoar",
  "currentVersion": "1.3.32",
  "author": "Cortex XSOAR",
  "url": "https://www.paloaltonetworks.com/cortex",
  "email": "",
  "created": "2020-04-14T00:00:00Z",
  "categories": [
    "Email"
  ],
  "tags": [],
  "useCases": [],
  "keywords": [
    "Google"
  ],
  "marketplaces": [
    "xsoar",
    "marketplacev2",
    "platform"
  ],
  "supportedModules": [
    "C1",
    "C3",
    "X0",
    "X1",
    "X3",
    "X5",
    "ENT_PLUS",
    "agentix"
  ]
=======
    "name": "Gmail",
    "description": "Gmail API and user management (This integration replaces the Gmail functionality in the GoogleApps API and G Suite integration).",
    "support": "xsoar",
    "currentVersion": "1.3.33",
    "author": "Cortex XSOAR",
    "url": "https://www.paloaltonetworks.com/cortex",
    "email": "",
    "created": "2020-04-14T00:00:00Z",
    "categories": [
        "Email"
    ],
    "tags": [],
    "useCases": [],
    "keywords": [
        "Google"
    ],
    "marketplaces": [
        "xsoar",
        "marketplacev2",
        "platform"
    ],
    "supportedModules": [
        "C1",
        "C3",
        "X0",
        "X1",
        "X3",
        "X5",
        "ENT_PLUS",
        "agentix"
    ]
>>>>>>> 36cb4b66
}<|MERGE_RESOLUTION|>--- conflicted
+++ resolved
@@ -1,37 +1,4 @@
 {
-<<<<<<< HEAD
-  "name": "Gmail",
-  "description": "Gmail API and user management (This integration replaces the Gmail functionality in the GoogleApps API and G Suite integration).",
-  "support": "xsoar",
-  "currentVersion": "1.3.32",
-  "author": "Cortex XSOAR",
-  "url": "https://www.paloaltonetworks.com/cortex",
-  "email": "",
-  "created": "2020-04-14T00:00:00Z",
-  "categories": [
-    "Email"
-  ],
-  "tags": [],
-  "useCases": [],
-  "keywords": [
-    "Google"
-  ],
-  "marketplaces": [
-    "xsoar",
-    "marketplacev2",
-    "platform"
-  ],
-  "supportedModules": [
-    "C1",
-    "C3",
-    "X0",
-    "X1",
-    "X3",
-    "X5",
-    "ENT_PLUS",
-    "agentix"
-  ]
-=======
     "name": "Gmail",
     "description": "Gmail API and user management (This integration replaces the Gmail functionality in the GoogleApps API and G Suite integration).",
     "support": "xsoar",
@@ -63,5 +30,4 @@
         "ENT_PLUS",
         "agentix"
     ]
->>>>>>> 36cb4b66
 }