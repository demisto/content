{
    "name": "Gmail",
    "description": "Gmail API and user management (This integration replaces the Gmail functionality in the GoogleApps API and G Suite integration).",
    "support": "xsoar",
<<<<<<< HEAD
    "currentVersion": "1.2.1",
=======
    "currentVersion": "1.2.2",
>>>>>>> bdd3ff18
    "author": "Cortex XSOAR",
    "url": "https://www.paloaltonetworks.com/cortex",
    "email": "",
    "created": "2020-04-14T00:00:00Z",
    "categories": [
        "Cloud Services"
    ],
    "tags": [],
    "useCases": [],
    "keywords": [],
    "marketplaces": [
        "xsoar",
        "marketplacev2"
    ]
}<|MERGE_RESOLUTION|>--- conflicted
+++ resolved
@@ -2,11 +2,7 @@
     "name": "Gmail",
     "description": "Gmail API and user management (This integration replaces the Gmail functionality in the GoogleApps API and G Suite integration).",
     "support": "xsoar",
-<<<<<<< HEAD
-    "currentVersion": "1.2.1",
-=======
-    "currentVersion": "1.2.2",
->>>>>>> bdd3ff18
+    "currentVersion": "1.2.3",
     "author": "Cortex XSOAR",
     "url": "https://www.paloaltonetworks.com/cortex",
     "email": "",
