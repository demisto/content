--- conflicted
+++ resolved
@@ -2,11 +2,7 @@
     "name": "Gmail",
     "description": "Gmail API and user management (This integration replaces the Gmail functionality in the GoogleApps API and G Suite integration).",
     "support": "xsoar",
-<<<<<<< HEAD
-    "currentVersion": "1.0.8",
-=======
     "currentVersion": "1.1.0",
->>>>>>> b218ebec
     "author": "Cortex XSOAR",
     "url": "https://www.paloaltonetworks.com/cortex",
     "email": "",
