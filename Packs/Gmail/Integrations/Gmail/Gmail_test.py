from freezegun import freeze_time
import base64
import demistomock as demisto
import pytest
from test_data import input_data
import datetime

MOCK_MAIL_NO_LABELS = {
    'internalDate': '1572251535000',
    'historyId': '249781',
    'payload': {
        'mimeType': 'multipart/mixed',
        'body': {'size': 0},
        'partId': '',
        'filename': '',
        'headers': [
            {
                'name': 'Received',
                'value': 'from 1041831412594 named unknown by gmailapi.google.com with '
                u'HTTPREST; Mon, 28 Oct 2019 04:32:15 -0400'
            }, {
                'name': 'Content-Type',
                'value': 'mixed; boundary="===============4922146810840031257=="'
            }, {
                'name': 'MIME-Version',
                'value': '1.0'
            }, {
                'name': 'to',
                'value': '<some_mail>'
            }, {
                'name': 'cc',
                'value': ''
            }, {
                'name': 'bcc',
                'value': ''
            }, {
                'name': 'from',
                'value': '<some_mail>'
            }, {
                'name': 'subject',
                'value': 'a mail subject'
            }, {
                'name': 'reply-to',
                'value': ''
            }, {
                'name': 'Date',
                'value': 'Mon, 28 Oct 2019 04:32:15 -0400'
            }, {
                'name': 'Message-Id',
                'value': '<some_id>'
            }
        ],
        'parts': [
            {
                'mimeType': 'text/plain',
                'headers': [
                    {
                        'name': 'Content-Type',
                        'value': 'text/plain; charset="utf-8"'
                    }, {
                        'name': 'MIME-Version',
                        'value': '1.0'
                    }, {
                        'name': 'Content-Transfer-Encoding',
                        'value': 'base64'
                    }
                ],
                'body': {
                    'data': '<data>',
                    'size': 9
                },
                'partId': '0',
                'filename': ''
            }
        ]
    },
    'snippet': 'some info',
    'sizeEstimate': 637,
    'threadId': '<id>',
    'id': '<id>'
}

EXPECTED_GMAIL_CONTEXT = {
    'To': '<some_mail>',
    'Body': '',
    'From': '<some_mail>',
    'Attachments': '',
    'Format': 'mixed',
    'Cc': '',
    'Labels': '',
    'Mailbox': 'some_mail',
    'Headers': [
        {
            'Name': 'Received',
            'Value': 'from 1041831412594 named '
                     u'unknown by gmailapi.google.com with HTTPREST; Mon, 28 Oct 2019 04:32:15 -0400'
        }, {
            'Name': 'Content-Type',
            'Value': 'mixed; boundary="===============4922146810840031257=="'
        }, {
            'Name': 'MIME-Version',
            'Value': '1.0'
        }, {
            'Name': 'to',
            'Value': '<some_mail>'
        }, {
            'Name': 'cc',
            'Value': ''
        }, {
            'Name': 'bcc', 'Value': ''
        }, {
            'Name': 'from', 'Value': '<some_mail>'
        }, {
            'Name': 'subject',
            'Value': 'a mail subject'
        }, {
            'Name': 'reply-to',
            'Value': ''
        }, {
            'Name': 'Date',
            'Value': 'Mon, 28 Oct 2019 04:32:15 -0400'
        }, {
            'Name': 'Message-Id',
            'Value': '<some_id>'
        }
    ],
    'Html': None,
    'RawData': None,
    'ThreadId': '<id>',
    'Date': 'Mon, 28 Oct 2019 04:32:15 -0400',
    'Bcc': '',
    'Type': 'Gmail',
    'ID': '<id>',
    'Subject': 'a mail subject'
}


def test_timestamp_to_date():
    from Gmail import create_base_time
    valid_timestamp = '1566819604000'
    valid_header_date = "Mon, 26 Aug 2019 14:40:04 +0300"
    # this does contain the utc time change
    invalid_header_date = "25 Aug 2019 06:25:38"
    # this does contain the utc time change
    semi_valid_header_date = "26 Aug 2019 14:40:04 +0300"
    assert str(create_base_time(valid_timestamp, valid_header_date)) == "Mon, 26 Aug 2019 14:40:04 +0300"
    assert str(create_base_time(valid_timestamp, semi_valid_header_date)) == "Mon, 26 Aug 2019 14:40:04 +0300"
    assert str(create_base_time(valid_timestamp, invalid_header_date)) == "Mon, 26 Aug 2019 11:40:04 -0000"


def test_move_to_gmt():
    from Gmail import move_to_gmt
    valid_header_date = "Mon, 26 Aug 2019 14:40:04 +0300"
    no_utc_header_date = "Mon, 26 Aug 2019 14:40:04 -0000"
    assert str(move_to_gmt(valid_header_date)) == "2019-08-26T11:40:04Z"
    assert str(move_to_gmt(no_utc_header_date)) == "2019-08-26T14:40:04Z"


def test_no_label_mail_context_creation():
    from Gmail import get_email_context
    context_gmail, _, _, _, _ = get_email_context(MOCK_MAIL_NO_LABELS, "some_mail")
    assert context_gmail.get('Labels') == EXPECTED_GMAIL_CONTEXT.get('Labels')
    assert context_gmail.get('To') == EXPECTED_GMAIL_CONTEXT.get('To')
    assert context_gmail.get('From') == EXPECTED_GMAIL_CONTEXT.get('From')
    assert context_gmail.get('Subject') == EXPECTED_GMAIL_CONTEXT.get('Subject')


def test_parse_privileges():
    from Gmail import parse_privileges
    privileges = [{'serviceId': '', 'privilegeName': 'name_no_id'}, {'serviceId': '', 'privilegeName': ''},
                  {'serviceId': 'id', 'privilegeName': 'name'}]
    assert sorted(parse_privileges(privileges), key=lambda i: i['Name']) == sorted(
        [{'ServiceID': 'id', 'Name': 'name'}, {'Name': 'name_no_id'}], key=lambda i: i['Name'])


def test_dict_keys_snake_to_camelcase():
    """
    Tests dict_keys_snake_to_camelcase method works as expected.
    e.g. family_name -> familyName
    """
    from Gmail import dict_keys_snake_to_camelcase
    dictionary = {
        'user_name': 'user1',
        'user_id': '2'
    }
    assert dict_keys_snake_to_camelcase(dictionary) == {'userName': 'user1', 'userId': '2'}


def test_labels_to_entry():
    """
    Given:
        gmail label api response

    When:
        executing labels_to_entry function.

    Then:
        the context and human readable are valid
    """
    from Gmail import labels_to_entry
    labels = [
        {
            "id": "CHAT",
            "labelListVisibility": "labelHide",
            "messageListVisibility": "hide",
            "name": "CHAT",
            "type": "system"
        },
        {
            "id": "SENT",
            "labelListVisibility": "labelHide",
            "messageListVisibility": "hide",
            "name": "SENT",
            "type": "system"
        }
    ]
    expected_human_readable = '### test\n|Name|ID|Type|MessageListVisibility|LabelListVisibility|' \
                              '\n|---|---|---|---|---|\n| CHAT | CHAT | system | hide | labelHide ' \
                              '|\n| SENT | SENT | system | hide | labelHide |\n'
    expected_context_output = [
        {
            "ID": "CHAT",
            "LabelListVisibility": "labelHide",
            "MessageListVisibility": "hide",
            "Name": "CHAT",
            "Type": "system",
            "UserID": "me"
        },
        {
            "ID": "SENT",
            "LabelListVisibility": "labelHide",
            "MessageListVisibility": "hide",
            "Name": "SENT",
            "Type": "system",
            "UserID": "me"
        }
    ]

    result = labels_to_entry("test", labels, "me")
    assert result.outputs == expected_context_output
    assert result.readable_output == expected_human_readable


@pytest.mark.parametrize('params_str, expected_result', [
    ("{\"varname\" :{\"value\": \"some value\", \"key\": \"context key\"}}", {'varname': "some value"})
])
def test_template_params(params_str, expected_result):
    """
    Tests template_params function.
        Given:
            - values are in the form of a JSON document.
        When:
            - sending email.
        Then:
            - the output dictionary is valid.
    """

    from Gmail import template_params

    assert template_params(params_str) == expected_result


@pytest.mark.parametrize('title, response, expected_result', [
    ('User 000000000000000000000:', input_data.response_test_users_to_entry,
     input_data.expected_result_test_users_to_entry)
])
def test_users_to_entry(title, response, expected_result):
    """
    Tests users_to_entry function.
        Given:
            - gmail get list of users api response.
        When:
            - executing users_to_entry function.
        Then:
            -the outputs, raw response, and human readable are valid.
    """

    from Gmail import users_to_entry

    result = users_to_entry(title, response)
    assert result.readable_output == expected_result.get("expected_human_readable")
    assert result.outputs == expected_result.get("expected_outputs")
    assert result.raw_response == expected_result.get('expected_raw_response')


@pytest.mark.parametrize('title, response, user_id, expected_result', [
    ('User johndoe@test.com:', [input_data.get_auto_replay_result],
     'johndoe@test.com', input_data.expected_result_test_autoreply_to_entry)
])
def test_autoreply_to_entry(title, response, user_id, expected_result):
    """
    Tests autoreply_to_entry function.
        Given:
            -gmail get autoreply api response (from get_autoreply function).
        When:
            - executing autoreply_to_entry function.
        Then:
            -the outputs, raw response, and human readable are valid.
    """

    from Gmail import autoreply_to_entry

    result = autoreply_to_entry(title, response, user_id)
    assert result.readable_output == expected_result.get("expected_human_readable")
    assert result.outputs == expected_result.get("expected_outputs")
    assert result.raw_response == expected_result.get('expected_raw_response')


@pytest.mark.parametrize('title, role, expected_result', [
    ('Role 00000000000000000 details:', input_data.role_test_role_to_entry, input_data.expected_result_test_role_to_entry)
])
def test_role_to_entry(title, role, expected_result):
    """
    Tests role_to_entry function.
        Given:
            - gmail get role api response (from get_role function).
        When:
            - executing role_to_entry function.
        Then:
            -the outputs, raw response, and human readable are valid.
    """

    from Gmail import role_to_entry

    result = role_to_entry(title, role)
    assert result.readable_output == expected_result.get("expected_human_readable")
    assert result.outputs == expected_result.get("expected_outputs")
    assert result.raw_response == expected_result.get('expected_raw_response')


@pytest.mark.parametrize('title, response, expected_result', [
    ('User Roles of 222222222222222222222:', input_data.get_user_role_mock_result,
     input_data.expected_result_user_roles_to_entry)
])
def test_user_roles_to_entry(title, response, expected_result):
    """
    Tests user_roles_to_entry function.
        Given:
            - gmail get user role api response (from get_user_role function).
        When:
            - executing user_roles_to_entry function.
        Then:
            -the outputs, raw response, and human readable are valid.
    """

    from Gmail import user_roles_to_entry

    result = user_roles_to_entry(title, response)
    assert result.readable_output == expected_result.get("expected_human_readable")
    assert result.outputs == expected_result.get("expected_outputs")
    assert result.raw_response == expected_result.get('expected_raw_response')


@pytest.mark.parametrize('title, response, expected_result', [
    ('Tokens:', input_data.get_user_tokens_mock_result,
     input_data.expected_result_test_tokens_to_entry)
])
def test_tokens_to_entry(title, response, expected_result):
    """
    Tests tokens_to_entry function.
        Given:
            - gmail get user tokens api response (from get_user_tokens function).
        When:
            - executing tokens_to_entry function.
        Then:
            -the outputs, raw response, and human readable are valid.
    """

    from Gmail import tokens_to_entry

    result = tokens_to_entry(title, response)
    assert result.readable_output == expected_result.get("expected_human_readable")
    assert result.outputs == expected_result.get("expected_outputs")
    assert result.raw_response == expected_result.get('expected_raw_response')


@pytest.mark.parametrize('title, response, to, emailfrom, cc, bcc, body, subject, expected_result', [
    ('Email sent:', [input_data.send_mail_mock_result], ['helloworld@gmail.com'],
     'test@gmail.com', [], [], None,
     'ls', input_data.expected_result_test_sent_mail_to_entry)
])
def test_sent_mail_to_entry(title, response, to, emailfrom, cc, bcc, body, subject, expected_result):
    """
    Tests sent_mail_to_entry function.
        Given:
            - gmail send mail api response (from send_mail function).
        When:
            - executing sent_mail_to_entry function.
        Then:
            -the outputs, raw response, and human readable are valid.
    """

    from Gmail import sent_mail_to_entry

    result = sent_mail_to_entry(title, response, to, emailfrom, cc, bcc, body, subject)
    assert result.readable_output == expected_result.get("expected_human_readable")
    assert result.outputs == expected_result.get("expected_outputs")
    assert result.raw_response == expected_result.get('expected_raw_response')


@pytest.mark.parametrize('title, mailbox, response, expected_result', [
    ('filters:', '1111111',
     input_data.list_filters_mock_result, input_data.expected_result_test_filters_to_entry)
])
def test_filters_to_entry(title, mailbox, response, expected_result):
    """
    Tests filters_to_entry function.
        Given:
            - gmail get filters list api response (from list_filters function).
        When:
            - executing filters_to_entry function.
        Then:
            -the contents and human readable are valid.
    """

    from Gmail import filters_to_entry

    result = filters_to_entry(title, mailbox, response)
    assert result.get("Contents") == expected_result.get("except_contents")
    assert result.get("HumanReadable") == expected_result.get("expected_human_readable")


@pytest.mark.parametrize('mailboxes, expected_result', [
    (input_data.list_mailboxes, input_data.expected_result_test_mailboxes_to_entry)
])
def test_mailboxes_to_entry(mailboxes, expected_result):
    """
    Tests mailboxes_to_entry function.
        Given:
            - gmail get message list api response (from search_command function).
        When:
            - executing mailboxes_to_entry function.
        Then:
            -the contents and human readable are valid.
    """

    from Gmail import mailboxes_to_entry

    result = mailboxes_to_entry(mailboxes)
    assert result[0].outputs == expected_result.get("except_contents")
    assert result[0].readable_output == expected_result.get("expected_human_readable")


@pytest.mark.parametrize('title, raw_emails, format_data, mailbox, expected_result', [
    ('Search in 11111:\nquery: "subject:helloworld"', input_data.mails, 'full',
     '11111', input_data.expected_result_test_emails_to_entry)
])
def test_emails_to_entry(title, raw_emails, format_data, mailbox, expected_result):
    """
    Tests emails_to_entry function.
        Given:
             - gmail get message list api response (from search_command function).
        When:
            - executing emails_to_entry function.
        Then:
            -the contents and human readable are valid.
    """

    from Gmail import emails_to_entry

    result = emails_to_entry(title, raw_emails, format_data, mailbox)
    assert result.get("Contents") == expected_result.get("except_contents")
    assert result.get("HumanReadable") == expected_result.get("expected_human_readable")


def test_forwarding_address_list_command(mocker):
    """
    Tests forwarding_address_list function.
        Given:
             - demisto arg user_id.
        When:
            - executing forwarding_address_list function.
        Then:
            -the raw_response,outputs and readable_output are valid.
    """

    import Gmail
    from Gmail import forwarding_address_list_command
    mocker.patch.object(demisto, 'args', return_value={'user_id': '111', 'forwarding_email': 'test@gmail.com'})
    mocker.patch.object(Gmail, 'forwarding_address_list',
                        return_value={'forwardingAddresses': [{'forwardingEmail': 'test1@gmail.com',
                                                               'verificationStatus': 'accepted'},
                                                              {'forwardingEmail': 'test2@gmail.com',
                                                              'verificationStatus': 'accepted'}]})

    result = forwarding_address_list_command()
    assert result.raw_response == {'forwardingAddresses': [{'forwardingEmail': 'test1@gmail.com',
                                                            'userId': '111',
                                                            'verificationStatus': 'accepted'},
                                                           {'forwardingEmail': 'test2@gmail.com',
                                                            'userId': '111',
                                                           'verificationStatus': 'accepted'}]}
    assert result.outputs == [{'forwardingEmail': 'test1@gmail.com', 'userId': '111', 'verificationStatus': 'accepted'},
                              {'forwardingEmail': 'test2@gmail.com', 'userId': '111', 'verificationStatus': 'accepted'}]
    assert result.readable_output == '### Forwarding addresses list for: "111"\n|forwardingEmail|\
verificationStatus|\n|---|---|\n| test1@gmail.com | accepted |\n| test2@gmail.com | accepted |\n'


def test_forwarding_address_remove_command(mocker):
    """
    Tests forwarding_address_remove_command function.
        Given:
             - demisto arg user_id and forwarding_email.
        When:
            - executing forwarding_address_remove_command function.
        Then:
            -the raw_response,outputs and readable_output are valid.
    """

    import Gmail
    from Gmail import forwarding_address_remove_command
    mocker.patch.object(demisto, 'args', return_value={'user_id': '111', 'forwarding_email': 'test@gmail.com'})
    mocker.patch.object(Gmail, 'forwarding_address_remove', return_value='')

    result = forwarding_address_remove_command()
    assert result.readable_output == 'Forwarding address "test@gmail.com" for "111" was deleted successfully .'


@pytest.mark.parametrize('return_value_from_mocker_args, expected_result', [
    ({'user_id': '111', 'forwarding_email': 'test@gmail.com'},
     input_data.expected_result_forwarding_address_get_command_1),
    ({'user_id': '111'},
     input_data.expected_result_forwarding_address_get_command_2)
])
def test_forwarding_address_get_command(mocker, return_value_from_mocker_args, expected_result):
    """
    Tests forwarding_address_get_command function.
        Given:
             - demisto arg user_id.
        When:
            - executing forwarding_address_list function.
        Then:
            -the raw_response,outputs and readable_output are valid.
    """

    import Gmail
    from Gmail import forwarding_address_get_command
    mocker.patch.object(demisto, 'args', return_value=return_value_from_mocker_args)
    mocker.patch.object(Gmail, 'forwarding_address_get',
                        return_value={'forwardingEmail': 'test@gmail.com', 'verificationStatus': 'accepted'})
    mocker.patch.object(Gmail, 'forwarding_address_list',
                        return_value={'forwardingAddresses': [{'forwardingEmail': 'test1@gmail.com',
                                                               'verificationStatus': 'accepted'},
                                                              {'forwardingEmail': 'test2@gmail.com',
                                                              'verificationStatus': 'accepted'},
                                                              {'forwardingEmail': 'test3@gmail.com',
                                                               'verificationStatus': 'accepted'}]})

    result = forwarding_address_get_command()
    assert result.raw_response == expected_result.get("raw_response")
    assert result.outputs == expected_result.get("outputs")
    assert result.readable_output == expected_result.get("readable_output")


def test_forwarding_address_add(mocker):
    """
    Tests forwarding_address_get_command function.
        Given:
             - demisto arg user_id.
        When:
            - executing forwarding_address_list function.
        Then:
            -the raw_response,outputs and readable_output are valid.
    """

    import Gmail
    from Gmail import forwarding_address_add_command
    mocker.patch.object(Gmail, 'forwarding_address_add', return_value=({'forwardingEmail': 'test@gmail.com',
                                                                        'verificationStatus': 'accepted', 'userId': 'me'},
                                                                       False,
                                                                       {'forwardingEmail': 'test@gmail.com',
                                                                        'errorMessage': '', 'userId': 'me'}))
    mocker.patch.object(demisto, 'args', return_value={'user_id': 'me', 'forwarding_email': 'test@gmail.com'})
    result = forwarding_address_add_command()[0]
    assert result.outputs == [{'forwardingEmail': 'test@gmail.com', 'verificationStatus': 'accepted', 'userId': 'me'}]
    assert result.readable_output == '### Forwarding addresses results for "me":\n|forwardingEmail|userId|verificationStatus|\n|\
---|---|---|\n| test@gmail.com | me | accepted |\n'
    assert result.raw_response == [{'forwardingEmail': 'test@gmail.com', 'verificationStatus': 'accepted', 'userId': 'me'}]


def test_forwarding_address_update(mocker):
    """
    Tests forwarding_address_get_command function.
        Given:
             - demisto arg user_id.
        When:
            - executing forwarding_address_list function.
        Then:
            -the raw_response,outputs and readable_output are valid.
    """

    import Gmail
    from Gmail import forwarding_address_update_command
    mocker.patch.object(Gmail, 'forwarding_address_update', return_value=({'enabled': True, 'emailAddress': 'test@gmail.com',
                                                                           'disposition': 'markRead', 'userId': 'me'},
                                                                          None, {'emailAddress': 'test@gmail.com',
                                                                          'errorMessage': None, 'userId': 'me'}))
    mocker.patch.object(demisto, 'args', return_value={'user_id': 'me', 'forwarding_email': 'test@gmail.com',
                                                       'disposition': 'markRead'})
    result = forwarding_address_update_command()[0]
    assert result.outputs == [{'enabled': True, 'forwardingEmail': 'test@gmail.com', 'disposition': 'markRead', 'userId': 'me'}]
    assert result.readable_output == '### Forwarding addresses update results for "me":\n|forwardingEmail|userId|disposition|\
enabled|\n|---|---|---|---|\n| test@gmail.com | me | markRead | true |\n'
    assert result.raw_response == [{'enabled': True, 'forwardingEmail': 'test@gmail.com', 'disposition':
                                    'markRead', 'userId': 'me'}]


def test_no_date_mail():
    """
    Tests get_email_context function.
        Given:
             - An email without a valid date header.
        When:
            - executing get_email_context function.
        Then:
            -the 'Date' is valid.
    """
    from email.utils import format_datetime

    from Gmail import get_email_context
    expected_date = datetime.datetime(2020, 12, 21, 20, 11, 57, tzinfo=datetime.timezone.utc)
    context_gmail, _, _, occurred, is_valid = get_email_context(input_data.email_without_date, "some_mail")
    # check that the x-received date was usd
    assert occurred.timestamp() == expected_date.timestamp()
    assert is_valid
    assert context_gmail.get('Date') == format_datetime(expected_date)


class MockMessages:
    def messages(self):
        return MockListAndGet()


class MockExecuteMessagesList:
    def execute(self):
        return input_data.service_result


class MockExecute:

    def __init__(self, name, userId, pageToken, q, msgid):
        self.name = name
        self.user_id = userId
        self.pageToken = pageToken
        self.q = q
        self.msgid = msgid

    def message(self):
        if self.msgid == "1845fa4c3a5618cb":
            return input_data.first_message
        else:
            return input_data.second_message
        return 0

    def execute(self):
        if self.name == "list":
            if self.pageToken:
                return input_data.service_result_with_pageToken
            else:
                return input_data.service_result_without_pageToken
        if self.name == "get":
            return self.message()
        return None


class MockListAndGet:
    def list(self, userId, maxResults, pageToken, q):
        return MockExecute("list", 0, pageToken, q, 0)

    def get(self, id, userId):
        return MockExecute("get", userId, None, 0, id)


class MockService:
    def users(self):
        return MockMessages()


@pytest.mark.parametrize('return_value_get_last_run, expected_result', [
    ({'lastRun': '2018-10-24T14:13:20+00:00', 'gmt_time': '2017-10-24T14:13:20Z'}, input_data.first_incident_result),
    ({'lastRun': '2018-10-24T14:13:20+00:00', 'gmt_time': '2017-10-24T14:13:20Z', 'page_token': '02582292467408105606'},
     input_data.second_incident_result)
])
@freeze_time("2012-10-24 14:13:20", tz_offset=+0)
def test_fetch_incidents(mocker, return_value_get_last_run, expected_result):
    """
    Tests fetch_incidents function.
        Given:
             - lastRun object.
        When:
            - executing fetch_incidents function.
        Then:
            - the incidents are valid.
    """

    import Gmail
    from Gmail import fetch_incidents
    service = MockService()
    mocker.patch.object(Gmail, 'get_service', return_value=service)
    mocker.patch.object(demisto, 'params', return_value={'queryUserKey': '111', 'query': '', 'fetch_limit': '1'})
    mocker.patch.object(demisto, 'getLastRun', return_value=return_value_get_last_run)
    incidents = fetch_incidents()
    assert incidents == expected_result


def test_last_run_after_fetch_incidents(mocker):
    """
    Tests the result of last_run obj after fetch_incidents.
        Given:
             - lastRun object.
        When:
            - executing fetch_incidents function.
        Then:
            - verify the gmt_time in setLastRun is the newest message + 1 sec.
    """
    import Gmail
    from Gmail import fetch_incidents

    messages_gen = (message for message in [input_data.third_message, input_data.fourth_message])

    def mocked_get_message():
        return next(messages_gen)

    mocked_messages = {'messages': [
        {'id': '1845fa4c3a5618cd', 'threadId': '1845fa4c3a5618cd'},
        {'id': '1845fa4c2d5dfbb1', 'threadId': '1845fa4c2d5dfbb1'}
    ]
    }

    mocked_get_service = mocker.patch.object(Gmail, 'get_service')
    mocked_get_service().users().messages().list().execute.return_value = mocked_messages
    mocked_get_service().users().messages().get().execute.side_effect = mocked_get_message
    mocker.patch.object(demisto, 'setLastRun')
    mocker.patch.object(demisto, 'params', return_value={'queryUserKey': '111', 'query': '', 'fetch_limit': '1'})
    mocker.patch.object(demisto, 'getLastRun', return_value={'gmt_time': '2017-10-24T14:13:20Z'})

    fetch_incidents()

    assert demisto.setLastRun.call_args[0][0]['gmt_time'] == '2022-11-10T03:45:45Z'


EMAIL_NO_INTERNALDATE = input_data.email_without_date
EXPECTED_OCCURRED_NO_INTERNALDATE = datetime.datetime(2020, 12, 21, 20, 11, 57, tzinfo=datetime.timezone.utc)
EMAIL_INTERNALDATE_EARLY = input_data.email_with_early_internalDate
EXPECTED_OCCURRED_INTERNALDATE_EARLY = datetime.datetime(2020, 12, 21, 20, 11, 40, tzinfo=datetime.timezone.utc)
EMAIL_HEADER_EARLY = input_data.email_with_internalDate_header_early
EXPECTED_OCCURRED_HEADER_EARLY = datetime.datetime(2020, 12, 21, 20, 11, 57, tzinfo=datetime.timezone.utc)
EMAIL_NO_HEADER = input_data.email_no_header
EXPECTED_OCCURRED_NO_HEADER = datetime.datetime(2020, 12, 21, 20, 11, 58, tzinfo=datetime.timezone.utc)
EMAIL_NO_DATE = input_data.email_no_date
EXPECTED_OCCURRED_NO_DATE = datetime.datetime(2020, 12, 22, 14, 13, 20, tzinfo=datetime.timezone.utc)


@pytest.mark.parametrize("email_data, expected_occurred, expected_occurred_is_valid",
                         [
                             # no internalDate
                             (EMAIL_NO_INTERNALDATE, EXPECTED_OCCURRED_NO_INTERNALDATE, True),
                             # both internalDate and date header, but the internalDate is earlier
                             (EMAIL_INTERNALDATE_EARLY, EXPECTED_OCCURRED_INTERNALDATE_EARLY, True),
                             # both internalDate and date header, but the date header is earlier
                             (EMAIL_HEADER_EARLY, EXPECTED_OCCURRED_HEADER_EARLY, True),
                             # no date in the headers
                             (EMAIL_NO_HEADER, EXPECTED_OCCURRED_NO_HEADER, True),
                             # no internalDate and no date in the headers -> datetime.now
                             (EMAIL_NO_DATE, EXPECTED_OCCURRED_NO_DATE, False),
                         ])
@freeze_time("2020-12-22 14:13:20", tz_offset=+0)
def test_get_occurred_date(email_data, expected_occurred, expected_occurred_is_valid):
    """
    Tests test_get_occurred_date function.
        Given:
             - case A: an email without an internalDate.
             - case B: an email with an internalDate and a date header, but the internalDate is earlier.
             - case C: an email with an internalDate and a date header, but the date header is earlier.
             - case D: an email without a date in the headers.
             - case E: an email without an internalDate and no date in the headers.
        When:
            - executing test_get_occurred_date function.
        Then:
            - the occurred date is valid and corresponding to the date in the email.
            - case A: the occurred date is the date in the headers.
            - case B: the occurred date is the date in the internalDate.
            - case C: the occurred date is the date in the date header.
            - case D: the occurred date is the date in the internalDate.
            - case E: the occurred date is the current date in UTC (datetime.now).
    """
    from Gmail import get_occurred_date
    occurred, occurred_is_valid = get_occurred_date(email_data)
    assert str(occurred) == str(expected_occurred)
    assert occurred == expected_occurred
    assert occurred_is_valid is expected_occurred_is_valid


def test_get_date_from_email_header():
    """
    Tests test_get_occurred_date function.
        Given:
             - an email header with a date.
        When:
            - executing get_date_from_email_header function.
        Then:
            - the date is valid and corresponding to the date in the header.
    """

    from Gmail import get_date_from_email_header
    result = get_date_from_email_header('by 2002:a9d:4b03:: with SMTP id q3mr13206164otf.88.1608581517297;\
            Mon, 21 Dec 2020 12:11:57 -0800 (PST)')
    assert str(result) == '2020-12-21 12:11:57-08:00'
    assert result == datetime.datetime(2020, 12, 21, 12, 11, 57,
                                       tzinfo=datetime.timezone(datetime.timedelta(days=-1, seconds=57600)))


def test_get_date_isoformat_server():
    """
    Tests test_get_occurred_date function.
        Given:
             - a datetime object.
        When:
            - executing test_get_date_isoformat_server function.
        Then:
            - the date string is valid.
    """
    from Gmail import get_date_isoformat_server
    date = get_date_isoformat_server(datetime.datetime(2022, 11, 9, 22, 45, 44,
                                                       tzinfo=datetime.timezone(datetime.timedelta(days=-1, seconds=68400))))
    assert date == '2022-11-10T03:45:44Z'


def test_parse_date_isoformat_server():
    """
    Tests parse_date_isoformat_server function.
        Given:
             - a string that represents a date.
        When:
            - executing parse_date_isoformat_server function.
        Then:
            - the datetime is valid.
    """
    from Gmail import parse_date_isoformat_server
    date = parse_date_isoformat_server('2017-10-24T14:13:20Z')
    assert date == datetime.datetime(2017, 10, 24, 14, 13, 20, tzinfo=datetime.timezone.utc)
    assert str(date) == '2017-10-24 14:13:20+00:00'


@pytest.mark.parametrize(
    "fields, expected_result",
    [
        (None, None),
        ("test", None),
        ("test,test", None),
        ("id", None),
        ("subject", ["Subject", "ID"]),
        ("subject,html", ["Subject", "Html", "ID"]),
    ],
)
def test_format_fields_argument(fields: str | None, expected_result: list[str] | None):
    """
    Given:
        - A string or None in fields argument.

    When:
        - `format_fields_argument` is called with the fields.

    Then:
        Ensure:
        - When given None returns None
        - When an invalid field is given, None is returned
        - When valid fields are given the list returned contains the given fields
        - When valid fields are given, the ID field will always be included in the list
    """
    from Gmail import format_fields_argument
    from CommonServerPython import argToList
    assert format_fields_argument(argToList(fields)) == expected_result


@pytest.mark.parametrize(
    "full_mail, filter_fields, expected_result",
    [
        (
            {
                "Type": "Gmail",
                "Mailbox": "test",
                "ID": "id",
                "ThreadId": "test",
                "Labels": "test",
                "Headers": "test",
                "Attachments": "test",
                "RawData": "test",
                "Format": "test",
                "Subject": "test",
                "From": "test",
                "To": "test",
                "Body": "test",
                "Cc": "test",
                "Bcc": "test",
                "Date": "test",
                "Html": "test",
            },
            ["ID", "Labels", "From"],
            {
                "ID": "id",
                "Labels": "test",
                "From": "test",
            },
        )
    ],
)
def test_filter_by_fields(
    full_mail: dict[str, str], filter_fields: list[str], expected_result: dict[str, str]
):
    """
    Given:
        - A full mail object, a list of filter fields.
    When:
        - `filter_by_fields` is called.
    Then:
        - Ensure the email is filtered by the fields that given.
    """
    from Gmail import filter_by_fields

<<<<<<< HEAD
    assert filter_by_fields(full_mail, filter_fields) == expected_result
=======
    assert filter_by_fields(full_mail, filter_fields) == expected_result


def test_handle_html_image_with_new_line():
    """
    Given:
        - html body of a message with an attached base64 image.
    When:
        - run handle_html function.
    Then:
        - Ensure attachments list contains correct data, name and cid fields.
    """
    from Gmail import handle_html
    # mocker.patch.object(demisto, "getFilePath", return_value={"path": "", "name": ""})
    htmlBody = """
<html>
    <body>
        <img\n\t\t\t\t\t  src="data:image/png;base64,Aa=="/>
    </body>
</html>"""

    expected_attachments = [
        {
            "maintype": "image",
            "subtype": "png",
            "data": base64.b64decode("Aa=="),
            "name": "image0.png",
            "cid": "image0.png",
        }
    ]
    expected_cleanBody = """
<html>
    <body>
        <img
\t\t\t\t\t  src="cid:image0.png"/>
    </body>
</html>"""

    cleanBody, attachments = handle_html(htmlBody)

    assert expected_cleanBody == cleanBody
    assert expected_attachments == attachments
>>>>>>> 90cf3b88
<|MERGE_RESOLUTION|>--- conflicted
+++ resolved
@@ -918,9 +918,6 @@
     """
     from Gmail import filter_by_fields
 
-<<<<<<< HEAD
-    assert filter_by_fields(full_mail, filter_fields) == expected_result
-=======
     assert filter_by_fields(full_mail, filter_fields) == expected_result
 
 
@@ -962,5 +959,4 @@
     cleanBody, attachments = handle_html(htmlBody)
 
     assert expected_cleanBody == cleanBody
-    assert expected_attachments == attachments
->>>>>>> 90cf3b88
+    assert expected_attachments == attachments