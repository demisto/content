import demistomock as demisto
from CommonServerPython import *
from CommonServerUserPython import *

''' IMPORTS '''
import re
import json
import base64
from datetime import datetime, timedelta
import httplib2
import urlparse
from distutils.util import strtobool
import sys
from HTMLParser import HTMLParser, HTMLParseError
from htmlentitydefs import name2codepoint
from email.mime.audio import MIMEAudio
from email.mime.base import MIMEBase
from email.mime.image import MIMEImage
from email.mime.multipart import MIMEMultipart
from email.mime.text import MIMEText
from email.header import Header
import mimetypes
import random
import string
from apiclient import discovery
from oauth2client import service_account
import itertools as it

''' GLOBAL VARS '''
ADMIN_EMAIL = None
PRIVATE_KEY_CONTENT = None
GAPPS_ID = None
SCOPES = ['https://www.googleapis.com/auth/admin.directory.user.readonly']
PROXY = demisto.params().get('proxy')
DISABLE_SSL = demisto.params().get('insecure', False)
FETCH_TIME = demisto.params().get('fetch_time', '1 days')

SEND_AS_SMTP_FIELDS = ['host', 'port', 'username', 'password', 'securitymode']
DATE_FORMAT = '%Y-%m-%d'  # sample - 2020-08-23

''' HELPER FUNCTIONS '''


class TextExtractHtmlParser(HTMLParser):
    def __init__(self):
        HTMLParser.__init__(self)
        self._texts = []  # type: list
        self._ignore = False

    def handle_starttag(self, tag, attrs):  # noqa: F841
        if tag in ('p', 'br') and not self._ignore:  # ignore
            self._texts.append('\n')
        elif tag in ('script', 'style'):
            self._ignore = True

    def handle_startendtag(self, tag, attrs):  # noqa: F841
        if tag in ('br', 'tr') and not self._ignore:
            self._texts.append('\n')

    def handle_endtag(self, tag):
        if tag in ('p', 'tr'):
            self._texts.append('\n')
        elif tag in ('script', 'style'):
            self._ignore = False

    def handle_data(self, data):
        if data and not self._ignore:
            stripped = data.strip()
            if stripped:
                self._texts.append(re.sub(r'\s+', ' ', stripped))

    def handle_entityref(self, name):
        if not self._ignore and name in name2codepoint:
            self._texts.append(unichr(name2codepoint[name]))

    def handle_charref(self, name):
        if not self._ignore:
            if name.startswith('x'):
                c = unichr(int(name[1:], 16))
            else:
                c = unichr(int(name))
            self._texts.append(c)

    def get_text(self):
        return "".join(self._texts)


def html_to_text(html):
    parser = TextExtractHtmlParser()
    try:
        parser.feed(html)
        parser.close()
    except HTMLParseError:
        pass
    return parser.get_text()


# disable-secrets-detection-start
def get_http_client_with_proxy():
    proxies = handle_proxy()
    if not proxies or not proxies['https']:
        raise Exception('https proxy value is empty. Check Demisto server configuration')
    https_proxy = proxies['https']
    if not https_proxy.startswith('https') and not https_proxy.startswith('http'):
        https_proxy = 'https://' + https_proxy
    parsed_proxy = urlparse.urlparse(https_proxy)
    proxy_info = httplib2.ProxyInfo(
        proxy_type=httplib2.socks.PROXY_TYPE_HTTP,  # disable-secrets-detection
        proxy_host=parsed_proxy.hostname,
        proxy_port=parsed_proxy.port,
        proxy_user=parsed_proxy.username,
        proxy_pass=parsed_proxy.password)
    return httplib2.Http(proxy_info=proxy_info, disable_ssl_certificate_validation=DISABLE_SSL)


# disable-secrets-detection-end


def get_credentials(additional_scopes=None, delegated_user=None):
    """Gets valid user credentials from storage.

    If nothing has been stored, or if the stored credentials are invalid,
    the OAuth2 flow is completed to obtain the new credentials.

    Returns:
        Credentials, the obtained credential.
    """
    if not delegated_user or delegated_user == 'me':
        delegated_user = ADMIN_EMAIL
    scopes = SCOPES
    if additional_scopes is not None:
        scopes += additional_scopes

    cred = service_account.ServiceAccountCredentials. \
        from_json_keyfile_dict(json.loads(PRIVATE_KEY_CONTENT), scopes=scopes)  # type: ignore

    return cred.create_delegated(delegated_user)


def get_service(serviceName, version, additional_scopes=None, delegated_user=None):
    credentials = get_credentials(additional_scopes=additional_scopes, delegated_user=delegated_user)
    if PROXY or DISABLE_SSL:
        http_client = credentials.authorize(get_http_client_with_proxy())
        return discovery.build(serviceName, version, http=http_client)
    return discovery.build(serviceName, version, credentials=credentials)


def parse_mail_parts(parts):
    body = u''
    html = u''
    attachments = []  # type: list
    for part in parts:
        if 'multipart' in part['mimeType']:
            part_body, part_html, part_attachments = parse_mail_parts(
                part['parts'])
            body += part_body
            html += part_html
            attachments.extend(part_attachments)
        elif len(part['filename']) == 0:
            text = unicode(base64.urlsafe_b64decode(
                part['body'].get('data', '').encode('ascii')), 'utf-8')
            if 'text/html' in part['mimeType']:
                html += text
            else:
                body += text

        else:
            if part['body'].get('attachmentId') is not None:
                attachments.append({
                    'ID': part['body']['attachmentId'],
                    'Name': part['filename']
                })

    return body, html, attachments


def parse_privileges(raw_privileges):
    privileges = []
    for p in raw_privileges:
        privilege = assign_params(**{'ServiceID': p.get('serviceId'), 'Name': p.get('privilegeName')})
        if privilege:
            privileges.append(privilege)
    return privileges


def localization_extract(time_from_mail):
    if time_from_mail is None or len(time_from_mail) < 5:
        return '-0000', 0

    utc = time_from_mail[-5:]
    if utc[0] != '-' and utc[0] != '+':
        return '-0000', 0

    for ch in utc[1:]:
        if not ch.isdigit():
            return '-0000', 0

    delta_in_seconds = int(utc[0] + utc[1:3]) * 3600 + int(utc[0] + utc[3:]) * 60
    return utc, delta_in_seconds


def create_base_time(internal_date_timestamp, header_date):
    """
    Args:
        internal_date_timestamp: The timestamp from the Gmail API response.
        header_date: The date string from the email payload.

    Returns: A date string in the senders local time in the format of "Mon, 26 Aug 2019 14:40:04 +0300"

    """
    # intenalDate timestamp has 13 digits, but epoch-timestamp counts the seconds since Jan 1st 1970
    # (which is currently less than 13 digits) thus a need to cut the timestamp down to size.
    timestamp_len = len(str(int(time.time())))
    if len(str(internal_date_timestamp)) > timestamp_len:
        internal_date_timestamp = int(str(internal_date_timestamp)[:timestamp_len])

    utc, delta_in_seconds = localization_extract(header_date)
    base_time = datetime.utcfromtimestamp(internal_date_timestamp) + timedelta(seconds=delta_in_seconds)
    base_time = str(base_time.strftime('%a, %d %b %Y %H:%M:%S')) + " " + utc
    return base_time


def get_email_context(email_data, mailbox):
    context_headers = email_data.get('payload', {}).get('headers', [])
    context_headers = [{'Name': v['name'], 'Value': v['value']}
                       for v in context_headers]
    headers = dict([(h['Name'].lower(), h['Value']) for h in context_headers])
    body = demisto.get(email_data, 'payload.body.data')
    body = body.encode('ascii') if body is not None else ''
    parsed_body = base64.urlsafe_b64decode(body)
    if email_data.get('internalDate') is not None:
        base_time = create_base_time(email_data.get('internalDate'), str(headers.get('date', '')))

    else:
        # in case no internalDate field exists will revert to extracting the date from the email payload itself
        # Note: this should not happen in any command other than other than gmail-move-mail which doesn't return the
        # email payload nor internalDate
        demisto.info(
            "No InternalDate timestamp found - getting Date from mail payload - msg ID:" + str(email_data['id']))
        base_time = str(headers.get('date', ''))

    context_gmail = {
        'Type': 'Gmail',
        'Mailbox': ADMIN_EMAIL if mailbox == 'me' else mailbox,
        'ID': email_data.get('id'),
        'ThreadId': email_data.get('threadId'),
        'Labels': ', '.join(email_data.get('labelIds', [])),
        'Headers': context_headers,
        'Attachments': email_data.get('payload', {}).get('filename', ''),
        # only for format 'raw'
        'RawData': email_data.get('raw'),
        # only for format 'full' and 'metadata'
        'Format': headers.get('content-type', '').split(';')[0],
        'Subject': headers.get('subject'),
        'From': headers.get('from'),
        'To': headers.get('to'),
        # only for format 'full'
        'Body': unicode(parsed_body, 'utf-8'),

        # only for incident
        'Cc': headers.get('cc', []),
        'Bcc': headers.get('bcc', []),
        'Date': base_time,
        'Html': None,
    }

    context_email = {
        'ID': email_data.get('id'),
        'Headers': context_headers,
        'Attachments': {'entryID': email_data.get('payload', {}).get('filename', '')},
        # only for format 'raw'
        'RawData': email_data.get('raw'),
        # only for format 'full' and 'metadata'
        'Format': headers.get('content-type', '').split(';')[0],
        'Subject': headers.get('subject'),
        'From': headers.get('from'),
        'To': headers.get('to'),
        # only for format 'full'
        'Body/Text': unicode(parsed_body, 'utf-8'),

        'CC': headers.get('cc', []),
        'BCC': headers.get('bcc', []),
        'Date': base_time,
        'Body/HTML': None,
    }

    if 'text/html' in context_gmail['Format']:  # type: ignore
        context_gmail['Html'] = context_gmail['Body']
        context_gmail['Body'] = html_to_text(context_gmail['Body'])
        context_email['Body/HTML'] = context_gmail['Html']
        context_email['Body/Text'] = context_gmail['Body']

    if 'multipart' in context_gmail['Format']:  # type: ignore
        context_gmail['Body'], context_gmail['Html'], context_gmail['Attachments'] = parse_mail_parts(
            email_data.get('payload', {}).get('parts', []))
        context_gmail['Attachment Names'] = ', '.join(
            [attachment['Name'] for attachment in context_gmail['Attachments']])  # type: ignore
        context_email['Body/Text'], context_email['Body/HTML'], context_email['Attachments'] = parse_mail_parts(
            email_data.get('payload', {}).get('parts', []))
        context_email['Attachment Names'] = ', '.join(
            [attachment['Name'] for attachment in context_email['Attachments']])  # type: ignore

    return context_gmail, headers, context_email


TIME_REGEX = re.compile(r'^([\w,\d: ]*) (([+-]{1})(\d{2}):?(\d{2}))?[\s\w\(\)]*$')  # NOSONAR


def move_to_gmt(t):
    # there is only one time refernce is the string
    base_time, _, sign, hours, minutes = TIME_REGEX.findall(t)[0]
    if all([sign, hours, minutes]):
        seconds = -1 * (int(sign + hours) * 3600 + int(sign + minutes) * 60)
        parsed_time = datetime.strptime(
            base_time, '%a, %d %b %Y %H:%M:%S') + timedelta(seconds=seconds)
        return parsed_time.isoformat() + 'Z'
    else:
        return datetime.strptime(base_time, '%a, %d %b %Y %H:%M:%S').isoformat() + 'Z'


def create_incident_labels(parsed_msg, headers):
    labels = [
        {'type': 'Email/ID', 'value': parsed_msg['ID']},
        {'type': 'Email/subject', 'value': parsed_msg['Subject']},
        {'type': 'Email/text', 'value': parsed_msg['Body']},
        {'type': 'Email/from', 'value': parsed_msg['From']},
        {'type': 'Email/html', 'value': parsed_msg['Html']},
    ]
    labels.extend([{'type': 'Email/to', 'value': to}
                   for to in headers.get('To', '').split(',')])
    labels.extend([{'type': 'Email/cc', 'value': cc}
                   for cc in headers.get('Cc', '').split(',')])
    labels.extend([{'type': 'Email/bcc', 'value': bcc}
                   for bcc in headers.get('Bcc', '').split(',')])
    for key, val in headers.items():
        labels.append({'type': 'Email/Header/' + key, 'value': val})

    return labels


def emails_to_entry(title, raw_emails, format_data, mailbox):
    gmail_emails = []
    emails = []
    for email_data in raw_emails:
        context_gmail, _, context_email = get_email_context(email_data, mailbox)
        gmail_emails.append(context_gmail)
        emails.append(context_email)

    headers = {
        'minimal': ['Mailbox', 'ID', 'Labels', 'Attachment Names', ],
        'raw': ['MailBox', 'ID', 'Labels', 'Attachment Names', 'RawData'],
        'metadata': ['MailBox', 'ID', 'Subject', 'From', 'To', 'Labels', 'Attachment Names', 'Format'],
        'full': ['Mailbox', 'ID', 'Subject', 'From', 'To', 'Labels', 'Attachment Names', 'Format', 'Body'],
    }

    return {
        'ContentsFormat': formats['json'],
        'Type': entryTypes['note'],
        'Contents': raw_emails,
        'ReadableContentsFormat': formats['markdown'],
        'HumanReadable': tableToMarkdown(title, gmail_emails, headers[format_data], removeNull=True),
        'EntryContext': {
            'Gmail(val.ID && val.ID == obj.ID)': gmail_emails,
            'Email(val.ID && val.ID == obj.ID)': emails
        }
    }


def mail_to_incident(msg, service, user_key):
    parsed_msg, headers, _ = get_email_context(msg, user_key)

    file_names = []
    command_args = {
        'messageId': parsed_msg['ID'],
        'userId': user_key,
    }

    for attachment in parsed_msg['Attachments']:
        command_args['id'] = attachment['ID']
        result = service.users().messages().attachments().get(**command_args).execute()
        file_data = base64.urlsafe_b64decode(result['data'].encode('ascii'))

        # save the attachment
        file_result = fileResult(attachment['Name'], file_data)

        # check for error
        if file_result['Type'] == entryTypes['error']:
            demisto.error(file_result['Contents'])
            raise Exception(file_result['Contents'])

        file_names.append({
            'path': file_result['FileID'],
            'name': attachment['Name'],
        })
    # date in the incident itself is set to GMT time, the correction to local time is done in Demisto
    gmt_time = move_to_gmt(parsed_msg['Date'])

    incident = {
        'type': 'Gmail',
        'name': parsed_msg['Subject'],
        'details': parsed_msg['Body'],
        'labels': create_incident_labels(parsed_msg, headers),
        'occurred': gmt_time,
        'attachment': file_names,
        'rawJSON': json.dumps(parsed_msg),
    }
    return incident


def organization_format(org_list):
    if org_list:
        return ','.join(str(org.get('name')) for org in org_list if org.get('name'))
    else:
        return None


def users_to_entry(title, response, next_page_token=None):
    context = []

    for user_data in response:
        username = dict_safe_get(user_data, ['name', 'givenName'])
        display = dict_safe_get(user_data, ['name', 'fullName'])
        context.append({
            'Type': 'Google',
            'ID': user_data.get('id'),
            'UserName': username,
            'Username': username,  # adding to fit the new context standard
            'DisplayName': display,
            'Email': {'Address': user_data.get('primaryEmail')},
            'Gmail': {'Address': user_data.get('primaryEmail')},
            'Group': user_data.get('kind'),
            'Groups': user_data.get('kind'),  # adding to fit the new context standard
            'CustomerId': user_data.get('customerId'),
            'Domain': user_data.get('primaryEmail').split('@')[1],
            'VisibleInDirectory': user_data.get('includeInGlobalAddressList'),

        })
    headers = ['Type', 'ID', 'Username',
               'DisplayName', 'Groups', 'CustomerId', 'Domain', 'OrganizationUnit', 'Email', 'VisibleInDirectory']

    human_readable = tableToMarkdown(title, context, headers, removeNull=True)

    if next_page_token:
        human_readable += "\nTo get further results, rerun the command with this page-token:\n" + next_page_token

    return {
        'ContentsFormat': formats['json'],
        'Type': entryTypes['note'],
        'Contents': response,
        'ReadableContentsFormat': formats['markdown'],
        'HumanReadable': human_readable,
        'EntryContext': {'Account(val.ID && val.Type && val.ID == obj.ID && val.Type == obj.Type)': context}
    }


def autoreply_to_entry(title, response, user_id):
    autoreply_context = []
    for autoreply_data in response:
        autoreply_context.append({
            'EnableAutoReply': autoreply_data.get('enableAutoReply'),
            'ResponseBody': autoreply_data.get('responseBodyPlainText'),
            'ResponseSubject': autoreply_data.get('responseSubject'),
            'RestrictToContact': autoreply_data.get('restrictToContacts'),
            'RestrictToDomain': autoreply_data.get('restrictToDomain'),
            'StartTime': autoreply_data.get('startTime'),
            'EndTime': autoreply_data.get('endTime'),
            'ResponseBodyHtml': autoreply_data.get('responseBodyHtml')
        })
    headers = ['EnableAutoReply', 'ResponseBody', 'ResponseBodyHtml',
               'ResponseSubject', 'RestrictToContact', 'RestrictToDomain',
               'EnableAutoReply', 'StartTime', 'EndTime']

    account_context = {
        "Address": user_id,
        "AutoReply": autoreply_context
    }

    return {
        'ContentsFormat': formats['json'],
        'Type': entryTypes['note'],
        'Contents': autoreply_context,
        'ReadableContentsFormat': formats['markdown'],
        'HumanReadable': tableToMarkdown(title, autoreply_context, headers, removeNull=True),
        'EntryContext': {
            'Account.Gmail(val.Address == obj.Address)': account_context
        }
    }


def sent_mail_to_entry(title, response, to, emailfrom, cc, bcc, body, subject):
    gmail_context = []
    for mail_results_data in response:
        gmail_context.append({
            'Type': "Gmail",
            'ID': mail_results_data.get('id'),
            'Labels': mail_results_data.get('labelIds', []),
            'ThreadId': mail_results_data.get('threadId'),
            'To': ','.join(to),
            'From': emailfrom,
            'Cc': ','.join(cc) if len(cc) > 0 else None,
            'Bcc': ','.join(bcc) if len(bcc) > 0 else None,
            'Subject': subject,
            'Body': body,
            'Mailbox': ','.join(to)
        })

    headers = ['Type', 'ID', 'To', 'From', 'Cc', 'Bcc', 'Subject', 'Body', 'Labels',
               'ThreadId']

    return {
        'ContentsFormat': formats['json'],
        'Type': entryTypes['note'],
        'Contents': response,
        'ReadableContentsFormat': formats['markdown'],
        'HumanReadable': tableToMarkdown(title, gmail_context, headers, removeNull=True),
        'EntryContext': {
            'Gmail.SentMail(val.ID && val.Type && val.ID == obj.ID && val.Type == obj.Type)': gmail_context}
    }


def user_roles_to_entry(title, response):
    context = []
    for role_data in response:
        context.append({
            'ID': role_data['roleId'],
            'AssignedTo': role_data['assignedTo'],
            'RoleAssignmentId': role_data['roleAssignmentId'],
            'ScopeType': role_data['scopeType'],
            'Kind': role_data['kind'],
            'OrgUnitId': role_data.get('orgUnitId', ''),
        })
    headers = ['ID', 'RoleAssignmentId',
               'ScopeType', 'Kind', 'OrgUnitId']

    return {
        'ContentsFormat': formats['json'],
        'Type': entryTypes['note'],
        'Contents': context,
        'ReadableContentsFormat': formats['markdown'],
        'HumanReadable': tableToMarkdown(title, context, headers, removeNull=True),
        'EntryContext': {'Gmail.Role(val.ID && val.ID == obj.ID)': context}
    }


def tokens_to_entry(title, response):
    context = []
    for token_data in response:
        context.append({
            'DisplayText': token_data.get('displayText'),
            'ClientId': token_data.get('clientId'),
            'Kind': token_data.get('kind'),
            'Scopes': token_data.get('scopes', []),
            'UserKey': token_data.get('userKey'),
        })

    headers = ['DisplayText', 'ClientId', 'Kind', 'Scopes', 'UserKey']

    return {
        'ContentsFormat': formats['json'],
        'Type': entryTypes['note'],
        'Contents': context,
        'ReadableContentsFormat': formats['markdown'],
        'HumanReadable': tableToMarkdown(title, context, headers, removeNull=True),
        'EntryContext': {'Tokens(val.ClientId && val.ClientId == obj.ClientId)': context}
    }


def filters_to_entry(title, mailbox, response):
    context = []
    for filter_data in response:
        context.append({
            'ID': filter_data.get('id'),
            'Mailbox': mailbox,
            'Criteria': filter_data.get('criteria'),
            'Action': filter_data.get('action'),
        })

    headers = ['ID', 'Criteria', 'Action', ]

    return {
        'ContentsFormat': formats['json'],
        'Type': entryTypes['note'],
        'Contents': context,
        'ReadableContentsFormat': formats['markdown'],
        'HumanReadable': tableToMarkdown(title, context, headers, removeNull=True),
        'EntryContext': {'GmailFilter(val.ID && val.ID == obj.ID)': context,
                         'Gmail.Filter(val.ID && val.ID == obj.ID)': context}
    }


def role_to_entry(title, role):
    context = {
        'ETag': role.get('etag').strip('"'),
        'IsSuperAdminRole': bool(role.get('isSuperAdminRole')) if role.get('isSuperAdminRole') else False,
        'IsSystemRole': bool(role.get('isSystemRole')) if role.get('isSystemRole') else False,
        'Kind': role.get('kind'),
        'Description': role.get('roleDescription'),
        'ID': role.get('roleId'),
        'Name': role.get('roleName'),
        'Privilege': parse_privileges(role.get('rolePrivileges', []))
    }

    headers = ['ETag', 'IsSuperAdminRole', 'IsSystemRole', 'Kind', 'Description',
               'ID', 'Name']
    details_hr = tableToMarkdown(title, context, headers, removeNull=True)

    privileges = context.get('Privilege', [])
    privileges_headers = ['ServiceID', 'Name']
    privileges_title = 'Role {} privileges:'.format(context.get('ID'))
    privileges_hr = tableToMarkdown(privileges_title, privileges, privileges_headers, removeNull=True)

    return {
        'ContentsFormat': formats['json'],
        'Type': entryTypes['note'],
        'Contents': context,
        'ReadableContentsFormat': formats['markdown'],
        'HumanReadable': details_hr + privileges_hr,
        'EntryContext': {'Gmail.Role(val.ID && val.ID == obj.ID)': context}
    }


def dict_keys_snake_to_camelcase(dictionary):
    """
    Converts all dictionary keys from snake case (dict_key) to lower camel case(dictKey).
    :param dictionary: Dictionary which may contain keys in snake_case
    :return: Dictionary with snake_case keys converted to lowerCamelCase
    """
    underscore_pattern = re.compile(r'_([a-z])')
    return {underscore_pattern.sub(lambda i: i.group(1).upper(), key.lower()): value for (key, value) in
            dictionary.items()}


def get_millis_from_date(date, arg_name):
    """
    Convert a date string into epoch milliseconds or return epoch milliseconds as int.

    :param date: Date string in expected format.
    :param arg_name: field_name for setting proper error message.
    :return: Epoch milliseconds.
    """
    try:
        return date_to_timestamp(date, DATE_FORMAT)
    except ValueError:
        try:
            return int(date)
        except ValueError:
            raise ValueError('{} argument is not in expected format.'.format(arg_name))


''' FUNCTIONS '''


def list_users_command():
    args = demisto.args()
    domain = args.get('domain', ADMIN_EMAIL.split('@')[1])  # type: ignore
    customer = args.get('customer')
    view_type = args.get('view-type-public-domain', 'admin_view')
    query = args.get('query')
    sort_order = args.get('sort-order')
    max_results = args.get('max-results', 100)
    show_deleted = bool(strtobool(args.get('show-deleted', 'false')))
    projection = args.get('projection', 'basic')
    custom_field_mask = args.get(
        'custom_field_mask') if projection == 'custom' else None
    page_token = args.get('page-token')

    users, next_page_token = list_users(domain, customer, query, sort_order, view_type,
                                        show_deleted, max_results, projection, custom_field_mask, page_token)
    return users_to_entry('Users:', users, next_page_token)


def list_users(domain, customer=None, query=None, sort_order=None, view_type='admin_view',
               show_deleted=False, max_results=100, projection='basic', custom_field_mask=None, page_token=None):
    command_args = {
        'domain': domain,
        'customer': customer,
        'viewType': view_type,
        'query': query,
        'sortOrder': sort_order,
        'projection': projection,
        'showDeleted': show_deleted,
        'maxResults': max_results,
        'pageToken': page_token
    }
    if projection == 'custom':
        command_args['customFieldMask'] = custom_field_mask

    service = get_service('admin', 'directory_v1')
    result = service.users().list(**command_args).execute()

    return result['users'], result.get('nextPageToken')


def get_user_command():
    args = demisto.args()
    user_key = args.get('user-id')
    view_type = args.get('view-type-public-domain')
    projection = args.get('projection')
    customer_field_mask = args.get('customer-field-mask')

    result = get_user(user_key, view_type, projection, customer_field_mask)
    return users_to_entry('User {}:'.format(user_key), [result])


def get_user(user_key, view_type, projection, customer_field_mask=None):
    command_args = {
        'userKey': user_key if user_key != 'me' else ADMIN_EMAIL,
        'projection': projection,
        'viewType': view_type,
    }
    if projection == 'custom':
        command_args['customFieldMask'] = customer_field_mask

    service = get_service('admin', 'directory_v1')
    result = service.users().get(**command_args).execute()

    return result


def hide_user_command():
    args = demisto.args()
    user_key = args.get('user-id')
    hide_value = args.get('visible-globally')
    result = hide_user(user_key, hide_value)

    return users_to_entry('User {}:'.format(user_key, ), [result])


def hide_user(user_key, hide_value):
    command_args = {
        'userKey': user_key if user_key != 'me' else ADMIN_EMAIL,
        'body': {
            'includeInGlobalAddressList': hide_value,
        }}

    service = get_service('admin', 'directory_v1',
                          additional_scopes=['https://www.googleapis.com/auth/admin.directory.user'])
    result = service.users().update(**command_args).execute()

    return result


def set_user_password_command():
    args = demisto.args()
    user_key = args.get('user-id')
    password = args.get('password')
    result = set_user_password(user_key, password)
    return result


def set_user_password(user_key, password):
    command_args = {
        'userKey': user_key if user_key != 'me' else ADMIN_EMAIL,
        'body': {
            'password': password,
        }}

    service = get_service('admin', 'directory_v1',
                          additional_scopes=['https://www.googleapis.com/auth/admin.directory.user'])
    service.users().update(**command_args).execute()

    return 'User {} password has been set.'.format(command_args['userKey'])


def get_autoreply_command():
    args = demisto.args()
    user_id = args.get('user-id', ADMIN_EMAIL)

    autoreply_message = get_autoreply(user_id)

    return autoreply_to_entry('User {}:'.format(user_id), [autoreply_message], user_id)


def get_autoreply(user_id):
    command_args = {
        'userId': user_id
    }

    service = get_service('gmail', 'v1',
                          additional_scopes=['https://mail.google.com', 'https://www.googleapis.com/auth/gmail.modify',
                                             'https://www.googleapis.com/auth/gmail.readonly',
                                             'https://www.googleapis.com/auth/gmail.settings.basic'],
                          delegated_user=user_id)
    result = service.users().settings().getVacation(**command_args).execute()

    return result


def set_autoreply_command():
    args = demisto.args()

    user_id = args.get('user-id')
    enable_autoreply = args.get('enable-autoReply')
    response_subject = args.get('response-subject')
    response_body_entry_id = args.get('response-body-entry-id')
    file_content = ''
    if response_body_entry_id and not args.get('response-body'):
        file_entry = demisto.getFilePath(response_body_entry_id)
        with open(file_entry['path'], 'r') as f:
            file_content = str(f.read())
    response_body_plain_text = file_content if file_content else args.get('response-body')
    response_body_type = args.get('response-body-type')
    domain_only = args.get('domain-only')
    contacts_only = args.get('contacts-only')
    start_time = get_millis_from_date(args.get('start-time'), 'start-time') if args.get('start-time') else None
    end_time = get_millis_from_date(args.get('end-time'), 'end-time') if args.get('end-time') else None

    autoreply_message = set_autoreply(user_id, enable_autoreply, response_subject, response_body_plain_text,
                                      domain_only, contacts_only, start_time, end_time, response_body_type)

    return autoreply_to_entry('User {}:'.format(user_id), [autoreply_message], user_id)


def set_autoreply(user_id, enable_autoreply, response_subject, response_body_plain_text, domain_only, contacts_only,
                  start_time, end_time, response_body_type='text'):
    command_args = remove_empty_elements({
        'userId': user_id if user_id != 'me' else ADMIN_EMAIL,
        'body': {
            'enableAutoReply': enable_autoreply,
            'responseSubject': response_subject,
            'responseBodyPlainText': response_body_plain_text,
            'restrictToContacts': contacts_only,
            'restrictToDomain': domain_only,
            'startTime': start_time,
            'endTime': end_time
        }})
    if response_body_type.lower() == 'html':
        command_args['body']['responseBodyHtml'] = response_body_plain_text

    service = get_service('gmail', 'v1', additional_scopes=['https://www.googleapis.com/auth/gmail.settings.basic'],
                          delegated_user=user_id)
    result = service.users().settings().updateVacation(**command_args).execute()
    return result


def remove_delegate_user_mailbox_command():
    args = demisto.args()
    user_id = args.get('user-id')
    delegate_email = args.get('removed-mail')
    return delegate_user_mailbox(user_id, delegate_email, False)


def delegate_user_mailbox_command():
    args = demisto.args()
    user_id = args.get('user-id')
    delegate_email = args.get('delegate-email')
    return delegate_user_mailbox(user_id, delegate_email, True)


def delegate_user_mailbox(user_id, delegate_email, delegate_token):
    service = get_service('gmail', 'v1', additional_scopes=['https://www.googleapis.com/auth/gmail.settings.sharing'],
                          delegated_user=user_id)
    if delegate_token:  # guardrails-disable-line
        command_args = {
            'userId': user_id if user_id != 'me' else ADMIN_EMAIL,
            'body': {
                'delegateEmail': delegate_email,
            }
        }

        service.users().settings().delegates().create(**command_args).execute()
        return 'Email {} has been delegated'.format(delegate_email)

    else:
        command_args = {
            'userId': user_id if user_id != 'me' else ADMIN_EMAIL,
            'delegateEmail': delegate_email
        }

        service.users().settings().delegates().delete(**command_args).execute()
        return 'Email {} has been removed from delegation'.format(delegate_email)


def create_user_command():
    args = demisto.args()
    primary_email = args['email']
    first_name = args['first-name']
    family_name = args['family-name']
    password = args.get('password', '')

    if len(password) > 100 or len(password) < 8:
        raise ValueError('password must be over between 8 and 100 characters')

    result = create_user(primary_email, first_name, family_name, password)
    return users_to_entry('New User:', [result])


def create_user(primary_email, first_name, family_name, password):
    command_args = {
        'primaryEmail': primary_email,
        'name': {
            'givenName': first_name,
            'familyName': family_name,
            'fullName': '%s %s' % (first_name, family_name,),
        },
        'password': password
    }

    service = get_service(
        'admin',
        'directory_v1',
        ['https://www.googleapis.com/auth/admin.directory.user'])
    result = service.users().insert(body=command_args).execute()

    return result


def delete_user_command():
    args = demisto.args()
    user_key = args.get('user-id')

    return delete_user(user_key)


def delete_user(user_key):
    command_args = {
        'userKey': user_key,
    }

    service = get_service(
        'admin',
        'directory_v1',
        ['https://www.googleapis.com/auth/admin.directory.user'])
    service.users().delete(**command_args).execute()

    return 'User {} have been deleted.'.format(command_args['userKey'])


def get_user_role_command():
    args = demisto.args()
    user_key = args['user-id']
    user_key = ADMIN_EMAIL if user_key == 'me' else user_key

    if GAPPS_ID is None:
        raise ValueError('Must provide Immutable GoogleApps Id')

    roles = get_user_role(user_key, GAPPS_ID)
    return user_roles_to_entry('User Roles of %s:' % (user_key,), roles)


def get_user_role(user_key, customer):
    command_args = {
        'customer': customer,
        'maxResults': 100,
    }

    service = get_service(
        'admin',
        'directory_v1',
        ['https://www.googleapis.com/auth/admin.directory.rolemanagement.readonly',
         'https://www.googleapis.com/auth/admin.directory.rolemanagement'])
    result = service.roleAssignments().list(**command_args).execute()

    user_data = service.users().get(userKey=user_key).execute()

    return [role for role in result['items'] if role['assignedTo'] == user_data['id']]


def get_role(role_identity, customer):
    command_args = {
        'customer': customer,
        'roleId': role_identity
    }

    service = get_service(
        'admin',
        'directory_v1',
        ['https://www.googleapis.com/auth/admin.directory.rolemanagement.readonly',
         'https://www.googleapis.com/auth/admin.directory.rolemanagement'])

    return service.roles().get(**command_args).execute()


def get_role_command():
    args = demisto.args()
    role_id = args['role-id']
    customer = args['customer-id'] if args.get('customer-id') else GAPPS_ID

    if not customer:
        raise ValueError('Must provide Immutable GoogleApps Id')

    role = get_role(role_id, customer)
    return role_to_entry('Role {} details:'.format(role_id), role)


def revoke_user_roles_command():
    args = demisto.args()

    user_key = args.get('user-id')
    role_assignment_id = args['role-assignment-id']

    revoke_user_roles(user_key, role_assignment_id)
    return 'Role has been deleted.'


def revoke_user_roles(user_id, role_assignment_id):
    command_args = {
        'customer': GAPPS_ID,
        'roleAssignmentId': role_assignment_id,
    }

    if GAPPS_ID is None:
        raise ValueError('Must provide Immutable GoogleApps Id')

    service = get_service(
        'admin',
        'directory_v1',
        ['https://www.googleapis.com/auth/admin.directory.rolemanagement'])
    return service.roleAssignments().delete(**command_args).execute()


def get_user_tokens_command():
    args = demisto.args()
    user_id = args.get('user-id')
    user_id = ADMIN_EMAIL if user_id == 'me' else user_id

    tokens = get_user_tokens(user_id)

    return tokens_to_entry('Tokens:', tokens)


def get_user_tokens(user_id):
    command_args = {
        'userKey': user_id,
    }

    service = get_service(
        'admin',
        'directory_v1',
        ['https://www.googleapis.com/auth/admin.directory.user.security'])
    result = service.tokens().list(**command_args).execute()

    return result.get('items', [])


def search_all_mailboxes():
    next_page_token = None
    service = get_service('admin', 'directory_v1')
    while True:
        command_args = {
            'maxResults': 100,
            'domain': ADMIN_EMAIL.split('@')[1],  # type: ignore
            'pageToken': next_page_token
        }

        result = service.users().list(**command_args).execute()
        next_page_token = result.get('nextPageToken')

        entries = [search_command(user['primaryEmail']) for user in result['users']]

        # if these are the final result push - return them
        if next_page_token is None:
            entries.append("Search completed")
            return entries

        # return midway results
        demisto.results(entries)


def search_command(mailbox=None):
    args = demisto.args()

    user_id = args.get('user-id') if mailbox is None else mailbox
    mailbox = ADMIN_EMAIL if user_id == 'me' else user_id
    subject = args.get('subject', '')
    _from = args.get('from', '')
    to = args.get('to', '')
    before = args.get('before', '')
    after = args.get('after', '')
    filename = args.get('filename', '')
    _in = args.get('in', '')

    query = args.get('query', '')
    fields = args.get('fields')  # TODO
    label_ids = [lbl for lbl in args.get('labels-ids', '').split(',') if lbl != '']
    max_results = int(args.get('max-results', 100))
    page_token = args.get('page-token')
    include_spam_trash = args.get('include-spam-trash', False)
    has_attachments = args.get('has-attachments')
    has_attachments = None if has_attachments is None else bool(
        strtobool(has_attachments))

    if max_results > 500:
        raise ValueError(
            'maxResults must be lower than 500, got %s' % (max_results,))

    mails, q = search(user_id, subject, _from, to, before, after, filename, _in, query,
                      fields, label_ids, max_results, page_token, include_spam_trash, has_attachments)

    res = emails_to_entry('Search in {}:\nquery: "{}"'.format(mailbox, q), mails, 'full', mailbox)
    return res


def search(user_id, subject='', _from='', to='', before='', after='', filename='', _in='', query='',
           fields=None, label_ids=None, max_results=100, page_token=None, include_spam_trash=False,
           has_attachments=None):
    query_values = {
        'subject': subject,
        'from': _from,
        'to': to,
        'before': before,
        'after': after,
        'filename': filename,
        'in': _in,
        'has': 'attachment' if has_attachments else ''
    }
    q = ' '.join('%s:%s ' % (name, value,)
                 for name, value in query_values.iteritems() if value != '')
    q = ('%s %s' % (q, query,)).strip()

    command_args = {
        'userId': user_id,
        'q': q,
        'maxResults': max_results,
        'fields': fields,
        'labelIds': label_ids,
        'pageToken': page_token,
        'includeSpamTrash': include_spam_trash,
    }
    service = get_service(
        'gmail',
        'v1',
        ['https://www.googleapis.com/auth/gmail.readonly'],
        command_args['userId'])
    result = service.users().messages().list(**command_args).execute()

    return [get_mail(user_id, mail['id'], 'full') for mail in result.get('messages', [])], q


def get_mail_command():
    args = demisto.args()
    user_id = args.get('user-id', ADMIN_EMAIL)
    _id = args.get('message-id')
    _format = args.get('format')

    mail = get_mail(user_id, _id, _format)
    return emails_to_entry('Email:', [mail], _format, user_id)


def get_mail(user_id, _id, _format):
    command_args = {
        'userId': user_id,
        'id': _id,
        'format': _format,
    }

    service = get_service(
        'gmail',
        'v1',
        ['https://www.googleapis.com/auth/gmail.readonly'],
        delegated_user=command_args['userId'])
    result = service.users().messages().get(**command_args).execute()

    return result


def get_attachments_command():
    args = demisto.args()
    user_id = args.get('user-id')
    _id = args.get('message-id')

    attachments = get_attachments(user_id, _id)

    return [fileResult(name, data) for name, data in attachments]


def get_attachments(user_id, _id):
    mail_args = {
        'userId': user_id,
        'id': _id,
        'format': 'full',
    }
    service = get_service(
        'gmail',
        'v1',
        ['https://www.googleapis.com/auth/gmail.readonly'],
        delegated_user=mail_args['userId'])
    result = service.users().messages().get(**mail_args).execute()
    result = get_email_context(result, user_id)[0]

    command_args = {
        'userId': user_id,
        'messageId': _id,
    }
    files = []
    for attachment in result['Attachments']:
        command_args['id'] = attachment['ID']
        result = service.users().messages().attachments().get(**command_args).execute()
        file_data = base64.urlsafe_b64decode(result['data'].encode('ascii'))
        files.append((attachment['Name'], file_data))

    return files


def move_mail_command():
    args = demisto.args()
    user_id = args.get('user-id')
    _id = args.get('message-id')
    add_labels = [lbl for lbl in args.get('add-labels', '').split(',') if lbl != '']
    remove_labels = [lbl for lbl in args.get(
        'remove-labels', '').split(',') if lbl != '']

    mail = move_mail(user_id, _id, add_labels, remove_labels)
    return emails_to_entry('Email:', [mail], 'full', user_id)


def move_mail(user_id, _id, add_labels, remove_labels):
    command_args = {
        'userId': user_id,
        'id': _id,
        'body': {
            'addLabelIds': add_labels,
            'removeLabelIds': remove_labels,
        }

    }
    service = get_service(
        'gmail',
        'v1',
        ['https://www.googleapis.com/auth/gmail.modify'],
        delegated_user=user_id)
    result = service.users().messages().modify(**command_args).execute()

    return result


def move_mail_to_mailbox_command():
    args = demisto.args()
    src_user_id = args.get('src-user-id')
    message_id = args.get('message-id')
    dst_user_id = args.get('dst-user-id')

    new_mail_id = move_mail_to_mailbox(src_user_id, message_id, dst_user_id)

    mail = get_mail(dst_user_id, new_mail_id, 'full')
    return emails_to_entry('Email:', [mail], 'full', dst_user_id)


def move_mail_to_mailbox(src_mailbox, message_id, dst_mailbox):
    # get the original mail
    mail = get_mail(src_mailbox, message_id, 'raw')

    # import the mail to the destination mailbox
    command_args = {
        'userId': dst_mailbox,
        'body': {
            'raw': mail['raw'],
        }
    }
    service = get_service(
        'gmail',
        'v1',
        ['https://www.googleapis.com/auth/gmail.modify'],
        delegated_user=dst_mailbox)
    result = service.users().messages().import_(**command_args).execute()

    # delete the original mail
    delete_mail(src_mailbox, message_id, True)

    return result['id']


def delete_mail_command():
    args = demisto.args()
    user_id = args['user-id']
    _id = args['message-id']
    permanent = bool(strtobool(args.get('permanent', 'false')))

    return delete_mail(user_id, _id, permanent)


def delete_mail(user_id, _id, permanent):
    command_args = {
        'userId': user_id,
        'id': _id,
    }

    service = get_service(
        'gmail',
        'v1',
        ['https://mail.google.com',
         'https://www.googleapis.com/auth/gmail.modify'],
        delegated_user=command_args['userId'])
    if permanent:
        service.users().messages().delete(**command_args).execute()
        return 'Email has been successfully deleted.'
    else:
        service.users().messages().trash(**command_args).execute()
        return 'Email has been successfully moved to trash.'


def get_thread_command():
    args = demisto.args()

    user_id = args.get('user-id', ADMIN_EMAIL)
    _id = args.get('thread-id')
    _format = args.get('format')

    messages = get_thread(user_id, _id, _format)

    return emails_to_entry('Emails of Thread:', messages, _format, user_id)


def get_thread(user_id, _id, _format):
    command_args = {
        'userId': user_id,
        'id': _id,
        'format': _format
    }

    service = get_service(
        'gmail',
        'v1',
        ['https://www.googleapis.com/auth/gmail.readonly'],
        delegated_user=user_id)
    result = service.users().threads().get(**command_args).execute()

    return result['messages']


def add_delete_filter_command():
    args = demisto.args()

    user_id = args.get('user-id', ADMIN_EMAIL)
    user_id = user_id if user_id.lower() != 'me' else ADMIN_EMAIL
    _from = args.get('email-address')

    _filter = add_filter(user_id, _from=_from, add_labels=['TRASH', ])

    return filters_to_entry('New filter:', user_id, [_filter])


def add_filter_command():
    args = demisto.args()

    user_id = args.get('user-id', ADMIN_EMAIL)
    user_id = user_id if user_id.lower() != 'me' else ADMIN_EMAIL
    _from = args.get('from')
    to = args.get('to')
    subject = args.get('subject')
    query = args.get('query')
    has_attachments = args.get('has-attachments')
    size = args.get('size')
    size_comparison = args.get('size-comparison')
    forward = args.get('forward')
    add_labels = args.get('add-labels', '').split(',')
    add_labels = add_labels if any(add_labels) else None
    remove_labels = args.get('remove-labels', '').split(',')
    remove_labels = remove_labels if any(remove_labels) else None

    _filter = add_filter(user_id,
                         _from=_from,
                         to=to,
                         subject=subject,
                         query=query,
                         has_attachments=has_attachments,
                         size=size,
                         size_comparison=size_comparison,
                         forward=forward,
                         add_labels=add_labels,
                         remove_labels=remove_labels,
                         )

    return filters_to_entry('New filter:', user_id, [_filter])


def add_filter(user_id, _from=None, to=None, subject=None, query=None, has_attachments=None, size=None,
               size_comparison=None, forward=None, add_labels=None, remove_labels=None):
    command_args = {
        'userId': user_id,
        'body': {
            'criteria': {},
            'action': {},
        }
    }

    if _from is not None:
        command_args['body']['criteria']['from'] = _from
    if to is not None:
        command_args['body']['criteria']['to'] = to
    if subject is not None:
        command_args['body']['criteria']['subject'] = subject
    if query is not None:
        command_args['body']['criteria']['query'] = query
    if has_attachments is not None:
        command_args['body']['criteria']['hasAttachment'] = has_attachments
    if size is not None:
        command_args['body']['criteria']['size'] = size
    if size_comparison is not None:
        command_args['body']['criteria']['size_comparison'] = size_comparison
    if add_labels is not None:
        command_args['body']['action']['addLabelIds'] = add_labels
    if remove_labels is not None:
        command_args['body']['action']['removeLabelIds'] = remove_labels
    if forward is not None:
        command_args['body']['action']['forward'] = forward

    service = get_service(
        'gmail',
        'v1',
        ['https://www.googleapis.com/auth/gmail.settings.basic'],
        delegated_user=user_id)
    result = service.users().settings().filters().create(**command_args).execute()

    return result


def list_filters_command():
    args = demisto.args()

    user_id = args.get('user-id', ADMIN_EMAIL)
    user_id = user_id if user_id.lower() != 'me' else ADMIN_EMAIL
    address = args.get('address')
    limit = int(args.get('limit', 100))

    filters = list_filters(
        user_id,
        address=address,
        limit=limit)

    return filters_to_entry('filters:', user_id, filters)


def list_filters(user_id, address=None, limit=100):
    command_args = {
        'userId': user_id,
    }
    service = get_service(
        'gmail',
        'v1',
        ['https://www.googleapis.com/auth/gmail.settings.basic'],
        delegated_user=user_id)
    result = service.users().settings().filters().list(**command_args).execute()
    filters = result.get('filter', [])
    if address is not None:
        filters = [f for f in filters if address in {f['criteria'].get('from'), f['criteria'].get('to')}]

    return filters[:limit]


def remove_filter_command():
    args = demisto.args()

    user_id = args.get('user-id', ADMIN_EMAIL)
    ids = args.get('filter_ids', '')
    if isinstance(ids, STRING_TYPES):  # alternativly it could be an array
        ids = ids.split(',')

    for _id in ids:
        remove_filter(user_id, _id)

    return 'filters were removed successfully.'


def remove_filter(user_id, _id):
    command_args = {
        'userId': user_id,
        'id': _id
    }

    service = get_service(
        'gmail',
        'v1',
        ['https://www.googleapis.com/auth/gmail.settings.basic'],
        delegated_user=user_id)
    result = service.users().settings().filters().delete(**command_args).execute()

    return result


'''MAIL SENDER FUNCTIONS'''


def randomword(length):
    """
    Generate a random string of given length
    """
    letters = string.ascii_lowercase
    return ''.join(random.choice(letters) for i in range(length))  # NOSONAR


def header(s):
    if not s:
        return None

    s_no_newlines = ' '.join(s.splitlines())
    return Header(s_no_newlines, 'utf-8')


def template_params(paramsStr):
    """
    Translate the template params if they exist from the context
    """
    actualParams = {}
    if paramsStr:
        try:
            params = json.loads(paramsStr)

        except ValueError as e:
            return_error('Unable to parse templateParams: {}'.format(str(e)))
        # Build a simple key/value

        for p in params:
            if params[p].get('value'):
                actualParams[p] = params[p]['value']

            elif params[p].get('key'):
                actualParams[p] = demisto.dt(demisto.context(), params[p]['key'])

        return actualParams

    else:
        return None


def transient_attachments(transientFile, transientFileContent, transientFileCID):
    if transientFile is None or len(transientFile) == 0:
        return []

    if transientFileContent is None:
        transientFileContent = []

    if transientFileCID is None:
        transientFileCID = []

    attachments = []
    for file_name, file_data, file_cid in it.izip_longest(transientFile, transientFileContent, transientFileCID):
        if file_name is None:
            break

        content_type, encoding = mimetypes.guess_type(file_name)
        if content_type is None or encoding is not None:
            content_type = 'application/octet-stream'

        main_type, sub_type = content_type.split('/', 1)

        attachments.append({
            'name': file_name,
            'maintype': main_type,
            'subtype': sub_type,
            'data': file_data,
            'cid': file_cid
        })

    return attachments


def handle_html(htmlBody):
    """
    Extract all data-url content from within the html and return as separate attachments.
    Due to security implications, we support only images here
    We might not have Beautiful Soup so just do regex search
    """
    attachments = []
    cleanBody = ''
    lastIndex = 0
    for i, m in enumerate(
            re.finditer(r'<img.+?src=\"(data:(image\/.+?);base64,([a-zA-Z0-9+/=\r\n]+?))\"', htmlBody,  # NOSONAR
                        re.I)):
        maintype, subtype = m.group(2).split('/', 1)
        att = {
            'maintype': maintype,
            'subtype': subtype,
            'data': base64.b64decode(m.group(3)),
            'name': 'image%d.%s' % (i, subtype)
        }
        att['cid'] = '%s@%s.%s' % (att['name'], randomword(8), randomword(8))
        attachments.append(att)
        cleanBody += htmlBody[lastIndex:m.start(1)] + 'cid:' + att['cid']
        lastIndex = m.end() - 1

    cleanBody += htmlBody[lastIndex:]
    return cleanBody, attachments


def collect_inline_attachments(attach_cids):
    """
    collects all attachments which are inline - only used in html bodied emails
    """
    inline_attachment = []
    if attach_cids is not None and len(attach_cids) > 0:
        for cid in attach_cids:
            file = demisto.getFilePath(cid)
            file_path = file['path']

            content_type, encoding = mimetypes.guess_type(file_path)
            if content_type is None or encoding is not None:
                content_type = 'application/octet-stream'
            main_type, sub_type = content_type.split('/', 1)

            fp = open(file_path, 'rb')
            data = fp.read()
            fp.close()

            inline_attachment.append({
                'ID': cid,
                'name': file['name'],
                'maintype': main_type,
                'subtype': sub_type,
                'data': data,
                'cid': cid
            })

        return inline_attachment


def collect_manual_attachments():
    attachments = []
    for attachment in demisto.getArg('manualAttachObj') or []:
        res = demisto.getFilePath(os.path.basename(attachment['RealFileName']))

        path = res['path']
        content_type, encoding = mimetypes.guess_type(path)
        if content_type is None or encoding is not None:
            content_type = 'application/octet-stream'
        maintype, subtype = content_type.split('/', 1)

        if maintype == 'text':
            with open(path) as fp:
                data = fp.read()
        else:
            with open(path, 'rb') as fp:
                data = fp.read()
        attachments.append({
            'name': attachment['FileName'],
            'maintype': maintype,
            'subtype': subtype,
            'data': data,
            'cid': None
        })

    return attachments


def collect_attachments(entry_ids, file_names):
    """
    Creates a dictionary containing all the info about all attachments
    """
    attachments = []
    entry_number = 0
    if entry_ids is not None and len(entry_ids) > 0:
        for entry_id in entry_ids:
            file = demisto.getFilePath(entry_id)
            file_path = file['path']
            if file_names is not None and len(file_names) > entry_number and file_names[entry_number] is not None:
                file_name = file_names[entry_number]

            else:
                file_name = file['name']

            content_type, encoding = mimetypes.guess_type(file_path)
            if content_type is None or encoding is not None:
                content_type = 'application/octet-stream'

            main_type, sub_type = content_type.split('/', 1)

            fp = open(file_path, 'rb')
            data = fp.read()
            fp.close()
            attachments.append({
                'ID': entry_id,
                'name': file_name,
                'maintype': main_type,
                'subtype': sub_type,
                'data': data,
                'cid': None
            })
            entry_number += 1
    return attachments


def attachment_handler(message, attachments):
    """
    Adds the attachments to the email message
    """
    for att in attachments:
        if att['maintype'] == 'text':
            msg_txt = MIMEText(att['data'], att['subtype'], 'utf-8')
            if att['cid'] is not None:
                msg_txt.add_header('Content-Disposition', 'inline', filename=att['name'])
                msg_txt.add_header('Content-ID', '<' + att['name'] + '>')

            else:
                msg_txt.add_header('Content-Disposition', 'attachment', filename=att['name'])
            message.attach(msg_txt)

        elif att['maintype'] == 'image':
            msg_img = MIMEImage(att['data'], att['subtype'])
            if att['cid'] is not None:
                msg_img.add_header('Content-Disposition', 'inline', filename=att['name'])
                msg_img.add_header('Content-ID', '<' + att['name'] + '>')

            else:
                msg_img.add_header('Content-Disposition', 'attachment', filename=att['name'])
            message.attach(msg_img)

        elif att['maintype'] == 'audio':
            msg_aud = MIMEAudio(att['data'], att['subtype'])
            if att['cid'] is not None:
                msg_aud.add_header('Content-Disposition', 'inline', filename=att['name'])
                msg_aud.add_header('Content-ID', '<' + att['name'] + '>')

            else:
                msg_aud.add_header('Content-Disposition', 'attachment', filename=att['name'])
            message.attach(msg_aud)

        else:
            msg_base = MIMEBase(att['maintype'], att['subtype'])
            msg_base.set_payload(att['data'])
            if att['cid'] is not None:
                msg_base.add_header('Content-Disposition', 'inline', filename=att['name'])
                msg_base.add_header('Content-ID', '<' + att['name'] + '>')

            else:
                msg_base.add_header('Content-Disposition', 'attachment', filename=att['name'])
            message.attach(msg_base)


def send_mail(emailto, emailfrom, subject, body, entry_ids, cc, bcc, htmlBody, replyTo, file_names, attach_cid,
              transientFile, transientFileContent, transientFileCID, manualAttachObj, additional_headers,
              templateParams, inReplyTo=None, references=None):
    if htmlBody and not any([entry_ids, file_names, attach_cid, manualAttachObj, body]):
        # if there is only htmlbody and no attachments to the mail , we would like to send it without attaching the body
        message = MIMEText(htmlBody, 'html')  # type: ignore
    elif body and not any([entry_ids, file_names, attach_cid, manualAttachObj, htmlBody]):
        # if there is only body and no attachments to the mail , we would like to send it without attaching every part
        message = MIMEText(body, 'plain', 'utf-8')  # type: ignore
    else:
        message = MIMEMultipart('alternative') if body and htmlBody else MIMEMultipart()  # type: ignore

    message['to'] = header(','.join(emailto))
    message['cc'] = header(','.join(cc))
    message['bcc'] = header(','.join(bcc))
    message['from'] = header(emailfrom)
    message['subject'] = header(subject)
    message['reply-to'] = header(replyTo)

    # The following headers are being used for the reply-mail command.
    if inReplyTo:
        message['In-Reply-To'] = header(' '.join(inReplyTo))
    if references:
        message['References'] = header(' '.join(references))

    # if there are any attachments to the mail
    if entry_ids or file_names or attach_cid or manualAttachObj or (body and htmlBody):
        templateParams = template_params(templateParams)
        if templateParams is not None:
            if body is not None:
                body = body.format(**templateParams)

            if htmlBody is not None:
                htmlBody = htmlBody.format(**templateParams)

        msg = MIMEText(body, 'plain', 'utf-8')
        message.attach(msg)
        htmlAttachments = []  # type: list
        inlineAttachments = []  # type: list

        if htmlBody is not None:
            htmlBody, htmlAttachments = handle_html(htmlBody)
            msg = MIMEText(htmlBody, 'html', 'utf-8')
            message.attach(msg)
            if attach_cid:
                inlineAttachments = collect_inline_attachments(attach_cid)

        else:
            # if not html body, cannot attach cids in message
            transientFileCID = None

        attachments = collect_attachments(entry_ids, file_names)
        manual_attachments = collect_manual_attachments()
        transientAttachments = transient_attachments(transientFile, transientFileContent, transientFileCID)

        attachments = attachments + htmlAttachments + transientAttachments + inlineAttachments + manual_attachments
        attachment_handler(message, attachments)

    if additional_headers is not None and len(additional_headers) > 0:
        for h in additional_headers:
            header_name, header_value = h.split('=')
            message[header_name] = header(header_value)

    encoded_message = base64.urlsafe_b64encode(message.as_string())
    command_args = {
        'userId': emailfrom,
        'body': {
            'raw': encoded_message,
        }
    }
    service = get_service('gmail', 'v1', additional_scopes=['https://www.googleapis.com/auth/gmail.compose',
                                                            'https://www.googleapis.com/auth/gmail.send'],
                          delegated_user=emailfrom)
    result = service.users().messages().send(**command_args).execute()
    return result


def send_mail_command():
    args = demisto.args()
    emailto = argToList(args.get('to'))
    emailfrom = args.get('from')
    body = args.get('body')
    subject = args.get('subject')
    entry_ids = argToList(args.get('attachIDs'))
    cc = argToList(args.get('cc'))
    bcc = argToList(args.get('bcc'))
    htmlBody = args.get('htmlBody')
    replyTo = args.get('replyTo')
    file_names = argToList(args.get('attachNames'))
    attchCID = argToList(args.get('attachCIDs'))
    transientFile = argToList(args.get('transientFile'))
    transientFileContent = argToList(args.get('transientFileContent'))
    transientFileCID = argToList(args.get('transientFileCID'))
    manualAttachObj = argToList(args.get('manualAttachObj'))  # when send-mail called from within XSOAR (like reports)
    additional_headers = argToList(args.get('additionalHeader'))
    template_param = args.get('templateParams')

    if emailfrom is None:
        emailfrom = ADMIN_EMAIL

    result = send_mail(emailto, emailfrom, subject, body, entry_ids, cc, bcc, htmlBody,
                       replyTo, file_names, attchCID, transientFile, transientFileContent,
                       transientFileCID, manualAttachObj, additional_headers, template_param)
    return sent_mail_to_entry('Email sent:', [result], emailto, emailfrom, cc, bcc, body, subject)


<<<<<<< HEAD
def reply_mail_command():
    args = demisto.args()
    emailto = argToList(args.get('to'))
    emailfrom = args.get('from')
    inReplyTo = argToList(args.get('inReplyTo'))
    references = argToList(args.get('references'))
    body = args.get('body')
    subject = 'Re: ' + args.get('subject')
    entry_ids = argToList(args.get('attachIDs'))
    cc = argToList(args.get('cc'))
    bcc = argToList(args.get('bcc'))
    htmlBody = args.get('htmlBody')
    replyTo = args.get('replyTo')
    file_names = argToList(args.get('attachNames'))
    attchCID = argToList(args.get('attachCIDs'))
    transientFile = argToList(args.get('transientFile'))
    transientFileContent = argToList(args.get('transientFileContent'))
    transientFileCID = argToList(args.get('transientFileCID'))
    manualAttachObj = argToList(args.get('manualAttachObj'))  # when send-mail called from within XSOAR (like reports)
    additional_headers = argToList(args.get('additionalHeader'))
    template_param = args.get('templateParams')

    if emailfrom is None:
        emailfrom = ADMIN_EMAIL

    result = send_mail(emailto, emailfrom, subject, body, entry_ids, cc, bcc, htmlBody,
                       replyTo, file_names, attchCID, transientFile, transientFileContent,
                       transientFileCID, manualAttachObj, additional_headers, template_param, inReplyTo, references)
    return sent_mail_to_entry('Email sent:', [result], emailto, emailfrom, cc, bcc, body, subject)
=======
def forwarding_address_add_command():
    """
    Creates a forwarding address.
    """

    args = demisto.args()
    forwarding_email = args.get('forwarding_email', '')
    user_id = args.get('user_id', '')
    request_body = {'forwardingEmail': forwarding_email}
    service = get_service(
        'gmail',
        'v1',
        ['https://www.googleapis.com/auth/gmail.settings.sharing'],
        delegated_user=user_id)
    result = service.users().settings().forwardingAddresses().create(userId=user_id, body=request_body).execute()
    readable_output = "Added forwarding address {0} for {1} with status {2}.".format(forwarding_email, user_id,
                                                                                     result.get('verificationStatus',
                                                                                                ''))
    context = dict(result)
    context['userId'] = user_id
    return {
        'ContentsFormat': formats['json'],
        'Type': entryTypes['note'],
        'Contents': result,
        'ReadableContentsFormat': formats['markdown'],
        'HumanReadable': readable_output,
        'EntryContext': {
            'Gmail.ForwardingAddress((val.forwardingEmail && val.forwardingEmail '
            '== obj.forwardingEmail) && (val.userId && val.userId == obj.userId))': context,
        }
    }


def send_as_add_command():
    """
    Creates a custom "from" send-as alias. If an SMTP MSA is specified, Gmail will attempt to connect to the SMTP
    service to validate the configuration before creating the alias. If ownership verification is required for the
    alias, a message will be sent to the email address and the resource's verification status will be set to pending;
    otherwise, the resource will be created with verification status set to accepted. If a signature is provided,
    Gmail will sanitize the HTML before saving it with the alias.

    This method is only available to service account clients that have been delegated domain-wide authority.
    """
    args = demisto.args()
    user_id = args.pop('user_id', '')

    smtp_msa_object = {key.replace('smtp_', ''): value for (key, value) in args.items() if
                       key.startswith('smtp_')}

    args = {key: value for (key, value) in args.items() if not key.startswith('smtp_')}

    send_as_settings = dict_keys_snake_to_camelcase(args)

    if smtp_msa_object:
        if any(field not in smtp_msa_object.keys() for field in SEND_AS_SMTP_FIELDS):
            raise ValueError('SMTP configuration missing. Please provide all the SMTP field values.')
        smtp_msa_object['securityMode'] = smtp_msa_object.pop('securitymode', '')
        send_as_settings['smtpMsa'] = smtp_msa_object

    service = get_service(
        'gmail',
        'v1',
        ['https://www.googleapis.com/auth/gmail.settings.sharing'],
        delegated_user=user_id)
    result = service.users().settings().sendAs().create(userId='me', body=send_as_settings).execute()
    context = result.copy()
    context['userId'] = user_id

    for (key, value) in context.pop('smtpMsa', {}).items():
        context['smtpMsa' + (key[0].upper() + key[1:])] = value

    hr_fields = ['sendAsEmail', 'displayName', 'replyToAddress', 'isPrimary', 'treatAsAlias']

    readable_output = tableToMarkdown(
        'A custom "{}" send-as alias created for "{}".'.format(result.get('sendAsEmail', ''), user_id),
        context, headerTransform=pascalToSpace, removeNull=True,
        headers=hr_fields)

    return {
        'ContentsFormat': formats['json'],
        'Type': entryTypes['note'],
        'Contents': result,
        'ReadableContentsFormat': formats['markdown'],
        'HumanReadable': readable_output,
        'EntryContext': {
            'Gmail.SendAs((val.sendAsEmail && val.sendAsEmail '
            '== obj.sendAsEmail) && (val.userId && val.userId == obj.userId))': context,
        }
    }
>>>>>>> b218ebec


'''FETCH INCIDENTS'''


def fetch_incidents():
    params = demisto.params()
    user_key = params.get('queryUserKey')
    user_key = user_key if user_key else ADMIN_EMAIL
    query = '' if params['query'] is None else params['query']
    last_run = demisto.getLastRun()
    last_fetch = last_run.get('gmt_time')
    # handle first time fetch - gets current GMT time -1 day
    if last_fetch is None:
        last_fetch, _ = parse_date_range(date_range=FETCH_TIME, utc=True, to_timestamp=False)
        last_fetch = str(last_fetch.isoformat()).split('.')[0] + 'Z'

    last_fetch = datetime.strptime(last_fetch, '%Y-%m-%dT%H:%M:%SZ')
    current_fetch = last_fetch
    service = get_service(
        'gmail',
        'v1',
        ['https://www.googleapis.com/auth/gmail.readonly'],
        user_key)

    query += last_fetch.strftime(' after:%Y/%m/%d')
    LOG('GMAIL: fetch parameters:\nuser: %s\nquery=%s\nfetch time: %s' %
        (user_key, query, last_fetch,))

    result = service.users().messages().list(
        userId=user_key, maxResults=100, q=query).execute()

    incidents = []
    # so far, so good
    LOG('GMAIL: possible new incidents are %s' % (result,))
    for msg in result.get('messages', []):
        msg_result = service.users().messages().get(
            id=msg['id'], userId=user_key).execute()
        incident = mail_to_incident(msg_result, service, user_key)
        temp_date = datetime.strptime(
            incident['occurred'], '%Y-%m-%dT%H:%M:%SZ')
        # update last run
        if temp_date > last_fetch:
            last_fetch = temp_date + timedelta(seconds=1)

        # avoid duplication due to weak time query
        if temp_date > current_fetch:
            incidents.append(incident)

    demisto.info('extract {} incidents'.format(len(incidents)))
    if params.get('isFetch'):
        return None
    demisto.setLastRun({'gmt_time': last_fetch.isoformat().split('.')[0] + 'Z'})
    return incidents


def main():
    global ADMIN_EMAIL, PRIVATE_KEY_CONTENT, GAPPS_ID
    ADMIN_EMAIL = demisto.params()['adminEmail'].get('identifier', '')
    PRIVATE_KEY_CONTENT = demisto.params()['adminEmail'].get('password', '{}')
    GAPPS_ID = demisto.params().get('gappsID')
    ''' EXECUTION CODE '''
    COMMANDS = {
        'gmail-list-users': list_users_command,
        'gmail-get-user': get_user_command,
        'gmail-create-user': create_user_command,
        'gmail-delete-user': delete_user_command,
        'gmail-get-user-roles': get_user_role_command,
        'gmail-revoke-user-role': revoke_user_roles_command,
        'gmail-get-tokens-for-user': get_user_tokens_command,
        'gmail-search-all-mailboxes': search_all_mailboxes,
        'gmail-search': search_command,
        'gmail-get-mail': get_mail_command,
        'gmail-get-attachments': get_attachments_command,
        'gmail-move-mail': move_mail_command,
        'gmail-move-mail-to-mailbox': move_mail_to_mailbox_command,
        'gmail-delete-mail': delete_mail_command,
        'gmail-get-thread': get_thread_command,
        'gmail-add-filter': add_filter_command,
        'gmail-add-delete-filter': add_delete_filter_command,
        'gmail-list-filters': list_filters_command,
        'gmail-remove-filter': remove_filter_command,
        'gmail-hide-user-in-directory': hide_user_command,
        'gmail-set-password': set_user_password_command,
        'gmail-get-autoreply': get_autoreply_command,
        'gmail-set-autoreply': set_autoreply_command,
        'gmail-delegate-user-mailbox': delegate_user_mailbox_command,
        'gmail-remove-delegated-mailbox': remove_delegate_user_mailbox_command,
        'send-mail': send_mail_command,
<<<<<<< HEAD
        'reply-mail': reply_mail_command,
        'gmail-get-role': get_role_command
=======
        'gmail-get-role': get_role_command,
        'gmail-forwarding-address-add': forwarding_address_add_command,
        'gmail-send-as-add': send_as_add_command,
>>>>>>> b218ebec
    }
    command = demisto.command()
    LOG('GMAIL: command is %s' % (command,))
    try:
        if command == 'test-module':
            if demisto.params().get('isFetch', False):
                fetch_incidents()
            else:
                list_users(ADMIN_EMAIL.split('@')[1])
            demisto.results('ok')
            sys.exit(0)

        if command == 'fetch-incidents':
            demisto.incidents(fetch_incidents())
            sys.exit(0)

        cmd_func = COMMANDS.get(command)
        if cmd_func is None:
            raise NotImplementedError(
                'Command "{}" is not implemented.'.format(command))

        else:
            demisto.results(cmd_func())  # type: ignore

    except Exception as e:
        import traceback
        if command == 'fetch-incidents':
            LOG(traceback.format_exc())
            LOG.print_log()
            raise

        else:
            return_error('GMAIL: {}'.format(str(e)), traceback.format_exc())


# python2 uses __builtin__ python3 uses builtins
if __name__ in ("__builtin__", "builtins"):
    main()<|MERGE_RESOLUTION|>--- conflicted
+++ resolved
@@ -1822,7 +1822,6 @@
     return sent_mail_to_entry('Email sent:', [result], emailto, emailfrom, cc, bcc, body, subject)
 
 
-<<<<<<< HEAD
 def reply_mail_command():
     args = demisto.args()
     emailto = argToList(args.get('to'))
@@ -1852,7 +1851,8 @@
                        replyTo, file_names, attchCID, transientFile, transientFileContent,
                        transientFileCID, manualAttachObj, additional_headers, template_param, inReplyTo, references)
     return sent_mail_to_entry('Email sent:', [result], emailto, emailfrom, cc, bcc, body, subject)
-=======
+
+
 def forwarding_address_add_command():
     """
     Creates a forwarding address.
@@ -1942,7 +1942,6 @@
             '== obj.sendAsEmail) && (val.userId && val.userId == obj.userId))': context,
         }
     }
->>>>>>> b218ebec
 
 
 '''FETCH INCIDENTS'''
@@ -2032,14 +2031,10 @@
         'gmail-delegate-user-mailbox': delegate_user_mailbox_command,
         'gmail-remove-delegated-mailbox': remove_delegate_user_mailbox_command,
         'send-mail': send_mail_command,
-<<<<<<< HEAD
         'reply-mail': reply_mail_command,
-        'gmail-get-role': get_role_command
-=======
         'gmail-get-role': get_role_command,
         'gmail-forwarding-address-add': forwarding_address_add_command,
         'gmail-send-as-add': send_as_add_command,
->>>>>>> b218ebec
     }
     command = demisto.command()
     LOG('GMAIL: command is %s' % (command,))
