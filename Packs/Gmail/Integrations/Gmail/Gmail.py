--- conflicted
+++ resolved
@@ -344,10 +344,6 @@
 
 
 def mailboxes_to_entry(mailboxes):
-<<<<<<< HEAD
-
-=======
->>>>>>> 01005bca
     query = "Query: {}".format(mailboxes[0].get('q') if mailboxes else '')
     result = [{"Mailbox": user['Mailbox']} for user in mailboxes if user.get('Mailbox')]
 
@@ -1112,15 +1108,6 @@
         }
 
         result = service.users().list(**command_args).execute()
-<<<<<<< HEAD
-        users_next_page_token = result.get('nextPageToken')
-
-        with concurrent.futures.ThreadPoolExecutor() as executor:
-            futures = []
-            for user in result['users']:
-                futures.append(executor.submit(search_command, mailbox=user['primaryEmail']))
-            entries = [future.result() for future in concurrent.futures.as_completed(futures)]
-=======
         users_count = len(result['users'])
         users_next_page_token = result.get('nextPageToken')
 
@@ -1141,7 +1128,6 @@
                             users_count,
                             len(entries)),
                     )
->>>>>>> 01005bca
 
         if receive_only_accounts:
             entries = [mailboxes_to_entry(entries)]
