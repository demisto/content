--- conflicted
+++ resolved
@@ -13,13 +13,7 @@
 import string
 import sys
 from datetime import datetime, timedelta
-<<<<<<< HEAD
 from email.utils import parsedate_to_datetime, format_datetime
-from typing import *
-import httplib2
-from urllib.parse import urlparse
-=======
->>>>>>> 1946637a
 from distutils.util import strtobool
 from email.header import Header
 from email.mime.application import MIMEApplication
@@ -2257,7 +2251,6 @@
     )
 
 
-<<<<<<< HEAD
 def parse_date_isoformat_server(dt: str) -> datetime:
     """Get the datetime by parsing the format passed to the server. UTC basded with Z at the end
     Args:
@@ -2266,7 +2259,8 @@
         datetime: datetime representation
     """
     return datetime.strptime(dt, '%Y-%m-%dT%H:%M:%SZ').replace(tzinfo=timezone.utc)
-=======
+
+
 def forwarding_address_get(user_id: str, forwarding_email: str) -> dict:
     """ Gets an Existing forwarding address.
         Args:
@@ -2389,7 +2383,6 @@
         outputs_prefix='Gmail.ForwardingAddress',
         outputs_key_field=['forwardingEmail', 'userId']
     )
->>>>>>> 1946637a
 
 
 '''FETCH INCIDENTS'''
