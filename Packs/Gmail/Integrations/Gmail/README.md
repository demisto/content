--- conflicted
+++ resolved
@@ -765,11 +765,7 @@
 | user-id | The user's email address. The "me" special value can be used to indicate the authenticated user. | Required | 
 | query | Returns messages matching the specified query. Supports the same query format as the Gmail search box. For example, "from:someuser@example.com rfc822msgid: is:unread". For more syntax information see "https://support.google.com/mail/answer/7190?hl=en". | Optional | 
 | max-results | The maximum number of results to return. Default is 100. Maximum is 500. Can be 1 to 500, inclusive. Default is 100. | Optional | 
-<<<<<<< HEAD
-| fields | Enables partial responses to be retrieved, separated by commas. For more information, see <https://developers.google.com/gdata/docs/2.0/basics#PartialResponse>. | Optional | 
-=======
 | fields | Enables partial responses to be retrieved, separated by commas. Valid fields are only from the following list: Type, Mailbox, ThreadId, Labels, Headers, Attachments, RawData, Format, Subject, From, To, Body, Cc, Bcc, Date, Html, Attachment Names. | Optional | 
->>>>>>> a56da0f6
 | labels-ids | Returns messages with labels that match all of the specified label IDs in a comma-separated list. | Optional | 
 | page-token | Page token to retrieve a specific page of results in the list. | Optional | 
 | include-spam-trash | Include messages from SPAM and TRASH in the results. (Default: false). Possible values are: False, True. Default is False. | Optional | 
@@ -1355,11 +1351,7 @@
 | --- | --- | --- |
 | query | Returns messages matching the specified query. Supports the same query format as the Gmail search box. For example, "from:someuser@example.com rfc822msgid: is:unread". For more syntax information,see "https://support.google.com/mail/answer/7190?hl=en". | Optional | 
 | max-results | The maximum number of results to return. Default is 100. Maximum is 500. Can be 1 to 500, inclusive. Default is 100. | Optional | 
-<<<<<<< HEAD
-| fields | Enables partial responses to be retrieved in a comma-separated list. For more information, see <https://developers.google.com/gdata/docs/2.0/basics#PartialResponse>. | Optional | 
-=======
 | fields | Enables partial responses to be retrieved, separated by commas. Valid fields are only from the following list: Type, Mailbox, ThreadId, Labels, Headers, Attachments, RawData, Format, Subject, From, To, Body, Cc, Bcc, Date, Html, Attachment Names. | Optional | 
->>>>>>> a56da0f6
 | labels-ids | Returns messages with labels that match all of the specified label IDs in a comma-separated list. | Optional | 
 | page-token | Page token to retrieve a specific page of results in the list. | Optional | 
 | include-spam-trash | Includes messages from SPAM and TRASH in the results. (Default: false). Possible values are: False, True. Default is False. | Optional | 
