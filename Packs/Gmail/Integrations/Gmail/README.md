--- conflicted
+++ resolved
@@ -1,23 +1,21 @@
 Use the Gmail integration to search and process emails in the organizational Gmail mailboxes.
 
-<<<<<<< HEAD
-This integration replaces the Gmail functionality in the GoogleApps API and G Suite integration. 
-
-Prerequisites
--------------
+This integration replaces the Gmail functionality in the GoogleApps API and G Suite integration. 
+
+### Prerequisites
 
 There are several procedures you have to perform in Google before configuring the integration on Demisto.
 
-*   Get a New Private Key
-*   Delegate Domain-wide Authority to Your Service Account
-*   Get an Immutable Google Apps ID
+* [Get a New Private Key](#get-a-new-private-key)
+* [Delegate Domain-wide Authority to Your Service Account](#delegate-domain-wide-authority-to-your-service-account)
+* [Get an Immutable Google Apps ID](#get-an-immutable-google-apps-id-parameters)
 
 ### Get a New Private Key
 
 1.  Access your [Google Service Account](https://console.developers.google.com/projectselector/iam-admin/serviceaccounts%C2%A0).
 2.  In the IAM & admin section select **Service accounts**.
 3.  If you need to create a new project, click **CREATE** do the following:
-    1.  In the **New Project** window, type a project name, select an organization from the drop-down list  and then select a location. 
+    1.  In the **New Project** window, type a project name, select an organization from the drop-down list and then select a location.
     2.  Click **CREATE**.
 4.  In the Service accounts section, click **Create Service Account**.
 5.  In the **Create service account** window, type a name for the service account, add a description and then click **CREATE**.
@@ -36,35 +34,43 @@
 
 ### Delegate Domain-wide Authority to Your Service Account
 
-* * *
-
-1.  Access the [Google Administrator Console](http://admin.google.com/).
-2.  Enter a client name (the Unique ID) and paste the following into the One or More API Scopes textbox. 
+1. Access the [Google Administrator Console](http://admin.google.com/).
+2. Enter a client name (the Unique ID) and paste the following into the One or More API Scopes textbox. 
     
 ``` https://www.googleapis.com/auth/gmail.settings.basic,https://www.googleapis.com/auth/admin.directory.user,https://www.googleapis.com/auth/admin.directory.device.mobile.action,https://www.googleapis.com/auth/admin.directory.device.mobile.readonly,https://www.googleapis.com/auth/gmail.modify,https://www.googleapis.com/auth/gmail.settings.sharing,https://www.googleapis.com/auth/gmail.send,https://www.googleapis.com/auth/gmail.modify,https://www.googleapis.com/auth/admin.directory.device.chromeos,https://www.googleapis.com/auth/admin.directory.user.readonly,https://www.googleapis.com/auth/admin.directory.user.security,https://www.googleapis.com/auth/admin.directory.rolemanagement,https://www.googleapis.com/auth/admin.directory.rolemanagement.readonly,https://www.googleapis.com/auth/gmail.readonly,https://mail.google.com,https://www.googleapis.com/auth/gmail.compose ```
     
-![](https://github.com/demisto/content/raw/6d9ac954729a6dffd6be51b658e7987824238462/Integrations/Gmail/doc_imgs/mceclip1.png)
-    
+![Setup Account](./doc_imgs/mceclip1.png)
 
 ### Get an Immutable Google Apps ID Parameters
-
-* * *
-
-In order to revoke/fetch a user role, you need an Immutable Google Apps ID param.
-
-1.  Open [https://admin.google.com](https://admin.google.com/) (as in step 2).
-2.  Navigate to **Security** > **Set up single sign-on (SSO)**.   
-    The SSO URL is the Immutable Google Apps ID.
-3.  Record the SSO URL, which is the Immutable Google Apps ID, and copy it for later use.  
-    
-    ![](https://github.com/demisto/content/raw/6d9ac954729a6dffd6be51b658e7987824238462/Integrations/Gmail/doc_imgs/mceclip2.png)
-    
-
-Configure the Gmail Integration on Cortex XSOAR
-------------------------------------------
-
-1.  Navigate to **Settings** > **Integrations** > **Servers & Services**.
-2.  Search for Gmail.
+In order to revoke/fetch a user role, you need an Immutable Google Apps ID param
+
+1. Open [https://admin.google.com](https://admin.google.com) (as in step 2).
+2. Navigate to **Security > Set up single sign-on (SSO)**. 
+   The SSO URL is the Immutable Google Apps ID.
+3. Record the SSO URL, which is the Immutable Google Apps ID, and copy it for later use.
+
+![Setup Account](https://github.com/demisto/content/raw/6d9ac954729a6dffd6be51b658e7987824238462/Integrations/Gmail/doc_imgs/mceclip2.png)
+
+## Configure Gmail on Cortex XSOAR
+
+1. Navigate to **Settings** > **Integrations** > **Servers & Services**.
+2. Search for Gmail.
+3. Click **Add instance** to create and configure a new integration instance.
+
+| **Parameter** | **Description** | **Required** |
+| --- | --- | --- |
+| adminEmail | Email of user with admin privileges \(the Password refers to the Service Account private key\) | True |
+| gappsID | Immutable Google Apps Id | False |
+| query | Events query \(e.g. "from:example@demisto.com"\) | False |
+| queryUserKey | Events user key \(e.g. example@demisto.com\) | False |
+| isFetch | Fetch incidents | False |
+| insecure | Trust any certificate \(not secure\) | False |
+| proxy | Use system proxy settings | False |
+| incidentType | Incident type | False |
+| fetch_time | First fetch timestamp, in days. | False |
+
+todo:
+compare
 3.  Click **Add instance** to create and configure a new integration instance.  
     -   **Name**: a textual name for the integration instance.
     -   **Email of user with admin capabilities** - Enter the email address of the user that you set admin capabilities for.
@@ -77,39 +83,39 @@
         
     *   **Incident type**
     *   **Demisto engine**
-4.  Click **Test** to validate the URLs and connection.
-
-Use Cases
----------
-
-1.  Monitors a mailbox by using the integration fetch incident capability to monitor a mailbox and create incidents for new filtered emails.
-2.  Searches a mailbox for emails with PDF attachments by using the following command.  
+
+4. Click **Test** to validate the URLs, token, and connection.
+
+### Use Cases
+
+1. Monitors a mailbox by using the integration fetch incident capability to monitor a mailbox and create incidents for new filtered emails.
+2. Searches a mailbox for emails with PDF attachments by using the following command.
     `gmail-search user-id=admin@demisto.com filename=”pdf” after=”2018/05/10”.`
-3.  Deletes emails by using the following command.  
+3. Deletes emails by using the following command.  
     `!gmail-delete-mail user-id=admin@demisto.com message-id=164d2110e0152660`
 
-Fetched Incidents Data
-----------------------
-
-1.  Incident Name
-2.  Occurred
-3.  Owner
-4.  Type
-5.  Severity
-6.  Email From
-7.  Email Message ID
-8.  Email Subject
-9.  Email To
-10.  Attachment Extension
-11.  Attachment Name
-12.  Email Body
-13.  Email Body Format
-
-Commands
---------
-
-You can execute these commands from the Demisto CLI, as part of an automation, or in a playbook. After you successfully execute a command, a DBot message appears in the War Room with the command details.
-
+
+### Fetched Incidents Data
+
+1. Incident Name
+2. Occurred
+3. Owner
+4. Type
+5. Severity
+6. Email From
+7. Email Message ID
+8. Email Subject
+9. Email To
+10. Attachment Extension
+11. Attachment Name
+12. Email Body
+13. Email Body Format
+
+
+## Commands
+You can execute these commands from the Demisto CLI, as part of an automation, or in a playbook.
+After you successfully execute a command, a DBot message appears in the War Room with the command details.
+TODO: go over the numbers and missing command
 1.  Delete a user: gmail-delete-user
 2.  Get tokens for a user: gmail-get-tokens-for-user
 3.  Get information for a Google user: gmail-get-user
@@ -140,1866 +146,7 @@
 28.  Removers a delegate from a mailbox: gmail-remove-delegated-mailbox
 29.  Get details of a specific role: gmail-get-role
 
-### 1. Delete a user
-
-* * * * *
-
-Deletes a Gmail user.
-
-##### Base Command
-
-`gmail-delete-user`
-
-##### Input
-
-|**Argument Name**|**Description**|**Required**|
-|:----------------|:--------------|:-----------|
-|user-id|The user's email address. The "me" special value can be used to indicate the authenticated user.|Required|
-
-
-##### Command Example
-
-      !gmail-delete-user user-id=user@demistodev.com
-
-##### Human Readable Output
-
-User user@demistodev.com have been deleted.
-
-### 2. Get tokens for a Google user
-
-* * * * *
-
-Lists all tokens associated with a specified user applications.
-
-##### Base Command
-
-`gmail-get-tokens-for-user`
-
-##### Input
-
-|**Argument Name**|**Description**|**Required**|
-|:----------------|:--------------|:-----------|
-|user-id|The user's email address. The "me" special value can be used to indicate the authenticated user.|Required|
-
-
-##### Command Example
-
-    !gmail-get-tokens-for-user user-id=admin@demistodev.com
-
-##### Context Example
-
-    {
-        "Tokens": [
-            {
-                "ClientId": "292824132082.apps.googleusercontent.com",
-                "DisplayText": "Google APIs Explorer",
-                "Kind": "admin#directory#token",
-                "Scopes": [
-                    "https://www.googleapis.com/auth/ediscovery.readonly",
-                    "openid",
-                    "https://www.googleapis.com/auth/ediscovery",
-                    "https://www.googleapis.com/auth/cloudkms",
-                    "https://www.googleapis.com/auth/admin.directory.user.security",
-                    "https://www.googleapis.com/auth/admin.directory.user",
-                    "https://www.googleapis.com/auth/admin.directory.user.readonly",
-                    "https://www.googleapis.com/auth/admin.directory.rolemanagement",
-                    "https://www.googleapis.com/auth/cloud-platform",
-                    "https://www.googleapis.com/auth/admin.directory.rolemanagement.readonly"
-                ],
-                "UserKey": "103020731686044834269"
-            },
-            {
-                "ClientId": "422358954086-4fvv287aojmge1qaqe9m5mmgmbuhg1hj.apps.googleusercontent.com",
-                "DisplayText": "Go Phish!",
-                "Kind": "admin#directory#token",
-                "Scopes": [
-                    "https://www.googleapis.com/auth/gmail.addons.current.message.readonly",
-                    "https://www.googleapis.com/auth/script.send_mail",
-                    "https://www.googleapis.com/auth/userinfo.email",
-                    "openid",
-                    "https://www.googleapis.com/auth/script.storage",
-                    "https://www.googleapis.com/auth/gmail.addons.execute",
-                    "https://www.googleapis.com/auth/admin.directory.user.readonly"
-                ],
-                "UserKey": "103020731686044834269"
-            },
-            {
-                "ClientId": "950822307886-oiv25bpm32dtp21eabn2k5lf1ba7koum.apps.googleusercontent.com",
-                "DisplayText": "Demisto KMS DEV",
-                "Kind": "admin#directory#token",
-                "Scopes": [
-                    "https://www.googleapis.com/auth/cloud-platform"
-                ],
-                "UserKey": "103020731686044834269"
-            },
-            {
-                "ClientId": "371237729773-oj8m98u7esgqep8snt9aold136opo3fi.apps.googleusercontent.com",
-                "DisplayText": "Google Data Studio",
-                "Kind": "admin#directory#token",
-                "Scopes": [
-                    "https://www.googleapis.com/auth/bigquery.readonly"
-                ],
-                "UserKey": "103020731686044834269"
-            },
-            {
-                "ClientId": "805864674475-3abs2rivkn7kreou30b8ru8esnti4oih.apps.googleusercontent.com",
-                "DisplayText": "Postman",
-                "Kind": "admin#directory#token",
-                "Scopes": [
-                    "https://www.googleapis.com/auth/userinfo.profile",
-                    "https://www.googleapis.com/auth/userinfo.email"
-                ],
-                "UserKey": "103020731686044834269"
-            },
-            {
-                "ClientId": "77185425430.apps.googleusercontent.com",
-                "DisplayText": "Google Chrome",
-                "Kind": "admin#directory#token",
-                "Scopes": [
-                    "https://www.google.com/accounts/OAuthLogin"
-                ],
-                "UserKey": "103020731686044834269"
-            },
-            {
-                "ClientId": "1041831412594-vrl2ne8nr3rnireuc39qk4i7aqgu0n39.apps.googleusercontent.com",
-                "DisplayText": "demisto",
-                "Kind": "admin#directory#token",
-                "Scopes": [
-                    "https://www.googleapis.com/auth/admin.directory.group.readonly",
-                    "https://www.googleapis.com/auth/admin.directory.orgunit.readonly",
-                    "https://www.googleapis.com/auth/admin.reports.audit.readonly",
-                    "https://www.googleapis.com/auth/drive.readonly",
-                    "https://www.googleapis.com/auth/calendar.readonly",
-                    "https://www.googleapis.com/auth/admin.directory.device.mobile.readonly",
-                    "https://www.googleapis.com/auth/admin.directory.user.readonly",
-                    "https://www.googleapis.com/auth/admin.reports.usage.readonly",
-                    "https://www.googleapis.com/auth/tasks"
-                ],
-                "UserKey": "103020731686044834269"
-            },
-            {
-                "ClientId": "800521135851-nh4gf3m9kbpu83h2sl8sm8a21e7g7ldi.apps.googleusercontent.com",
-                "DisplayText": "BetterCloud",
-                "Kind": "admin#directory#token",
-                "Scopes": [
-                    "https://www.googleapis.com/auth/userinfo.profile",
-                    "https://www.googleapis.com/auth/userinfo.email",
-                    "openid",
-                    "https://www.googleapis.com/auth/admin.directory.user.readonly"
-                ],
-                "UserKey": "103020731686044834269"
-            }
-        ]
-    }
-
-##### Human Readable Output
-
-### **Tokens**:
-
-|**DisplayText**|**ClientId**|**Kind**|**Scopes**|**UserKey**|
-|:--------------|:-----------|:-------|:---------|:----------|
-|Google APIs Explorer|292824132082.apps.googleusercontent.com|admin#directory#token|https://www.googleapis.com/auth/ediscovery.readonly, <br/> openid, <br/> https://www.googleapis.com/auth/ediscovery, <br/> https://www.googleapis.com/auth/cloudkms, <br/> https://www.googleapis.com/auth/admin.directory.user.security, <br/> https://www.googleapis.com/auth/admin.directory.user, <br/> https://www.googleapis.com/auth/admin.directory.user.readonly, <br/> https://www.googleapis.com/auth/admin.directory.rolemanagement, <br/> https://www.googleapis.com/auth/cloud-platform, <br/> https://www.googleapis.com/auth/admin.directory.rolemanagement.readonly|103020731686044834269|
-|Go Phish!|422358954086-4fvv287aojmge1qaqe9m5mmgmbuhg1hj.apps.googleusercontent.com|admin#directory#token|https://www.googleapis.com/auth/gmail.addons.current.message.readonly, <br/> https://www.googleapis.com/auth/script.send_mail, <br/> https://www.googleapis.com/auth/userinfo.email, <br/> openid, <br/> https://www.googleapis.com/auth/script.storage, <br/> https://www.googleapis.com/auth/gmail.addons.execute, <br/> https://www.googleapis.com/auth/admin.directory.user.readonly|103020731686044834269|
-|Demisto KMS DEV|950822307886-oiv25bpm32dtp21eabn2k5lf1ba7koum.apps.googleusercontent.com|admin#directory#token|https://www.googleapis.com/auth/cloud-platform|103020731686044834269|
-|Google Data Studio|371237729773-oj8m98u7esgqep8snt9aold136opo3fi.apps.googleusercontent.com|admin#directory#token|https://www.googleapis.com/auth/bigquery.readonly|103020731686044834269|
-|Postman|805864674475-3abs2rivkn7kreou30b8ru8esnti4oih.apps.googleusercontent.com|admin#directory#token|https://www.googleapis.com/auth/userinfo.profile, <br/> https://www.googleapis.com/auth/userinfo.email|103020731686044834269|
-|Google Chrome|77185425430.apps.googleusercontent.com|admin\#directory\#token|https://www.google.com/accounts/OAuthLogin|103020731686044834269|
-|demisto|1041831412594-vrl2ne8nr3rnireuc39qk4i7aqgu0n39.apps.googleusercontent.com|admin\#directory#token|https://www.googleapis.com/auth/admin.directory.group.readonly, <br/> https://www.googleapis.com/auth/admin.directory.orgunit.readonly, <br/> https://www.googleapis.com/auth/admin.reports.audit.readonly, <br/> https://www.googleapis.com/auth/drive.readonly, <br/> https://www.googleapis.com/auth/calendar.readonly, <br/> https://www.googleapis.com/auth/admin.directory.device.mobile.readonly, <br/> https://www.googleapis.com/auth/admin.directory.user.readonly, <br/> https://www.googleapis.com/auth/admin.reports.usage.readonly, <br/> https://www.googleapis.com/auth/tasks|103020731686044834269|
-|BetterCloud|800521135851-nh4gf3m9kbpu83h2sl8sm8a21e7g7ldi.apps.googleusercontent.com|admin\#directory\#token|https://www.googleapis.com/auth/userinfo.profile, <br/> https://www.googleapis.com/auth/userinfo.email, <br/> openid, <br/> https://www.googleapis.com/auth/admin.directory.user.readonly|103020731686044834269|
-
-
-### 3. Get information for a Google user
-
-* * * * *
-
-Retrieves information for a specified Google user.
-
-##### Base Command
-
-`gmail-get-user`
-
-##### Input
-
-|**Argument Name**|**Description**|**Required**|
-|:----------------|:--------------|:-----------|
-|user-id|The user's email address. The "me" special value can be used to indicate the authenticated user.|Required|
-|projection|The subset of fields to fetch for the user. Can be: "basic": Do not include any custom fields for the user (default), "custom": Includes custom fields from schema requested in custom-field-mask, "full": Includes all fields associated with the user.|Optional|
-|view-type-public-domain|Whether to fetch the administrator or public view of the user. Can be admin\_view (default), which includes both administrator and domain-public fields; or "domain\_public", which includes user fields that are publicly visible to other users in the domain.|Optional|
-|custom-field-mask|A comma separated list of schema names. All fields from these schemas are fetched. This should only be set when projection=custom.|Optional|
-
-
-##### Context Output
-
-|**Path**|**Type**|**Description**|
-|:-------|:-------|:--------------|
-|Account.Type|String|The account type. For example, "AD", "LocalOS", "Google", "AppleID", and so on.|
-|Account.ID|String|The unique ID for the account (integration specific). For AD accounts this is the Distinguished Name (DN).|
-|Account.DisplayName|string|The display name.|
-|Account.Gmail.Address|string|Email assigned with the current account.|
-|Account.Email.Address|String|The email address of the account.|
-|Account.Groups|String|Groups to which the account belongs (integration specific). For example, for AD, these are the groups in which the account is a member.|
-|Account.Domain|String|The domain of the account.|
-|Account.Username|String|The account username in the relevant system.|
-|Account.OrganizationUnit|String|The Organization Unit (OU) of the account.|
-
-
-##### Command Example
-
-      !gmail-get-user user-id=user@demistodev.com
-
-##### Context Example
-
-    {
-        "Account": [
-            {
-                "CustomerId": "C02f0zfqw",
-                "DisplayName": "John Snow",
-                "Domain": "demistodev.com",
-                "Email": {
-                    "Address": "user@demistodev.com"
-                },
-                "Gmail": {
-                    "Address": "user@demistodev.com"
-                },
-                "Group": "admin#directory#user",
-                "Groups": "admin#directory#user",
-                "ID": "117047108909890245378",
-                "Type": "Google",
-                "UserName": "John",
-                "Username": "John",
-                "VisibleInDirectory": true
-            }
-        ]
-    }
-
-##### Human Readable Output
-
-##### User user@demistodev.com:
-
-|**Type**|**ID**|**Username**|**DisplayName**|**Groups**|**CustomerId**|**Domain**|**Email**|**VisibleInDirectory**|
-|:-------|:-----|:-----------|:--------------|:---------|:-------------|:---------|:--------|:---------------------|
-|Google|117047108909890245378|John|John Snow|admin\#directory\#user|C02f0zfqw|demistodev.com|Address: user@demistodev.com|true|
-
-
-### 4. Get all available Google roles
-
-* * * * *
-
-Lists all available Google roles for a specified Google user.
-
-##### Base Command
-
-`gmail-get-user-roles`
-
-##### Input
-
-|**Argument Name**|**Description**|**Required**|
-|:----------------|:--------------|:-----------|
-|user-id|The user's email address. The "me" special value can be used to indicate the authenticated user.|Required|
-
-
-##### Context Output
-
-|**Path**|**Type**|**Description**|
-|:-------|:-------|:--------------|
-|GoogleApps.Role.RoleAssignmentId|string|The unique ID of the role assignment.|
-|GoogleApps.Role.ScopeType|string|The scope type of the role.|
-|GoogleApps.Role.Kind|string|The kind of the Role.|
-|GoogleApps.Role.OrgUnitId|string|Organization in which user was assigned.|
-|GoogleApps.Role.ID|string|The inner role ID.|
-|GoogleApps.Role.AssignedTo|string|User ID who was assigned to the role.|
-
-
-##### Command Example
-
-      !gmail-get-user-roles user-id=admin@demistodev.com
-
-##### Context Example
-
-    {
-        "Gmail.Role": [
-            {
-                "AssignedTo": "103020731686044834269",
-                "ID": "10740456929361921",
-                "Kind": "admin#directory#roleAssignment",
-                "OrgUnitId": "",
-                "RoleAssignmentId": "10740456929361921",
-                "ScopeType": "CUSTOMER"
-            }
-        ]
-    }
-
-##### Human Readable Output
-
-### User Roles of admin@demistodev.com:
-
-|**ID**|**AssignedTo**|**RoleAssignmentId**|**ScopeType**|**Kind**|
-|:-----|:-------------|:-------------------|:------------|:-------|
-|10740456929361921|103020731686044834269|10740456929361921|CUSTOMER|admin\#directory\#roleAssignment|
-
-
-### 5. Get Gmail message attachments
-
-* * * * *
-
-Retrieves Gmail attachments sent to a specified Google user.
-
-##### Base Command
-
-`gmail-get-attachments`
-
-##### Input
-
-|**Argument Name**|**Description**|**Required**|
-|:----------------|:--------------|:-----------|
-|message-id|The ID of the message to retrieve.|Required|
-|user-id|The user's email address. The "me" special value can be used to indicate the authenticated user.|Required|
-
-
-
-##### Command Example
-
-      !gmail-get-attachments message-id=16d4316a25a332e4 user-id=admin@demistodev.com
-
-### 6. Get a Gmail message
-
-* * * * *
-
-Retrieves a Gmail message sent to a specified Google user.
-
-##### Base Command
-
-`gmail-get-mail`
-
-##### Required Permissions
-
-##### Input
-
-|**Argument Name**|**Description**|**Required**|
-|:----------------|:--------------|:-----------|
-|user-id|The user's email address. The special value me can be used to indicate the authenticated user.|Required|
-|message-id|The ID of the message to retrieve.|Required|
-|format|The format in which to return the message. Can be: "full": Returns the full email message data with body content parsed in the payload field; the raw field is not used. (default) / "metadata": Returns only the email message ID, labels, and email headers / "minimal": Returns only the email message ID and labels; does not return the email headers, body, or payload / "raw": Returns the full email message data with body content in the raw field as a base64url encoded string; the payload field is not used.|Optional|
-
-##### Context Output
-
-|**Path**|**Type**|**Description**|
-|:-------|:-------|:--------------|
-|Gmail.ID|String|Inner ID of the Gmail message.|
-|Gmail.ThreadId|string|The thread ID.|
-|Gmail.Format|string|MIME type of email.|
-|Gmail.Labels|string|Labels of the specific email.|
-|Gmail.To|String|Email Address of the receiver.|
-|Gmail.From|String|Email Address of the sender.|
-|Gmail.Cc|string|Additional recipient email address (CC).|
-|Email.Bcc|string|Additional recipient email address (BCC).|
-|Gmail.Subject|string|Subject of the email.|
-|Gmail.Body|string|The content of the email.|
-|Gmail.Attachments|unknown|The attachments of the email. Attachments ID's are separated by ','.|
-|Gmail.Headers|unknown|All headers of the specific email (list).|
-|Email.Mailbox|string|The email mailbox.|
-|Email.To|String|The recipient of the email.|
-|Email.From|String|The sender of the email.|
-|Email.CC|String|Additional recipient email address (CC).|
-|Email.BCC|String|Additional recipient email address (BCC).|
-|Email.Format|String|The format of the email.|
-|Email.Body/HTML|String|The HTML version of the email.|
-|Email.Body/Text|String|The plain-text version of the email.|
-|Email.Subject|String|The subject of the email.|
-|Email.Headers|String|The headers of the email.|
-|Email.Attachments.entryID|Unknown|Attachments ids separated by ','.|
-|Email.Date|String|The date the email was received.|
-
-
-##### Command Example
-
-      !gmail-get-mail user-id=admin@demistodev.com message-id=16d4316a25a332e4
-
-##### Context Example
-
-    {
-        "Email": [
-            {
-                "Attachment Names": "puppy.png",
-                "Attachments": [
-                    {
-                        "ID": "",
-                        "Name": "puppy.png"
-                    }
-                ],
-                "BCC": "",
-                "Body/HTML": "",
-                "Body/Text": "",
-                "CC": "",
-                "Date": "Tue, 17 Sep 2019 23:36:59 -0700",
-                "Format": "multipart/mixed",
-                "From": "admin@demistodev.com",
-                "Headers": [
-                    {
-                        "Name": "Received",
-                        "Value": "from 1041831412594 named unknown by gmailapi.google.com with HTTPREST; Tue, 17 Sep 2019 23:36:59 -0700"
-                    },
-                    {
-                        "Name": "Content-Type",
-                        "Value": "multipart/mixed; boundary=\"===============3751607758919896682==\""
-                    },
-                    {
-                        "Name": "MIME-Version",
-                        "Value": "1.0"
-                    },
-                    {
-                        "Name": "to",
-                        "Value": "admin@demistodev.com"
-                    },
-                    {
-                        "Name": "cc",
-                        "Value": ""
-                    },
-                    {
-                        "Name": "bcc",
-                        "Value": ""
-                    },
-                    {
-                        "Name": "from",
-                        "Value": "admin@demistodev.com"
-                    },
-                    {
-                        "Name": "subject",
-                        "Value": "attachment"
-                    },
-                    {
-                        "Name": "reply-to",
-                        "Value": ""
-                    },
-                    {
-                        "Name": "Date",
-                        "Value": "Tue, 17 Sep 2019 23:36:59 -0700"
-                    },
-                    {
-                        "Name": "Message-Id",
-                        "Value": "<>"
-                    }
-                ],
-                "ID": "16d4316a25a332e4",
-                "RawData": null,
-                "Subject": "attachment",
-                "To": "admin@demistodev.com"
-            }
-        ],
-        "Gmail": [
-            {
-                "Attachment Names": "puppy.png",
-                "Attachments": [
-                    {
-                        "ID": "",
-                        "Name": "puppy.png"
-                    }
-                ],
-                "Bcc": "",
-                "Body": "",
-                "Cc": "",
-                "Date": "Tue, 17 Sep 2019 23:36:59 -0700",
-                "Format": "multipart/mixed",
-                "From": "admin@demistodev.com",
-                "Headers": [
-                    {
-                        "Name": "Received",
-                        "Value": "from 1041831412594 named unknown by gmailapi.google.com with HTTPREST; Tue, 17 Sep 2019 23:36:59 -0700"
-                    },
-                    {
-                        "Name": "Content-Type",
-                        "Value": "multipart/mixed; boundary=\"===============3751607758919896682==\""
-                    },
-                    {
-                        "Name": "MIME-Version",
-                        "Value": "1.0"
-                    },
-                    {
-                        "Name": "to",
-                        "Value": "admin@demistodev.com"
-                    },
-                    {
-                        "Name": "cc",
-                        "Value": ""
-                    },
-                    {
-                        "Name": "bcc",
-                        "Value": ""
-                    },
-                    {
-                        "Name": "from",
-                        "Value": "admin@demistodev.com"
-                    },
-                    {
-                        "Name": "subject",
-                        "Value": "attachment"
-                    },
-                    {
-                        "Name": "reply-to",
-                        "Value": ""
-                    },
-                    {
-                        "Name": "Date",
-                        "Value": "Tue, 17 Sep 2019 23:36:59 -0700"
-                    },
-                    {
-                        "Name": "Message-Id",
-                        "Value": "<>"
-                    }
-                ],
-                "Html": "",
-                "ID": "16d4316a25a332e4",
-                "Labels": "UNREAD, SENT, INBOX",
-                "Mailbox": "admin@demistodev.com",
-                "RawData": null,
-                "Subject": "attachment",
-                "ThreadId": "16d4316a25a332e4",
-                "To": "admin@demistodev.com",
-                "Type": "Gmail"
-            }
-        ]
-    }
-
-##### Human Readable Output
-
-### Email:
-
-|**Mailbox**|**ID**|**Subject**|**From**|**To**|**Labels**|**Attachment Names**|**Format**|
-|:----------|:-----|:----------|:-------|:-----|:---------|:-------------------|:---------|
-|admin@demistodev.com|16d4316a25a332e4|attachment|admin@demistodev.com|admin@demistodev.com|UNREAD, SENT, INBOX|puppy.png|multipart/mixed|
-
-### 7. Search a user's Gmail records
-
-* * * * *
-
-Searches for Gmail records of a specified Google user.
-
-##### Base Command
-
-`gmail-search`
-
-##### Input
-
-|**Argument Name**|**Description**|**Required**|
-|:----------------|:--------------|:-----------|
-|user-id|The user's email address. The "me" special value can be used to indicate the authenticated user.|Required|
-|query|Returns messages matching the specified query. Supports the same query format as the Gmail search box. For example, "from:someuser@example.com rfc822msgid: is:unread". For more syntax information see "https://support.google.com/mail/answer/7190?hl=en"|Optional|
-|max-results|Maximum number of results to return. Default is 100. Maximum is 500. Can be 1 to 500, inclusive.|Optional|
-|fields|Enables partial responses to be retrieved, separated by commas. For more information, see https://developers.google.com/gdata/docs/2.0/basics#PartialResponse.|Optional|
-|labels-ids|Only returns messages with labels that match all of the specified label IDs in a comma separated list.|Optional|
-|page-token|Page token to retrieve a specific page of results in the list.|Optional|
-|include-spam-trash|Include messages from SPAM and TRASH in the results. (Default: false)|Optional|
-|from|Specify the sender. For example, "john"|Optional|
-|to|Specify the receiver. For example, "john"|Optional|
-|subject|Words in the subject line. For example, "alert"|Optional|
-|filename|Attachments with a certain name or file type. For example, "pdf" or "report.pdf"|Optional|
-|in|Messages in any folder, including Spam and Trash. For example: shopping|Optional|
-|after|Search for messages sent after a certain time period. For example: 2018/05/06|Optional|
-|before|Search for messages sent before a certain time period. for example: 2018/05/09|Optional|
-|has-attachments|Whether to search for messages sent with attachments (boolean value).|Optional|
-
-
-##### Context Output
-
-|**Path**|**Type**|**Description**|
-|:-------|:-------|:--------------|
-|Gmail.ID|string|Inner ID of the Gmail message.|
-|Gmail.ThreadId|string|The thread ID.|
-|Gmail.Format|string|MIME type of email.|
-|Gmail.Labels|string|Labels of the specific email.|
-|Gmail.To|string|Email Address of the receiver.|
-|Gmail.From|string|Email Address of the sender.|
-|Gmail.Cc|string|Additional recipient email address (CC).|
-|Gmail.Bcc|string|Additional recipient email address (BCC).|
-|Gmail.Subject|string|Subject of the specific email.|
-|Gmail.Body|string|The content of the email.|
-|Gmail.Attachments|unknown|Attachment details. Attachments IDs are separated by ','.|
-|Gmail.Headers|unknown|All headers of a specific email (list).|
-|Gmail.Mailbox|string|The email mailbox.|
-|Email.To|String|The recipient of the email.|
-|Email.From|String|The sender of the email.|
-|Email.CC|String|Additional recipient email address (CC).|
-|Email.BCC|String|Additional recipient email address (BCC).|
-|Email.Format|String|The format of the email.|
-|Email.Body/HTML|String|The HTML version of the email.|
-|Email.Body/Text|String|The plain-text version of the email.|
-|Email.Subject|String|The subject of the email.|
-|Email.Headers|String|The headers of the email.|
-|Email.Attachments.entryID|Unknown|Email Attachment IDs. Separated by ','.|
-|Email.Date|String|The date the email was received.|
-
-##### Command Example
-
-      !gmail-search user-id=yarden@demistodev.com after=2019/03/20 before=2019/04/01 query=playbook max-results=2
-
-##### Context Example
-
-    {
-        “Gmail”: {
-        "Email": [
-            {
-                "ID": ,
-                "ThreadId": ,
-                "Format": "multipart/mixed",
-                "Labels": "UNREAD, CATEGORY_PERSONAL, INBOX",
-                "To": "example@demisto.com",
-                "From": "example@demisto.com",
-                "Cc": ,
-                "Bcc": ,
-                "Subject": “email subject”,
-                "Body": "email body",
-                "Headers" : [
-            {
-                       "Name": ,
-                       "Value": ,
-                   },
-                   {
-                       "Name": ,
-                       "Value": ,
-                   }
-                ],
-                "Attachments": [
-                    {
-                        "Name": ,
-                        "ID": ,
-                    }
-                ],
-                "Type": "Gmail",
-            }
-          ]
-        }
-    }
-     
-
-##### Human Readable Output
-
-##### Search in yarden@demistodev.com:
-
-query: "after:2019/03/20 before:2019/04/01 playbook"
-
-|**Mailbox**|**ID**|**Subject**|**From**|**To**|**Labels**|**Attachment Names**|**Format**|**Body**|
-|:----------|:-----|:----------|:-------|:-----|:---------|:-------------------|:---------|:-------|
-|yarden@demistodev.com|169d1994d578242b|special test via playbook (2)|Avishai Brandeis \<avishai@demistodev.onmicrosoft.com\>|"yarden@demistodev.com" \<yarden@demistodev.com\>|UNREAD, IMPORTANT, CATEGORY\_PERSONAL, INBOX|attach.txt, test.txt, test2.txt|multipart/mixed|this is a test by playbook|
-|yarden@demistodev.com|169d199021c5df09|special test via playbook (1)|Avishai Brandeis \<avishai@demistodev.onmicrosoft.com\>|"yarden@demistodev.com" \<yarden@demistodev.com\>|UNREAD, IMPORTANT, CATEGORY\_PERSONAL, INBOX|test.txt|multipart/mixed|this is a test by playbook|
-
-
-### 8. Search in all Gmail mailboxes
-
-* * * * *
-
-Searches the Gmail records for all Google users.
-
-##### Base Command
-
-`gmail-search-all-mailboxes`
-
-##### Input
-
-|**Argument Name**|**Description**|**Required**|
-|:----------------|:--------------|:-----------|
-|query|Returns messages matching the specified query. Supports the same query format as the Gmail search box. For example, "from:someuser@example.com rfc822msgid: is:unread". For more syntax information,see "https://support.google.com/mail/answer/7190?hl=en"|Optional|
-|max-results|Maximum number of results to return. Default is 100. Maximum is 500. Acceptable values are 1 to 500, inclusive.|Optional|
-|fields|Enables partial responses to be retrieved in a comma separated list. For more information, see https://developers.google.com/gdata/docs/2.0/basics#PartialResponse.|Optional|
-|labels-ids|Only returns messages with labels that match all of the specified label IDs in a comma separated list.|Optional|
-|page-token|Page token to retrieve a specific page of results in the list.|Optional|
-|include-spam-trash|Includes messages from SPAM and TRASH in the results. (Default: false)|Optional|
-|from|Specifies the sender. For example, "john"|Optional|
-|to|Specifies the receiver. For example, "john"|Optional|
-|subject|Words in the subject line. For example, "alert"|Optional|
-|filename|Attachments with a certain name or file type. For example, "pdf" or "report.pdf"|Optional|
-|in|Messages in any folder, including Spam and Trash. For example, shopping|Optional|
-|after|Search for messages sent after a certain time period. For example, 2018/05/06|Optional|
-|before|Search for messages sent before a certain time period. For example, 2018/05/09|Optional|
-|has-attachments|Whether to search for messages sent with attachments.|Optional|
-
-
-##### Context Output
-
-|**Path**|**Type**|**Description**|
-|:-------|:-------|:--------------|
-|Gmail.ID|string|Inner ID of the Gmail message.|
-|Gmail.ThreadId|string|The thread ID.|
-|Gmail.Format|string|MIME type of the email.|
-|Gmail.Labels|string|Labels of a specific email.|
-|Gmail.To|string|Email Address of the receiver.|
-|Gmail.From|string|Email Address of the sender.|
-|Gmail.Cc|string|Additional recipient email address (CC).|
-|Gmail.Bcc|string|Additional recipient email address (BCC).|
-|Gmail.Subject|string|Subject of the specific email.|
-|Gmail.Body|string|The content of the email.|
-|Gmail.Attachments|unknown|The attachments of the email. IDs are separated by ','.|
-|Gmail.Headers|unknown|All headers of specific mail (list).|
-|Gmail.Mailbox|string|The Gmail Mailbox.|
-|Email.To|String|The recipient of the email.|
-|Email.From|String|The sender of the email.|
-|Email.CC|String|Additional recipient email address (CC).|
-|Email.BCC|String|Additional recipient email address (BCC).|
-|Email.Format|String|The format of the email.|
-|Email.Body/HTML|String|The HTML version of the email.|
-|Email.Body/Text|String|The plain-text version of the email.|
-|Email.Subject|String|The subject of the email.|
-|Email.Headers|String|The headers of the email.|
-|Email.Attachments.entryID|Unknown|Email Attachments. IDs are separated by ','.|
-|Email.Date|String|The date the email was received.|
-
-
-##### Command Example
-
-    !gmail-search-all-mailboxes after=2019/04/10 max-results=3 before=2019/04/15 query=test
-
-##### Context Example
-
-        “Gmail”: {
-        "Email": [
-            {
-                "ID": ,
-                "ThreadId": ,
-                "Format": "multipart/mixed",
-                "Labels": "UNREAD, CATEGORY_PERSONAL, INBOX",
-                "To": "example@demisto.com",
-                "From": "example@demisto.com",
-                "Cc": ,
-                "Bcc": ,
-                "Subject": “email subject”,
-                "Body": "email body",
-                "Headers" : [
-            {
-                       "Name": ,
-                       "Value": ,
-                   },
-                   {
-                       "Name": ,
-                       "Value": ,
-                   }
-                ],
-                "Attachments": [
-                    {
-                        "Name": ,
-                        "ID": ,
-                    }
-                ],
-                "Type": "Gmail",
-            }
-          ]
-        }
-    }
-
-##### Human Readable Output
-
-##### Search in admin@demistodev.com:
-
-query: "after:2019/04/10 before:2019/04/15 test" \*\*No entries.\*\*
-
-### Search in art@demistodev.com:
-
-query: "after:2019/04/10 before:2019/04/15 test" \*\*No entries.\*\*
-
-|**Mailbox**|**ID**|**Subject**|**From**|**To**|**Labels**|**Attachment Names**|**Format**|**Body**|
-|:----------|:-----|:----------|:-------|:-----|:---------|:-------------------|:---------|:-------|
-|yarden@demistodev.com|16a1d1886b5abaeb|special test via playbook (2)|Avishai Brandeis \<avishai@demistodev.onmicrosoft.com\>|"yarden@demistodev.com" \<yarden@demistodev.com\>|UNREAD, CATEGORY\_PERSONAL, INBOX|attach.txt, test.txt, test2.txt|multipart/mixed|this is a test by playbook|
-|yarden@demistodev.com|16a1d182a271708c|special test via playbook (1)|Avishai Brandeis \<avishai@demistodev.onmicrosoft.com\>|"yarden@demistodev.com" \<yarden@demistodev.com\>|UNREAD, IMPORTANT, CATEGORY\_PERSONAL, INBOX|test.txt|multipart/mixed|this is a test by playbook|
-|yarden@demistodev.com|16a1d0bd1701cd1a|special test via playbook (2)|Avishai Brandeis \<avishai@demistodev.onmicrosoft.com\>|"yarden@demistodev.com" \<yarden@demistodev.com\>|UNREAD, CATEGORY\_PERSONAL, INBOX|attach.txt, test.txt, test2.txt|multipart/mixed|this is a test by playbook|
-
-
-### 9. List all Google users
-
-* * * * *
-
-Lists all Google users in a domain.
-
-##### Base Command
-
-`gmail-list-users`
-
-##### Input
-
-|**Argument Name**|**Description**|**Required**|
-|:----------------|:--------------|:-----------|
-|projection|The subset of fields to fetch for the user. Can be "basic": Do not include any custom fields for the user. (default), "custom": Include custom fields from schemas requested in customFieldMask, "full": Include all fields associated with this user.|Optional|
-|domain|The domain name. Use this field to get fields from only one domain. To return all domains for a customer account, use the customer query parameter.|Optional|
-|customer|The unique ID for the customers Google account. Default is the value specified in the integration configuration. For a multi-domain account, to fetch all groups for a customer, use this field instead of domain.|Optional|
-|event|The event on which subscription intended (if subscribing). Can be "add", "delete", "makeAdmin", "undelete", or "update".|Optional|
-|max-results|Maximum number of results to return. Default is 100. Maximum is 500. Can be 1 to 500, inclusive.|Optional|
-|custom-field-mask|A comma-separated list of schema names. All fields from these schemas are fetched. Must be set when projection=custom.|Optional|
-|query|Query string search. Should be of the form "". Complete documentation is at https://developers.google.com/admin-sdk/directory/v1/guides/search-users|Optional|
-|show-deleted|If true, retrieves the list of deleted users. Default is false.|Optional|
-|sort-order|How to sort out results. Can be ASCENDING/DESCENDING|Optional|
-|token|Token to authorize and authenticate the action.|Optional|
-|view-type-public-domain|Whether to fetch either the administrator or public view of the user. Can be admin\_view (default), which includes both administrator and domain-public fields or "domain\_public"(includes fields for the user that are publicly visible to other users in the domain).|Optional|
-
-
-##### Context Output
-
-|**Path**|**Type**|**Description**|
-|:-------|:-------|:--------------|
-|Account.Type|String|The account type. For example, "AD", "LocalOS", "Google", "AppleID", and so on.|
-|Account.ID|String|The unique ID for the account (integration specific). For AD accounts this is the Distinguished Name (DN).|
-|Account.DisplayName|String|The display name.|
-|Account.Gmail.Address|string|Email assigned with the current account.|
-|Account.Email.Adderss|String|The email address of the account.|
-|Account.Groups|String|Groups to which the account belongs (integration specific). For example, for AD these are the groups in which the account is member.|
-|Account.Domain|String|The domain of the account.|
-|Account.Username|String|The username of the account.|
-|Account.OrganizationUnit|String|The Organization Unit (OU) of the account.|
-
-
-##### Command Example
-
-      !gmail-list-users query=John show-deleted=False
-
-##### Context Example
-
-    {
-        "Account": [
-            {
-                "CustomerId": "C02f0zfqw",
-                "DisplayName": "John Smith",
-                "Domain": "demistodev.com",
-                "Email": {
-                    "Address": "johns@demistodev.com"
-                },
-                "Gmail": {
-                    "Address": "johns@demistodev.com"
-                },
-                "Group": "admin#directory#user",
-                "Groups": "admin#directory#user",
-                "ID": "105877121188199653770",
-                "Type": "Google",
-                "UserName": "John",
-                "Username": "John",
-                "VisibleInDirectory": true
-            },
-            {
-                "CustomerId": "C02f0zfqw",
-                "DisplayName": "John Snow",
-                "Domain": "demistodev.com",
-                "Email": {
-                    "Address": "user@demistodev.com"
-                },
-                "Gmail": {
-                    "Address": "user@demistodev.com"
-                },
-                "Group": "admin#directory#user",
-                "Groups": "admin#directory#user",
-                "ID": "117047108909890245378",
-                "Type": "Google",
-                "UserName": "John",
-                "Username": "John",
-                "VisibleInDirectory": true
-            }
-        ]
-    }
-
-##### Human Readable Output
-
-### Users:
-
-|**Type**|**ID**|**Username**|**DisplayName**|**Groups**|**CustomerId**|**Domain**|**Email**|**VisibleInDirectory**|
-|:-------|:-----|:-----------|:--------------|:---------|:-------------|:---------|:--------|:---------------------|
-|Google|105877121188199653770|John|John Smith|admin#directory#user|C02f0zfqw|demistodev.com|Address: johns@demistodev.com|true|
-|Google|117047108909890245378|John|John Snow|admin#directory#user|C02f0zfqw|demistodev.com|Address: user@demistodev.com|true|
-
-### 10. Revoke a Google user's role
-
-* * * * *
-
-Revokes a role for a specified Google user.
-
-##### Base Command
-
-`gmail-revoke-user-role`
-
-##### Input
-
-|**Argument Name**|**Description**|**Required**|
-|:----------------|:--------------|:-----------|
-|user-id|The user's email address. The special value me can be used to indicate the authenticated user.|Optional|
-|role-assignment-id|The immutable ID of the role assignment.|Required|
-
-### 11. Create a new user
-
-* * * * *
-
-Creates a new Gmail user.
-
-##### Base Command
-
-`gmail-create-user`
-
-##### Input
-
-|**Argument Name**|**Description**|**Required**|
-|:----------------|:--------------|:-----------|
-|email|The user's primary email address. The primary email address must be unique and cannot be an alias of another user.|Required|
-|first-name|The user's first name.|Required|
-|family-name|The user's last name.|Required|
-|password|Stores the password for the user account. A password can contain any combination of ASCII characters. A minimum of 8 characters is required. The maximum length is 100 characters.|Required|
-
- 
-
-##### Context Output
-
-|**Path**|**Type**|**Description**|
-|:-------|:-------|:--------------|
-|Account.Type|String|The account type. For example, "AD", "LocalOS", "Google", "AppleID", and so on.|
-|Account.ID|String|The unique ID for the account (integration specific). For AD accounts this is the Distinguished Name (DN).|
-|Account.DisplayName|string|The display name.|
-|Account.Gmail.Address|string|Email assigned with the current account.|
-|Account.Email.Address|String|The email address of the account.|
-|Account.Username|String|The username of the account.|
-|Account.Groups|String|Groups to which the account belongs (integration specific). For example, for AD these are groups in which the account is a member.|
-|Account.Domain|String|The domain of the account.|
-|Account.OrganizationUnit|String|The Organization Unit (OU) of the account.|
-
- 
-
-##### Command Example
-
-    !gmail-create-user email=user@demistodev.com first-name=John family-name=Snow password=WinterIsComing
-
-##### Context Example
-
-    {
-        "Account": [
-            {
-                "CustomerId": "C02f0zfqw",
-                "DisplayName": "John Snow",
-                "Domain": "demistodev.com",
-                "Email": {
-                    "Address": "user@demistodev.com"
-                },
-                "Gmail": {
-                    "Address": "user@demistodev.com"
-                },
-                "Group": "admin#directory#user",
-                "Groups": "admin#directory#user",
-                "ID": "117047108909890245378",
-                "Type": "Google",
-                "UserName": "John",
-                "Username": "John",
-                "VisibleInDirectory": null
-            }
-        ]
-    }
-
-##### Human Readable Output
-
-### New User:
-
-|**Type**|**ID**|**Username**|**DisplayName**|**Groups**|**CustomerId**|**Domain**|**Email**|
-|:-------|:-----|:-----------|:--------------|:---------|:-------------|:---------|:--------|
-|Google|117047108909890245378|John|John Snow|admin\#directory\#user|C02f0zfqw|demistodev.com|Address: user@demistodev.com|
-
-
-### 12. Delete mail from a mailbox
-
-* * * * *
-
-Deletes an email in the user's mailbox.
-
-##### Base Command
-
-`gmail-delete-mail`
-
-##### Input
-
-|**Argument Name**|**Description**|**Required**|
-|:----------------|:--------------|:-----------|
-|user-id|The user's email address. The special value me can be used to indicate the authenticated user.|Required|
-|message-id|The ID of the message to delete.|Required|
-|permanent|Whether to delete the email permanently or move it to trash (default).|Optional|
-
-
-##### Command Example
-
-      !gmail-delete-mail user-id=admin@demistodev.com message-id=16d4316a25a332e4
-
-##### Human Readable Output
-
-Email has been successfully moved to trash.
-
-### 13. Get message in an email thread
-
-* * * * *
-
-Returns all messages in a email thread.
-
-##### Base Command
-
-`gmail-get-thread`
-
-##### Input
-
-|**Argument Name**|**Description**|**Required**|
-|:----------------|:--------------|:-----------|
-|user-id|The user's email address. The special value me can be used to indicate the authenticated user.|Required|
-|thread-id|The ID of the thread to retrieve.|Required|
-|format|The format in which to return the message. Can be: "full": Returns the full email message data with body content parsed in the payload field; the raw field is not used. (default) / "metadata": Returns only email message ID, labels, and email headers / "minimal": Returns only email message ID and labels; does not return the email headers, body, or payload / "raw": Returns the full email message data with body content in the raw field as a base64url encoded string; the payload field is not used|Optional|
-
-
-##### Context Output
-
-|**Path**|**Type**|**Description**|
-|:-------|:-------|:--------------|
-|Gmail.ID|string|Inner ID of the Gmail message.|
-|Gmail.ThreadId|string|The thread ID.|
-|Gmail.Format|string|MIME type of email.|
-|Gmail.Labels|string|Labels of the specific email.|
-|Gmail.To|string|Email Address of the receiver.|
-|Gmail.From|string|Email Address of the sender.|
-|Gmail.Cc|string|Additional recipient email address (CC).|
-|Gmail.Bcc|string|Additional recipient email address (BCC).|
-|Gmail.Subject|string|Subject of a specific email.|
-|Gmail.Body|string|The content of the email.|
-|Gmail.Attachments|unknown|The attachments of the email. IDs are separated by ','.|
-|Gmail.Headers|unknown|All headers of the specific email (list).|
-|Gmail.Mailbox|string|The Gmail Mailbox.|
-|Email.To|String|The recipient of the email.|
-|Email.From|String|The sender of the email.|
-|Email.CC|String|Additional recipient email address (CC).|
-|Email.BCC|String|Additional recipient email address (BCC).|
-|Email.Format|String|The format of the email.|
-|Email.Body/HTML|String|The HTML version of the email.|
-|Email.Body/Text|String|The plain-text version of the email.|
-|Email.Subject|String|The subject of the email.|
-|Email.Headers|String|The headers of the email.|
-|Email.Attachments.entryID|Unknown|Email Attachments. IDs are separated by ','.|
-|Email.Date|String|The date the email was received.|
-
-
-##### Command Example
-
-      !gmail-get-thread user-id=admin@demistodev.com thread-id=16d4316a25a332e4
-
-##### Context Example
-
-    {
-        "Email": [
-            {
-                "Attachment Names": "puppy.png",
-                "Attachments": [
-                    {
-                        "ID": "",
-                        "Name": "puppy.png"
-                    }
-                ],
-                "BCC": "",
-                "Body/HTML": "",
-                "Body/Text": "",
-                "CC": "",
-                "Date": "Tue, 17 Sep 2019 23:36:59 -0700",
-                "Format": "multipart/mixed",
-                "From": "admin@demistodev.com",
-                "Headers": [
-                    {
-                        "Name": "Received",
-                        "Value": "from 1041831412594 named unknown by gmailapi.google.com with HTTPREST; Tue, 17 Sep 2019 23:36:59 -0700"
-                    },
-                    {
-                        "Name": "Content-Type",
-                        "Value": "multipart/mixed; boundary=\"===============3751607758919896682==\""
-                    },
-                    {
-                        "Name": "MIME-Version",
-                        "Value": "1.0"
-                    },
-                    {
-                        "Name": "to",
-                        "Value": "admin@demistodev.com"
-                    },
-                    {
-                        "Name": "cc",
-                        "Value": ""
-                    },
-                    {
-                        "Name": "bcc",
-                        "Value": ""
-                    },
-                    {
-                        "Name": "from",
-                        "Value": "admin@demistodev.com"
-                    },
-                    {
-                        "Name": "subject",
-                        "Value": "attachment"
-                    },
-                    {
-                        "Name": "reply-to",
-                        "Value": ""
-                    },
-                    {
-                        "Name": "Date",
-                        "Value": "Tue, 17 Sep 2019 23:36:59 -0700"
-                    },
-                    {
-                        "Name": "Message-Id",
-                        "Value": "<>"
-                    }
-                ],
-                "ID": "16d4316a25a332e4",
-                "RawData": null,
-                "Subject": "attachment",
-                "To": "admin@demistodev.com"
-            }
-        ],
-        "Gmail": [
-            {
-                "Attachment Names": "puppy.png",
-                "Attachments": [
-                    {
-                        "ID": "",
-                        "Name": "puppy.png"
-                    }
-                ],
-                "Bcc": "",
-                "Body": "",
-                "Cc": "",
-                "Date": "Tue, 17 Sep 2019 23:36:59 -0700",
-                "Format": "multipart/mixed",
-                "From": "admin@demistodev.com",
-                "Headers": [
-                    {
-                        "Name": "Received",
-                        "Value": "from 1041831412594 named unknown by gmailapi.google.com with HTTPREST; Tue, 17 Sep 2019 23:36:59 -0700"
-                    },
-                    {
-                        "Name": "Content-Type",
-                        "Value": "multipart/mixed; boundary=\"===============3751607758919896682==\""
-                    },
-                    {
-                        "Name": "MIME-Version",
-                        "Value": "1.0"
-                    },
-                    {
-                        "Name": "to",
-                        "Value": "admin@demistodev.com"
-                    },
-                    {
-                        "Name": "cc",
-                        "Value": ""
-                    },
-                    {
-                        "Name": "bcc",
-                        "Value": ""
-                    },
-                    {
-                        "Name": "from",
-                        "Value": "admin@demistodev.com"
-                    },
-                    {
-                        "Name": "subject",
-                        "Value": "attachment"
-                    },
-                    {
-                        "Name": "reply-to",
-                        "Value": ""
-                    },
-                    {
-                        "Name": "Date",
-                        "Value": "Tue, 17 Sep 2019 23:36:59 -0700"
-                    },
-                    {
-                        "Name": "Message-Id",
-                        "Value": "<>"
-                    }
-                ],
-                "Html": "",
-                "ID": "16d4316a25a332e4",
-                "Labels": "UNREAD, SENT, INBOX",
-                "Mailbox": "admin@demistodev.com",
-                "RawData": null,
-                "Subject": "attachment",
-                "ThreadId": "16d4316a25a332e4",
-                "To": "admin@demistodev.com",
-                "Type": "Gmail"
-            }
-        ]
-    }
-
-##### Human Readable Output
-
-### Emails of Thread:
-
-|**Mailbox**|**ID**|**Subject**|**From**|**To**|**Labels**|**Attachment Names**|**Format**|
-|:----------|:-----|:----------|:-------|:-----|:---------|:-------------------|:---------|
-|admin@demistodev.com|16d4316a25a332e4|attachment|admin@demistodev.com|admin@demistodev.com|UNREAD, SENT, INBOX|puppy.png|multipart/mixed|
-
-
-### 14. Moves mail to a different folder
-
-* * * * *
-
-Moves an email to a different folder.
-
-##### Base Command
-
-`gmail-move-mail`
-
-##### Input
-
-|**Argument Name**|**Description**|**Required**|
-|:----------------|:--------------|:-----------|
-|user-id|The user's email address. The special value me can be used to indicate the authenticated user.|Required|
-|message-id|The ID of the message to retrieve.|Required|
-|add-labels|Comma-separated list of labels to add to the email.|Optional|
-|remove-labels|Comma separated list of labels to remove from the email.|Optional|
-
-##### Context Output
-
-|**Path**|**Type**|**Description**|
-|:-------|:-------|:--------------|
-|Gmail.ID|string|Inner ID of the Gmail message.|
-|Gmail.ThreadId|string|The thread ID.|
-|Gmail.Format|string|MIME type of email.|
-|Gmail.Labels|string|Labels of the specific email.|
-|Gmail.To|string|Gmail address of the receiver.|
-|Gmail.From|string|Gmail address of the sender.|
-|Gmail.Cc|string|Additional recipient email address (CC).|
-|Gmail.Bcc|string|Additional recipient email address (BCC).|
-|Gmail.Subject|string|Subject of the specific email.|
-|Gmail.Body|string|The content of the email.|
-|Gmail.Attachments|unknown|The attachments of the email. IDs are separated by ','.|
-|Gmail.Headers|unknown|All headers of the specific email (list).|
-|Gmail.Mailbox|string|The Gmail mailbox.|
-|Email.To|String|The recipient of the email.|
-|Email.From|String|The sender of the email.|
-|Email.CC|Unknown|Additional recipient email address (CC).|
-|Email.BCC|Unknown|Additional recipient email address (BCC).|
-|Email.Format|String|The format of the email.|
-|Email.Body/HTML|String|The HTML version of the email.|
-|Email.Body/Text|String|The plain-text version of the email.|
-|Email.Subject|String|The subject of the email.|
-|Email.Headers|String|The headers of the email.|
-|Email.Attachments.entryID|Unknown|Email attachments. IDs are separated by ','.|
-|Email.Date|String|The date the email was received.|
-
-
-##### Command Example
-
-      !gmail-move-mail user-id=admin@demistodev.com message-id=16d43097d9664008 add-labels=INBOX remove-labels=TRASH
-
-##### Context Example
-
-    {
-        "Email": [
-            {
-                "Attachments": {
-                    "entryID": ""
-                },
-                "BCC": [],
-                "Body/HTML": null,
-                "Body/Text": "",
-                "CC": [],
-                "Date": "",
-                "Format": "",
-                "From": null,
-                "Headers": [],
-                "ID": "16d43097d9664008",
-                "RawData": null,
-                "Subject": null,
-                "To": null
-            }
-        ],
-        "Gmail": [
-            {
-                "Attachments": "",
-                "Bcc": [],
-                "Body": "",
-                "Cc": [],
-                "Date": "",
-                "Format": "",
-                "From": null,
-                "Headers": [],
-                "Html": null,
-                "ID": "16d43097d9664008",
-                "Labels": "UNREAD, SENT, INBOX",
-                "Mailbox": "admin@demistodev.com",
-                "RawData": null,
-                "Subject": null,
-                "ThreadId": "16d43097d9664008",
-                "To": null,
-                "Type": "Gmail"
-            }
-        ]
-    }
-
-##### Human Readable Output
-
-### Email:
-
-|**Mailbox**|**ID**|**Labels**|
-|:----------|:-----|:---------|
-|admin@demistodev.com|16d43097d9664008|UNREAD, SENT, INBOX|
-
-
-### 15. Move a mail to a different mailbox
-
-* * * * *
-
-Moves an email to a different mailbox.
-
-##### Base Command
-
-`gmail-move-mail-to-mailbox`
-
-##### Input
-
-|**Argument Name**|**Description**|**Required**|
-|:----------------|:--------------|:-----------|
-|src-user-id|The source user's email address. The special value me can be used to indicate the authenticated user.|Required|
-|message-id|The ID of the message to retrieve.|Required|
-|dst-user-id|The destination user's email address. The me special value can be used to indicate the authenticated user.|Required|
-
-
-##### Context Output
-
-|**Path**|**Type**|**Description**|
-|:-------|:-------|:--------------|
-|Gmail.ID|string|Inner ID of the Gmail message.|
-|Gmail.ThreadId|string|The thread ID.|
-|Gmail.Format|string|MIME type of email.|
-|Gmail.Labels|string|Labels of the specific email.|
-|Gmail.To|string|Gmail address of the receiver.|
-|Gmail.From|string|Gmail address of the sender.|
-|Gmail.Cc|string|Additional recipient email address (CC).|
-|Gmail.Bcc|string|Additional recipient email address (BCC).|
-|Gmail.Subject|string|Subject of the specific email.|
-|Gmail.Body|string|The content of the email.|
-|Gmail.Attachments|unknown|The attachments of the email. IDs are separated by ','.|
-|Gmail.Headers|unknown|All headers of specific the email (list).|
-|Gmail.Mailbox|string|The Gmail mailbox.|
-|Email.To|String|The recipient of the email.|
-|Email.From|String|The sender of the email.|
-|Email.CC|String|Additional recipient email address (CC).|
-|Email.BCC|String|Additional recipient email address (BCC).|
-|Email.Format|String|The format of the email.|
-|Email.Body/HTML|String|The HTML version of the email.|
-|Email.Body/Text|String|The plain-text version of the email.|
-|Email.Subject|String|The subject of the email.|
-|Email.Headers|String|The headers of the email.|
-|Email.Attachments.entryID|Unknown|Emails attachments. IDs are separated by ','.|
-|Email.Date|String|The date the email was received.|
-
-##### Command Example
-
-      !gmail-move-mail-to-mailbox src-user-id=admin@demistodev.com message-id=16d4316a25a332e4 dst-user-id=test@demistodev.com
-
-### 16. Add a rule to delete an email
-
-* * * * *
-
-Adds a rule for email deletion by address.
-
-##### Base Command
-
-`gmail-add-delete-filter`
-
-##### Input
-
-|**Argument Name**|**Description**|**Required**|
-|:----------------|:--------------|:-----------|
-|user-id|The user's email address. The me special value can be used to indicate the authenticated user.|Required|
-|email-address|Email address in which to block messages.|Required|
-
-##### Command Example
-
-      !gmail-add-delete-filter user-id=admin@demistodev.com email-address=test@demistodev.com
-
-### 17. Add a new filter
-
-* * * * *
-
-Adds a new filter to the email.
-
-##### Base Command
-
-`gmail-add-filter`
-
-##### Input
-
-|**Argument Name**|**Description**|**Required**|
-|:----------------|:--------------|:-----------|
-|user-id|The user's email address. The me special value can be used to indicate the authenticated user.|Required|
-|from|The sender's display name or email address.|Optional|
-|to|The recipient's display name or email address. Includes recipients in the "to", "cc", and "bcc" header fields. You can use the local part of the email address. For example, "example" and "example@" both match "example@gmail.com". This field is case-insensitive.|Optional|
-|subject|The email subject.|Optional|
-|query|Returns messages matching the specified query. Supports the same query format as the Gmail search box. For example, "from:someuser@example.com is:unread".|Optional|
-|has-attachments|Whether the message has any attachments.|Optional|
-|size|The size of the entire RFC822 message in bytes, including all headers and attachments.|Optional|
-|add-labels|Comma-separated list of labels to add to the message.|Optional|
-|remove-labels|Comma-separated list of labels to remove from the message.|Optional|
-|forward|Email address that the message is to be forwarded. The email needs to be configured as a forwarding address, see https://support.google.com/mail/answer/10957?hl=en#null.|Optional|
-|size-comparison|The message size in bytes compared to the size field.|Optional|
-
-
-##### Context Output
-
-|**Path**|**Type**|**Description**|
-|:-------|:-------|:--------------|
-|GmailFilter.ID|string|Filter ID.|
-|GmailFilter.Mailbox|string|Mailbox containing the filter.|
-|GmailFilter.Criteria|Unknown|Filter Criteria.|
-|GmailFilter.Action|Unknown|Filter Action.|
-
-
-##### Command Example
-
-      !gmail-add-filter user-id=admin@demistodev.com has-attachments=true forward=test@demistodev.com subject=phishing
-
-### 18. Get a list of filters in a mailbox
-
-* * * * *
-
-List all filters in a user's mailbox.
-
-##### Base Command
-
-`gmail-list-filters`
-
-##### Input
-
-|**Argument Name**|**Description**|**Required**|
-|:----------------|:--------------|:-----------|
-|user-id|User's email address. The "me" special value can be used to indicate the authenticated user.|Required|
-|limit|Limit of the results list. Default is 100.|Optional|
-|address|List filters associated with the email address.|Optional|
-
-
-##### Context Output
-
-|**Path**|**Type**|**Description**|
-|:-------|:-------|:--------------|
-|GmailFilter.ID|string|Filter ID.|
-|GmailFilter.Mailbox|string|Mailbox containing the filter.|
-|GmailFilter.Criteria|Unknown|Filter Criteria.|
-|GmailFilter.Action|Unknown|Filter Action.|
-
-
-##### Command Example
-
-      !gmail-list-filters user-id=me
-
-##### Context Example
-
-    {
-        "GmailFilter": [
-            {
-                "Action": {
-                    "addLabelIds": [
-                        "TRASH"
-                    ]
-                },
-                "Criteria": {
-                    "from": ""
-                },
-                "ID": ",
-                "Mailbox": "admin@demistodev.com"
-            },
-            {
-                "Action": {
-                    "addLabelIds": [
-                        "TRASH"
-                    ]
-                },
-                "Criteria": {
-                    "from": "test@demistodev.com"
-                },
-                "ID": "",
-                "Mailbox": "admin@demistodev.com"
-            },
-            {
-                "Action": {
-                    "forward": "test@demistodev.com"
-                },
-                "Criteria": {
-                    "hasAttachment": true,
-                    "subject": "phishing"
-                },
-                "ID": ",
-                "Mailbox": "admin@demistodev.com"
-            },
-            {
-                "Action": {
-                    "addLabelIds": [
-                        "TRASH"
-                    ]
-                },
-                "Criteria": {
-                    "from": "JohnS1555841687807@demistodev.com"
-                },
-                "ID": ",
-                "Mailbox": "admin@demistodev.com"
-            },
-            {
-                "Action": {
-                    "addLabelIds": [
-                        "CATEGORY_SOCIAL"
-                    ]
-                },
-                "Criteria": {
-                    "from": ""
-                },
-                "ID": "",
-                "Mailbox": "admin@demistodev.com"
-            },
-            {
-                "Action": {
-                    "addLabelIds": [
-                        "TRASH"
-                    ]
-                },
-                "Criteria": {
-                    "from": ""
-                },
-                "ID": ",
-                "Mailbox": "admin@demistodev.com"
-            },
-            {
-                "Action": {
-                    "removeLabelIds": [
-                        "INBOX"
-                    ]
-                },
-                "Criteria": {
-                    "to": ""
-                },
-                "ID": "",
-                "Mailbox": "admin@demistodev.com"
-            },
-            {
-                "Action": {
-                    "addLabelIds": [
-                        "TRASH"
-                    ]
-                },
-                "Criteria": {
-                    "from": ""
-                },
-                "ID": ",
-                "Mailbox": "admin@demistodev.com"
-            },
-            {
-                "Action": {
-                    "addLabelIds": [
-                        "TRASH"
-                    ]
-                },
-                "Criteria": {
-                    "from": "JohnS1555840057376@demistodev.com"
-                },
-                "ID": "",
-                "Mailbox": "admin@demistodev.com"
-            },
-            {
-                "Action": {
-                    "addLabelIds": [
-                        "TRASH"
-                    ]
-                },
-                "Criteria": {
-                    "from": "JohnS1555841545018@demistodev.com"
-                },
-                "ID": "",
-                "Mailbox": "admin@demistodev.com"
-            },
-            {
-                "Action": {
-                    "addLabelIds": [
-                        "TRASH"
-                    ]
-                },
-                "Criteria": {
-                    "from": "JohnS1555840196890@demistodev.com"
-                },
-                "ID": ",
-                "Mailbox": "admin@demistodev.com"
-            },
-            {
-                "Action": {
-                    "addLabelIds": [
-                        "TRASH"
-                    ]
-                },
-                "Criteria": {
-                    "from": "JohnS1555841616384@demistodev.com"
-                },
-                "ID": "",
-                "Mailbox": "admin@demistodev.com"
-            }
-        ]
-    }
-
-##### Human Readable Output
-
-### Filters:
-
-|**ID**|**Criteria**|**Action**|
-|:-----|:-----------|:---------|
-| |from:|addLabelIds: TRASH|
-| |from: test@demistodev.com|addLabelIds: TRASH|
-| |hasAttachment: true <br/> subject: phishing|forward: test@demistodev.com|
-| |from: JohnS1555841687807@demistodev.com|addLabelIds: TRASH|
-| |from:|addLabelIds: CATEGORY\_SOCIAL|
-| |from:|addLabelIds: TRASH|
-| |to:|removeLabelIds: INBOX|
-| |from:|addLabelIds: TRASH|
-| |from: JohnS1555840057376@demistodev.com|addLabelIds: TRASH|
-| |from: JohnS1555841545018@demistodev.com|addLabelIds: TRASH|
-| |from: JohnS1555840196890@demistodev.com|addLabelIds: TRASH|
-| |from: JohnS1555841616384@demistodev.com|addLabelIds: TRASH|
-
-
-### 19. Remove a filter from a mailbox.
-
-* * * * *
-
-Removes a Filter from a user's mailbox.
-
-##### Base Command
-
-`gmail-remove-filter`
-
-##### Input
-
-|**Argument Name**|**Description**|**Required**|
-|:----------------|:--------------|:-----------|
-|user-id|User's email address. The "me" special value can be used to indicate the authenticated user.|Required|
-|filter\_ids|Comma separated list of filter IDs (can be retrieve using \`gmail-list-filters\` command)|Required|
-
-
-##### Command Example
-
-      !gmail-remove-filter user-id=admin@demistodev.com filter_ids=
-
-##### Human Readable Output
-
-### 20. Move a mail to a different mailbox
-
-* * * * *
-
-Moves a mail to a different mailbox.
-
-##### Base Command
-
-`gmail-move-mail-to-mailbox`
-
-|**Argument**|**Description**|
-|:----------------|:--------------|
-| src-user-id | The source user's email address. The special value ***me ***can be used to indicate the authenticated user. |
-| message-id | The ID of the message to move. |
-| dst-user-id | The destination user's email address. The special value ***me*** can be used to indicate the authenticated user. |
-
-##### Context example
-
-    {
-        “Gmail”: {
-        "Email": [
-            {
-                "ID": ,
-                "ThreadId": ,
-                "Format": "multipart/mixed",
-                "Labels": "UNREAD, CATEGORY_PERSONAL, INBOX",
-                "To": "example@demisto.com",
-                "From": "example@demisto.com",
-                "Cc": ,
-                "Bcc": ,
-                "Subject": “email subject”,
-                "Body": "email body",
-                "Headers" : [
-            {
-                       "Name": ,
-                       "Value": ,
-                   },
-                   {
-                       "Name": ,
-                       "Value": ,
-                   }
-                ],
-                "Attachments": [
-                    {
-                        "Name": ,
-                        "ID": ,
-                    }
-                ],
-                "Type": "Gmail",
-            }
-          ]
-        }
-    }
-
-### 21. Hide a user's information 
-
-* * * * *
-
-Hide a user's contact information, such as email addresses, profile information, etc, in the Global Directory.
-
-##### Base Command
-
-`gmail-hide-user-in-directory`
-
-##### Input
-
-|**Argument Name**|**Description**|**Required**|
-|:----------------|:--------------|:-----------|
-|user-id|The user's email address. The "me" special value can be used to indicate the authenticated user.|Required|
-|visible-globally|Whether to hide the user's visibility in the Global Directory. Can be False to hide the user, True to show the user in the directory (default).|Optional|
-
-##### Context Output
-
-|**Path**|**Type**|**Description**|
-|:-------|:-------|:--------------|
-|Account.Type|String|The account type. For example, "AD", "LocalOS", "Google", "AppleID", and so on.|
-|Account.ID|String|The unique ID for the account (integration specific). For AD accounts this is the Distinguished Name (DN).|
-|Account.DisplayName|String|The display name.|
-|Account.Email.Address|String|The email address of the account.|
-|Account.Gmail.Address|Unknown|Email assigned with current account.|
-|Account.Domain|String|The domain of the account.|
-|Account.Username|String|The username of the account.|
-|Account.OrganizationUnit|String|The Organization Unit (OU) of the account.|
-|Account.VisibleInDirectory|Boolean|Whether the account is visible in the Global Directory.|
-|Account.Groups|String|Groups in which the account belongs (integration specific). For example, for AD these are groups of which the account is member.|
-
-
-##### Command Example
-
-      !gmail-hide-user-in-directory user-id=user@demistodev.com visible-globally=false
-
-##### Context Example
-
-    {
-        "Account": [
-            {
-                "CustomerId": "C02f0zfqw",
-                "DisplayName": "John Snow",
-                "Domain": "demistodev.com",
-                "Email": {
-                    "Address": "user@demistodev.com"
-                },
-                "Gmail": {
-                    "Address": "user@demistodev.com"
-=======
-This integration replaces the Gmail functionality in the GoogleApps API and G Suite integration. 
-
-### Prerequisites
-
-There are several procedures you have to perform in Google before configuring the integration on Demisto.
-
-* [Get a New Private Key](#get-a-new-private-key)
-* [Delegate Domain-wide Authority to Your Service Account](#delegate-domain-wide-authority-to-your-service-account)
-* [Get an Immutable Google Apps ID](#get-an-immutable-google-apps-id-parameters)
-
-### Get a New Private Key
-
-1. Access your [Google Service Account](https://console.developers.google.com/projectselector/iam-admin/serviceaccounts%C2%A0).
-
-2. In the IAM & admin section select **Service accounts**.
-
-3. If you need to create a new project, click **CREATE** do the following:
-    1. In the **New Project** window, type a project name, select an organization from the drop-down list  and then select a location. 
-
-    2. Click **CREATE**.
-
-4. In the Service accounts section, click **Create Service Account**.
-
-5. In the **Create service account** window, type a name for the service account, add a description and then click **CREATE**.
-
-6. Click **Continue**.
-
-7. In the **Create key** section, click **CREATE KEY**.
-
-8. Select Key type **JSON** and click **CREATE**.
-
-9. Click **DONE**.
-
-    A key pair is generated and automatically downloads.
-
-10. In the Actions column, select the service and then click **edit**.
-
-   ![Setup Account](./doc_imgs/mceclip1.png)
-
-11. Under the show domain wide delegation, select **Enable G Suite Domain-wide Delegation**.
-
-    ![Setup Account](./doc_imgs/gmail-enable.png)
-
- NOTE: Copy the value of the Unique ID for the client name in step 2 in Delegate Domain-wide Authority to Your Service Account.  
-
-12. Click Save.
-13. In the top search bar, search for admin sdk.
-14. Click **Enable**.
-
-### Delegate Domain-wide Authority to Your Service Account
-
-1. Access the [Google Administrator Console](http://admin.google.com/).
-2. Enter a client name (the Unique ID) and paste the following into the One or More API Scopes textbox. 
-
-https://www.googleapis.com/auth/gmail.settings.basic,https://www.googleapis.com/auth/admin.directory.user,https://www.googleapis.com/auth/admin.directory.device.mobile.action,https://www.googleapis.com/auth/admin.directory.device.mobile.readonly,https://www.googleapis.com/auth/gmail.modify,https://www.googleapis.com/auth/gmail.settings.sharing,https://www.googleapis.com/auth/gmail.send,https://www.googleapis.com/auth/gmail.modify,https://www.googleapis.com/auth/admin.directory.device.chromeos,https://www.googleapis.com/auth/admin.directory.user.readonly,https://www.googleapis.com/auth/admin.directory.user.security,https://www.googleapis.com/auth/admin.directory.rolemanagement,https://www.googleapis.com/auth/admin.directory.rolemanagement.readonly,https://www.googleapis.com/auth/gmail.readonly,https://mail.google.com,https://www.googleapis.com/auth/gmail.compose
-
-![Setup Account](./doc_imgs/mceclip1.png)
-
-### Get an Immutable Google Apps ID Parameters
-In order to revoke/fetch a user role, you need an Immutable Google Apps ID param
-
-1. Open [https://admin.google.com](https://admin.google.com) (as in step 2).
-2. Navigate to **Security > Set up single sign-on (SSO)**. 
-   The SSO URL is the Immutable Google Apps ID.
-
-3. Record the SSO URL, which is the Immutable Google Apps ID, and copy it for later use.
-
-![Setup Account](./doc_imgs/mceclip2.png)
-
-## Configure Gmail on Cortex XSOAR
-
-1. Navigate to **Settings** > **Integrations** > **Servers & Services**.
-2. Search for Gmail.
-3. Click **Add instance** to create and configure a new integration instance.
-
-| **Parameter** | **Description** | **Required** |
-| --- | --- | --- |
-| adminEmail | Email of user with admin privileges \(the Password refers to the Service Account private key\) | True |
-| gappsID | Immutable Google Apps Id | False |
-| query | Events query \(e.g. "from:example@demisto.com"\) | False |
-| queryUserKey | Events user key \(e.g. example@demisto.com\) | False |
-| isFetch | Fetch incidents | False |
-| insecure | Trust any certificate \(not secure\) | False |
-| proxy | Use system proxy settings | False |
-| incidentType | Incident type | False |
-| fetch_time | First fetch timestamp, in days. | False |
-
-4. Click **Test** to validate the URLs, token, and connection.
-
-### Use Cases
-
-1. Monitors a mailbox by using the integration fetch incident capability to monitor a mailbox and create incidents for new filtered emails.
-
-2. Searches a mailbox for emails with PDF attachments by using the following command.
-
-``` !gmail-search user-id=admin@demisto.com filename="pdf" after="2018/05/10". ```
-
-3. Deletes emails by using the following command.
-
-``` !gmail-delete-mail user-id=admin@demisto.com message-id=164d2110e0152660 ```
-
-
-### Fetched Incidents Data
-
-1. Incident Name
-2. Occurred
-3. Owner
-4. Type
-5. Severity
-6. Email From
-7. Email Message ID
-8. Email Subject
-9. Email To
-10. Attachment Extension
-11. Attachment Name
-12. Email Body
-13. Email Body Format
-
-
-## Commands
-You can execute these commands from the Demisto CLI, as part of an automation, or in a playbook.
-After you successfully execute a command, a DBot message appears in the War Room with the command details.
+
 ### gmail-delete-user
 ***
 Deletes a Gmail user.
@@ -2067,7 +214,10 @@
 >|DisplayText|ClientId|Kind|Scopes|UserKey|
 >|---|---|---|---|---|
 >| Google APIs Explorer | 292824132082.apps.googleusercontent.com | admin#directory#token | openid,<br/>https://www.googleapis.com/auth/calendar | 115824619743385532879 |
-
+>|Go Phish!|422358954086-4fvv287aojmge1qaqe9m5mmgmbuhg1hj.apps.googleusercontent.com|admin#directory#token|https://www.googleapis.com/auth/gmail.addons.current.message.readonly, <br/> https://www.googleapis.com/auth/script.send_mail, <br/> https://www.googleapis.com/auth/userinfo.email, <br/> openid, <br/> https://www.googleapis.com/auth/script.storage, <br/> https://www.googleapis.com/auth/gmail.addons.execute, <br/> https://www.googleapis.com/auth/admin.directory.user.readonly|103020731686044834269|
+>|Demisto KMS DEV|950822307886-oiv25bpm32dtp21eabn2k5lf1ba7koum.apps.googleusercontent.com|admin#directory#token|https://www.googleapis.com/auth/cloud-platform|103020731686044834269|
+>|Google Data Studio|371237729773-oj8m98u7esgqep8snt9aold136opo3fi.apps.googleusercontent.com|admin#directory#token|https://www.googleapis.com/auth/bigquery.readonly|103020731686044834269|
+>|Postman|805864674475-3abs2rivkn7kreou30b8ru8esnti4oih.apps.googleusercontent.com|admin#directory#token|https://www.googleapis.com/auth/userinfo.profile, <br/> https://www.googleapis.com/auth/userinfo.email|103020731686044834269|
 
 ### gmail-get-user
 ***
@@ -6412,6 +4562,89 @@
 >|---|---|---|---|---|---|---|---|
 >| Gmail | 16d43287fc29b71a | test@demistodev.com | admin@demistodev.com | this is the subject |this is the body | SENT | 16d43287fc29b71a |
 
+### reply-mail
+***
+Reply to a mail using Gmail.
+
+#### Limitations:
+
+The `subject` argument should be equal to the subject of the email we're replying to in order for the reply to be a part of the same conversation.
+
+#### Base Command
+
+`reply-mail`
+#### Input
+
+| **Argument Name** | **Description** | **Required** |
+| --- | --- | --- |
+| to | Email addresses of the receiver. | Required | 
+| from | Email address of the sender. | Optional | 
+| body | The contents (body) of the email to be sent in plain text. | Optional | 
+| subject | Subject for the email to be sent. <br/> Should be the same as the subject of the email we're replying to in order for the reply to be a part of the same conversation. | Required | 
+| inReplyTo | A comma-separated list of Message IDs to reply to. | Required | 
+| references | A comma-separated list of Message IDs to refer to. | Optional | 
+| attachIDs | A comma-separated list of IDs of War Room entries that contain the files that need be attached to the email. | Optional | 
+| cc | Additional recipient email address (CC). | Optional | 
+| bcc | Additional recipient email address (BCC). | Optional | 
+| htmlBody | The contents (body) of the email to be sent in HTML format. | Optional | 
+| replyTo | Address that needs to be used to reply to the message. | Optional | 
+| attachNames | A comma-separated list of new names to rename attachments corresponding to the order that they were attached to the email.<br/>        Examples - To rename first and third file attachNames=new_fileName1,,new_fileName3<br/>        To rename second and fifth files attachNames=,new_fileName2,,,new_fileName5 | Optional | 
+| attachCIDs | A comma-separated list of CID images to embed attachments inside the email. | Optional | 
+| transientFile | Textual name for an attached file. Multiple files are supported as a<br/>        comma-separated list. For example, transientFile="t1.txt,temp.txt,t3.txt" transientFileContent="test<br/>        2,temporary file content,third file content" transientFileCID="t1.txt@xxx.yyy,t2.txt@xxx.zzz") | Optional | 
+| transientFileContent | Content for the attached file. Multiple files are supported as a comma-separated<br/>        list. For example, transientFile="t1.txt,temp.txt,t3.txt" transientFileContent="test<br/>        2,temporary file content,third file content" transientFileCID="t1.txt@xxx.yyy,t2.txt@xxx.zzz") | Optional | 
+| transientFileCID | CID image for an attached file to include within the email body. Multiple files are<br/>        supported as comma-separated list. (e.g. transientFile="t1.txt,temp.txt,t3.txt"<br/>        transientFileContent="test 2,temporary file content,third file content" transientFileCID="t1.txt@xxx.yyy,t2.txt@xxx.zzz") | Optional | 
+| additionalHeader | A CSV list of additional headers in the format: headerName=headerValue. For example: "headerName1=headerValue1,headerName2=headerValue2". | Optional | 
+| templateParams | 'Replaces {varname} variables with values from this parameter. Expected<br/>       values are in the form of a JSON document. For example, {"varname" :{"value" "some<br/>       value", "key": "context key"}}. Each var name can either be provided with<br/>       the value or a context key to retrieve the value.' | Optional | 
+
+
+#### Context Output
+
+| **Path** | **Type** | **Description** |
+| --- | --- | --- |
+| Gmail.SentMail.ID | String | The immutable ID of the message. | 
+| Gmail.SentMail.Labels | String | List of IDs of labels applied to this message. | 
+| Gmail.SentMail.ThreadId | String | The ID of the thread in which the message belongs. | 
+| Gmail.SentMail.To | String | The recipient of the email. | 
+| Gmail.SentMail.From | Unknown | The sender of the email. | 
+| Gmail.SentMail.Cc | String | Additional recipient email address \(CC\). | 
+| Gmail.SentMail.Bcc | String | Additional recipient email address \(BCC\). | 
+| Gmail.SentMail.Subject | String | The subject of the email. | 
+| Gmail.SentMail.Body | Unknown | The plain-text version of the email. | 
+| Gmail.SentMail.MailBox | String | The mailbox from which the mail was sent. | 
+
+
+#### Command Example
+``` !reply-mail subject="this is the subject" to=test@demistodev.com replyTo=test@demistodev.com body="this is the body" inReplyTo=<CAEvnzx+zEeFJ1U5g4FOfHKeWe-H3hU7kGiKaK7q0F0A@mail.gmail.com> references=<CAEvnzx+zEeFJ1U5g4FOfHKeWe-H3hU7kGiKaK7q0F0A@mail.gmail.com>```
+
+#### Context Example
+```
+{
+    "Gmail.SentMail": [
+        {
+            "Bcc": null,
+            "Body": "this is the body",
+            "Cc": null,
+            "From": "admin@demistodev.com",
+            "ID": "16d43287fc29b71a",
+            "Labels": [
+                "SENT"
+            ],
+            "Mailbox": "test@demistodev.com",
+            "Subject": "this is the subject",
+            "ThreadId": "16d43287fc29b71a",
+            "To": "test@demistodev.com",
+            "Type": "Gmail"
+        }
+    ]
+}
+```
+
+#### Human Readable Output
+>### Email sent:
+>|Type|ID|To|From|Subject|Body|Labels|ThreadId|
+>|---|---|---|---|---|---|---|---|
+>| Gmail | 16d43287fc29b71a | test@demistodev.com | admin@demistodev.com | this is the subject |this is the body | SENT | 16d43287fc29b71a |
+
 
 ### gmail-remove-delegated-mailbox
 ***
@@ -6574,292 +4807,8 @@
                 {
                     "Name": "ROOT_APP_ADMIN",
                     "ServiceID": "02afmg283v5nmx6"
->>>>>>> b218ebec
-                },
-                "Group": "admin#directory#user",
-                "Groups": "admin#directory#user",
-                "ID": "117047108909890245378",
-                "Type": "Google",
-                "UserName": "John",
-                "Username": "John",
-                "VisibleInDirectory": false
-            }
-        ]
-    }
-
-##### Human Readable Output
-
-### User user@demistodev.com:
-
-|**Type**|**ID**|**Username**|**DisplayName**|**Groups**|**CustomerId**|**Domain**|**Email**|**VisibleInDirectory**|
-|:-------|:-----|:-----------|:--------------|:---------|:-------------|:---------|:--------|:---------------------|
-|Google|117047108909890245378|John|John Snow|admin\#directory\#user|C02f0zfqw|demistodev.com|Address: user@demistodev.com|false|
-
-### 22. Set a password
-
-* * * * *
-
-Sets the password for the user.
-
-##### Base Command
-
-`gmail-set-password`
-
-##### Input
-
-|**Argument Name**|**Description**|**Required**|
-|:----------------|:--------------|:-----------|
-|user-id|The user's email address. The special value me can be used to indicate the authenticated user.|Required|
-|password|String formatted password for the user. Depends on the Password Policy of the Organization|Required|
-
-
-##### Command Example
-
-      !gmail-set-password user-id=user@demistodev.com password=new_password1!
-
-##### Human Readable Output
-
-User user@demistodev.com password has been set.
-
-### 23. Get an auto reply message for the user
-
-* * * * *
-
-Returns the auto-reply message for the user's account.
-
-##### Base Command
-
-`gmail-get-autoreply`
-
-##### Input
-
-|**Argument Name**|**Description**|**Required**|
-|:----------------|:--------------|:-----------|
-|user-id|The user's email address. The special value me can be used to indicate the authenticated user.|Required|
-
-##### Context Output
-
-|**Path**|**Type**|**Description**|
-|:-------|:-------|:--------------|
-|Account.Gmail.AutoReply.EnableAutoReply|Boolean|Flag that controls whether Gmail automatically replies to messages.|
-|Account.Gmail.AutoReply.ResponseBody|String|Response body in plain text format.|
-|Account.Gmail.AutoReply.ResponseSubject|String|Optional text to add to the subject line in vacation responses. To enable auto-replies, the response subject or the response body must not be empty.|
-|Account.Gmail.AutoReply.RestrictToContact|String|Flag that determines whether responses are sent to recipients who are not in the user's list of contacts.|
-|Account.Gmail.AutoReply.RestrcitToDomain|String|Flag that determines whether responses are sent to recipients who are outside of the user's domain. This feature is only available for G Suite users.|
-|Account.Gmail.Address|String|Email assigned with the current account.|
-
-##### Command Example
-
-    !gmail-get-autoreply user-id=admin@demistodev.com
-
-##### Context Example
-
-    {
-        "Account.Gmail": {
-            "Address": "admin@demistodev.com",
-            "AutoReply": [
-                {
-<<<<<<< HEAD
-                    "EnableAutoReply": false,
-                    "ResponseBody": "body_test",
-                    "ResponseSubject": "subject_test",
-                    "RestrictToContact": false,
-                    "RestrictToDomain": false
-                }
-            ]
-        }
-    }
-
-##### Human Readable Output
-
-### User admin@demistodev.com:
-
-|**EnableAutoReply**|**ResponseBody**|**ResponseSubject**|**RestrictToContact**|**RestrictToDomain**|
-|:------------------|:---------------|:------------------|:--------------------|:-------------------|
-|false|body_test|subject_test|false|false|
-
-
-### 24. Set an auto-reply for the user
-
-* * * * *
-
-Sets the auto-reply for the user's account.
-
-##### Base Command
-
-`gmail-set-autoreply`
-
-##### Input
-
-|**Argument Name**|**Description**|**Required**|
-|:----------------|:--------------|:-----------|
-|user-id|The user's email address. The "me" special value me can be used to indicate the authenticated user.|Required|
-|enable-autoReply|Whether Gmail automatically replies to messages. Boolean. Set to true to automatically reply (default).|Optional|
-|response-subject|Optional text to add to the subject line in vacation responses. To enable auto-replies, either the response subject or the response body must not be empty.|Optional|
-|response-body|Response body in plain text format.|Optional|
-
-
-##### Context Output
-
-|**Path**|**Type**|**Description**|
-|:-------|:-------|:--------------|
-|Account.Gmail.AutoReply.EnableAutoReply|Boolean|Flag that controls whether Gmail automatically replies to messages.|
-|Account.Gmail.AutoReply.ResponseBody|String|Response body in plain text format.|
-|Account.Gmail.AutoReply.ResponseSubject|String|Optional text to add to the subject line in vacation responses. To enable auto-replies, either the response subject or the response body must not be empty.|
-|Account.Gmail.AutoReply.RestrictToContact|String|Determines whether responses are sent to recipients who are not in the user's list of contacts.|
-|Account.Gmail.AutoReply.RestrcitToDomain|String|Determines whether responses are sent to recipients who are outside of the user's domain. This feature is only available for G Suite users.|
-|Account.Gmail.Address|String|Email assigned with the current account.|
-
-
-##### Command Example
-
-      !gmail-set-autoreply user-id=admin@demistodev.com enable-autoReply=false response-body=body_test response-subject=subject_test
-
-##### Context Example
-
-    {
-        "Account.Gmail": {
-            "Address": "admin@demistodev.com",
-            "AutoReply": [
-                {
-                    "EnableAutoReply": false,
-                    "ResponseBody": "body_test",
-                    "ResponseSubject": "subject_test",
-                    "RestrictToContact": false,
-                    "RestrictToDomain": false
-                }
-            ]
-        }
-    }
-
-##### Human Readable Output
-
-### User admin@demistodev.com:
-
-|**EnableAutoReply**|**ResponseBody**|**ResponseSubject**|**RestrictToContact**|**RestrictToDomain**|
-|:------------------|:---------------|:------------------|:--------------------|:-------------------|
-|false|body_test|subject_test|false|false|
-
-
-### 25. Add a delegate user to a mailbox
-
-* * * * *
-
-Adds a delegate user to the mailbox, without sending any verification email. 
-
-##### Base Command
-
-`gmail-delegate-user-mailbox`
-
-##### Input
-
-|**Argument Name**|**Description**|**Required**|
-|:----------------|:--------------|:-----------|
-|user-id|The user's email address. The "me" special value can be used to indicate the authenticated user.|Required|
-|delegate-email|The email address of the delegate. The delegate user must be a member of the same G Suite organization as the delegator user and must be added using their primary email address, and not an email alias.|Required|
-
-##### Command Example
-
-      !gmail-delegate-user-mailbox delegate-email=shai@demistodev.com user-id=admin@demistodev.com
-
-##### Human Readable Output
-
-Email shai@demistodev.com has been delegated
-
-### 26. Sends an email using Gmail
-
-* * * * *
-
-Sends an email using a Gmail account.
-
-##### Base Command
-
-`send-mail`
-
-##### Input
-
-|**Argument Name**|**Description**|**Required**|
-|:----------------|:--------------|:-----------|
-|to|Email addresses of the receiver.|Required|
-|from|Email address of the sender.|Optional|
-|body|The contents (body) of the email to be sent in plain text.|Optional|
-|subject|Subject for the email to be sent.|Required|
-|attachIDs|A comma-separated list of IDs of War Room entries that contain the files that need be attached to the email.|Optional|
-|cc|Additional recipient email address (CC).|Optional|
-|bcc|Additional recipient email address (BCC).|Optional|
-|htmlBody|The contents (body) of the email to be sent in HTML format.|Optional|
-|replyTo|Address that needs to be used to reply to the message.|Optional|
-|attachNames|A comma-separated list of new names to rename attachments corresponding to the order that they were attached to the email. Examples - To rename first and third file attachNames=new\_fileName1,new\_fileName3 To rename second and fifth files attachNames=,new\_fileName2,new\_fileName5|Optional|
-|attachCIDs|A comma-separated list of CID images to embed attachments inside the email.|Optional|
-|transientFile|Textual name for an attached file. Multiple files are supported as a comma-separated list. For example, transientFile="t1.txt,temp.txt,t3.txt" transientFileContent="test 2,temporary file content,third file content" transientFileCID="t1.txt@xxx.yyy,t2.txt@xxx.zzz")|Optional|
-|transientFileContent|Content for the attached file. Multiple files are supported as a comma-separated list. For example, transientFile="t1.txt,temp.txt,t3.txt" transientFileContent="test 2,temporary file content,third file content" transientFileCID="t1.txt@xxx.yyy,t2.txt@xxx.zzz")|Optional|
-|transientFileCID|CID image for an attached file to include within the email body. Multiple files are supported as comma-separated list. (e.g. transientFile="t1.txt,temp.txt,t3.txt" transientFileContent="test 2,temporary file content,third file content" transientFileCID="t1.txt@xxx.yyy,t2.txt@xxx.zzz")|Optional|
-|additionalHeader|A CSV list of additional headers in the format: headerName=headerValue. For example: "headerName1=headerValue1,headerName2=headerValue2".|Optional|
-|templateParams|Replaces {varname} variables with values from this parameter. Expected values are in the form of a JSON document. For example, {"varname" :{"value" "some value", "key": "context key"}}. Each var name can either be provided with the value or a context key to retrieve the value.|Optional|
-
-
-##### Context Output
-
-|**Path**|**Type**|**Description**|
-|:-------|:-------|:--------------|
-|Gmail.SentMail.ID|String|The immutable ID of the message.|
-|Gmail.SentMail.Labels|String|List of IDs of labels applied to this message.|
-|Gmail.SentMail.ThreadId|String|The ID of the thread in which the message belongs.|
-|Gmail.SentMail.To|String|The recipient of the email.|
-|Gmail.SentMail.From|Unknown|The sender of the email.|
-|Gmail.SentMail.Cc|String|Additional recipient email address (CC).|
-|Gmail.SentMail.Bcc|String|Additional recipient email address (BCC).|
-|Gmail.SentMail.Subject|String|The subject of the email.|
-|Gmail.SentMail.Body|Unknown|The plain-text version of the email.|
-|Gmail.SentMail.MailBox|String|The mailbox from which the mail was sent.|
-
-
-##### Command Example
-
-      !send-mail subject="this is the subject" to=test@demistodev.com body="this is the body"
-
-##### Context Example
-
-    {
-        "Gmail.SentMail": [
-            {
-                "Bcc": null,
-                "Body": "this is the body",
-                "Cc": null,
-                "From": "admin@demistodev.com",
-                "ID": "16d43287fc29b71a",
-                "Labels": [
-                    "SENT"
-                ],
-                "Mailbox": "test@demistodev.com",
-                "Subject": "this is the subject",
-                "ThreadId": "16d43287fc29b71a",
-                "To": "test@demistodev.com",
-                "Type": "Gmail"
-            }
-        ]
-    }
-
-##### Human Readable Output
-
-### Email sent:
-
-|**Type**|**ID**|**To**|**From**|**Subject**|**Body**|**Labels**|**ThreadId**|
-|:-------|:-----|:-----|:-------|:----------|:-------|:---------|:-----------|
-|Gmail|16d43287fc29b71a|test@demistodev.com|admin@demistodev.com|this is the subject|this is the body|SENT|16d43287fc29b71a|
-
-### Reply to an email using Gmail
-***
-Reply to a mail using Gmail.
-
-#### Limitations:
-
-The `subject` argument should be equal to the subject of the email we're replying to in order for the reply to be a part of the same conversation.
-
-#### Base Command
-
-`reply-mail`
-=======
+                },
+                {
                     "Name": "ROOT_APP_ADMIN",
                     "ServiceID": "02bn6wsx379ol8g"
                 },
@@ -6922,196 +4871,18 @@
 #### Base Command
 
 `gmail-forwarding-address-add`
->>>>>>> b218ebec
 #### Input
 
 | **Argument Name** | **Description** | **Required** |
 | --- | --- | --- |
-<<<<<<< HEAD
-| to | Email addresses of the receiver. | Required | 
-| from | Email address of the sender. | Optional | 
-| body | The contents (body) of the email to be sent in plain text. | Optional | 
-| subject | Subject for the email to be sent. <br/> Should be the same as the subject of the email we're replying to in order for the reply to be a part of the same conversation. | Required | 
-| inReplyTo | A comma-separated list of Message IDs to reply to. | Required | 
-| references | A comma-separated list of Message IDs to refer to. | Optional | 
-| attachIDs | A comma-separated list of IDs of War Room entries that contain the files that need be attached to the email. | Optional | 
-| cc | Additional recipient email address (CC). | Optional | 
-| bcc | Additional recipient email address (BCC). | Optional | 
-| htmlBody | The contents (body) of the email to be sent in HTML format. | Optional | 
-| replyTo | Address that needs to be used to reply to the message. | Required | 
-| attachNames | A comma-separated list of new names to rename attachments corresponding to the order that they were attached to the email.<br/>        Examples - To rename first and third file attachNames=new_fileName1,,new_fileName3<br/>        To rename second and fifth files attachNames=,new_fileName2,,,new_fileName5 | Optional | 
-| attachCIDs | A comma-separated list of CID images to embed attachments inside the email. | Optional | 
-| transientFile | Textual name for an attached file. Multiple files are supported as a<br/>        comma-separated list. For example, transientFile="t1.txt,temp.txt,t3.txt" transientFileContent="test<br/>        2,temporary file content,third file content" transientFileCID="t1.txt@xxx.yyy,t2.txt@xxx.zzz") | Optional | 
-| transientFileContent | Content for the attached file. Multiple files are supported as a comma-separated<br/>        list. For example, transientFile="t1.txt,temp.txt,t3.txt" transientFileContent="test<br/>        2,temporary file content,third file content" transientFileCID="t1.txt@xxx.yyy,t2.txt@xxx.zzz") | Optional | 
-| transientFileCID | CID image for an attached file to include within the email body. Multiple files are<br/>        supported as comma-separated list. (e.g. transientFile="t1.txt,temp.txt,t3.txt"<br/>        transientFileContent="test 2,temporary file content,third file content" transientFileCID="t1.txt@xxx.yyy,t2.txt@xxx.zzz") | Optional | 
-| additionalHeader | A CSV list of additional headers in the format: headerName=headerValue. For example: "headerName1=headerValue1,headerName2=headerValue2". | Optional | 
-| templateParams | 'Replaces {varname} variables with values from this parameter. Expected<br/>       values are in the form of a JSON document. For example, {"varname" :{"value" "some<br/>       value", "key": "context key"}}. Each var name can either be provided with<br/>       the value or a context key to retrieve the value.' | Optional | 
-=======
 | forwarding_email | An email address to which messages can be forwarded. | Required | 
 | user_id | The user's email address. | Required | 
->>>>>>> b218ebec
 
 
 #### Context Output
 
 | **Path** | **Type** | **Description** |
 | --- | --- | --- |
-<<<<<<< HEAD
-| Gmail.SentMail.ID | String | The immutable ID of the message. | 
-| Gmail.SentMail.Labels | String | List of IDs of labels applied to this message. | 
-| Gmail.SentMail.ThreadId | String | The ID of the thread in which the message belongs. | 
-| Gmail.SentMail.To | String | The recipient of the email. | 
-| Gmail.SentMail.From | Unknown | The sender of the email. | 
-| Gmail.SentMail.Cc | String | Additional recipient email address \(CC\). | 
-| Gmail.SentMail.Bcc | String | Additional recipient email address \(BCC\). | 
-| Gmail.SentMail.Subject | String | The subject of the email. | 
-| Gmail.SentMail.Body | Unknown | The plain-text version of the email. | 
-| Gmail.SentMail.MailBox | String | The mailbox from which the mail was sent. | 
-
-
-#### Command Example
-``` !reply-mail subject="this is the subject" to=test@demistodev.com replyTo=test@demistodev.com body="this is the body" inReplyTo=<CAEvnzx+zEeFJ1U5g4FOfHKeWe-H3hU7kGiKaK7q0F0A@mail.gmail.com>```
-
-##### Context Example
-
-    {
-        "Gmail.SentMail": [
-            {
-                "Bcc": null,
-                "Body": "this is the body",
-                "Cc": null,
-                "From": "admin@demistodev.com",
-                "ID": "16d43287fc29b71a",
-                "Labels": [
-                    "SENT"
-                ],
-                "Mailbox": "test@demistodev.com",
-                "Subject": "this is the subject",
-                "ThreadId": "16d43287fc29b71a",
-                "To": "test@demistodev.com",
-                "Type": "Gmail"
-            }
-        ]
-    }
-
-##### Human Readable Output
-
-### Email sent:
-
-|**Type**|**ID**|**To**|**From**|**Subject**|**Body**|**Labels**|**ThreadId**|
-|:-------|:-----|:-----|:-------|:----------|:-------|:---------|:-----------|
-|Gmail|16d43287fc29b71a|test@demistodev.com|admin@demistodev.com|this is the subject|this is the body|SENT|16d43287fc29b71a|
-
-### 28. Removes a delegate from a mailbox
-
-* * * * *
-
-Removes a delegate user from the mailbox, without sending any verification email. 
-
-##### Base Command
-
-`gmail-remove-delegated-mailbox`
-
-##### Input
-
-|**Argument Name**|**Description**|**Required**|
-|:----------------|:--------------|:-----------|
-|user-id|The user's email address. The "me" special value can be used to indicate the authenticated user.|Required|
-|removed-mail|The email address to remove from delegation. The delegate user must be a member of the same G Suite organization as the delegator user using their primary email address, and not an email alias.|Required|
-
-##### Command Example
-
-      !gmail-remove-delegated-mailbox removed-mail=shai@demistodev.com user-id=admin@demistodev.com
-
-##### Human Readable Output
-
-Email shai@demistodev.com has been removed from delegation
-
-### 29. Get details of a specific role
-
-* * * * *
-
-Get details of a specific role.
-
-##### Base Command
-
-`gmail-get-role`
-
-##### Input
-
-|**Argument Name**|**Description**|**Required**|
-|:----------------|:--------------|:-----------|
-|role-id|The ID of the role.|Required|
-|customer-id|Immutable Google Apps ID.|Optional|
-
-##### Context Output
-
-|**Path**|**Type**|**Description**|
-|:-------|:-------|:--------------|
-|Gmail.Role.ETag|Unknown|The ETag of the resource.|
-|Gmail.Role.IsSuperAdminRole|Boolean|Indicates whether the role is a super admin role or not.|
-|Gmail.Role.IsSystemRole|Boolean|Indicates whether the role is a pre-defined system role or not.|
-|Gmail.Role.Kind|String|The kind of the Role.|
-|Gmail.Role.Description|String|The description of the role.|
-|Gmail.Role.ID|String|The ID of the role.|
-|Gmail.Role.Name|String|The name of the role.|
-|Gmail.Role.Privilege.ServiceID|String|The ID of the service this privilege is for.|
-|Gmail.Role.Privilege.Name|String|The name of the privilege.|
-
-##### Command Example
-
-`!gmail-get-role role-id=10740456929361923 customer-id=C02f0zfqw`
-
-##### Context Example
-
-    {
-        "Gmail.Role": {
-            "Description": "User Management Administrator",
-            "ETag": "xW2YlxjdVEsAJNu_Hp5Dnespo8s/ZQw5R9B4LllVCDw22c-6qkEBmNk",
-            "ID": "10740456929361923",
-            "IsSuperAdminRole": false,
-            "IsSystemRole": true,
-            "Kind": "admin#directory#role",
-            "Name": "_USER_MANAGEMENT_ADMIN_ROLE",
-            "Privilege": [
-                {
-                    "Name": "USER_SECURITY_ALL",
-                    "ServiceID": "00haapch16h1ysv"
-                },
-                {
-                    "Name": "USERS_ALL",
-                    "ServiceID": "00haapch16h1ysv"
-                },
-                {
-                    "Name": "ADMIN_DASHBOARD",
-                    "ServiceID": "01ci93xb3tmzyin"
-                },
-                {
-                    "Name": "ORGANIZATION_UNITS_RETRIEVE",
-                    "ServiceID": "00haapch16h1ysv"
-                }
-            ]
-        }
-    }
-
-##### Human Readable Output
-
-### Role 10740456929361923 details:
-
-|**ETag**|**IsSuperAdminRole**|**IsSystemRole**|**Kind**|**Description**|**ID**|**Name**|
-|:-------|:-------------------|:---------------|:-------|:--------------|:-----|:-------|
-|xW2YlxjdVEsAJNu\_Hp5Dnespo8s/ZQw5R9B4LllVCDw22c-6qkEBmNk|false|true|admin\#directory\#role|User Management Administrator|10740456929361923|\_USER\_MANAGEMENT\_ADMIN\_ROLE|
-
-### Role 10740456929361923 privileges:
-
-|**ServiceID**|**Name**|
-|:------------|:-------|
-|00haapch16h1ysv|USER\_SECURITY\_ALL|
-|00haapch16h1ysv|USERS\_ALL|
-|01ci93xb3tmzyin|ADMIN\_DASHBOARD|
-|00haapch16h1ysv|ORGANIZATION\_UNITS\_RETRIEVE|
-
-=======
 | Gmail.ForwardingAddress.forwardingEmail | String | An email address to which messages can be forwarded. | 
 | Gmail.ForwardingAddress.userId | String | The user's email address. | 
 | Gmail.ForwardingAddress.verificationStatus | String | Indicates whether this address has been verified and is usable for forwarding. | 
@@ -7204,4 +4975,3 @@
 >|Send As Email|Treat As Alias|
 >|---|---|
 >| user2@domain.io | false |
->>>>>>> b218ebec
