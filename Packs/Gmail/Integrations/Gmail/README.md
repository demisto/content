--- conflicted
+++ resolved
@@ -54,7 +54,6 @@
 ``` https://www.googleapis.com/auth/gmail.settings.basic,https://www.googleapis.com/auth/admin.directory.user,https://www.googleapis.com/auth/admin.directory.device.mobile.action,https://www.googleapis.com/auth/admin.directory.device.mobile.readonly,https://www.googleapis.com/auth/gmail.modify,https://www.googleapis.com/auth/gmail.settings.sharing,https://www.googleapis.com/auth/gmail.send,https://www.googleapis.com/auth/gmail.modify,https://www.googleapis.com/auth/admin.directory.device.chromeos,https://www.googleapis.com/auth/admin.directory.user.readonly,https://www.googleapis.com/auth/admin.directory.user.security,https://www.googleapis.com/auth/admin.directory.rolemanagement,https://www.googleapis.com/auth/admin.directory.rolemanagement.readonly,https://www.googleapis.com/auth/gmail.readonly,https://mail.google.com,https://www.googleapis.com/auth/gmail.compose ```
 
 ### Get an Immutable Google Apps ID
-<<<<<<< HEAD
 
 To revoke or fetch a user role, you need an Immutable Google Apps ID.
 
@@ -62,15 +61,6 @@
 2. Navigate to **Security** -> **Authentication** -> **SSO with SAML applications**.
 3. Copy the **idpid** value from the **SSO URL**, this is the Immutable Google Apps ID.
 
-=======
-
-To revoke or fetch a user role, you need an Immutable Google Apps ID.
-
-1. Continue within the [Google Administrator Console](https://admin.google.com) from the previous step.
-2. Navigate to **Security** -> **Authentication** -> **SSO with SAML applications**.
-3. Copy the **idpid** value from the **SSO URL**, this is the Immutable Google Apps ID.
-
->>>>>>> 90cf3b88
 ![gmail_section4_step3](https://raw.githubusercontent.com/demisto/content-docs/d8ca78236562702cd1347af133fbba09972a8160/docs/doc_imgs/integrations/gmail_section4_step3.png)
 
 ## Required Scopes
@@ -428,21 +418,11 @@
 
 | **Argument Name** | **Description** | **Required** |
 | --- | --- | --- |
-<<<<<<< HEAD
-| message-id | The ID of the email to retrieve. You can get the ID by running the gmail-search command, or by fetching mails and copy the incident.labels.Email/ID value from the fetched incident context.| Required | 
-=======
 | message-id | The ID of the email to retrieve. You can get the ID by running the gmail-search command, or by fetching mails and copy the incident.labels.Email/ID value from the fetched incident context. | Required | 
->>>>>>> 90cf3b88
 | user-id | The user's email address. The "me" special value can be used to indicate the authenticated user. | Required | 
 
 #### Context Output
 
-<<<<<<< HEAD
-#### Context Output
-
-There is no context output for this command.
-
-=======
 | **Path** | **Type** | **Description** |
 | --- | --- | --- |
 | File.Name | String | The file name. | 
@@ -454,7 +434,6 @@
 | File.SSDeep | String | The SSDeep hash of the file \(same as displayed in file entries\). | 
 | File.EntryID | String | The EntryID of the file. |
 | File.Extension | String | The file extension. For example: "xls". | 
->>>>>>> 90cf3b88
 
 #### Command Example
 
@@ -475,15 +454,9 @@
 | **Argument Name** | **Description** | **Required** |
 | --- | --- | --- |
 | user-id | The user's email address. The "me" special value can be used to indicate the authenticated user. | Required | 
-<<<<<<< HEAD
-| message-id | The ID of the email to retrieve.  You can get the ID by running the gmail-search command, or by fetching mails and copy the incident.labels.Email/ID value from the fetched incident context. | Required | 
-| format | The format to return the message. Can be: "full": Returns the full email message data with body content parsed in the payload field; the raw field is not used. (default) / "metadata": Returns only the email message ID, labels, and email headers / "minimal": Returns only the email message ID and labels; does not return the email headers, body, or payload / "raw": Returns the full email message data with body content in the raw field as a base64url encoded string; the payload field is not used. Possible values are: full, metadata, minimal, raw. Default is full. | Optional | 
-
-=======
 | message-id | The ID of the email to retrieve. You can get the ID by running the gmail-search command, or by fetching mails and copy the incident.labels.Email/ID value from the fetched incident context. | Required | 
 | format | The format to return the message. Can be: "full": Returns the full email message data with body content parsed in the payload field; the raw field is not used. (default) / "metadata": Returns only the email message ID, labels, and email headers / "minimal": Returns only the email message ID and labels; does not return the email headers, body, or payload / "raw": Returns the full email message data with body content in the raw field as a base64url encoded string; the payload field is not used. Possible values are: full, metadata, minimal, raw. Default is full. | Optional | 
 | include-attachments | Whether to include the attachment entries in the result or not. Possible values are: False, True. | Optional | 
->>>>>>> 90cf3b88
 
 #### Context Output
 
@@ -495,20 +468,12 @@
 | Gmail.Labels | string | The labels of the specific email. | 
 | Gmail.To | String | The email address of the receiver. | 
 | Gmail.From | String | The email address of the sender. | 
-<<<<<<< HEAD
-| Gmail.Cc | string | The additional recipient email address \(CC\). | 
-| Gmail.Bcc | string | The additional recipient email address \(BCC\). | 
-| Gmail.Subject | string | The subject of the email. | 
-| Gmail.Body | string | The content of the email. | 
-| Gmail.Attachments | unknown | The attachments of the email. Attachments IDs are separated by commas. | 
-=======
 | Gmail.Cc | string | Additional recipient email address \(CC\). | 
 | Gmail.Bcc | string | Additional recipient email address \(BCC\). | 
 | Gmail.Subject | string | The subject of the email. | 
 | Gmail.Body | string | The content of the email. | 
 | Gmail.Attachments.ID | String | The email attachment ID (as appear in gmail). | 
 | Gmail.Attachments.Name | String | The email attachment name. | 
->>>>>>> 90cf3b88
 | Gmail.Headers | unknown | All headers of the specific email \(list\). | 
 | Gmail.Mailbox | string | The email mailbox. | 
 | Email.To | String | The recipient of the email. | 
@@ -520,11 +485,6 @@
 | Email.Body/Text | String | The plain-text version of the email. | 
 | Email.Subject | String | The subject of the email. | 
 | Email.Headers | String | The headers of the email. | 
-<<<<<<< HEAD
-| Email.Attachments.entryID | Unknown | Comma-separated email attachment IDs. | 
-| Email.Date | String | The date the email was received. | 
-
-=======
 | Email.Attachments.ID | String | The email attachment ID (as appear in gmail). | 
 | Email.Attachments.Name | String | The email attachment name. | 
 | Email.Date | String | The date the email was received. |
@@ -537,7 +497,6 @@
 | File.SSDeep | String | Relevant only when include-attachments is set to True. The SSDeep hash of the file \(same as displayed in file entries\). | 
 | File.EntryID | string | The EntryID of the file. |
 | File.Extension | String | The file extension. For example: "xls". |
->>>>>>> 90cf3b88
 
 #### Command Example
 
@@ -3794,14 +3753,7 @@
 | user-id | The user's email address. The special value me can be used to indicate the authenticated user. | Required | 
 | message-id | The ID of the email to delete.  You can get the ID by running the gmail-search command, or by fetching mails and copy the incident.labels.Email/ID value from the fetched incident context.| Required | 
 | permanent | Whether to delete the email permanently or move it to trash (default). Possible values are: False, True. | Optional | 
-<<<<<<< HEAD
-=======
-
->>>>>>> 90cf3b88
-
-#### Context Output
-
-There is no context output for this command.
+
 
 #### Context Output
 
@@ -4594,14 +4546,7 @@
 | --- | --- | --- |
 | user-id | The user's email address. The "me" special value can be used to indicate the authenticated user. | Required | 
 | password | A string formatted password for the user. Depends on the password policy of the organization. | Required | 
-<<<<<<< HEAD
-=======
-
->>>>>>> 90cf3b88
-
-#### Context Output
-
-There is no context output for this command.
+
 
 #### Context Output
 
