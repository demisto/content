category: Email
sectionOrder:
- Connect
- Collect
commonfields:
  id: Gmail
  version: -1
configuration:
- display: Email of user with admin privileges
  displaypassword: Service account private key file contents (JSON)
  additionalinfo: See the Help tab for details on creating a Service Account file.
  name: adminEmail
  required: true
  type: 9
  section: Connect
- display: Events search query
  name: query
  type: 0
  additionalinfo: Used for searching emails in the inbox. The query language follows the Gmail query specification. For example, "from:example@demisto.com is:unread".
  section: Collect
  defaultvalue: "label:Inbox"
  required: false
- display: Events user key
  name: queryUserKey
  type: 0
  additionalinfo: Use this to specify the email account to search for messages with the search query. By default, the integration uses the email address specified in the credentials.
  section: Collect
  advanced: true
  required: false
- display: Immutable Google Apps ID
  additionalinfo: See the Help tab for details on the Immutable Google Apps ID.
  name: gappsID
  type: 0
  section: Connect
  advanced: true
  required: false
- display: Fetch incidents
  name: isFetch
  type: 8
  section: Collect
  required: false
- display: Trust any certificate (not secure)
  name: insecure
  type: 8
  section: Connect
  advanced: true
  required: false
- display: Use system proxy settings
  name: proxy
  type: 8
  section: Connect
  advanced: true
  required: false
- display: Incident type
  name: incidentType
  type: 13
  section: Connect
  required: false
- defaultvalue: 1 days
  display: First fetch timestamp, in days.
  name: fetch_time
  type: 0
  section: Collect
  required: false
- display: Maximum number of emails to pull per fetch
  name: fetch_limit
  type: 0
  defaultvalue: "50"
  section: Collect
  additionalinfo: A maximum of 200 emails per fetch (even if a higher number is configured). The default is 50.
  required: false
description: Gmail API and user management (This integration replaces the Gmail functionality in the GoogleApps API and G Suite integration).
display: Gmail
name: Gmail
script:
  commands:
  - arguments:
    - default: true
      description: The user's email address. The "me" special value can be used to indicate the authenticated user.
      name: user-id
      required: true
    description: Lists all labels in the user's mailbox.
    name: gmail-list-labels
    outputs:
    - contextPath: GmailLabel.UserID
      description: The UserID the label belongs to.
      type: String
    - contextPath: GmailLabel.Name
      description: The name of the label.
      type: String
    - contextPath: GmailLabel.ID
      description: The label ID.
      type: String
    - contextPath: GmailLabel.Type
      description: The label type.
      type: String
    - contextPath: GmailLabel.MessageListVisibility
      description: The label message list visibility.
      type: String
    - contextPath: GmailLabel.LabelListVisibility
      description: The label list visibility.
      type: String
  - arguments:
    - default: true
      description: The user's email address. The "me" special value can be used to indicate the authenticated user.
      name: user-id
      required: true
    description: Deletes a Gmail user.
    name: gmail-delete-user
  - arguments:
    - default: true
      description: The user's email address. The "me" special value can be used to indicate the authenticated user.
      name: user-id
      required: true
    description: Lists all tokens associated with a specified user.
    name: gmail-get-tokens-for-user
  - arguments:
    - default: true
      description: The user's email address. The "me" special value can be used to indicate the authenticated user.
      name: user-id
      required: true
    - auto: PREDEFINED
      defaultValue: basic
      description: 'The subset of fields to fetch for the user. Can be: "basic": Do not include any custom fields for the user (default), "custom": Includes custom fields from schemas requested in custom-field-mask, "full": Includes all fields associated with the user.'
      name: projection
      predefined:
      - basic
      - custom
      - full
    - auto: PREDEFINED
      defaultValue: admin_view
      description: Whether to fetch the administrator or public view of the user. Can be admin_view (default), which includes both administrator and domain-public fields; or "domain_public", which includes user fields that are publicly visible to other users in the domain.
      name: view-type-public-domain
      predefined:
      - admin_view
      - domain_public
    - description: A comma separated list of schema names. All fields from these schemas are fetched. This should only be set when projection=custom.
      name: custom-field-mask
    description: Gets information for a specified user.
    name: gmail-get-user
    outputs:
    - contextPath: Account.Type
      description: The account type. For example, "AD", "LocalOS", "Google", "AppleID", and so on.
      type: String
    - contextPath: Account.ID
      description: The unique ID for the account (integration specific). For AD accounts this is the Distinguished Name (DN).
      type: String
    - contextPath: Account.DisplayName
      description: The display name.
      type: string
    - contextPath: Account.Gmail.Address
      description: The email assigned with the current account.
      type: string
    - contextPath: Account.Email.Address
      description: The email address of the account.
      type: String
    - contextPath: Account.Domain
      description: The domain of the account.
      type: String
    - contextPath: Account.Username
      description: The account username in the relevant system.
      type: String
    - contextPath: Account.OrganizationUnit
      description: The Organization Unit (OU) of the account.
      type: String
    - contextPath: Account.Group
      description: Groups to which the account belongs (integration specific). For example, for AD, these are the groups in which the account is a member.
      type: String
    - contextPath: Account.VisibleInDirectory
      description: Whether the account is visible in the directory.
      type: Boolean
    - contextPath: Account.CustomerId
      description: The customer unique ID.
      type: String
  - arguments:
    - default: true
      description: The user's email address. The "me" special value can be used to indicate the authenticated user.
      name: user-id
      required: true
    description: Retrieves a list of all Google roles for a specified user.
    name: gmail-get-user-roles
    outputs:
    - contextPath: Gmail.Role.RoleAssignmentId
      description: The unique ID of the role assignment.
      type: String
    - contextPath: Gmail.Role.ScopeType
      description: The scope type of the role.
      type: String
    - contextPath: Gmail.Role.Kind
      description: The kind of the Role.
      type: String
    - contextPath: Gmail.Role.OrgUnitId
      description: The organization the user was assigned to.
      type: String
    - contextPath: Gmail.Role.ID
      description: The inner role ID.
      type: String
    - contextPath: Gmail.Role.AssignedTo
      description: The user ID who was assigned to the role.
      type: String
  - arguments:
    - description: The ID of the email to retrieve. You can get the ID by running the gmail-search command, or by fetching mails and copy the incident.labels.Email/ID value from the fetched incident context.
      name: message-id
      required: true
    - description: The user's email address. The "me" special value can be used to indicate the authenticated user.
      name: user-id
      required: true
    description: Retrieves attachments from a sent Gmail message.
    name: gmail-get-attachments
    outputs:
    - contextPath: File.MD5
      description: The MD5 hash of the file.
      type: String
    - contextPath: File.SHA1
      description: The SHA1 hash of the file.
      type: String
    - contextPath: File.SHA256
      description: The SHA256 hash of the file.
      type: String
    - contextPath: File.Name
      description: The name of the file.
      type: String
    - contextPath: File.SSDeep
      description: The SSDeep hash of the file (same as displayed in file entries).
      type: String
    - contextPath: File.Type
      description: 'File type, for example: "PE".'
      type: string
    - contextPath: File.Size
      description: File size.
      type: number
  - arguments:
    - default: true
      description: The user's email address. The "me" special value can be used to indicate the authenticated user.
      name: user-id
      required: true
    - description: The ID of the email to retrieve. You can get the ID by running the gmail-search command, or by fetching mails and copy the incident.labels.Email/ID value from the fetched incident context.
      name: message-id
      required: true
    - auto: PREDEFINED
      defaultValue: full
      description: 'The format to return the message. Can be: "full": Returns the full email message data with body content parsed in the payload field; the raw field is not used. (default) / "metadata": Returns only the email message ID, labels, and email headers / "minimal": Returns only the email message ID and labels; does not return the email headers, body, or payload / "raw": Returns the full email message data with body content in the raw field as a base64url encoded string; the payload field is not used.'
      name: format
      predefined:
      - full
      - metadata
      - minimal
      - raw
<<<<<<< HEAD
=======
    - auto: PREDEFINED
      defaultValue: False
      description: Whether to include the attachment entries in the result or not.
      name: include-attachments
      predefined:
      - 'False'
      - 'True'
>>>>>>> 5cfcc708
    description: Retrieves the Gmail message sent to a specified user.
    name: gmail-get-mail
    outputs:
    - contextPath: Gmail.ID
      description: The inner ID of the Gmail message.
      type: String
    - contextPath: Gmail.ThreadId
      description: The thread ID.
      type: string
    - contextPath: Gmail.Format
      description: The MIME type of email.
      type: string
    - contextPath: Gmail.Labels
      description: The labels of the specific email.
      type: string
    - contextPath: Gmail.To
      description: The email address of the receiver.
      type: String
    - contextPath: Gmail.From
      description: The email address of the sender.
      type: String
    - contextPath: Gmail.Cc
      description: Additional recipient email address (CC).
      type: string
    - contextPath: Gmail.Bcc
      description: Additional recipient email address (BCC).
      type: string
    - contextPath: Gmail.Subject
      description: The subject of the email.
      type: string
    - contextPath: Gmail.Body
      description: The content of the email.
      type: string
<<<<<<< HEAD
    - contextPath: Gmail.Attachments
      description: The attachments of the email. Attachments IDs are separated by commas.
      type: unknown
=======
    - contextPath: Gmail.Attachments.ID
      description: The email attachment ID (as appear in gmail).
      type: Unknown
    - contextPath: Gmail.Attachments.Name
      description: The email attachment name.
      type: Unknown
>>>>>>> 5cfcc708
    - contextPath: Gmail.Headers
      description: All headers of the specific email (list).
      type: unknown
    - contextPath: Gmail.Mailbox
      description: The email mailbox.
      type: string
    - contextPath: Email.To
      description: The recipient of the email.
      type: String
    - contextPath: Email.From
      description: The sender of the email.
      type: String
    - contextPath: Email.CC
      description: Additional recipient email address (CC).
      type: String
    - contextPath: Email.BCC
      description: Additional recipient email address (BCC).
      type: String
    - contextPath: Email.Format
      description: The format of the email.
      type: String
    - contextPath: Email.Body/HTML
      description: The HTML version of the email.
      type: String
    - contextPath: Email.Body/Text
      description: The plain-text version of the email.
      type: String
    - contextPath: Email.Subject
      description: The subject of the email.
      type: String
    - contextPath: Email.Headers
      description: The headers of the email.
      type: String
<<<<<<< HEAD
    - contextPath: Email.Attachments.entryID
      description: Comma-separated email attachment IDs.
=======
    - contextPath: Email.Attachments.ID
      description: The email attachment ID (as appear in gmail).
      type: Unknown
    - contextPath: Email.Attachments.Name
      description: The email attachment name.
>>>>>>> 5cfcc708
      type: Unknown
    - contextPath: Email.Date
      description: The date the email was received.
      type: String
    - contextPath: File.MD5
      description: Relevant only when include-attachments is set to True. The MD5 hash of the file.
      type: String
    - contextPath: File.SHA1
      description: Relevant only when include-attachments is set to True. The SHA1 hash of the file.
      type: String
    - contextPath: File.SHA256
      description: Relevant only when include-attachments is set to True. The SHA256 hash of the file.
      type: String
    - contextPath: File.Name
      description: Relevant only when include-attachments is set to True. The name of the file.
      type: String
    - contextPath: File.SSDeep
      description: Relevant only when include-attachments is set to True. The SSDeep hash of the file (same as displayed in file entries).
      type: String
    - contextPath: File.Type
      description: 'Relevant only when include-attachments is set to True. File type, for example: "PE".'
      type: string
    - contextPath: File.Size
      description: Relevant only when include-attachments is set to True. File size.
      type: number
  - arguments:
    - default: true
      description: The user's email address. The "me" special value can be used to indicate the authenticated user.
      name: user-id
      required: true
    - description: 'Returns messages matching the specified query. Supports the same query format as the Gmail search box. For example, "from:someuser@example.com rfc822msgid: is:unread". For more syntax information see "https://support.google.com/mail/answer/7190?hl=en".'
      name: query
    - defaultValue: '100'
      description: The maximum number of results to return. Default is 100. Maximum is 500. Can be 1 to 500, inclusive.
      name: max-results
    - description: 'Enables partial responses to be retrieved, separated by commas. Valid fields are only from the following list: Type, Mailbox, ThreadId, Labels, Headers, Attachments, RawData, Format, Subject, From, To, Body, Cc, Bcc, Date, Html, Attachment Names.'
      isArray: true
      name: fields
    - description: Returns messages with labels that match all of the specified label IDs in a comma-separated list.
      name: labels-ids
    - description: Page token to retrieve a specific page of results in the list.
      name: page-token
    - auto: PREDEFINED
      defaultValue: 'False'
      description: 'Include messages from SPAM and TRASH in the results. (Default: false).'
      name: include-spam-trash
      predefined:
      - 'False'
      - 'True'
    - description: Specifies the sender. For example, "john".
      name: from
    - description: Specifies the receiver. For example, "john".
      name: to
    - description: Words in the subject line. For example, "alert".
      name: subject
    - description: Attachments with a certain name or file type. For example, "pdf" or "report.pdf".
      name: filename
    - description: 'Messages in any folder, including Spam and Trash. For example: shopping.'
      name: in
    - description: 'Search for messages sent after a specific date. For example: 2018/05/06.'
      name: after
    - description: 'Search for messages sent before a specific date. for example: 2018/05/09.'
      name: before
    - auto: PREDEFINED
      description: Whether to search for messages sent with attachments (boolean value).
      name: has-attachments
      predefined:
      - 'True'
      - 'False'
    description: Searches for Gmail records for a specific Google user.
    name: gmail-search
    outputs:
    - contextPath: Gmail.ID
      description: The inner ID of the Gmail message.
      type: string
    - contextPath: Gmail.ThreadId
      description: The thread ID.
      type: string
    - contextPath: Gmail.Format
      description: The MIME type of email.
      type: string
    - contextPath: Gmail.Labels
      description: The labels of the specific email.
      type: string
    - contextPath: Gmail.To
      description: The email address of the receiver.
      type: string
    - contextPath: Gmail.From
      description: The email address of the sender.
      type: string
    - contextPath: Gmail.Cc
      description: The additional recipient email address (CC).
      type: string
    - contextPath: Gmail.Bcc
      description: The additional recipient email address (BCC).
      type: string
    - contextPath: Gmail.Subject
      description: The subject of the specific email.
      type: string
    - contextPath: Gmail.Body
      description: The content of the email.
      type: string
    - contextPath: Gmail.Attachments
      description: Attachment details. Attachments IDs are separated by commas.
      type: unknown
    - contextPath: Gmail.Headers
      description: All headers of a specific email (list).
      type: unknown
    - contextPath: Gmail.Mailbox
      description: The email mailbox.
      type: string
    - contextPath: Email.To
      description: The recipient of the email.
      type: String
    - contextPath: Email.From
      description: The sender of the email.
      type: String
    - contextPath: Email.CC
      description: The additional recipient email address (CC).
      type: String
    - contextPath: Email.BCC
      description: The additional recipient email address (BCC).
      type: String
    - contextPath: Email.Format
      description: The format of the email.
      type: String
    - contextPath: Email.Body/HTML
      description: The HTML version of the email.
      type: String
    - contextPath: Email.Body/Text
      description: The plain-text version of the email.
      type: String
    - contextPath: Email.Subject
      description: The subject of the email.
      type: String
    - contextPath: Email.Headers
      description: The headers of the email.
      type: String
    - contextPath: Email.Attachments.entryID
      description: Comma-separated email attachment IDs.
      type: Unknown
    - contextPath: Email.Date
      description: The date the email was received.
      type: String
  - arguments:
    - description: 'Returns messages matching the specified query. Supports the same query format as the Gmail search box. For example, "from:someuser@example.com rfc822msgid: is:unread". For more syntax information,see "https://support.google.com/mail/answer/7190?hl=en".'
      name: query
    - defaultValue: '100'
      description: The maximum number of results to return. Default is 100. Maximum is 500. Can be 1 to 500, inclusive.
      name: max-results
    - description: 'Enables partial responses to be retrieved, separated by commas. Valid fields are only from the following list: Type, Mailbox, ThreadId, Labels, Headers, Attachments, RawData, Format, Subject, From, To, Body, Cc, Bcc, Date, Html, Attachment Names.'
      isArray: true
      name: fields
    - description: Returns messages with labels that match all of the specified label IDs in a comma-separated list.
      name: labels-ids
    - description: Page token to retrieve a specific page of results in the list.
      name: page-token
    - auto: PREDEFINED
      defaultValue: 'False'
      description: 'Includes messages from SPAM and TRASH in the results. (Default: false).'
      name: include-spam-trash
      predefined:
      - 'False'
      - 'True'
    - description: Specifies the sender. For example, "john".
      name: from
    - description: Specifies the receiver. For example, "john".
      name: to
    - description: Words in the subject line. For example, "alert".
      name: subject
    - description: Attachments with a certain name or file type. For example, "pdf" or "report.pdf".
      name: filename
    - description: Messages in any folder, including Spam and Trash. For example, shopping.
      name: in
    - description: Search for messages sent after a specific date. For example, 2018/05/06.
      name: after
    - description: Search for messages sent before a specific date. For example, 2018/05/09.
      name: before
    - auto: PREDEFINED
      description: Whether to search for messages sent with attachments.
      name: has-attachments
      predefined:
      - 'False'
      - 'True'
    - auto: PREDEFINED
      defaultValue: true
      description: Whether to return only mailboxes which contain the email. Default is "True".
      name: show-only-mailboxes
      predefined:
      - "false"
      - "true"
    - description: Accounts to search in.
      name: list_accounts
    - description: Used to track search progress.
      name: search_from
    - description: Used to track search progress.
      name: search_to
    description: Searches the Gmail records for all Google users. (For more than 2500 accounts, use with the `Search all mailboxes - Gmail with polling` playbook).
    polling: true
    name: gmail-search-all-mailboxes
    outputs:
    - contextPath: Gmail.ID
      description: The inner ID of the Gmail message.
      type: string
    - contextPath: Gmail.ThreadId
      description: The thread ID.
      type: string
    - contextPath: Gmail.Format
      description: The MIME type of the email.
      type: string
    - contextPath: Gmail.Labels
      description: The labels of a specific email.
      type: string
    - contextPath: Gmail.To
      description: The email address of the receiver.
      type: string
    - contextPath: Gmail.From
      description: The email address of the sender.
      type: string
    - contextPath: Gmail.Cc
      description: The additional recipient email address (CC).
      type: string
    - contextPath: Gmail.Bcc
      description: The additional recipient email address (BCC).
      type: string
    - contextPath: Gmail.Subject
      description: The subject of the specific email.
      type: string
    - contextPath: Gmail.Body
      description: The content of the email.
      type: string
    - contextPath: Gmail.Attachments
      description: The attachments of the email. IDs are separated by commas.
      type: unknown
    - contextPath: Gmail.Headers
      description: All headers of a specific mail (list).
      type: unknown
    - contextPath: Gmail.Mailboxes
      description: The Gmail mailboxes in which emails matching the query were found.
      type: String
    - contextPath: Gmail.UnsearchedAcounts
      description: A list of accounts that were not searched due to an error accessing them.
      type: String
    - contextPath: PageToken.NextPageToken
      description: Fetches the next list of accounts that will be searched.
      type: String
    - contextPath: SearchFromAccountIndex
      description: A search is performed from an account index (Enables the search process to be followed).
      type: String
    - contextPath: SearchToAccountIndex
      description: A search is performed to an account index (Enables the search process to be followed).
      type: String
    - contextPath: Email.To
      description: The recipient of the email.
      type: String
    - contextPath: Email.From
      description: The sender of the email.
      type: String
    - contextPath: Email.CC
      description: The additional recipient email address (CC).
      type: String
    - contextPath: Email.BCC
      description: The additional recipient email address (BCC).
      type: String
    - contextPath: Email.Format
      description: The format of the email.
      type: String
    - contextPath: Email.Body/HTML
      description: The HTML version of the email.
      type: String
    - contextPath: Email.Body/Text
      description: The plain-text version of the email.
      type: String
    - contextPath: Email.Subject
      description: The subject of the email.
      type: String
    - contextPath: Email.Headers
      description: The headers of the email.
      type: String
    - contextPath: Email.Attachments.entryID
      description: Email Attachments. IDs are separated by commas.
      type: Unknown
    - contextPath: Email.Date
      description: The date the email was received.
      type: String
  - arguments:
    - auto: PREDEFINED
      description: 'The subset of fields to fetch for the user. Can be "basic": Do not include any custom fields for the user. (default), "custom": Include custom fields from schemas requested in customFieldMask, "full": Include all fields associated with this user.'
      name: projection
      predefined:
      - basic
      - custom
      - full
    - default: true
      description: The domain name. Use this field to get fields from only one domain. To return all domains for a customer account, use the customer query parameter.
      name: domain
    - description: The unique ID for the customer's Google account. Default is the value specified in the integration configuration. For a multi-domain account, to fetch all groups for a customer, use this field instead of domain.
      name: customer
    - description: Maximum number of results to return. Default is 100. Maximum is 500. Can be 1 to 500, inclusive.
      name: max-results
    - description: A comma-separated list of schema names. All fields from these schemas are fetched. Must be set when projection=custom.
      name: custom-field-mask
    - description: Query string search. Should be of the form "". Complete documentation is at https://developers.google.com/admin-sdk/directory/v1/guides/search-users
      name: query
    - auto: PREDEFINED
      description: If true, retrieves the list of deleted users. Default is false.
      name: show-deleted
      predefined:
      - 'False'
      - 'True'
    - auto: PREDEFINED
      description: How to sort the results. Can be ASCENDING/DESCENDING.
      name: sort-order
      predefined:
      - ASCENDING
      - DESCENDING
    - description: Token to authorize and authenticate the action.
      name: token
    - auto: PREDEFINED
      defaultValue: admin_view
      description: Whether to fetch either the administrator or public view of the user. Can be admin_view (default), which includes both administrator and domain-public fields or "domain_public"(includes fields for the user that are publicly visible to other users in the domain).
      name: view-type-public-domain
      predefined:
      - admin_view
      - domain_public
    - description: Token to specify next page in the list.
      name: page-token
    description: Lists all Google users in a domain.
    name: gmail-list-users
    outputs:
    - contextPath: Account.Type
      description: The account type. For example, "AD", "LocalOS", "Google", or "AppleID".
      type: String
    - contextPath: Account.ID
      description: The unique ID for the account (integration specific). For AD accounts this is the Distinguished Name (DN).
      type: String
    - contextPath: Account.DisplayName
      description: The display name.
      type: String
    - contextPath: Account.Gmail.Address
      description: The email assigned with the current account.
      type: string
    - contextPath: Account.Email.Adderss
      description: The email address of the account.
      type: String
    - contextPath: Account.Groups
      description: Groups to which the account belongs (integration specific). For example, for AD these are the groups in which the account is member.
      type: String
    - contextPath: Account.Domain
      description: The domain of the account.
      type: String
    - contextPath: Account.Username
      description: The username of the account.
      type: String
    - contextPath: Account.OrganizationUnit
      description: The Organization Unit (OU) of the account.
      type: String
  - arguments:
    - description: The user's email address. The special value me can be used to indicate the authenticated user.
      name: user-id
    - description: The immutable ID of the role assignment.
      name: role-assignment-id
      required: true
    description: Revokes a role for a specified Google user.
    name: gmail-revoke-user-role
  - arguments:
    - default: true
      description: The user's primary email address. The primary email address must be unique and cannot be an alias of another user.
      name: email
      required: true
    - description: The user's first name.
      name: first-name
      required: true
    - description: The user's last name.
      name: family-name
      required: true
    - description: Stores the password for the user account. A password can contain any combination of ASCII characters. A minimum of 8 characters is required. The maximum length is 100 characters.
      name: password
      required: true
    description: Creates a new Gmail user.
    name: gmail-create-user
    outputs:
    - contextPath: Account.Type
      description: The account type. For example, "AD", "LocalOS", "Google", or "AppleID".
      type: String
    - contextPath: Account.ID
      description: The unique ID for the account (integration specific). For AD accounts this is the Distinguished Name (DN).
      type: String
    - contextPath: Account.DisplayName
      description: The display name.
      type: string
    - contextPath: Account.Gmail.Address
      description: The email assigned with the current account.
      type: string
    - contextPath: Account.Email.Address
      description: The email address of the account.
      type: String
    - contextPath: Account.Username
      description: The username of the account.
      type: String
    - contextPath: Account.Groups
      description: Groups to which the account belongs (integration specific). For example, for AD these are groups in which the account is a member.
      type: String
    - contextPath: Account.Domain
      description: The domain of the account.
      type: String
    - contextPath: Account.OrganizationUnit
      description: The Organization Unit (OU) of the account.
      type: String
  - arguments:
    - default: true
      description: The user's email address. The special value me can be used to indicate the authenticated user.
      name: user-id
      required: true
    - description: The ID of the email to delete. You can get the ID by running the gmail-search command, or by fetching mails and copy the incident.labels.Email/ID value from the fetched incident context.
      name: message-id
      required: true
    - auto: PREDEFINED
      description: Whether to delete the email permanently or move it to trash (default).
      name: permanent
      predefined:
      - 'False'
      - 'True'
    description: Deletes an email in the user's mailbox.
    name: gmail-delete-mail
  - arguments:
    - default: true
      description: The user's email address. The special value me can be used to indicate the authenticated user.
      name: user-id
      required: true
    - description: The ID of the thread to retrieve.
      name: thread-id
      required: true
    - auto: PREDEFINED
      defaultValue: full
      description: 'The format in which to return the message. Can be: "full": Returns the full email message data with body content parsed in the payload field; the raw field is not used. (default) / "metadata": Returns only email message ID, labels, and email headers / "minimal": Returns only email message ID and labels; does not return the email headers, body, or payload / "raw": Returns the full email message data with body content in the raw field as a base64url encoded string; the payload field is not used.'
      name: format
      predefined:
      - full
      - metadata
      - minimal
      - raw
    description: Returns all messages in a thread.
    name: gmail-get-thread
    outputs:
    - contextPath: Gmail.ID
      description: The inner ID of the Gmail message.
      type: string
    - contextPath: Gmail.ThreadId
      description: The thread ID.
      type: string
    - contextPath: Gmail.Format
      description: The MIME type of email.
      type: string
    - contextPath: Gmail.Labels
      description: The labels of the specific email.
      type: string
    - contextPath: Gmail.To
      description: The email address of the receiver.
      type: string
    - contextPath: Gmail.From
      description: The email address of the sender.
      type: string
    - contextPath: Gmail.Cc
      description: The additional recipient email address (CC).
      type: string
    - contextPath: Gmail.Bcc
      description: The additional recipient email address (BCC).
      type: string
    - contextPath: Gmail.Subject
      description: The subject of a specific email.
      type: string
    - contextPath: Gmail.Body
      description: The content of the email.
      type: string
    - contextPath: Gmail.Attachments
      description: The attachments of the email. IDs are separated by commas.
      type: unknown
    - contextPath: Gmail.Headers
      description: All headers of the specific email (list).
      type: unknown
    - contextPath: Gmail.Mailbox
      description: The Gmail mailbox.
      type: string
    - contextPath: Email.To
      description: The recipient of the email.
      type: String
    - contextPath: Email.From
      description: The sender of the email.
      type: String
    - contextPath: Email.CC
      description: The additional recipient email address (CC).
      type: String
    - contextPath: Email.BCC
      description: The additional recipient email address (BCC).
      type: String
    - contextPath: Email.Format
      description: The format of the email.
      type: String
    - contextPath: Email.Body/HTML
      description: The HTML version of the email.
      type: String
    - contextPath: Email.Body/Text
      description: The plain-text version of the email.
      type: String
    - contextPath: Email.Subject
      description: The subject of the email.
      type: String
    - contextPath: Email.Headers
      description: The headers of the email.
      type: String
    - contextPath: Email.Attachments.entryID
      description: Email Attachments. IDs are separated by commas.
      type: Unknown
    - contextPath: Email.Date
      description: The date the email was received.
      type: String
  - arguments:
    - default: true
      description: The user's email address. The "me" special value can be used to indicate the authenticated user.
      name: user-id
      required: true
    - description: The ID of the email to retrieve.  You can get the ID by running the gmail-search command, or by fetching mails and copy the incident.labels.Email/ID value from the fetched incident context.
      name: message-id
      required: true
    - description: A comma-separated list of labels to add to the email.
      isArray: true
      name: add-labels
    - description: A comma-separated list of labels to remove from the email.
      isArray: true
      name: remove-labels
    description: Moves an email to a different folder.
    name: gmail-move-mail
    outputs:
    - contextPath: Gmail.ID
      description: The inner ID of the Gmail message.
      type: string
    - contextPath: Gmail.ThreadId
      description: The thread ID.
      type: string
    - contextPath: Gmail.Format
      description: The MIME type of email.
      type: string
    - contextPath: Gmail.Labels
      description: The labels of the specific email.
      type: string
    - contextPath: Gmail.To
      description: The Gmail address of the receiver.
      type: string
    - contextPath: Gmail.From
      description: The Gmail address of the sender.
      type: string
    - contextPath: Gmail.Cc
      description: The additional recipient email address (CC).
      type: string
    - contextPath: Gmail.Bcc
      description: The additional recipient email address (BCC).
      type: string
    - contextPath: Gmail.Subject
      description: The subject of the specific email.
      type: string
    - contextPath: Gmail.Body
      description: The content of the email.
      type: string
    - contextPath: Gmail.Attachments
      description: The attachments of the email. IDs are separated by commas.
      type: unknown
    - contextPath: Gmail.Headers
      description: All headers of the specific email (list).
      type: unknown
    - contextPath: Gmail.Mailbox
      description: The Gmail mailbox.
      type: string
    - contextPath: Email.To
      description: The recipient of the email.
      type: String
    - contextPath: Email.From
      description: The sender of the email.
      type: String
    - contextPath: Email.CC
      description: The additional recipient email address (CC).
      type: Unknown
    - contextPath: Email.BCC
      description: The additional recipient email address (BCC).
      type: Unknown
    - contextPath: Email.Format
      description: The format of the email.
      type: String
    - contextPath: Email.Body/HTML
      description: The HTML version of the email.
      type: String
    - contextPath: Email.Body/Text
      description: The plain-text version of the email.
      type: String
    - contextPath: Email.Subject
      description: The subject of the email.
      type: String
    - contextPath: Email.Headers
      description: The headers of the email.
      type: String
    - contextPath: Email.Attachments.entryID
      description: Email attachments. IDs are separated by commas.
      type: Unknown
    - contextPath: Email.Date
      description: The date the email was received.
      type: String
  - arguments:
    - default: true
      description: The source user's email address. The "me" special value can be used to indicate the authenticated user.
      name: src-user-id
      required: true
    - description: The ID of the email to retrieve.  You can get the ID by running the gmail-search command, or by fetching mails and copy the incident.labels.Email/ID value from the fetched incident context.
      name: message-id
      required: true
    - description: The destination user's email address. The "me" special value can be used to indicate the authenticated user.
      name: dst-user-id
      required: true
    description: Moves an email to a different mailbox.
    name: gmail-move-mail-to-mailbox
    outputs:
    - contextPath: Gmail.ID
      description: The inner ID of the Gmail message.
      type: string
    - contextPath: Gmail.ThreadId
      description: The thread ID.
      type: string
    - contextPath: Gmail.Format
      description: The MIME type of email.
      type: string
    - contextPath: Gmail.Labels
      description: The labels of the specific email.
      type: string
    - contextPath: Gmail.To
      description: The Gmail address of the receiver.
      type: string
    - contextPath: Gmail.From
      description: The Gmail address of the sender.
      type: string
    - contextPath: Gmail.Cc
      description: The additional recipient email address (CC).
      type: string
    - contextPath: Gmail.Bcc
      description: The additional recipient email address (BCC).
      type: string
    - contextPath: Gmail.Subject
      description: The subject of the specific email.
      type: string
    - contextPath: Gmail.Body
      description: The content of the email.
      type: string
    - contextPath: Gmail.Attachments
      description: The attachments of the email. IDs are separated by commas.
      type: unknown
    - contextPath: Gmail.Headers
      description: All headers of specific the email (list).
      type: unknown
    - contextPath: Gmail.Mailbox
      description: The Gmail mailbox.
      type: string
    - contextPath: Email.To
      description: The recipient of the email.
      type: String
    - contextPath: Email.From
      description: The sender of the email.
      type: String
    - contextPath: Email.CC
      description: The additional recipient email address (CC).
      type: String
    - contextPath: Email.BCC
      description: The additional recipient email address (BCC).
      type: String
    - contextPath: Email.Format
      description: The format of the email.
      type: String
    - contextPath: Email.Body/HTML
      description: The HTML version of the email.
      type: String
    - contextPath: Email.Body/Text
      description: The plain-text version of the email.
      type: String
    - contextPath: Email.Subject
      description: The subject of the email.
      type: String
    - contextPath: Email.Headers
      description: The headers of the email.
      type: String
    - contextPath: Email.Attachments.entryID
      description: Emails attachments. IDs are separated by commas.
      type: Unknown
    - contextPath: Email.Date
      description: The date the email was received.
      type: String
  - arguments:
    - default: true
      description: The user's email address. The "me" special value can be used to indicate the authenticated user.
      name: user-id
      required: true
    - description: The email address to block messages.
      name: email-address
      required: true
    description: Adds a rule for email deletion by address.
    name: gmail-add-delete-filter
  - arguments:
    - default: true
      description: The user's email address. The "me" special value can be used to indicate the authenticated user.
      name: user-id
      required: true
    - description: The sender's display name or email address.
      name: from
    - description: The recipient's display name or email address. Includes recipients in the "to", "cc", and "bcc" header fields. You can use the local part of the email address. For example, "example" and "example@" both match "example@gmail.com". This field is case-insensitive.
      name: to
    - description: The email subject.
      name: subject
    - description: Returns messages matching the specified query. Supports the same query format as the Gmail search box. For example, "from:someuser@example.com is:unread".
      name: query
    - description: Whether the message has any attachments.
      name: has-attachments
    - description: The size of the entire RFC822 message in bytes, including all headers and attachments.
      name: size
    - description: A comma-separated list of labels to add to the message.
      name: add-labels
    - description: A comma-separated list of labels to remove from the message.
      name: remove-labels
    - description: The email address that the message is to be forwarded to. The email needs to be configured as a forwarding address, see https://support.google.com/mail/answer/10957?hl=en#null.
      name: forward
    - auto: PREDEFINED
      description: The message size in bytes compared to the size field.
      name: size-comparison
      predefined:
      - larger
      - smaller
    description: Adds a new filter.
    name: gmail-add-filter
    outputs:
    - contextPath: Gmail.Filter.ID
      description: The filter ID.
      type: String
    - contextPath: Gmail.Filter.Mailbox
      description: The mailbox containing the filter.
      type: String
    - contextPath: Gmail.Filter.Criteria
      description: The filter criteria.
      type: Unknown
    - contextPath: Gmail.Filter.Action
      description: The filter action.
      type: Unknown
  - arguments:
    - description: The user's email address. The "me" special value can be used to indicate the authenticated user.
      name: user-id
      required: true
    - description: The limit of the results list. Default is 100.
      name: limit
    - description: The list filters associated with the email address.
      name: address
    description: Lists all filters in a user's mailbox.
    name: gmail-list-filters
    outputs:
    - contextPath: Gmail.Filter.ID
      description: The filter ID.
      type: String
    - contextPath: Gmail.Filter.Mailbox
      description: The mailbox containing the filter.
      type: String
    - contextPath: Gmail.Filter.Criteria
      description: The filter criteria.
      type: Unknown
    - contextPath: Gmail.Filter.Action
      description: The filter action.
      type: Unknown
  - arguments:
    - description: The user's email address. The "me" special value can be used to indicate the authenticated user.
      name: user-id
      required: true
    - description: A comma-separated list of filter IDs (can be retrieve using `gmail-list-filters` command).
      isArray: true
      name: filter_ids
      required: true
    description: Removes a Filter.
    name: gmail-remove-filter
  - arguments:
    - description: The user's email address. The "me" special value can be used to indicate the authenticated user.
      name: user-id
      required: true
    - auto: PREDEFINED
      defaultValue: 'true'
      description: Whether to hide the user's visibility in the Global Directory. Can be true to show the user in the directory (default) or false to hide the user.
      name: visible-globally
      predefined:
      - 'true'
      - 'false'
    description: Hides a user's contact information in the Global Directory, for example email address and profile information.
    name: gmail-hide-user-in-directory
    outputs:
    - contextPath: Account.Type
      description: The account type. For example, "AD", "LocalOS", "Google", "AppleID", and so on.
      type: String
    - contextPath: Account.ID
      description: The unique ID for the account (integration specific). For AD accounts this is the Distinguished Name (DN).
      type: String
    - contextPath: Account.DisplayName
      description: The display name.
      type: String
    - contextPath: Account.Email.Address
      description: The email address of the account.
      type: String
    - contextPath: Account.Gmail.Address
      description: The email assigned with current account.
      type: Unknown
    - contextPath: Account.Domain
      description: The domain of the account.
      type: String
    - contextPath: Account.Username
      description: The username of the account.
      type: String
    - contextPath: Account.OrganizationUnit
      description: The Organization Unit (OU) of the account.
      type: String
    - contextPath: Account.VisibleInDirectory
      description: Whether the account is visible in the Global Directory.
      type: Boolean
    - contextPath: Account.Groups
      description: Groups in which the account belongs (integration specific). For example, for AD these are groups of which the account is memberOf.
      type: String
  - arguments:
    - description: The user's email address. The "me" special value can be used to indicate the authenticated user.
      name: user-id
      required: true
    - description: A string formatted password for the user. Depends on the password policy of the organization.
      name: password
      required: true
    description: Sets the password for the user.
    name: gmail-set-password
  - arguments:
    - description: The user's email address. The "me" special value can be used to indicate the authenticated user.
      name: user-id
      required: true
    description: Returns the auto-reply message set for the user-account.
    name: gmail-get-autoreply
    outputs:
    - contextPath: Account.Gmail.AutoReply.EnableAutoReply
      description: A flag that controls whether Gmail automatically replies to messages.
      type: Boolean
    - contextPath: Account.Gmail.AutoReply.ResponseBody
      description: Response body in plain text format.
      type: String
    - contextPath: Account.Gmail.AutoReply.ResponseSubject
      description: Optional text to add to the subject line in vacation responses. To enable auto-replies, the response subject or the response body must not be empty.
      type: String
    - contextPath: Account.Gmail.AutoReply.RestrictToContact
      description: A flag that determines whether responses are sent to recipients who are not in the user's list of contacts.
      type: String
    - contextPath: Account.Gmail.AutoReply.RestrictToDomain
      description: A flag that determines whether responses are sent to recipients who are outside of the user's domain. This feature is only available for G Suite users.
      type: String
    - contextPath: Account.Gmail.Address
      description: Email assigned with the current account.
      type: String
  - arguments:
    - description: The user's email address. The "me" special value me can be used to indicate the authenticated user.
      name: user-id
      required: true
    - auto: PREDEFINED
      defaultValue: 'true'
      description: Whether Gmail automatically replies to messages. Set to true to automatically reply (default).
      name: enable-autoReply
      predefined:
      - 'true'
      - 'false'
    - description: Optional text to add to the subject line in vacation responses. To enable auto-replies, either the response subject or the response body must not be empty.
      name: response-subject
    - description: Response body in plain text format.
      name: response-body
    - description: Sets the away/vacation message by passing a War Room entryID of the file for the given user.
      name: response-body-entry-id
    - description: Sets a start date for the vacation message to be enabled for the given user. The valid format is YYYY-MM-DD or Epoch time in milliseconds.
      name: start-time
    - description: Sets an end date for the vacation message to be enabled for the given user. The valid format is YYYY-MM-DD or Epoch time in milliseconds.
      name: end-time
    - auto: PREDEFINED
      defaultValue: 'false'
      description: Whether to send away/vacation messages to users in the contact list when set to true.
      name: contacts-only
      predefined:
      - 'true'
      - 'false'
    - auto: PREDEFINED
      defaultValue: 'false'
      description: Whether to prevent sending away/vacation messages to recipients who are outside of the user's domain when set to true.
      name: domain-only
      predefined:
      - 'true'
      - 'false'
    - auto: PREDEFINED
      defaultValue: Text
      description: Whether message response body type is text or HTML.
      name: response-body-type
      predefined:
      - HTML
      - Text
    description: 'Sets the auto-reply for the user. Note: If the body is not set, the current body will be deleted.'
    name: gmail-set-autoreply
    outputs:
    - contextPath: Account.Gmail.AutoReply.EnableAutoReply
      description: A flag that controls whether Gmail automatically replies to messages.
      type: Boolean
    - contextPath: Account.Gmail.AutoReply.ResponseBody
      description: Response body in plain text format.
      type: String
    - contextPath: Account.Gmail.AutoReply.ResponseSubject
      description: Optional text to add to the subject line in vacation responses. To enable auto-replies, either the response subject or the response body must not be empty.
      type: String
    - contextPath: Account.Gmail.AutoReply.RestrictToContact
      description: Determines whether responses are sent to recipients who are not in the user's list of contacts.
      type: String
    - contextPath: Account.Gmail.AutoReply.RestrictToDomain
      description: Determines whether responses are sent to recipients who are outside of the user's domain. This feature is only available for G Suite users.
      type: String
    - contextPath: Account.Gmail.Address
      description: Email assigned with the current account.
      type: String
    - contextPath: Account.Gmail.AutoReply.ResponseBodyHtml
      description: Response body in HTML format.
      type: String
    - contextPath: Account.Gmail.AutoReply.StartTime
      description: Start time for sending auto-replies.
      type: Number
    - contextPath: Account.Gmail.AutoReply.EndTime
      description: End time for sending auto-replies.
      type: Number
  - arguments:
    - description: The user's email address. The "me" special value can be used to indicate the authenticated user.
      name: user-id
      required: true
    - description: The email address of the delegate.
      name: delegate-email
      required: true
    description: Adds a delegate to the mailbox, without sending any verification email. The delegate user must be a member of the same G Suite organization as the delegator user and must be added using their primary email address, and not an email alias.
    name: gmail-delegate-user-mailbox
  - arguments:
    - description: The email addresses of the receiver.
      isArray: true
      name: to
      required: true
    - description: The email address of the sender.
      name: from
    - description: The content (body) of the email to be sent in plain text.
      name: body
    - description: The subject for the email to be sent.
      name: subject
      required: true
    - description: A comma-separated list of IDs of War Room entries that contain the files that need be attached to the email.
      isArray: true
      name: attachIDs
    - description: The additional recipient email address (CC).
      isArray: true
      name: cc
    - description: The additional recipient email address (BCC).
      isArray: true
      name: bcc
    - description: The content (body) of the email to be sent in HTML format.
      name: htmlBody
    - description: Choose true if you wish to handle html body as MimeMultipart.
      name: force_handle_htmlBody
      auto: PREDEFINED
      defaultValue: 'false'
      predefined:
      - 'false'
      - 'true'
    - description: |-
        The address that needs to be used to reply to the message.
      name: replyTo
    - description: |-
        A comma-separated list of new names to rename attachments corresponding to the order that they were attached to the email.
                Examples - To rename first and third file attachNames=new_fileName1,,new_fileName3
                To rename second and fifth files attachNames=,new_fileName2,,,new_fileName5.
      isArray: true
      name: attachNames
    - description: |-
        A comma-separated list of CID images to embed attachments inside the email.
      isArray: true
      name: attachCIDs
    - description: |-
        Textual name for an attached file. Multiple files are supported as a
                comma-separated list. For example, transientFile="t1.txt,temp.txt,t3.txt" transientFileContent="test
                2,temporary file content,third file content" transientFileCID="t1.txt@xxx.yyy,t2.txt@xxx.zzz").
      isArray: true
      name: transientFile
    - description: |-
        Content for the attached file. Multiple files are supported as a comma-separated
                list. For example, transientFile="t1.txt,temp.txt,t3.txt" transientFileContent="test
                2,temporary file content,third file content" transientFileCID="t1.txt@xxx.yyy,t2.txt@xxx.zzz").
      isArray: true
      name: transientFileContent
    - description: |-
        CID image for an attached file to include within the email body. Multiple files are
                supported as a comma-separated list. (e.g. transientFile="t1.txt,temp.txt,t3.txt"
                transientFileContent="test 2,temporary file content,third file content" transientFileCID="t1.txt@xxx.yyy,t2.txt@xxx.zzz").
      isArray: true
      name: transientFileCID
    - description: 'A CSV list of additional headers in the format: headerName=headerValue. For example: "headerName1=headerValue1,headerName2=headerValue2".'
      name: additionalHeader
      isArray: true
    - description: |-
        'Replaces {varname} variables with values from this parameter. Expected
               values are in the form of a JSON document. For example, {"varname" :{"value" "some
               value", "key": "context key"}}. Each var name can either be provided with
               the value or a context key to retrieve the value.
               Note that only context data is accessible for this argument, while incident fields are not.'
      name: templateParams
    - description: Whether message response body type is text or HTML.
      name: bodyType
      auto: PREDEFINED
      predefined:
      - 'HTML'
      - 'Text'
      defaultValue: Text
    - description: Indicates whether to render the email body.
      name: renderBody
      auto: PREDEFINED
      predefined:
      - 'true'
      - 'false'
    description: Sends mail using Gmail.
    name: send-mail
    outputs:
    - contextPath: Gmail.SentMail.ID
      description: The immutable ID of the message.
      type: String
    - contextPath: Gmail.SentMail.Labels
      description: The list of IDs of labels applied to this message.
      type: String
    - contextPath: Gmail.SentMail.ThreadId
      description: The ID of the thread in which the message belongs.
      type: String
    - contextPath: Gmail.SentMail.To
      description: The recipient of the email.
      type: String
    - contextPath: Gmail.SentMail.From
      description: The sender of the email.
      type: Unknown
    - contextPath: Gmail.SentMail.Cc
      description: The additional recipient email address (CC).
      type: String
    - contextPath: Gmail.SentMail.Bcc
      description: The additional recipient email address (BCC).
      type: String
    - contextPath: Gmail.SentMail.Subject
      description: The subject of the email.
      type: String
    - contextPath: Gmail.SentMail.Body
      description: The plain-text version of the email.
      type: Unknown
    - contextPath: Gmail.SentMail.MailBox
      description: The mailbox from which the mail was sent.
      type: String
  - arguments:
    - description: The email addresses of the recipients.
      isArray: true
      name: to
      required: true
    - description: The email address of the sender.
      name: from
    - description: The contents (body) of the email to be sent in plain text.
      name: body
    - description: The subject of the email to be sent. Should be the same as the subject of the email you are replying to in order for the reply to be a part of the same conversation.
      name: subject
      required: true
    - description: A comma-separated list of message IDs to reply to.
      isArray: true
      name: inReplyTo
      required: true
    - description: A comma-separated list of message IDs to refer to.
      isArray: true
      name: references
    - description: A comma-separated list of IDs of War Room entries that contain the files that need to be attached to the email.
      isArray: true
      name: attachIDs
    - description: The additional recipient email addresses (CC).
      isArray: true
      name: cc
    - description: The additional recipient email addresses (BCC).
      isArray: true
      name: bcc
    - description: The content (body) of the email to be sent in HTML format.
      name: htmlBody
    - description: The address that needs to be used to reply to the message.
      name: replyTo
    - description: |-
        A comma-separated list of new names used to rename attachments corresponding to the order in which they were attached to the email.
                Examples - To rename the first and third file: attachNames=new_fileName1,,new_fileName3
                To rename the second and fifth files: attachNames=,new_fileName2,,,new_fileName5.
      isArray: true
      name: attachNames
    - description: A comma-separated list of CID images to embed as attachments inside the email.
      isArray: true
      name: attachCIDs
    - description: |-
        Textual name for an attached file. Multiple files are supported as a comma-separated list. For example, transientFile="t1.txt,temp.txt,t3.txt" transientFileContent="test2,temporary file content,third file content" transientFileCID="t1.txt@xxx.yyy,t2.txt@xxx.zzz").
      isArray: true
      name: transientFile
    - description: |-
        Content for the attached file. Multiple files are supported as a comma-separated list. For example, transientFile="t1.txt,temp.txt,t3.txt" transientFileContent="test2,temporary file content,third file content" transientFileCID="t1.txt@xxx.yyy,t2.txt@xxx.zzz").
      isArray: true
      name: transientFileContent
    - description: |-
        CID image for an attached file to include within the email body. Multiple files are supported as a comma-separated list. (e.g. transientFile="t1.txt,temp.txt,t3.txt" transientFileContent="test 2,temporary file content,third file content" transientFileCID="t1.txt@xxx.yyy,t2.txt@xxx.zzz").
      isArray: true
      name: transientFileCID
    - description: 'A comma-separated list of additional headers in the format: headerName=headerValue. For example: "headerName1=headerValue1,headerName2=headerValue2".'
      isArray: true
      name: additionalHeader
    - description: |-
        'Replaces {varname} variables with values from this parameter. Expected values are in the form of a JSON document. For example, {"varname" :{"value" "some value", "key": "context key"}}. Each var name can either be provided with the value or a context key to retrieve the value. Note that only context data is accessible for this argument, while incident fields are not.'
      name: templateParams
    - auto: PREDEFINED
      defaultValue: Text
      description: Whether message response body type is text or HTML.
      name: bodyType
      predefined:
      - HTML
      - Text
    - description: Indicates whether to render the email body.
      name: renderBody
    description: Replies to a mail using Gmail.
    name: reply-mail
    outputs:
    - contextPath: Gmail.SentMail.ID
      description: The immutable ID of the message.
      type: String
    - contextPath: Gmail.SentMail.Labels
      description: The list of IDs of the labels applied to this message.
      type: String
    - contextPath: Gmail.SentMail.ThreadId
      description: The ID of the thread in which the message belongs.
      type: String
    - contextPath: Gmail.SentMail.To
      description: The recipients of the email.
      type: String
    - contextPath: Gmail.SentMail.From
      description: The sender of the email.
      type: Unknown
    - contextPath: Gmail.SentMail.Cc
      description: The additional recipient email addresses (CC).
      type: String
    - contextPath: Gmail.SentMail.Bcc
      description: The additional recipient email addresses (BCC).
      type: String
    - contextPath: Gmail.SentMail.Subject
      description: The subject of the email.
      type: String
    - contextPath: Gmail.SentMail.Body
      description: The plain-text version of the email.
      type: Unknown
    - contextPath: Gmail.SentMail.MailBox
      description: The mailbox from which the mail was sent.
      type: String
  - arguments:
    - description: The user's email address. The "me" special value can be used to indicate the authenticated user.
      name: user-id
      required: true
    - description: The email address to remove from delegation.
      name: removed-mail
      required: true
    description: Removes a delegate from the mailbox without sending any verification email. The delegate user must be a member of the same G Suite organization as the delegator user using their primary email address, and not an email alias.
    name: gmail-remove-delegated-mailbox
  - arguments:
    - description: The ID of the role. Can be retrieved using the get-user-roles command.
      name: role-id
      required: true
    - description: The immutable Google Apps ID.
      name: customer-id
    description: Gets details of a specific role.
    name: gmail-get-role
    outputs:
    - contextPath: Gmail.Role.ETag
      description: The ETag of the resource.
      type: String
    - contextPath: Gmail.Role.IsSuperAdminRole
      description: Indicates whether the role is a super admin role.
      type: Boolean
    - contextPath: Gmail.Role.IsSystemRole
      description: Indicates whether the role is a pre-defined system role.
      type: Boolean
    - contextPath: Gmail.Role.Kind
      description: The kind of the role.
      type: String
    - contextPath: Gmail.Role.Description
      description: The description of the role.
      type: String
    - contextPath: Gmail.Role.ID
      description: The ID of the role.
      type: String
    - contextPath: Gmail.Role.Name
      description: The name of the role.
      type: String
    - contextPath: Gmail.Role.Privilege.ServiceID
      description: The ID of the service this privilege is for.
      type: String
    - contextPath: Gmail.Role.Privilege.Name
      description: The name of the privilege.
      type: String
  - arguments:
    - description: A comma-separated list of emails addresses to which messages can be forwarded.
      isArray: true
      name: forwarding_email
      required: true
    - description: The user email address or the user id, use the !gmail-list-users command, in order to get the user id.
      name: user_id
      required: true
    description: Creates a forwarding address. If ownership verification is required, a message will be sent to the recipient and the resource's verification status will be set to pending; otherwise, the resource will be created with verification status set to accepted. This method is only available to service account clients that have been delegated domain-wide authority. The special value "me" can be used to indicate the authenticated user.
    name: gmail-forwarding-address-add
    outputs:
    - contextPath: Gmail.ForwardingAddress.forwardingEmail
      description: An email address to which messages can be forwarded.
      type: String
    - contextPath: Gmail.ForwardingAddress.userId
      description: The user's email address.
      type: String
    - contextPath: Gmail.ForwardingAddress.verificationStatus
      description: Indicates whether this address has been verified and is usable for forwarding.
      type: String
  - arguments:
    - description: The state that a message should be left in after it has been forwarded.
      name: disposition
      auto: PREDEFINED
      predefined:
      - 'archive'
      - 'leaveInInbox'
      - 'markRead'
      - 'trash'
    - description: A comma-separated list of emails addresses to which messages can be forwarded.
      isArray: true
      name: forwarding_email
      required: true
    - description: The user email address or the user ID, use the !gmail-list-users command, in order to get the user ID.
      name: user_id
      required: true
    description: |-
      Updates the auto-forwarding setting for the specified account. A verified forwarding address must be specified when auto-forwarding is enabled.
    name: gmail-forwarding-address-update
    outputs:
    - contextPath: Gmail.ForwardingAddress.forwardingEmail
      description: An email address to which messages can be forwarded.
      type: String
    - contextPath: Gmail.ForwardingAddress.userId
      description: The user's email address.
      type: String
    - contextPath: Gmail.ForwardingAddress.Disposition
      description: The state that a message should be left in after it has been forwarded.
      type: String
    - contextPath: Gmail.ForwardingAddress.Enabled
      description: Indicates whether all incoming mail is automatically forwarded to another address.
      type: Boolean
  - arguments:
    - description: The user's email address.
      name: user_id
      required: true
    - description: The email address that appears in the "From:" header for email sent using this alias.
      name: send_as_email
      required: true
    - description: The name that appears in the "From:" header for mail sent using this alias. For custom "from" addresses, when this is empty, Gmail will populate the "From:" header with the name that is used for the primary address associated with the account. If the admin disabled the ability for users to update their name format, requests to update this field for the primary login will silently fail.
      name: display_name
    - description: An optional HTML signature that is included in messages composed with this alias in the Gmail web UI.
      name: signature
    - description: An optional email address that is included in a "Reply-To:" header for email sent using this alias. If this is empty, Gmail will not generate a "Reply-To:" header.
      name: reply_to_address
    - auto: PREDEFINED
      defaultValue: 'false'
      description: Whether this address is selected as the default "From:" address in situations such as composing a new message or sending a vacation auto-reply. Every Gmail account has exactly one default send-as address, so the only legal value that clients may write to this field is true. Changing this from false to true for an address will result in this field becoming false for the other previous default address. Default is "false".
      name: is_default
      predefined:
      - 'true'
      - 'false'
    - auto: PREDEFINED
      defaultValue: 'false'
      description: Whether Gmail should treat this address as an alias for the user's primary email address. This setting only applies to custom "from" aliases. Default is "false".
      name: treat_as_alias
      predefined:
      - 'true'
      - 'false'
    - description: The hostname of the SMTP service. Required for SMTP configuration.
      name: smtp_host
    - description: The port of the SMTP service. Required for SMTP configuration.
      name: smtp_port
    - description: The username that will be used for authentication with the SMTP service. This is a write-only field that can be specified in requests to create or update SendAs settings.
      name: smtp_username
    - description: The password that will be used for authentication with the SMTP service. This is a write-only field that can be specified in requests to create or update SendAs settings.
      name: smtp_password
    - auto: PREDEFINED
      description: |-
        The protocol that will be used to secure communication with the SMTP service. Required for SMTP configuration.

        Available Options:
        SECURITY_MODE_UNSPECIFIED - Unspecified security mode.

        NONE - Communication with the remote SMTP service is unsecured. Requires port 25.

        SSL - Communication with the remote SMTP service is secured using SSL.

        STARTTLS - Communication with the remote SMTP service is secured using STARTTLS.
      name: smtp_securitymode
      predefined:
      - SECURITY_MODE_UNSPECIFIED
      - NONE
      - SSL
      - STARTTLS
    description: |-
      Creates a custom "from" send-as alias. If an SMTP MSA is specified, Gmail will attempt to connect to the SMTP service to validate the configuration before creating the alias. If ownership verification is required for the alias, a message will be sent to the email address and the resource's verification status will be set to pending; otherwise, the resource will be created with verification status set to accepted. If a signature is provided, Gmail will sanitize the HTML before saving it with the alias.

      This command is only available to service account clients who have been delegated domain-wide authority.
    name: gmail-send-as-add
    outputs:
    - contextPath: Gmail.SendAs.userId
      description: The user's email address.
      type: String
    - contextPath: Gmail.SendAs.sendAsEmail
      description: The updated send-as alias.
      type: String
    - contextPath: Gmail.SendAs.signature
      description: An optional HTML signature that is included in messages composed with this alias in the Gmail web UI.
      type: String
    - contextPath: Gmail.SendAs.isPrimary
      description: Whether this address is the primary address used to login to the account.
      type: Boolean
    - contextPath: Gmail.SendAs.isDefault
      description: Whether this address is selected as the default "From:" address in situations.
      type: Boolean
    - contextPath: Gmail.SendAs.treatAsAlias
      description: Whether Gmail should treat this address as an alias for the user's primary email address.
      type: Boolean
    - contextPath: Gmail.SendAs.smtpMsaHost
      description: The hostname of the SMTP service.
      type: String
    - contextPath: Gmail.SendAs.smtpMsaPort
      description: The port of the SMTP service.
      type: String
    - contextPath: Gmail.SendAs.smtpMsaSecurityMode
      description: The protocol that will be used to secure communication with the SMTP service.
      type: String
    - contextPath: Gmail.SendAs.verificationStatus
      description: Indicates whether this address has been verified for use as a send-as alias.
      type: String
    - contextPath: Gmail.SendAs.replyToAddress
      description: A name that appears in the "From:" header for email sent using this alias.
      type: String
  - arguments:
    - description: The user email address or the user id, use the !gmail-list-users command, in order to get the user id.
      name: user_id
      required: true
    - description: The forwarding address to be retrieved.
      name: forwarding_email
      required: true
    description: Gets the specified forwarding address or a list of the forwarding addresses for the specified account.
    name: gmail-forwarding-address-get
    outputs:
    - contextPath: Gmail.ForwardingAddress.userId
      description: The user email address or the user id, use the !gmail-list-users command, in order to get the user id.
      type: String
    - contextPath: Gmail.ForwardingAddress.forwardingEmail
      description: An email address to which messages can be forwarded.
      type: String
  - arguments:
    - description: The user email address or the user id, use the !gmail-list-users command, in order to get the user id.
      name: user_id
      required: true
    - description: The forwarding address to be retrieved.
      name: forwarding_email
      required: true
    description: Deletes the specified forwarding address and revokes any verification that may have been required. This method is only available to service account clients that have been delegated domain-wide authority.
    name: gmail-forwarding-address-remove
  - arguments:
    - description: The user email address or the user ID, use the !gmail-list-users command, in order to get the user ID. The special value "me" can be used to indicate the authenticated user.
      name: user_id
      required: true
    - description: The maximum number of addresses to return. The default value is 50.
      name: limit
    description: Lists the forwarding addresses for the specified account.
    name: gmail-forwarding-address-list
    outputs:
    - contextPath: Gmail.ForwardingAddress.forwardingEmail
      description: An email address to which messages can be forwarded.
      type: String
    - contextPath: Gmail.ForwardingAddress.verificationStatus
      description: Indicates whether this address has been verified and is usable for forwarding.
      type: String
<<<<<<< HEAD
  dockerimage: demisto/google-api-py3:1.0.0.77314
=======
  dockerimage: demisto/google-api-py3:1.0.0.82944
>>>>>>> 5cfcc708
  isfetch: true
  runonce: false
  script: '-'
  subtype: python3
  type: python
tests:
- Gmail Convert Html Test
- GmailTest
fromversion: 5.0.0<|MERGE_RESOLUTION|>--- conflicted
+++ resolved
@@ -246,8 +246,6 @@
       - metadata
       - minimal
       - raw
-<<<<<<< HEAD
-=======
     - auto: PREDEFINED
       defaultValue: False
       description: Whether to include the attachment entries in the result or not.
@@ -255,7 +253,6 @@
       predefined:
       - 'False'
       - 'True'
->>>>>>> 5cfcc708
     description: Retrieves the Gmail message sent to a specified user.
     name: gmail-get-mail
     outputs:
@@ -289,18 +286,12 @@
     - contextPath: Gmail.Body
       description: The content of the email.
       type: string
-<<<<<<< HEAD
-    - contextPath: Gmail.Attachments
-      description: The attachments of the email. Attachments IDs are separated by commas.
-      type: unknown
-=======
     - contextPath: Gmail.Attachments.ID
       description: The email attachment ID (as appear in gmail).
       type: Unknown
     - contextPath: Gmail.Attachments.Name
       description: The email attachment name.
       type: Unknown
->>>>>>> 5cfcc708
     - contextPath: Gmail.Headers
       description: All headers of the specific email (list).
       type: unknown
@@ -334,16 +325,11 @@
     - contextPath: Email.Headers
       description: The headers of the email.
       type: String
-<<<<<<< HEAD
-    - contextPath: Email.Attachments.entryID
-      description: Comma-separated email attachment IDs.
-=======
     - contextPath: Email.Attachments.ID
       description: The email attachment ID (as appear in gmail).
       type: Unknown
     - contextPath: Email.Attachments.Name
       description: The email attachment name.
->>>>>>> 5cfcc708
       type: Unknown
     - contextPath: Email.Date
       description: The date the email was received.
@@ -1729,11 +1715,7 @@
     - contextPath: Gmail.ForwardingAddress.verificationStatus
       description: Indicates whether this address has been verified and is usable for forwarding.
       type: String
-<<<<<<< HEAD
-  dockerimage: demisto/google-api-py3:1.0.0.77314
-=======
   dockerimage: demisto/google-api-py3:1.0.0.82944
->>>>>>> 5cfcc708
   isfetch: true
   runonce: false
   script: '-'
