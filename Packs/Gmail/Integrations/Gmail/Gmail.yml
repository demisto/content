--- conflicted
+++ resolved
@@ -2248,11 +2248,7 @@
     - contextPath: Gmail.ForwardingAddress.verificationStatus
       description: Indicates whether this address has been verified and is usable for forwarding.
       type: String
-<<<<<<< HEAD
-  dockerimage: demisto/google-api-py3:1.0.0.37530
-=======
   dockerimage: demisto/google-api-py3:1.0.0.38189
->>>>>>> 4601fabc
   isfetch: true
   longRunning: false
   longRunningPort: false
