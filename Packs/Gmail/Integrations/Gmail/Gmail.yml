category: Email
sectionOrder:
- Connect
- Collect
commonfields:
  id: Gmail
  version: -1
configuration:
- display: Email of user with admin privileges
  displaypassword: Service account private key file contents (JSON)
  additionalinfo: See the Help tab for details on creating a Service Account file.
  name: adminEmail
  required: true
  type: 9
  section: Connect
- display: Events search query
  name: query
  type: 0
  additionalinfo: Used for searching emails in the inbox. The query language follows the Gmail query specification. For example, "from:example@demisto.com is:unread".
  section: Collect
  defaultvalue: "label:Inbox"
- display: Events user key
  name: queryUserKey
  type: 0
  additionalinfo: Use this to specify the email account to search for messages with the search query. By default, the integration uses the email address specified in the credentials.
  section: Collect
  advanced: true
- display: Immutable Google Apps ID
  additionalinfo: See the Help tab for details on the Immutable Google Apps ID.
  name: gappsID
  type: 0
  section: Connect
  advanced: true
- display: Fetch incidents
  name: isFetch
  type: 8
  section: Collect
- display: Trust any certificate (not secure)
  name: insecure
  type: 8
  section: Connect
  advanced: true
- display: Use system proxy settings
  name: proxy
  type: 8
  section: Connect
  advanced: true
- display: Incident type
  name: incidentType
  type: 13
  section: Connect
- defaultvalue: 1 days
  display: First fetch timestamp, in days.
  name: fetch_time
  type: 0
  section: Collect
- display: Maximum number of emails to pull per fetch
  name: fetch_limit
  type: 0
  defaultvalue: "50"
  section: Collect
  additionalinfo: A maximum of 200 emails per fetch (even if a higher number is configured). The default is 50.
description: Gmail API and user management (This integration replaces the Gmail functionality in the GoogleApps API and G Suite integration).
display: Gmail
name: Gmail
script:
  commands:
  - arguments:
    - default: true
      description: The user's email address. The "me" special value can be used to indicate the authenticated user.
      name: user-id
      required: true
    description: Lists all labels in the user's mailbox.
    name: gmail-list-labels
    outputs:
    - contextPath: GmailLabel.UserID
      description: The UserID the label belongs to.
      type: String
    - contextPath: GmailLabel.Name
      description: The name of the label.
      type: String
    - contextPath: GmailLabel.ID
      description: The label ID.
      type: String
    - contextPath: GmailLabel.Type
      description: The label type.
      type: String
    - contextPath: GmailLabel.MessageListVisibility
      description: The label message list visibility.
      type: String
    - contextPath: GmailLabel.LabelListVisibility
      description: The label list visibility.
      type: String
  - arguments:
    - default: true
      description: The user's email address. The "me" special value can be used to indicate the authenticated user.
      name: user-id
      required: true
    description: Deletes a Gmail user.
    name: gmail-delete-user
  - arguments:
    - default: true
      description: The user's email address. The "me" special value can be used to indicate the authenticated user.
      name: user-id
      required: true
    description: Lists all tokens associated with a specified user.
    name: gmail-get-tokens-for-user
  - arguments:
    - default: true
      description: The user's email address. The "me" special value can be used to indicate the authenticated user.
      name: user-id
      required: true
    - auto: PREDEFINED
      defaultValue: basic
      description: 'The subset of fields to fetch for the user. Can be: "basic": Do not include any custom fields for the user (default), "custom": Includes custom fields from schemas requested in custom-field-mask, "full": Includes all fields associated with the user.'
      name: projection
      predefined:
      - basic
      - custom
      - full
    - auto: PREDEFINED
      defaultValue: admin_view
      description: Whether to fetch the administrator or public view of the user. Can be admin_view (default), which includes both administrator and domain-public fields; or "domain_public", which includes user fields that are publicly visible to other users in the domain.
      name: view-type-public-domain
      predefined:
      - admin_view
      - domain_public
    - description: A comma separated list of schema names. All fields from these schemas are fetched. This should only be set when projection=custom.
      name: custom-field-mask
    description: Gets information for a specified user.
    name: gmail-get-user
    outputs:
    - contextPath: Account.Type
      description: The account type. For example, "AD", "LocalOS", "Google", "AppleID", and so on.
      type: String
    - contextPath: Account.ID
      description: The unique ID for the account (integration specific). For AD accounts this is the Distinguished Name (DN).
      type: String
    - contextPath: Account.DisplayName
      description: The display name.
      type: string
    - contextPath: Account.Gmail.Address
      description: The email assigned with the current account.
      type: string
    - contextPath: Account.Email.Address
      description: The email address of the account.
      type: String
    - contextPath: Account.Domain
      description: The domain of the account.
      type: String
    - contextPath: Account.Username
      description: The account username in the relevant system.
      type: String
    - contextPath: Account.OrganizationUnit
      description: The Organization Unit (OU) of the account.
      type: String
    - contextPath: Account.Group
      description: Groups to which the account belongs (integration specific). For example, for AD, these are the groups in which the account is a member.
      type: String
    - contextPath: Account.VisibleInDirectory
      description: Whether the account is visible in the directory.
      type: Boolean
    - contextPath: Account.CustomerId
      description: The customer unique ID.
      type: String
  - arguments:
    - default: true
      description: The user's email address. The "me" special value can be used to indicate the authenticated user.
      name: user-id
      required: true
    description: Retrieves a list of all Google roles for a specified user.
    name: gmail-get-user-roles
    outputs:
    - contextPath: Gmail.Role.RoleAssignmentId
      description: The unique ID of the role assignment.
      type: String
    - contextPath: Gmail.Role.ScopeType
      description: The scope type of the role.
      type: String
    - contextPath: Gmail.Role.Kind
      description: The kind of the Role.
      type: String
    - contextPath: Gmail.Role.OrgUnitId
      description: The organization the user was assigned to.
      type: String
    - contextPath: Gmail.Role.ID
      description: The inner role ID.
      type: String
    - contextPath: Gmail.Role.AssignedTo
      description: The user ID who was assigned to the role.
      type: String
  - arguments:
    - description: The ID of the email to retrieve. You can get the ID by running the gmail-search command, or by fetching mails and copy the incident.labels.Email/ID value from the fetched incident context.
      name: message-id
      required: true
    - description: The user's email address. The "me" special value can be used to indicate the authenticated user.
      name: user-id
      required: true
    description: Retrieves attachments from a sent Gmail message.
    name: gmail-get-attachments
  - arguments:
    - default: true
      description: The user's email address. The "me" special value can be used to indicate the authenticated user.
      name: user-id
      required: true
    - description: The ID of the email to retrieve. You can get the ID by running the gmail-search command, or by fetching mails and copy the incident.labels.Email/ID value from the fetched incident context.
      name: message-id
      required: true
    - auto: PREDEFINED
      defaultValue: full
      description: 'The format to return the message. Can be: "full": Returns the full email message data with body content parsed in the payload field; the raw field is not used. (default) / "metadata": Returns only the email message ID, labels, and email headers / "minimal": Returns only the email message ID and labels; does not return the email headers, body, or payload / "raw": Returns the full email message data with body content in the raw field as a base64url encoded string; the payload field is not used.'
      name: format
      predefined:
      - full
      - metadata
      - minimal
      - raw
    description: Retrieves the Gmail message sent to a specified user.
    name: gmail-get-mail
    outputs:
    - contextPath: Gmail.ID
      description: The inner ID of the Gmail message.
      type: String
    - contextPath: Gmail.ThreadId
      description: The thread ID.
      type: string
    - contextPath: Gmail.Format
      description: The MIME type of email.
      type: string
    - contextPath: Gmail.Labels
      description: The labels of the specific email.
      type: string
    - contextPath: Gmail.To
      description: The email address of the receiver.
      type: String
    - contextPath: Gmail.From
      description: The email address of the sender.
      type: String
    - contextPath: Gmail.Cc
      description: Additional recipient email address (CC).
      type: string
    - contextPath: Gmail.Bcc
      description: Additional recipient email address (BCC).
      type: string
    - contextPath: Gmail.Subject
      description: The subject of the email.
      type: string
    - contextPath: Gmail.Body
      description: The content of the email.
      type: string
    - contextPath: Gmail.Attachments
      description: The attachments of the email. Attachments IDs are separated by commas.
      type: unknown
    - contextPath: Gmail.Headers
      description: All headers of the specific email (list).
      type: unknown
    - contextPath: Gmail.Mailbox
      description: The email mailbox.
      type: string
    - contextPath: Email.To
      description: The recipient of the email.
      type: String
    - contextPath: Email.From
      description: The sender of the email.
      type: String
    - contextPath: Email.CC
      description: Additional recipient email address (CC).
      type: String
    - contextPath: Email.BCC
      description: Additional recipient email address (BCC).
      type: String
    - contextPath: Email.Format
      description: The format of the email.
      type: String
    - contextPath: Email.Body/HTML
      description: The HTML version of the email.
      type: String
    - contextPath: Email.Body/Text
      description: The plain-text version of the email.
      type: String
    - contextPath: Email.Subject
      description: The subject of the email.
      type: String
    - contextPath: Email.Headers
      description: The headers of the email.
      type: String
    - contextPath: Email.Attachments.entryID
      description: Comma-separated email attachment IDs.
      type: Unknown
    - contextPath: Email.Date
      description: The date the email was received.
      type: String
  - arguments:
    - default: true
      description: The user's email address. The "me" special value can be used to indicate the authenticated user.
      name: user-id
      required: true
    - description: 'Returns messages matching the specified query. Supports the same query format as the Gmail search box. For example, "from:someuser@example.com rfc822msgid: is:unread". For more syntax information see "https://support.google.com/mail/answer/7190?hl=en"'
      name: query
    - defaultValue: '100'
      description: The maximum number of results to return. Default is 100. Maximum is 500. Can be 1 to 500, inclusive.
      name: max-results
<<<<<<< HEAD
      required: false
      secret: false
    - default: false
      description: 'Enables partial responses to be retrieved, separated by commas. Valid fields are only from the following list: Type, Mailbox, ThreadId, Labels, Headers, Attachments, RawData, Format, Subject, From, To, Body, Cc, Bcc, Date, Html, Attachment Names'
=======
    - description: 'Enables partial responses to be retrieved, separated by commas. Valid fields are only from the following list: Type, Mailbox, ThreadId, Labels, Headers, Attachments, RawData, Format, Subject, From, To, Body, Cc, Bcc, Date, Html, Attachment Names'
>>>>>>> c44bba18
      isArray: true
      name: fields
    - description: Returns messages with labels that match all of the specified label IDs in a comma-separated list.
      name: labels-ids
    - description: Page token to retrieve a specific page of results in the list.
      name: page-token
    - auto: PREDEFINED
      defaultValue: 'False'
      description: 'Include messages from SPAM and TRASH in the results. (Default: false)'
      name: include-spam-trash
      predefined:
      - 'False'
      - 'True'
    - description: Specifies the sender. For example, "john"
      name: from
    - description: Specifies the receiver. For example, "john"
      name: to
    - description: Words in the subject line. For example, "alert"
      name: subject
    - description: Attachments with a certain name or file type. For example, "pdf" or "report.pdf"
      name: filename
    - description: 'Messages in any folder, including Spam and Trash. For example: shopping'
      name: in
    - description: 'Search for messages sent after a specific date. For example: 2018/05/06'
      name: after
    - description: 'Search for messages sent before a specific date. for example: 2018/05/09'
      name: before
    - auto: PREDEFINED
      description: Whether to search for messages sent with attachments (boolean value).
      name: has-attachments
      predefined:
      - 'True'
      - 'False'
    description: Searches for Gmail records for a specific Google user.
    name: gmail-search
    outputs:
    - contextPath: Gmail.ID
      description: The inner ID of the Gmail message.
      type: string
    - contextPath: Gmail.ThreadId
      description: The thread ID.
      type: string
    - contextPath: Gmail.Format
      description: The MIME type of email.
      type: string
    - contextPath: Gmail.Labels
      description: The labels of the specific email.
      type: string
    - contextPath: Gmail.To
      description: The email address of the receiver.
      type: string
    - contextPath: Gmail.From
      description: The email address of the sender.
      type: string
    - contextPath: Gmail.Cc
      description: The additional recipient email address (CC).
      type: string
    - contextPath: Gmail.Bcc
      description: The additional recipient email address (BCC).
      type: string
    - contextPath: Gmail.Subject
      description: The subject of the specific email.
      type: string
    - contextPath: Gmail.Body
      description: The content of the email.
      type: string
    - contextPath: Gmail.Attachments
      description: Attachment details. Attachments IDs are separated by commas.
      type: unknown
    - contextPath: Gmail.Headers
      description: All headers of a specific email (list).
      type: unknown
    - contextPath: Gmail.Mailbox
      description: The email mailbox.
      type: string
    - contextPath: Email.To
      description: The recipient of the email.
      type: String
    - contextPath: Email.From
      description: The sender of the email.
      type: String
    - contextPath: Email.CC
      description: The additional recipient email address (CC).
      type: String
    - contextPath: Email.BCC
      description: The additional recipient email address (BCC).
      type: String
    - contextPath: Email.Format
      description: The format of the email.
      type: String
    - contextPath: Email.Body/HTML
      description: The HTML version of the email.
      type: String
    - contextPath: Email.Body/Text
      description: The plain-text version of the email.
      type: String
    - contextPath: Email.Subject
      description: The subject of the email.
      type: String
    - contextPath: Email.Headers
      description: The headers of the email.
      type: String
    - contextPath: Email.Attachments.entryID
      description: Comma-separated email attachment IDs.
      type: Unknown
    - contextPath: Email.Date
      description: The date the email was received.
      type: String
  - arguments:
    - description: 'Returns messages matching the specified query. Supports the same query format as the Gmail search box. For example, "from:someuser@example.com rfc822msgid: is:unread". For more syntax information,see "https://support.google.com/mail/answer/7190?hl=en"'
      name: query
    - defaultValue: '100'
      description: The maximum number of results to return. Default is 100. Maximum is 500. Can be 1 to 500, inclusive.
      name: max-results
<<<<<<< HEAD
      required: false
      secret: false
    - default: false
      description: 'Enables partial responses to be retrieved, separated by commas. Valid fields are only from the following list: Type, Mailbox, ThreadId, Labels, Headers, Attachments, RawData, Format, Subject, From, To, Body, Cc, Bcc, Date, Html, Attachment Names'
=======
    - description: 'Enables partial responses to be retrieved, separated by commas. Valid fields are only from the following list: Type, Mailbox, ThreadId, Labels, Headers, Attachments, RawData, Format, Subject, From, To, Body, Cc, Bcc, Date, Html, Attachment Names'
>>>>>>> c44bba18
      isArray: true
      name: fields
    - description: Returns messages with labels that match all of the specified label IDs in a comma-separated list.
      name: labels-ids
    - description: Page token to retrieve a specific page of results in the list.
      name: page-token
    - auto: PREDEFINED
      defaultValue: 'False'
      description: 'Includes messages from SPAM and TRASH in the results. (Default: false)'
      name: include-spam-trash
      predefined:
      - 'False'
      - 'True'
    - description: Specifies the sender. For example, "john"
      name: from
    - description: Specifies the receiver. For example, "john"
      name: to
    - description: Words in the subject line. For example, "alert"
      name: subject
    - description: Attachments with a certain name or file type. For example, "pdf" or "report.pdf"
      name: filename
    - description: Messages in any folder, including Spam and Trash. For example, shopping
      name: in
    - description: Search for messages sent after a specific date. For example, 2018/05/06
      name: after
    - description: Search for messages sent before a specific date. For example, 2018/05/09
      name: before
    - auto: PREDEFINED
      description: Whether to search for messages sent with attachments.
      name: has-attachments
      predefined:
      - 'False'
      - 'True'
    - auto: PREDEFINED
      defaultValue: true
      description: Whether to return only mailboxes which contain the email. Default is "True".
      name: show-only-mailboxes
      predefined:
      - "false"
      - "true"
    - description: Accounts to search in.
      name: list_accounts
    - description: Used to track search progress.
      name: search_from
    - description: Used to track search progress.
      name: search_to
    description: Searches the Gmail records for all Google users. (For more than 2500 accounts, use with the `Search all mailboxes - Gmail with polling` playbook)
    polling: true
    name: gmail-search-all-mailboxes
    outputs:
    - contextPath: Gmail.ID
      description: The inner ID of the Gmail message.
      type: string
    - contextPath: Gmail.ThreadId
      description: The thread ID.
      type: string
    - contextPath: Gmail.Format
      description: The MIME type of the email.
      type: string
    - contextPath: Gmail.Labels
      description: The labels of a specific email.
      type: string
    - contextPath: Gmail.To
      description: The email address of the receiver.
      type: string
    - contextPath: Gmail.From
      description: The email address of the sender.
      type: string
    - contextPath: Gmail.Cc
      description: The additional recipient email address (CC).
      type: string
    - contextPath: Gmail.Bcc
      description: The additional recipient email address (BCC).
      type: string
    - contextPath: Gmail.Subject
      description: The subject of the specific email.
      type: string
    - contextPath: Gmail.Body
      description: The content of the email.
      type: string
    - contextPath: Gmail.Attachments
      description: The attachments of the email. IDs are separated by commas.
      type: unknown
    - contextPath: Gmail.Headers
      description: All headers of a specific mail (list).
      type: unknown
    - contextPath: Gmail.Mailboxes
      description: The Gmail mailboxes in which emails matching the query were found.
      type: String
    - contextPath: Gmail.UnsearchedAcounts
      description: A list of accounts that were not searched due to an error accessing them.
      type: String
    - contextPath: PageToken.NextPageToken
      description: Fetches the next list of accounts that will be searched.
      type: String
    - contextPath: SearchFromAccountIndex
      description: A search is performed from an account index (Enables the search process to be followed).
      type: String
    - contextPath: SearchToAccountIndex
      description: A search is performed to an account index (Enables the search process to be followed).
      type: String
    - contextPath: Email.To
      description: The recipient of the email.
      type: String
    - contextPath: Email.From
      description: The sender of the email.
      type: String
    - contextPath: Email.CC
      description: The additional recipient email address (CC).
      type: String
    - contextPath: Email.BCC
      description: The additional recipient email address (BCC).
      type: String
    - contextPath: Email.Format
      description: The format of the email.
      type: String
    - contextPath: Email.Body/HTML
      description: The HTML version of the email.
      type: String
    - contextPath: Email.Body/Text
      description: The plain-text version of the email.
      type: String
    - contextPath: Email.Subject
      description: The subject of the email.
      type: String
    - contextPath: Email.Headers
      description: The headers of the email.
      type: String
    - contextPath: Email.Attachments.entryID
      description: Email Attachments. IDs are separated by commas.
      type: Unknown
    - contextPath: Email.Date
      description: The date the email was received.
      type: String
  - arguments:
    - auto: PREDEFINED
      description: 'The subset of fields to fetch for the user. Can be "basic": Do not include any custom fields for the user. (default), "custom": Include custom fields from schemas requested in customFieldMask, "full": Include all fields associated with this user.'
      name: projection
      predefined:
      - basic
      - custom
      - full
    - default: true
      description: The domain name. Use this field to get fields from only one domain. To return all domains for a customer account, use the customer query parameter.
      name: domain
    - description: The unique ID for the customer's Google account. Default is the value specified in the integration configuration. For a multi-domain account, to fetch all groups for a customer, use this field instead of domain.
      name: customer
    - description: Maximum number of results to return. Default is 100. Maximum is 500. Can be 1 to 500, inclusive.
      name: max-results
    - description: A comma-separated list of schema names. All fields from these schemas are fetched. Must be set when projection=custom.
      name: custom-field-mask
    - description: Query string search. Should be of the form "". Complete documentation is at https://developers.google.com/admin-sdk/directory/v1/guides/search-users
      name: query
    - auto: PREDEFINED
      description: If true, retrieves the list of deleted users. Default is false.
      name: show-deleted
      predefined:
      - 'False'
      - 'True'
    - auto: PREDEFINED
      description: How to sort the results. Can be ASCENDING/DESCENDING
      name: sort-order
      predefined:
      - ASCENDING
      - DESCENDING
    - description: Token to authorize and authenticate the action.
      name: token
    - auto: PREDEFINED
      defaultValue: admin_view
      description: Whether to fetch either the administrator or public view of the user. Can be admin_view (default), which includes both administrator and domain-public fields or "domain_public"(includes fields for the user that are publicly visible to other users in the domain).
      name: view-type-public-domain
      predefined:
      - admin_view
      - domain_public
    - description: Token to specify next page in the list.
      name: page-token
    description: Lists all Google users in a domain.
    name: gmail-list-users
    outputs:
    - contextPath: Account.Type
      description: The account type. For example, "AD", "LocalOS", "Google", or "AppleID".
      type: String
    - contextPath: Account.ID
      description: The unique ID for the account (integration specific). For AD accounts this is the Distinguished Name (DN).
      type: String
    - contextPath: Account.DisplayName
      description: The display name.
      type: String
    - contextPath: Account.Gmail.Address
      description: The email assigned with the current account.
      type: string
    - contextPath: Account.Email.Adderss
      description: The email address of the account.
      type: String
    - contextPath: Account.Groups
      description: Groups to which the account belongs (integration specific). For example, for AD these are the groups in which the account is member.
      type: String
    - contextPath: Account.Domain
      description: The domain of the account.
      type: String
    - contextPath: Account.Username
      description: The username of the account.
      type: String
    - contextPath: Account.OrganizationUnit
      description: The Organization Unit (OU) of the account.
      type: String
  - arguments:
    - description: The user's email address. The special value me can be used to indicate the authenticated user.
      name: user-id
    - description: The immutable ID of the role assignment.
      name: role-assignment-id
      required: true
    description: Revokes a role for a specified Google user.
    name: gmail-revoke-user-role
  - arguments:
    - default: true
      description: The user's primary email address. The primary email address must be unique and cannot be an alias of another user.
      name: email
      required: true
    - description: The user's first name.
      name: first-name
      required: true
    - description: The user's last name.
      name: family-name
      required: true
    - description: Stores the password for the user account. A password can contain any combination of ASCII characters. A minimum of 8 characters is required. The maximum length is 100 characters.
      name: password
      required: true
    description: Creates a new Gmail user.
    name: gmail-create-user
    outputs:
    - contextPath: Account.Type
      description: The account type. For example, "AD", "LocalOS", "Google", or "AppleID".
      type: String
    - contextPath: Account.ID
      description: The unique ID for the account (integration specific). For AD accounts this is the Distinguished Name (DN).
      type: String
    - contextPath: Account.DisplayName
      description: The display name.
      type: string
    - contextPath: Account.Gmail.Address
      description: The email assigned with the current account.
      type: string
    - contextPath: Account.Email.Address
      description: The email address of the account.
      type: String
    - contextPath: Account.Username
      description: The username of the account.
      type: String
    - contextPath: Account.Groups
      description: Groups to which the account belongs (integration specific). For example, for AD these are groups in which the account is a member.
      type: String
    - contextPath: Account.Domain
      description: The domain of the account.
      type: String
    - contextPath: Account.OrganizationUnit
      description: The Organization Unit (OU) of the account.
      type: String
  - arguments:
    - default: true
      description: The user's email address. The special value me can be used to indicate the authenticated user.
      name: user-id
      required: true
    - description: The ID of the email to delete. You can get the ID by running the gmail-search command, or by fetching mails and copy the incident.labels.Email/ID value from the fetched incident context.
      name: message-id
      required: true
    - auto: PREDEFINED
      description: Whether to delete the email permanently or move it to trash (default).
      name: permanent
      predefined:
      - 'False'
      - 'True'
    description: Deletes an email in the user's mailbox.
    name: gmail-delete-mail
  - arguments:
    - default: true
      description: The user's email address. The special value me can be used to indicate the authenticated user.
      name: user-id
      required: true
    - description: The ID of the thread to retrieve.
      name: thread-id
      required: true
    - auto: PREDEFINED
      defaultValue: full
      description: 'The format in which to return the message. Can be: "full": Returns the full email message data with body content parsed in the payload field; the raw field is not used. (default) / "metadata": Returns only email message ID, labels, and email headers / "minimal": Returns only email message ID and labels; does not return the email headers, body, or payload / "raw": Returns the full email message data with body content in the raw field as a base64url encoded string; the payload field is not used'
      name: format
      predefined:
      - full
      - metadata
      - minimal
      - raw
    description: Returns all messages in a thread.
    name: gmail-get-thread
    outputs:
    - contextPath: Gmail.ID
      description: The inner ID of the Gmail message.
      type: string
    - contextPath: Gmail.ThreadId
      description: The thread ID.
      type: string
    - contextPath: Gmail.Format
      description: The MIME type of email.
      type: string
    - contextPath: Gmail.Labels
      description: The labels of the specific email.
      type: string
    - contextPath: Gmail.To
      description: The email address of the receiver.
      type: string
    - contextPath: Gmail.From
      description: The email address of the sender.
      type: string
    - contextPath: Gmail.Cc
      description: The additional recipient email address (CC).
      type: string
    - contextPath: Gmail.Bcc
      description: The additional recipient email address (BCC).
      type: string
    - contextPath: Gmail.Subject
      description: The subject of a specific email.
      type: string
    - contextPath: Gmail.Body
      description: The content of the email.
      type: string
    - contextPath: Gmail.Attachments
      description: The attachments of the email. IDs are separated by commas.
      type: unknown
    - contextPath: Gmail.Headers
      description: All headers of the specific email (list).
      type: unknown
    - contextPath: Gmail.Mailbox
      description: The Gmail mailbox.
      type: string
    - contextPath: Email.To
      description: The recipient of the email.
      type: String
    - contextPath: Email.From
      description: The sender of the email.
      type: String
    - contextPath: Email.CC
      description: The additional recipient email address (CC).
      type: String
    - contextPath: Email.BCC
      description: The additional recipient email address (BCC).
      type: String
    - contextPath: Email.Format
      description: The format of the email.
      type: String
    - contextPath: Email.Body/HTML
      description: The HTML version of the email.
      type: String
    - contextPath: Email.Body/Text
      description: The plain-text version of the email.
      type: String
    - contextPath: Email.Subject
      description: The subject of the email.
      type: String
    - contextPath: Email.Headers
      description: The headers of the email.
      type: String
    - contextPath: Email.Attachments.entryID
      description: Email Attachments. IDs are separated by commas.
      type: Unknown
    - contextPath: Email.Date
      description: The date the email was received.
      type: String
  - arguments:
    - default: true
      description: The user's email address. The "me" special value can be used to indicate the authenticated user.
      name: user-id
      required: true
    - description: The ID of the email to retrieve.  You can get the ID by running the gmail-search command, or by fetching mails and copy the incident.labels.Email/ID value from the fetched incident context.
      name: message-id
      required: true
    - description: A comma-separated list of labels to add to the email.
      isArray: true
      name: add-labels
    - description: A comma-separated list of labels to remove from the email.
      isArray: true
      name: remove-labels
    description: Moves an email to a different folder.
    name: gmail-move-mail
    outputs:
    - contextPath: Gmail.ID
      description: The inner ID of the Gmail message.
      type: string
    - contextPath: Gmail.ThreadId
      description: The thread ID.
      type: string
    - contextPath: Gmail.Format
      description: The MIME type of email.
      type: string
    - contextPath: Gmail.Labels
      description: The labels of the specific email.
      type: string
    - contextPath: Gmail.To
      description: The Gmail address of the receiver.
      type: string
    - contextPath: Gmail.From
      description: The Gmail address of the sender.
      type: string
    - contextPath: Gmail.Cc
      description: The additional recipient email address (CC).
      type: string
    - contextPath: Gmail.Bcc
      description: The additional recipient email address (BCC).
      type: string
    - contextPath: Gmail.Subject
      description: The subject of the specific email.
      type: string
    - contextPath: Gmail.Body
      description: The content of the email.
      type: string
    - contextPath: Gmail.Attachments
      description: The attachments of the email. IDs are separated by commas.
      type: unknown
    - contextPath: Gmail.Headers
      description: All headers of the specific email (list).
      type: unknown
    - contextPath: Gmail.Mailbox
      description: The Gmail mailbox.
      type: string
    - contextPath: Email.To
      description: The recipient of the email.
      type: String
    - contextPath: Email.From
      description: The sender of the email.
      type: String
    - contextPath: Email.CC
      description: The additional recipient email address (CC).
      type: Unknown
    - contextPath: Email.BCC
      description: The additional recipient email address (BCC).
      type: Unknown
    - contextPath: Email.Format
      description: The format of the email.
      type: String
    - contextPath: Email.Body/HTML
      description: The HTML version of the email.
      type: String
    - contextPath: Email.Body/Text
      description: The plain-text version of the email.
      type: String
    - contextPath: Email.Subject
      description: The subject of the email.
      type: String
    - contextPath: Email.Headers
      description: The headers of the email.
      type: String
    - contextPath: Email.Attachments.entryID
      description: Email attachments. IDs are separated by commas.
      type: Unknown
    - contextPath: Email.Date
      description: The date the email was received.
      type: String
  - arguments:
    - default: true
      description: The source user's email address. The "me" special value can be used to indicate the authenticated user.
      name: src-user-id
      required: true
    - description: The ID of the email to retrieve.  You can get the ID by running the gmail-search command, or by fetching mails and copy the incident.labels.Email/ID value from the fetched incident context.
      name: message-id
      required: true
    - description: The destination user's email address. The "me" special value can be used to indicate the authenticated user.
      name: dst-user-id
      required: true
    description: Moves an email to a different mailbox.
    name: gmail-move-mail-to-mailbox
    outputs:
    - contextPath: Gmail.ID
      description: The inner ID of the Gmail message.
      type: string
    - contextPath: Gmail.ThreadId
      description: The thread ID.
      type: string
    - contextPath: Gmail.Format
      description: The MIME type of email.
      type: string
    - contextPath: Gmail.Labels
      description: The labels of the specific email.
      type: string
    - contextPath: Gmail.To
      description: The Gmail address of the receiver.
      type: string
    - contextPath: Gmail.From
      description: The Gmail address of the sender.
      type: string
    - contextPath: Gmail.Cc
      description: The additional recipient email address (CC).
      type: string
    - contextPath: Gmail.Bcc
      description: The additional recipient email address (BCC).
      type: string
    - contextPath: Gmail.Subject
      description: The subject of the specific email.
      type: string
    - contextPath: Gmail.Body
      description: The content of the email.
      type: string
    - contextPath: Gmail.Attachments
      description: The attachments of the email. IDs are separated by commas.
      type: unknown
    - contextPath: Gmail.Headers
      description: All headers of specific the email (list).
      type: unknown
    - contextPath: Gmail.Mailbox
      description: The Gmail mailbox.
      type: string
    - contextPath: Email.To
      description: The recipient of the email.
      type: String
    - contextPath: Email.From
      description: The sender of the email.
      type: String
    - contextPath: Email.CC
      description: The additional recipient email address (CC).
      type: String
    - contextPath: Email.BCC
      description: The additional recipient email address (BCC).
      type: String
    - contextPath: Email.Format
      description: The format of the email.
      type: String
    - contextPath: Email.Body/HTML
      description: The HTML version of the email.
      type: String
    - contextPath: Email.Body/Text
      description: The plain-text version of the email.
      type: String
    - contextPath: Email.Subject
      description: The subject of the email.
      type: String
    - contextPath: Email.Headers
      description: The headers of the email.
      type: String
    - contextPath: Email.Attachments.entryID
      description: Emails attachments. IDs are separated by commas.
      type: Unknown
    - contextPath: Email.Date
      description: The date the email was received.
      type: String
  - arguments:
    - default: true
      description: The user's email address. The "me" special value can be used to indicate the authenticated user.
      name: user-id
      required: true
    - description: The email address to block messages.
      name: email-address
      required: true
    description: Adds a rule for email deletion by address.
    name: gmail-add-delete-filter
  - arguments:
    - default: true
      description: The user's email address. The "me" special value can be used to indicate the authenticated user.
      name: user-id
      required: true
    - description: The sender's display name or email address.
      name: from
    - description: The recipient's display name or email address. Includes recipients in the "to", "cc", and "bcc" header fields. You can use the local part of the email address. For example, "example" and "example@" both match "example@gmail.com". This field is case-insensitive.
      name: to
    - description: The email subject.
      name: subject
    - description: Returns messages matching the specified query. Supports the same query format as the Gmail search box. For example, "from:someuser@example.com is:unread".
      name: query
    - description: Whether the message has any attachments.
      name: has-attachments
    - description: The size of the entire RFC822 message in bytes, including all headers and attachments.
      name: size
    - description: A comma-separated list of labels to add to the message.
      name: add-labels
    - description: A comma-separated list of labels to remove from the message.
      name: remove-labels
    - description: The email address that the message is to be forwarded to. The email needs to be configured as a forwarding address, see https://support.google.com/mail/answer/10957?hl=en#null.
      name: forward
    - auto: PREDEFINED
      description: The message size in bytes compared to the size field.
      name: size-comparison
      predefined:
      - larger
      - smaller
    description: Adds a new filter.
    name: gmail-add-filter
    outputs:
    - contextPath: Gmail.Filter.ID
      description: The filter ID.
      type: String
    - contextPath: Gmail.Filter.Mailbox
      description: The mailbox containing the filter.
      type: String
    - contextPath: Gmail.Filter.Criteria
      description: The filter criteria.
      type: Unknown
    - contextPath: Gmail.Filter.Action
      description: The filter action.
      type: Unknown
  - arguments:
    - description: The user's email address. The "me" special value can be used to indicate the authenticated user.
      name: user-id
      required: true
    - description: The limit of the results list. Default is 100.
      name: limit
    - description: The list filters associated with the email address.
      name: address
    description: Lists all filters in a user's mailbox.
    name: gmail-list-filters
    outputs:
    - contextPath: Gmail.Filter.ID
      description: The filter ID.
      type: String
    - contextPath: Gmail.Filter.Mailbox
      description: The mailbox containing the filter.
      type: String
    - contextPath: Gmail.Filter.Criteria
      description: The filter criteria.
      type: Unknown
    - contextPath: Gmail.Filter.Action
      description: The filter action.
      type: Unknown
  - arguments:
    - description: The user's email address. The "me" special value can be used to indicate the authenticated user.
      name: user-id
      required: true
    - description: A comma-separated list of filter IDs (can be retrieve using `gmail-list-filters` command)
      isArray: true
      name: filter_ids
      required: true
    description: Removes a Filter.
    name: gmail-remove-filter
  - arguments:
    - description: The user's email address. The "me" special value can be used to indicate the authenticated user.
      name: user-id
      required: true
    - auto: PREDEFINED
      defaultValue: 'true'
      description: Whether to hide the user's visibility in the Global Directory. Can be true to show the user in the directory (default) or false to hide the user.
      name: visible-globally
      predefined:
      - 'true'
      - 'false'
    description: Hides a user's contact information in the Global Directory, for example email address and profile information.
    name: gmail-hide-user-in-directory
    outputs:
    - contextPath: Account.Type
      description: The account type. For example, "AD", "LocalOS", "Google", "AppleID", and so on.
      type: String
    - contextPath: Account.ID
      description: The unique ID for the account (integration specific). For AD accounts this is the Distinguished Name (DN).
      type: String
    - contextPath: Account.DisplayName
      description: The display name.
      type: String
    - contextPath: Account.Email.Address
      description: The email address of the account.
      type: String
    - contextPath: Account.Gmail.Address
      description: The email assigned with current account.
      type: Unknown
    - contextPath: Account.Domain
      description: The domain of the account.
      type: String
    - contextPath: Account.Username
      description: The username of the account.
      type: String
    - contextPath: Account.OrganizationUnit
      description: The Organization Unit (OU) of the account.
      type: String
    - contextPath: Account.VisibleInDirectory
      description: Whether the account is visible in the Global Directory.
      type: Boolean
    - contextPath: Account.Groups
      description: Groups in which the account belongs (integration specific). For example, for AD these are groups of which the account is memberOf.
      type: String
  - arguments:
    - description: The user's email address. The "me" special value can be used to indicate the authenticated user.
      name: user-id
      required: true
    - description: A string formatted password for the user. Depends on the password policy of the organization.
      name: password
      required: true
    description: Sets the password for the user.
    name: gmail-set-password
  - arguments:
    - description: The user's email address. The "me" special value can be used to indicate the authenticated user.
      name: user-id
      required: true
    description: Returns the auto-reply message set for the user-account.
    name: gmail-get-autoreply
    outputs:
    - contextPath: Account.Gmail.AutoReply.EnableAutoReply
      description: A flag that controls whether Gmail automatically replies to messages.
      type: Boolean
    - contextPath: Account.Gmail.AutoReply.ResponseBody
      description: Response body in plain text format.
      type: String
    - contextPath: Account.Gmail.AutoReply.ResponseSubject
      description: Optional text to add to the subject line in vacation responses. To enable auto-replies, the response subject or the response body must not be empty.
      type: String
    - contextPath: Account.Gmail.AutoReply.RestrictToContact
      description: A flag that determines whether responses are sent to recipients who are not in the user's list of contacts.
      type: String
    - contextPath: Account.Gmail.AutoReply.RestrictToDomain
      description: A flag that determines whether responses are sent to recipients who are outside of the user's domain. This feature is only available for G Suite users.
      type: String
    - contextPath: Account.Gmail.Address
      description: Email assigned with the current account.
      type: String
  - arguments:
    - description: The user's email address. The "me" special value me can be used to indicate the authenticated user.
      name: user-id
      required: true
    - auto: PREDEFINED
      defaultValue: 'true'
      description: Whether Gmail automatically replies to messages. Set to true to automatically reply (default).
      name: enable-autoReply
      predefined:
      - 'true'
      - 'false'
    - description: Optional text to add to the subject line in vacation responses. To enable auto-replies, either the response subject or the response body must not be empty.
      name: response-subject
    - description: Response body in plain text format.
      name: response-body
    - description: Sets the away/vacation message by passing a War Room entryID of the file for the given user.
      name: response-body-entry-id
    - description: Sets a start date for the vacation message to be enabled for the given user. The valid format is YYYY-MM-DD or Epoch time in milliseconds.
      name: start-time
    - description: Sets an end date for the vacation message to be enabled for the given user. The valid format is YYYY-MM-DD or Epoch time in milliseconds.
      name: end-time
    - auto: PREDEFINED
      defaultValue: 'false'
      description: Whether to send away/vacation messages to users in the contact list when set to true.
      name: contacts-only
      predefined:
      - 'true'
      - 'false'
    - auto: PREDEFINED
      defaultValue: 'false'
      description: Whether to prevent sending away/vacation messages to recipients who are outside of the user's domain when set to true.
      name: domain-only
      predefined:
      - 'true'
      - 'false'
    - auto: PREDEFINED
      defaultValue: Text
      description: Whether message response body type is text or HTML.
      name: response-body-type
      predefined:
      - HTML
      - Text
    description: 'Sets the auto-reply for the user. Note: If the body is not set, the current body will be deleted.'
    name: gmail-set-autoreply
    outputs:
    - contextPath: Account.Gmail.AutoReply.EnableAutoReply
      description: A flag that controls whether Gmail automatically replies to messages.
      type: Boolean
    - contextPath: Account.Gmail.AutoReply.ResponseBody
      description: Response body in plain text format.
      type: String
    - contextPath: Account.Gmail.AutoReply.ResponseSubject
      description: Optional text to add to the subject line in vacation responses. To enable auto-replies, either the response subject or the response body must not be empty.
      type: String
    - contextPath: Account.Gmail.AutoReply.RestrictToContact
      description: Determines whether responses are sent to recipients who are not in the user's list of contacts.
      type: String
    - contextPath: Account.Gmail.AutoReply.RestrictToDomain
      description: Determines whether responses are sent to recipients who are outside of the user's domain. This feature is only available for G Suite users.
      type: String
    - contextPath: Account.Gmail.Address
      description: Email assigned with the current account.
      type: String
    - contextPath: Account.Gmail.AutoReply.ResponseBodyHtml
      description: Response body in HTML format.
      type: String
    - contextPath: Account.Gmail.AutoReply.StartTime
      description: Start time for sending auto-replies.
      type: Number
    - contextPath: Account.Gmail.AutoReply.EndTime
      description: End time for sending auto-replies.
      type: Number
  - arguments:
    - description: The user's email address. The "me" special value can be used to indicate the authenticated user.
      name: user-id
      required: true
    - description: The email address of the delegate.
      name: delegate-email
      required: true
    description: Adds a delegate to the mailbox, without sending any verification email. The delegate user must be a member of the same G Suite organization as the delegator user and must be added using their primary email address, and not an email alias.
    name: gmail-delegate-user-mailbox
  - arguments:
    - description: The email addresses of the receiver.
      isArray: true
      name: to
      required: true
    - description: The email address of the sender.
      name: from
    - description: The content (body) of the email to be sent in plain text.
      name: body
    - description: The subject for the email to be sent.
      name: subject
      required: true
    - description: A comma-separated list of IDs of War Room entries that contain the files that need be attached to the email.
      isArray: true
      name: attachIDs
    - description: The additional recipient email address (CC).
      isArray: true
      name: cc
    - description: The additional recipient email address (BCC).
      isArray: true
      name: bcc
    - description: The content (body) of the email to be sent in HTML format.
      name: htmlBody
    - description: The address that needs to be used to reply to the message.
      name: replyTo
    - description: |-
        A comma-separated list of new names to rename attachments corresponding to the order that they were attached to the email.
                Examples - To rename first and third file attachNames=new_fileName1,,new_fileName3
                To rename second and fifth files attachNames=,new_fileName2,,,new_fileName5
      isArray: true
      name: attachNames
    - description: A comma-separated list of CID images to embed attachments inside the email.
      isArray: true
      name: attachCIDs
    - description: |-
        Textual name for an attached file. Multiple files are supported as a
                comma-separated list. For example, transientFile="t1.txt,temp.txt,t3.txt" transientFileContent="test
                2,temporary file content,third file content" transientFileCID="t1.txt@xxx.yyy,t2.txt@xxx.zzz")
      isArray: true
      name: transientFile
    - description: |-
        Content for the attached file. Multiple files are supported as a comma-separated
                list. For example, transientFile="t1.txt,temp.txt,t3.txt" transientFileContent="test
                2,temporary file content,third file content" transientFileCID="t1.txt@xxx.yyy,t2.txt@xxx.zzz")
      isArray: true
      name: transientFileContent
    - description: |-
        CID image for an attached file to include within the email body. Multiple files are
                supported as a comma-separated list. (e.g. transientFile="t1.txt,temp.txt,t3.txt"
                transientFileContent="test 2,temporary file content,third file content" transientFileCID="t1.txt@xxx.yyy,t2.txt@xxx.zzz")
      isArray: true
      name: transientFileCID
    - description: 'A CSV list of additional headers in the format: headerName=headerValue. For example: "headerName1=headerValue1,headerName2=headerValue2".'
      isArray: true
      name: additionalHeader
    - description: |-
        'Replaces {varname} variables with values from this parameter. Expected
               values are in the form of a JSON document. For example, {"varname" :{"value" "some
               value", "key": "context key"}}. Each var name can either be provided with
               the value or a context key to retrieve the value.
               Note that only context data is accessible for this argument, while incident fields are not.'
      name: templateParams
    - auto: PREDEFINED
      defaultValue: Text
      description: Whether message response body type is text or HTML.
      name: bodyType
      predefined:
      - HTML
      - Text
    - description: Indicates whether to render the email body
      name: renderBody
      auto: PREDEFINED
      predefined:
      - 'true'
      - 'false'
    description: Sends mail using Gmail.
    name: send-mail
    outputs:
    - contextPath: Gmail.SentMail.ID
      description: The immutable ID of the message.
      type: String
    - contextPath: Gmail.SentMail.Labels
      description: The list of IDs of labels applied to this message.
      type: String
    - contextPath: Gmail.SentMail.ThreadId
      description: The ID of the thread in which the message belongs.
      type: String
    - contextPath: Gmail.SentMail.To
      description: The recipient of the email.
      type: String
    - contextPath: Gmail.SentMail.From
      description: The sender of the email.
      type: Unknown
    - contextPath: Gmail.SentMail.Cc
      description: The additional recipient email address (CC).
      type: String
    - contextPath: Gmail.SentMail.Bcc
      description: The additional recipient email address (BCC).
      type: String
    - contextPath: Gmail.SentMail.Subject
      description: The subject of the email.
      type: String
    - contextPath: Gmail.SentMail.Body
      description: The plain-text version of the email.
      type: Unknown
    - contextPath: Gmail.SentMail.MailBox
      description: The mailbox from which the mail was sent.
      type: String
  - arguments:
    - description: The email addresses of the recipients.
      isArray: true
      name: to
      required: true
    - description: The email address of the sender.
      name: from
    - description: The contents (body) of the email to be sent in plain text.
      name: body
    - description: The subject of the email to be sent. Should be the same as the subject of the email you are replying to in order for the reply to be a part of the same conversation.
      name: subject
      required: true
    - description: A comma-separated list of message IDs to reply to.
      isArray: true
      name: inReplyTo
      required: true
    - description: A comma-separated list of message IDs to refer to.
      isArray: true
      name: references
    - description: A comma-separated list of IDs of War Room entries that contain the files that need to be attached to the email.
      isArray: true
      name: attachIDs
    - description: The additional recipient email addresses (CC).
      isArray: true
      name: cc
    - description: The additional recipient email addresses (BCC).
      isArray: true
      name: bcc
    - description: The content (body) of the email to be sent in HTML format.
      name: htmlBody
    - description: The address that needs to be used to reply to the message.
      name: replyTo
    - description: |-
        A comma-separated list of new names used to rename attachments corresponding to the order in which they were attached to the email.
                Examples - To rename the first and third file: attachNames=new_fileName1,,new_fileName3
                To rename the second and fifth files: attachNames=,new_fileName2,,,new_fileName5
      isArray: true
      name: attachNames
    - description: A comma-separated list of CID images to embed as attachments inside the email.
      isArray: true
      name: attachCIDs
    - description: |-
        Textual name for an attached file. Multiple files are supported as a comma-separated list. For example, transientFile="t1.txt,temp.txt,t3.txt" transientFileContent="test2,temporary file content,third file content" transientFileCID="t1.txt@xxx.yyy,t2.txt@xxx.zzz")
      isArray: true
      name: transientFile
    - description: |-
        Content for the attached file. Multiple files are supported as a comma-separated list. For example, transientFile="t1.txt,temp.txt,t3.txt" transientFileContent="test2,temporary file content,third file content" transientFileCID="t1.txt@xxx.yyy,t2.txt@xxx.zzz")
      isArray: true
      name: transientFileContent
    - description: |-
        CID image for an attached file to include within the email body. Multiple files are supported as a comma-separated list. (e.g. transientFile="t1.txt,temp.txt,t3.txt" transientFileContent="test 2,temporary file content,third file content" transientFileCID="t1.txt@xxx.yyy,t2.txt@xxx.zzz")
      isArray: true
      name: transientFileCID
    - description: 'A comma-separated list of additional headers in the format: headerName=headerValue. For example: "headerName1=headerValue1,headerName2=headerValue2".'
      isArray: true
      name: additionalHeader
    - description: |-
        'Replaces {varname} variables with values from this parameter. Expected values are in the form of a JSON document. For example, {"varname" :{"value" "some value", "key": "context key"}}. Each var name can either be provided with the value or a context key to retrieve the value. Note that only context data is accessible for this argument, while incident fields are not.'
      name: templateParams
    - auto: PREDEFINED
      defaultValue: Text
      description: Whether message response body type is text or HTML.
      name: bodyType
      predefined:
      - HTML
      - Text
    - description: Indicates whether to render the email body
      name: renderBody
    description: Replies to a mail using Gmail.
    name: reply-mail
    outputs:
    - contextPath: Gmail.SentMail.ID
      description: The immutable ID of the message.
      type: String
    - contextPath: Gmail.SentMail.Labels
      description: The list of IDs of the labels applied to this message.
      type: String
    - contextPath: Gmail.SentMail.ThreadId
      description: The ID of the thread in which the message belongs.
      type: String
    - contextPath: Gmail.SentMail.To
      description: The recipients of the email.
      type: String
    - contextPath: Gmail.SentMail.From
      description: The sender of the email.
      type: Unknown
    - contextPath: Gmail.SentMail.Cc
      description: The additional recipient email addresses (CC).
      type: String
    - contextPath: Gmail.SentMail.Bcc
      description: The additional recipient email addresses (BCC).
      type: String
    - contextPath: Gmail.SentMail.Subject
      description: The subject of the email.
      type: String
    - contextPath: Gmail.SentMail.Body
      description: The plain-text version of the email.
      type: Unknown
    - contextPath: Gmail.SentMail.MailBox
      description: The mailbox from which the mail was sent.
      type: String
  - arguments:
    - description: The user's email address. The "me" special value can be used to indicate the authenticated user.
      name: user-id
      required: true
    - description: The email address to remove from delegation.
      name: removed-mail
      required: true
    description: Removes a delegate from the mailbox without sending any verification email. The delegate user must be a member of the same G Suite organization as the delegator user using their primary email address, and not an email alias.
    name: gmail-remove-delegated-mailbox
  - arguments:
    - description: The ID of the role. Can be retrieved using the get-user-roles command.
      name: role-id
      required: true
    - description: The immutable Google Apps ID.
      name: customer-id
    description: Gets details of a specific role.
    name: gmail-get-role
    outputs:
    - contextPath: Gmail.Role.ETag
      description: The ETag of the resource.
      type: String
    - contextPath: Gmail.Role.IsSuperAdminRole
      description: Indicates whether the role is a super admin role.
      type: Boolean
    - contextPath: Gmail.Role.IsSystemRole
      description: Indicates whether the role is a pre-defined system role.
      type: Boolean
    - contextPath: Gmail.Role.Kind
      description: The kind of the role.
      type: String
    - contextPath: Gmail.Role.Description
      description: The description of the role.
      type: String
    - contextPath: Gmail.Role.ID
      description: The ID of the role.
      type: String
    - contextPath: Gmail.Role.Name
      description: The name of the role.
      type: String
    - contextPath: Gmail.Role.Privilege.ServiceID
      description: The ID of the service this privilege is for.
      type: String
    - contextPath: Gmail.Role.Privilege.Name
      description: The name of the privilege.
      type: String
  - arguments:
    - description: A comma-separated list of emails addresses to which messages can be forwarded.
      isArray: true
      name: forwarding_email
      required: true
    - description: The user email address or the user id, use the !gmail-list-users command, in order to get the user id.
      name: user_id
      required: true
    description: Creates a forwarding address. If ownership verification is required, a message will be sent to the recipient and the resource's verification status will be set to pending; otherwise, the resource will be created with verification status set to accepted. This method is only available to service account clients that have been delegated domain-wide authority. The special value "me" can be used to indicate the authenticated user.
    name: gmail-forwarding-address-add
    outputs:
    - contextPath: Gmail.ForwardingAddress.forwardingEmail
      description: An email address to which messages can be forwarded.
      type: String
    - contextPath: Gmail.ForwardingAddress.userId
      description: The user's email address.
      type: String
    - contextPath: Gmail.ForwardingAddress.verificationStatus
      description: Indicates whether this address has been verified and is usable for forwarding.
      type: String
  - arguments:
    - description: The state that a message should be left in after it has been forwarded.
      name: disposition
      auto: PREDEFINED
      predefined:
      - 'archive'
      - 'leaveInInbox'
      - 'markRead'
      - 'trash'
    - description: A comma-separated list of emails addresses to which messages can be forwarded.
      isArray: true
      name: forwarding_email
      required: true
    - description: The user email address or the user ID, use the !gmail-list-users command, in order to get the user ID.
      name: user_id
      required: true
    description: |-
      Updates the auto-forwarding setting for the specified account. A verified forwarding address must be specified when auto-forwarding is enabled.
    name: gmail-forwarding-address-update
    outputs:
    - contextPath: Gmail.ForwardingAddress.forwardingEmail
      description: An email address to which messages can be forwarded.
      type: String
    - contextPath: Gmail.ForwardingAddress.userId
      description: The user's email address.
      type: String
    - contextPath: Gmail.ForwardingAddress.Disposition
      description: The state that a message should be left in after it has been forwarded.
      type: String
    - contextPath: Gmail.ForwardingAddress.Enabled
      description: Indicates whether all incoming mail is automatically forwarded to another address.
      type: Boolean
  - arguments:
    - description: The user's email address.
      name: user_id
      required: true
    - description: The email address that appears in the "From:" header for email sent using this alias.
      name: send_as_email
      required: true
    - description: The name that appears in the "From:" header for mail sent using this alias. For custom "from" addresses, when this is empty, Gmail will populate the "From:" header with the name that is used for the primary address associated with the account. If the admin disabled the ability for users to update their name format, requests to update this field for the primary login will silently fail.
      name: display_name
    - description: An optional HTML signature that is included in messages composed with this alias in the Gmail web UI.
      name: signature
    - description: An optional email address that is included in a "Reply-To:" header for email sent using this alias. If this is empty, Gmail will not generate a "Reply-To:" header.
      name: reply_to_address
    - auto: PREDEFINED
      defaultValue: 'false'
      description: Whether this address is selected as the default "From:" address in situations such as composing a new message or sending a vacation auto-reply. Every Gmail account has exactly one default send-as address, so the only legal value that clients may write to this field is true. Changing this from false to true for an address will result in this field becoming false for the other previous default address. Default is "false".
      name: is_default
      predefined:
      - 'true'
      - 'false'
    - auto: PREDEFINED
      defaultValue: 'false'
      description: Whether Gmail should treat this address as an alias for the user's primary email address. This setting only applies to custom "from" aliases. Default is "false".
      name: treat_as_alias
      predefined:
      - 'true'
      - 'false'
    - description: The hostname of the SMTP service. Required for SMTP configuration.
      name: smtp_host
    - description: The port of the SMTP service. Required for SMTP configuration.
      name: smtp_port
    - description: The username that will be used for authentication with the SMTP service. This is a write-only field that can be specified in requests to create or update SendAs settings.
      name: smtp_username
    - description: The password that will be used for authentication with the SMTP service. This is a write-only field that can be specified in requests to create or update SendAs settings.
      name: smtp_password
    - auto: PREDEFINED
      description: |-
        The protocol that will be used to secure communication with the SMTP service. Required for SMTP configuration.

        Available Options:
        SECURITY_MODE_UNSPECIFIED - Unspecified security mode.

        NONE - Communication with the remote SMTP service is unsecured. Requires port 25.

        SSL - Communication with the remote SMTP service is secured using SSL.

        STARTTLS - Communication with the remote SMTP service is secured using STARTTLS.
      name: smtp_securitymode
      predefined:
      - SECURITY_MODE_UNSPECIFIED
      - NONE
      - SSL
      - STARTTLS
    description: |-
      Creates a custom "from" send-as alias. If an SMTP MSA is specified, Gmail will attempt to connect to the SMTP service to validate the configuration before creating the alias. If ownership verification is required for the alias, a message will be sent to the email address and the resource's verification status will be set to pending; otherwise, the resource will be created with verification status set to accepted. If a signature is provided, Gmail will sanitize the HTML before saving it with the alias.

      This command is only available to service account clients who have been delegated domain-wide authority.
    name: gmail-send-as-add
    outputs:
    - contextPath: Gmail.SendAs.userId
      description: The user's email address.
      type: String
    - contextPath: Gmail.SendAs.sendAsEmail
      description: The updated send-as alias.
      type: String
    - contextPath: Gmail.SendAs.signature
      description: An optional HTML signature that is included in messages composed with this alias in the Gmail web UI.
      type: String
    - contextPath: Gmail.SendAs.isPrimary
      description: Whether this address is the primary address used to login to the account.
      type: Boolean
    - contextPath: Gmail.SendAs.isDefault
      description: Whether this address is selected as the default "From:" address in situations.
      type: Boolean
    - contextPath: Gmail.SendAs.treatAsAlias
      description: Whether Gmail should treat this address as an alias for the user's primary email address.
      type: Boolean
    - contextPath: Gmail.SendAs.smtpMsaHost
      description: The hostname of the SMTP service.
      type: String
    - contextPath: Gmail.SendAs.smtpMsaPort
      description: The port of the SMTP service.
      type: String
    - contextPath: Gmail.SendAs.smtpMsaSecurityMode
      description: The protocol that will be used to secure communication with the SMTP service.
      type: String
    - contextPath: Gmail.SendAs.verificationStatus
      description: Indicates whether this address has been verified for use as a send-as alias.
      type: String
    - contextPath: Gmail.SendAs.replyToAddress
      description: A name that appears in the "From:" header for email sent using this alias.
      type: String
  - arguments:
    - description: The user email address or the user id, use the !gmail-list-users command, in order to get the user id.
      name: user_id
      required: true
    - description: The forwarding address to be retrieved.
      name: forwarding_email
      required: true
    description: Gets the specified forwarding address or a list of the forwarding addresses for the specified account.
    name: gmail-forwarding-address-get
    outputs:
    - contextPath: Gmail.ForwardingAddress.userId
      description: The user email address or the user id, use the !gmail-list-users command, in order to get the user id.
      type: String
    - contextPath: Gmail.ForwardingAddress.forwardingEmail
      description: An email address to which messages can be forwarded.
      type: String
  - arguments:
    - description: The user email address or the user id, use the !gmail-list-users command, in order to get the user id.
      name: user_id
      required: true
    - description: The forwarding address to be retrieved.
      name: forwarding_email
      required: true
    description: Deletes the specified forwarding address and revokes any verification that may have been required. This method is only available to service account clients that have been delegated domain-wide authority.
    name: gmail-forwarding-address-remove
  - arguments:
    - description: The user email address or the user ID, use the !gmail-list-users command, in order to get the user ID. The special value "me" can be used to indicate the authenticated user.
      name: user_id
      required: true
    - description: The maximum number of addresses to return. The default value is 50.
      name: limit
    description: Lists the forwarding addresses for the specified account.
    name: gmail-forwarding-address-list
    outputs:
    - contextPath: Gmail.ForwardingAddress.forwardingEmail
      description: An email address to which messages can be forwarded.
      type: String
    - contextPath: Gmail.ForwardingAddress.verificationStatus
      description: Indicates whether this address has been verified and is usable for forwarding.
      type: String
  dockerimage: demisto/google-api-py3:1.0.0.64356
  isfetch: true
  runonce: false
  script: '-'
  subtype: python3
  type: python
tests:
- Gmail Convert Html Test
- GmailTest
fromversion: 5.0.0<|MERGE_RESOLUTION|>--- conflicted
+++ resolved
@@ -18,7 +18,6 @@
   type: 0
   additionalinfo: Used for searching emails in the inbox. The query language follows the Gmail query specification. For example, "from:example@demisto.com is:unread".
   section: Collect
-  defaultvalue: "label:Inbox"
 - display: Events user key
   name: queryUserKey
   type: 0
@@ -300,14 +299,7 @@
     - defaultValue: '100'
       description: The maximum number of results to return. Default is 100. Maximum is 500. Can be 1 to 500, inclusive.
       name: max-results
-<<<<<<< HEAD
-      required: false
-      secret: false
-    - default: false
-      description: 'Enables partial responses to be retrieved, separated by commas. Valid fields are only from the following list: Type, Mailbox, ThreadId, Labels, Headers, Attachments, RawData, Format, Subject, From, To, Body, Cc, Bcc, Date, Html, Attachment Names'
-=======
     - description: 'Enables partial responses to be retrieved, separated by commas. Valid fields are only from the following list: Type, Mailbox, ThreadId, Labels, Headers, Attachments, RawData, Format, Subject, From, To, Body, Cc, Bcc, Date, Html, Attachment Names'
->>>>>>> c44bba18
       isArray: true
       name: fields
     - description: Returns messages with labels that match all of the specified label IDs in a comma-separated list.
@@ -422,14 +414,7 @@
     - defaultValue: '100'
       description: The maximum number of results to return. Default is 100. Maximum is 500. Can be 1 to 500, inclusive.
       name: max-results
-<<<<<<< HEAD
-      required: false
-      secret: false
-    - default: false
-      description: 'Enables partial responses to be retrieved, separated by commas. Valid fields are only from the following list: Type, Mailbox, ThreadId, Labels, Headers, Attachments, RawData, Format, Subject, From, To, Body, Cc, Bcc, Date, Html, Attachment Names'
-=======
     - description: 'Enables partial responses to be retrieved, separated by commas. Valid fields are only from the following list: Type, Mailbox, ThreadId, Labels, Headers, Attachments, RawData, Format, Subject, From, To, Body, Cc, Bcc, Date, Html, Attachment Names'
->>>>>>> c44bba18
       isArray: true
       name: fields
     - description: Returns messages with labels that match all of the specified label IDs in a comma-separated list.
@@ -1655,7 +1640,7 @@
     - contextPath: Gmail.ForwardingAddress.verificationStatus
       description: Indicates whether this address has been verified and is usable for forwarding.
       type: String
-  dockerimage: demisto/google-api-py3:1.0.0.64356
+  dockerimage: demisto/google-api-py3:1.0.0.63203
   isfetch: true
   runonce: false
   script: '-'
