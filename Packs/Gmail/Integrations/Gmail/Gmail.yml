category: Email
sectionOrder:
- Connect
- Collect
commonfields:
  id: Gmail
  version: -1
configuration:
- display: Email of user with admin privileges
  displaypassword: Service account private key file contents (JSON)
  additionalinfo: See the Help tab for details on creating a Service Account file.
  name: adminEmail
  required: true
  type: 9
  section: Connect
- display: Events search query
  name: query
  type: 0
  additionalinfo: Used for searching emails in the inbox. The query language follows the Gmail query specification. For example, "from:example@demisto.com is:unread".
  section: Collect
  defaultvalue: "label:Inbox"
  required: false
- display: Events user key
  name: queryUserKey
  type: 0
  additionalinfo: Use this to specify the email account to search for messages with the search query. By default, the integration uses the email address specified in the credentials.
  section: Collect
  advanced: true
  required: false
- display: Immutable Google Apps ID
  additionalinfo: See the Help tab for details on the Immutable Google Apps ID.
  name: gappsID
  type: 0
  section: Connect
  advanced: true
  required: false
- display: Fetch incidents
  name: isFetch
  type: 8
  section: Collect
  required: false
- display: Trust any certificate (not secure)
  name: insecure
  type: 8
  section: Connect
  advanced: true
  required: false
- display: Use system proxy settings
  name: proxy
  type: 8
  section: Connect
  advanced: true
  required: false
- display: Incident type
  name: incidentType
  type: 13
  section: Connect
  required: false
- defaultvalue: 1 days
  display: First fetch timestamp, in days.
  name: fetch_time
  type: 0
  section: Collect
  required: false
- display: Maximum number of emails to pull per fetch
  name: fetch_limit
  type: 0
  defaultvalue: "50"
  section: Collect
  additionalinfo: A maximum of 200 emails per fetch (even if a higher number is configured). The default is 50.
  required: false
description: Gmail API and user management (This integration replaces the Gmail functionality in the GoogleApps API and G Suite integration).
display: Gmail
name: Gmail
script:
  commands:
  - arguments:
    - default: true
      description: The user's email address. The "me" special value can be used to indicate the authenticated user.
      name: user-id
      required: true
    description: Lists all labels in the user's mailbox.
    name: gmail-list-labels
    outputs:
    - contextPath: GmailLabel.UserID
      description: The UserID the label belongs to.
      type: String
    - contextPath: GmailLabel.Name
      description: The name of the label.
      type: String
    - contextPath: GmailLabel.ID
      description: The label ID.
      type: String
    - contextPath: GmailLabel.Type
      description: The label type.
      type: String
    - contextPath: GmailLabel.MessageListVisibility
      description: The label message list visibility.
      type: String
    - contextPath: GmailLabel.LabelListVisibility
      description: The label list visibility.
      type: String
  - arguments:
    - default: true
      description: The user's email address. The "me" special value can be used to indicate the authenticated user.
      name: user-id
      required: true
    description: Deletes a Gmail user.
    name: gmail-delete-user
  - arguments:
    - default: true
      description: The user's email address. The "me" special value can be used to indicate the authenticated user.
      name: user-id
      required: true
    description: Lists all tokens associated with a specified user.
    name: gmail-get-tokens-for-user
  - arguments:
    - default: true
      description: The user's email address. The "me" special value can be used to indicate the authenticated user.
      name: user-id
      required: true
    - auto: PREDEFINED
      defaultValue: basic
      description: 'The subset of fields to fetch for the user. Can be: "basic": Do not include any custom fields for the user (default), "custom": Includes custom fields from schemas requested in custom-field-mask, "full": Includes all fields associated with the user.'
      name: projection
      predefined:
      - basic
      - custom
      - full
    - auto: PREDEFINED
      defaultValue: admin_view
      description: Whether to fetch the administrator or public view of the user. Can be admin_view (default), which includes both administrator and domain-public fields; or "domain_public", which includes user fields that are publicly visible to other users in the domain.
      name: view-type-public-domain
      predefined:
      - admin_view
      - domain_public
    - description: A comma separated list of schema names. All fields from these schemas are fetched. This should only be set when projection=custom.
      name: custom-field-mask
    description: Gets information for a specified user.
    name: gmail-get-user
    outputs:
    - contextPath: Account.Type
      description: The account type. For example, "AD", "LocalOS", "Google", "AppleID", and so on.
      type: String
    - contextPath: Account.ID
      description: The unique ID for the account (integration specific). For AD accounts this is the Distinguished Name (DN).
      type: String
    - contextPath: Account.DisplayName
      description: The display name.
      type: string
    - contextPath: Account.Gmail.Address
      description: The email assigned with the current account.
      type: string
    - contextPath: Account.Email.Address
      description: The email address of the account.
      type: String
    - contextPath: Account.Domain
      description: The domain of the account.
      type: String
    - contextPath: Account.Username
      description: The account username in the relevant system.
      type: String
    - contextPath: Account.OrganizationUnit
      description: The Organization Unit (OU) of the account.
      type: String
    - contextPath: Account.Group
      description: Groups to which the account belongs (integration specific). For example, for AD, these are the groups in which the account is a member.
      type: String
    - contextPath: Account.VisibleInDirectory
      description: Whether the account is visible in the directory.
      type: Boolean
    - contextPath: Account.CustomerId
      description: The customer unique ID.
      type: String
  - arguments:
    - default: true
      description: The user's email address. The "me" special value can be used to indicate the authenticated user.
      name: user-id
      required: true
    description: Retrieves a list of all Google roles for a specified user.
    name: gmail-get-user-roles
    outputs:
    - contextPath: Gmail.Role.RoleAssignmentId
      description: The unique ID of the role assignment.
      type: String
    - contextPath: Gmail.Role.ScopeType
      description: The scope type of the role.
      type: String
    - contextPath: Gmail.Role.Kind
      description: The kind of the Role.
      type: String
    - contextPath: Gmail.Role.OrgUnitId
      description: The organization the user was assigned to.
      type: String
    - contextPath: Gmail.Role.ID
      description: The inner role ID.
      type: String
    - contextPath: Gmail.Role.AssignedTo
      description: The user ID who was assigned to the role.
      type: String
  - arguments:
    - description: The ID of the email to retrieve. You can get the ID by running the gmail-search command, or by fetching mails and copy the incident.labels.Email/ID value from the fetched incident context.
      name: message-id
      required: true
    - description: The user's email address. The "me" special value can be used to indicate the authenticated user.
      name: user-id
      required: true
    description: Retrieves attachments from a sent Gmail message.
    name: gmail-get-attachments
    outputs:
    - contextPath: File.MD5
      description: The MD5 hash of the file.
      type: String
    - contextPath: File.SHA1
      description: The SHA1 hash of the file.
      type: String
    - contextPath: File.SHA256
      description: The SHA256 hash of the file.
      type: String
    - contextPath: File.Name
      description: The name of the file.
      type: String
    - contextPath: File.SSDeep
      description: The SSDeep hash of the file (same as displayed in file entries).
      type: String
    - contextPath: File.Type
      description: 'File type, for example: "PE".'
      type: string
    - contextPath: File.Size
      description: File size.
      type: number
    - contextPath: File.EntryID
      description: The EntryID of the file.
      type: String
    - contextPath: File.Extension
      description: 'The file extension. For example: "xls".'
      type: String
  - arguments:
    - default: true
      description: The user's email address. The "me" special value can be used to indicate the authenticated user.
      name: user-id
      required: true
    - description: The ID of the email to retrieve. You can get the ID by running the gmail-search command, or by fetching mails and copy the incident.labels.Email/ID value from the fetched incident context.
      name: message-id
      required: true
    - auto: PREDEFINED
      defaultValue: full
      description: 'The format to return the message. Can be: "full": Returns the full email message data with body content parsed in the payload field; the raw field is not used. (default) / "metadata": Returns only the email message ID, labels, and email headers / "minimal": Returns only the email message ID and labels; does not return the email headers, body, or payload / "raw": Returns the full email message data with body content in the raw field as a base64url encoded string; the payload field is not used.'
      name: format
      predefined:
      - full
      - metadata
      - minimal
      - raw
<<<<<<< HEAD
=======
    - auto: PREDEFINED
      defaultValue: False
      description: Whether to include the attachment entries in the result or not.
      name: include-attachments
      predefined:
      - 'False'
      - 'True'
>>>>>>> 90cf3b88
    description: Retrieves the Gmail message sent to a specified user.
    name: gmail-get-mail
    outputs:
    - contextPath: Gmail.ID
      description: The inner ID of the Gmail message.
      type: String
    - contextPath: Gmail.ThreadId
      description: The thread ID.
      type: string
    - contextPath: Gmail.Format
      description: The MIME type of email.
      type: string
    - contextPath: Gmail.Labels
      description: The labels of the specific email.
      type: string
    - contextPath: Gmail.To
      description: The email address of the receiver.
      type: String
    - contextPath: Gmail.From
      description: The email address of the sender.
      type: String
    - contextPath: Gmail.Cc
      description: Additional recipient email address (CC).
      type: string
    - contextPath: Gmail.Bcc
      description: Additional recipient email address (BCC).
      type: string
    - contextPath: Gmail.Subject
      description: The subject of the email.
      type: string
    - contextPath: Gmail.Body
      description: The content of the email.
      type: string
<<<<<<< HEAD
    - contextPath: Gmail.Attachments
      description: The attachments of the email. Attachments IDs are separated by commas.
      type: unknown
=======
    - contextPath: Gmail.Attachments.ID
      description: The email attachment ID (as appear in gmail).
      type: Unknown
    - contextPath: Gmail.Attachments.Name
      description: The email attachment name.
      type: Unknown
>>>>>>> 90cf3b88
    - contextPath: Gmail.Headers
      description: All headers of the specific email (list).
      type: unknown
    - contextPath: Gmail.Mailbox
      description: The email mailbox.
      type: string
    - contextPath: Email.To
      description: The recipient of the email.
      type: String
    - contextPath: Email.From
      description: The sender of the email.
      type: String
    - contextPath: Email.CC
      description: Additional recipient email address (CC).
      type: String
    - contextPath: Email.BCC
      description: Additional recipient email address (BCC).
      type: String
    - contextPath: Email.Format
      description: The format of the email.
      type: String
    - contextPath: Email.Body/HTML
      description: The HTML version of the email.
      type: String
    - contextPath: Email.Body/Text
      description: The plain-text version of the email.
      type: String
    - contextPath: Email.Subject
      description: The subject of the email.
      type: String
    - contextPath: Email.Headers
      description: The headers of the email.
      type: String
<<<<<<< HEAD
    - contextPath: Email.Attachments.entryID
      description: Comma-separated email attachment IDs.
=======
    - contextPath: Email.Attachments.ID
      description: The email attachment ID (as appear in gmail).
      type: Unknown
    - contextPath: Email.Attachments.Name
      description: The email attachment name.
>>>>>>> 90cf3b88
      type: Unknown
    - contextPath: Email.Date
      description: The date the email was received.
      type: String
    - contextPath: File.MD5
      description: Relevant only when include-attachments is set to True. The MD5 hash of the file.
      type: String
    - contextPath: File.SHA1
      description: Relevant only when include-attachments is set to True. The SHA1 hash of the file.
      type: String
    - contextPath: File.SHA256
      description: Relevant only when include-attachments is set to True. The SHA256 hash of the file.
      type: String
    - contextPath: File.Name
      description: Relevant only when include-attachments is set to True. The name of the file.
      type: String
    - contextPath: File.SSDeep
      description: Relevant only when include-attachments is set to True. The SSDeep hash of the file (same as displayed in file entries).
      type: String
    - contextPath: File.Type
      description: 'Relevant only when include-attachments is set to True. File type, for example: "PE".'
      type: string
    - contextPath: File.Size
      description: Relevant only when include-attachments is set to True. File size.
      type: number
    - contextPath: File.EntryID
      description: The EntryID of the file.
      type: String
    - contextPath: File.Extension
      description: 'The file extension. For example: "xls".'
      type: String
  - arguments:
    - default: true
      description: The user's email address. The "me" special value can be used to indicate the authenticated user.
      name: user-id
      required: true
    - description: 'Returns messages matching the specified query. Supports the same query format as the Gmail search box. For example, "from:someuser@example.com rfc822msgid: is:unread". For more syntax information see "https://support.google.com/mail/answer/7190?hl=en".'
      name: query
    - defaultValue: '100'
      description: The maximum number of results to return. Default is 100. Maximum is 500. Can be 1 to 500, inclusive.
      name: max-results
    - description: 'Enables partial responses to be retrieved, separated by commas. Valid fields are only from the following list: Type, Mailbox, ThreadId, Labels, Headers, Attachments, RawData, Format, Subject, From, To, Body, Cc, Bcc, Date, Html, Attachment Names.'
      isArray: true
      name: fields
    - description: Returns messages with labels that match all of the specified label IDs in a comma-separated list.
      name: labels-ids
    - description: Page token to retrieve a specific page of results in the list.
      name: page-token
    - auto: PREDEFINED
      defaultValue: 'False'
      description: 'Include messages from SPAM and TRASH in the results. (Default: false).'
      name: include-spam-trash
      predefined:
      - 'False'
      - 'True'
    - description: Specifies the sender. For example, "john".
      name: from
    - description: Specifies the receiver. For example, "john".
      name: to
    - description: Words in the subject line. For example, "alert".
      name: subject
    - description: Attachments with a certain name or file type. For example, "pdf" or "report.pdf".
      name: filename
    - description: 'Messages in any folder, including Spam and Trash. For example: shopping.'
      name: in
    - description: 'Search for messages sent after a specific date. For example: 2018/05/06.'
      name: after
    - description: 'Search for messages sent before a specific date. for example: 2018/05/09.'
      name: before
    - auto: PREDEFINED
      description: Whether to search for messages sent with attachments (boolean value).
      name: has-attachments
      predefined:
      - 'True'
      - 'False'
    description: Searches for Gmail records for a specific Google user.
    name: gmail-search
    outputs:
    - contextPath: Gmail.ID
      description: The inner ID of the Gmail message.
      type: string
    - contextPath: Gmail.ThreadId
      description: The thread ID.
      type: string
    - contextPath: Gmail.Format
      description: The MIME type of email.
      type: string
    - contextPath: Gmail.Labels
      description: The labels of the specific email.
      type: string
    - contextPath: Gmail.To
      description: The email address of the receiver.
      type: string
    - contextPath: Gmail.From
      description: The email address of the sender.
      type: string
    - contextPath: Gmail.Cc
      description: The additional recipient email address (CC).
      type: string
    - contextPath: Gmail.Bcc
      description: The additional recipient email address (BCC).
      type: string
    - contextPath: Gmail.Subject
      description: The subject of the specific email.
      type: string
    - contextPath: Gmail.Body
      description: The content of the email.
      type: string
    - contextPath: Gmail.Attachments
      description: Attachment details. Attachments IDs are separated by commas.
      type: unknown
    - contextPath: Gmail.Headers
      description: All headers of a specific email (list).
      type: unknown
    - contextPath: Gmail.Mailbox
      description: The email mailbox.
      type: string
    - contextPath: Email.To
      description: The recipient of the email.
      type: String
    - contextPath: Email.From
      description: The sender of the email.
      type: String
    - contextPath: Email.CC
      description: The additional recipient email address (CC).
      type: String
    - contextPath: Email.BCC
      description: The additional recipient email address (BCC).
      type: String
    - contextPath: Email.Format
      description: The format of the email.
      type: String
    - contextPath: Email.Body/HTML
      description: The HTML version of the email.
      type: String
    - contextPath: Email.Body/Text
      description: The plain-text version of the email.
      type: String
    - contextPath: Email.Subject
      description: The subject of the email.
      type: String
    - contextPath: Email.Headers
      description: The headers of the email.
      type: String
    - contextPath: Email.Attachments.entryID
      description: Comma-separated email attachment IDs.
      type: Unknown
    - contextPath: Email.Date
      description: The date the email was received.
      type: String
  - arguments:
    - description: 'Returns messages matching the specified query. Supports the same query format as the Gmail search box. For example, "from:someuser@example.com rfc822msgid: is:unread". For more syntax information,see "https://support.google.com/mail/answer/7190?hl=en".'
      name: query
    - defaultValue: '100'
      description: The maximum number of results to return. Default is 100. Maximum is 500. Can be 1 to 500, inclusive.
      name: max-results
    - description: 'Enables partial responses to be retrieved, separated by commas. Valid fields are only from the following list: Type, Mailbox, ThreadId, Labels, Headers, Attachments, RawData, Format, Subject, From, To, Body, Cc, Bcc, Date, Html, Attachment Names.'
      isArray: true
      name: fields
    - description: Returns messages with labels that match all of the specified label IDs in a comma-separated list.
      name: labels-ids
    - description: Page token to retrieve a specific page of results in the list.
      name: page-token
    - auto: PREDEFINED
      defaultValue: 'False'
      description: 'Includes messages from SPAM and TRASH in the results. (Default: false).'
      name: include-spam-trash
      predefined:
      - 'False'
      - 'True'
    - description: Specifies the sender. For example, "john".
      name: from
    - description: Specifies the receiver. For example, "john".
      name: to
    - description: Words in the subject line. For example, "alert".
      name: subject
    - description: Attachments with a certain name or file type. For example, "pdf" or "report.pdf".
      name: filename
    - description: Messages in any folder, including Spam and Trash. For example, shopping.
      name: in
    - description: Search for messages sent after a specific date. For example, 2018/05/06.
      name: after
    - description: Search for messages sent before a specific date. For example, 2018/05/09.
      name: before
    - auto: PREDEFINED
      description: Whether to search for messages sent with attachments.
      name: has-attachments
      predefined:
      - 'False'
      - 'True'
    - auto: PREDEFINED
      defaultValue: true
      description: Whether to return only mailboxes which contain the email. Default is "True".
      name: show-only-mailboxes
      predefined:
      - "false"
      - "true"
    - description: Accounts to search in.
      name: list_accounts
    - description: Used to track search progress.
      name: search_from
    - description: Used to track search progress.
      name: search_to
    description: Searches the Gmail records for all Google users. (For more than 2500 accounts, use with the `Search all mailboxes - Gmail with polling` playbook).
    polling: true
    name: gmail-search-all-mailboxes
    outputs:
    - contextPath: Gmail.ID
      description: The inner ID of the Gmail message.
      type: string
    - contextPath: Gmail.ThreadId
      description: The thread ID.
      type: string
    - contextPath: Gmail.Format
      description: The MIME type of the email.
      type: string
    - contextPath: Gmail.Labels
      description: The labels of a specific email.
      type: string
    - contextPath: Gmail.To
      description: The email address of the receiver.
      type: string
    - contextPath: Gmail.From
      description: The email address of the sender.
      type: string
    - contextPath: Gmail.Cc
      description: The additional recipient email address (CC).
      type: string
    - contextPath: Gmail.Bcc
      description: The additional recipient email address (BCC).
      type: string
    - contextPath: Gmail.Subject
      description: The subject of the specific email.
      type: string
    - contextPath: Gmail.Body
      description: The content of the email.
      type: string
    - contextPath: Gmail.Attachments
      description: The attachments of the email. IDs are separated by commas.
      type: unknown
    - contextPath: Gmail.Headers
      description: All headers of a specific mail (list).
      type: unknown
    - contextPath: Gmail.Mailboxes
      description: The Gmail mailboxes in which emails matching the query were found.
      type: String
    - contextPath: Gmail.UnsearchedAcounts
      description: A list of accounts that were not searched due to an error accessing them.
      type: String
    - contextPath: PageToken.NextPageToken
      description: Fetches the next list of accounts that will be searched.
      type: String
    - contextPath: SearchFromAccountIndex
      description: A search is performed from an account index (Enables the search process to be followed).
      type: String
    - contextPath: SearchToAccountIndex
      description: A search is performed to an account index (Enables the search process to be followed).
      type: String
    - contextPath: Email.To
      description: The recipient of the email.
      type: String
    - contextPath: Email.From
      description: The sender of the email.
      type: String
    - contextPath: Email.CC
      description: The additional recipient email address (CC).
      type: String
    - contextPath: Email.BCC
      description: The additional recipient email address (BCC).
      type: String
    - contextPath: Email.Format
      description: The format of the email.
      type: String
    - contextPath: Email.Body/HTML
      description: The HTML version of the email.
      type: String
    - contextPath: Email.Body/Text
      description: The plain-text version of the email.
      type: String
    - contextPath: Email.Subject
      description: The subject of the email.
      type: String
    - contextPath: Email.Headers
      description: The headers of the email.
      type: String
    - contextPath: Email.Attachments.entryID
      description: Email Attachments. IDs are separated by commas.
      type: Unknown
    - contextPath: Email.Date
      description: The date the email was received.
      type: String
  - arguments:
    - auto: PREDEFINED
      description: 'The subset of fields to fetch for the user. Can be "basic": Do not include any custom fields for the user. (default), "custom": Include custom fields from schemas requested in customFieldMask, "full": Include all fields associated with this user.'
      name: projection
      predefined:
      - basic
      - custom
      - full
    - default: true
      description: The domain name. Use this field to get fields from only one domain. To return all domains for a customer account, use the customer query parameter.
      name: domain
    - description: The unique ID for the customer's Google account. Default is the value specified in the integration configuration. For a multi-domain account, to fetch all groups for a customer, use this field instead of domain.
      name: customer
    - description: Maximum number of results to return. Default is 100. Maximum is 500. Can be 1 to 500, inclusive.
      name: max-results
    - description: A comma-separated list of schema names. All fields from these schemas are fetched. Must be set when projection=custom.
      name: custom-field-mask
    - description: Query string search. Should be of the form "". Complete documentation is at https://developers.google.com/admin-sdk/directory/v1/guides/search-users
      name: query
    - auto: PREDEFINED
      description: If true, retrieves the list of deleted users. Default is false.
      name: show-deleted
      predefined:
      - 'False'
      - 'True'
    - auto: PREDEFINED
      description: How to sort the results. Can be ASCENDING/DESCENDING.
      name: sort-order
      predefined:
      - ASCENDING
      - DESCENDING
    - description: Token to authorize and authenticate the action.
      name: token
    - auto: PREDEFINED
      defaultValue: admin_view
      description: Whether to fetch either the administrator or public view of the user. Can be admin_view (default), which includes both administrator and domain-public fields or "domain_public"(includes fields for the user that are publicly visible to other users in the domain).
      name: view-type-public-domain
      predefined:
      - admin_view
      - domain_public
    - description: Token to specify next page in the list.
      name: page-token
    description: Lists all Google users in a domain.
    name: gmail-list-users
    outputs:
    - contextPath: Account.Type
      description: The account type. For example, "AD", "LocalOS", "Google", or "AppleID".
      type: String
    - contextPath: Account.ID
      description: The unique ID for the account (integration specific). For AD accounts this is the Distinguished Name (DN).
      type: String
    - contextPath: Account.DisplayName
      description: The display name.
      type: String
    - contextPath: Account.Gmail.Address
      description: The email assigned with the current account.
      type: string
    - contextPath: Account.Email.Adderss
      description: The email address of the account.
      type: String
    - contextPath: Account.Groups
      description: Groups to which the account belongs (integration specific). For example, for AD these are the groups in which the account is member.
      type: String
    - contextPath: Account.Domain
      description: The domain of the account.
      type: String
    - contextPath: Account.Username
      description: The username of the account.
      type: String
    - contextPath: Account.OrganizationUnit
      description: The Organization Unit (OU) of the account.
      type: String
  - arguments:
    - description: The user's email address. The special value me can be used to indicate the authenticated user.
      name: user-id
    - description: The immutable ID of the role assignment.
      name: role-assignment-id
      required: true
    description: Revokes a role for a specified Google user.
    name: gmail-revoke-user-role
  - arguments:
    - default: true
      description: The user's primary email address. The primary email address must be unique and cannot be an alias of another user.
      name: email
      required: true
    - description: The user's first name.
      name: first-name
      required: true
    - description: The user's last name.
      name: family-name
      required: true
    - description: Stores the password for the user account. A password can contain any combination of ASCII characters. A minimum of 8 characters is required. The maximum length is 100 characters.
      name: password
      required: true
    description: Creates a new Gmail user.
    name: gmail-create-user
    outputs:
    - contextPath: Account.Type
      description: The account type. For example, "AD", "LocalOS", "Google", or "AppleID".
      type: String
    - contextPath: Account.ID
      description: The unique ID for the account (integration specific). For AD accounts this is the Distinguished Name (DN).
      type: String
    - contextPath: Account.DisplayName
      description: The display name.
      type: string
    - contextPath: Account.Gmail.Address
      description: The email assigned with the current account.
      type: string
    - contextPath: Account.Email.Address
      description: The email address of the account.
      type: String
    - contextPath: Account.Username
      description: The username of the account.
      type: String
    - contextPath: Account.Groups
      description: Groups to which the account belongs (integration specific). For example, for AD these are groups in which the account is a member.
      type: String
    - contextPath: Account.Domain
      description: The domain of the account.
      type: String
    - contextPath: Account.OrganizationUnit
      description: The Organization Unit (OU) of the account.
      type: String
  - arguments:
    - default: true
      description: The user's email address. The special value me can be used to indicate the authenticated user.
      name: user-id
      required: true
    - description: The ID of the email to delete. You can get the ID by running the gmail-search command, or by fetching mails and copy the incident.labels.Email/ID value from the fetched incident context.
      name: message-id
      required: true
    - auto: PREDEFINED
      description: Whether to delete the email permanently or move it to trash (default).
      name: permanent
      predefined:
      - 'False'
      - 'True'
    description: Deletes an email in the user's mailbox.
    name: gmail-delete-mail
  - arguments:
    - default: true
      description: The user's email address. The special value me can be used to indicate the authenticated user.
      name: user-id
      required: true
    - description: The ID of the thread to retrieve.
      name: thread-id
      required: true
    - auto: PREDEFINED
      defaultValue: full
      description: 'The format in which to return the message. Can be: "full": Returns the full email message data with body content parsed in the payload field; the raw field is not used. (default) / "metadata": Returns only email message ID, labels, and email headers / "minimal": Returns only email message ID and labels; does not return the email headers, body, or payload / "raw": Returns the full email message data with body content in the raw field as a base64url encoded string; the payload field is not used.'
      name: format
      predefined:
      - full
      - metadata
      - minimal
      - raw
    description: Returns all messages in a thread.
    name: gmail-get-thread
    outputs:
    - contextPath: Gmail.ID
      description: The inner ID of the Gmail message.
      type: string
    - contextPath: Gmail.ThreadId
      description: The thread ID.
      type: string
    - contextPath: Gmail.Format
      description: The MIME type of email.
      type: string
    - contextPath: Gmail.Labels
      description: The labels of the specific email.
      type: string
    - contextPath: Gmail.To
      description: The email address of the receiver.
      type: string
    - contextPath: Gmail.From
      description: The email address of the sender.
      type: string
    - contextPath: Gmail.Cc
      description: The additional recipient email address (CC).
      type: string
    - contextPath: Gmail.Bcc
      description: The additional recipient email address (BCC).
      type: string
    - contextPath: Gmail.Subject
      description: The subject of a specific email.
      type: string
    - contextPath: Gmail.Body
      description: The content of the email.
      type: string
    - contextPath: Gmail.Attachments
      description: The attachments of the email. IDs are separated by commas.
      type: unknown
    - contextPath: Gmail.Headers
      description: All headers of the specific email (list).
      type: unknown
    - contextPath: Gmail.Mailbox
      description: The Gmail mailbox.
      type: string
    - contextPath: Email.To
      description: The recipient of the email.
      type: String
    - contextPath: Email.From
      description: The sender of the email.
      type: String
    - contextPath: Email.CC
      description: The additional recipient email address (CC).
      type: String
    - contextPath: Email.BCC
      description: The additional recipient email address (BCC).
      type: String
    - contextPath: Email.Format
      description: The format of the email.
      type: String
    - contextPath: Email.Body/HTML
      description: The HTML version of the email.
      type: String
    - contextPath: Email.Body/Text
      description: The plain-text version of the email.
      type: String
    - contextPath: Email.Subject
      description: The subject of the email.
      type: String
    - contextPath: Email.Headers
      description: The headers of the email.
      type: String
    - contextPath: Email.Attachments.entryID
      description: Email Attachments. IDs are separated by commas.
      type: Unknown
    - contextPath: Email.Date
      description: The date the email was received.
      type: String
  - arguments:
    - default: true
      description: The user's email address. The "me" special value can be used to indicate the authenticated user.
      name: user-id
      required: true
    - description: The ID of the email to retrieve.  You can get the ID by running the gmail-search command, or by fetching mails and copy the incident.labels.Email/ID value from the fetched incident context.
      name: message-id
      required: true
    - description: A comma-separated list of labels to add to the email.
      isArray: true
      name: add-labels
    - description: A comma-separated list of labels to remove from the email.
      isArray: true
      name: remove-labels
    description: Moves an email to a different folder.
    name: gmail-move-mail
    outputs:
    - contextPath: Gmail.ID
      description: The inner ID of the Gmail message.
      type: string
    - contextPath: Gmail.ThreadId
      description: The thread ID.
      type: string
    - contextPath: Gmail.Format
      description: The MIME type of email.
      type: string
    - contextPath: Gmail.Labels
      description: The labels of the specific email.
      type: string
    - contextPath: Gmail.To
      description: The Gmail address of the receiver.
      type: string
    - contextPath: Gmail.From
      description: The Gmail address of the sender.
      type: string
    - contextPath: Gmail.Cc
      description: The additional recipient email address (CC).
      type: string
    - contextPath: Gmail.Bcc
      description: The additional recipient email address (BCC).
      type: string
    - contextPath: Gmail.Subject
      description: The subject of the specific email.
      type: string
    - contextPath: Gmail.Body
      description: The content of the email.
      type: string
    - contextPath: Gmail.Attachments
      description: The attachments of the email. IDs are separated by commas.
      type: unknown
    - contextPath: Gmail.Headers
      description: All headers of the specific email (list).
      type: unknown
    - contextPath: Gmail.Mailbox
      description: The Gmail mailbox.
      type: string
    - contextPath: Email.To
      description: The recipient of the email.
      type: String
    - contextPath: Email.From
      description: The sender of the email.
      type: String
    - contextPath: Email.CC
      description: The additional recipient email address (CC).
      type: Unknown
    - contextPath: Email.BCC
      description: The additional recipient email address (BCC).
      type: Unknown
    - contextPath: Email.Format
      description: The format of the email.
      type: String
    - contextPath: Email.Body/HTML
      description: The HTML version of the email.
      type: String
    - contextPath: Email.Body/Text
      description: The plain-text version of the email.
      type: String
    - contextPath: Email.Subject
      description: The subject of the email.
      type: String
    - contextPath: Email.Headers
      description: The headers of the email.
      type: String
    - contextPath: Email.Attachments.entryID
      description: Email attachments. IDs are separated by commas.
      type: Unknown
    - contextPath: Email.Date
      description: The date the email was received.
      type: String
  - arguments:
    - default: true
      description: The source user's email address. The "me" special value can be used to indicate the authenticated user.
      name: src-user-id
      required: true
    - description: The ID of the email to retrieve.  You can get the ID by running the gmail-search command, or by fetching mails and copy the incident.labels.Email/ID value from the fetched incident context.
      name: message-id
      required: true
    - description: The destination user's email address. The "me" special value can be used to indicate the authenticated user.
      name: dst-user-id
      required: true
    description: Moves an email to a different mailbox.
    name: gmail-move-mail-to-mailbox
    outputs:
    - contextPath: Gmail.ID
      description: The inner ID of the Gmail message.
      type: string
    - contextPath: Gmail.ThreadId
      description: The thread ID.
      type: string
    - contextPath: Gmail.Format
      description: The MIME type of email.
      type: string
    - contextPath: Gmail.Labels
      description: The labels of the specific email.
      type: string
    - contextPath: Gmail.To
      description: The Gmail address of the receiver.
      type: string
    - contextPath: Gmail.From
      description: The Gmail address of the sender.
      type: string
    - contextPath: Gmail.Cc
      description: The additional recipient email address (CC).
      type: string
    - contextPath: Gmail.Bcc
      description: The additional recipient email address (BCC).
      type: string
    - contextPath: Gmail.Subject
      description: The subject of the specific email.
      type: string
    - contextPath: Gmail.Body
      description: The content of the email.
      type: string
    - contextPath: Gmail.Attachments
      description: The attachments of the email. IDs are separated by commas.
      type: unknown
    - contextPath: Gmail.Headers
      description: All headers of specific the email (list).
      type: unknown
    - contextPath: Gmail.Mailbox
      description: The Gmail mailbox.
      type: string
    - contextPath: Email.To
      description: The recipient of the email.
      type: String
    - contextPath: Email.From
      description: The sender of the email.
      type: String
    - contextPath: Email.CC
      description: The additional recipient email address (CC).
      type: String
    - contextPath: Email.BCC
      description: The additional recipient email address (BCC).
      type: String
    - contextPath: Email.Format
      description: The format of the email.
      type: String
    - contextPath: Email.Body/HTML
      description: The HTML version of the email.
      type: String
    - contextPath: Email.Body/Text
      description: The plain-text version of the email.
      type: String
    - contextPath: Email.Subject
      description: The subject of the email.
      type: String
    - contextPath: Email.Headers
      description: The headers of the email.
      type: String
    - contextPath: Email.Attachments.entryID
      description: Emails attachments. IDs are separated by commas.
      type: Unknown
    - contextPath: Email.Date
      description: The date the email was received.
      type: String
  - arguments:
    - default: true
      description: The user's email address. The "me" special value can be used to indicate the authenticated user.
      name: user-id
      required: true
    - description: The email address to block messages.
      name: email-address
      required: true
    description: Adds a rule for email deletion by address.
    name: gmail-add-delete-filter
  - arguments:
    - default: true
      description: The user's email address. The "me" special value can be used to indicate the authenticated user.
      name: user-id
      required: true
    - description: The sender's display name or email address.
      name: from
    - description: The recipient's display name or email address. Includes recipients in the "to", "cc", and "bcc" header fields. You can use the local part of the email address. For example, "example" and "example@" both match "example@gmail.com". This field is case-insensitive.
      name: to
    - description: The email subject.
      name: subject
    - description: Returns messages matching the specified query. Supports the same query format as the Gmail search box. For example, "from:someuser@example.com is:unread".
      name: query
    - description: Whether the message has any attachments.
      name: has-attachments
    - description: The size of the entire RFC822 message in bytes, including all headers and attachments.
      name: size
    - description: A comma-separated list of labels to add to the message.
      name: add-labels
    - description: A comma-separated list of labels to remove from the message.
      name: remove-labels
    - description: The email address that the message is to be forwarded to. The email needs to be configured as a forwarding address, see https://support.google.com/mail/answer/10957?hl=en#null.
      name: forward
    - auto: PREDEFINED
      description: The message size in bytes compared to the size field.
      name: size-comparison
      predefined:
      - larger
      - smaller
    description: Adds a new filter.
    name: gmail-add-filter
    outputs:
    - contextPath: Gmail.Filter.ID
      description: The filter ID.
      type: String
    - contextPath: Gmail.Filter.Mailbox
      description: The mailbox containing the filter.
      type: String
    - contextPath: Gmail.Filter.Criteria
      description: The filter criteria.
      type: Unknown
    - contextPath: Gmail.Filter.Action
      description: The filter action.
      type: Unknown
  - arguments:
    - description: The user's email address. The "me" special value can be used to indicate the authenticated user.
      name: user-id
      required: true
    - description: The limit of the results list. Default is 100.
      name: limit
    - description: The list filters associated with the email address.
      name: address
    description: Lists all filters in a user's mailbox.
    name: gmail-list-filters
    outputs:
    - contextPath: Gmail.Filter.ID
      description: The filter ID.
      type: String
    - contextPath: Gmail.Filter.Mailbox
      description: The mailbox containing the filter.
      type: String
    - contextPath: Gmail.Filter.Criteria
      description: The filter criteria.
      type: Unknown
    - contextPath: Gmail.Filter.Action
      description: The filter action.
      type: Unknown
  - arguments:
    - description: The user's email address. The "me" special value can be used to indicate the authenticated user.
      name: user-id
      required: true
    - description: A comma-separated list of filter IDs (can be retrieve using `gmail-list-filters` command).
      isArray: true
      name: filter_ids
      required: true
    description: Removes a Filter.
    name: gmail-remove-filter
  - arguments:
    - description: The user's email address. The "me" special value can be used to indicate the authenticated user.
      name: user-id
      required: true
    - auto: PREDEFINED
      defaultValue: 'true'
      description: Whether to hide the user's visibility in the Global Directory. Can be true to show the user in the directory (default) or false to hide the user.
      name: visible-globally
      predefined:
      - 'true'
      - 'false'
    description: Hides a user's contact information in the Global Directory, for example email address and profile information.
    name: gmail-hide-user-in-directory
    outputs:
    - contextPath: Account.Type
      description: The account type. For example, "AD", "LocalOS", "Google", "AppleID", and so on.
      type: String
    - contextPath: Account.ID
      description: The unique ID for the account (integration specific). For AD accounts this is the Distinguished Name (DN).
      type: String
    - contextPath: Account.DisplayName
      description: The display name.
      type: String
    - contextPath: Account.Email.Address
      description: The email address of the account.
      type: String
    - contextPath: Account.Gmail.Address
      description: The email assigned with current account.
      type: Unknown
    - contextPath: Account.Domain
      description: The domain of the account.
      type: String
    - contextPath: Account.Username
      description: The username of the account.
      type: String
    - contextPath: Account.OrganizationUnit
      description: The Organization Unit (OU) of the account.
      type: String
    - contextPath: Account.VisibleInDirectory
      description: Whether the account is visible in the Global Directory.
      type: Boolean
    - contextPath: Account.Groups
      description: Groups in which the account belongs (integration specific). For example, for AD these are groups of which the account is memberOf.
      type: String
  - arguments:
    - description: The user's email address. The "me" special value can be used to indicate the authenticated user.
      name: user-id
      required: true
    - description: A string formatted password for the user. Depends on the password policy of the organization.
      name: password
      required: true
    description: Sets the password for the user.
    name: gmail-set-password
  - arguments:
    - description: The user's email address. The "me" special value can be used to indicate the authenticated user.
      name: user-id
      required: true
    description: Returns the auto-reply message set for the user-account.
    name: gmail-get-autoreply
    outputs:
    - contextPath: Account.Gmail.AutoReply.EnableAutoReply
      description: A flag that controls whether Gmail automatically replies to messages.
      type: Boolean
    - contextPath: Account.Gmail.AutoReply.ResponseBody
      description: Response body in plain text format.
      type: String
    - contextPath: Account.Gmail.AutoReply.ResponseSubject
      description: Optional text to add to the subject line in vacation responses. To enable auto-replies, the response subject or the response body must not be empty.
      type: String
    - contextPath: Account.Gmail.AutoReply.RestrictToContact
      description: A flag that determines whether responses are sent to recipients who are not in the user's list of contacts.
      type: String
    - contextPath: Account.Gmail.AutoReply.RestrictToDomain
      description: A flag that determines whether responses are sent to recipients who are outside of the user's domain. This feature is only available for G Suite users.
      type: String
    - contextPath: Account.Gmail.Address
      description: Email assigned with the current account.
      type: String
  - arguments:
    - description: The user's email address. The "me" special value me can be used to indicate the authenticated user.
      name: user-id
      required: true
    - auto: PREDEFINED
      defaultValue: 'true'
      description: Whether Gmail automatically replies to messages. Set to true to automatically reply (default).
      name: enable-autoReply
      predefined:
      - 'true'
      - 'false'
    - description: Optional text to add to the subject line in vacation responses. To enable auto-replies, either the response subject or the response body must not be empty.
      name: response-subject
    - description: Response body in plain text format.
      name: response-body
    - description: Sets the away/vacation message by passing a War Room entryID of the file for the given user.
      name: response-body-entry-id
    - description: Sets a start date for the vacation message to be enabled for the given user. The valid format is YYYY-MM-DD or Epoch time in milliseconds.
      name: start-time
    - description: Sets an end date for the vacation message to be enabled for the given user. The valid format is YYYY-MM-DD or Epoch time in milliseconds.
      name: end-time
    - auto: PREDEFINED
      defaultValue: 'false'
      description: Whether to send away/vacation messages to users in the contact list when set to true.
      name: contacts-only
      predefined:
      - 'true'
      - 'false'
    - auto: PREDEFINED
      defaultValue: 'false'
      description: Whether to prevent sending away/vacation messages to recipients who are outside of the user's domain when set to true.
      name: domain-only
      predefined:
      - 'true'
      - 'false'
    - auto: PREDEFINED
      defaultValue: Text
      description: Whether message response body type is text or HTML.
      name: response-body-type
      predefined:
      - HTML
      - Text
    description: 'Sets the auto-reply for the user. Note: If the body is not set, the current body will be deleted.'
    name: gmail-set-autoreply
    outputs:
    - contextPath: Account.Gmail.AutoReply.EnableAutoReply
      description: A flag that controls whether Gmail automatically replies to messages.
      type: Boolean
    - contextPath: Account.Gmail.AutoReply.ResponseBody
      description: Response body in plain text format.
      type: String
    - contextPath: Account.Gmail.AutoReply.ResponseSubject
      description: Optional text to add to the subject line in vacation responses. To enable auto-replies, either the response subject or the response body must not be empty.
      type: String
    - contextPath: Account.Gmail.AutoReply.RestrictToContact
      description: Determines whether responses are sent to recipients who are not in the user's list of contacts.
      type: String
    - contextPath: Account.Gmail.AutoReply.RestrictToDomain
      description: Determines whether responses are sent to recipients who are outside of the user's domain. This feature is only available for G Suite users.
      type: String
    - contextPath: Account.Gmail.Address
      description: Email assigned with the current account.
      type: String
    - contextPath: Account.Gmail.AutoReply.ResponseBodyHtml
      description: Response body in HTML format.
      type: String
    - contextPath: Account.Gmail.AutoReply.StartTime
      description: Start time for sending auto-replies.
      type: Number
    - contextPath: Account.Gmail.AutoReply.EndTime
      description: End time for sending auto-replies.
      type: Number
  - arguments:
    - description: The user's email address. The "me" special value can be used to indicate the authenticated user.
      name: user-id
      required: true
    - description: The email address of the delegate.
      name: delegate-email
      required: true
    description: Adds a delegate to the mailbox, without sending any verification email. The delegate user must be a member of the same G Suite organization as the delegator user and must be added using their primary email address, and not an email alias.
    name: gmail-delegate-user-mailbox
  - arguments:
    - description: The email addresses of the receiver.
      isArray: true
      name: to
      required: true
    - description: The email address of the sender.
      name: from
    - description: The content (body) of the email to be sent in plain text.
      name: body
    - description: The subject for the email to be sent.
      name: subject
      required: true
    - description: A comma-separated list of IDs of War Room entries that contain the files that need be attached to the email.
      isArray: true
      name: attachIDs
    - description: The additional recipient email address (CC).
      isArray: true
      name: cc
    - description: The additional recipient email address (BCC).
      isArray: true
      name: bcc
    - description: The content (body) of the email to be sent in HTML format.
      name: htmlBody
    - description: Choose true if you wish to handle html body as MimeMultipart.
      name: force_handle_htmlBody
      auto: PREDEFINED
      defaultValue: 'false'
      predefined:
      - 'false'
      - 'true'
    - description: |-
        The address that needs to be used to reply to the message.
      name: replyTo
    - description: |-
        A comma-separated list of new names to rename attachments corresponding to the order that they were attached to the email.
                Examples - To rename first and third file attachNames=new_fileName1,,new_fileName3
                To rename second and fifth files attachNames=,new_fileName2,,,new_fileName5.
      isArray: true
      name: attachNames
    - description: |-
        A comma-separated list of CID images to embed attachments inside the email.
      isArray: true
      name: attachCIDs
    - description: |-
        Textual name for an attached file. Multiple files are supported as a
                comma-separated list. For example, transientFile="t1.txt,temp.txt,t3.txt" transientFileContent="test
                2,temporary file content,third file content" transientFileCID="t1.txt@xxx.yyy,t2.txt@xxx.zzz").
      isArray: true
      name: transientFile
    - description: |-
        Content for the attached file. Multiple files are supported as a comma-separated
                list. For example, transientFile="t1.txt,temp.txt,t3.txt" transientFileContent="test
                2,temporary file content,third file content" transientFileCID="t1.txt@xxx.yyy,t2.txt@xxx.zzz").
      isArray: true
      name: transientFileContent
    - description: |-
        CID image for an attached file to include within the email body. Multiple files are
                supported as a comma-separated list. (e.g. transientFile="t1.txt,temp.txt,t3.txt"
                transientFileContent="test 2,temporary file content,third file content" transientFileCID="t1.txt@xxx.yyy,t2.txt@xxx.zzz").
      isArray: true
      name: transientFileCID
    - description: 'A CSV list of additional headers in the format: headerName=headerValue. For example: "headerName1=headerValue1,headerName2=headerValue2".'
      name: additionalHeader
      isArray: true
    - description: |-
        'Replaces {varname} variables with values from this parameter. Expected
               values are in the form of a JSON document. For example, {"varname" :{"value" "some
               value", "key": "context key"}}. Each var name can either be provided with
               the value or a context key to retrieve the value.
               Note that only context data is accessible for this argument, while incident fields are not.'
      name: templateParams
    - description: Whether message response body type is text or HTML.
      name: bodyType
      auto: PREDEFINED
      predefined:
      - 'HTML'
      - 'Text'
      defaultValue: Text
    - description: Indicates whether to render the email body.
      name: renderBody
      auto: PREDEFINED
      predefined:
      - 'true'
      - 'false'
    description: Sends mail using Gmail.
    name: send-mail
    outputs:
    - contextPath: Gmail.SentMail.ID
      description: The immutable ID of the message.
      type: String
    - contextPath: Gmail.SentMail.Labels
      description: The list of IDs of labels applied to this message.
      type: String
    - contextPath: Gmail.SentMail.ThreadId
      description: The ID of the thread in which the message belongs.
      type: String
    - contextPath: Gmail.SentMail.To
      description: The recipient of the email.
      type: String
    - contextPath: Gmail.SentMail.From
      description: The sender of the email.
      type: Unknown
    - contextPath: Gmail.SentMail.Cc
      description: The additional recipient email address (CC).
      type: String
    - contextPath: Gmail.SentMail.Bcc
      description: The additional recipient email address (BCC).
      type: String
    - contextPath: Gmail.SentMail.Subject
      description: The subject of the email.
      type: String
    - contextPath: Gmail.SentMail.Body
      description: The plain-text version of the email.
      type: Unknown
    - contextPath: Gmail.SentMail.MailBox
      description: The mailbox from which the mail was sent.
      type: String
  - arguments:
    - description: The email addresses of the recipients.
      isArray: true
      name: to
      required: true
    - description: The email address of the sender.
      name: from
    - description: The contents (body) of the email to be sent in plain text.
      name: body
    - description: The subject of the email to be sent. Should be the same as the subject of the email you are replying to in order for the reply to be a part of the same conversation.
      name: subject
      required: true
    - description: A comma-separated list of message IDs to reply to.
      isArray: true
      name: inReplyTo
      required: true
    - description: A comma-separated list of message IDs to refer to.
      isArray: true
      name: references
    - description: A comma-separated list of IDs of War Room entries that contain the files that need to be attached to the email.
      isArray: true
      name: attachIDs
    - description: The additional recipient email addresses (CC).
      isArray: true
      name: cc
    - description: The additional recipient email addresses (BCC).
      isArray: true
      name: bcc
    - description: The content (body) of the email to be sent in HTML format.
      name: htmlBody
    - description: The address that needs to be used to reply to the message.
      name: replyTo
    - description: |-
        A comma-separated list of new names used to rename attachments corresponding to the order in which they were attached to the email.
                Examples - To rename the first and third file: attachNames=new_fileName1,,new_fileName3
                To rename the second and fifth files: attachNames=,new_fileName2,,,new_fileName5.
      isArray: true
      name: attachNames
    - description: A comma-separated list of CID images to embed as attachments inside the email.
      isArray: true
      name: attachCIDs
    - description: |-
        Textual name for an attached file. Multiple files are supported as a comma-separated list. For example, transientFile="t1.txt,temp.txt,t3.txt" transientFileContent="test2,temporary file content,third file content" transientFileCID="t1.txt@xxx.yyy,t2.txt@xxx.zzz").
      isArray: true
      name: transientFile
    - description: |-
        Content for the attached file. Multiple files are supported as a comma-separated list. For example, transientFile="t1.txt,temp.txt,t3.txt" transientFileContent="test2,temporary file content,third file content" transientFileCID="t1.txt@xxx.yyy,t2.txt@xxx.zzz").
      isArray: true
      name: transientFileContent
    - description: |-
        CID image for an attached file to include within the email body. Multiple files are supported as a comma-separated list. (e.g. transientFile="t1.txt,temp.txt,t3.txt" transientFileContent="test 2,temporary file content,third file content" transientFileCID="t1.txt@xxx.yyy,t2.txt@xxx.zzz").
      isArray: true
      name: transientFileCID
    - description: 'A comma-separated list of additional headers in the format: headerName=headerValue. For example: "headerName1=headerValue1,headerName2=headerValue2".'
      isArray: true
      name: additionalHeader
    - description: |-
        'Replaces {varname} variables with values from this parameter. Expected values are in the form of a JSON document. For example, {"varname" :{"value" "some value", "key": "context key"}}. Each var name can either be provided with the value or a context key to retrieve the value. Note that only context data is accessible for this argument, while incident fields are not.'
      name: templateParams
    - auto: PREDEFINED
      defaultValue: Text
      description: Whether message response body type is text or HTML.
      name: bodyType
      predefined:
      - HTML
      - Text
    - description: Indicates whether to render the email body.
      name: renderBody
    description: Replies to a mail using Gmail.
    name: reply-mail
    outputs:
    - contextPath: Gmail.SentMail.ID
      description: The immutable ID of the message.
      type: String
    - contextPath: Gmail.SentMail.Labels
      description: The list of IDs of the labels applied to this message.
      type: String
    - contextPath: Gmail.SentMail.ThreadId
      description: The ID of the thread in which the message belongs.
      type: String
    - contextPath: Gmail.SentMail.To
      description: The recipients of the email.
      type: String
    - contextPath: Gmail.SentMail.From
      description: The sender of the email.
      type: Unknown
    - contextPath: Gmail.SentMail.Cc
      description: The additional recipient email addresses (CC).
      type: String
    - contextPath: Gmail.SentMail.Bcc
      description: The additional recipient email addresses (BCC).
      type: String
    - contextPath: Gmail.SentMail.Subject
      description: The subject of the email.
      type: String
    - contextPath: Gmail.SentMail.Body
      description: The plain-text version of the email.
      type: Unknown
    - contextPath: Gmail.SentMail.MailBox
      description: The mailbox from which the mail was sent.
      type: String
  - arguments:
    - description: The user's email address. The "me" special value can be used to indicate the authenticated user.
      name: user-id
      required: true
    - description: The email address to remove from delegation.
      name: removed-mail
      required: true
    description: Removes a delegate from the mailbox without sending any verification email. The delegate user must be a member of the same G Suite organization as the delegator user using their primary email address, and not an email alias.
    name: gmail-remove-delegated-mailbox
  - arguments:
    - description: The ID of the role. Can be retrieved using the get-user-roles command.
      name: role-id
      required: true
    - description: The immutable Google Apps ID.
      name: customer-id
    description: Gets details of a specific role.
    name: gmail-get-role
    outputs:
    - contextPath: Gmail.Role.ETag
      description: The ETag of the resource.
      type: String
    - contextPath: Gmail.Role.IsSuperAdminRole
      description: Indicates whether the role is a super admin role.
      type: Boolean
    - contextPath: Gmail.Role.IsSystemRole
      description: Indicates whether the role is a pre-defined system role.
      type: Boolean
    - contextPath: Gmail.Role.Kind
      description: The kind of the role.
      type: String
    - contextPath: Gmail.Role.Description
      description: The description of the role.
      type: String
    - contextPath: Gmail.Role.ID
      description: The ID of the role.
      type: String
    - contextPath: Gmail.Role.Name
      description: The name of the role.
      type: String
    - contextPath: Gmail.Role.Privilege.ServiceID
      description: The ID of the service this privilege is for.
      type: String
    - contextPath: Gmail.Role.Privilege.Name
      description: The name of the privilege.
      type: String
  - arguments:
    - description: A comma-separated list of emails addresses to which messages can be forwarded.
      isArray: true
      name: forwarding_email
      required: true
    - description: The user email address or the user id, use the !gmail-list-users command, in order to get the user id.
      name: user_id
      required: true
    description: Creates a forwarding address. If ownership verification is required, a message will be sent to the recipient and the resource's verification status will be set to pending; otherwise, the resource will be created with verification status set to accepted. This method is only available to service account clients that have been delegated domain-wide authority. The special value "me" can be used to indicate the authenticated user.
    name: gmail-forwarding-address-add
    outputs:
    - contextPath: Gmail.ForwardingAddress.forwardingEmail
      description: An email address to which messages can be forwarded.
      type: String
    - contextPath: Gmail.ForwardingAddress.userId
      description: The user's email address.
      type: String
    - contextPath: Gmail.ForwardingAddress.verificationStatus
      description: Indicates whether this address has been verified and is usable for forwarding.
      type: String
  - arguments:
    - description: The state that a message should be left in after it has been forwarded.
      name: disposition
      auto: PREDEFINED
      predefined:
      - 'archive'
      - 'leaveInInbox'
      - 'markRead'
      - 'trash'
    - description: A comma-separated list of emails addresses to which messages can be forwarded.
      isArray: true
      name: forwarding_email
      required: true
    - description: The user email address or the user ID, use the !gmail-list-users command, in order to get the user ID.
      name: user_id
      required: true
    description: |-
      Updates the auto-forwarding setting for the specified account. A verified forwarding address must be specified when auto-forwarding is enabled.
    name: gmail-forwarding-address-update
    outputs:
    - contextPath: Gmail.ForwardingAddress.forwardingEmail
      description: An email address to which messages can be forwarded.
      type: String
    - contextPath: Gmail.ForwardingAddress.userId
      description: The user's email address.
      type: String
    - contextPath: Gmail.ForwardingAddress.Disposition
      description: The state that a message should be left in after it has been forwarded.
      type: String
    - contextPath: Gmail.ForwardingAddress.Enabled
      description: Indicates whether all incoming mail is automatically forwarded to another address.
      type: Boolean
  - arguments:
    - description: The user's email address.
      name: user_id
      required: true
    - description: The email address that appears in the "From:" header for email sent using this alias.
      name: send_as_email
      required: true
    - description: The name that appears in the "From:" header for mail sent using this alias. For custom "from" addresses, when this is empty, Gmail will populate the "From:" header with the name that is used for the primary address associated with the account. If the admin disabled the ability for users to update their name format, requests to update this field for the primary login will silently fail.
      name: display_name
    - description: An optional HTML signature that is included in messages composed with this alias in the Gmail web UI.
      name: signature
    - description: An optional email address that is included in a "Reply-To:" header for email sent using this alias. If this is empty, Gmail will not generate a "Reply-To:" header.
      name: reply_to_address
    - auto: PREDEFINED
      defaultValue: 'false'
      description: Whether this address is selected as the default "From:" address in situations such as composing a new message or sending a vacation auto-reply. Every Gmail account has exactly one default send-as address, so the only legal value that clients may write to this field is true. Changing this from false to true for an address will result in this field becoming false for the other previous default address. Default is "false".
      name: is_default
      predefined:
      - 'true'
      - 'false'
    - auto: PREDEFINED
      defaultValue: 'false'
      description: Whether Gmail should treat this address as an alias for the user's primary email address. This setting only applies to custom "from" aliases. Default is "false".
      name: treat_as_alias
      predefined:
      - 'true'
      - 'false'
    - description: The hostname of the SMTP service. Required for SMTP configuration.
      name: smtp_host
    - description: The port of the SMTP service. Required for SMTP configuration.
      name: smtp_port
    - description: The username that will be used for authentication with the SMTP service. This is a write-only field that can be specified in requests to create or update SendAs settings.
      name: smtp_username
    - description: The password that will be used for authentication with the SMTP service. This is a write-only field that can be specified in requests to create or update SendAs settings.
      name: smtp_password
    - auto: PREDEFINED
      description: |-
        The protocol that will be used to secure communication with the SMTP service. Required for SMTP configuration.

        Available Options:
        SECURITY_MODE_UNSPECIFIED - Unspecified security mode.

        NONE - Communication with the remote SMTP service is unsecured. Requires port 25.

        SSL - Communication with the remote SMTP service is secured using SSL.

        STARTTLS - Communication with the remote SMTP service is secured using STARTTLS.
      name: smtp_securitymode
      predefined:
      - SECURITY_MODE_UNSPECIFIED
      - NONE
      - SSL
      - STARTTLS
    description: |-
      Creates a custom "from" send-as alias. If an SMTP MSA is specified, Gmail will attempt to connect to the SMTP service to validate the configuration before creating the alias. If ownership verification is required for the alias, a message will be sent to the email address and the resource's verification status will be set to pending; otherwise, the resource will be created with verification status set to accepted. If a signature is provided, Gmail will sanitize the HTML before saving it with the alias.

      This command is only available to service account clients who have been delegated domain-wide authority.
    name: gmail-send-as-add
    outputs:
    - contextPath: Gmail.SendAs.userId
      description: The user's email address.
      type: String
    - contextPath: Gmail.SendAs.sendAsEmail
      description: The updated send-as alias.
      type: String
    - contextPath: Gmail.SendAs.signature
      description: An optional HTML signature that is included in messages composed with this alias in the Gmail web UI.
      type: String
    - contextPath: Gmail.SendAs.isPrimary
      description: Whether this address is the primary address used to login to the account.
      type: Boolean
    - contextPath: Gmail.SendAs.isDefault
      description: Whether this address is selected as the default "From:" address in situations.
      type: Boolean
    - contextPath: Gmail.SendAs.treatAsAlias
      description: Whether Gmail should treat this address as an alias for the user's primary email address.
      type: Boolean
    - contextPath: Gmail.SendAs.smtpMsaHost
      description: The hostname of the SMTP service.
      type: String
    - contextPath: Gmail.SendAs.smtpMsaPort
      description: The port of the SMTP service.
      type: String
    - contextPath: Gmail.SendAs.smtpMsaSecurityMode
      description: The protocol that will be used to secure communication with the SMTP service.
      type: String
    - contextPath: Gmail.SendAs.verificationStatus
      description: Indicates whether this address has been verified for use as a send-as alias.
      type: String
    - contextPath: Gmail.SendAs.replyToAddress
      description: A name that appears in the "From:" header for email sent using this alias.
      type: String
  - arguments:
    - description: The user email address or the user id, use the !gmail-list-users command, in order to get the user id.
      name: user_id
      required: true
    - description: The forwarding address to be retrieved.
      name: forwarding_email
      required: true
    description: Gets the specified forwarding address or a list of the forwarding addresses for the specified account.
    name: gmail-forwarding-address-get
    outputs:
    - contextPath: Gmail.ForwardingAddress.userId
      description: The user email address or the user id, use the !gmail-list-users command, in order to get the user id.
      type: String
    - contextPath: Gmail.ForwardingAddress.forwardingEmail
      description: An email address to which messages can be forwarded.
      type: String
  - arguments:
    - description: The user email address or the user id, use the !gmail-list-users command, in order to get the user id.
      name: user_id
      required: true
    - description: The forwarding address to be retrieved.
      name: forwarding_email
      required: true
    description: Deletes the specified forwarding address and revokes any verification that may have been required. This method is only available to service account clients that have been delegated domain-wide authority.
    name: gmail-forwarding-address-remove
  - arguments:
    - description: The user email address or the user ID, use the !gmail-list-users command, in order to get the user ID. The special value "me" can be used to indicate the authenticated user.
      name: user_id
      required: true
    - description: The maximum number of addresses to return. The default value is 50.
      name: limit
    description: Lists the forwarding addresses for the specified account.
    name: gmail-forwarding-address-list
    outputs:
    - contextPath: Gmail.ForwardingAddress.forwardingEmail
      description: An email address to which messages can be forwarded.
      type: String
    - contextPath: Gmail.ForwardingAddress.verificationStatus
      description: Indicates whether this address has been verified and is usable for forwarding.
      type: String
<<<<<<< HEAD
  dockerimage: demisto/google-api-py3:1.0.0.77314
=======
  dockerimage: demisto/google-api-py3:1.0.0.89766
>>>>>>> 90cf3b88
  isfetch: true
  runonce: false
  script: '-'
  subtype: python3
  type: python
tests:
- Gmail Convert Html Test
- GmailTest
fromversion: 5.0.0<|MERGE_RESOLUTION|>--- conflicted
+++ resolved
@@ -252,8 +252,6 @@
       - metadata
       - minimal
       - raw
-<<<<<<< HEAD
-=======
     - auto: PREDEFINED
       defaultValue: False
       description: Whether to include the attachment entries in the result or not.
@@ -261,7 +259,6 @@
       predefined:
       - 'False'
       - 'True'
->>>>>>> 90cf3b88
     description: Retrieves the Gmail message sent to a specified user.
     name: gmail-get-mail
     outputs:
@@ -295,18 +292,12 @@
     - contextPath: Gmail.Body
       description: The content of the email.
       type: string
-<<<<<<< HEAD
-    - contextPath: Gmail.Attachments
-      description: The attachments of the email. Attachments IDs are separated by commas.
-      type: unknown
-=======
     - contextPath: Gmail.Attachments.ID
       description: The email attachment ID (as appear in gmail).
       type: Unknown
     - contextPath: Gmail.Attachments.Name
       description: The email attachment name.
       type: Unknown
->>>>>>> 90cf3b88
     - contextPath: Gmail.Headers
       description: All headers of the specific email (list).
       type: unknown
@@ -340,16 +331,11 @@
     - contextPath: Email.Headers
       description: The headers of the email.
       type: String
-<<<<<<< HEAD
-    - contextPath: Email.Attachments.entryID
-      description: Comma-separated email attachment IDs.
-=======
     - contextPath: Email.Attachments.ID
       description: The email attachment ID (as appear in gmail).
       type: Unknown
     - contextPath: Email.Attachments.Name
       description: The email attachment name.
->>>>>>> 90cf3b88
       type: Unknown
     - contextPath: Email.Date
       description: The date the email was received.
@@ -1741,11 +1727,7 @@
     - contextPath: Gmail.ForwardingAddress.verificationStatus
       description: Indicates whether this address has been verified and is usable for forwarding.
       type: String
-<<<<<<< HEAD
-  dockerimage: demisto/google-api-py3:1.0.0.77314
-=======
   dockerimage: demisto/google-api-py3:1.0.0.89766
->>>>>>> 90cf3b88
   isfetch: true
   runonce: false
   script: '-'
