--- conflicted
+++ resolved
@@ -2320,11 +2320,7 @@
     - contextPath: Gmail.ForwardingAddress.verificationStatus
       description: Indicates whether this address has been verified and is usable for forwarding.
       type: String
-<<<<<<< HEAD
-  dockerimage: demisto/google-api-py3:1.0.0.61016
-=======
   dockerimage: demisto/google-api-py3:1.0.0.63203
->>>>>>> a56da0f6
   isfetch: true
   longRunning: false
   longRunningPort: false
