<<<<<<< HEAD
{
    "name": "Crisis Management",
    "description": "This Content Pack helps you automate data collection and crisis event communications such as monitoring remote employee health and safety well being.",
    "support": "xsoar",
    "currentVersion": "1.1.4",
    "author": "Cortex XSOAR",
    "url": "https://www.paloaltonetworks.com/cortex",
    "email": "",
    "categories": [
        "Case Management"
    ],
    "tags": [
        "Pandemic",
        "Crisis",
        "COVID-19"
    ],
    "created": "2020-05-06T08:54:47Z",
    "useCases": [
        "Crisis Management"
    ],
    "keywords": []
=======
{
    "name": "Crisis Management",
    "description": "Note: This is a beta pack, which lets you implement and test pre-release software. Since the pack is beta, it might contain bugs. Updates to the pack during the beta phase might include non-backward compatible features. We appreciate your feedback on the quality and usability of the pack to help us identify issues, fix them, and continually improve.",
    "support": "xsoar",
    "currentVersion": "1.2.0",
    "author": "Cortex XSOAR",
    "url": "https://www.paloaltonetworks.com/cortex",
    "email": "",
    "categories": [
        "Case Management"
    ],
    "tags": [
        "Pandemic",
        "Crisis",
        "COVID-19"
    ],
    "created": "2020-05-06T08:54:47Z",
    "useCases": [
        "Crisis Management"
    ],
    "keywords": [],
    "dependencies": {
        "CommonTypes": {
            "mandatory": true,
            "display_name": "Common Types"
        },
        "NIST": {
            "mandatory": false,
            "display_name": "NIST"
        },
        "Phishing": {
            "mandatory": true,
            "display_name": "Phishing"
        },
        "CommonScripts": {
            "mandatory": true,
            "display_name": "Common Scripts"
        },
        "SANS": {
            "mandatory": false,
            "display_name": "SANS"
        },
        "MicrosoftGraphUser": {
            "mandatory": false,
            "display_name": "Microsoft Graph User"
        }
    }
>>>>>>> 1b66b9f0
}<|MERGE_RESOLUTION|>--- conflicted
+++ resolved
@@ -1,72 +1,48 @@
-<<<<<<< HEAD
-{
-    "name": "Crisis Management",
-    "description": "This Content Pack helps you automate data collection and crisis event communications such as monitoring remote employee health and safety well being.",
-    "support": "xsoar",
-    "currentVersion": "1.1.4",
-    "author": "Cortex XSOAR",
-    "url": "https://www.paloaltonetworks.com/cortex",
-    "email": "",
-    "categories": [
-        "Case Management"
-    ],
-    "tags": [
-        "Pandemic",
-        "Crisis",
-        "COVID-19"
-    ],
-    "created": "2020-05-06T08:54:47Z",
-    "useCases": [
-        "Crisis Management"
-    ],
-    "keywords": []
-=======
-{
-    "name": "Crisis Management",
-    "description": "Note: This is a beta pack, which lets you implement and test pre-release software. Since the pack is beta, it might contain bugs. Updates to the pack during the beta phase might include non-backward compatible features. We appreciate your feedback on the quality and usability of the pack to help us identify issues, fix them, and continually improve.",
-    "support": "xsoar",
-    "currentVersion": "1.2.0",
-    "author": "Cortex XSOAR",
-    "url": "https://www.paloaltonetworks.com/cortex",
-    "email": "",
-    "categories": [
-        "Case Management"
-    ],
-    "tags": [
-        "Pandemic",
-        "Crisis",
-        "COVID-19"
-    ],
-    "created": "2020-05-06T08:54:47Z",
-    "useCases": [
-        "Crisis Management"
-    ],
-    "keywords": [],
-    "dependencies": {
-        "CommonTypes": {
-            "mandatory": true,
-            "display_name": "Common Types"
-        },
-        "NIST": {
-            "mandatory": false,
-            "display_name": "NIST"
-        },
-        "Phishing": {
-            "mandatory": true,
-            "display_name": "Phishing"
-        },
-        "CommonScripts": {
-            "mandatory": true,
-            "display_name": "Common Scripts"
-        },
-        "SANS": {
-            "mandatory": false,
-            "display_name": "SANS"
-        },
-        "MicrosoftGraphUser": {
-            "mandatory": false,
-            "display_name": "Microsoft Graph User"
-        }
-    }
->>>>>>> 1b66b9f0
+{
+    "name": "Crisis Management",
+    "description": "This Content Pack helps you automate data collection and crisis event communications such as monitoring remote employee health and safety well being.",
+    "support": "xsoar",
+    "currentVersion": "1.2.1",
+    "author": "Cortex XSOAR",
+    "url": "https://www.paloaltonetworks.com/cortex",
+    "email": "",
+    "categories": [
+        "Case Management"
+    ],
+    "tags": [
+        "Pandemic",
+        "Crisis",
+        "COVID-19"
+    ],
+    "created": "2020-05-06T08:54:47Z",
+    "useCases": [
+        "Crisis Management"
+    ],
+    "keywords": [],
+    "dependencies": {
+        "CommonTypes": {
+            "mandatory": true,
+            "display_name": "Common Types"
+        },
+        "NIST": {
+            "mandatory": false,
+            "display_name": "NIST"
+        },
+        "Phishing": {
+            "mandatory": true,
+            "display_name": "Phishing"
+        },
+        "CommonScripts": {
+            "mandatory": true,
+            "display_name": "Common Scripts"
+        },
+        "SANS": {
+            "mandatory": false,
+            "display_name": "SANS"
+        },
+        "MicrosoftGraphUser": {
+            "mandatory": false,
+            "display_name": "Microsoft Graph User"
+        }
+    }
 }