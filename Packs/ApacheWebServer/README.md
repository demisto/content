--- conflicted
+++ resolved
@@ -75,10 +75,6 @@
 ### Apache Reverse Proxy configuration
 
 To configure Apache Reverse Proxy logging, see the following guide [here](https://httpd.apache.org/docs/2.4/howto/reverse_proxy.html).
-<<<<<<< HEAD
-Supported log format for Reverse Proxy logs is:
-
-=======
 
 * Pay attention: Timestamp Parsing is only available for the default **%t** format: \[%d/%b/%Y{Key}%H:%M:%S %z\]
 
@@ -86,18 +82,12 @@
 ### Apache Log Format:
 
 Supported log format is:
->>>>>>> 17056c62
 ```
 %V:%{local}p %A %h %l %u %t \"%r\" %>s %B \"%{Referer}i\" \"%{User-Agent}i\" %P %D %{HTTPS}e %{SSL_PROTOCOL}x %{SSL_CIPHER}x %{UNIQUE_ID}e %{remote}p %I %O \"%{Host}i\" main %{CF_RAY_ID}e %{CF_EDGE_COLO}e
 ```
 
 Custom Log Format string description list can be found [here](https://httpd.apache.org/docs/2.4/mod/mod_log_config.html#logformat).
 
-<<<<<<< HEAD
-- Pay attention: Timestamp Parsing is only available for the default **%t** format: \[%d/%b/%Y{Key}%H:%M:%S %z\]
-
-=======
->>>>>>> 17056c62
 ## Collect Events from Vendor
 
 In order to use the collector, use the [Broker VM](#broker-vm) option.
