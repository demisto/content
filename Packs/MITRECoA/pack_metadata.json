{
    "name": "MITRE ATT&CK - Courses of Action",
    "description": "Looking for actionable intelligence? This intelligence-driven Pack provides manual or automated remediation of MITRE ATT&CK techniques.",
    "support": "xsoar",
<<<<<<< HEAD
    "currentVersion": "1.0.3",
=======
    "currentVersion": "1.0.4",
>>>>>>> 19e52d5b
    "author": "Cortex XSOAR",
    "url": "https://www.paloaltonetworks.com/cortex",
    "email": "",
    "created": "2021-01-03T17:54:12Z",
    "hidden": false,
    "itemPrefix": [
        "Mitre COA"
    ],
    "categories": [
        "Data Enrichment & Threat Intelligence"
    ],
    "tags": [
        "Use Case"
    ],
    "useCases": [
        "Threat Intelligence Management"
    ],
    "keywords": [
        "MITRE ATT&CK",
        "Courses of Action",
        "Unit 42",
        "Best Practices"
    ],
    "dependencies": {
        "PAN-OS": {
            "display_name": "PAN-OS",
            "mandatory": false
        },
        "Phishing": {
            "display_name": "Phishing",
            "mandatory": false
        },
        "Ransomware": {
            "display_name": "Ransomware",
            "mandatory": false
        },
        "CommonTypes": {
            "display_name": "Common Types",
            "mandatory": true
        },
        "CommonScripts": {
            "display_name": "Common Scripts",
            "mandatory": true
        },
        "CortexXDR": {
            "display_name": "Palo Alto Networks Cortex XDR - Investigation and Response",
            "mandatory": false
        },
        "FeedMitreAttack": {
            "display_name": "MITRE ATT&CK",
            "mandatory": false
        },
        "AccessInvestigation": {
            "display_name": "Access Investigation",
            "mandatory": false
        },
        "Malware": {
            "display_name": "Malware",
            "mandatory": false
        }
    },
    "marketplaces": [
        "xsoar",
        "marketplacev2"
    ]
}<|MERGE_RESOLUTION|>--- conflicted
+++ resolved
@@ -2,11 +2,7 @@
     "name": "MITRE ATT&CK - Courses of Action",
     "description": "Looking for actionable intelligence? This intelligence-driven Pack provides manual or automated remediation of MITRE ATT&CK techniques.",
     "support": "xsoar",
-<<<<<<< HEAD
-    "currentVersion": "1.0.3",
-=======
     "currentVersion": "1.0.4",
->>>>>>> 19e52d5b
     "author": "Cortex XSOAR",
     "url": "https://www.paloaltonetworks.com/cortex",
     "email": "",
