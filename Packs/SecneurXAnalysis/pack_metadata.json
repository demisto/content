{
    "name": "SecneurX Analysis",
    "description": "Fully automated malware dynamic analysis sandboxing",
    "support": "partner",
<<<<<<< HEAD
    "currentVersion": "1.0.6",
=======
    "currentVersion": "1.0.10",
>>>>>>> 90cf3b88
    "author": "SecneurX Technologies",
    "created": "2022-07-25T12:00:00Z",
    "url": "https://www.secneurx.com/products",
    "email": "support@secneurx.com",
    "categories": [
        "Forensics & Malware Analysis"
    ],
    "tags": [
        "Malware",
        "Forensics",
        "Threat Intelligence"
    ],
    "useCases": [],
    "keywords": [
        "Malware Analysis"
    ],
    "marketplaces": [
        "xsoar",
        "marketplacev2"
    ]
}<|MERGE_RESOLUTION|>--- conflicted
+++ resolved
@@ -2,11 +2,7 @@
     "name": "SecneurX Analysis",
     "description": "Fully automated malware dynamic analysis sandboxing",
     "support": "partner",
-<<<<<<< HEAD
-    "currentVersion": "1.0.6",
-=======
     "currentVersion": "1.0.10",
->>>>>>> 90cf3b88
     "author": "SecneurX Technologies",
     "created": "2022-07-25T12:00:00Z",
     "url": "https://www.secneurx.com/products",
