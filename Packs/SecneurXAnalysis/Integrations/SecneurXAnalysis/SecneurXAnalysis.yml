--- conflicted
+++ resolved
@@ -22,27 +22,16 @@
   name: proxy
   type: 8
   required: false
-<<<<<<< HEAD
-description: Fully automated malware dynamic analysis sandboxing
-=======
 description: Fully automated malware dynamic analysis sandboxing.
->>>>>>> 9d6c5180
 display: SecneurX Analysis
 name: Secneurx Analysis
 script:
   commands:
   - arguments:
-<<<<<<< HEAD
-    - description: Input the Task UUID value obtained as response from submission
-      name: task_uuid
-      required: true
-    description: Get verdict summary report of the analyzed sample
-=======
     - description: Input the Task UUID value obtained as response from submission.
       name: task_uuid
       required: true
     description: Get verdict summary report of the analyzed sample.
->>>>>>> 9d6c5180
     name: snx-analysis-get-verdict
     outputs:
     - contextPath: SecneurXAnalysis.Verdict.task_uuid
@@ -64,27 +53,6 @@
       description: Analysis queued sample submission time value.
       type: String
   - arguments:
-<<<<<<< HEAD
-    - description: Optional. Allows you to specify the number of hours. The value should be as number of hours (e.g. 5) - Lists all the queued samples submitted in the last 5 hrs
-      name: last_hours
-    - description: Optional. Allows you to specify the max no.of queued samples to list. The value should be number type (e.g. 50) - Lists the last submitted 50 samples that are queued
-      name: last_count
-    description: Get the list of submitted samples whose status is marked as "Completed"
-    name: snx-analysis-get-completed
-  - arguments:
-    - description: Optional. Allows you to specify the number of hours. The value should be as number of hours (e.g. 5) - Lists all the queued samples submitted in the last 5 hrs
-      name: last_hours
-    - description: Optional. Allows you to specify the max no.of queued samples to list. The value should be number type (e.g. 50) - Lists the last submitted 50 samples that are queued
-      name: last_count
-    description: Get the list of submitted samples that are still in pending state
-    name: snx-analysis-get-pending
-  - arguments:
-    - description: Optional. Allows you to specify the number of hours. The value should be as number of hours (e.g. 5) - Lists all the queued samples submitted in the last 5 hrs
-      name: last_hours
-    - description: Optional. Allows you to specify the max no.of queued samples to list. The value should be number type (e.g. 50) - Lists the last submitted 50 samples that are queued
-      name: last_count
-    description: Get the status of all the submitted samples
-=======
     - description: Optional. Allows you to specify the number of hours. The value should be as number of hours (e.g. 5) - Lists all the queued samples submitted in the last 5 hrs.
       name: last_hours
     - description: Optional. Allows you to specify the max no.of queued samples to list. The value should be number type (e.g. 50) - Lists the last submitted 50 samples that are queued.
@@ -104,27 +72,11 @@
     - description: Optional. Allows you to specify the max no.of queued samples to list. The value should be number type (e.g. 50) - Lists the last submitted 50 samples that are queued.
       name: last_count
     description: Get the status of all the submitted samples.
->>>>>>> 9d6c5180
     name: snx-analysis-get-status
   - arguments:
     - description: Entry ID value of upload file.
       name: EntryID
       required: true
-<<<<<<< HEAD
-    - description: Type the OS platform on which the file to be analysed. Default is set to Windows7. Possible values are Windows7, Windows10, Android, Ubuntu
-      name: Platform
-    - description: Type the priority of the sample for analysis. Default is set to Normal. Possible values are High, Normal
-      name: Priority
-    - description: Type the duration of the analysis in seconds. Not all malicious programs are active right after the launch. Some of them take time to fully reveal the attack vectors. Default is set to 120. Possible values are 120, 180, 240, 300
-      name: Duration
-    - description: If you want the file for submission to be treated and analysed as a specific file extension, mention it.
-      name: Extension
-    - description: Reboot the system during the analysis. Default is set to 'False'. Possible values are True, False
-      name: Reboot
-    - description: If the file for submission is protected with a user-defined password, please enter the password for our system to open and detonate it
-      name: File Password
-    description: Submit a file for Analysis
-=======
     - description: Type the OS platform on which the file to be analysed. Default is set to Windows7. Possible values are Windows7, Windows10, Android, Ubuntu.
       name: Platform
     - description: Type the priority of the sample for analysis. Default is set to Normal. Possible values are High, Normal.
@@ -138,7 +90,6 @@
     - description: If the file for submission is protected with a user-defined password, please enter the password for our system to open and detonate it.
       name: File Password
     description: Submit a file for Analysis.
->>>>>>> 9d6c5180
     name: snx-analysis-submit-file
     outputs:
     - contextPath: SecneurXAnalysis.SubmitFile.task_uuid
@@ -148,27 +99,16 @@
       description: Submission Time Created at the time the file was submitted.
       type: String
   - arguments:
-<<<<<<< HEAD
-    - description: Input the URL for analysis
-      name: URL
-      required: true
-    - description: Type the priority of the sample for analysis. Default is set to Normal. Possible values are High, Normal
-=======
     - description: Input the URL for analysis.
       name: URL
       required: true
     - description: Type the priority of the sample for analysis. Default is set to Normal. Possible values are High, Normal.
->>>>>>> 9d6c5180
       name: Priority
       auto: PREDEFINED
       predefined:
       - "High"
       - "Normal"
-<<<<<<< HEAD
-    - description: Type the duration of the analysis in seconds. Not all malicious programs are active right after the launch. Some of them take time to fully reveal the attack vectors. Default is set to 120. Possible values are 120, 180, 240, 300
-=======
     - description: Type the duration of the analysis in seconds. Not all malicious programs are active right after the launch. Some of them take time to fully reveal the attack vectors. Default is set to 120. Possible values are 120, 180, 240, 300.
->>>>>>> 9d6c5180
       name: Duration
       auto: PREDEFINED
       predefined:
@@ -176,21 +116,13 @@
       - "180"
       - "240"
       - "300"
-<<<<<<< HEAD
-    - description: Reboot the system during the analysis. Default is set to 'False'. Possible values are True, False
-=======
     - description: Reboot the system during the analysis. Default is set to 'False'. Possible values are True, False.
->>>>>>> 9d6c5180
       name: Reboot
       auto: PREDEFINED
       predefined:
       - "True"
       - "False"
-<<<<<<< HEAD
-    description: Submit the URL for Analysis
-=======
     description: Submit the URL for Analysis.
->>>>>>> 9d6c5180
     name: snx-analysis-submit-url
     outputs:
     - contextPath: SecneurXAnalysis.SubmitURL.task_uuid
@@ -200,17 +132,10 @@
       description: Submission Time Created at the time the file was submitted.
       type: String
   - arguments:
-<<<<<<< HEAD
-    - description: Input the Task UUID value obtained as response from submission
-      name: task_uuid
-      required: true
-    - description: Mention the output format of the report. The value should be "json" or "html". The default is set to "json"
-=======
     - description: Input the Task UUID value obtained as response from submission.
       name: task_uuid
       required: true
     - description: Mention the output format of the report. The value should be "json" or "html". The default is set to "json".
->>>>>>> 9d6c5180
       defaultValue: "json"
       name: report_format
       auto: PREDEFINED
@@ -290,11 +215,7 @@
   script: '-'
   type: python
   subtype: python3
-<<<<<<< HEAD
-  dockerimage: demisto/python3:3.10.12.68714
-=======
   dockerimage: demisto/python3:3.10.13.84405
->>>>>>> 9d6c5180
 fromversion: 6.5.0
 tests:
 - Detonate File - SecneurX Analysis - Test
