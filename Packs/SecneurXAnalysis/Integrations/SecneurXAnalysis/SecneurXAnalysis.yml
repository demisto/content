category: Forensics & Malware Analysis
commonfields:
  id: Secneurx Analysis
  version: -1
configuration:
- display: Server URL
  name: url
  defaultvalue: "https://analysis.secneurx.com"
  required: true
  additionalinfo: Input the url of SecneurX Analysis server.
  type: 0
- display: API Key
  name: apiKey
  required: true
  additionalinfo: Input the API key to access the sandbox.
  type: 4
- display: Trust any certificate (not secure)
  name: insecure
  type: 8
- display: Use system proxy settings
  name: proxy
  type: 8
description: Fully automated malware dynamic analysis sandboxing
display: SecneurX Analysis
name: Secneurx Analysis
script:
  commands:
  - arguments:
    - description: Input the Task UUID value obtained as response from submission
      name: task_uuid
      required: true
    description: Get verdict summary report of the analyzed sample
    name: snx-analysis-get-verdict
    outputs:
    - contextPath: SecneurXAnalysis.Verdict.task_uuid
      description: Task UUID is unique id of analyzed sample
      type: String
    - contextPath: SecneurXAnalysis.Verdict.verdict
      description: Verdict is summary result of analyzed sample
      type: String
    - contextPath: SecneurXAnalysis.Verdict.sha256
      description: SHA256 value find from analyzed sample
      type: String
    - contextPath: SecneurXAnalysis.Verdict.file_name
      description: File Name of analyzed sample
      type: String
    - contextPath: SecneurXAnalysis.Verdict.status
      description: Analysis queued sample state
      type: String
    - contextPath: SecneurXAnalysis.Verdict.submission_time
      description: Analysis queued sample submission time value.
      type: String
  - arguments:
    - description: Optional. Allows you to specify the number of hours. The value should be as number of hours (e.g. 5) - Lists all the queued samples submitted in the last 5 hrs
      name: last_hours
    - description: Optional. Allows you to specify the max no.of queued samples to list. The value should be number type (e.g. 50) - Lists the last submitted 50 samples that are queued
      name: last_count
    description: Get the list of submitted samples whose status is marked as "Completed"
    name: snx-analysis-get-completed
  - arguments:
    - description: Optional. Allows you to specify the number of hours. The value should be as number of hours (e.g. 5) - Lists all the queued samples submitted in the last 5 hrs
      name: last_hours
    - description: Optional. Allows you to specify the max no.of queued samples to list. The value should be number type (e.g. 50) - Lists the last submitted 50 samples that are queued
      name: last_count
    description: Get the list of submitted samples that are still in pending state
    name: snx-analysis-get-pending
  - arguments:
    - description: Optional. Allows you to specify the number of hours. The value should be as number of hours (e.g. 5) - Lists all the queued samples submitted in the last 5 hrs
      name: last_hours
    - description: Optional. Allows you to specify the max no.of queued samples to list. The value should be number type (e.g. 50) - Lists the last submitted 50 samples that are queued
      name: last_count
    description: Get the status of all the submitted samples
    name: snx-analysis-get-status
  - arguments:
    - description: Entry ID value of upload file.
      name: EntryID
      required: true
    - description: Type the OS platform on which the file to be analysed. Default is set to Windows7. Possible values are Windows7, Windows10, Android, Ubuntu
      name: Platform
    - description: Type the priority of the sample for analysis. Default is set to Normal. Possible values are High, Normal
      name: Priority
    - description: Type the duration of the analysis in seconds. Not all malicious programs are active right after the launch. Some of them take time to fully reveal the attack vectors. Default is set to 120. Possible values are 120, 180, 240, 300
      name: Duration
    - description: If you want the file for submission to be treated and analysed as a specific file extension, mention it.
      name: Extension
    - description: Reboot the system during the analysis. Default is set to 'False'. Possible values are True, False
      name: Reboot
    - description: If the file for submission is protected with a user-defined password, please enter the password for our system to open and detonate it
      name: File Password
    description: Submit a file for Analysis
    name: snx-analysis-submit-file
    outputs:
    - contextPath: SecneurXAnalysis.SubmitFile.task_uuid
      description: Task UUID is unique ID for submitted file. Use this ID for get the report and verdict.
      type: String
    - contextPath: SecneurXAnalysis.SubmitFile.submission_time
      description: Submission Time Created at the time the file was submitted
      type: String
  - arguments:
    - description: Input the URL for analysis
      name: URL
      required: true
    - description: Type the priority of the sample for analysis. Default is set to Normal. Possible values are High, Normal
      name: Priority
      auto: PREDEFINED
      predefined:
      - "High"
      - "Normal"
    - description: Type the duration of the analysis in seconds. Not all malicious programs are active right after the launch. Some of them take time to fully reveal the attack vectors. Default is set to 120. Possible values are 120, 180, 240, 300
      name: Duration
      auto: PREDEFINED
      predefined:
      - "120"
      - "180"
      - "240"
      - "300"
    - description: Reboot the system during the analysis. Default is set to 'False'. Possible values are True, False
      name: Reboot
      auto: PREDEFINED
      predefined:
      - "True"
      - "False"
    description: Submit the URL for Analysis
    name: snx-analysis-submit-url
    outputs:
    - contextPath: SecneurXAnalysis.SubmitURL.task_uuid
      description: Task UUID is the unique ID for the submitted file. Use this ID to get the report.
      type: String
    - contextPath: SecneurXAnalysis.SubmitURL.submission_time
      description: Submission Time Created at the time the file was submitted
      type: String
  - arguments:
    - description: Input the Task UUID value obtained as response from submission
      name: task_uuid
      required: true
    - description: Mention the output format of the report. The value should be "json" or "html". The default is set to "json"
      defaultValue: "json"
      name: report_format
      auto: PREDEFINED
      predefined:
      - "html"
      - "json"
    description: Get the detailed report of the analyzed sample.
    name: snx-analysis-get-report
    outputs:
    - contextPath: SecneurXAnalysis.Report.SHA256
      description: SHA256 value of the analyzed sample
      type: String
    - contextPath: SecneurXAnalysis.Report.Platform
      description: Platform of the analyzed sample
      type: String
    - contextPath: SecneurXAnalysis.Report.Verdict
      description: Summary result of the analyzed sample
      type: String
    - contextPath: SecneurXAnalysis.Report.Tags
      description: More details of the analyzed sample
      type: String
    - contextPath: SecneurXAnalysis.Report.DnsRequests
      description: List of DNS data observed in the analyzed sample
      type: String
    - contextPath: SecneurXAnalysis.Report.HttpRequests
      description: List of HTTP data observed in the analyzed sample
      type: String
    - contextPath: SecneurXAnalysis.Report.JA3Digests
      description: List of JA3 data observed in the analyzed sample
      type: String
    - contextPath: SecneurXAnalysis.Report.ProcessCreated
      description: Process behaviour data observed in the analyzed sample
      type: String
    - contextPath: SecneurXAnalysis.Report.RegistrySet
      description: List of Registry creations observed in the analyzed sample
      type: String
    - contextPath: SecneurXAnalysis.Report.RegistryDeleted
      description: List of Registry deletions observed in the analyzed sample
      type: String
    - contextPath: SecneurXAnalysis.Report.FileCreated
      description: List of File creations observed in the analyzed sample
      type: String
    - contextPath: SecneurXAnalysis.Report.FileDropped
      description: List of File drops observed in the analyzed sample
      type: String
    - contextPath: SecneurXAnalysis.Report.FileDeleted
      description: List of File deletions observed in the analyzed sample
      type: String
    - contextPath: SecneurXAnalysis.Report.FileModified
      description: List of File changes observed in the analyzed sample
      type: String
    - contextPath: SecneurXAnalysis.Report.IOC
      description: List of IOC's observed in the analyzed sample
      type: String
    - contextPath: SecneurXAnalysis.Report.Status
      description: Analysis queued sample state
      type: String
  - description: Get the API Key quota usage details.
    name: snx-analysis-get-quota
    outputs:
    - contextPath: SecneurXAnalysis.Quota.start_time
      description: Creation Time of the API Key
      type: String
    - contextPath: SecneurXAnalysis.Quota.used
      description: Used count of API Key
      type: Integer
    - contextPath: SecneurXAnalysis.Quota.allowed
      description: Limitation count of API Key
      type: Integer
    - contextPath: SecneurXAnalysis.Quota.scale
      description: API Key expiration renew scale type
      type: String
    - contextPath: SecneurXAnalysis.Quota.unused
      description: Unused count of API Key
      type: String
<<<<<<< HEAD
=======
  runonce: false
>>>>>>> 9ddafcfd
  script: '-'
  type: python
  subtype: python3
  dockerimage: demisto/python3:3.10.11.58411
fromversion: 6.5.0
tests:
- Detonate File - SecneurX Analysis - Test
- Detonate URL - SecneurX Anlaysis - Test<|MERGE_RESOLUTION|>--- conflicted
+++ resolved
@@ -209,10 +209,7 @@
     - contextPath: SecneurXAnalysis.Quota.unused
       description: Unused count of API Key
       type: String
-<<<<<<< HEAD
-=======
   runonce: false
->>>>>>> 9ddafcfd
   script: '-'
   type: python
   subtype: python3
