category: Identity and Access Management
commonfields:
  id: ExceedLMS IAM
  version: -1
configuration:
- display: Base URL
  name: url
  required: true
  type: 0
- display: API Key
  name: api_key
  type: 4
  hidden: true
- displaypassword: API Key
  name: credentials_api_key
  hiddenusername: true
  type: 9
- display: Trust any certificate (not secure)
  name: insecure
  type: 8
- display: Use system proxy settings
  name: proxy
  type: 8
- defaultvalue: 'true'
  display: Allow creating users
  name: create_user_enabled
  type: 8
- defaultvalue: 'true'
  display: Allow updating users
  name: update_user_enabled
  type: 8
- defaultvalue: 'true'
  display: Allow enabling users
  name: enable_user_enabled
  type: 8
- defaultvalue: 'true'
  display: Allow disabling users
  name: disable_user_enabled
  type: 8
- defaultvalue: 'true'
  display: Automatically create user if not found in update command
  name: create_if_not_exists
  type: 8
- defaultvalue: User Profile - ExceedLMS (Incoming)
  display: Incoming Mapper
  name: mapper_in
  required: true
  type: 0
- defaultvalue: User Profile - ExceedLMS (Outgoing)
  display: Outgoing Mapper
  name: mapper_out
  required: true
  type: 0
description: Integrate with Exceed LMS Identity Access Management services to execute CRUD operations to employee lifecycle processes.
display: ExceedLMS IAM
name: ExceedLMS IAM
script:
  commands:
  - arguments:
    - description: User Profile indicator details.
      name: user-profile
      required: true
    - auto: PREDEFINED
      defaultValue: 'true'
      description: When set to true, after the command execution the status of the user in the 3rd-party integration will be active.
      name: allow-enable
      predefined:
      - 'true'
      - 'false'
    description: Creates a user.
    execution: true
    name: iam-create-user
    outputs:
    - contextPath: IAM.Vendor.active
      description: When true, indicates that the employee's status is active in the 3rd-party integration.
      type: Boolean
    - contextPath: IAM.Vendor.brand
      description: Name of the integration.
      type: String
    - contextPath: IAM.Vendor.details
      description: Provides the raw data from the 3rd-party integration.
      type: string
    - contextPath: IAM.Vendor.email
      description: The employee's email address.
      type: String
    - contextPath: IAM.Vendor.errorCode
      description: HTTP error response code.
      type: Number
    - contextPath: IAM.Vendor.errorMessage
      description: Reason why the API failed.
      type: String
    - contextPath: IAM.Vendor.id
      description: The employee's user ID in the app.
      type: String
    - contextPath: IAM.Vendor.instanceName
      description: Name of the integration instance.
      type: string
    - contextPath: IAM.Vendor.success
      description: When true, indicates that the command was executed successfully.
      type: Boolean
    - contextPath: IAM.Vendor.username
      description: The employee's username in the app.
      type: String
  - arguments:
    - description: A User Profile indicator.
      name: user-profile
      required: true
    - auto: PREDEFINED
      defaultValue: 'true'
      description: When set to true, after the command execution the status of the user in the 3rd-party integration will be active.
      name: allow-enable
      predefined:
      - 'true'
      - 'false'
    description: Updates an existing user with the data passed in the user-profile argument.
    execution: true
    name: iam-update-user
    outputs:
    - contextPath: IAM.Vendor.active
      description: When true, indicates that the employee's status is active in the 3rd-party integration.
      type: Boolean
    - contextPath: IAM.Vendor.brand
      description: Name of the integration.
      type: String
    - contextPath: IAM.Vendor.details
      description: Provides the raw data from the 3rd-party integration.
      type: string
    - contextPath: IAM.Vendor.email
      description: The employee's email address.
      type: String
    - contextPath: IAM.Vendor.errorCode
      description: HTTP error response code.
      type: Number
    - contextPath: IAM.Vendor.errorMessage
      description: Reason why the API failed.
      type: String
    - contextPath: IAM.Vendor.id
      description: The employee's user ID in the app.
      type: String
    - contextPath: IAM.Vendor.instanceName
      description: Name of the integration instance.
      type: string
    - contextPath: IAM.Vendor.success
      description: When true, indicates that the command was executed successfully.
      type: Boolean
    - contextPath: IAM.Vendor.username
      description: The employee's username in the app.
      type: String
  - arguments:
    - description: A User Profile indicator.
      name: user-profile
      required: true
    description: Retrieves a single user resource.
    name: iam-get-user
    outputs:
    - contextPath: IAM.Vendor.active
      description: When true, indicates that the employee's status is active in the 3rd-party integration.
      type: Boolean
    - contextPath: IAM.Vendor.brand
      description: Name of the integration.
      type: String
    - contextPath: IAM.Vendor.details
      description: Provides the raw data from the 3rd-party integration.
      type: string
    - contextPath: IAM.Vendor.email
      description: The employee's email address.
      type: String
    - contextPath: IAM.Vendor.errorCode
      description: HTTP error response code.
      type: Number
    - contextPath: IAM.Vendor.errorMessage
      description: Reason why the API failed.
      type: String
    - contextPath: IAM.Vendor.id
      description: The employee's user ID in the app.
      type: String
    - contextPath: IAM.Vendor.instanceName
      description: Name of the integration instance.
      type: string
    - contextPath: IAM.Vendor.success
      description: When true, indicates that the command was executed successfully.
      type: Boolean
    - contextPath: IAM.Vendor.username
      description: The employee's username in the app.
      type: String
  - arguments:
    - description: A User Profile indicator.
      name: user-profile
      required: true
    description: Disables an active user.
    execution: true
    name: iam-disable-user
    outputs:
    - contextPath: IAM.Vendor.active
      description: When true, indicates that the employee's status is active in the 3rd-party integration.
      type: Boolean
    - contextPath: IAM.Vendor.brand
      description: Name of the integration.
      type: String
    - contextPath: IAM.Vendor.details
      description: Provides the raw data from the 3rd-party integration.
      type: string
    - contextPath: IAM.Vendor.email
      description: The employee's email address.
      type: String
    - contextPath: IAM.Vendor.errorCode
      description: HTTP error response code.
      type: Number
    - contextPath: IAM.Vendor.errorMessage
      description: Reason why the API failed.
      type: String
    - contextPath: IAM.Vendor.id
      description: The employee's user ID in the app.
      type: String
    - contextPath: IAM.Vendor.instanceName
      description: Name of the integration instance.
      type: string
    - contextPath: IAM.Vendor.success
      description: When true, indicates that the command was executed successfully.
      type: Boolean
    - contextPath: IAM.Vendor.username
      description: The employee's username in the app.
      type: String
  - description: Retrieves a User Profile schema, which holds all of the user fields within the application. Used for outgoing-mapping through the Get Schema option.
    name: get-mapping-fields
  dockerimage: demisto/python3:3.10.11.61265
  ismappable: true
  isremotesyncout: true
<<<<<<< HEAD
=======
  runonce: false
>>>>>>> 9ddafcfd
  script: '-'
  subtype: python3
  type: python
tests:
- No tests
fromversion: 6.0.0<|MERGE_RESOLUTION|>--- conflicted
+++ resolved
@@ -226,10 +226,7 @@
   dockerimage: demisto/python3:3.10.11.61265
   ismappable: true
   isremotesyncout: true
-<<<<<<< HEAD
-=======
   runonce: false
->>>>>>> 9ddafcfd
   script: '-'
   subtype: python3
   type: python
