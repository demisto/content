--- conflicted
+++ resolved
@@ -2,11 +2,7 @@
     "name": "Joe Security",
     "description": "Sandbox Cloud",
     "support": "xsoar",
-<<<<<<< HEAD
-    "currentVersion": "1.1.16",
-=======
     "currentVersion": "1.1.17",
->>>>>>> 5cfcc708
     "author": "Cortex XSOAR",
     "url": "https://www.paloaltonetworks.com/cortex",
     "email": "",
