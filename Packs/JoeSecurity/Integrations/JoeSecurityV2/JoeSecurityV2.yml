category: Forensics & Malware Analysis
commonfields:
  id: JoeSecurityV2
  version: -1
configuration:
- name: url
  display: Server URL
  required: true
  defaultvalue: https://jbxcloud.joesecurity.org/api
  type: 0
- name: credentials
  displaypassword: API Key
  type: 9
  required: true
  hiddenusername: true
- name: Reliability
  additionalinfo: Reliability of the source providing the intelligence data.
  defaultvalue: C - Fairly reliable
  display: Source Reliability
  options:
  - A+ - 3rd party enrichment
  - A - Completely reliable
  - B - Usually reliable
  - C - Fairly reliable
  - D - Not usually reliable
  - E - Unreliable
  - F - Reliability cannot be judged
  required: true
  type: 15
- name: create_relationships
  display: Create relationships
  type: 8
  additionalinfo: Create relationships between indicators as part of enrichment.
  required: false
- name: insecure
  display: Trust any certificate (not secure)
  type: 8
  additionalinfo:
  required: false
- name: proxy
  display: Use system proxy settings
  type: 8
  additionalinfo:
  required: false
description: Access the full set of possibilities the JoeSandbox Cloud provides via the RESTful Web API v2.
display: Joe Security v2
name: JoeSecurityV2
script:
  commands:
  - name: joe-is-online
    description: Check if the Joe Sandbox analysis backend is online or in maintenance mode.
    arguments: []
    outputs:
    - contextPath: Joe.ServerStatus.Online
      description: The server status.
      type: Boolean
  - name: joe-analysis-info
    description: Get information about an analysis.
    arguments:
    - name: webid
      description: The analysis ID.
      required: true
    - name: full_display
      description: When set to true, indicators information, including their DBot Scores, will be displayed.
      defaultValue: "false"
      auto: PREDEFINED
      predefined:
      - "true"
      - "false"
    outputs:
    - contextPath: DBotScore.Indicator
      description: The indicator that was tested.
      type: String
    - contextPath: DBotScore.Reliability
      description: The reliability of the source providing the intelligence data.
      type: String
    - contextPath: DBotScore.Score
      description: The actual score.
      type: Number
    - contextPath: DBotScore.Type
      description: The indicator type.
      type: String
    - contextPath: DBotScore.Vendor
      description: The vendor used to calculate the score.
      type: String
    - contextPath: File.Hashes.type
      description: The hash type.
      type: String
    - contextPath: File.Hashes.value
      description: The hash value.
      type: String
    - contextPath: File.Name
      description: The full file name.
      type: String
    - contextPath: File.SHA1
      description: The SHA1 hash of the file.
      type: String
    - contextPath: File.SHA256
      description: The SHA256 hash of the file.
      type: String
    - contextPath: File.MD5
      description: The MD5 hash of the file.
      type: String
    - contextPath: URL.Data
      description: The URL.
      type: String
    - contextPath: Joe.Analysis.AnalysisID
      description: The analysis ID from Joe Security.
      type: String
    - contextPath: Joe.Analysis.Classification
      description: The classification of the analysis.
      type: String
    - contextPath: Joe.Analysis.Comments
      description: Comments regarding the analysis.
      type: String
    - contextPath: Joe.Analysis.detection
      description: The analysis detection. Can be one of unknown, clean, suspicious, malicious.
      type: String
    - contextPath: Joe.Analysis.duration
      description: The duration of the analysis in seconds.
      type: Number
    - contextPath: Joe.Analysis.encrypted
      description: True if the analysis data is encrypted.
      type: Boolean
    - contextPath: Joe.Analysis.filename
      description: The file name of the analysis.
      type: String
    - contextPath: Joe.Analysis.md5
      description: The file MD5.
      type: String
    - contextPath: Joe.Analysis.runs.detection
      description: The run detection. Can be one of unknown, clean, suspicious, malicious.
      type: String
    - contextPath: Joe.Analysis.runs.error
      description: The run errors.
      type: Unknown
    - contextPath: Joe.Analysis.runs.score
      description: The run score.
      type: Number
    - contextPath: Joe.Analysis.runs.sigma
      description: The run sigma.
      type: Boolean
    - contextPath: Joe.Analysis.runs.snort
      description: The run snort.
      type: Boolean
    - contextPath: Joe.Analysis.runs.system
      description: The run operation system.
      type: String
    - contextPath: Joe.Analysis.runs.yara
      description: The run YARA.
      type: Boolean
    - contextPath: Joe.Analysis.score
      description: The run score.
      type: Number
    - contextPath: Joe.Analysis.scriptname
      description: The run script name.
      type: String
    - contextPath: Joe.Analysis.sha1
      description: The file SHA1.
      type: String
    - contextPath: Joe.Analysis.sha256
      description: The file SHA256.
      type: String
    - contextPath: Joe.Analysis.status
      description: The status is one of submitted, running, finished.
      type: String
    - contextPath: Joe.Analysis.threatname
      description: The analysis threat name.
      type: String
    - contextPath: Joe.Analysis.time
      description: The analysis time.
      type: Date
    - contextPath: Joe.Analysis.webid
      description: The web ID from Joe Security.
      type: String
  - name: joe-list-analysis
    description: Lists all analyses.
    arguments:
    - name: page
      description: Page number to display.
    - name: page_size
      description: Determine how many entries to display on each page.
    - name: limit
      description: Limit the number of entries to display.
      defaultValue: '50'
    - name: full_display
      description: When set to true, indicators information, including their DBot Scores, will be displayed.
      defaultValue: "false"
      auto: PREDEFINED
      predefined:
      - "true"
      - "false"
    outputs:
    - contextPath: DBotScore.Indicator
      description: The indicator that was tested.
      type: String
    - contextPath: DBotScore.Reliability
      description: The reliability of the source providing the intelligence data.
      type: String
    - contextPath: DBotScore.Score
      description: The actual score.
      type: Number
    - contextPath: DBotScore.Type
      description: The indicator type.
      type: String
    - contextPath: DBotScore.Vendor
      description: The vendor used to calculate the score.
      type: String
    - contextPath: File.Hashes.type
      description: The hash type.
      type: String
    - contextPath: File.Hashes.value
      description: The hash value.
      type: String
    - contextPath: File.Name
      description: The full file name.
      type: String
    - contextPath: File.SHA1
      description: The SHA1 hash of the file.
      type: String
    - contextPath: File.SHA256
      description: The SHA256 hash of the file.
      type: String
    - contextPath: File.MD5
      description: The MD5 hash of the file.
      type: String
    - contextPath: URL.Data
      description: The URL.
      type: String
    - contextPath: Joe.Analysis.AnalysisID
      description: The analysis ID.
      type: String
    - contextPath: Joe.Analysis.Classification
      description: The classification of the analysis.
      type: String
    - contextPath: Joe.Analysis.Comments
      description: Comments regarding the analysis.
      type: String
    - contextPath: Joe.Analysis.detection
      description: The analysis detection. Can be one of unknown, clean, suspicious, malicious.
      type: String
    - contextPath: Joe.Analysis.duration
      description: The duration of the analysis in seconds.
      type: Number
    - contextPath: Joe.Analysis.encrypted
      description: True if the analysis data is encrypted.
      type: Boolean
    - contextPath: Joe.Analysis.filename
      description: The file name of the analysis.
      type: String
    - contextPath: Joe.Analysis.md5
      description: The file MD5.
      type: String
    - contextPath: Joe.Analysis.runs.detection
      description: The run detection. Can be one of unknown, clean, suspicious, malicious.
      type: String
    - contextPath: Joe.Analysis.runs.error
      description: The run errors.
      type: Unknown
    - contextPath: Joe.Analysis.runs.score
      description: The run score.
      type: Number
    - contextPath: Joe.Analysis.runs.sigma
      description: The run sigma.
      type: Boolean
    - contextPath: Joe.Analysis.runs.snort
      description: The run snort.
      type: Boolean
    - contextPath: Joe.Analysis.runs.system
      description: The run operation system.
      type: String
    - contextPath: Joe.Analysis.runs.yara
      description: The run YARA.
      type: Boolean
    - contextPath: Joe.Analysis.score
      description: The run score.
      type: Number
    - contextPath: Joe.Analysis.scriptname
      description: The run script name.
      type: String
    - contextPath: Joe.Analysis.sha1
      description: The file SHA1.
      type: String
    - contextPath: Joe.Analysis.sha256
      description: The file SHA256.
      type: String
    - contextPath: Joe.Analysis.status
      description: The status is one of submitted, running, finished.
      type: String
    - contextPath: Joe.Analysis.threatname
      description: The analysis threat name.
      type: String
    - contextPath: Joe.Analysis.time
      description: The analysis time.
      type: Date
    - contextPath: Joe.Analysis.webid
      description: The web ID from Joe Security.
      type: String
  - name: joe-download-report
    arguments:
    - name: webid
      default: true
      description: Web ID.
      required: true
    - name: type
      defaultValue: html
      description: The resource type to download.
      auto: PREDEFINED
      predefined:
      - html
      - json
      - pcap
      - pdf
      - xml
      - iocjson
    description: Download a resource belonging to a report. This can be the full report, dropped binaries, etc. See the integration README for the full list of supported report types.
    outputs:
    - contextPath: InfoFile.Name
      description: The filename.
      type: string
    - contextPath: InfoFile.EntryID
      description: The entry ID of the report.
      type: string
    - contextPath: InfoFile.Size
      description: File size.
      type: number
    - contextPath: InfoFile.Type
      description: File type, e.g., "PE".
      type: string
    - contextPath: InfoFile.Info
      description: Basic information of the file.
      type: string
    - contextPath: File.Extension
      description: File extension.
      type: string
  - name: joe-download-sample
    arguments:
    - name: webid
      default: true
      description: Web ID.
      required: true
    description: Download a sample.
    outputs:
    - contextPath: File.Size
      description: File size.
      type: number
    - contextPath: File.SHA1
      description: SHA1 hash of the file.
      type: string
    - contextPath: File.SHA256
      description: SHA256 hash of the file.
      type: string
    - contextPath: File.Name
      description: The sample name.
      type: string
    - contextPath: File.SSDeep
      description: SSDeep hash of the file.
      type: string
    - contextPath: File.EntryID
      description: War Room entry ID of the file.
      type: string
    - contextPath: File.Info
      description: Basic information of the file.
      type: string
    - contextPath: File.Type
      description: File type, e.g., "PE".
      type: string
    - contextPath: File MD5
      description: MD5 hash of the file.
      type: string
    - contextPath: File.Extension
      description: File extension.
      type: string
  - name: joe-search
    arguments:
    - name: query
      description: 'Search string which will search in the following fields only: md5, sha1, sha256, filename, URL, comments.'
      required: true
    - name: full_display
      description: When set to true, indicators information, including their DBot Scores, will be displayed.
      defaultValue: "false"
      auto: PREDEFINED
      predefined:
      - "true"
      - "false"
    description: Search through all analyses.
    outputs:
    - contextPath: DBotScore.Indicator
      description: The indicator that was tested.
      type: String
    - contextPath: DBotScore.Reliability
      description: The reliability of the source providing the intelligence data.
      type: String
    - contextPath: DBotScore.Score
      description: The actual score.
      type: Number
    - contextPath: DBotScore.Type
      description: The indicator type.
      type: String
    - contextPath: DBotScore.Vendor
      description: The vendor used to calculate the score.
      type: String
    - contextPath: File.Hashes.type
      description: The hash type.
      type: String
    - contextPath: File.Hashes.value
      description: The hash value.
      type: String
    - contextPath: File.Name
      description: The full file name.
      type: String
    - contextPath: File.SHA1
      description: The SHA1 hash of the file.
      type: String
    - contextPath: File.SHA256
      description: The SHA256 hash of the file.
      type: String
    - contextPath: File.MD5
      description: The MD5 hash of the file.
      type: String
    - contextPath: URL.Data
      description: The URL.
      type: String
    - contextPath: Joe.Analysis.AnalysisID
      description: The analysis ID.
      type: String
    - contextPath: Joe.Analysis.Classification
      description: The classification of the analysis.
      type: String
    - contextPath: Joe.Analysis.Comments
      description: Comments regarding the analysis.
      type: String
    - contextPath: Joe.Analysis.detection
      description: The analysis detection. Can be one of unknown, clean, suspicious, malicious.
      type: String
    - contextPath: Joe.Analysis.duration
      description: The duration of the analysis in seconds.
      type: Number
    - contextPath: Joe.Analysis.encrypted
      description: True if the analysis data is encrypted.
      type: Boolean
    - contextPath: Joe.Analysis.filename
      description: The file name of the analysis.
      type: String
    - contextPath: Joe.Analysis.md5
      description: The file MD5.
      type: String
    - contextPath: Joe.Analysis.runs.detection
      description: The run detection. Can be one of unknown, clean, suspicious, malicious.
      type: String
    - contextPath: Joe.Analysis.runs.error
      description: The run errors.
      type: Unknown
    - contextPath: Joe.Analysis.runs.score
      description: The run score.
      type: Number
    - contextPath: Joe.Analysis.runs.sigma
      description: The run sigma.
      type: Boolean
    - contextPath: Joe.Analysis.runs.snort
      description: The run snort.
      type: Boolean
    - contextPath: Joe.Analysis.runs.system
      description: The run operation system.
      type: String
    - contextPath: Joe.Analysis.runs.yara
      description: The run YARA.
      type: Boolean
    - contextPath: Joe.Analysis.score
      description: The run score.
      type: Number
    - contextPath: Joe.Analysis.scriptname
      description: The run script name.
      type: String
    - contextPath: Joe.Analysis.sha1
      description: The file SHA1.
      type: String
    - contextPath: Joe.Analysis.sha256
      description: The file SHA256.
      type: String
    - contextPath: Joe.Analysis.status
      description: The status is one of submitted, running, finished.
      type: String
    - contextPath: Joe.Analysis.threatname
      description: The analysis threat name.
      type: String
    - contextPath: Joe.Analysis.time
      description: The analysis time.
      type: Date
    - contextPath: Joe.Analysis.webid
      description: The web ID from Joe Security.
      type: String
  - name: file
    arguments:
    - name: file
      isArray: true
      description: 'A comma-separated list of file names, SHA1, SHA256, or MD5 hashes.'
      required: true
    description: Retrieves files information from Joe Security.
    outputs:
    - contextPath: File.Name
      description: Name of the file.
      type: String
    - contextPath: File.MD5
      description: MD5 hash of the file.
      type: String
    - contextPath: File.SHA1
      description: SHA1 hash of the file.
      type: String
    - contextPath: File.SHA256
      description: SHA256 hash of the file.
      type: String
    - contextPath: File.Tags
      description: Tags of the file.
      type: String
    - contextPath: File.Name
      description: Name of the file.
      type: String
    - contextPath: Joe.File.MD5
      description: MD5 hash of the file.
      type: String
    - contextPath: Joe.File.SHA1
      description: SHA1 hash of the file.
      type: String
    - contextPath: Joe.File.SHA256
      description: SHA256 hash of the file.
      type: String
    - contextPath: Joe.File.Tags
      description: Tags of the file.
      type: String
    - contextPath: DBotScore.Indicator
      description: The indicator that was tested.
      type: String
    - contextPath: DBotScore.Score
      description: The actual score.
      type: Number
    - contextPath: DBotScore.Type
      description: The indicator type.
      type: String
    - contextPath: DBotScore.Vendor
      description: The vendor used to calculate the score.
      type: String
    - contextPath: DBotScore.Reliability
      description: Reliability of the source providing the intelligence data.
      type: String
  - name: url
    arguments:
    - name: url
      isArray: true
      description: A comma-separated list of URLs.
      required: true
    description: Retrieves URL information from Joe Security.
    outputs:
    - contextPath: URL.Data
      description: The URL data.
      type: String
    - contextPath: Joe.URL.Name
      description: Name of the URL.
      type: String
    - contextPath: DBotScore.Indicator
      description: The indicator that was tested.
      type: String
    - contextPath: DBotScore.Score
      description: The actual score.
      type: Number
    - contextPath: DBotScore.Type
      description: The indicator type.
      type: String
    - contextPath: DBotScore.Vendor
      description: The vendor used to calculate the score.
      type: String
    - contextPath: DBotScore.Reliability
      description: Reliability of the source providing the intelligence data.
      type: String
  - name: joe-list–lia-countries
    arguments: []
    description: Retrieve a list of localized internet anonymization countries.
    outputs:
    - contextPath: Joe.LIACountry
      description: A list of localized internet anonymization countries.
      type: String
  - name: joe-list-lang-locales
    arguments: []
    description: Retrieve a list of available language and locale combinations.
    outputs:
    - contextPath: Joe.LangLocale
      description: A list of available language and locale combinations.
      type: String
  - name: joe-get-account-quota
    arguments: []
    description: Retrieve the account quota.
    outputs:
    - contextPath: Joe.AccountQuota
      description: The account quota.
      type: String
    - contextPath: Joe.AccountQuota.quota.daily.current
      description: The current daily quota.
      type: Number
    - contextPath: Joe.AccountQuota.quota.daily.limit
      description: The daily quota limit.
      type: Number
    - contextPath: Joe.AccountQuota.quota.daily.remaining
      description: The remaining daily quota.
      type: Number
    - contextPath: Joe.AccountQuota.quota.monthly.current
      description: The current monthly quota.
      type: Number
    - contextPath: Joe.AccountQuota.quota.monthly.limit
      description: The monthly quota limit.
      type: Number
    - contextPath: Joe.AccountQuota.quota.monthly.remaining
      description: The remaining monthly quota.
      type: Number
    - contextPath: Joe.AccountQuota.type
      description: The quota type.
      type: String
  - name: joe-submission-info
    arguments:
    - name: submission_ids
      description: A comma-separated list of submission IDs.
    - name: full_display
      description: When set to true, indicators information, including their DBot Scores, will be displayed.
      defaultValue: "true"
      auto: PREDEFINED
      predefined:
      - "true"
      - "false"
    description: Retrieve the submission info.
    outputs:
    - contextPath: DBotScore.Indicator
      description: The indicator that was tested.
      type: String
    - contextPath: DBotScore.Reliability
      description: The reliability of the source providing the intelligence data.
      type: String
    - contextPath: DBotScore.Score
      description: The actual score.
      type: Number
    - contextPath: DBotScore.Type
      description: The indicator type.
      type: String
    - contextPath: DBotScore.Vendor
      description: The vendor used to calculate the score.
      type: String
    - contextPath: File.Hashes.type
      description: The hash type.
      type: String
    - contextPath: File.Hashes.value
      description: The hash value.
      type: String
    - contextPath: File.MD5
      description: The MD5 hash of the file.
      type: String
    - contextPath: File.Name
      description: The full file name.
      type: String
    - contextPath: File.SHA1
      description: The SHA1 hash of the file.
      type: String
    - contextPath: File.SHA256
      description: The SHA256 hash of the file.
      type: String
    - contextPath: URL.Data
      description: The URL.
      type: String
    - contextPath: Joe.Analysis.AnalysisID
      description: The analysis ID.
      type: String
    - contextPath: Joe.Analysis.Classification
      description: The classification.
      type: String
    - contextPath: Joe.Analysis.Comments
      description: The comments.
      type: String
    - contextPath: Joe.Analysis.detection
      description: The detection.
      type: String
    - contextPath: Joe.Analysis.duration
      description: The duration.
      type: Number
    - contextPath: Joe.Analysis.encrypted
      description: True if the analysis data is encrypted.
      type: Boolean
    - contextPath: Joe.Analysis.filename
      description: The filename.
      type: String
    - contextPath: Joe.Analysis.runs.detection
      description: The detection.
      type: String
    - contextPath: Joe.Analysis.runs.error
      description: The error.
      type: Unknown
    - contextPath: Joe.Analysis.runs.score
      description: The score.
      type: Number
    - contextPath: Joe.Analysis.runs.sigma
      description: The sigma.
      type: Boolean
    - contextPath: Joe.Analysis.runs.snort
      description: The snort.
      type: Boolean
    - contextPath: Joe.Analysis.runs.system
      description: The system.
      type: String
    - contextPath: Joe.Analysis.runs.yara
      description: The YARA.
      type: Boolean
    - contextPath: Joe.Analysis.score
      description: The score.
      type: Number
    - contextPath: Joe.Analysis.scriptname
      description: The script name.
      type: String
    - contextPath: Joe.Analysis.status
      description: The status.
      type: String
    - contextPath: Joe.Analysis.threatname
      description: The threat name.
      type: String
    - contextPath: Joe.Analysis.time
      description: The time.
      type: Date
    - contextPath: Joe.Analysis.webid
      description: The web ID.
      type: String
    - contextPath: Joe.Submission.most_relevant_analysis.detection
      description: The detection.
      type: String
    - contextPath: Joe.Submission.most_relevant_analysis.score
      description: The score.
      type: Number
    - contextPath: Joe.Submission.most_relevant_analysis.webid
      description: The web ID.
      type: String
    - contextPath: Joe.Submission.name
      description: The name.
      type: String
    - contextPath: Joe.Submission.status
      description: The status.
      type: String
    - contextPath: Joe.Submission.submission_id
      description: The submission ID.
      type: String
    - contextPath: Joe.Submission.time
      description: The time.
      type: Date
  - name: joe-submit-sample
    arguments:
    - name: submission_id
      description: The submission ID.
      deprecated: true
    - name: entry_id
      description: The War Room entry ID of the file to submit.
      required: true
    - name: full_display
      description: When is set to true, indicators information, including their DBot Scores, will be displayed.
      defaultValue: "true"
      auto: PREDEFINED
      predefined:
      - "true"
      - "false"
    - name: timeout
      description: The timeout for the polling in seconds.
      defaultValue: "1200"
    - name: hide_polling_output
      description: Hide polling output.
      deprecated: true
    - name: report_type
      description: The report type.
      auto: PREDEFINED
      predefined:
      - html
      - json
      - pcap
      - pdf
      - xml
      - iocjson
      defaultValue: 'html'
    - name: cookbook
      description: Uploads a cookbook together with the sample. Needs to be a file-like object or a tuple in the shape (filename, file-like object).
    - name: comments
      description: A comment to be added to the analysis.
    - name: tags
      description: A comma-separated list of tags to be added to the analysis.
    - name: systems
      description: A comma-separated list of operating systems to be used for the analysis.
      auto: PREDEFINED
      predefined:
      - w7
      - w7x64
      - w7_1
      - w7_2
      - w7_4
      - w7_5
      - w7native
      - android2
      - android3
      - mac1
      - w7l
      - w7x64l
      - w10
      - android4
      - w7x64native
      - w7_3
      - w10native
      - android5native_1
      - w10x64
      - w7x64_hvm
      - android6
      - iphone1
      - w7_sec
      - macvm
      - w7_lang_packs
      - w7x64native_hvm
      - lnxubuntu1
      - lnxcentos1
      - android7_nougat
    - name: internet_access
      description: Whether to allow internet access for the analysis.
      defaultValue: 'true'
    - name: archive_no_unpack
      description: Whether to archive the sample without unpacking it.
      defaultValue: 'false'
    - name: ssl_inspection
      description: Whether to enable SSL inspection.
      defaultValue: 'false'
    - name: localized_internet_country
      description: The localized internet anonymization country.
    - name: internet_simulation
      description: Whether to enable internet simulation.
      defaultValue: 'false'
    - name: hybrid_code_analysis
      description: Whether to enable hybrid code analysis.
      defaultValue: 'true'
    - name: hybrid_decompilation
      description: Whether to enable hybrid decompilation.
      defaultValue: 'false'
    - name: vba_instrumentation
      description: Whether to enable VBA instrumentation.
      defaultValue: 'true'
    - name: js_instrumentation
      description: Whether to enable JS instrumentation.
      defaultValue: 'true'
    - name: java_jar_tracing
      description: Whether to enable Java JAR tracing.
      defaultValue: 'true'
    - name: dotnet_tracing
      description: Whether to enable .NET tracing.
      defaultValue: 'true'
    - name: amsi_unpacking
      description: Whether to enable Microsoft Antimalware Scan Interface unpacking.
      defaultValue: 'true'
    - name: fast_mode
      description: Whether to enable fast mode. It focuses on fast analysis and detection versus deep forensic analysis.
      defaultValue: 'false'
    - name: secondary_results
      description: Whether to enable secondary results, such as YARA rule generation, classification via Joe Sandbox Class as well as several detail reports.
      defaultValue: 'false'
    - name: report_cache
      description: Whether to enable report cache.
      defaultValue: 'false'
    - name: command_line_argument
      description: A command line argument to be passed to the sample.
    - name: live_interaction
      description: Whether to enable live interaction.
      defaultValue: 'false'
    - name: document_password
      description: The document password.
    - name: archive_password
      description: The archive password.
    - name: start_as_normal_user
      description: Whether to start the analysis as a normal user.
      defaultValue: 'false'
    - name: language_and_locale
      description: Changes the language and locale of the analysis machine.
    - name: delete_after_days
      description: The number of days after which the analysis will be deleted.
      defaultValue: '30'
    - name: encrypt_with_password
      description: The password with which to encrypt the analysis.
    - name: export_to_jbxview
      description: Whether to export the analysis to JBXView.
      defaultValue: 'false'
    - name: email_notification
      description: Send an email notification once the analysis completes.
      defaultValue: 'false'
    description: Submit a sample for sandbox analysis.
    polling: true
    outputs:
    - contextPath: DBotScore.Indicator
      description: The indicator that was tested.
      type: String
    - contextPath: DBotScore.Reliability
      description: The reliability of the source providing the intelligence data.
      type: String
    - contextPath: DBotScore.Score
      description: The actual score.
      type: Number
    - contextPath: DBotScore.Type
      description: The indicator type.
      type: String
    - contextPath: DBotScore.Vendor
      description: The vendor used to calculate the score.
      type: String
    - contextPath: File.Hashes.type
      description: The hash type.
      type: String
    - contextPath: File.Hashes.value
      description: The hash value.
      type: String
    - contextPath: File.MD5
      description: The MD5 hash of the file.
      type: String
    - contextPath: File.Name
      description: The full file name.
      type: String
    - contextPath: File.SHA1
      description: The SHA1 hash of the file.
      type: String
    - contextPath: File.SHA256
      description: The SHA256 hash of the file.
      type: String
    - contextPath: Joe.Analysis.AnalysisID
      description: The analysis ID.
      type: String
    - contextPath: Joe.Analysis.Classification
      description: The classification.
      type: String
    - contextPath: Joe.Analysis.Comments
      description: The comments.
      type: String
    - contextPath: Joe.Analysis.detection
      description: The detection.
      type: String
    - contextPath: Joe.Analysis.duration
      description: The duration.
      type: Number
    - contextPath: Joe.Analysis.encrypted
      description: True if the analysis data is encrypted.
      type: Boolean
    - contextPath: Joe.Analysis.filename
      description: The filename.
      type: String
    - contextPath: Joe.Analysis.runs.detection
      description: The detection.
      type: String
    - contextPath: Joe.Analysis.runs.error
      description: The error.
      type: Unknown
    - contextPath: Joe.Analysis.runs.score
      description: The score.
      type: Number
    - contextPath: Joe.Analysis.runs.sigma
      description: The sigma.
      type: Boolean
    - contextPath: Joe.Analysis.runs.snort
      description: The snort.
      type: Boolean
    - contextPath: Joe.Analysis.runs.system
      description: The system.
      type: String
    - contextPath: Joe.Analysis.runs.yara
      description: The YARA.
      type: Boolean
    - contextPath: Joe.Analysis.score
      description: The score.
      type: Number
    - contextPath: Joe.Analysis.scriptname
      description: The script name.
      type: String
    - contextPath: Joe.Analysis.status
      description: The status.
      type: String
    - contextPath: Joe.Analysis.threatname
      description: The threat name.
      type: String
    - contextPath: Joe.Analysis.time
      description: The time.
      type: Date
    - contextPath: Joe.Analysis.webid
      description: The web ID.
      type: String
    - contextPath: Joe.Submission.most_relevant_analysis.detection
      description: The detection.
      type: String
    - contextPath: Joe.Submission.most_relevant_analysis.score
      description: The score.
      type: Number
    - contextPath: Joe.Submission.most_relevant_analysis.webid
      description: The web ID.
      type: String
    - contextPath: Joe.Submission.name
      description: The name.
      type: String
    - contextPath: Joe.Submission.status
      description: The status.
      type: String
    - contextPath: Joe.Submission.submission_id
      description: The submission ID.
      type: String
    - contextPath: Joe.Submission.time
      description: The time.
      type: Date
  - name: joe-submit-url
    arguments:
    - name: submission_id
      description: The submission ID.
      deprecated: true
    - name: url
      description: The URL to submit.
      required: true
    - name: url_reputation
      description: The URL reputation.
      defaultValue: "false"
      auto: PREDEFINED
      predefined:
      - "true"
      - "false"
    - name: full_display
      description: When set to true. indicators information, including their DBot Scores, will be displayed.
      defaultValue: "true"
      auto: PREDEFINED
      predefined:
      - "true"
      - "false"
    - name: timeout
      description: The timeout for the polling in seconds.
      defaultValue: "1200"
    - name: hide_polling_output
      description: Hide polling output.
      deprecated: true
    - name: report_type
      description: The report type.
      auto: PREDEFINED
      predefined:
      - html
      - json
      - pcap
      - pdf
      - xml
      - iocjson
      defaultValue: 'html'
    - name: comments
      description: A comment to be added to the analysis.
    - name: tags
      description: A comma-separated list of tags to be added to the analysis.
    - name: systems
      description: A comma-separated list of operating systems to be used for the analysis.
      auto: PREDEFINED
      predefined:
      - w7
      - w7x64
      - w7_1
      - w7_2
      - w7_4
      - w7_5
      - w7native
      - android2
      - android3
      - mac1
      - w7l
      - w7x64l
      - w10
      - android4
      - w7x64native
      - w7_3
      - w10native
      - android5native_1
      - w10x64
      - w7x64_hvm
      - android6
      - iphone1
      - w7_sec
      - macvm
      - w7_lang_packs
      - w7x64native_hvm
      - lnxubuntu1
      - lnxcentos1
      - android7_nougat
    - name: internet_access
      description: Whether to allow internet access for the analysis.
      defaultValue: 'true'
    - name: archive_no_unpack
      description: Whether to archive the sample without unpacking it.
      defaultValue: 'false'
    - name: ssl_inspection
      description: Whether to enable SSL inspection.
      defaultValue: 'false'
    - name: localized_internet_country
      description: The localized internet anonymization country.
    - name: internet_simulation
      description: Whether to enable internet simulation.
      defaultValue: 'false'
    - name: hybrid_code_analysis
      description: Whether to enable hybrid code analysis.
      defaultValue: 'false'
    - name: hybrid_decompilation
      description: Whether to enable hybrid decompilation.
      defaultValue: 'false'
    - name: vba_instrumentation
      description: Whether to enable VBA instrumentation.
      defaultValue: 'true'
    - name: js_instrumentation
      description: Whether to enable JS instrumentation.
      defaultValue: 'true'
    - name: java_jar_tracing
      description: Whether to enable Java JAR tracing.
      defaultValue: 'true'
    - name: dotnet_tracing
      description: Whether to enable .NET tracing.
      defaultValue: 'true'
    - name: amsi_unpacking
      description: Whether to enable Microsoft Antimalware Scan Interface unpacking.
      defaultValue: 'true'
    - name: fast_mode
      description: Whether to enable fast mode. It focuses on fast analysis and detection versus deep forensic analysis.
      defaultValue: 'false'
    - name: secondary_results
      description: Whether to enable secondary results, such as YARA rule generation, classification via Joe Sandbox Class as well as several detail reports.
      defaultValue: 'false'
    - name: report_cache
      description: Whether to enable report cache.
      defaultValue: 'false'
    - name: command_line_argument
      description: A command line argument to be passed to the sample.
    - name: live_interaction
      description: Whether to enable live interaction.
      defaultValue: 'false'
    - name: document_password
      description: The document password.
    - name: archive_password
      description: The archive password.
    - name: start_as_normal_user
      description: Whether to start the analysis as a normal user.
      defaultValue: 'false'
    - name: language_and_locale
      description: Changes the language and locale of the analysis machine.
    - name: delete_after_days
      description: The number of days after which the analysis will be deleted.
      defaultValue: '30'
    - name: encrypt_with_password
      description: The password with which to encrypt the analysis.
    - name: export_to_jbxview
      description: Whether to export the analysis to JBXView.
      defaultValue: 'false'
    - name: email_notification
      description: Send an email notification once the analysis completes.
      defaultValue: 'false'
    description: Submit an URL for sandbox analysis.
    polling: true
    outputs:
    - contextPath: DBotScore.Indicator
      description: The indicator that was tested.
      type: String
    - contextPath: DBotScore.Reliability
      description: The reliability of the source providing the intelligence data.
      type: String
    - contextPath: DBotScore.Score
      description: The actual score.
      type: Number
    - contextPath: DBotScore.Type
      description: The indicator type.
      type: String
    - contextPath: DBotScore.Vendor
      description: The vendor used to calculate the score.
      type: String
    - contextPath: URL.Data
      description: The URL.
      type: String
    - contextPath: Joe.Analysis.AnalysisID
      description: The analysis ID.
      type: String
    - contextPath: Joe.Analysis.Classification
      description: The classification.
      type: String
    - contextPath: Joe.Analysis.Comments
      description: The comments.
      type: String
    - contextPath: Joe.Analysis.detection
      description: The detection.
      type: String
    - contextPath: Joe.Analysis.duration
      description: The duration.
      type: Number
    - contextPath: Joe.Analysis.encrypted
      description: True if the analysis data is encrypted.
      type: Boolean
    - contextPath: Joe.Analysis.filename
      description: The filename.
      type: String
    - contextPath: Joe.Analysis.runs.detection
      description: The detection.
      type: String
    - contextPath: Joe.Analysis.runs.error
      description: The error.
      type: Unknown
    - contextPath: Joe.Analysis.runs.score
      description: The score.
      type: Number
    - contextPath: Joe.Analysis.runs.sigma
      description: The sigma.
      type: Boolean
    - contextPath: Joe.Analysis.runs.snort
      description: The snort.
      type: Boolean
    - contextPath: Joe.Analysis.runs.system
      description: The system.
      type: String
    - contextPath: Joe.Analysis.runs.yara
      description: The YARA.
      type: Boolean
    - contextPath: Joe.Analysis.score
      description: The score.
      type: Number
    - contextPath: Joe.Analysis.scriptname
      description: The script name.
      type: String
    - contextPath: Joe.Analysis.status
      description: The status.
      type: String
    - contextPath: Joe.Analysis.threatname
      description: The threat name.
      type: String
    - contextPath: Joe.Analysis.time
      description: The time.
      type: Date
    - contextPath: Joe.Analysis.webid
      description: The web ID.
      type: String
    - contextPath: Joe.Submission.most_relevant_analysis.detection
      description: The detection.
      type: String
    - contextPath: Joe.Submission.most_relevant_analysis.score
      description: The score.
      type: Number
    - contextPath: Joe.Submission.most_relevant_analysis.webid
      description: The web ID.
      type: String
    - contextPath: Joe.Submission.name
      description: The name.
      type: String
    - contextPath: Joe.Submission.status
      description: The status.
      type: String
    - contextPath: Joe.Submission.submission_id
      description: The submission ID.
      type: String
    - contextPath: Joe.Submission.time
      description: The time.
      type: Date
  script: '-'
  type: python
  subtype: python3
<<<<<<< HEAD
  dockerimage: demisto/vendors-sdk:1.0.0.74116
=======
  dockerimage: demisto/joe-security:1.0.0.73481
>>>>>>> 279e61c9
fromversion: 6.8.0
tests:
- testplaybook- JoeSecuirtyV2<|MERGE_RESOLUTION|>--- conflicted
+++ resolved
@@ -1251,11 +1251,7 @@
   script: '-'
   type: python
   subtype: python3
-<<<<<<< HEAD
   dockerimage: demisto/vendors-sdk:1.0.0.74116
-=======
-  dockerimage: demisto/joe-security:1.0.0.73481
->>>>>>> 279e61c9
 fromversion: 6.8.0
 tests:
 - testplaybook- JoeSecuirtyV2