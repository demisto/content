category: Forensics & Malware Analysis
commonfields:
  id: JoeSecurityV2
  version: -1
configuration:
- name: url
  display: Server URL
  required: true
  defaultvalue: https://jbxcloud.joesecurity.org/api
  type: 0
- name: credentials
  displaypassword: API Key
  type: 9
  required: true
  hiddenusername: true
- name: Reliability
  additionalinfo: Reliability of the source providing the intelligence data.
  defaultvalue: C - Fairly reliable
  display: Source Reliability
  options:
  - A+ - 3rd party enrichment
  - A - Completely reliable
  - B - Usually reliable
  - C - Fairly reliable
  - D - Not usually reliable
  - E - Unreliable
  - F - Reliability cannot be judged
  required: true
  type: 15
<<<<<<< HEAD
=======
- name: onprem
  display: On-Premise
  type: 8
  additionalinfo: Only use Features that are available in On-Premise installations
  required: false
  defaultvalue: 'false'
>>>>>>> 90cf3b88
- name: create_relationships
  display: Create relationships
  type: 8
  additionalinfo: Create relationships between indicators as part of enrichment.
  required: false
- name: insecure
  display: Trust any certificate (not secure)
  type: 8
  additionalinfo:
  required: false
- name: proxy
  display: Use system proxy settings
  type: 8
  additionalinfo:
  required: false
description: Access the full set of possibilities the JoeSandbox Cloud provides via the RESTful Web API v2.
display: Joe Security v2
name: JoeSecurityV2
script:
  commands:
  - name: joe-is-online
    description: Check if the Joe Sandbox analysis backend is online or in maintenance mode.
    arguments: []
    outputs:
    - contextPath: Joe.ServerStatus.Online
      description: The server status.
      type: Boolean
  - name: joe-analysis-info
    description: Get information about an analysis.
    arguments:
    - name: webid
      description: The analysis ID.
      required: true
    - name: full_display
      description: When set to true, indicators information, including their DBot Scores, will be displayed.
      defaultValue: "false"
      auto: PREDEFINED
      predefined:
      - "true"
      - "false"
    outputs:
    - contextPath: DBotScore.Indicator
      description: The indicator that was tested.
      type: String
    - contextPath: DBotScore.Reliability
      description: The reliability of the source providing the intelligence data.
      type: String
    - contextPath: DBotScore.Score
      description: The actual score.
      type: Number
    - contextPath: DBotScore.Type
      description: The indicator type.
      type: String
    - contextPath: DBotScore.Vendor
      description: The vendor used to calculate the score.
      type: String
    - contextPath: File.Hashes.type
      description: The hash type.
      type: String
    - contextPath: File.Hashes.value
      description: The hash value.
      type: String
    - contextPath: File.Name
      description: The full file name.
      type: String
    - contextPath: File.SHA1
      description: The SHA1 hash of the file.
      type: String
    - contextPath: File.SHA256
      description: The SHA256 hash of the file.
      type: String
    - contextPath: File.MD5
      description: The MD5 hash of the file.
      type: String
    - contextPath: URL.Data
      description: The URL.
      type: String
    - contextPath: Joe.Analysis.AnalysisID
      description: The analysis ID from Joe Security.
      type: String
    - contextPath: Joe.Analysis.Classification
      description: The classification of the analysis.
      type: String
    - contextPath: Joe.Analysis.Comments
      description: Comments regarding the analysis.
      type: String
    - contextPath: Joe.Analysis.detection
      description: The analysis detection. Can be one of unknown, clean, suspicious, malicious.
      type: String
    - contextPath: Joe.Analysis.duration
      description: The duration of the analysis in seconds.
      type: Number
    - contextPath: Joe.Analysis.encrypted
      description: True if the analysis data is encrypted.
      type: Boolean
    - contextPath: Joe.Analysis.filename
      description: The file name of the analysis.
      type: String
    - contextPath: Joe.Analysis.md5
      description: The file MD5.
      type: String
    - contextPath: Joe.Analysis.runs.detection
      description: The run detection. Can be one of unknown, clean, suspicious, malicious.
      type: String
    - contextPath: Joe.Analysis.runs.error
      description: The run errors.
      type: Unknown
    - contextPath: Joe.Analysis.runs.score
      description: The run score.
      type: Number
    - contextPath: Joe.Analysis.runs.sigma
      description: The run sigma.
      type: Boolean
    - contextPath: Joe.Analysis.runs.snort
      description: The run snort.
      type: Boolean
    - contextPath: Joe.Analysis.runs.system
      description: The run operation system.
      type: String
    - contextPath: Joe.Analysis.runs.yara
      description: The run YARA.
      type: Boolean
    - contextPath: Joe.Analysis.score
      description: The run score.
      type: Number
    - contextPath: Joe.Analysis.scriptname
      description: The run script name.
      type: String
    - contextPath: Joe.Analysis.sha1
      description: The file SHA1.
      type: String
    - contextPath: Joe.Analysis.sha256
      description: The file SHA256.
      type: String
    - contextPath: Joe.Analysis.status
      description: The status is one of submitted, running, finished.
      type: String
    - contextPath: Joe.Analysis.threatname
      description: The analysis threat name.
      type: String
    - contextPath: Joe.Analysis.time
      description: The analysis time.
      type: Date
    - contextPath: Joe.Analysis.webid
      description: The web ID from Joe Security.
      type: String
  - name: joe-list-analysis
    description: Lists all analyses.
    arguments:
    - name: page
      description: Page number to display.
    - name: page_size
      description: Determine how many entries to display on each page.
    - name: limit
      description: Limit the number of entries to display.
      defaultValue: '50'
    - name: full_display
      description: When set to true, indicators information, including their DBot Scores, will be displayed.
      defaultValue: "false"
      auto: PREDEFINED
      predefined:
      - "true"
      - "false"
    outputs:
    - contextPath: DBotScore.Indicator
      description: The indicator that was tested.
      type: String
    - contextPath: DBotScore.Reliability
      description: The reliability of the source providing the intelligence data.
      type: String
    - contextPath: DBotScore.Score
      description: The actual score.
      type: Number
    - contextPath: DBotScore.Type
      description: The indicator type.
      type: String
    - contextPath: DBotScore.Vendor
      description: The vendor used to calculate the score.
      type: String
    - contextPath: File.Hashes.type
      description: The hash type.
      type: String
    - contextPath: File.Hashes.value
      description: The hash value.
      type: String
    - contextPath: File.Name
      description: The full file name.
      type: String
    - contextPath: File.SHA1
      description: The SHA1 hash of the file.
      type: String
    - contextPath: File.SHA256
      description: The SHA256 hash of the file.
      type: String
    - contextPath: File.MD5
      description: The MD5 hash of the file.
      type: String
    - contextPath: URL.Data
      description: The URL.
      type: String
    - contextPath: Joe.Analysis.AnalysisID
      description: The analysis ID.
      type: String
    - contextPath: Joe.Analysis.Classification
      description: The classification of the analysis.
      type: String
    - contextPath: Joe.Analysis.Comments
      description: Comments regarding the analysis.
      type: String
    - contextPath: Joe.Analysis.detection
      description: The analysis detection. Can be one of unknown, clean, suspicious, malicious.
      type: String
    - contextPath: Joe.Analysis.duration
      description: The duration of the analysis in seconds.
      type: Number
    - contextPath: Joe.Analysis.encrypted
      description: True if the analysis data is encrypted.
      type: Boolean
    - contextPath: Joe.Analysis.filename
      description: The file name of the analysis.
      type: String
    - contextPath: Joe.Analysis.md5
      description: The file MD5.
      type: String
    - contextPath: Joe.Analysis.runs.detection
      description: The run detection. Can be one of unknown, clean, suspicious, malicious.
      type: String
    - contextPath: Joe.Analysis.runs.error
      description: The run errors.
      type: Unknown
    - contextPath: Joe.Analysis.runs.score
      description: The run score.
      type: Number
    - contextPath: Joe.Analysis.runs.sigma
      description: The run sigma.
      type: Boolean
    - contextPath: Joe.Analysis.runs.snort
      description: The run snort.
      type: Boolean
    - contextPath: Joe.Analysis.runs.system
      description: The run operation system.
      type: String
    - contextPath: Joe.Analysis.runs.yara
      description: The run YARA.
      type: Boolean
    - contextPath: Joe.Analysis.score
      description: The run score.
      type: Number
    - contextPath: Joe.Analysis.scriptname
      description: The run script name.
      type: String
    - contextPath: Joe.Analysis.sha1
      description: The file SHA1.
      type: String
    - contextPath: Joe.Analysis.sha256
      description: The file SHA256.
      type: String
    - contextPath: Joe.Analysis.status
      description: The status is one of submitted, running, finished.
      type: String
    - contextPath: Joe.Analysis.threatname
      description: The analysis threat name.
      type: String
    - contextPath: Joe.Analysis.time
      description: The analysis time.
      type: Date
    - contextPath: Joe.Analysis.webid
      description: The web ID from Joe Security.
      type: String
  - name: joe-download-report
    arguments:
    - name: webid
      default: true
      description: Web ID.
      required: true
    - name: type
      defaultValue: html
      description: The resource type to download.
      auto: PREDEFINED
      predefined:
      - html
      - json
      - pcap
      - pdf
      - xml
      - iocjson
    description: Download a resource belonging to a report. This can be the full report, dropped binaries, etc. See the integration README for the full list of supported report types.
    outputs:
    - contextPath: InfoFile.Name
      description: The filename.
      type: string
    - contextPath: InfoFile.EntryID
      description: The entry ID of the report.
      type: string
    - contextPath: InfoFile.Size
      description: File size.
      type: number
    - contextPath: InfoFile.Type
      description: File type, e.g., "PE".
      type: string
    - contextPath: InfoFile.Info
      description: Basic information of the file.
      type: string
    - contextPath: File.Extension
      description: File extension.
      type: string
  - name: joe-download-sample
    arguments:
    - name: webid
      default: true
      description: Web ID.
      required: true
    description: Download a sample.
    outputs:
    - contextPath: File.Size
      description: File size.
      type: number
    - contextPath: File.SHA1
      description: SHA1 hash of the file.
      type: string
    - contextPath: File.SHA256
      description: SHA256 hash of the file.
      type: string
    - contextPath: File.Name
      description: The sample name.
      type: string
    - contextPath: File.SSDeep
      description: SSDeep hash of the file.
      type: string
    - contextPath: File.EntryID
      description: War Room entry ID of the file.
      type: string
    - contextPath: File.Info
      description: Basic information of the file.
      type: string
    - contextPath: File.Type
      description: File type, e.g., "PE".
      type: string
    - contextPath: File MD5
      description: MD5 hash of the file.
      type: string
    - contextPath: File.Extension
      description: File extension.
      type: string
  - name: joe-search
    arguments:
    - name: query
      description: 'Search string which will search in the following fields only: md5, sha1, sha256, filename, URL, comments.'
      required: true
    - name: full_display
      description: When set to true, indicators information, including their DBot Scores, will be displayed.
      defaultValue: "false"
      auto: PREDEFINED
      predefined:
      - "true"
      - "false"
    description: Search through all analyses.
    outputs:
    - contextPath: DBotScore.Indicator
      description: The indicator that was tested.
      type: String
    - contextPath: DBotScore.Reliability
      description: The reliability of the source providing the intelligence data.
      type: String
    - contextPath: DBotScore.Score
      description: The actual score.
      type: Number
    - contextPath: DBotScore.Type
      description: The indicator type.
      type: String
    - contextPath: DBotScore.Vendor
      description: The vendor used to calculate the score.
      type: String
    - contextPath: File.Hashes.type
      description: The hash type.
      type: String
    - contextPath: File.Hashes.value
      description: The hash value.
      type: String
    - contextPath: File.Name
      description: The full file name.
      type: String
    - contextPath: File.SHA1
      description: The SHA1 hash of the file.
      type: String
    - contextPath: File.SHA256
      description: The SHA256 hash of the file.
      type: String
    - contextPath: File.MD5
      description: The MD5 hash of the file.
      type: String
    - contextPath: URL.Data
      description: The URL.
      type: String
    - contextPath: Joe.Analysis.AnalysisID
      description: The analysis ID.
      type: String
    - contextPath: Joe.Analysis.Classification
      description: The classification of the analysis.
      type: String
    - contextPath: Joe.Analysis.Comments
      description: Comments regarding the analysis.
      type: String
    - contextPath: Joe.Analysis.detection
      description: The analysis detection. Can be one of unknown, clean, suspicious, malicious.
      type: String
    - contextPath: Joe.Analysis.duration
      description: The duration of the analysis in seconds.
      type: Number
    - contextPath: Joe.Analysis.encrypted
      description: True if the analysis data is encrypted.
      type: Boolean
    - contextPath: Joe.Analysis.filename
      description: The file name of the analysis.
      type: String
    - contextPath: Joe.Analysis.md5
      description: The file MD5.
      type: String
    - contextPath: Joe.Analysis.runs.detection
      description: The run detection. Can be one of unknown, clean, suspicious, malicious.
      type: String
    - contextPath: Joe.Analysis.runs.error
      description: The run errors.
      type: Unknown
    - contextPath: Joe.Analysis.runs.score
      description: The run score.
      type: Number
    - contextPath: Joe.Analysis.runs.sigma
      description: The run sigma.
      type: Boolean
    - contextPath: Joe.Analysis.runs.snort
      description: The run snort.
      type: Boolean
    - contextPath: Joe.Analysis.runs.system
      description: The run operation system.
      type: String
    - contextPath: Joe.Analysis.runs.yara
      description: The run YARA.
      type: Boolean
    - contextPath: Joe.Analysis.score
      description: The run score.
      type: Number
    - contextPath: Joe.Analysis.scriptname
      description: The run script name.
      type: String
    - contextPath: Joe.Analysis.sha1
      description: The file SHA1.
      type: String
    - contextPath: Joe.Analysis.sha256
      description: The file SHA256.
      type: String
    - contextPath: Joe.Analysis.status
      description: The status is one of submitted, running, finished.
      type: String
    - contextPath: Joe.Analysis.threatname
      description: The analysis threat name.
      type: String
    - contextPath: Joe.Analysis.time
      description: The analysis time.
      type: Date
    - contextPath: Joe.Analysis.webid
      description: The web ID from Joe Security.
      type: String
  - name: file
    arguments:
    - name: file
      isArray: true
      description: 'A comma-separated list of file names, SHA1, SHA256, or MD5 hashes.'
      required: true
      default: true
    description: Retrieves files information from Joe Security.
    outputs:
    - contextPath: File.Name
      description: Name of the file.
      type: String
    - contextPath: File.MD5
      description: MD5 hash of the file.
      type: String
    - contextPath: File.SHA1
      description: SHA1 hash of the file.
      type: String
    - contextPath: File.SHA256
      description: SHA256 hash of the file.
      type: String
    - contextPath: File.Tags
      description: Tags of the file.
      type: String
    - contextPath: File.Name
      description: Name of the file.
      type: String
    - contextPath: Joe.File.MD5
      description: MD5 hash of the file.
      type: String
    - contextPath: Joe.File.SHA1
      description: SHA1 hash of the file.
      type: String
    - contextPath: Joe.File.SHA256
      description: SHA256 hash of the file.
      type: String
    - contextPath: Joe.File.Tags
      description: Tags of the file.
      type: String
    - contextPath: DBotScore.Indicator
      description: The indicator that was tested.
      type: String
    - contextPath: DBotScore.Score
      description: The actual score.
      type: Number
    - contextPath: DBotScore.Type
      description: The indicator type.
      type: String
    - contextPath: DBotScore.Vendor
      description: The vendor used to calculate the score.
      type: String
    - contextPath: DBotScore.Reliability
      description: Reliability of the source providing the intelligence data.
      type: String
  - name: url
    arguments:
    - name: url
      isArray: true
      description: A comma-separated list of URLs.
      required: true
    description: Retrieves URL information from Joe Security.
    outputs:
    - contextPath: URL.Data
      description: The URL data.
      type: String
    - contextPath: Joe.URL.Name
      description: Name of the URL.
      type: String
    - contextPath: DBotScore.Indicator
      description: The indicator that was tested.
      type: String
    - contextPath: DBotScore.Score
      description: The actual score.
      type: Number
    - contextPath: DBotScore.Type
      description: The indicator type.
      type: String
    - contextPath: DBotScore.Vendor
      description: The vendor used to calculate the score.
      type: String
    - contextPath: DBotScore.Reliability
      description: Reliability of the source providing the intelligence data.
      type: String
  - name: joe-list–lia-countries
    arguments: []
    description: Retrieve a list of localized internet anonymization countries.
    outputs:
    - contextPath: Joe.LIACountry
      description: A list of localized internet anonymization countries.
      type: String
  - name: joe-list-lang-locales
    arguments: []
    description: Retrieve a list of available language and locale combinations.
    outputs:
    - contextPath: Joe.LangLocale
      description: A list of available language and locale combinations.
      type: String
  - name: joe-get-account-quota
    arguments: []
    description: Retrieve the account quota.
    outputs:
    - contextPath: Joe.AccountQuota
      description: The account quota.
      type: String
    - contextPath: Joe.AccountQuota.quota.daily.current
      description: The current daily quota.
      type: Number
    - contextPath: Joe.AccountQuota.quota.daily.limit
      description: The daily quota limit.
      type: Number
    - contextPath: Joe.AccountQuota.quota.daily.remaining
      description: The remaining daily quota.
      type: Number
    - contextPath: Joe.AccountQuota.quota.monthly.current
      description: The current monthly quota.
      type: Number
    - contextPath: Joe.AccountQuota.quota.monthly.limit
      description: The monthly quota limit.
      type: Number
    - contextPath: Joe.AccountQuota.quota.monthly.remaining
      description: The remaining monthly quota.
      type: Number
    - contextPath: Joe.AccountQuota.type
      description: The quota type.
      type: String
  - name: joe-submission-info
    arguments:
    - name: submission_ids
      description: A comma-separated list of submission IDs.
    - name: full_display
      description: When set to true, indicators information, including their DBot Scores, will be displayed.
      defaultValue: "true"
      auto: PREDEFINED
      predefined:
      - "true"
      - "false"
    description: Retrieve the submission info.
    outputs:
    - contextPath: DBotScore.Indicator
      description: The indicator that was tested.
      type: String
    - contextPath: DBotScore.Reliability
      description: The reliability of the source providing the intelligence data.
      type: String
    - contextPath: DBotScore.Score
      description: The actual score.
      type: Number
    - contextPath: DBotScore.Type
      description: The indicator type.
      type: String
    - contextPath: DBotScore.Vendor
      description: The vendor used to calculate the score.
      type: String
    - contextPath: File.Hashes.type
      description: The hash type.
      type: String
    - contextPath: File.Hashes.value
      description: The hash value.
      type: String
    - contextPath: File.MD5
      description: The MD5 hash of the file.
      type: String
    - contextPath: File.Name
      description: The full file name.
      type: String
    - contextPath: File.SHA1
      description: The SHA1 hash of the file.
      type: String
    - contextPath: File.SHA256
      description: The SHA256 hash of the file.
      type: String
    - contextPath: URL.Data
      description: The URL.
      type: String
    - contextPath: Joe.Analysis.AnalysisID
      description: The analysis ID.
      type: String
    - contextPath: Joe.Analysis.Classification
      description: The classification.
      type: String
    - contextPath: Joe.Analysis.Comments
      description: The comments.
      type: String
    - contextPath: Joe.Analysis.detection
      description: The detection.
      type: String
    - contextPath: Joe.Analysis.duration
      description: The duration.
      type: Number
    - contextPath: Joe.Analysis.encrypted
      description: True if the analysis data is encrypted.
      type: Boolean
    - contextPath: Joe.Analysis.filename
      description: The filename.
      type: String
    - contextPath: Joe.Analysis.runs.detection
      description: The detection.
      type: String
    - contextPath: Joe.Analysis.runs.error
      description: The error.
      type: Unknown
    - contextPath: Joe.Analysis.runs.score
      description: The score.
      type: Number
    - contextPath: Joe.Analysis.runs.sigma
      description: The sigma.
      type: Boolean
    - contextPath: Joe.Analysis.runs.snort
      description: The snort.
      type: Boolean
    - contextPath: Joe.Analysis.runs.system
      description: The system.
      type: String
    - contextPath: Joe.Analysis.runs.yara
      description: The YARA.
      type: Boolean
    - contextPath: Joe.Analysis.score
      description: The score.
      type: Number
    - contextPath: Joe.Analysis.scriptname
      description: The script name.
      type: String
    - contextPath: Joe.Analysis.status
      description: The status.
      type: String
    - contextPath: Joe.Analysis.threatname
      description: The threat name.
      type: String
    - contextPath: Joe.Analysis.time
      description: The time.
      type: Date
    - contextPath: Joe.Analysis.webid
      description: The web ID.
      type: String
    - contextPath: Joe.Submission.most_relevant_analysis.detection
      description: The detection.
      type: String
    - contextPath: Joe.Submission.most_relevant_analysis.score
      description: The score.
      type: Number
    - contextPath: Joe.Submission.most_relevant_analysis.webid
      description: The web ID.
      type: String
    - contextPath: Joe.Submission.name
      description: The name.
      type: String
    - contextPath: Joe.Submission.status
      description: The status.
      type: String
    - contextPath: Joe.Submission.submission_id
      description: The submission ID.
      type: String
    - contextPath: Joe.Submission.time
      description: The time.
      type: Date
  - name: joe-submit-sample
    arguments:
    - name: submission_id
      description: The submission ID.
      deprecated: true
    - name: entry_id
      description: The War Room entry ID of the file to submit.
      required: true
<<<<<<< HEAD
=======
    - name: file_name
      description: The filename of the submitted sample.
>>>>>>> 90cf3b88
    - name: full_display
      description: When is set to true, indicators information, including their DBot Scores, will be displayed.
      defaultValue: "true"
      auto: PREDEFINED
      predefined:
      - "true"
      - "false"
    - name: timeout
      description: The timeout for the polling in seconds.
      defaultValue: "1200"
    - name: hide_polling_output
      description: Hide polling output.
      deprecated: true
    - name: report_type
      description: The report type.
      auto: PREDEFINED
      predefined:
      - html
      - json
      - pcap
      - pdf
      - xml
      - iocjson
      defaultValue: 'html'
    - name: cookbook
      description: Uploads a cookbook together with the sample. Needs to be a file-like object or a tuple in the shape (filename, file-like object).
    - name: comments
      description: A comment to be added to the analysis.
    - name: tags
      description: A comma-separated list of tags to be added to the analysis.
    - name: systems
      description: A comma-separated list of operating systems to be used for the analysis.
      auto: PREDEFINED
      predefined:
      - w7
      - w7x64
      - w7_1
      - w7_2
      - w7_4
      - w7_5
      - w7native
      - android2
      - android3
      - mac1
      - w7l
      - w7x64l
      - w10
      - android4
      - w7x64native
      - w7_3
      - w10native
      - android5native_1
      - w10x64
      - w7x64_hvm
      - android6
      - iphone1
      - w7_sec
      - macvm
      - w7_lang_packs
      - w7x64native_hvm
      - lnxubuntu1
      - lnxcentos1
      - android7_nougat
    - name: internet_access
      description: Whether to allow internet access for the analysis.
      defaultValue: 'true'
    - name: archive_no_unpack
      description: Whether to archive the sample without unpacking it.
      defaultValue: 'false'
    - name: ssl_inspection
      description: Whether to enable SSL inspection.
      defaultValue: 'false'
    - name: localized_internet_country
      description: The localized internet anonymization country.
    - name: internet_simulation
      description: Whether to enable internet simulation.
      defaultValue: 'false'
    - name: hybrid_code_analysis
      description: Whether to enable hybrid code analysis.
      defaultValue: 'true'
    - name: hybrid_decompilation
      description: Whether to enable hybrid decompilation.
      defaultValue: 'false'
    - name: vba_instrumentation
      description: Whether to enable VBA instrumentation.
      defaultValue: 'true'
    - name: js_instrumentation
      description: Whether to enable JS instrumentation.
      defaultValue: 'true'
    - name: java_jar_tracing
      description: Whether to enable Java JAR tracing.
      defaultValue: 'true'
    - name: dotnet_tracing
      description: Whether to enable .NET tracing.
      defaultValue: 'true'
    - name: amsi_unpacking
      description: Whether to enable Microsoft Antimalware Scan Interface unpacking.
      defaultValue: 'true'
    - name: fast_mode
      description: Whether to enable fast mode. It focuses on fast analysis and detection versus deep forensic analysis.
      defaultValue: 'false'
    - name: secondary_results
      description: Whether to enable secondary results, such as YARA rule generation, classification via Joe Sandbox Class as well as several detail reports.
      defaultValue: 'false'
    - name: report_cache
      description: Whether to enable report cache.
      defaultValue: 'false'
    - name: command_line_argument
      description: A command line argument to be passed to the sample.
    - name: live_interaction
      description: Whether to enable live interaction.
      defaultValue: 'false'
    - name: document_password
      description: The document password.
    - name: archive_password
      description: The archive password.
    - name: start_as_normal_user
      description: Whether to start the analysis as a normal user.
      defaultValue: 'false'
    - name: language_and_locale
      description: Changes the language and locale of the analysis machine.
    - name: delete_after_days
      description: The number of days after which the analysis will be deleted.
      defaultValue: '30'
    - name: encrypt_with_password
      description: The password with which to encrypt the analysis.
    - name: export_to_jbxview
      description: Whether to export the analysis to JBXView.
      defaultValue: 'false'
<<<<<<< HEAD
=======
      deprecated: true
>>>>>>> 90cf3b88
    - name: email_notification
      description: Send an email notification once the analysis completes.
      defaultValue: 'false'
    description: Submit a sample for sandbox analysis.
    polling: true
    outputs:
    - contextPath: DBotScore.Indicator
      description: The indicator that was tested.
      type: String
    - contextPath: DBotScore.Reliability
      description: The reliability of the source providing the intelligence data.
      type: String
    - contextPath: DBotScore.Score
      description: The actual score.
      type: Number
    - contextPath: DBotScore.Type
      description: The indicator type.
      type: String
    - contextPath: DBotScore.Vendor
      description: The vendor used to calculate the score.
      type: String
    - contextPath: File.Hashes.type
      description: The hash type.
      type: String
    - contextPath: File.Hashes.value
      description: The hash value.
      type: String
    - contextPath: File.MD5
      description: The MD5 hash of the file.
      type: String
    - contextPath: File.Name
      description: The full file name.
      type: String
    - contextPath: File.SHA1
      description: The SHA1 hash of the file.
      type: String
    - contextPath: File.SHA256
      description: The SHA256 hash of the file.
      type: String
    - contextPath: Joe.Analysis.AnalysisID
      description: The analysis ID.
      type: String
    - contextPath: Joe.Analysis.Classification
      description: The classification.
      type: String
    - contextPath: Joe.Analysis.Comments
      description: The comments.
      type: String
    - contextPath: Joe.Analysis.detection
      description: The detection.
      type: String
    - contextPath: Joe.Analysis.duration
      description: The duration.
      type: Number
    - contextPath: Joe.Analysis.encrypted
      description: True if the analysis data is encrypted.
      type: Boolean
    - contextPath: Joe.Analysis.filename
      description: The filename.
      type: String
    - contextPath: Joe.Analysis.runs.detection
      description: The detection.
      type: String
    - contextPath: Joe.Analysis.runs.error
      description: The error.
      type: Unknown
    - contextPath: Joe.Analysis.runs.score
      description: The score.
      type: Number
    - contextPath: Joe.Analysis.runs.sigma
      description: The sigma.
      type: Boolean
    - contextPath: Joe.Analysis.runs.snort
      description: The snort.
      type: Boolean
    - contextPath: Joe.Analysis.runs.system
      description: The system.
      type: String
    - contextPath: Joe.Analysis.runs.yara
      description: The YARA.
      type: Boolean
    - contextPath: Joe.Analysis.score
      description: The score.
      type: Number
    - contextPath: Joe.Analysis.scriptname
      description: The script name.
      type: String
    - contextPath: Joe.Analysis.status
      description: The status.
      type: String
    - contextPath: Joe.Analysis.threatname
      description: The threat name.
      type: String
    - contextPath: Joe.Analysis.time
      description: The time.
      type: Date
    - contextPath: Joe.Analysis.webid
      description: The web ID.
      type: String
    - contextPath: Joe.Submission.most_relevant_analysis.detection
      description: The detection.
      type: String
    - contextPath: Joe.Submission.most_relevant_analysis.score
      description: The score.
      type: Number
    - contextPath: Joe.Submission.most_relevant_analysis.webid
      description: The web ID.
      type: String
    - contextPath: Joe.Submission.name
      description: The name.
      type: String
    - contextPath: Joe.Submission.status
      description: The status.
      type: String
    - contextPath: Joe.Submission.submission_id
      description: The submission ID.
      type: String
    - contextPath: Joe.Submission.time
      description: The time.
      type: Date
  - name: joe-submit-url
    arguments:
    - name: submission_id
      description: The submission ID.
      deprecated: true
    - name: url
      description: The URL to submit.
      required: true
    - name: url_reputation
      description: The URL reputation.
      defaultValue: "false"
      auto: PREDEFINED
      predefined:
      - "true"
      - "false"
    - name: full_display
      description: When set to true. indicators information, including their DBot Scores, will be displayed.
      defaultValue: "true"
      auto: PREDEFINED
      predefined:
      - "true"
      - "false"
    - name: timeout
      description: The timeout for the polling in seconds.
      defaultValue: "1200"
    - name: hide_polling_output
      description: Hide polling output.
      deprecated: true
    - name: report_type
      description: The report type.
      auto: PREDEFINED
      predefined:
      - html
      - json
      - pcap
      - pdf
      - xml
      - iocjson
      defaultValue: 'html'
    - name: comments
      description: A comment to be added to the analysis.
    - name: tags
      description: A comma-separated list of tags to be added to the analysis.
    - name: systems
      description: A comma-separated list of operating systems to be used for the analysis.
      auto: PREDEFINED
      predefined:
      - w7
      - w7x64
      - w7_1
      - w7_2
      - w7_4
      - w7_5
      - w7native
      - android2
      - android3
      - mac1
      - w7l
      - w7x64l
      - w10
      - android4
      - w7x64native
      - w7_3
      - w10native
      - android5native_1
      - w10x64
      - w7x64_hvm
      - android6
      - iphone1
      - w7_sec
      - macvm
      - w7_lang_packs
      - w7x64native_hvm
      - lnxubuntu1
      - lnxcentos1
      - android7_nougat
    - name: internet_access
      description: Whether to allow internet access for the analysis.
      defaultValue: 'true'
    - name: archive_no_unpack
      description: Whether to archive the sample without unpacking it.
      defaultValue: 'false'
    - name: ssl_inspection
      description: Whether to enable SSL inspection.
      defaultValue: 'false'
    - name: localized_internet_country
      description: The localized internet anonymization country.
    - name: internet_simulation
      description: Whether to enable internet simulation.
      defaultValue: 'false'
    - name: hybrid_code_analysis
      description: Whether to enable hybrid code analysis.
      defaultValue: 'false'
    - name: hybrid_decompilation
      description: Whether to enable hybrid decompilation.
      defaultValue: 'false'
    - name: vba_instrumentation
      description: Whether to enable VBA instrumentation.
      defaultValue: 'true'
    - name: js_instrumentation
      description: Whether to enable JS instrumentation.
      defaultValue: 'true'
    - name: java_jar_tracing
      description: Whether to enable Java JAR tracing.
      defaultValue: 'true'
    - name: dotnet_tracing
      description: Whether to enable .NET tracing.
      defaultValue: 'true'
    - name: amsi_unpacking
      description: Whether to enable Microsoft Antimalware Scan Interface unpacking.
      defaultValue: 'true'
    - name: fast_mode
      description: Whether to enable fast mode. It focuses on fast analysis and detection versus deep forensic analysis.
      defaultValue: 'false'
    - name: secondary_results
      description: Whether to enable secondary results, such as YARA rule generation, classification via Joe Sandbox Class as well as several detail reports.
      defaultValue: 'false'
    - name: report_cache
      description: Whether to enable report cache.
      defaultValue: 'false'
    - name: command_line_argument
      description: A command line argument to be passed to the sample.
    - name: live_interaction
      description: Whether to enable live interaction.
      defaultValue: 'false'
    - name: document_password
      description: The document password.
    - name: archive_password
      description: The archive password.
    - name: start_as_normal_user
      description: Whether to start the analysis as a normal user.
      defaultValue: 'false'
    - name: language_and_locale
      description: Changes the language and locale of the analysis machine.
    - name: delete_after_days
      description: The number of days after which the analysis will be deleted.
      defaultValue: '30'
    - name: encrypt_with_password
      description: The password with which to encrypt the analysis.
    - name: export_to_jbxview
      description: Whether to export the analysis to JBXView.
      defaultValue: 'false'
<<<<<<< HEAD
=======
      deprecated: true
>>>>>>> 90cf3b88
    - name: email_notification
      description: Send an email notification once the analysis completes.
      defaultValue: 'false'
    description: Submit an URL for sandbox analysis.
    polling: true
    outputs:
    - contextPath: DBotScore.Indicator
      description: The indicator that was tested.
      type: String
    - contextPath: DBotScore.Reliability
      description: The reliability of the source providing the intelligence data.
      type: String
    - contextPath: DBotScore.Score
      description: The actual score.
      type: Number
    - contextPath: DBotScore.Type
      description: The indicator type.
      type: String
    - contextPath: DBotScore.Vendor
      description: The vendor used to calculate the score.
      type: String
    - contextPath: URL.Data
      description: The URL.
      type: String
    - contextPath: Joe.Analysis.AnalysisID
      description: The analysis ID.
      type: String
    - contextPath: Joe.Analysis.Classification
      description: The classification.
      type: String
    - contextPath: Joe.Analysis.Comments
      description: The comments.
      type: String
    - contextPath: Joe.Analysis.detection
      description: The detection.
      type: String
    - contextPath: Joe.Analysis.duration
      description: The duration.
      type: Number
    - contextPath: Joe.Analysis.encrypted
      description: True if the analysis data is encrypted.
      type: Boolean
    - contextPath: Joe.Analysis.filename
      description: The filename.
      type: String
    - contextPath: Joe.Analysis.runs.detection
      description: The detection.
      type: String
    - contextPath: Joe.Analysis.runs.error
      description: The error.
      type: Unknown
    - contextPath: Joe.Analysis.runs.score
      description: The score.
      type: Number
    - contextPath: Joe.Analysis.runs.sigma
      description: The sigma.
      type: Boolean
    - contextPath: Joe.Analysis.runs.snort
      description: The snort.
      type: Boolean
    - contextPath: Joe.Analysis.runs.system
      description: The system.
      type: String
    - contextPath: Joe.Analysis.runs.yara
      description: The YARA.
      type: Boolean
    - contextPath: Joe.Analysis.score
      description: The score.
      type: Number
    - contextPath: Joe.Analysis.scriptname
      description: The script name.
      type: String
    - contextPath: Joe.Analysis.status
      description: The status.
      type: String
    - contextPath: Joe.Analysis.threatname
      description: The threat name.
      type: String
    - contextPath: Joe.Analysis.time
      description: The time.
      type: Date
    - contextPath: Joe.Analysis.webid
      description: The web ID.
      type: String
    - contextPath: Joe.Submission.most_relevant_analysis.detection
      description: The detection.
      type: String
    - contextPath: Joe.Submission.most_relevant_analysis.score
      description: The score.
      type: Number
    - contextPath: Joe.Submission.most_relevant_analysis.webid
      description: The web ID.
      type: String
    - contextPath: Joe.Submission.name
      description: The name.
      type: String
    - contextPath: Joe.Submission.status
      description: The status.
      type: String
    - contextPath: Joe.Submission.submission_id
      description: The submission ID.
      type: String
    - contextPath: Joe.Submission.time
      description: The time.
      type: Date
  script: '-'
  type: python
  subtype: python3
<<<<<<< HEAD
  dockerimage: demisto/vendors-sdk:1.0.0.76365
fromversion: 6.8.0
tests:
- testplaybook- JoeSecuirtyV2
=======
  dockerimage: demisto/vendors-sdk:1.0.0.89427
fromversion: 6.8.0
tests:
- testplaybook-JoeSecuirtyV2
>>>>>>> 90cf3b88
<|MERGE_RESOLUTION|>--- conflicted
+++ resolved
@@ -27,15 +27,12 @@
   - F - Reliability cannot be judged
   required: true
   type: 15
-<<<<<<< HEAD
-=======
 - name: onprem
   display: On-Premise
   type: 8
   additionalinfo: Only use Features that are available in On-Premise installations
   required: false
   defaultvalue: 'false'
->>>>>>> 90cf3b88
 - name: create_relationships
   display: Create relationships
   type: 8
@@ -762,11 +759,8 @@
     - name: entry_id
       description: The War Room entry ID of the file to submit.
       required: true
-<<<<<<< HEAD
-=======
     - name: file_name
       description: The filename of the submitted sample.
->>>>>>> 90cf3b88
     - name: full_display
       description: When is set to true, indicators information, including their DBot Scores, will be displayed.
       defaultValue: "true"
@@ -896,10 +890,7 @@
     - name: export_to_jbxview
       description: Whether to export the analysis to JBXView.
       defaultValue: 'false'
-<<<<<<< HEAD
-=======
       deprecated: true
->>>>>>> 90cf3b88
     - name: email_notification
       description: Send an email notification once the analysis completes.
       defaultValue: 'false'
@@ -1162,10 +1153,7 @@
     - name: export_to_jbxview
       description: Whether to export the analysis to JBXView.
       defaultValue: 'false'
-<<<<<<< HEAD
-=======
       deprecated: true
->>>>>>> 90cf3b88
     - name: email_notification
       description: Send an email notification once the analysis completes.
       defaultValue: 'false'
@@ -1274,14 +1262,7 @@
   script: '-'
   type: python
   subtype: python3
-<<<<<<< HEAD
-  dockerimage: demisto/vendors-sdk:1.0.0.76365
-fromversion: 6.8.0
-tests:
-- testplaybook- JoeSecuirtyV2
-=======
   dockerimage: demisto/vendors-sdk:1.0.0.89427
 fromversion: 6.8.0
 tests:
-- testplaybook-JoeSecuirtyV2
->>>>>>> 90cf3b88
+- testplaybook-JoeSecuirtyV2