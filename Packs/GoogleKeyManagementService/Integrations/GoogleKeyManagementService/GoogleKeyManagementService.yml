--- conflicted
+++ resolved
@@ -1234,10 +1234,7 @@
       description: The algorithm used in the CryptoKey
       type: String
   dockerimage: demisto/google-kms:1.0.0.62005
-<<<<<<< HEAD
-=======
   runonce: false
->>>>>>> 9ddafcfd
   script: '-'
   type: python
   subtype: python3
