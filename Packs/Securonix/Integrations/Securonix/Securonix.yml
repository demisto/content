category: Analytics & SIEM
commonfields:
  id: Securonix
  version: -1
configuration:
- display: Host (Overrides the default hostname, https://{tenant}.net/Snypr)
  name: host
  type: 0
  required: false
- display: Tenant
  name: tenant
  required: true
  type: 0
- display: Username
  name: username
  required: true
  type: 0
- display: Password
  name: password
  required: true
  type: 4
- additionalinfo: The type of Securonix entity to fetch. Supported entities are "Incident" and "Threat".
  defaultvalue: Incident
  display: Type of entity to fetch
  name: entity_type_to_fetch
  options:
  - Incident
  - Threat
  type: 15
  required: false
- additionalinfo: Name of the tenant to fetch threats from. This parameter is optional for Non MSSP users.
  display: Tenant Name
  name: tenant_name
  type: 0
  required: false
- display: Fetch incidents
  name: isFetch
  type: 8
  required: false
- additionalinfo: |-
    Selecting "all" will fetch incidents updated in the given time range.
    Selecting "opened" will fetch incidents opened in the given time range.
    Selecting "closed" will fetch incidents closed in the given time range.
  defaultvalue: opened
  display: Incidents to fetch
  name: incident_status
  options:
  - All
  - opened
  - closed
  type: 15
  required: false
- display: Set default incident severity
  name: default_severity
  options:
  - Low
  - Medium
  - High
  type: 15
  required: false
- display: Incident type
  name: incidentType
  type: 13
  required: false
- additionalinfo: |-
    The date or relative timestamp from where to start fetching incidents.

    Supported formats: <number> <time unit>, e.g., 1 hour, 30 minutes, 7 days, 3 months, 1 year.
  defaultvalue: 1 hour
  display: First fetch time range
  name: fetch_time
  type: 0
  required: false
- defaultvalue: '200'
  additionalinfo: If the value is greater than 200, it will be considered as 200. The maximum is 200.
  display: The maximum number of incidents to fetch each time.
  name: max_fetch
  type: 0
  required: false
- additionalinfo: The mirroring direction in which to mirror the incidents. You can mirror "Incoming" (from Securonix to XSOAR), "Outgoing" (from XSOAR to Securonix), or in both directions.
  defaultvalue: None
  display: Incident Mirroring Direction
  name: mirror_direction
  options:
  - None
  - Incoming
  - Outgoing
  - Incoming And Outgoing
  type: 15
  required: false
- additionalinfo: |-
    If enabled, the integration will close the respective Securonix
    incident after fetching it in XSOAR. Following fields will be required for 
    this functionality:

    1. Securonix action name to map with XSOAR's active state for Outgoing mirroring
    2. Securonix status to map with XSOAR's active state for Outgoing mirroring
    3. Securonix action name to map with XSOAR's closed state for Outgoing mirroring
    4. Securonix status to map with XSOAR's closed state for Outgoing mirroring
  display: Close respective Securonix incident after fetching
  name: close_incident
  type: 8
  required: false
- additionalinfo: If the Securonix incident is in any one of the state mentioned here, then the incident will be Closed on XSOAR. Supports comma-separated values.
  display: Securonix workflow state(s) that can be considered as Close state in XSOAR for Incoming mirroring
  name: close_states_of_securonix
  type: 0
  required: false
- additionalinfo: Provide an action name to map with XSOAR's active state. E.g. IN PROGRESS
  display: Securonix action name to map with XSOAR's active state for Outgoing mirroring
  name: active_state_action_mapping
  type: 0
  required: false
- additionalinfo: Provide a workflow status to map with XSOAR's active state. E.g. In Progress
  display: Securonix status to map with XSOAR's active state for Outgoing mirroring
  name: active_state_status_mapping
  type: 0
  required: false
- additionalinfo: Provide an action name to map with XSOAR's Closed state. E.g. CLOSED
  display: Securonix action name to map with XSOAR's closed state for Outgoing mirroring
  name: closed_state_action_mapping
  type: 0
  required: false
- additionalinfo: Provide a workflow status to map with XSOAR's closed state. E.g. Completed
  display: Securonix status to map with XSOAR's closed state for Outgoing mirroring
  name: closed_state_status_mapping
  type: 0
  required: false
- additionalinfo: Choose the tag to add to an entry to mirror it as a comment in Securonix.
  defaultvalue: comment
  display: Comment Entry Tag
  name: comment_tag
  type: 0
  required: false
- additionalinfo: Numbers of retries to be performed. (Recommended is 3)
  defaultvalue: '3'
  display: Securonix Retry Count
  name: securonix_retry_count
  options:
  - '0'
  - '1'
  - '2'
  - '3'
  - '4'
  - '5'
  type: 15
  required: false
- additionalinfo: The delay between two retries. Range in 30 to 300 Seconds (5 minutes). Anything less than 30 seconds is considered 30 seconds, and anything more than 300 seconds is considered 300 seconds. (Recommended is 30 seconds)
  defaultvalue: '30'
  display: Securonix Retry Delay
  name: securonix_retry_delay
  type: 0
  required: false
- additionalinfo: Delay type of retry mechanism. (Recommended is Exponential)
  defaultvalue: Exponential
  display: Securonix Retry Delay Type
  name: securonix_retry_delay_type
  options:
  - Exponential
  - Fixed
  type: 15
  required: false
- display: Trust any certificate (not secure)
  name: unsecure
  type: 8
  required: false
- display: Use system proxy settings
  name: proxy
  type: 8
  required: false
description: Use the Securonix integration to manage incidents, threats, lookup tables, whitelists and watchlists.
display: Securonix
name: Securonix
script:
  commands:
  - description: Gets a list of all available workflows.
    name: securonix-list-workflows
    outputs:
    - contextPath: Securonix.Workflows.Workflow
      description: Workflow name.
      type: String
    - contextPath: Securonix.Workflows.Type
      description: Workflow type.
      type: String
    - contextPath: Securonix.Workflows.Value
      description: Workflow value.
      type: String
  - arguments:
    - description: Workflow name.
      name: workflow
      required: true
    description: Gets the default assignee for the specified workflow.
    name: securonix-get-default-assignee-for-workflow
    outputs:
    - contextPath: Securonix.Workflows.Workflow
      description: Workflow name.
      type: String
    - contextPath: Securonix.Workflows.Type
      description: Workflow type.
      type: String
    - contextPath: Securonix.Workflows.Value
      description: Workflow value.
      type: String
  - description: Gets a list available threat actions.
    name: securonix-list-possible-threat-actions
    outputs:
    - contextPath: Securonix.ThreatActions
      description: A list of threat actions.
      type: String
  - description: Gets a list of all policies.
    name: securonix-list-policies
    outputs:
    - contextPath: Securonix.Policies.CreatedBy
      description: Creator of the policy.
      type: String
    - contextPath: Securonix.Policies.CreatedOn
      description: Policy created date.
      type: Date
    - contextPath: Securonix.Policies.Criticality
      description: Policy criticality.
      type: String
    - contextPath: Securonix.Policies.Description
      description: Policy description.
      type: String
    - contextPath: Securonix.Policies.Hql
      description: Policy Hibernate Query Language.
      type: String
    - contextPath: Securonix.Policies.ID
      description: Policy ID.
      type: String
    - contextPath: Securonix.Policies.Name
      description: Policy name.
      type: String
  - description: Gets a list of resource groups.
    name: securonix-list-resource-groups
    outputs:
    - contextPath: Securonix.ResourceGroups.Name
      description: Resource group name.
      type: String
    - contextPath: Securonix.ResourceGroups.Type
      description: Resource group type.
      type: String
  - description: Gets a list of users.
    name: securonix-list-users
    outputs:
    - contextPath: Securonix.Users.LastName
      description: User last name.
      type: String
    - contextPath: Securonix.Users.SkipEncryption
      description: Whether user encryption was skipped.
      type: String
    - contextPath: Securonix.Users.Riskscore
      description: User risk score.
      type: String
    - contextPath: Securonix.Users.EmployeeID
      description: User Employee ID.
      type: String
    - contextPath: Securonix.Users.Masked
      description: Whether the user is masked.
      type: String
    - contextPath: Securonix.Users.Division
      description: User division.
      type: String
    - contextPath: Securonix.Users.Criticality
      description: User criticality.
      type: String
    - contextPath: Securonix.Users.Status
      description: User status.
      type: String
    - contextPath: Securonix.Users.Department
      description: User department.
      type: String
    - contextPath: Securonix.Users.Title
      description: User title.
      type: String
    - contextPath: Securonix.Users.FirstName
      description: User first name.
      type: String
    - contextPath: Securonix.Users.Email
      description: User email address.
      type: String
  - arguments:
    - description: Start date/time for which to retrieve activity data (in the format MM/dd/yyyy HH:mm:ss).
      name: from
      required: true
    - description: End date/time for which to retrieve activity data (in the format MM/dd/yyyy HH:mm:ss).
      name: to
      required: true
    - description: Free-text query. For example, query=?resourcegroupname=WindowsSnare and policyname=Possible Privilege Escalation - Self Escalation?.
      name: query
    description: Gets a list of activity data for the specified resource group.
    name: securonix-list-activity-data
    outputs:
    - contextPath: Securonix.ActivityData.Accountname
      description: Account name.
      type: String
    - contextPath: Securonix.ActivityData.Agentfilename
      description: Agent file name.
      type: String
    - contextPath: Securonix.ActivityData.Categorybehavior
      description: Category behavior.
      type: String
    - contextPath: Securonix.ActivityData.Categoryobject
      description: Category object.
      type: String
    - contextPath: Securonix.ActivityData.Categoryseverity
      description: Category severity.
      type: String
    - contextPath: Securonix.ActivityData.Collectionmethod
      description: Collection method.
      type: String
    - contextPath: Securonix.ActivityData.Collectiontimestamp
      description: Collection timestamp.
      type: String
    - contextPath: Securonix.ActivityData.Destinationprocessname
      description: Destination process name.
      type: String
    - contextPath: Securonix.ActivityData.Destinationusername
      description: Destination username.
      type: String
    - contextPath: Securonix.ActivityData.Deviceaddress
      description: Device address.
      type: String
    - contextPath: Securonix.ActivityData.Deviceexternalid
      description: Device external ID.
      type: String
    - contextPath: Securonix.ActivityData.Devicehostname
      description: Device hostname.
      type: String
    - contextPath: Securonix.ActivityData.EventID
      description: Event ID.
      type: String
    - contextPath: Securonix.ActivityData.Eventoutcome
      description: Event outcome.
      type: String
    - contextPath: Securonix.ActivityData.Eventtime
      description: Time the event occurred.
      type: String
    - contextPath: Securonix.ActivityData.Filepath
      description: File path.
      type: String
    - contextPath: Securonix.ActivityData.Ingestionnodeid
      description: Ingestion node ID.
      type: String
    - contextPath: Securonix.ActivityData.JobID
      description: Job ID.
      type: String
    - contextPath: Securonix.ActivityData.Jobstarttime
      description: Job start time.
      type: String
    - contextPath: Securonix.ActivityData.Message
      description: Message.
      type: String
    - contextPath: Securonix.ActivityData.Publishedtime
      description: Published time.
      type: String
    - contextPath: Securonix.ActivityData.Receivedtime
      description: Received time.
      type: String
    - contextPath: Securonix.ActivityData.Resourcename
      description: Resource name.
      type: String
    - contextPath: Securonix.ActivityData.ResourceGroupCategory
      description: Resource group category.
      type: String
    - contextPath: Securonix.ActivityData.ResourceGroupFunctionality
      description: Resource group functionality.
      type: String
    - contextPath: Securonix.ActivityData.ResourceGroupID
      description: Resource group ID.
      type: String
    - contextPath: Securonix.ActivityData.ResourceGroupName
      description: Resource group name.
      type: String
    - contextPath: Securonix.ActivityData.ResourceGroupTypeID
      description: Resource group resource type ID.
      type: String
    - contextPath: Securonix.ActivityData.ResourceGroupVendor
      description: Resource group vendor.
      type: String
    - contextPath: Securonix.ActivityData.Sourcehostname
      description: Source hostname.
      type: String
    - contextPath: Securonix.ActivityData.Sourceusername
      description: Source username.
      type: String
    - contextPath: Securonix.ActivityData.TenantID
      description: Tenant ID.
      type: String
    - contextPath: Securonix.ActivityData.Tenantname
      description: Tenant name.
      type: String
    - contextPath: Securonix.ActivityData.Timeline
      description: Time when the activity occurred, in Epoch time.
      type: String
  - arguments:
    - description: Start date/time for which to retrieve activity data (in the format MM/dd/yyyy HH:mm:ss).
      name: from
      required: true
    - description: End date/time for which to retrieve activity data (in the format MM/dd/yyyy HH:mm:ss).
      name: to
      required: true
    - description: Free-text query, For example, query="resourcegroupname=WindowsSnare and policyname=Possible Privilege Escalation - Self Escalation".
      name: query
    - description: Paginate next set of results.
      name: query_id
    description: Gets a list activity data for an account name.
    name: securonix-list-violation-data
    polling: true
    outputs:
    - contextPath: Securonix.ViolationData.Accountname
      description: Account name.
      type: String
    - contextPath: Securonix.ViolationData.Agentfilename
      description: Agent file name.
      type: String
    - contextPath: Securonix.ViolationData.Baseeventid
      description: Base event ID.
      type: String
    - contextPath: Securonix.ViolationData.Categorybehavior
      description: Category behavior.
      type: String
    - contextPath: Securonix.ViolationData.Category
      description: Violation category.
      type: String
    - contextPath: Securonix.ViolationData.Categoryobject
      description: Category object.
      type: String
    - contextPath: Securonix.ViolationData.Categoryseverity
      description: Category severity.
      type: String
    - contextPath: Securonix.ViolationData.Destinationaddress
      description: Destination address.
      type: String
    - contextPath: Securonix.ViolationData.Destinationntdomain
      description: Destination nt domain.
      type: String
    - contextPath: Securonix.ViolationData.Destinationuserid
      description: Destination user ID.
      type: String
    - contextPath: Securonix.ViolationData.Gestinationusername
      description: Destination username.
      type: String
    - contextPath: Securonix.ViolationData.Deviceaddress
      description: Device address.
      type: String
    - contextPath: Securonix.ViolationData.Deviceeventcategory
      description: Device event category.
      type: String
    - contextPath: Securonix.ViolationData.Deviceexternalid
      description: Device external ID.
      type: String
    - contextPath: Securonix.ViolationData.Devicehostname
      description: Device hostname.
      type: String
    - contextPath: Securonix.ViolationData.EventID
      description: Event ID.
      type: String
    - contextPath: Securonix.ViolationData.Eventoutcome
      description: Event outcome.
      type: String
    - contextPath: Securonix.ViolationData.Eventtime
      description: Time the event occurred.
      type: String
    - contextPath: Securonix.ViolationData.Generationtime
      description: Time that the violation was generated in Securonix.
      type: String
    - contextPath: Securonix.ViolationData.Invalid
      description: Whether the violation is valid.
      type: String
    - contextPath: Securonix.ViolationData.JobID
      description: Job ID.
      type: String
    - contextPath: Securonix.ViolationData.Jobstarttime
      description: Job start time.
      type: String
    - contextPath: Securonix.ViolationData.Policyname
      description: Policy name.
      type: String
    - contextPath: Securonix.ViolationData.Resourcename
      description: Resource name.
      type: String
    - contextPath: Securonix.ViolationData.ResourceGroupID
      description: Resource group ID.
      type: String
    - contextPath: Securonix.ViolationData.ResourceGroupName
      description: Resource group name.
      type: String
    - contextPath: Securonix.ViolationData.Riskscore
      description: Risk score.
      type: String
    - contextPath: Securonix.ViolationData.Riskthreatname
      description: Risk threat name.
      type: String
    - contextPath: Securonix.ViolationData.Sessionid
      description: Session ID.
      type: String
    - contextPath: Securonix.ViolationData.Sourcehostname
      description: Source hostname.
      type: String
    - contextPath: Securonix.ViolationData.Sourcentdomain
      description: Source nt domain.
      type: String
    - contextPath: Securonix.ViolationData.Sourceuserid
      description: Source user ID.
      type: String
    - contextPath: Securonix.ViolationData.Sourceusername
      description: Source username.
      type: String
    - contextPath: Securonix.ViolationData.Sourceuserprivileges
      description: Source user privileges.
      type: String
    - contextPath: Securonix.ViolationData.TenantID
      description: Tenant ID.
      type: String
    - contextPath: Securonix.ViolationData.Tenantname
      description: Tenant name.
      type: String
    - contextPath: Securonix.ViolationData.Timeline
      description: Time when the activity occurred, in Epoch time.
      type: String
    - contextPath: Securonix.ViolationData.Createdate
      description: Create date.
      type: String
    - contextPath: Securonix.ViolationData.Criticality
      description: Violation criticality.
      type: String
    - contextPath: Securonix.ViolationData.DataSourceID
      description: Data source ID.
      type: String
    - contextPath: Securonix.ViolationData.Department
      description: Department affected by the violation.
      type: String
    - contextPath: Securonix.ViolationData.EmployeeID
      description: Employee ID.
      type: String
    - contextPath: Securonix.ViolationData.Encrypted
      description: Whether the violation is encrypted.
      type: String
    - contextPath: Securonix.ViolationData.Firstname
      description: First name of the user that violated the policy.
      type: String
    - contextPath: Securonix.ViolationData.Fullname
      description: Full name of the user that violated the policy.
      type: String
    - contextPath: Securonix.ViolationData.ID
      description: ID of the user that violated the policy.
      type: String
    - contextPath: Securonix.ViolationData.LanID
      description: LAN ID associated with the policy violation.
      type: String
    - contextPath: Securonix.ViolationData.Lastname
      description: Last name of the user that violated the policy.
      type: String
    - contextPath: Securonix.ViolationData.Lastsynctime
      description: Last sync time, in Epoch time.
      type: String
    - contextPath: Securonix.ViolationData.Masked
      description: Whether the violation is masked.
      type: String
    - contextPath: Securonix.ViolationData.Mergeuniquecode
      description: Merge unique code.
      type: String
    - contextPath: Securonix.ViolationData.Riskscore
      description: Risk score.
      type: String
    - contextPath: Securonix.ViolationData.Skipencryption
      description: Skip encryption.
      type: String
    - contextPath: Securonix.ViolationData.Status
      description: Status of the policy violation.
      type: String
    - contextPath: Securonix.ViolationData.Timezoneoffset
      description: Timezone offset.
      type: String
    - contextPath: Securonix.ViolationData.Title
      description: Title.
      type: String
    - contextPath: Securonix.ViolationData.Uniquecode
      description: Unique code.
      type: String
    - contextPath: Securonix.ViolationData.UserID
      description: Last sync time, in Epoch time.
      type: String
    - contextPath: Securonix.ViolationData.Workemail
      description: Work email address of the user that violated the policy.
      type: String
    - contextPath: Securonix.ViolationData.Violator
      description: Violator.
      type: String
    - contextPath: Securonix.Violation.totalDocuments
      description: Total number of events.
      type: Number
    - contextPath: Securonix.Violation.message
      description: Message from the API.
      type: String
    - contextPath: Securonix.Violation.queryId
      description: Query Id for the pagination.
      type: String
  - arguments:
    - description: ' Start time range for which to return incidents (<number> <time unit>, e.g., 1 hour, 30 minutes).'
      name: from
      required: true
    - description: End date/time for which to retrieve incidents (in the format MM/dd/yyyy HH:mm:ss) Default is current time.
      name: to
    - description: The incident type. Can be "updated", "opened", or "closed". Supports multiple selections.
      name: incident_types
    - defaultValue: '50'
      description: Maximum number of incidents to retrieve.
      name: max
    description: Gets a list of incidents.
    name: securonix-list-incidents
    outputs:
    - contextPath: Securonix.Incidents.ViolatorID
      description: Incident Violator ID.
      type: String
    - contextPath: Securonix.Incidents.Entity
      description: Incident entity.
      type: String
    - contextPath: Securonix.Incidents.Riskscore
      description: Incident risk score.
      type: Number
    - contextPath: Securonix.Incidents.Priority
      description: Incident priority.
      type: String
    - contextPath: Securonix.Incidents.Reason
      description: Reason for the incident. Usually includes policy name and/or possible threat name.
      type: String
    - contextPath: Securonix.Incidents.IncidentStatus
      description: Incident status.
      type: String
    - contextPath: Securonix.Incidents.WorkflowName
      description: Incident workflow name.
      type: String
    - contextPath: Securonix.Incidents.Watchlisted
      description: Whether the incident is in a watchlist.
      type: Boolean
    - contextPath: Securonix.Incidents.IncidentType
      description: Incident type.
      type: String
    - contextPath: Securonix.Incidents.IncidentID
      description: Incident ID.
      type: String
    - contextPath: Securonix.Incidents.LastUpdateDate
      description: Last update date of the incident in Epoch time.
      type: Number
    - contextPath: Securonix.Incidents.Url
      description: URL that links to the incident on Securonix.
      type: String
    - contextPath: Securonix.Incidents.ViolatorText
      description: Incident violator text.
      type: String
    - contextPath: Securonix.Incidents.AssignedUser
      description: User assigned to the incident.
      type: String
    - contextPath: Securonix.Incidents.IsWhitelisted
      description: Whether the incident is added to allow list.
      type: Boolean
    - contextPath: Securonix.Incidents.Policystarttime
      description: Epoch time when the policy is first violated.
      type: Number
    - contextPath: Securonix.Incidents.Policyendtime
      description: Epoch time when the policy is last violated.
      type: Number
    - contextPath: Securonix.Incidents.Solrquery
      description: Spotter query to fetch the related violations.
      type: String
  - arguments:
    - description: Incident ID.
      name: incident_id
      required: true
    description: Gets details of the specified incident.
    name: securonix-get-incident
    outputs:
    - contextPath: Securonix.Incidents.ViolatorID
      description: Incident violator ID.
      type: String
    - contextPath: Securonix.Incidents.Entity
      description: Incident entity.
      type: String
    - contextPath: Securonix.Incidents.Riskscore
      description: Incident risk score.
      type: Number
    - contextPath: Securonix.Incidents.Priority
      description: Incident priority.
      type: String
    - contextPath: Securonix.Incidents.Reason
      description: Reason for the incident. Usually includes policy name and/or possible threat name.
      type: String
    - contextPath: Securonix.Incidents.IncidentStatus
      description: Incident status.
      type: String
    - contextPath: Securonix.Incidents.WorkflowName
      description: Incident workflow name.
      type: String
    - contextPath: Securonix.Incidents.Watchlisted
      description: Whether the incident is in a watchlist.
      type: Boolean
    - contextPath: Securonix.Incidents.IncidentType
      description: Incident type.
      type: String
    - contextPath: Securonix.Incidents.IncidentID
      description: Incident ID.
      type: String
    - contextPath: Securonix.Incidents.LastUpdateDate
      description: The time when the incident was last updated, in Epoch time.
      type: Number
    - contextPath: Securonix.Incidents.Url
      description: URL that links to the incident on Securonix.
      type: String
    - contextPath: Securonix.Incidents.ViolatorText
      description: Incident violator text.
      type: String
    - contextPath: Securonix.Incidents.AssignedUser
      description: User assigned to the incident.
      type: String
    - contextPath: Securonix.Incidents.IsWhitelisted
      description: Whether the incident is added to allow list.
      type: Boolean
    - contextPath: Securonix.Incidents.Policystarttime
      description: Epoch time when the policy is first violated.
      type: Number
    - contextPath: Securonix.Incidents.Policyendtime
      description: Epoch time when the policy is last violated.
      type: Number
    - contextPath: Securonix.Incidents.Solrquery
      description: Spotter query to fetch the related violations.
      type: String
  - arguments:
    - description: Incident ID.
      name: incident_id
      required: true
    description: Gets the status of the specified incident.
    name: securonix-get-incident-status
    outputs:
    - contextPath: Securonix.Incidents.IncidentStatus
      description: Incident status.
      type: String
    - contextPath: Securonix.Incidents.IncidentID
      description: Incident ID.
      type: String
  - arguments:
    - description: Incident ID.
      name: incident_id
      required: true
    description: Gets the workflow of the specified incident.
    name: securonix-get-incident-workflow
    outputs:
    - contextPath: Securonix.Incidents.Workflow
      description: Incident workflow.
      type: String
    - contextPath: Securonix.Incidents.IncidentID
      description: Incident ID.
      type: String
  - arguments:
    - description: Incident ID.
      name: incident_id
      required: true
    description: Gets a list of available actions for the specified incident.
    name: securonix-get-incident-available-actions
  - arguments:
    - description: Incident ID.
      name: incident_id
      required: true
    - auto: PREDEFINED
      description: 'Action to perform on the incident. You can see them using securonix-get-incident-available-actions. e.g: "CLAIM", "ASSIGN TO SECOPS", "ASSIGN TO ANALYST", "RELEASE", or "COMMENT".'
      name: action
      predefined:
      - ''
      required: true
    - description: 'The parameters, if needed, to perform the action. For example, for the ASSIGN TO ANALYST action: assigntouserid={user_id},assignedTo=USER.'
      name: action_parameters
    description: Performs an action on the specified incident.
    name: securonix-perform-action-on-incident
  - arguments:
    - description: Incident ID.
      name: incident_id
      required: true
    - description: Comment to add to the incident.
      name: comment
      required: true
    description: Adds a comment to the specified incident.
    execution: true
    name: securonix-add-comment-to-incident
  - description: Gets a list of watchlists.
    name: securonix-list-watchlists
    outputs:
    - contextPath: Securonix.WatchlistsNames
      description: Watchlist names.
      type: String
  - arguments:
    - description: Watchlist name.
      name: watchlist_name
      required: true
    description: Gets information for the specified watchlist.
    name: securonix-get-watchlist
    outputs:
    - contextPath: Securonix.Watchlists.TenantID
      description: Watchlist tenant ID.
      type: String
    - contextPath: Securonix.Watchlists.Tenantname
      description: Watchlist tenant name.
      type: String
    - contextPath: Securonix.Watchlists.Type
      description: Watchlist type.
      type: String
    - contextPath: Securonix.Watchlists.Watchlistname
      description: Watchlist name.
      type: String
    - contextPath: Securonix.Watchlists.Events.ExpiryDate
      description: Expiration date of the entity in the watchlist, in Epoch time.
      type: String
    - contextPath: Securonix.Watchlists.Events.Workemail
      description: Work email address of the entity in the watchlist.
      type: String
    - contextPath: Securonix.Watchlists.Events.Fullname
      description: Full name of the entity in the watchlist.
      type: String
    - contextPath: Securonix.Watchlists.Events.Reason
      description: Reason that the entity is in the watchlist.
      type: String
    - contextPath: Securonix.Watchlists.Events.LanID
      description: Lan ID of the entity in the watchlist.
      type: String
    - contextPath: Securonix.Watchlists.Events.Lastname
      description: Last name of the entity in the watchlist.
      type: String
    - contextPath: Securonix.Watchlists.Events.EntityName
      description: Entity name of the entity in the watchlist.
      type: String
    - contextPath: Securonix.Watchlists.Events.Title
      description: Title of the entity in the watchlist.
      type: String
    - contextPath: Securonix.Watchlists.Events.Firstname
      description: First name of the entity in the watchlist.
      type: String
    - contextPath: Securonix.Watchlists.Events.EmployeeID
      description: Employee ID of the entity in the watchlist.
      type: String
    - contextPath: Securonix.Watchlists.Events.Masked
      description: Whether the entity in the watchlist is masked.
      type: String
    - contextPath: Securonix.Watchlists.Events.Division
      description: Division of the entity in the watchlist.
      type: String
    - contextPath: Securonix.Watchlists.Events.Departmant
      description: Department of the entity in the watchlist.
      type: String
    - contextPath: Securonix.Watchlists.Events.Status
      description: Status of the entity in the watchlist.
      type: String
  - arguments:
    - description: The name of the watchlist.
      name: watchlist_name
      required: true
    - description: |-
        Name of the tenant the watchlist belongs to.

        The tenant name parameter is required for MSSP users.
      name: tenant_name
    description: Creates a watchlist in Securonix.
    name: securonix-create-watchlist
    outputs:
    - contextPath: Securonix.Watchlists.Watchlistname
      description: Name of the Watchlist.
      type: String
    - contextPath: Securonix.Watchlists.TenantName
      description: Tenant Name.
      type: String
  - arguments:
    - description: 'The name of the entity to check. For example: 1002.'
      name: entity_name
      required: true
    - description: The name of the watchlist in which to check the entity.
      name: watchlist_name
      required: true
    description: Checks if the specified entity is in a watchlist.
    name: securonix-check-entity-in-watchlist
    outputs:
    - contextPath: Securonix.EntityInWatchlist.Watchlistnames
      description: The names of the watchlists in which the entity appears.
      type: String
    - contextPath: Securonix.EntityInWatchlist.EntityID
      description: The entity ID.
      type: String
  - arguments:
    - description: The name of the watchlist to which to add the entity.
      name: watchlist_name
      required: true
    - auto: PREDEFINED
      description: The entity type. Can be "Users", "Activityaccount", "RGActivityaccount", "Resources", or "Activityip".
      name: entity_type
      predefined:
      - Users
      - Activityaccount
      - RGActivityaccount
      - Resources
      - Activityip
      required: true
    - description: 'The name of the entity to add to the watchlist. For example: 1022.'
      name: entity_name
      required: true
    - defaultValue: '30'
      description: The number of days after which the entity will be removed from the watchlist. The default value is "30".
      name: expiry_days
    description: Adds an entity to a watchlist.
    name: securonix-add-entity-to-watchlist
  - arguments:
    - description: 'The violation name or policy name. For example: "Uploads to personal Websites".'
      name: violation_name
      required: true
    - description: 'The resource group name. For example: "BLUECOAT", "Palo Alto Firewall".'
      name: resource_group
      required: true
    - auto: PREDEFINED
      description: The entity type. Can be "Users", "Activityaccount", "RGActivityaccount", "Resources", or "Activityip".
      name: entity_type
      predefined:
      - Users
      - Activityaccount
      - RGActivityaccount
      - Resources
      - Activityip
      required: true
    - description: The entity name associated with the violation. Can be "LanID" or "Workemail". For more information, see the Securonix documentation.
      name: entity_name
      required: true
    - auto: PREDEFINED
      description: The action name. Can be "Mark as concern and create incident", "Non-Concern", or "Mark in progress (still investigating)".
      name: action_name
      predefined:
      - Mark as concern and create incident
      - Non-Concern
      - Mark in progress (still investigating)
      required: true
    - description: 'The resource name. For example: "BLUECOAT", "Palo Alto Firewall".'
      name: resource_name
      required: true
    - auto: PREDEFINED
      description: The incident severity (criticality) for the new incident. Can be "Low", "High", or "Critical".
      name: criticality
      predefined:
      - Low
      - High
      - Critical
    - description: A comment for the new incident.
      name: comment
    - auto: PREDEFINED
      description: The workflow name. This argument is optional, but required when the action_name argument is set to "Mark as concern and create incident". Can be "SOCTeamReview", "ActivityOutlierWorkflow", or "AccessCertificationWorkflow".
      name: workflow
      predefined:
      - SOCTeamReview
      - ActivityOutlierWorkflow
      - AccessCertificationWorkflow
    description: Creates an incident. For more information about the required arguments, see the Securonix documentation.
    name: securonix-create-incident
    outputs:
    - contextPath: Securonix.Incidents.ViolatorID
      description: The ID of the incident violator.
      type: String
    - contextPath: Securonix.Incidents.Entity
      description: The incident entity.
      type: String
    - contextPath: Securonix.Incidents.Riskscore
      description: The incident risk score.
      type: Number
    - contextPath: Securonix.Incidents.Priority
      description: The incident priority.
      type: String
    - contextPath: Securonix.Incidents.Reason
      description: The reason that the incident was created. Usually includes the policy name and/or possible threat name.
      type: String
    - contextPath: Securonix.Incidents.IncidentStatus
      description: The incident status.
      type: String
    - contextPath: Securonix.Incidents.WorkflowName
      description: The incident workflow name.
      type: String
    - contextPath: Securonix.Incidents.Watchlisted
      description: Whether the incident is in a watchlist.
      type: Boolean
    - contextPath: Securonix.Incidents.IncidentType
      description: The incident type.
      type: String
    - contextPath: Securonix.Incidents.IncidentID
      description: The incident ID.
      type: String
    - contextPath: Securonix.Incidents.LastUpdateDate
      description: The time when the incident was last updated, in Epoch time.
      type: Number
    - contextPath: Securonix.Incidents.Url
      description: The URL that links to the incident on Securonix.
      type: String
    - contextPath: Securonix.Incidents.ViolatorText
      description: Text of the incident violator.
      type: String
    - contextPath: Securonix.Incidents.AssignedUser
      description: The user assigned to the incident.
      type: String
    - contextPath: Securonix.Incidents.IsWhitelisted
      description: Whether the incident is added to allow list.
      type: Boolean
  - arguments:
    - description: |-
        Start time range for which to return threats (Supported formats: 2 minutes, 2 hours, 2 days, 2 weeks, 2 months, 2 years, yyyy-mm-dd, yyyy-mm-ddTHH:MM:SSZ
        For example: 01 Jan 2023, 01 Feb 2023 04:45:33, 2023-01-26T14:05:44Z).
      name: date_from
      required: true
    - description: |-
        End date/time for which to retrieve threats (Supported formats: 2 minutes, 2 hours, 2 days, 2 weeks, 2 months, 2 years, yyyy-mm-dd, yyyy-mm-ddTHH:MM:SSZ
        For example: 01 Jan 2023, 01 Feb 2023 04:45:33, 2023-01-26T14:05:44Z) Default is current time.
      name: date_to
    - defaultValue: '10'
      description: The number of results to retrieve.
      name: page_size
    - description: Name of the tenant to fetch threats from. This parameter is optional for Non MSSP users.
      name: tenant_name
    - defaultValue: '0'
      description: Sets the starting index for the returned results.
      name: offset
    description: Retrieve a list of threats violated within a specified time range and get details about the threat models and policies violated.
    name: securonix-threats-list
    outputs:
    - contextPath: Securonix.Threat.TenantID
      description: Tenant ID.
      type: Number
    - contextPath: Securonix.Threat.Tenantname
      description: Tenant Name.
      type: String
    - contextPath: Securonix.Threat.Violator
      description: Violator of threat.
      type: String
    - contextPath: Securonix.Threat.EntityID
      description: Threat entity ID.
      type: String
    - contextPath: Securonix.Threat.Resourcegroupname
      description: Name of the resource group.
      type: String
    - contextPath: Securonix.Threat.ThreatName
      description: Threat Name.
      type: String
    - contextPath: Securonix.Threat.Category
      description: Category of threat.
      type: String
    - contextPath: Securonix.Threat.Resourcename
      description: Name of the resource.
      type: String
    - contextPath: Securonix.Threat.Resourcetype
      description: Type of the resource.
      type: String
    - contextPath: Securonix.Threat.GenerationTime
      description: Date and Time when the threat is generated.
      type: Date
    - contextPath: Securonix.Threat.GenerationTime_Epoch
      description: Epoch time when the threat is generated.
      type: Number
    - contextPath: Securonix.Threat.Policies
      description: List of policies violated.
      type: Unknown
    - contextPath: Securonix.Threat.Policystarttime
      description: Epoch time when the policy is first violated.
      type: Number
    - contextPath: Securonix.Threat.Policyendtime
      description: Epoch time when the policy is last violated.
      type: Number
    - contextPath: Securonix.Threat.Solrquery
      description: Spotter query to fetch the related violations.
      type: String
  - arguments:
    - description: Incident ID for which to retrieve the activity history.
      name: incident_id
      required: true
    description: Retrieves incident activity history for a specified incident.
    name: securonix-incident-activity-history-get
    outputs:
    - contextPath: Securonix.IncidentHistory.caseid
      description: Incident ID.
      type: Number
    - contextPath: Securonix.IncidentHistory.actiontaken
      description: The type of action taken.
      type: String
    - contextPath: Securonix.IncidentHistory.status
      description: The status of the incident.
      type: String
    - contextPath: Securonix.IncidentHistory.comment.Comments
      description: Comment text.
      type: String
    - contextPath: Securonix.IncidentHistory.eventTime
      description: Timestamp in epoch when the action is taken.
      type: Number
    - contextPath: Securonix.IncidentHistory.username
      description: Username of the person who carried out the action.
      type: String
    - contextPath: Securonix.IncidentHistory.currentassignee
      description: The current assignee of the incident.
      type: String
    - contextPath: Securonix.IncidentHistory.commentType
      description: The type of the comment.
      type: String
    - contextPath: Securonix.IncidentHistory.currWorkflow
      description: The current workflow of the incident.
      type: String
    - contextPath: Securonix.IncidentHistory.isPlayBookOutAvailable
      description: Whether or not the playbook is available.
      type: Boolean
    - contextPath: Securonix.IncidentHistory.creator
      description: The creator of the activity.
      type: String
    - contextPath: Securonix.IncidentHistory.lastStatus
      description: The previous status of the incident.
      type: String
    - contextPath: Securonix.IncidentHistory.pastassignee
      description: The previous assignee of the incident.
      type: String
    - contextPath: Securonix.IncidentHistory.prevWorkflow
      description: The previous workflow of the incident.
      type: String
    - contextPath: Securonix.IncidentHistory.attachment
      description: The name of the attached file.
      type: String
    - contextPath: Securonix.IncidentHistory.attachmentType
      description: The type of the attachment.
      type: String
    - contextPath: Securonix.IncidentHistory.playBookOutput.playBookId
      description: The ID of the playbook.
      type: Number
    - contextPath: Securonix.IncidentHistory.playBookOutput.playBookName
      description: The name of the playbook.
      type: String
    - contextPath: Securonix.IncidentHistory.playBookOutput.playRunId
      description: The playbook run ID.
      type: String
    - contextPath: Securonix.IncidentHistory.playBookOutput.executorId
      description: The ID of the executor.
      type: Number
    - contextPath: Securonix.IncidentHistory.playBookOutput.executor
      description: The name of the executor.
      type: String
    - contextPath: Securonix.IncidentHistory.playBookOutput.tasksForParticularRun.taskName
      description: The name of the playbook task.
      type: String
    - contextPath: Securonix.IncidentHistory.playBookOutput.tasksForParticularRun.description
      description: The description of the playbook task.
      type: String
    - contextPath: Securonix.IncidentHistory.playBookOutput.tasksForParticularRun.icon
      description: Playbook icon.
      type: String
    - contextPath: Securonix.IncidentHistory.playBookOutput.tasksForParticularRun.taskId
      description: The ID of the playbook task.
      type: Number
    - contextPath: Securonix.IncidentHistory.playBookOutput.tasksForParticularRun.lastExecutedTime
      description: The last execution time in epoch.
      type: Date
    - contextPath: Securonix.IncidentHistory.playBookOutput.tasksForParticularRun.lastStatus
      description: The last status of the playbook.
      type: String
    - contextPath: Securonix.IncidentHistory.playBookOutput.tasksForParticularRun.executedTask.executionId
      description: The execution ID of the playbook.
      type: String
    - contextPath: Securonix.IncidentHistory.playBookOutput.tasksForParticularRun.executedTask.taskStartTime
      description: The start time of the task.
      type: Date
    - contextPath: Securonix.IncidentHistory.playBookOutput.tasksForParticularRun.executedTask.taskEndTime
      description: The end time of the task.
      type: Date
    - contextPath: Securonix.IncidentHistory.playBookOutput.tasksForParticularRun.executedTask.status
      description: The status of the task.
      type: String
    - contextPath: Securonix.IncidentHistory.playBookOutput.tasksForParticularRun.connectionMetadata
      description: Connection metadata.
      type: String
  - arguments:
    - description: Incident ID for which to retrieve the attachments.
      name: incident_id
      required: true
    - description: The type of attachment to retrieve. Supported options are csv, pdf, and txt. Comma-separated values are supported.
      name: attachment_type
    - description: 'Start time for which to retrieve attachments.(Supported formats: 2 minutes, 2 hours, 2 days, 2 weeks, 2 months, 2 years, yyyy-mm-dd, yyyy-mm-ddTHH:MM:SSZ, yyyy-MM-ddTHH:mm:ss.SSSZ. For example: 01 Jan 2023, 01 Feb 2023 04:45:33, 2023-01-26T14:05:44Z, 2023-01-26T14:05:44.000Z).'
      name: from
    - description: 'End time for which to retrieve attachments.(Supported formats: 2 minutes, 2 hours, 2 days, 2 weeks, 2 months, 2 years, yyyy-mm-dd, yyyy-mm-ddTHH:MM:SSZ, yyyy-MM-ddTHH:mm:ss.SSSZ. For example: 01 Jan 2023, 01 Feb 2023 04:45:33, 2023-01-26T14:05:44Z, 2023-01-26T14:05:44.000Z).'
      name: to
    description: Retrieves the attachments available on the Securonix platform.
    name: securonix-incident-attachment-get
    outputs:
    - contextPath: File.Size
      description: The size of the file in bytes.
      type: Number
    - contextPath: File.SHA1
      description: The SHA1 hash of the file.
      type: String
    - contextPath: File.SHA256
      description: The SHA256 hash of the file.
      type: String
    - contextPath: File.SHA512
      description: The SHA512 hash of the file.
      type: String
    - contextPath: File.Name
      description: The name of the file.
      type: String
    - contextPath: File.SSDeep
      description: The SSDeep hash of the file.
      type: String
    - contextPath: File.EntryID
      description: The entry ID of the file.
      type: String
    - contextPath: File.Info
      description: File information.
      type: String
    - contextPath: File.Type
      description: The file type.
      type: String
    - contextPath: File.MD5
      description: The MD5 hash of the file.
      type: String
    - contextPath: File.Extension
      description: The file extension.
      type: String
    - contextPath: Securonix.Incidents.Attachments.IncidentID
      description: Attachment Incident ID.
      type: String
    - contextPath: Securonix.Incidents.Attachments.Files
      description: Attachment File names.
      type: Unknown
  - arguments:
    - description: |-
        Name of the tenant the whitelist belongs to.

        The tenant name parameter is required for MSSP users.
      name: tenant_name
    description: Gets a list of whitelists.
    name: securonix-whitelists-get
    outputs:
    - contextPath: Securonix.Whitelist.WhitelistName
      description: Name of the Whitelist.
      type: String
    - contextPath: Securonix.Whitelist.TenantName
      description: Tenant Name.
      type: String
    - contextPath: Securonix.Whitelist.WhitelistType
      description: Type of the Whitelist.
      type: String
  - arguments:
    - description: |-
        Name of the tenant the whitelist belongs to.

        The tenant name parameter is required for MSSP users.
      name: tenant_name
    - description: Name of the whitelist that the user wants to list.
      name: whitelist_name
      required: true
    description: Gets information for the specified whitelist.
    name: securonix-whitelist-entry-list
    outputs:
    - contextPath: Securonix.Whitelist.WhitelistName
      description: Name of the Whitelist.
      type: String
    - contextPath: Securonix.Whitelist.TenantName
      description: Tenant Name.
      type: String
    - contextPath: Securonix.Whitelist.Entries.Entity/Attribute
      description: Entity/Attribute which is whitelisted.
      type: String
    - contextPath: Securonix.Whitelist.Entries.ExpiryDate
      description: The date when the entity will be removed from the whitelist.
      type: Date
  - arguments:
    - description: |-
        Name of the tenant the whitelist belongs to.

        The tenant name parameter is required for MSSP users.
      name: tenant_name
    - description: Name of the whitelist that the user wants to create.
      name: whitelist_name
      required: true
    - auto: PREDEFINED
      description: Type of entity that the whitelist is intended to hold.
      name: entity_type
      predefined:
      - Users
      - Activityaccount
      - Resources
      - Activityip
      required: true
    description: Creates a whitelist in Securonix.
    name: securonix-whitelist-create
  - description: Returns the state mapping of XSOAR with Securonix.
    name: securonix-xsoar-state-mapping-get
    outputs:
    - contextPath: Securonix.StateMapping.ACTIVE.action
      description: Securonix action name to map with XSOAR's active state.
      type: String
    - contextPath: Securonix.StateMapping.ACTIVE.status
      description: Securonix status to map with XSOAR's active state.
      type: String
    - contextPath: Securonix.StateMapping.DONE.action
      description: Securonix action name to map with XSOAR's closed state.
      type: String
    - contextPath: Securonix.StateMapping.DONE.status
      description: Securonix status to map with XSOAR's closed state.
      type: String
  - arguments:
    - description: |-
        The Name of the tenant the whitelist belongs to.

        The tenant name parameter is required for MSSP user.
      name: tenant_name
    - description: |-
        The name of the whitelist to which data is being added.

        If whitelist_type is Attribute, then whitelist_name and violation_name should be the same.
      name: whitelist_name
      required: true
    - auto: PREDEFINED
      description: The type of the whitelist to which data is being added. (Supported Values are Global and Attribute.).
      name: whitelist_type
      predefined:
      - Global
      - Attribute
      required: true
    - auto: PREDEFINED
      description: |-
        The type of entity being added. (Supported values are Users, Activityaccount, Activityip, Resources).

        This parameter is required if whitelist_type is Global.
      name: entity_type
      predefined:
      - Users
      - Activityaccount
      - Resources
      - Activityip
    - description: |-
        ID of the entity being added.

        This parameter is required if whitelist_type is Global.
      name: entity_id
    - description: The date when the entity will be removed from the whitelist.(In MM/DD/YYYY format).
      name: expiry_date
    - description: "The resource name to which the account belongs. \n\nThis parameter is required if whitelist_type is Global and entity_type is Activityaccount."
      name: resource_name
    - description: "The resource group id to which the account belongs. \n\nThis parameter is required if whitelist_type is Global and entity_type is Activityaccount."
      name: resource_group_id
    - auto: PREDEFINED
      description: |-
        Name of the attribute being added. (Supported values are source ip, resourcetype,
        transactionstring)

        This parameter is required if whitelist_type is Attribute.
      name: attribute_name
      predefined:
      - source ip
      - resourcetype
      - transactionstring
    - description: "The attribute value being added. \n\nThis parameter is required if whitelist_type is set to Attribute."
      name: attribute_value
    - auto: PREDEFINED
      description: "Type of the violation. (Supported Values are Policy,ThreatModel,\nFunctionality.) \n\nThis parameter is required if whitelist_type is set to Attribute."
      name: violation_type
      predefined:
      - Policy
      - ThreatModel
      - Functionality
    - description: "Name of the violations. (Supported values are Policy names, ThreatModel names, Functionality names)\n\nThis parameter is required if whitelist_type is set to Attribute, and is the same as the whitelist name parameter."
      name: violation_name
    description: Add entity or attribute to the specified whitelist entry.
    name: securonix-whitelist-entry-add
  - arguments:
    - description: Name of the lookup table to delete.
      name: name
      required: true
    description: Deletes a lookup table with its data and configuration.
    name: securonix-lookup-table-config-and-data-delete
    outputs:
    - contextPath: Securonix.LookupTable.lookupTableName
      description: Name of the lookup table.
      type: String
    - contextPath: Securonix.LookupTable.isDeleted
      description: True, if the lookup table data and configuration deleted successfully.
      type: Boolean
  - arguments:
    - description: Name of the tenant the whitelist belongs to.
      name: tenant_name
      required: true
    - description: Name of the whitelist the user wants to delete the value from.
      name: whitelist_name
      required: true
    - auto: PREDEFINED
      description: Type of whitelist that user wants to delete from.
      name: whitelist_type
      predefined:
      - Global
      - Attribute
    - description: |-
        Entity ID value that needs to be removed from the whitelist.

        This parameter is required if whitelist_type is set to "Global".

        Example:
        - employeeId for type User
        - accountname for type ActivityAccount
        - resourcename for type Resources
        - ipadress for type IpAddress.
      name: entity_id
    - description: |-
        Name of the attribute being removed.

        This parameter is required if whitelist_type is set to "Attribute".

        Example:
        - accountname
        - transactionstring
        - sourcetype.
      name: attribute_name
    - description: |-
        The value of the attribute being removed.

        This parameter is required if whitelist_type is "Attribute".
      name: attribute_value
    description: Remove entity or attribute from the specified whitelist entry.
    name: securonix-whitelist-entry-delete
  - arguments:
    - defaultValue: '50'
      description: Number of records to return.
      name: max
    - defaultValue: '0'
      description: Specify from which record the data should be returned.
      name: offset
    description: Retrieves a list of lookup tables available within the Securonix platform.
    name: securonix-lookup-tables-list
    outputs:
    - contextPath: Securonix.LookupTable.tenantName
      description: Name of the tenant.
      type: String
    - contextPath: Securonix.LookupTable.lookupTableName
      description: Name of the lookup table.
      type: String
    - contextPath: Securonix.LookupTable.totalRecords
      description: Number of records in the lookup table.
      type: Number
    - contextPath: Securonix.LookupTable.scope
      description: Scope of the lookup table.
      type: String
    - contextPath: Securonix.LookupTable.type
      description: Type of the lookup table.
      type: String
  - arguments:
    - description: Lookup Table name to which the data needs to be added.
      name: name
      required: true
    - description: Name of the tenant to which the lookup table belongs. This argument is required for MSSP users and if the scope of the lookup table is "Meta".
      name: tenant_name
    - description: |-
        JSON formatted string containing the field names and values in the below format. To specify an expiration date for an entry, add "expiryDate" key (in the format of "MM/DD/YYYY") in the respective JSON object.

        E.g. [{"field1": "Value1", "field2": "Value2"}, {"field1": "Value3", "field2": "Value4"}].
      name: json_data
    - description: War room entry of the file. To specify an expiration date for an entry, add "expiryDate" key (in the format of "MM/DD/YYYY") in the respective JSON object.
      name: file_entry_id
    description: Add entries to the provided lookup table.
    name: securonix-lookup-table-entry-add
  - arguments:
    - description: Lookup Table name.
      name: name
      required: true
    - description: Use to filter the records. By default it will filter the records on key. To filter on other column use attribute argument.
      name: query
    - description: Column name on which to filter the data.
      name: attribute
      defaultValue: 'key'
    - defaultValue: '15'
      description: Number of records to retrieve.
      name: max
    - description: Specify from which record the data should be returned.
      defaultValue: '0'
      name: offset
    - description: Specify a value to retrieve records from a specific page.
      name: page_num
      defaultValue: '1'
    - description: Name of the column on which to sort the data. By default the data will be sorted on the key.
      name: sort
    - auto: PREDEFINED
      defaultValue: asc
      description: The order in which to sort the data. By default the data will be sorted in ascending order.
      name: order
      predefined:
      - asc
      - desc
    description: Retrieves the entries stored in a specified lookup table.
    name: securonix-lookup-table-entries-list
    outputs:
    - contextPath: Securonix.LookupTableEntries.lookupname
      description: Name of the lookup table.
      type: String
    - contextPath: Securonix.LookupTableEntries.tenantid
      description: ID of the tenant.
      type: Number
    - contextPath: Securonix.LookupTableEntries.lookupuniquekey
      description: Unique key of the entry.
      type: String
    - contextPath: Securonix.LookupTableEntries.timestamp
      description: The UTC timestamp indicates when the entry was added.
      type: String
    - contextPath: Securonix.LookupTableEntries.key
      description: The value of the key field.
      type: String
    - contextPath: Securonix.LookupTableEntries.defaultenrichedevent
      description: Entry data.
      type: Unknown
    - contextPath: Securonix.LookupTableEntries.tenantname
      description: Name of the tenant.
      type: String
    - contextPath: Securonix.LookupTableEntries.entry.key
      description: Key of the entry.
      type: String
    - contextPath: Securonix.LookupTableEntries.entry.value
      description: Value of the entry.
      type: String
  - arguments:
    - description: Name of the lookup table to create.
      name: name
      required: true
    - auto: PREDEFINED
      description: Scope of the lookup table. This argument is mandatory for MSSP users.
      name: scope
      predefined:
      - Global
      - Local
      - Meta
    - description: Name of the tenant in which to create a lookup table. This argument is mandatory for MSSP users.
      name: tenant_name
    - description: A comma-separated string of column names.
      name: field_names
      required: true
    - description: A comma-separated string of column names for which data needs to be encrypted.
      name: encrypt
    - description: A comma-separated string of column names to be used as key.
      name: key
      required: true
    description: Creates a lookup table.
    name: securonix-lookup-table-create
  - arguments:
    - description: Comma-separated list of lookup unique keys to delete.
      name: lookup_unique_keys
      required: true
    - description: Name of the lookup table from which to delete the entries.
      name: name
      required: true
    description: Deletes the entries from the lookup table.
    name: securonix-lookup-table-entries-delete
<<<<<<< HEAD
  dockerimage: demisto/python3:3.10.13.80014
=======
  dockerimage: demisto/python3:3.10.13.83255
>>>>>>> 194a8164
  isfetch: true
  runonce: false
  script: '-'
  subtype: python3
  type: python
tests:
- No test - no instance
fromversion: 5.0.0<|MERGE_RESOLUTION|>--- conflicted
+++ resolved
@@ -1546,11 +1546,7 @@
       required: true
     description: Deletes the entries from the lookup table.
     name: securonix-lookup-table-entries-delete
-<<<<<<< HEAD
-  dockerimage: demisto/python3:3.10.13.80014
-=======
   dockerimage: demisto/python3:3.10.13.83255
->>>>>>> 194a8164
   isfetch: true
   runonce: false
   script: '-'
