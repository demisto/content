{
<<<<<<< HEAD
  "name": "Securonix",
  "description": "Use the Securonix integration to manage incidents and watchlists.",
  "support": "xsoar",
  "currentVersion": "1.0.0",
  "author": "Palo Alto Networks",
  "url": "https://www.paloaltonetworks.com/cortex",
  "email": "",
  "created": "2020-03-10T08:37:18Z",
  "categories": [
    "Analytics & SIEM"
  ],
  "tags": [],
  "useCases": [],
  "keywords": []
=======
    "name": "Securonix",
    "description": "Use the Securonix integration to manage incidents and watchlists.",
    "support": "xsoar",
    "currentVersion": "1.1.0",
    "author": "Cortex XSOAR",
    "url": "https://www.paloaltonetworks.com/cortex",
    "email": "",
    "created": "2020-03-10T08:37:18Z",
    "categories": [
        "Analytics & SIEM"
    ],
    "tags": [],
    "useCases": [],
    "keywords": []
>>>>>>> d1058c41
}<|MERGE_RESOLUTION|>--- conflicted
+++ resolved
@@ -1,25 +1,9 @@
 {
-<<<<<<< HEAD
-  "name": "Securonix",
-  "description": "Use the Securonix integration to manage incidents and watchlists.",
-  "support": "xsoar",
-  "currentVersion": "1.0.0",
-  "author": "Palo Alto Networks",
-  "url": "https://www.paloaltonetworks.com/cortex",
-  "email": "",
-  "created": "2020-03-10T08:37:18Z",
-  "categories": [
-    "Analytics & SIEM"
-  ],
-  "tags": [],
-  "useCases": [],
-  "keywords": []
-=======
     "name": "Securonix",
     "description": "Use the Securonix integration to manage incidents and watchlists.",
     "support": "xsoar",
     "currentVersion": "1.1.0",
-    "author": "Cortex XSOAR",
+    "author": "Palo Alto Networks",
     "url": "https://www.paloaltonetworks.com/cortex",
     "email": "",
     "created": "2020-03-10T08:37:18Z",
@@ -29,5 +13,4 @@
     "tags": [],
     "useCases": [],
     "keywords": []
->>>>>>> d1058c41
 }