category: Data Enrichment & Threat Intelligence
commonfields:
  id: dnstwist
  version: -1
description: Use the DNSTwist integration to detect typosquatting, phishing, and corporate espionage.
configuration: []
display: dnstwist
name: dnstwist
script:
  commands:
  - arguments:
    - description: The domain name for which to check for variations.
      name: domain
      required: true
    - default: true
      defaultValue: '30'
      description: Maximum number results to return in the context. This helps manage browser performance. The Markdown entry will display all results.
      name: limit
    - auto: PREDEFINED
      defaultValue: 'no'
      description: Whether to perform a query for the Whois creation or last updated time (slow).
      name: whois
      predefined:
      - 'yes'
      - 'no'
    description: Checks for variations of a phishing domain name.
    name: dnstwist-domain-variations
    outputs:
    - contextPath: dnstwist.Domain.Domains.Name
      description: Domain name variations.
      type: String
    - contextPath: dnstwist.Domain.Domains.IP
      description: IP addresses that resolved to domain name variations.
      type: string
    - contextPath: dnstwist.Domain.Domains.DNS-MX
      description: Mail exchange records that resolved to domain name variations.
      type: string
    - contextPath: dnstwist.Domain.Domains.DNS-NS
      description: Server names that resolved to domain name variations.
      type: string
    - contextPath: dnstwist.Domain.Domains.WhoisUpdated
      description: Whois updated for domain name variations.
      type: string
    - contextPath: dnstwist.Domain.Domains.WhoisCreated
      description: Whois created for domain name variations.
      type: string
  dockerimage: demisto/dnstwist:1.0.0.46433
<<<<<<< HEAD
=======
  runonce: false
>>>>>>> 9ddafcfd
  script: '-'
  type: python
  subtype: python3
fromversion: 5.0.0<|MERGE_RESOLUTION|>--- conflicted
+++ resolved
@@ -45,10 +45,7 @@
       description: Whois created for domain name variations.
       type: string
   dockerimage: demisto/dnstwist:1.0.0.46433
-<<<<<<< HEAD
-=======
   runonce: false
->>>>>>> 9ddafcfd
   script: '-'
   type: python
   subtype: python3
