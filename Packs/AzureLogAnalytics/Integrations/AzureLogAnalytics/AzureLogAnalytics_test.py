--- conflicted
+++ resolved
@@ -144,7 +144,40 @@
     assert parsed_tags[1].get('value') == 'value2'
 
 
-<<<<<<< HEAD
+@pytest.mark.parametrize(argnames='client_id', argvalues=['test_client_id', None])
+def test_test_module_command_with_managed_identities(mocker, requests_mock, client_id):
+    """
+    Scenario: run test module when managed identities client id provided.
+    Given:
+     - User has provided managed identities client oid.
+    When:
+     - test-module called.
+    Then:
+     - Ensure the output are as expected
+    """
+    from AzureLogAnalytics import main, MANAGED_IDENTITIES_TOKEN_URL
+    import AzureLogAnalytics
+    import demistomock as demisto
+
+    mock_token = {'access_token': 'test_token', 'expires_in': '86400'}
+    requests_mock.get(MANAGED_IDENTITIES_TOKEN_URL, json=mock_token)
+    params = {
+        'managed_identities_client_id': {'password': client_id},
+        'use_managed_identities': 'True',
+        'auth_type': 'Azure Managed Identities',
+        'subscription_id': {'password': 'test'},
+        'resource_group': 'test_resource_group'
+    }
+    mocker.patch.object(demisto, 'params', return_value=params)
+    mocker.patch.object(demisto, 'command', return_value='test-module')
+    mocker.patch.object(AzureLogAnalytics, 'return_results')
+    mocker.patch.object(AzureLogAnalytics, 'execute_query_command')
+
+    main()
+
+    assert 'ok' in AzureLogAnalytics.return_results.call_args[0][0]
+
+
 def test_generate_login_url(mocker):
     """
     Given:
@@ -184,38 +217,4 @@
                    '%20https://management.azure.com/user_impersonation' \
                    f'&client_id={client_id}&redirect_uri={redirect_uri})'
     res = AzureLogAnalytics.return_results.call_args[0][0].readable_output
-    assert expected_url in res
-=======
-@pytest.mark.parametrize(argnames='client_id', argvalues=['test_client_id', None])
-def test_test_module_command_with_managed_identities(mocker, requests_mock, client_id):
-    """
-    Scenario: run test module when managed identities client id provided.
-    Given:
-     - User has provided managed identities client oid.
-    When:
-     - test-module called.
-    Then:
-     - Ensure the output are as expected
-    """
-    from AzureLogAnalytics import main, MANAGED_IDENTITIES_TOKEN_URL
-    import AzureLogAnalytics
-    import demistomock as demisto
-
-    mock_token = {'access_token': 'test_token', 'expires_in': '86400'}
-    requests_mock.get(MANAGED_IDENTITIES_TOKEN_URL, json=mock_token)
-    params = {
-        'managed_identities_client_id': {'password': client_id},
-        'use_managed_identities': 'True',
-        'auth_type': 'Azure Managed Identities',
-        'subscription_id': {'password': 'test'},
-        'resource_group': 'test_resource_group'
-    }
-    mocker.patch.object(demisto, 'params', return_value=params)
-    mocker.patch.object(demisto, 'command', return_value='test-module')
-    mocker.patch.object(AzureLogAnalytics, 'return_results')
-    mocker.patch.object(AzureLogAnalytics, 'execute_query_command')
-
-    main()
-
-    assert 'ok' in AzureLogAnalytics.return_results.call_args[0][0]
->>>>>>> 270c8f6c
+    assert expected_url in res