--- conflicted
+++ resolved
@@ -98,7 +98,7 @@
     requests_mock.post(authorization_url, json=get_azure_access_token_mock())
 
 
-<<<<<<< HEAD
+
 CLIENT = Client(
     self_deployed=True,
     refresh_token="refresh_token",
@@ -106,8 +106,8 @@
     redirect_uri="redirect_uri",
     enc_key="enc_key",
     auth_code="auth_code",
-    subscription_id="subscriptionID",
-    resource_group_name="resourceGroupName",
+    subscription_id=SUBSCRIPTION_ID,
+    resource_group_name=RESOURCE_GROUP_NAME,
     workspace_name="workspaceName",
     verify=False,
     proxy=False,
@@ -117,28 +117,6 @@
 )
 
 
-def test_execute_query_command(mocker: MockerFixture) -> None:
-=======
-def mock_client():
-    client = Client(
-        self_deployed=True,
-        refresh_token='refresh_token',
-        auth_and_token_url='auth_id',
-        redirect_uri='redirect_uri',
-        enc_key='enc_key',
-        auth_code='auth_code',
-        subscription_id=SUBSCRIPTION_ID,
-        resource_group_name=RESOURCE_GROUP_NAME,
-        workspace_name='workspaceName',
-        verify=False,
-        proxy=False,
-        certificate_thumbprint=None,
-        private_key=None,
-        client_credentials=False,
-    )
-    return client
-
-
 def load_mock_response(file_path: str) -> dict:
     """
     Load mock file that simulates an API response.
@@ -151,8 +129,7 @@
         return json.loads(mock_file.read())
 
 
-def test_execute_query_command(mocker):
->>>>>>> d54b55ef
+def test_execute_query_command(mocker: MockerFixture) -> None:
     """
     Given:
         - A LogAnalytics client object
@@ -351,7 +328,7 @@
     assert expected_url in res
 
 
-<<<<<<< HEAD
+
 def test_run_search_job_command(mocker: MockerFixture) -> None:
     """
     Given:
@@ -452,7 +429,8 @@
     mocker.patch.object(CLIENT, "http_request", return_value=None)
     response = delete_search_job_command(CLIENT, {"table_name": "test_SRCH"})
     assert response.readable_output == "Search job test_SRCH deleted successfully."
-=======
+
+
 def test_subscriptions_list_command(requests_mock):
     """
     Given:
@@ -465,11 +443,11 @@
     from AzureLogAnalytics import subscriptions_list_command
 
     authorization_mock(requests_mock)
-    client = mock_client()
+    
     mock_response = load_mock_response('test_data/subscriptions_list.json')
     requests_mock.get(BASE_URL, json=mock_response)
 
-    command_result = subscriptions_list_command(client)
+    command_result = subscriptions_list_command(CLIENT)
 
     assert len(command_result.outputs) == 2
     assert command_result.outputs_prefix == 'AzureLogAnalytics.Subscription'
@@ -488,12 +466,11 @@
     from AzureLogAnalytics import workspace_list_command
 
     authorization_mock(requests_mock)
-    client = mock_client()
     mock_response = load_mock_response('test_data/workspace_list.json')
     url = f'{BASE_URL}/{SUBSCRIPTION_ID}/resourcegroups/{RESOURCE_GROUP_NAME}/providers/Microsoft.OperationalInsights/workspaces'
     requests_mock.get(url, json=mock_response)
 
-    command_result = workspace_list_command(client)
+    command_result = workspace_list_command(CLIENT)
 
     assert len(command_result.outputs) == 1
     assert command_result.outputs_prefix == 'AzureLogAnalytics.workspace'
@@ -513,14 +490,13 @@
     from AzureLogAnalytics import resource_group_list_command
 
     authorization_mock(requests_mock)
-    client = mock_client()
+   
     url = f'{BASE_URL}/{SUBSCRIPTION_ID}/resourcegroups'
     mock_response = load_mock_response('test_data/resource_group_list.json')
     requests_mock.get(url, json=mock_response)
 
-    command_result = resource_group_list_command(client, {'limit': 50})
+    command_result = resource_group_list_command(CLIENT, {'limit': 50})
 
     assert len(command_result.outputs) == 1
     assert command_result.outputs_prefix == 'AzureLogAnalytics.ResourceGroup'
-    assert command_result.outputs[0].get('id') == 'id'
->>>>>>> d54b55ef
+    assert command_result.outputs[0].get('id') == 'id'