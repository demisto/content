--- conflicted
+++ resolved
@@ -3,24 +3,17 @@
 from CommonServerPython import *
 from CommonServerUserPython import *
 from MicrosoftApiModule import *  # noqa: E402
-<<<<<<< HEAD
-=======
-
->>>>>>> d54b55ef
 
 ''' CONSTANTS '''
 
 APP_NAME = 'ms-azure-log-analytics'
-<<<<<<< HEAD
+
 API_VERSION = "2022-10-01"
 ISO_FORMAT = '%Y-%m-%dT%H:%M:%S.%fZ'
 TABLE_NAME_SUFFIX = "_SRCH"
-=======
-
-API_VERSION = '2021-06-01'
+
 SUBSCRIPTION_LIST_API_VERSION = '2020-01-01'
 RESOURCE_GROUP_LIST_API_VERSION = '2021-04-01'
->>>>>>> d54b55ef
 
 AUTHORIZATION_ERROR_MSG = 'There was a problem in retrieving an updated access token.\n'\
                           'The response from the server did not contain the expected content.'
@@ -202,17 +195,12 @@
     return 'ok'
 
 
-<<<<<<< HEAD
+
 def execute_query_command(client: Client, args: dict[str, Any]) -> CommandResults:
     query = args['query']
     timeout = arg_to_number(args.get('timeout', 10))
-    workspace_id = demisto.params().get('workspaceID')
-=======
-def execute_query_command(client, args):
-    query = args.get('query')
-    timeout = int(args.get('timeout', 10))
     workspace_id = args.get('workspace_id') or demisto.params().get('workspaceID')
->>>>>>> d54b55ef
+
     full_url = f'https://api.loganalytics.io/v1/workspaces/{workspace_id}/query'
 
     data = {
@@ -355,7 +343,6 @@
     return f'Successfully deleted the saved search {saved_search_id}.'
 
 
-<<<<<<< HEAD
 def get_search_job(client: Client, table_name: str) -> dict:
     url_suffix = f"/tables/{table_name}"
     response = client.http_request(
@@ -473,8 +460,6 @@
         )
 
 
-def get_search_job_command(client: Client, args: dict[str, Any]) -> CommandResults:
-=======
 def subscriptions_list_command(client: Client):
     response = client.http_request('GET', full_url='https://management.azure.com/subscriptions',
                                    params={'api-version': SUBSCRIPTION_LIST_API_VERSION}, resource=AZURE_MANAGEMENT_RESOURCE)
@@ -580,8 +565,7 @@
     )
 
 
-def main():
->>>>>>> d54b55ef
+def get_search_job_command(client: Client, args: dict[str, Any]) -> CommandResults:
     """
     Retrieve information about a search job in Azure Log Analytics.
 
@@ -634,10 +618,6 @@
     command = demisto.command()
     params = demisto.params()
     args = demisto.args()
-<<<<<<< HEAD
-=======
-    command = demisto.command()
->>>>>>> d54b55ef
 
     demisto.debug(f'Command being called is {command}')
 
@@ -673,15 +653,9 @@
             enc_key=enc_key,  # client_secret or enc_key
             redirect_uri=params.get('redirect_uri', ''),
             auth_code=auth_code if not client_credentials else '',
-<<<<<<< HEAD
-            subscription_id=params['subscriptionID'],
-            resource_group_name=params['resourceGroupName'],
-            workspace_name=params['workspaceName'],
-=======
             subscription_id=subscription_id,
             resource_group_name=resource_group_name,
             workspace_name=workspace_name,
->>>>>>> d54b55ef
             verify=not params.get('insecure', False),
             proxy=params.get('proxy', False),
             certificate_thumbprint=certificate_thumbprint,
@@ -696,12 +670,9 @@
             'azure-log-analytics-get-saved-search-by-id': get_saved_search_by_id_command,
             'azure-log-analytics-create-or-update-saved-search': create_or_update_saved_search_command,
             'azure-log-analytics-delete-saved-search': delete_saved_search_command,
-<<<<<<< HEAD
             'azure-log-analytics-get-search-job': get_search_job_command,
             'azure-log-analytics-delete-search-job': delete_search_job_command
-=======
             'azure-log-analytics-resource-group-list': resource_group_list_command,
->>>>>>> d54b55ef
         }
 
         if command == 'test-module':
@@ -728,18 +699,15 @@
 
         elif command == 'azure-log-analytics-auth-reset':
             return_results(reset_auth())
+      
         elif command == 'azure-log-analytics-run-search-job':
             return_results(run_search_job_command(args, client))
+  
         elif command in commands:
             return_results(commands[command](client, args))
-
-<<<<<<< HEAD
+  
         else:
             raise NotImplementedError(f'Command "{command}" is not implemented.')
-=======
-        elif command in commands:
-            return_results(commands[command](client, args))  # type: ignore
->>>>>>> d54b55ef
 
     except Exception as e:
         return_error(f'Failed to execute {command} command. Error: {str(e)}')
