from collections.abc import Callable
import demistomock as demisto
from CommonServerPython import *
from CommonServerUserPython import *
from MicrosoftApiModule import *  # noqa: E402

''' CONSTANTS '''

APP_NAME = 'ms-azure-log-analytics'
API_VERSION = "2022-10-01"
ISO_FORMAT = '%Y-%m-%dT%H:%M:%S.%fZ'
TABLE_NAME_SUFFIX = "_SRCH"

AUTHORIZATION_ERROR_MSG = 'There was a problem in retrieving an updated access token.\n'\
                          'The response from the server did not contain the expected content.'

SAVED_SEARCH_HEADERS = [
    'etag', 'id', 'category', 'displayName', 'functionAlias', 'functionParameters', 'query', 'tags', 'version', 'type'
]
LOG_ANALYTICS_RESOURCE = 'https://api.loganalytics.io'
AZURE_MANAGEMENT_RESOURCE = 'https://management.azure.com'
AUTH_CODE_SCOPE = 'https://api.loganalytics.io/Data.Read%20https://management.azure.com/user_impersonation'


class Client:
    def __init__(self, self_deployed, refresh_token, auth_and_token_url, enc_key, redirect_uri, auth_code,
                 subscription_id, resource_group_name, workspace_name, verify, proxy, certificate_thumbprint,
                 private_key, client_credentials, managed_identities_client_id=None):

        tenant_id = refresh_token if self_deployed else ''
        refresh_token = get_integration_context().get('current_refresh_token') or refresh_token
        base_url = f'https://management.azure.com/subscriptions/{subscription_id}/resourceGroups/' \
            f'{resource_group_name}/providers/Microsoft.OperationalInsights/workspaces/{workspace_name}'
        self.ms_client = MicrosoftClient(
            self_deployed=self_deployed,
            auth_id=auth_and_token_url,  # client_id for client credential
            refresh_token=refresh_token,
            enc_key=enc_key,  # client_secret for client credential
            redirect_uri=redirect_uri,
            token_retrieval_url='https://login.microsoftonline.com/{tenant_id}/oauth2/token',
            grant_type=CLIENT_CREDENTIALS if client_credentials else AUTHORIZATION_CODE,  # disable-secrets-detection
            app_name=APP_NAME,
            base_url=base_url,
            verify=verify,
            proxy=proxy,
            scope='' if client_credentials else AUTH_CODE_SCOPE,
            tenant_id=tenant_id,
            auth_code=auth_code,
            ok_codes=(200, 202, 204, 400, 401, 403, 404, 409),
            multi_resource=True,
            resources=[AZURE_MANAGEMENT_RESOURCE, LOG_ANALYTICS_RESOURCE],
            certificate_thumbprint=certificate_thumbprint,
            private_key=private_key,
            managed_identities_client_id=managed_identities_client_id,
            managed_identities_resource_uri=Resources.management_azure,
            command_prefix="azure-log-analytics",
        )

    def http_request(self, method, url_suffix=None, full_url=None, params=None,
                     data=None, resource=None, timeout=10):
        if not params:
            params = {}
        if not full_url:
            params['api-version'] = API_VERSION

        res = self.ms_client.http_request(method=method,  # disable-secrets-detection
                                          url_suffix=url_suffix,
                                          full_url=full_url,
                                          json_data=data,
                                          params=params,
                                          resp_type='response',
                                          resource=resource,
                                          timeout=timeout)

        if res.status_code in (200, 202, 204) and not res.text:
            return res

        res_json = res.json()

        if res.status_code in (400, 401, 403, 404, 409):
            code = res_json.get('error', {}).get('code', 'Error')
            error_msg = res_json.get('error', {}).get('message', res_json)
            raise ValueError(
                f'[{code} {res.status_code}] {error_msg}'
            )

        return res_json


''' INTEGRATION HELPER METHODS '''


def validate_params(refresh_token, managed_identities_client_id, client_credentials, enc_key, self_deployed,
                    certificate_thumbprint, private_key):
    if not refresh_token:
        raise DemistoException('Token / Tenant ID must be provided.')
    if not managed_identities_client_id:
        if client_credentials and not enc_key:
            raise DemistoException("Client Secret must be provided for client credentials flow.")
        elif not self_deployed and not enc_key:
            raise DemistoException('Key must be provided. For further information see '
                                    'https://xsoar.pan.dev/docs/reference/articles/microsoft-integrations---authentication')  # noqa: E501
        elif not enc_key and not (certificate_thumbprint and private_key):
            raise DemistoException('Key or Certificate Thumbprint and Private Key must be provided.')


def format_query_table(table: dict[str, Any]):
    name = table.get('name')
    columns = [column.get('name') for column in table.get('columns', [])]
    rows = table.get('rows', [])
    data = [
        dict(zip(columns, row)) for row in rows
    ]

    return name, columns, data


def flatten_saved_search_object(saved_search_obj: dict[str, Any]) -> dict[str, Any]:
    ret: dict = saved_search_obj.get('properties', {})
    ret['id'] = saved_search_obj.get('id', '').split('/')[-1]
    ret['etag'] = saved_search_obj.get('etag')
    ret['type'] = saved_search_obj.get('type')
    if ret.get('tags'):
        ret['tags'] = json.dumps(ret.get('tags'))

    return ret


def tags_arg_to_request_format(tags) -> list[dict[str, str]] | None:
    bad_arg_msg = 'The `tags` argument is malformed. ' \
                  'Value should be in the following format: `name=value;name=value`'
    if not tags:
        return None
    try:
        tags = tags.split(';')
        tags = [tag.split('=') for tag in tags]

        for tag in tags:
            if len(tag) != 2:
                return_error(bad_arg_msg)

        return [{
            'name': tag[0],
            'value': tag[1]
        } for tag in tags]
    except IndexError:
        return_error(bad_arg_msg)
    return None


''' INTEGRATION COMMANDS '''


def test_connection(client: Client, params: dict[str, Any]) -> str:
    if (
        not client.ms_client.managed_identities_client_id
        and params.get('self_deployed', False)
        and not params.get('client_credentials')
        and not params.get('credentials_auth_code', {}).get('password')
        and not params.get('auth_code')
    ):
        return_error('You must enter an authorization code in a self-deployed configuration.')

    client.ms_client.get_access_token(AZURE_MANAGEMENT_RESOURCE)  # If fails, MicrosoftApiModule returns an error
    try:
        execute_query_command(client, {'query': 'Usage | take 1'})
    except Exception as e:
        return_error('Could not authorize to `api.loganalytics.io` resource. This could be due to one of the following:'
                     '\n1. Workspace ID is wrong.'
                     '\n2. Missing necessary grant IAM privileges in your workspace to the AAD Application.', e)
    return 'ok'


def execute_query_command(client: Client, args: dict[str, Any]) -> CommandResults:
    query = args['query']
    timeout = arg_to_number(args.get('timeout', 10))
    workspace_id = demisto.params()['workspaceID']
    full_url = f'https://api.loganalytics.io/v1/workspaces/{workspace_id}/query'

    data = {
        "timespan": args.get('timespan'),
        "query": query,
        "workspaces": argToList(args.get('workspaces'))
    }

    remove_nulls_from_dictionary(data)

    response = client.http_request('POST', full_url=full_url, data=data,
                                   resource=LOG_ANALYTICS_RESOURCE, timeout=timeout)

    output = []

    readable_output = '## Query Results\n'
    for table in response.get('tables', []):
        name, columns, data = format_query_table(table)
        readable_output += tableToMarkdown(name=name,
                                           t=data,
                                           headers=columns,
                                           headerTransform=pascalToSpace,
                                           removeNull=True)
        output.append({
            'TableName': name,
            'Data': data,
            'Query': query
        })

    return CommandResults(
        readable_output=readable_output,
        outputs_prefix='AzureLogAnalytics.Query',
        outputs_key_field='Query',
        outputs=output,
        raw_response=response
    )


def list_saved_searches_command(client: Client, args: dict[str, Any]) -> CommandResults:
    page = arg_to_number(args.get('page')) or 0
    limit = arg_to_number(args.get('limit')) or 50
    url_suffix = '/savedSearches'

    response = client.http_request('GET', url_suffix, resource=AZURE_MANAGEMENT_RESOURCE)
    response = response.get('value')

    from_index = min(page * limit, len(response))
    to_index = min(from_index + limit, len(response))

    output = [
        flatten_saved_search_object(saved_search) for saved_search in response[from_index:to_index]
    ]

    readable_output = tableToMarkdown('Saved searches', output,
                                      headers=SAVED_SEARCH_HEADERS,
                                      headerTransform=pascalToSpace,
                                      removeNull=True)

    return CommandResults(
        readable_output=readable_output,
        outputs_prefix='AzureLogAnalytics.SavedSearch',
        outputs_key_field='id',
        outputs=output,
        raw_response=response
    )


def get_saved_search_by_id_command(client: Client, args: dict[str, Any]) -> CommandResults:
    saved_search_id = args['saved_search_id']
    url_suffix = f'/savedSearches/{saved_search_id}'
    response = client.http_request('GET', url_suffix, resource=AZURE_MANAGEMENT_RESOURCE)
    output = flatten_saved_search_object(response)

    title = f'Saved search `{saved_search_id}` properties'
    readable_output = tableToMarkdown(title, output,
                                      headers=SAVED_SEARCH_HEADERS,
                                      headerTransform=pascalToSpace,
                                      removeNull=True)

    return CommandResults(
        readable_output=readable_output,
        outputs_prefix='AzureLogAnalytics.SavedSearch',
        outputs_key_field='id',
        outputs=output,
        raw_response=response
    )


def create_or_update_saved_search_command(client: Client, args: dict[str, Any]) -> CommandResults:
    saved_search_id = args['saved_search_id']
    display_name = args['display_name']
    category = args['category']
    query = args['query']
    etag = args.get('etag')

    if not etag and not (category and query and display_name):
        return_error('You must specify category, display_name and query arguments for creating a new saved search.')
    url_suffix = f'/savedSearches/{saved_search_id}'

    data = {
        'properties': {
            'category': category,
            'displayName': display_name,
            'functionAlias': args.get('function_alias'),
            'functionParameters': args.get('function_parameters'),
            'query': query,
            'tags': tags_arg_to_request_format(args.get('tags'))
        }
    }

    remove_nulls_from_dictionary(data.get('properties'))

    if etag:
        data['etag'] = etag

    response = client.http_request('PUT', url_suffix, data=data, resource=AZURE_MANAGEMENT_RESOURCE)
    output = flatten_saved_search_object(response)

    title = f'Saved search `{saved_search_id}` properties'
    readable_output = tableToMarkdown(title, output,
                                      headers=SAVED_SEARCH_HEADERS,
                                      headerTransform=pascalToSpace,
                                      removeNull=True)

    return CommandResults(
        readable_output=readable_output,
        outputs_prefix='AzureLogAnalytics.SavedSearch',
        outputs_key_field='id',
        outputs=output,
        raw_response=response
    )


def delete_saved_search_command(client: Client, args: dict[str, Any]) -> str:
    saved_search_id = args['saved_search_id']
    url_suffix = f'/savedSearches/{saved_search_id}'

    client.http_request('DELETE', url_suffix, resource=AZURE_MANAGEMENT_RESOURCE)

    return f'Successfully deleted the saved search {saved_search_id}.'


def get_search_job(client: Client, table_name: str) -> dict:
    url_suffix = f"/tables/{table_name}"
    response = client.http_request(
        'GET',
        url_suffix,
        resource=AZURE_MANAGEMENT_RESOURCE
    )

    return response


@polling_function(
    name="azure-log-analytics-run-search-job",
    interval=arg_to_number(demisto.args().get("interval", 60)),
    timeout=arg_to_number(demisto.args().get("timeout", 600)),
    requires_polling_arg=False,  # means it will always default to poll
)
def run_search_job_command(args: dict[str, Any], client: Client) -> PollResult:
    """
    Run a search job command in Azure Log Analytics and handle polling for the job's status.
    Note: The argument `first_run` is `hidden: true` in the yml file,
            and is used to determine if this is the first time the function runs.

    Args:
        args (dict): A dictionary containing the command arguments, including 'table_name', 'query',
                     'limit', 'start_search_time', 'end_search_time', and 'first_run'.
        client (Client): An instance of the Azure Log Analytics client.

    Returns:
        PollResult: A PollResult object indicating whether the polling should continue and the response
                    to return.

    This function handles the execution of a search job command in Azure Log Analytics. It supports polling
    to check the status of the job. The behavior depends on whether it's the first run or a subsequent run:

    - First Run:
        - Validates the 'table_name' to ensure it ends with the appropriate suffix.
        - Sends a 'PUT' request to create the search job using the provided parameters.
        - Handles exceptions related to job existence.
        - Returns a PollResult indicating to continue polling for job status.

    - Subsequent Runs:
        - Checks the status of the previously created search job.
        - If the job is successful ('Succeeded'), it returns a PollResult to stop polling and provides
          a readable output for success.
        - If the job is still in progress, it returns a PollResult to continue polling.

    The polling interval and timeout are determined based on the command arguments.
    """
    table_name: str = args['table_name']
    if not table_name.endswith(TABLE_NAME_SUFFIX):
        raise DemistoException(f"The table_name should end with '{TABLE_NAME_SUFFIX}' suffix")

    if argToBoolean(args["first_run"]):
        if start_search_time_datetime := arg_to_datetime(args.get('start_search_time', '1 day ago'), "start_search_time"):
            start_search_time_iso = start_search_time_datetime.isoformat()
        if end_search_time_datetime := arg_to_datetime(args.get('end_search_time', '1 day ago'), "end_search_time"):
            end_search_time_iso = end_search_time_datetime.isoformat()
        url_suffix = f"/tables/{table_name}"
        data = {
            "properties": {
                "searchResults": {
                    "query": args['query'],
                    "limit": arg_to_number(args.get('limit')),
                    "startSearchTime": start_search_time_iso,
                    "endSearchTime": end_search_time_iso
                }
            }
        }
        try:
            client.http_request(
                'PUT',
                url_suffix,
                resource=AZURE_MANAGEMENT_RESOURCE,
                data=data
            )  # the response contain only the status code [202]
        except Exception as e:
            if "[InvalidParameter 400] This operation is not permitted as properties.searchResult is immutable." in e.args[0]:
                raise DemistoException(
                    f"Search job {table_name} already exists - please choose another name."
                ) from e
            raise e
        args["first_run"] = False
        return PollResult(
            response=None,
            args_for_next_run=args,
            continue_to_poll=True,
            partial_result=CommandResults(
                readable_output=(
                    "The command was sent successfully. "
                    "You can check the status of the command by running !azure-log-analytics-get-search-job command or wait."
                )
            )
        )
    else:
        status = get_search_job(client, table_name)["properties"]["provisioningState"]
        if status != "Succeeded":
            return PollResult(
                continue_to_poll=True,
                args_for_next_run=args,
                response=None,
            )

        return PollResult(
            continue_to_poll=False,
            response=CommandResults(
                outputs_prefix="AzureLogAnalytics.RunSearchJob",
                outputs_key_field="TableName",
                outputs={"TableName": table_name},
                readable_output=(
                    f"The {table_name} table created successfully."
                    f" In order to run queries on it, run !azure-log-analytics-execute-query query={table_name}"
                )
            )
        )


def get_search_job_command(client: Client, args: dict[str, Any]) -> CommandResults:
    """
    Retrieve information about a search job in Azure Log Analytics.

    Args:
        client (Client): An instance of the Azure Log Analytics client.
        args (dict): A dictionary containing the command arguments, including 'table_name'.

    Returns:
        CommandResults: A CommandResults object containing the retrieved search job information.
    """
    response = get_search_job(client, args['table_name'])

    properties: dict = response["properties"]
    schema: dict = properties["schema"]

    # Extract search results from schema or properties, the response sometimes returns it in schema sometimes in properties
    # https://github.com/MicrosoftDocs/azure-docs/issues/116671
    searchResults: dict = schema.get("searchResults", {}) or properties.get("searchResults", {})

    readable_output = {
        "Name": schema["name"],
        "Create Date": properties["createDate"],
        "Plan": properties["plan"],
        "Query": searchResults["query"],
        "Description": searchResults["description"],
        "startSearchTime": searchResults["startSearchTime"],
        "endSearchTime": searchResults["endSearchTime"],
        "provisioningState": properties["provisioningState"]
    }
    return CommandResults(
        readable_output=tableToMarkdown("Search Job", readable_output),
        outputs=response,
        outputs_prefix="AzureLogAnalytics.SearchJob",
        outputs_key_field="id"
    )


def delete_search_job_command(client: Client, args: dict[str, str]) -> CommandResults:
    table_name = args['table_name']
    if not table_name.endswith(TABLE_NAME_SUFFIX):
        DemistoException(f"The table_name should end with '{TABLE_NAME_SUFFIX}' suffix")
    url_suffix = f"/tables/{table_name}"

    client.http_request('DELETE', url_suffix, resource=AZURE_MANAGEMENT_RESOURCE)

    return CommandResults(readable_output=f"Search job {table_name} deleted successfully.")


def main():
    command = demisto.command()
    params = demisto.params()
    args = demisto.args()

    demisto.debug(f'Command being called is {command}')

    try:
        self_deployed = params.get('self_deployed', False)
        client_credentials = params.get('client_credentials', False)
        auth_and_token_url = params.get('auth_id') or params.get('credentials', {}).get('identifier')  # client_id
        enc_key = params.get('enc_key') or params.get('credentials', {}).get('password')  # client_secret
        certificate_thumbprint = params.get('credentials_certificate_thumbprint', {}).get(
            'password') or params.get('certificate_thumbprint')
        private_key = params.get('private_key')
        managed_identities_client_id = get_azure_managed_identities_client_id(params)
        self_deployed = self_deployed or client_credentials or managed_identities_client_id is not None
        refresh_token = params.get('credentials_refresh_token', {}).get('password') or params.get('refresh_token')
        auth_code = params.get('credentials_auth_code', {}).get('password') or params.get('auth_code')
        validate_params(
            refresh_token,
            managed_identities_client_id,
            client_credentials,
            enc_key,
            self_deployed,
            certificate_thumbprint,
            private_key
        )

        client = Client(
            self_deployed=self_deployed,
            auth_and_token_url=auth_and_token_url,  # client_id or auth_id
            refresh_token=refresh_token,  # tenant_id or token
            enc_key=enc_key,  # client_secret or enc_key
            redirect_uri=params.get('redirect_uri', ''),
            auth_code=auth_code if not client_credentials else '',
            subscription_id=params['subscriptionID'],
            resource_group_name=params['resourceGroupName'],
            workspace_name=params['workspaceName'],
            verify=not params.get('insecure', False),
            proxy=params.get('proxy', False),
            certificate_thumbprint=certificate_thumbprint,
            private_key=private_key,
            client_credentials=client_credentials,
            managed_identities_client_id=managed_identities_client_id,
        )

        commands: dict[str, Callable[[Client, dict], CommandResults | str]] = {
            'azure-log-analytics-execute-query': execute_query_command,
            'azure-log-analytics-list-saved-searches': list_saved_searches_command,
            'azure-log-analytics-get-saved-search-by-id': get_saved_search_by_id_command,
            'azure-log-analytics-create-or-update-saved-search': create_or_update_saved_search_command,
            'azure-log-analytics-delete-saved-search': delete_saved_search_command,
            'azure-log-analytics-get-search-job': get_search_job_command,
            'azure-log-analytics-delete-search-job': delete_search_job_command
        }

        if demisto.command() == 'test-module':
<<<<<<< HEAD
            if not managed_identities_client_id:
                # cannot use test module due to the lack of ability to set refresh token to integration context
                raise Exception("Please use !azure-log-analytics-test instead")

            test_connection(client, params)
            return_results('ok')

        elif command == 'azure-log-analytics-generate-login-url':
=======
            if client_credentials or managed_identities_client_id:
                test_connection(client, params)
                return_results('ok')
            else:
                # In authorization code flow cannot use test module
                # due to the lack of ability to set refresh token to integration context
                raise Exception("Please use !azure-log-analytics-test instead")

        elif demisto.command() == 'azure-log-analytics-generate-login-url':
>>>>>>> 0c711e31
            return_results(generate_login_url(client.ms_client))

        elif command == 'azure-log-analytics-test':
            test_connection(client, params)
            return_outputs('```✅ Success!```')

        elif command == 'azure-log-analytics-auth-reset':
            return_results(reset_auth())
        elif command == 'azure-log-analytics-run-search-job':
            return_results(run_search_job_command(args, client))
        elif command in commands:
            return_results(commands[command](client, args))

        else:
            raise NotImplementedError(f'Command "{command}" is not implemented.')

    except Exception as e:
        return_error(f'Failed to execute {command} command. Error: {str(e)}')


if __name__ in ('__main__', '__builtin__', 'builtins'):
    main()<|MERGE_RESOLUTION|>--- conflicted
+++ resolved
@@ -541,16 +541,6 @@
         }
 
         if demisto.command() == 'test-module':
-<<<<<<< HEAD
-            if not managed_identities_client_id:
-                # cannot use test module due to the lack of ability to set refresh token to integration context
-                raise Exception("Please use !azure-log-analytics-test instead")
-
-            test_connection(client, params)
-            return_results('ok')
-
-        elif command == 'azure-log-analytics-generate-login-url':
-=======
             if client_credentials or managed_identities_client_id:
                 test_connection(client, params)
                 return_results('ok')
@@ -560,7 +550,6 @@
                 raise Exception("Please use !azure-log-analytics-test instead")
 
         elif demisto.command() == 'azure-log-analytics-generate-login-url':
->>>>>>> 0c711e31
             return_results(generate_login_url(client.ms_client))
 
         elif command == 'azure-log-analytics-test':
