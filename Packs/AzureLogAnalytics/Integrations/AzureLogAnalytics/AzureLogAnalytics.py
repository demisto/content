--- conflicted
+++ resolved
@@ -477,25 +477,7 @@
             'azure-log-analytics-resource-group-list': resource_group_list_command,
         }
 
-<<<<<<< HEAD
         if command == 'test-module':
-            if not managed_identities_client_id:
-                # cannot use test module if not using Managed Identities
-                # due to the lack of ability to set refresh token to integration context
-                raise Exception("Please use !azure-log-analytics-test instead")
-
-            test_connection(client, params)
-            return_results('ok')
-
-        elif command == 'azure-log-analytics-subscriptions-list':
-            return_results(subscriptions_list_command(client))
-
-        elif command == 'azure-log-analytics-workspace-list':
-            return_results(workspace_list_command(client))
-
-        elif command == 'azure-log-analytics-generate-login-url':
-=======
-        if demisto.command() == 'test-module':
             if client_credentials or managed_identities_client_id:
                 test_connection(client, params)
                 return_results('ok')
@@ -504,8 +486,13 @@
                 # due to the lack of ability to set refresh token to integration context
                 raise Exception("Please use !azure-log-analytics-test instead")
 
-        elif demisto.command() == 'azure-log-analytics-generate-login-url':
->>>>>>> 77bc354d
+        elif command == 'azure-log-analytics-subscriptions-list':
+            return_results(subscriptions_list_command(client))
+
+        elif command == 'azure-log-analytics-workspace-list':
+            return_results(workspace_list_command(client))
+
+        elif command == 'azure-log-analytics-generate-login-url':
             return_results(generate_login_url(client.ms_client))
 
         elif command == 'azure-log-analytics-test':
