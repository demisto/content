--- conflicted
+++ resolved
@@ -20,11 +20,8 @@
   name: credentials
   type: 9
   required: false
-<<<<<<< HEAD
-  section: Connect
-=======
+  section: Connect
   displaypassword: Key / Client Secret
->>>>>>> 77bc354d
 - additionalinfo: Used for certificate authentication. As appears in the "Certificates & secrets" page of the app.
   display: Certificate Thumbprint
   name: certificate_thumbprint
@@ -43,14 +40,9 @@
   name: private_key
   type: 14
   required: false
-<<<<<<< HEAD
-  section: Connect
-- additionalinfo: Select this checkbox if you are using a self-deployed Azure application.
-  display: Use a self-deployed Azure application
-=======
+  section: Connect
 - additionalinfo: Check when authenticating using the Authorization Code flow.
   display: Use a self-deployed Azure application - Authorization Code flow
->>>>>>> 77bc354d
   name: self_deployed
   type: 8
   required: false
