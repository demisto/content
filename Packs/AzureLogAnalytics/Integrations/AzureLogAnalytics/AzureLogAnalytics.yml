category: Analytics & SIEM
commonfields:
  id: Azure Log Analytics
  version: -1
configuration:
- additionalinfo: Received from the authorization process or from the self-deployed configuration process (find the tenant ID in your app overview page in the Azure portal)
  display: Token / Tenant ID
  name: refresh_token
  required: false
  hidden: true
  type: 4
<<<<<<< HEAD
- additionalinfo: Received from the authorization process or from the self-deployed configuration process.
=======
- displaypassword: Token / Tenant ID
  name:  credentials_refresh_token
  required: false
  hiddenusername: true
  type: 9
- additionalinfo: Received from the authorization process or from the self-deployed
    configuration process.
>>>>>>> aed16b22
  display: ID / (Client ID :For client credentials flow)
  name: credentials
  type: 9
- additionalinfo: Used for certificate authentication. As appears in the "Certificates & secrets" page of the app.
  display: Certificate Thumbprint
  name: certificate_thumbprint
<<<<<<< HEAD
=======
  required: false
  hidden: true
>>>>>>> aed16b22
  type: 4
- displaypassword: Certificate Thumbprint
  name:  credentials_certificate_thumbprint
  required: false
  hiddenusername: true
  type: 9
  additionalinfo: Used for certificate authentication. As appears in the "Certificates & secrets" page of the app.
- additionalinfo: Used for certificate authentication. The private key of the registered certificate.
  display: Private Key
  name: private_key
  type: 14
- display: Use a self-deployed Azure application
  name: self_deployed
  type: 8
- additionalinfo: Check when authenticating using the Client Credentials flow.
  display: Use Client Credentials Authorization Flow
  name: client_credentials
  type: 8
- display: Application redirect URI (for self-deployed mode)
  name: redirect_uri
  type: 0
- additionalinfo: Get the Authorization code from steps 3-5 in the self deployed authorization process.
  display: Authorization code
  name: auth_code
  type: 4
<<<<<<< HEAD
- additionalinfo: Relevant only if the integration is running on Azure VM. If selected, authenticates based on the value provided for the Azure Managed Identities Client ID field. If no value is provided for the Azure Managed Identities Client ID field, authenticates based on the System Assigned Managed Identity. For additional information, see the Help tab.
=======
  hidden: true
- displaypassword: Authorization code
  name:  credentials_auth_code
  required: false
  hiddenusername: true
  type: 9
  additionalinfo: Get the Authorization code from steps 3-5 in the self deployed authorization
    process.
- additionalinfo: Relevant only if the integration is running on Azure VM. 
    If selected, authenticates based on the value provided for the Azure Managed Identities Client ID field.
    If no value is provided for the Azure Managed Identities Client ID field, authenticates based on the System Assigned Managed Identity.
    For additional information, see the Help tab.
>>>>>>> aed16b22
  display: Use Azure Managed Identities
  name: use_managed_identities
  type: 8
- additionalinfo: The Managed Identities client id for authentication - relevant only if the integration is running on Azure VM.
  displaypassword: Azure Managed Identities Client ID
  name: managed_identities_client_id
  hiddenusername: true
  type: 9
- display: Subscription ID
  name: subscriptionID
  required: true
  type: 0
- display: Resource Group Name
  name: resourceGroupName
  required: true
  type: 0
- display: Workspace Name
  name: workspaceName
  required: true
  type: 0
- display: Workspace ID (the UUID of the workspace, e.g. 123e4567-e89b-12d3-a456-426614174000)
  name: workspaceID
  required: true
  type: 0
- display: Trust any certificate (not secure)
  name: insecure
  type: 8
- display: Use system proxy settings
  name: proxy
  type: 8
description: Log Analytics is a service that helps you collect and analyze data generated by resources in your cloud and on-premises environments.
display: Azure Log Analytics
name: Azure Log Analytics
script:
  commands:
  - arguments:
    - description: The query to execute.
      name: query
      required: true
    - description: The timespan over which to query data. This is an ISO8601 time period value. This timespan is applied in addition to any timespans specified in the query expression.
      name: timespan
    - defaultValue: '10'
      description: The amount of time (in seconds) that a request will wait for the query response before a timeout occurs.
      name: timeout
    description: Executes an Analytics query for data.
    name: azure-log-analytics-execute-query
    outputs:
    - contextPath: AzureLogAnalytics.Query.Query
      description: The executed query.
      type: String
    - contextPath: AzureLogAnalytics.Query.TableName
      description: The name of the query table.
      type: String
  - description: Tests connectivity to Azure Log Analytics.
    name: azure-log-analytics-test
  - arguments:
    - defaultValue: '50'
      description: The maximum number of saved searches to return. Default is 50.
      name: limit
    - defaultValue: '0'
      description: The page number from which to start a search.
      name: page
    description: Gets the saved searches of the Log Analytics workspace.
    name: azure-log-analytics-list-saved-searches
    outputs:
    - contextPath: AzureLogAnalytics.SavedSearch.id
      description: The ID of the saved search.
      type: String
    - contextPath: AzureLogAnalytics.SavedSearch.etag
      description: The ETag of the saved search.
      type: String
    - contextPath: AzureLogAnalytics.SavedSearch.category
      description: The category of the saved search. This helps users quickly find a saved search.
      type: String
    - contextPath: AzureLogAnalytics.SavedSearch.displayName
      description: Display name of the saved search.
      type: String
    - contextPath: AzureLogAnalytics.SavedSearch.functionAlias
      description: The function alias if the query serves as a function.
      type: String
    - contextPath: AzureLogAnalytics.SavedSearch.functionParameters
      description: 'The optional function parameters if the query serves as a function. Value should be in the following format: ''param-name1:type1 = default_value1, param-name2:type2 = default_value2''. For more examples and proper syntax please refer to https://docs.microsoft.com/en-us/azure/kusto/query/functions/user-defined-functions'
      type: String
    - contextPath: AzureLogAnalytics.SavedSearch.query
      description: The query expression for the saved search.
      type: String
    - contextPath: AzureLogAnalytics.SavedSearch.tags
      description: The tags attached to the saved search.
      type: String
    - contextPath: AzureLogAnalytics.SavedSearch.version
      description: The version number of the query language. The current version and default is 2.
      type: Number
    - contextPath: AzureLogAnalytics.SavedSearch.type
      description: The resource type, e.g., Microsoft.Compute/virtualMachines or Microsoft.Storage/storageAccounts.
      type: String
  - arguments:
    - description: The ID of the saved search.
      name: saved_search_id
      required: true
    description: Gets a specified saved search from the Log Analytics workspace.
    name: azure-log-analytics-get-saved-search-by-id
    outputs:
    - contextPath: AzureLogAnalytics.SavedSearch.id
      description: The ID of the saved search.
      type: String
    - contextPath: AzureLogAnalytics.SavedSearch.etag
      description: The ETag of the saved search.
      type: String
    - contextPath: AzureLogAnalytics.SavedSearch.category
      description: The category of the saved search. This helps users quickly find a saved search.
      type: String
    - contextPath: AzureLogAnalytics.SavedSearch.displayName
      description: The display name of the saved search.
      type: String
    - contextPath: AzureLogAnalytics.SavedSearch.functionAlias
      description: The function alias if the query serves as a function.
      type: String
    - contextPath: AzureLogAnalytics.SavedSearch.functionParameters
      description: 'The optional function parameters if the query serves as a function. Value should be in the following format: ''param-name1:type1 = default_value1, param-name2:type2 = default_value2''. For more examples and proper syntax see the Microsoft documention, https://docs.microsoft.com/en-us/azure/kusto/query/functions/user-defined-functions'
      type: String
    - contextPath: AzureLogAnalytics.SavedSearch.query
      description: The query expression for the saved search.
      type: String
    - contextPath: AzureLogAnalytics.SavedSearch.tags
      description: The tags attached to the saved search.
      type: String
    - contextPath: AzureLogAnalytics.SavedSearch.version
      description: The version number of the query language. The current version and default is 2.
      type: Number
    - contextPath: AzureLogAnalytics.SavedSearch.type
      description: The resource type, e.g., Microsoft.Compute/virtualMachines or Microsoft.Storage/storageAccounts.
      type: String
  - arguments:
    - description: The ID of the saved search.
      name: saved_search_id
      required: true
    - description: The ETag of the saved search. This argument is required for updating an existing saved search.
      name: etag
    - description: The category of the saved search. This helps users quickly find a saved search.
      name: category
      required: true
    - description: The display name of the saved search.
      name: display_name
      required: true
    - description: The function alias if the query serves as a function.
      name: function_alias
    - description: 'The optional function parameters if the query serves as a function. Value should be in the following format: ''param-name1:type1 = default_value1, param-name2:type2 = default_value2''. For more examples and proper syntax please refer to https://docs.microsoft.com/en-us/azure/kusto/query/functions/user-defined-functions.'
      name: function_parameters
    - description: The query expression for the saved search.
      name: query
      required: true
    - description: 'The tags attached to the saved search. Value should be in the following format: ''name=value;name=value'''
      name: tags
    description: Creates or updates a saved search from the Log Analytics workspace.
    name: azure-log-analytics-create-or-update-saved-search
    outputs:
    - contextPath: AzureLogAnalytics.SavedSearch.id
      description: The ID of the saved search.
      type: String
    - contextPath: AzureLogAnalytics.SavedSearch.etag
      description: The ETag of the saved search.
      type: String
    - contextPath: AzureLogAnalytics.SavedSearch.category
      description: The category of the saved search. This helps users quickly find a saved search.
      type: String
    - contextPath: AzureLogAnalytics.SavedSearch.displayName
      description: The display name of the saved search.
      type: String
    - contextPath: AzureLogAnalytics.SavedSearch.functionAlias
      description: The function alias if the query serves as a function.
      type: String
    - contextPath: AzureLogAnalytics.SavedSearch.functionParameters
      description: 'The optional function parameters if the query serves as a function. Value should be in the following format: ''param-name1:type1 = default_value1, param-name2:type2 = default_value2''. For more examples and proper syntax please refer to https://docs.microsoft.com/en-us/azure/kusto/query/functions/user-defined-functions'
      type: String
    - contextPath: AzureLogAnalytics.SavedSearch.query
      description: The query expression for the saved search.
      type: String
    - contextPath: AzureLogAnalytics.SavedSearch.tags
      description: The tags attached to the saved search.
      type: String
    - contextPath: AzureLogAnalytics.SavedSearch.version
      description: The version number of the query language. The current version and default is 2.
      type: Number
    - contextPath: AzureLogAnalytics.SavedSearch.type
      description: The resource type, e.g., Microsoft.Compute/virtualMachines or Microsoft.Storage/storageAccounts.
      type: String
  - arguments:
    - description: The ID of the saved search.
      name: saved_search_id
      required: true
    description: Deletes a specified saved search in the Log Analytics workspace.
    name: azure-log-analytics-delete-saved-search
  - description: Generate the login url used for Authorization code flow.
    name: azure-log-analytics-generate-login-url
    arguments: []
<<<<<<< HEAD
  dockerimage: demisto/crypto:1.0.0.52480
=======
  dockerimage: demisto/crypto:1.0.0.63672
  feed: false
  isfetch: false
  longRunning: false
  longRunningPort: false
  runonce: false
>>>>>>> aed16b22
  script: '-'
  subtype: python3
  type: python
tests:
- No test
fromversion: 5.0.0<|MERGE_RESOLUTION|>--- conflicted
+++ resolved
@@ -9,9 +9,6 @@
   required: false
   hidden: true
   type: 4
-<<<<<<< HEAD
-- additionalinfo: Received from the authorization process or from the self-deployed configuration process.
-=======
 - displaypassword: Token / Tenant ID
   name:  credentials_refresh_token
   required: false
@@ -19,18 +16,14 @@
   type: 9
 - additionalinfo: Received from the authorization process or from the self-deployed
     configuration process.
->>>>>>> aed16b22
   display: ID / (Client ID :For client credentials flow)
   name: credentials
   type: 9
 - additionalinfo: Used for certificate authentication. As appears in the "Certificates & secrets" page of the app.
   display: Certificate Thumbprint
   name: certificate_thumbprint
-<<<<<<< HEAD
-=======
   required: false
   hidden: true
->>>>>>> aed16b22
   type: 4
 - displaypassword: Certificate Thumbprint
   name:  credentials_certificate_thumbprint
@@ -56,9 +49,6 @@
   display: Authorization code
   name: auth_code
   type: 4
-<<<<<<< HEAD
-- additionalinfo: Relevant only if the integration is running on Azure VM. If selected, authenticates based on the value provided for the Azure Managed Identities Client ID field. If no value is provided for the Azure Managed Identities Client ID field, authenticates based on the System Assigned Managed Identity. For additional information, see the Help tab.
-=======
   hidden: true
 - displaypassword: Authorization code
   name:  credentials_auth_code
@@ -71,7 +61,6 @@
     If selected, authenticates based on the value provided for the Azure Managed Identities Client ID field.
     If no value is provided for the Azure Managed Identities Client ID field, authenticates based on the System Assigned Managed Identity.
     For additional information, see the Help tab.
->>>>>>> aed16b22
   display: Use Azure Managed Identities
   name: use_managed_identities
   type: 8
@@ -267,16 +256,12 @@
   - description: Generate the login url used for Authorization code flow.
     name: azure-log-analytics-generate-login-url
     arguments: []
-<<<<<<< HEAD
-  dockerimage: demisto/crypto:1.0.0.52480
-=======
   dockerimage: demisto/crypto:1.0.0.63672
   feed: false
   isfetch: false
   longRunning: false
   longRunningPort: false
   runonce: false
->>>>>>> aed16b22
   script: '-'
   subtype: python3
   type: python
