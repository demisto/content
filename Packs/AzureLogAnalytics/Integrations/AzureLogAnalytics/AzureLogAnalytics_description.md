Log Analytics is a service that helps you collect and analyze data generated by resources in your cloud and on-premises environments.

Full documentation for this integration is available in the [reference docs](https://xsoar.pan.dev/docs/reference/integrations/azure-log-analytics).

There are two authentication methods available:

 * [Cortex XSOAR Application](https://xsoar.pan.dev/docs/reference/articles/microsoft-integrations---authentication#cortex-xsoar-application)
 * [Self-Deployed Application](https://xsoar.pan.dev/docs/reference/articles/microsoft-integrations---authentication#self-deployed-application)

Depending on the authentication method that you use, the integration parameters might change.

#### Cortex XSOAR Azure App

<<<<<<< HEAD
## Authorize Cortex XSOAR for Azure Log Analytics - Self-Deployed Configuration
=======
To use the **Cortex XSOAR application** and allow Cortex XSOAR access to Azure Log Analytics, an administrator has to approve our app using an admin consent flow by clicking this **[link](https://oproxy.demisto.ninja/ms-azure-log-analytics)**.
After authorizing the Cortex XSOAR app, you will get an ID, Token, and Key which should be inserted in the integration instance settings fields.

#### Self-Deployed Azure App
>>>>>>> 90cf3b88
To use a self-configured Azure application, you need to add a new Azure App Registration in the Azure Portal. To add the registration, go to the [Microsoft article](https://docs.microsoft.com/en-us/azure/active-directory/develop/quickstart-register-app).

### Required permissions
- Azure Service Management - permission `user_impersonation` of type `Delegated`
- Log Analytics API - permission `Data.Read` of type `Delegated`

In the self-deployed mode, you can authenticate by using one of the following flows:
- Authorization Code flow
- Client Credentials flow

### Authorization Code flow

---
1. In the instance configuration, select the **Use a self-deployed Azure application - Authorization Code flow** checkbox.
2. Enter your Client ID in the **ID / Client ID** parameter. 
3. Enter your Client secret in the **Key / Client Secret** parameter.
4. Enter your tenant ID in the **Tenant ID** parameter.
5. Enter your redirect URI in the **Redirect URI** parameter.
6. Save the integration settings.
7. Run the `!azure-log-analytics-generate-login-url` command in the War Room and follow the instruction.
8. Run the ***azure-log-analytics-test*** command to test the connection and the authorization process.

### Client Credentials Flow

---
Follow these steps for client-credentials configuration.

1. In the instance configuration, select the **Use a self-deployed Azure application - Client Credentials Authorization Flow** checkbox.
2. Enter your Client ID in the **ID / Client ID** parameter. 
3. Enter your Client Secret in the **Key / Client Secret** parameter.
4. Enter your Tenant ID in the **Tenant ID** parameter.
5. Click **Test** to validate the URLs, token, and connection.

### Azure Managed Identities Authentication
##### Note: This option is relevant only if the integration is running on Azure VM.
Follow one of these steps for authentication based on Azure Managed Identities:

- ##### To use System Assigned Managed Identity
   - Select the **Use Azure Managed Identities** checkbox and leave the **Azure Managed Identities Client ID** field empty.

- ##### To use User Assigned Managed Identity
   1. Go to [Azure Portal](https://portal.azure.com/) -> **Managed Identities**
   2. Select your User Assigned Managed Identity -> copy the Client ID -> paste it in the **Azure Managed Identities Client ID** field in the instance settings.
   3. Select the **Use Azure Managed Identities** checkbox.

For more information, see [Managed identities for Azure resources](https://learn.microsoft.com/en-us/azure/active-directory/managed-identities-azure-resources/overview).

## Get the Additional Instance Parameters

To get the **Subscription ID**, **Workspace Name**, **Workspace ID** and **Resource Group** parameters, in the Azure Portal, go to **Log Analytics workspaces > YOUR-WORKSPACE > Settings** and click the **Workspace Settings** tab.<|MERGE_RESOLUTION|>--- conflicted
+++ resolved
@@ -11,14 +11,10 @@
 
 #### Cortex XSOAR Azure App
 
-<<<<<<< HEAD
-## Authorize Cortex XSOAR for Azure Log Analytics - Self-Deployed Configuration
-=======
 To use the **Cortex XSOAR application** and allow Cortex XSOAR access to Azure Log Analytics, an administrator has to approve our app using an admin consent flow by clicking this **[link](https://oproxy.demisto.ninja/ms-azure-log-analytics)**.
 After authorizing the Cortex XSOAR app, you will get an ID, Token, and Key which should be inserted in the integration instance settings fields.
 
 #### Self-Deployed Azure App
->>>>>>> 90cf3b88
 To use a self-configured Azure application, you need to add a new Azure App Registration in the Azure Portal. To add the registration, go to the [Microsoft article](https://docs.microsoft.com/en-us/azure/active-directory/develop/quickstart-register-app).
 
 ### Required permissions
