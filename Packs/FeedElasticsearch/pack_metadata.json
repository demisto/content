{
    "name": "Elasticsearch Feed",
    "description": "Indicators feed from Elasticsearch database",
    "support": "xsoar",
    "currentVersion": "1.0.2",
    "author": "Cortex XSOAR",
    "url": "https://www.paloaltonetworks.com/cortex",
    "email": "",
    "categories": [
        "Data Enrichment & Threat Intelligence"
    ],
    "tags": [],
    "created": "2020-03-09T16:04:45Z",
    "useCases": [],
    "keywords": [
        "Elasticsearch",
        "Feed"
<<<<<<< HEAD
    ],
    "price": 0,
    "dependencies": {}
=======
    ]
>>>>>>> 9c6376b2
}<|MERGE_RESOLUTION|>--- conflicted
+++ resolved
@@ -15,11 +15,7 @@
     "keywords": [
         "Elasticsearch",
         "Feed"
-<<<<<<< HEAD
     ],
     "price": 0,
     "dependencies": {}
-=======
-    ]
->>>>>>> 9c6376b2
 }