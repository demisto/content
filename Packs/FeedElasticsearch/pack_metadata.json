--- conflicted
+++ resolved
@@ -2,11 +2,7 @@
     "name": "Elasticsearch Feed",
     "description": "Indicators feed from Elasticsearch database",
     "support": "xsoar",
-<<<<<<< HEAD
-    "currentVersion": "1.1.2",
-=======
     "currentVersion": "1.1.3",
->>>>>>> 9d6c5180
     "author": "Cortex XSOAR",
     "url": "https://www.paloaltonetworks.com/cortex",
     "email": "",
