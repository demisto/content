{
    "name": "Elasticsearch Feed",
    "description": "Indicators feed from Elasticsearch database",
    "support": "xsoar",
<<<<<<< HEAD
    "currentVersion": "1.0.1",
=======
    "serverMinVersion": "5.5.0",
    "currentVersion": "1.0.2",
>>>>>>> 1dc0e4ec
    "author": "Cortex XSOAR",
    "url": "https://www.paloaltonetworks.com/cortex",
    "email": "",
    "categories": [
        "Data Enrichment & Threat Intelligence"
    ],
    "tags": [],
    "created": "2020-03-09T16:04:45Z",
    "useCases": [],
    "keywords": [
        "Elasticsearch",
        "Feed"
    ]
}<|MERGE_RESOLUTION|>--- conflicted
+++ resolved
@@ -2,12 +2,7 @@
     "name": "Elasticsearch Feed",
     "description": "Indicators feed from Elasticsearch database",
     "support": "xsoar",
-<<<<<<< HEAD
-    "currentVersion": "1.0.1",
-=======
-    "serverMinVersion": "5.5.0",
     "currentVersion": "1.0.2",
->>>>>>> 1dc0e4ec
     "author": "Cortex XSOAR",
     "url": "https://www.paloaltonetworks.com/cortex",
     "email": "",
