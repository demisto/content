from CommonServerPython import *
<<<<<<< HEAD
=======
from dataclasses import dataclass


@dataclass
class MockClient:
    time_field = "calculatedTime"
>>>>>>> 51ee7d33


class MockHit:
    def __init__(self, hit_val):
        self._hit_val = hit_val

    def to_dict(self):
        return self._hit_val


"""MOCKED RESPONSES"""

CUSTOM_VAL_KEY = 'indicatorValue'

CUSTOM_TYPE_KEY = 'indicatorType'

CUSTOM_HIT = {
    CUSTOM_VAL_KEY: '5.5.5.5',
    CUSTOM_TYPE_KEY: 'IP'
}

PARSED_CUSTOM_HIT = {
    'indicatorValue': '5.5.5.5',
    'indicatorType': 'IP',
    'value': '5.5.5.5',
    'rawJSON': {
        'indicatorValue': '5.5.5.5',
        'indicatorType': 'IP',
        'value': '5.5.5.5'
    },
    'type': 'IP',
    'fields': {'tags': ['tag1', 'tag2'], 'trafficlightprotocol': 'AMBER'}
}

PARSED_INSIGHT_HIT = {
    "id": "1d5920f4b44b27a802bd77c4f0536f5a",
    "version": 3,
    "modified": "2020-01-26T14:16:44.641927Z",
    "sortValues": None,
    "account": "acc1",
    "type": "Domain",
    "value": "google.com",
    "rawName": "google.com",
    "createdTime": "2020-01-26T16:16:18.801688+02:00",
    "investigationIDs": [
        "57ec1eb4-454e-4561-8059-a9beb3f830c0"
    ],
    "investigationsCount": 1,
    "sourceInstances": [
        "VirusTotal"
    ],
    "sourceBrands": [
        "VirusTotal"
    ],
    "isIoc": True,
    "lastSeen": "2020-01-26T16:16:18.801508+02:00",
    "firstSeen": "2020-01-26T16:16:18.801509+02:00",
    "lastSeenEntryID": "4@57ec1eb4-454e-4561-8059-a9beb3f830c0",
    "firstSeenEntryID": "4@57ec1eb4-454e-4561-8059-a9beb3f830c0",
    "lastReputationRun": "2020-01-26T16:16:13.219824+02:00",
    "isShared": True,
    "calculatedTime": "2020-01-26T16:16:18.801508+02:00",
    "score": 1,
    "manualSetTime": "0001-01-01T00:00:00Z",
    "context": [],
    "comment": "",
    "CustomFields": None,
    "manuallyEditedFields": None,
    "modifiedTime": "2020-01-26T16:16:09.855733+02:00",
    "moduleToFeedMap": {
        "VirusTotal.VirusTotal": {
            "reliability": "A+ - 3rd party enrichment",
            "rawJSON": None,
            "fetchTime": "2020-01-26T16:16:09.855733+02:00",
            "sourceBrand": "VirusTotal",
            "sourceInstance": "VirusTotal",
            "expirationPolicy": "indicatorType",
            "expirationInterval": 0,
            "expiration": "0001-01-01T00:00:00Z",
            "ExpirationSource": None,
            "bypassExclusionList": False,
            "type": "domain",
            "value": "google.com",
            "score": 1,
            "timestamp": "0001-01-01T00:00:00Z",
            "lastSeen": "0001-01-01T00:00:00Z",
            "firstSeen": "0001-01-01T00:00:00Z",
            "CustomFields": None,
            "modifiedTime": "0001-01-01T00:00:00Z",
            "isEnrichment": True
        },
        "Whois.Whois": {
            "reliability": "A+ - 3rd party enrichment",
            "rawJSON": None,
            "fetchTime": "2020-01-26T16:16:09.855733+02:00",
            "sourceBrand": "VirusTotal",
            "sourceInstance": "VirusTotal",
            "expirationPolicy": "indicatorType",
            "expirationInterval": 0,
            "expiration": "0001-01-01T00:00:00Z",
            "ExpirationSource": None,
            "bypassExclusionList": False,
            "type": "domain",
            "value": "google.com",
            "score": 1,
            "timestamp": "0001-01-01T00:00:00Z",
            "lastSeen": "0001-01-01T00:00:00Z",
            "firstSeen": "0001-01-01T00:00:00Z",
            "CustomFields": None,
            "modifiedTime": "0001-01-01T00:00:00Z",
            "isEnrichment": True
        },
        "Demisto.Demisto": {
            "reliability": "A+ - 3rd party enrichment",
            "rawJSON": None,
            "fetchTime": "2020-01-26T16:16:09.855733+02:00",
            "sourceBrand": "VirusTotal",
            "sourceInstance": "VirusTotal",
            "expirationPolicy": "indicatorType",
            "expirationInterval": 0,
            "expiration": "0001-01-01T00:00:00Z",
            "ExpirationSource": None,
            "bypassExclusionList": False,
            "type": "domain",
            "value": "google.com",
            "score": 1,
            "timestamp": "0001-01-01T00:00:00Z",
            "lastSeen": "0001-01-01T00:00:00Z",
            "firstSeen": "0001-01-01T00:00:00Z",
            "CustomFields": None,
            "modifiedTime": "0001-01-01T00:00:00Z",
            "isEnrichment": False
        }
    },
    "expiration": "0001-01-01T00:00:00Z",
    "expirationStatus": "active",
    "expirationSource": None,
    'fields': {'tags': ['tag1', 'tag2'], 'trafficlightprotocol': 'AMBER'}
}

FEED_IOC_KEYS = (
    'rawJSON',
    'fetchTime',
    'sourceBrand',
    'sourceInstance',
    'expirationPolicy',
    'expirationInterval',
    'expiration',
    'ExpirationSource',
    'bypassExclusionList',
    'type',
    'value',
    'score',
    'timestamp',
    'lastSeen',
    'firstSeen',
    'CustomFields',
    'modifiedTime',
    'isEnrichment',
    'fields'
)


def test_hit_to_indicator():
    import FeedElasticsearch as esf
    ioc = esf.hit_to_indicator(MockHit(CUSTOM_HIT), CUSTOM_VAL_KEY, CUSTOM_TYPE_KEY, None, ['tag1', 'tag2'], 'AMBER')
    assert ioc == PARSED_CUSTOM_HIT

    no_type_hit = dict(CUSTOM_HIT)
    no_type_hit[CUSTOM_TYPE_KEY] = ''
    ioc = esf.hit_to_indicator(MockHit(no_type_hit), CUSTOM_VAL_KEY, CUSTOM_TYPE_KEY, 'IP', ['tag1', 'tag2'], 'AMBER')
    assert ioc['type'] == 'IP'
    assert ioc[CUSTOM_TYPE_KEY] == ''


def test_extract_indicators_from_insight_hit2(mocker):
    params: dict = {'client_type': 'OpenSearch'}
    mocker.patch.object(demisto, 'params', return_value=params)
    import FeedElasticsearch as esf
    mocker.patch.object(esf, 'hit_to_indicator', return_value=dict(PARSED_INSIGHT_HIT))
    ioc_lst, ioc_enrch_lst = esf.extract_indicators_from_insight_hit(PARSED_INSIGHT_HIT, ['tag1', 'tag2'], 'AMBER')
    # moduleToFeedMap with isEnrichment: False should not be added to ioc_lst
    assert len(ioc_lst) == 1
    assert len(ioc_enrch_lst[0]) == 2
    assert ioc_lst[0].get('value')
    # moduleToFeedMap with isEnrichment: False should be added to ioc_lst
    assert ioc_lst[0].get('moduleToFeedMap').get('Demisto.Demisto')
    assert ioc_lst[0].get('moduleToFeedMap').get('VirusTotal.VirusTotal') is None
    set(FEED_IOC_KEYS).issubset(ioc_enrch_lst[0][0])
    set(FEED_IOC_KEYS).issubset(ioc_enrch_lst[0][1])


def test_extract_indicators_from_generic_hit(mocker):
    import FeedElasticsearch as esf
    mocker.patch.object(esf, 'hit_to_indicator', return_value=PARSED_CUSTOM_HIT)
    ioc_lst = esf.extract_indicators_from_generic_hit(CUSTOM_HIT, CUSTOM_VAL_KEY, CUSTOM_TYPE_KEY, None,
                                                      ['tag1', 'tag2'], 'AMBER')
    assert ioc_lst == [PARSED_CUSTOM_HIT]


def test_create_enrichment_batches_one_indicator(mocker):
    import FeedElasticsearch as esf
    mocker.patch.object(esf, 'hit_to_indicator', return_value=PARSED_INSIGHT_HIT)
    _, ioc_enrch_lst = esf.extract_indicators_from_insight_hit(PARSED_INSIGHT_HIT, ['tag1', 'tag2'], 'AMBER')
    ioc_enrch_lst_of_lsts = esf.create_enrichment_batches(ioc_enrch_lst)
    assert len(ioc_enrch_lst_of_lsts) == 2
    assert ioc_enrch_lst_of_lsts[0][0] == ioc_enrch_lst[0][0]
    assert ioc_enrch_lst_of_lsts[1][0] == ioc_enrch_lst[0][1]


def test_create_enrichment_batches_mult_indicators():
    import FeedElasticsearch as esf
    ioc_enrch_lst = [
        [1, 2, 3],
        [4, 5],
        [6, 7, 8, 9]
    ]
    ioc_enrch_lst_of_lsts = esf.create_enrichment_batches(ioc_enrch_lst)
    assert len(ioc_enrch_lst_of_lsts) == 4
    assert ioc_enrch_lst_of_lsts[0] == [1, 4, 6]
    assert ioc_enrch_lst_of_lsts[1] == [2, 5, 7]
    assert ioc_enrch_lst_of_lsts[2] == [3, 8]
    assert ioc_enrch_lst_of_lsts[3] == [9]


def test_elasticsearch_builder_called_with_username_password(mocker):
    """
    Given:
        - basic authentication parameters are provided (username and password)
    When:
        - creating an Elasticsearch client
    Then:
        - ensure the client is created with the correct parameters
    """
    import FeedElasticsearch as esf
    es_mock = mocker.patch.object(esf.Elasticsearch, '__init__', return_value=None)
    username = 'demisto'
    password = 'mock'
    esf.ElasticsearchClient(username=username, password=password)
    assert es_mock.call_args[1].get('http_auth') == ('demisto', 'mock')
    assert es_mock.call_args[1].get('api_key') is None


def test_elasticsearch_builder_called_with_api_key(mocker):
    """
    Given:
        - api key authentication parameters are provided (api key id and api key)
    When:
        - creating an Elasticsearch client
    Then:
        - ensure the client is created with the correct parameters
    """
    import FeedElasticsearch as esf
    es_mock = mocker.patch.object(esf.Elasticsearch, '__init__', return_value=None)
    api_id = 'demisto'
    api_key = 'mock'
    esf.ElasticsearchClient(api_key=api_key, api_id=api_id)
    assert es_mock.call_args[1].get('http_auth') is None
    assert es_mock.call_args[1].get('api_key') == (api_id, api_key)


def test_elasticsearch_builder_called_with_no_creds(mocker):
    """
    Given:
        - no authentication parameter are provided
    When:
        - creating an Elasticsearch client
    Then:
        - ensure the client is created with the correct parameters (edge this, this use-case should not happen as '401
          Unauthorized - Incorrect or invalid username or password' message will be returned
    """
    import FeedElasticsearch as esf
    es_mock = mocker.patch.object(esf.Elasticsearch, '__init__', return_value=None)
    esf.ElasticsearchClient()
    assert es_mock.call_args[1].get('http_auth') is None
    assert es_mock.call_args[1].get('api_key') is None


def test_extract_api_from_username_password_empty():
    import FeedElasticsearch as esf
    assert esf.extract_api_from_username_password(None, None) == (None, None)


def test_extract_api_from_username_password_username_username():
    import FeedElasticsearch as esf
    assert esf.extract_api_from_username_password('username', 'password') == (None, None)


def test_extract_api_from_username_password_username_api_key():
    import FeedElasticsearch as esf
    username = esf.API_KEY_PREFIX + 'api_id'
    assert esf.extract_api_from_username_password(username, 'api_key') == ('api_id', 'api_key')


def test_last_run():
    from FeedElasticsearch import update_last_fetch
    ioc_lst = [{"id": "1", "calculatedTime": "2023-01-17T14:30:00.000Z"},
               {"id": "2", "calculatedTime": "2023-01-17T14:32:00.000Z"},
               {"id": "3", "calculatedTime": "2023-01-17T14:33:00.000Z"},
               {"id": "4", "calculatedTime": "2023-01-17T14:33:00.000Z"}]
    last_update, last_ids = update_last_fetch(MockClient(), ioc_lst)
    assert set(last_ids) == {"4", "3"}
    assert last_update.isoformat() == "2023-01-17T14:33:00+00:00"<|MERGE_RESOLUTION|>--- conflicted
+++ resolved
@@ -1,13 +1,10 @@
 from CommonServerPython import *
-<<<<<<< HEAD
-=======
 from dataclasses import dataclass
 
 
 @dataclass
 class MockClient:
     time_field = "calculatedTime"
->>>>>>> 51ee7d33
 
 
 class MockHit:
