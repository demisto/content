category: Data Enrichment & Threat Intelligence
sectionOrder:
- Connect
- Collect
commonfields:
  id: Cryptocurrency
  version: -1
configuration:
- additionalinfo: Reliability of the source providing the intelligence data. Default is B - Usually reliable.
  defaultvalue: B - Usually reliable
  display: Source Reliability
  name: reliability
  options:
  - A - Completely reliable
  - B - Usually reliable
  - C - Fairly reliable
  - D - Not usually reliable
  - E - Unreliable
  - F - Reliability cannot be judged
  type: 15
  section: Collect
  advanced: true
- additionalinfo: Reputation for the Cryptocurrency indicators. Default is Suspicious.
  defaultvalue: Suspicious
  display: Reputation
  name: reputation
  options:
  - None
  - Good
  - Suspicious
  - Bad
  type: 15
  section: Collect
  advanced: true
description: Cryptocurrency will help classify Cryptocurrency indicators with the configured score when ingested.
display: Cryptocurrency
name: Cryptocurrency
script:
  commands:
  - name: crypto
    arguments:
    - name: crypto
      default: true
      description: List of cryptocurrency addresses.
      isArray: true
    - name: address_type
      description: The cryptocurrency address type, if known. e.g. 'bitcoin'
      auto: PREDEFINED
      predefined:
      - bitcoin
    outputs:
    - contextPath: DBotScore.Indicator
      description: The indicator that was tested.
      type: string
    - contextPath: DBotScore.Score
      description: The actual score.
      type: number
    - contextPath: DBotScore.Type
      description: The indicator type.
      type: string
    - contextPath: DBotScore.Vendor
      description: The vendor used to calculate the score.
      type: string
    - contextPath: Cryptocurrency.Address
      description: The cryptocurrency address.
      type: string
    - contextPath: Cryptocurrency.AddressType
      description: The cryptocurrency type. e.g. 'bitcoin'.
      type: string
    description: Return Cryptocurrency reputation.
<<<<<<< HEAD
  dockerimage: demisto/python3:3.10.11.61265
=======
  dockerimage: demisto/python3:3.10.12.63474
  longRunning: false
  longRunningPort: false
  runonce: false
>>>>>>> 004e751d
  script: '-'
  subtype: python3
  type: python
fromversion: 5.0.0
tests:
- Cryptocurrency-Test<|MERGE_RESOLUTION|>--- conflicted
+++ resolved
@@ -68,14 +68,7 @@
       description: The cryptocurrency type. e.g. 'bitcoin'.
       type: string
     description: Return Cryptocurrency reputation.
-<<<<<<< HEAD
-  dockerimage: demisto/python3:3.10.11.61265
-=======
   dockerimage: demisto/python3:3.10.12.63474
-  longRunning: false
-  longRunningPort: false
-  runonce: false
->>>>>>> 004e751d
   script: '-'
   subtype: python3
   type: python
