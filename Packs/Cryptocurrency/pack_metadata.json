--- conflicted
+++ resolved
@@ -2,11 +2,7 @@
     "name": "Cryptocurrency",
     "description": "This Content Pack enables you to add a reputation for cryptocurrency addresses.",
     "support": "xsoar",
-<<<<<<< HEAD
-    "currentVersion": "1.1.49",
-=======
     "currentVersion": "1.1.50",
->>>>>>> c21fd9fa
     "author": "Cortex XSOAR",
     "url": "https://www.paloaltonetworks.com/cortex",
     "email": "",
