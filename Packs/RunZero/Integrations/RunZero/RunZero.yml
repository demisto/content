category: IT Services
commonfields:
  id: RunZero
  version: -1
configuration:
- defaultvalue: https://console.runzero.com
  display: Server URL
  name: url
  required: true
  type: 0
- displaypassword: API Key
  additionalinfo: The API Key to use for connection.
  name: api_key
  required: true
  hiddenusername: true
  type: 9
- display: Trust any certificate (not secure)
  name: insecure
  type: 8
- display: Use system proxy settings
  name: proxy
  type: 8
description: "RunZero is a network discovery and asset inventory\n platform that uncovers every network in use and identifies every device connected – without credentials.\n Scan your network and build your asset inventory in minutes."
display: 'RunZero'
name: RunZero
script:
  commands:
  - name: runzero-asset-search
    description: Get assets.
    arguments:
    - name: asset_ids
      description: A comma-separated list of asset IDs.
      isArray: true
    - name: search
      description: "The query by which to search. For information on the syntax, see: https://www.runzero.com/docs/runzero-manual.pdf page 288."
    - name: ips
      description: A comma-separated list of IP addresses.
      isArray: true
    - name: hostnames
      description: A comma-separated list of hostnames.
      isArray: true
    - auto: PREDEFINED
      defaultValue: false
      description: Whether to include the attributes section in the returned result.
      name: display_attributes
      predefined:
      - 'True'
      - 'False'
    - auto: PREDEFINED
      defaultValue: false
      description: Whether to include a services section in the returned result.
      name: display_services
      predefined:
      - 'True'
      - 'False'
    - name: limit
      description: Limit the number of assets returned.
      defaultValue: 50
    outputs:
    - contextPath: RunZero.Asset.ID
      description: Asset service ID.
      type: UUID
    - contextPath: RunZero.Asset.Addresses
      description: Asset addresses.
      type: Array
    - contextPath: RunZero.Asset.Asset_Status
      description: Asset status.
      type: Boolean
    - contextPath: RunZero.Asset.Hostname
      description: Asset hostname.
      type: Array
    - contextPath: RunZero.Asset.OS
      description: Operating system version.
      type: String
    - contextPath: RunZero.Asset.Type
      description: Asset type.
      type: String
    - contextPath: RunZero.Asset.Hardware
      description: Asset hardware.
      type: String
    - contextPath: RunZero.Asset.Outlier
      description: Asset outlier score.
      type: String
    - contextPath: RunZero.Asset.MAC_Vendor
      description: Asset vendor MAC address is allocated to.
      type: String
    - contextPath: RunZero.Asset.MAC_Age
      description: Asset date MAC address was allocated.
      type: Integer
    - contextPath: RunZero.Asset.MAC
      description: Asset MAC address.
      type: UUID
    - contextPath: RunZero.Asset.OS_EOL
      description: Asset operating system end-of-life date.
      type: String
    - contextPath: RunZero.Asset.Sources
      description: Asset data sources.
      type: String
    - contextPath: RunZero.Asset.Comments
      description: Comments attached to the asset.
      type: String
    - contextPath: RunZero.Asset.Tags
      description: Tags attached to the asset.
      type: Array
    - contextPath: RunZero.Asset.Svcs
      description: Number of total service count.
      type: Integer
    - contextPath: RunZero.Asset.TCP
      description: Asset TCP service count.
      type: Integer
    - contextPath: RunZero.Asset.UDP
      description: Asset UDP service count.
      type: Integer
    - contextPath: RunZero.Asset.ICMP
      description: Asset ICMP response.
      type: Integer
    - contextPath: RunZero.Asset.ARP
      description: Asset ARP response.
      type: Integer
    - contextPath: RunZero.Asset.SW
      description: Asset identified software.
      type: Integer
    - contextPath: RunZero.Asset.Vulns
      description: Asset identified vulnerability count.
      type: Integer
    - contextPath: RunZero.Asset.RTT/ms
      description: Asset round-trip time latency.
      type: Integer
    - contextPath: RunZero.Asset.Hops
      description: Asset estimated hop count from scanner.
      type: Integer
    - contextPath: RunZero.Asset.Detected
      description: Asset method of detection.
      type: String
    - contextPath: RunZero.Asset.First_Seen
      description: Datetime of when the asset was first seen.
      type: String
    - contextPath: RunZero.Asset.Last_Seen
      description: Datetime of when the asset was last seen.
      type: String
    - contextPath: RunZero.Asset.Explorer
      description: Name of the RunZero explorer which most recently found the asset.
      type: String
    - contextPath: RunZero.Asset.Hosted_Zone
      description: Asset hosted zone.
      type: String
    - contextPath: RunZero.Asset.Site
      description: Asset site name.
      type: String
  - name: runzero-asset-delete
    description: Bulk delete assets.
    arguments:
    - name: asset_ids
      description: A comma-separated list of UUIDs of the asset to delete.
      isArray: true
      required: true
  - name: runzero-service-search
    description: Get services.
    arguments:
    - name: service_id
      description: UUID of the service to retrieve.
    - name: search
      description: "The query by which to search. For information on the syntax, see: https://www.runzero.com/docs/runzero-manual.pdf page 288"
    - name: service_addresses
      description: A comma-separated list of services by addresses.
      isArray: true
    - auto: PREDEFINED
      defaultValue: false
      description: Whether to include an attributes section in the returned result.
      name: display_attributes
      predefined:
      - 'True'
      - 'False'
    - name: limit
      description: Limit the number of assets returned.
      defaultValue: 50
    outputs:
    - contextPath: RunZero.Service.ID
      description: Service ID.
      type: UUID
    - contextPath: RunZero.Service.Address
      description: Service addresses.
      type: String
    - contextPath: RunZero.Service.Asset_Status
      description: Service asset status.
      type: Boolean
    - contextPath: RunZero.Service.Hostname
      description: Service hostname.
      type: Array
    - contextPath: RunZero.Service.Transport
      description: Service transport.
      type: String
    - contextPath: RunZero.Service.Port
      description: Service port.
      type: Integer
    - contextPath: RunZero.Service.Protocol
      description: Service protocol.
      type: Array
    - contextPath: RunZero.Service.VHost
      description: Service virtual host.
      type: Array
    - contextPath: RunZero.Service.Summary
      description: Service summary.
      type: Array
    - contextPath: RunZero.Service.Hostname
      description: Service hostname.
      type: Array
    - contextPath: RunZero.Service.OS
      description: Service operating system version.
      type: String
    - contextPath: RunZero.Service.Type
      description: Service type.
      type: String
    - contextPath: RunZero.Service.Hardware
      description: Service hardware.
      type: String
    - contextPath: RunZero.Service.Outlier
      description: Service outlier score.
      type: String
    - contextPath: RunZero.Service.MAC_Vendor
      description: Service vendor MAC address is allocated to.
      type: String
    - contextPath: RunZero.Service.MAC_Age
      description: Service date MAC address was allocated.
      type: Integer
    - contextPath: RunZero.Service.MAC
      description: Service MAC address.
      type: UUID
    - contextPath: RunZero.Service.OS_EOL
      description: Service operating system end-of-life.
      type: String
    - contextPath: RunZero.Service.Comments
      description: Comments attached to the service.
      type: String
    - contextPath: RunZero.Service.Tags
      description: Tags attached to the service.
      type: Array
    - contextPath: RunZero.Service.Svcs
      description: Total service count.
      type: Integer
    - contextPath: RunZero.Service.TCP
      description: TCP service count.
      type: Integer
    - contextPath: RunZero.Service.UDP
      description: UDP service count.
      type: Integer
    - contextPath: RunZero.Service.ICMP
      description: ICMP response.
      type: Integer
    - contextPath: RunZero.Service.ARP
      description: ARP response.
      type: Integer
    - contextPath: RunZero.Service.SW
      description: Identified software.
      type: Integer
    - contextPath: RunZero.Service.Vulns
      description: Identified vulnerabilities.
      type: Integer
    - contextPath: RunZero.Service.RTT/ms
      description: Service round-trip time latency.
      type: Integer
    - contextPath: RunZero.Service.Hops
      description: Estimated hop count from scanner.
      type: Integer
    - contextPath: RunZero.Service.Detected
      description: Method of detection.
      type: String
    - contextPath: RunZero.Service.First_Seen
      description: Datetime of when the service was first seen.
      type: String
    - contextPath: RunZero.Service.Last_Seen
      description: Datetime of when the service was last seen.
      type: String
    - contextPath: RunZero.Service.Explorer
      description: Name of the RunZero explorer which most recently found the asset.
      type: String
    - contextPath: RunZero.Service.Hosted_Zone
      description: Service hosted zone.
      type: String
    - contextPath: RunZero.Service.Site
      description: Service site name.
      type: String
  - name: runzero-service-delete
    description: Delete a service.
    arguments:
    - name: service_id
      description: UUID of the service to delete.
      required: true
  - name: runzero-comment-add
    description: Add a comment or override an existing asset comment.
    arguments:
    - name: asset_id
      description: Asset ID.
      required: true
    - name: comment
      description: Comment to add.
      required: true
  - name: runzero-tag-add
    description: Add tag or tags to the asset.
    arguments:
    - name: asset_id
      description: Asset ID.
      required: true
    - name: tags
      description: Tags to add to the asset.
      required: true
  - name: runzero-quota-get
    description: Get information about the API key used. Type, Limit, usage etc.
    outputs:
    - contextPath: RunZero.Quota.id
      description: API key ID.
      type: UUID
    - contextPath: RunZero.Quota.client_id
      description: Client ID.
      type: UUID
    - contextPath: RunZero.Quota.organization_id
      description: Organization ID.
      type: UUID
    - contextPath: RunZero.Quota.created_at
      description: Time the API was created.
      type: Integer
    - contextPath: RunZero.Quota.comment
      description: API key comment.
      type: String
    - contextPath: RunZero.Quota.last_used_at
      description: The time when the API key was last seen.
      type: Integer
    - contextPath: RunZero.Quota.last_used_ip
      description: The IP address last used by the API key.
      type: String
    - contextPath: RunZero.Quota.last_used_ua
      description: The user agent last used by the API key.
      type: String
    - contextPath: RunZero.Quota.counter
      description: The API key usage counter.
      type: Integer
    - contextPath: RunZero.Quota.usage_today
      description: The API key usage today.
      type: Integer
    - contextPath: RunZero.Quota.usage_limit
      description: The API key usage limit.
      type: Integer
    - contextPath: RunZero.Quota.token
      description: The API key.
      type: String
    - contextPath: RunZero.Quota.inactive
      description: Whether the API key is inactive.
      type: String
    - contextPath: RunZero.Quota.type
      description: API key type (org, etc.).
      type: String
  - name: runzero-tag-delete
    description: Delete tags for specific asset.
    arguments:
    - name: asset_id
      description: Asset ID from which to remove specified tags.
      required: true
    - name: tags
      description: A comma separated list of tags to delete.
      isArray: true
      required: true
  - name: runzero-wireless-lan-search
    description: Get all wireless LANs.
    arguments:
    - name: wireless_id
      description: The wireless LAN ID.
    - name: search
      description: "The query by which to search. For information on the syntax, see: https://www.runzero.com/docs/runzero-manual.pdf page 288."
    - name: limit
      description: Limit the number of wireless LAN returned.
      defaultValue: 50
    outputs:
    - contextPath: RunZero.WirelessLAN.ID
      description: Wireless LAN ID.
      type: UUID
    - contextPath: RunZero.WirelessLAN.ESSID
      description: Wireless LAN extended service set identifier (ESSID).
      type: String
    - contextPath: RunZero.WirelessLAN.BSSID
      description: Wireless LAN basic service set identifier (BSSID).
      type: String
    - contextPath: RunZero.WirelessLAN.Vendor
      description: Wireless LAN vendor.
      type: String
    - contextPath: RunZero.WirelessLAN.Family
      description: Wireless LAN family.
      type: String
    - contextPath: RunZero.WirelessLAN.Type
      description: Wireless LAN type.
      type: String
    - contextPath: RunZero.WirelessLAN.Auth
      description: Wireless LAN auth.
      type: String
    - contextPath: RunZero.WirelessLAN.Enc
      description: Wireless LAN encryption.
      type: String
    - contextPath: RunZero.WirelessLAN.Sig
      description: WirelessLAN signal strength.
      type: Integer
    - contextPath: RunZero.WirelessLAN.Int
      description: Wireless LAN interface.
      type: String
    - contextPath: RunZero.WirelessLAN.Additional
      description: Wireless LAN additional information.
      type: Array
    - contextPath: RunZero.WirelessLAN.First_seen
      description: Datetime of when the wireless LAN was first seen.
      type: String
    - contextPath: RunZero.WirelessLAN.Last_seen
      description: Datetime of when the wireless LAN was last seen.
      type: String
    - contextPath: RunZero.WirelessLAN.Site
      description: Wireless LAN site name.
      type: String
  - name: runzero-wireless-lan-delete
    description: Remove a wireless LAN.
    arguments:
    - name: wireless_id
      description: UUID of the wireless LAN to remove.
      required: true
<<<<<<< HEAD
=======
  runonce: false
>>>>>>> 9ddafcfd
  script: '-'
  type: python
  subtype: python3
  dockerimage: demisto/python3:3.10.12.63474
marketplaces:
- xsoar
fromversion: 6.5.0
tests:
- No tests (auto formatted)<|MERGE_RESOLUTION|>--- conflicted
+++ resolved
@@ -418,10 +418,7 @@
     - name: wireless_id
       description: UUID of the wireless LAN to remove.
       required: true
-<<<<<<< HEAD
-=======
   runonce: false
->>>>>>> 9ddafcfd
   script: '-'
   type: python
   subtype: python3
