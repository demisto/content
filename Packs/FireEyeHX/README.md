--- conflicted
+++ resolved
@@ -26,10 +26,6 @@
 4. When configuring the Syslog Collector, set the following values:
    - vendor as fireeye
    - product as hx_audit
-<<<<<<< HEAD
-   - format ax Auto-Detect
-=======
    - format as Auto-Detect
    - protocol as UDP
->>>>>>> a56da0f6
  