--- conflicted
+++ resolved
@@ -2,11 +2,7 @@
     "name": "FireEye HX",
     "description": "FireEye Endpoint Security is an integrated solution that detects and protects endpoints against known and unknown threats. The FireEye HX Cortex XSOAR integration provides access to information about endpoints, acquisitions, alerts, indicators, and containment. Customers can extract critical data and effectively operate the security operations automated playbooks.",
     "support": "xsoar",
-<<<<<<< HEAD
-    "currentVersion": "2.3.7",
-=======
     "currentVersion": "2.3.8",
->>>>>>> a56da0f6
     "author": "Cortex XSOAR",
     "url": "https://www.paloaltonetworks.com/cortex",
     "email": "",
@@ -16,14 +12,10 @@
     ],
     "tags": [],
     "useCases": [],
-<<<<<<< HEAD
-    "keywords": ["trellix", "endpoint security"],
-=======
     "keywords": [
         "trellix",
         "endpoint security"
     ],
->>>>>>> a56da0f6
     "marketplaces": [
         "xsoar",
         "marketplacev2"
