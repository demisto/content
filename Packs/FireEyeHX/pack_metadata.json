{
    "name": "FireEye HX",
    "description": "FireEye Endpoint Security is an integrated solution that detects and protects endpoints against known and unknown threats. The FireEye HX Cortex XSOAR integration provides access to information about endpoints, acquisitions, alerts, indicators, and containment. Customers can extract critical data and effectively operate the security operations automated playbooks.",
    "support": "xsoar",
<<<<<<< HEAD
    "currentVersion": "2.3.24",
=======
    "currentVersion": "2.3.23",
>>>>>>> 28cc545b
    "author": "Cortex XSOAR",
    "url": "https://www.paloaltonetworks.com/cortex",
    "email": "",
    "created": "2020-04-14T00:00:00Z",
    "categories": [
        "Endpoint"
    ],
    "tags": [],
    "useCases": [],
    "keywords": [
        "trellix",
        "endpoint security"
    ],
    "marketplaces": [
        "xsoar",
        "marketplacev2",
        "platform"
    ],
    "defaultDataSource": "FireEye HX Event Collector",
    "supportedModules": [
        "X1",
        "X3",
        "X5",
        "ENT_PLUS",
        "agentix",
        "xsiam",
        "edr",
        "cloud",
        "cloud_runtime_security"
    ]
}<|MERGE_RESOLUTION|>--- conflicted
+++ resolved
@@ -2,11 +2,7 @@
     "name": "FireEye HX",
     "description": "FireEye Endpoint Security is an integrated solution that detects and protects endpoints against known and unknown threats. The FireEye HX Cortex XSOAR integration provides access to information about endpoints, acquisitions, alerts, indicators, and containment. Customers can extract critical data and effectively operate the security operations automated playbooks.",
     "support": "xsoar",
-<<<<<<< HEAD
     "currentVersion": "2.3.24",
-=======
-    "currentVersion": "2.3.23",
->>>>>>> 28cc545b
     "author": "Cortex XSOAR",
     "url": "https://www.paloaltonetworks.com/cortex",
     "email": "",
