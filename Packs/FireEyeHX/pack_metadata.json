--- conflicted
+++ resolved
@@ -2,11 +2,7 @@
     "name": "FireEye HX",
     "description": "FireEye Endpoint Security is an integrated solution that detects what others miss and protects endpoint against known and unknown threats. The FireEye HX Demisto integration provides access to information about endpoints, acquisitions, alerts, indicators, and containment. Customers can extract critical data and effectively operate security operations automated playbooks.",
     "support": "xsoar",
-<<<<<<< HEAD
-    "currentVersion": "1.1.3",
-=======
     "currentVersion": "2.0.0",
->>>>>>> 213d13d5
     "author": "Cortex XSOAR",
     "url": "https://www.paloaltonetworks.com/cortex",
     "email": "",
