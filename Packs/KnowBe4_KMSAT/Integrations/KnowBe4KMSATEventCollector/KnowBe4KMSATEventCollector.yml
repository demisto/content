--- conflicted
+++ resolved
@@ -121,11 +121,7 @@
   script: '-'
   type: python
   subtype: python3
-<<<<<<< HEAD
-  dockerimage: demisto/python3:3.10.13.81631
-=======
   dockerimage: demisto/python3:3.10.13.84405
->>>>>>> 5cfcc708
   isfetchevents: true
 fromversion: 6.8.0
 tests:
