category: Analytics & SIEM
sectionOrder:
- Connect
- Collect
commonfields:
  id: KnowBe4 KMSAT Event Collector
  version: -1
sectionOrder:
- Connect
- Collect
configuration:
- defaultvalue: https://api.events.knowbe4.com
  display: Your server URL
  name: url
  required: true
  type: 15
  options:
  - https://api.events.knowbe4.com
  - https://api-eu.events.knowbe4.com
  section: Connect
- displaypassword: API Key
  additionalinfo: The API Key to use for connection.
  name: credentials
  required: true
  hiddenusername: true
  type: 9
  section: Connect
- additionalinfo: The time range to consider for the initial data fetch. (<number> <unit>, e.g., 2 days, 2 months, 2 years). Default is 1 day.
  defaultvalue: 1 day
  display: First fetch time interval
  hidden: false
  name: first_fetch
  required: false
  type: 0
  section: Collect
- additionalinfo: The fetch interval. It is recommended to set it to 5 hours as there are not many events for this API and there's an api-calls daily-limit for the basic API key.
  defaultvalue: 300
  display: Events Fetch Interval
  hidden: false
  name: eventFetchInterval
  required: false
  type: 19
  section: Collect
<<<<<<< HEAD
=======
  advanced: true
>>>>>>> 8fdb018d
- display: Trust any certificate (not secure)
  name: insecure
  required: false
  type: 8
  section: Connect
  advanced: true
- display: Use system proxy settings
  name: proxy
  required: false
  type: 8
  section: Connect
  advanced: true
description: KnowBe4_KMSAT allows you to push and pull your external data to and from the KnowBe4 console.
display: 'KnowBe4 KMSAT Event Collector'
name: KnowBe4 KMSAT Event Collector
script:
  commands:
  - deprecated: false
    description: Manual command to fetch and display events.
    execution: false
    name: kms-get-events
    arguments:
    - name: occurred_date
      description: Filter by the date the event occurred (YYYY-MM-DD).
    - name: risk_level
      description: Filter by the risk level by entering a value from -10 (low risk) to 10 (high risk).
    - name: per_page
      description: The number of results to display per page. The maximum and default is 100.
    - name: page
      description: The results page to display.
    - auto: PREDEFINED
      defaultValue: 'False'
      description: Set this argument to True in order to create events, otherwise the command will only display them. If setting to 'False', the returned events will be lost.
      isArray: false
      name: should_push_events
      predefined:
      - 'True'
      - 'False'
      required: true
    outputs:
    - contextPath: KMSat.Event.id
      description: Event ID.
      type: Number
    - contextPath: KMSat.Event.user.email
      description: The target mail for this event.
      type: String
    - contextPath: KMSat.Event.user.id
      description: The ID of the user the event is targeted to.
      type: Number
    - contextPath: KMSat.Event.user.archived
      description: Whether the user is archived or not.
      type: Boolean
    - contextPath: KMSat.Event.external_id
      description: The event's external ID.
      type: String
    - contextPath: KMSat.Event.source
      description: The source of the event.
      type: String
    - contextPath: KMSat.Event.description
      description: The event description.
      type: String
    - contextPath: KMSat.Event.occurred_date
      description: The date the event occurred.
      type: String
    - contextPath: KMSat.Event.risk.level
      description: The event's risk level.
      type: Number
    - contextPath: KMSat.Event.risk.factor
      description: The event's risk factor.
      type: Number
    - contextPath: KMSat.Event.risk.decay_mode
      description: The risk's decay mode.
      type: String
    - contextPath: KMSat.Event.risk.expire_date
      description: The event's expiration date.
      type: String
    - contextPath: KMSat.Event.event_type.id
      description: The ID of the event type.
      type: Number
    - contextPath: KMSat.Event.event_type.name
      description: The name of the event type.
      type: String
  isfetch: false
  runonce: false
  script: '-'
  type: python
  subtype: python3
  dockerimage: demisto/python3:3.10.8.36650
  isfetchevents: true
fromversion: 6.8.0
tests:
- No tests (auto formatted)
marketplaces:
- marketplacev2<|MERGE_RESOLUTION|>--- conflicted
+++ resolved
@@ -5,9 +5,6 @@
 commonfields:
   id: KnowBe4 KMSAT Event Collector
   version: -1
-sectionOrder:
-- Connect
-- Collect
 configuration:
 - defaultvalue: https://api.events.knowbe4.com
   display: Your server URL
@@ -41,10 +38,7 @@
   required: false
   type: 19
   section: Collect
-<<<<<<< HEAD
-=======
   advanced: true
->>>>>>> 8fdb018d
 - display: Trust any certificate (not secure)
   name: insecure
   required: false
