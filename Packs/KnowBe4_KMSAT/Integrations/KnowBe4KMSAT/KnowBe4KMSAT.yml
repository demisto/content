category: Network Security
commonfields:
  id: KnowBe4_KMSAT
  version: -1
configuration:
- defaultvalue: https://us.api.knowbe4.com
  display: Your Reporting Server URL
  name: url
  required: true
  type: 0
  additionalinfo: URL of the Reporting API endpoint, only FQDN is required, e.g. https://us.api.knowbe4.com
- displaypassword: Reporting API Key
  additionalinfo: The Reporting API Key to use for connection
  name: apikey
  required: true
  hiddenusername: true
  type: 9
- defaultvalue: https://api.events.knowbe4.com
  display: Your User Events Server URL
  name: userEventsUrl
  required: true
  type: 0
  additionalinfo: URL of the User Events API endpoint, only FQDN is required, e.g. https://api.events.knowbe4.com
- displaypassword: User Events API Key
  additionalinfo: The User Events API Key to use for connection
  name: userEventsApiKey
  required: true
  hiddenusername: true
  type: 9
- display: Trust any certificate (not secure)
  name: insecure
  type: 8
- display: Use system proxy settings
  name: proxy
  type: 8
description: "KnowBe4 KMSAT integration allows you to pull Risk Scores, Phishing Tests, Campaigns and Enrollments"
display: "KnowBe4KMSAT"
name: KnowBe4_KMSAT
script:
  commands:
  - name: kmsat-account-info-list
    arguments: []
    outputs:
    - contextPath: KMSAT.AccountInfo.name
      description: "Account Name"
      type: String
    - contextPath: KMSAT.AccountInfo.type
      description: "Account Type"
      type: String
    - contextPath: KMSAT.AccountInfo.domains
      description: "Account Domains"
      type: String
    - contextPath: KMSAT.AccountInfo.admins.id
      description: "Account Admin ID"
      type: Number
    - contextPath: KMSAT.AccountInfo.admins.first_name
      description: "Account Admin First Name"
      type: String
    - contextPath: KMSAT.AccountInfo.admins.last_name
      description: "Account Admin Last Name"
      type: String
    - contextPath: KMSAT.AccountInfo.admins.email
      description: "Account Admin Email"
      type: String
    - contextPath: KMSAT.AccountInfo.subscription_level
      description: "Account Subscription Level"
      type: String
    - contextPath: KMSAT.AccountInfo.subscription_end_date
      description: "Account Subscription End Date"
      type: Date
    - contextPath: KMSAT.AccountInfo.number_of_seats
      description: "Number of Seats"
      type: Number
    - contextPath: KMSAT.AccountInfo.current_risk_score
      description: "Account Risk Score"
      type: Number
    description: Returns KMSAT account information
  - name: kmsat-account-risk-score-history-list
    arguments:
    - name: page
      required: true
      description: Page Number
    - name: per_page
      description: Per Page Amount
    outputs:
    - contextPath: KMSAT.AccountRiskScoreHistory.risk_score
      description: Account Risk Score and Associated Date
      type: String
    - contextPath: KMSAT.AccountRiskScoreHistory.date
      description: Account Risk Score History Date
      type: Date
    description: Returns KMSAT Account Risk Score History.
  - name: kmsat-groups-list
    arguments:
    - name: page
      required: true
      description: Page Number
    - name: per_page
      description: Per Page Amount
    outputs:
    - contextPath: KMSAT.Groups.id
      description: Groups ID
      type: Number
    - contextPath: KMSAT.Groups.name
      description: Groups Name
      type: String
    - contextPath: KMSAT.Groups.group_type
      description: Groups Type
      type: String
    - contextPath: KMSAT.Groups.provisioning_guid
      description: Groups Provisioning GUID
      type: String
    - contextPath: KMSAT.Groups.member_count
      description: Groups Member Count
      type: Number
    - contextPath: KMSAT.Groups.current_risk_score
      description: Groups Risk Score
      type: Number
    - contextPath: KMSAT.Groups.status
      description: Groups Status
      type: String
    description: Returns KMSAT Group Specific Risk Score History.
  - name: kmsat-groups-risk-score-history-list
    arguments:
    - name: group_id
      required: true
      description: Group ID
    - name: page
      required: true
      description: Page Number
    - name: per_page
      description: Per Page Amount
    outputs:
    - contextPath: KMSAT.GroupsRiskScoreHistory.risk_score
      description: Groups Risk score and associated date
      type: String
    - contextPath: KMSAT.GroupsRiskScoreHistory.date
      description: Groups Risk score history date
      type: Date
    description: Returns KMSAT Group Specific Risk Score History.
  - name: kmsat-groups-members-list
    arguments:
    - name: group_id
      required: true
      description: Group ID
    - name: page
      required: true
      description: Page Number
    - name: per_page
      description: Per Page Amount
    outputs:
    - contextPath: KMSAT.GroupsMembers.id
      description: Groups Member ID
      type: Number
    - contextPath: KMSAT.GroupsMembers.employee_number
      description: Groups Member Employee Number
      type: String
    - contextPath: KMSAT.GroupsMembers.first_name
      description: Groups Member First Name
      type: String
    - contextPath: KMSAT.GroupsMembers.last_name
      description: Groups Member Last Name
      type: String
    - contextPath: KMSAT.GroupsMembers.job_title
      description: Groups Member Job Title
      type: String
    - contextPath: KMSAT.GroupsMembers.email
      description: Groups Member Email
      type: String
    - contextPath: KMSAT.GroupsMembers.phish_prone_percentage
      description: Groups Member Phish Prone Percentage
      type: Number
    - contextPath: KMSAT.GroupsMembers.phone_number
      description: Groups Member Phone Number
      type: String
    - contextPath: KMSAT.GroupsMembers.extension
      description: Groups Member Extension
      type: String
    - contextPath: KMSAT.GroupsMembers.mobile_phone_number
      description: Groups Member Phone Number
      type: String
    - contextPath: KMSAT.GroupsMembers.location
      description: Groups Member Location
      type: String
    - contextPath: KMSAT.GroupsMembers.division
      description: Groups Member Division
      type: String
    - contextPath: KMSAT.GroupsMembers.manager_name
      description: Groups Member Manager Name
      type: String
    - contextPath: KMSAT.GroupsMembers.manager_email
      description: Groups Member Manager Email
      type: String
    - contextPath: KMSAT.GroupsMembers.provisioning_managed
      description: Groups Member Provisioning Managed
      type: Boolean
    - contextPath: KMSAT.GroupsMembers.provisioning_guid
      description: Groups Member Provisioning GUID
      type: Unknown
    - contextPath: KMSAT.GroupsMembers.groups
      description: Groups Member Groups
      type: Number
    - contextPath: KMSAT.GroupsMembers.current_risk_score
      description: Groups Member Current Risk Score
      type: Number
    - contextPath: KMSAT.GroupsMembers.aliases
      description: Groups Member Aliases
      type: String
    - contextPath: KMSAT.GroupsMembers.joined_on
      description: Groups Member Joined On
      type: Date
    - contextPath: KMSAT.GroupsMembers.last_sign_in
      description: Groups Member Last Sign In
      type: Date
    - contextPath: KMSAT.GroupsMembers.status
      description: Groups Member Status
      type: String
    - contextPath: KMSAT.GroupsMembers.organization
      description: Groups Member Organization
      type: String
    - contextPath: KMSAT.GroupsMembers.department
      description: Groups Member Department
      type: String
    - contextPath: KMSAT.GroupsMembers.language
      description: Groups Member Language
      type: String
    - contextPath: KMSAT.GroupsMembers.comment
      description: Groups Member Comment
      type: String
    - contextPath: KMSAT.GroupsMembers.employee_start_date
      description: Groups Member Employee Start Date
      type: Date
    - contextPath: KMSAT.GroupsMembers.archived_at
      description: Groups Member Archived At
      type: Date
    - contextPath: KMSAT.GroupsMembers.custom_field_1
      description: Groups Member Custom Field 1
      type: String
    - contextPath: KMSAT.GroupsMembers.custom_field_2
      description: Groups Member Custom Field 2
      type: String
    - contextPath: KMSAT.GroupsMembers.custom_field_3
      description: Groups Member Custom Field 3
      type: String
    - contextPath: KMSAT.GroupsMembers.custom_field_4
      description: Groups Member Custom Field 4
      type: String
    - contextPath: KMSAT.GroupsMembers.custom_date_1
      description: Groups Member Custom Date 1
      type: Date
    - contextPath: KMSAT.GroupsMembers.custom_date_2
      description: Groups Member Custom Date 2
      type: Date
    description: Returns KMSAT Groups Members.
  - name: kmsat-users-risk-score-history-list
    arguments:
    - name: user_id
      required: true
      description: User ID
    - name: page
      required: true
      description: Page Number
    - name: per_page
      description: Per Page Amount
    outputs:
    - contextPath: KMSAT.UsersRiskScoreHistory.risk_score
      description: Users Risk score and associated date
      type: Number
    - contextPath: KMSAT.UsersRiskScoreHistory.date
      description: Users Risk score history date
      type: Date
    description: Returns KMSAT User Specific Risk Score History
  - name: kmsat-phishing-security-tests-list
    arguments:
    - name: page
      required: true
      description: Page Number
    - name: per_page
      description: Per Page Amount
    outputs:
    - contextPath: KMSAT.PhishingSecurity.campaign_id
      description: Phishing Security Campaign ID
      type: Number
    - contextPath: KMSAT.PhishingSecurity.pst_id
      description: Phishing Security PST ID
      type: Number
    - contextPath: KMSAT.PhishingSecurity.status
      description: Phishing Security Status
      type: String
    - contextPath: KMSAT.PhishingSecurity.name
      description: Phishing Security Name
      type: String
    - contextPath: KMSAT.PhishingSecurity.groups.group_id
      description: Phishing Security Group ID
      type: Number
    - contextPath: KMSAT.PhishingSecurity.groups.name
      description: Phishing Security Group Name
      type: String
    - contextPath: KMSAT.PhishingSecurity.phish_prone_percentage
      description: Phishing Security Phishing Prone Percent
      type: Number
    - contextPath: KMSAT.PhishingSecurity.started_at
      description: Phishing Security Started At Date
      type: Date
    - contextPath: KMSAT.PhishingSecurity.duration
      description: Phishing Security Duration
      type: Number
    - contextPath: KMSAT.PhishingSecurity.categories.category_id
      description: Phishing Security Category ID
      type: Number
    - contextPath: KMSAT.PhishingSecurity.categories.name
      description: Phishing Security Category Name
      type: String
    - contextPath: KMSAT.PhishingSecurity.template.id
      description: Phishing Security Template ID
      type: Number
    - contextPath: KMSAT.PhishingSecurity.template.name
      description: Phishing Security Template Name
      type: String
    - contextPath: KMSAT.PhishingSecurity.landing_page.id
      description: Phishing Security Landing Page ID
      type: Number
    - contextPath: KMSAT.PhishingSecurity.landing_page.name
      description: Phishing Security Landing Page Name
      type: String
    - contextPath: KMSAT.PhishingSecurity.scheduled_count
      description: Phishing Security Scheduled Count
      type: Number
    - contextPath: KMSAT.PhishingSecurity.delivered_count
      description: Phishing Security Delivered Count
      type: Number
    - contextPath: KMSAT.PhishingSecurity.opened_count
      description: Phishing Security Opened Count
      type: Number
    - contextPath: KMSAT.PhishingSecurity.clicked_count
      description: Phishing Security Clicked Count
      type: Number
    - contextPath: KMSAT.PhishingSecurity.replied_count
      description: Phishing Security Replied Count
      type: Number
    - contextPath: KMSAT.PhishingSecurity.attachment_open_count
      description: Phishing Security Attachment Open Count
      type: Number
    - contextPath: KMSAT.PhishingSecurity.macro_enabled_count
      description: Phishing Security Macro Enabled Count
      type: Number
    - contextPath: KMSAT.PhishingSecurity.data_entered_count
      description: Phishing Security Data Entered Count
      type: Number
    - contextPath: KMSAT.PhishingSecurity.qr_code_scanned_count
      description: Phishing Security QR Code Scanned Count
      type: Number
    - contextPath: KMSAT.PhishingSecurity.reported_count
      description: Phishing Security Reported Count
      type: Number
    - contextPath: KMSAT.PhishingSecurity.bounced_count
      description: Phishing Security Bounced Count
      type: Number
    description: Returns All Phishing Security Tests (PSTs)
  - name: kmsat-phishing-security-tests-recipients-list
    arguments:
    - name: pst_id
      required: true
      description: PST ID
    - name: page
      required: true
      description: Page Number
    - name: per_page
      description: Per Page Amount
    outputs:
    - contextPath: KMSAT.PhishingSecurityPST.recipient_id
      description: Phishing Security Recipient ID
      type: Number
    - contextPath: KMSAT.PhishingSecurityPST.psd_id
      description: Phishing Security PST ID
      type: Number
    - contextPath: KMSAT.PhishingSecurityPST.user
      description: Phishing Security User
      type: String
    - contextPath: KMSAT.PhishingSecurityPST.template
      description: Phishing Security Template
      type: String
    - contextPath: KMSAT.PhishingSecurityPST.scheduled_at
      description: Phishing Security Scheduled At
      type: Date
    - contextPath: KMSAT.PhishingSecurityPST.delivered_at
      description: Phishing Security Delivered At
      type: Date
    - contextPath: KMSAT.PhishingSecurityPST.opened_at
      description: Phishing Security Opened At
      type: Date
    - contextPath: KMSAT.PhishingSecurityPST.clicked_at
      description: Phishing Security Clicked At
      type: Date
    - contextPath: KMSAT.PhishingSecurityPST.replied_at
      description: Phishing Security Replied At
      type: Date
    - contextPath: KMSAT.PhishingSecurityPST.attachment_opened_at
      description: Phishing Security Attachment Opened At
      type: Date
    - contextPath: KMSAT.PhishingSecurityPST.macro_enabled_at
      description: Phishing Security Macro Enabled At
      type: Date
    - contextPath: KMSAT.PhishingSecurityPST.data_entered_at
      description: Phishing Security Date Entered At
      type: Date
    - contextPath: KMSAT.PhishingSecurityPST.qr_code_scanned
      description: Phishing Security QR Scanned At
      type: Date
    - contextPath: KMSAT.PhishingSecurityPST.reported_at
      description: Phishing Security Reported At
      type: Date
    - contextPath: KMSAT.PhishingSecurityPST.bounced_at
      description: Phishing Security Bounced At
      type: Date
    - contextPath: KMSAT.PhishingSecurityPST.ip
      description: Phishing Security IP
      type: String
    - contextPath: KMSAT.PhishingSecurityPST.ip_location
      description: Phishing Security IP Location
      type: String
    - contextPath: KMSAT.PhishingSecurityPST.browser
      description: Phishing Security Browser
      type: String
    - contextPath: KMSAT.PhishingSecurityPST.browser_version
      description: Phishing Security Browser Security
      type: String
    - contextPath: KMSAT.PhishingSecurityPST.os
      description: Phishing Security OS
      type: String
    description: Returns a Specific Recipient's Results.
  - name: kmsat-phishing-security-tests-failed-recipients-list
    arguments:
    - name: pst_id
      required: true
      description: PST ID
    - name: page
      required: true
      description: Page Number
    - name: per_page
      description: Per Page Amount
    outputs:
    - contextPath: KMSAT.PhishingSecurityPST.recipient_id
      description: Phishing Security Recipient ID
      type: Number
    - contextPath: KMSAT.PhishingSecurityPST.psd_id
      description: Phishing Security PST ID
      type: Number
    - contextPath: KMSAT.PhishingSecurityPST.user
      description: Phishing Security User
      type: String
    - contextPath: KMSAT.PhishingSecurityPST.template
      description: Phishing Security Template
      type: String
    - contextPath: KMSAT.PhishingSecurityPST.scheduled_at
      description: Phishing Security Scheduled At
      type: String
    - contextPath: KMSAT.PhishingSecurityPST.delivered_at
      description: Phishing Security Delivered At
      type: String
    - contextPath: KMSAT.PhishingSecurityPST.opened_at
      description: Phishing Security Opened At
      type: String
    - contextPath: KMSAT.PhishingSecurityPST.clicked_at
      description: Phishing Security Clicked At
      type: String
    - contextPath: KMSAT.PhishingSecurityPST.replied_at
      description: Phishing Security Replied At
      type: Date
    - contextPath: KMSAT.PhishingSecurityPST.attachment_opened_at
      description: Phishing Security Attachment Opened At
      type: Date
    - contextPath: KMSAT.PhishingSecurityPST.macro_enabled_at
      description: Phishing Security Macro Enabled At
      type: Date
    - contextPath: KMSAT.PhishingSecurityPST.data_entered_at
      description: Phishing Security Date Entered At
      type: Date
    - contextPath: KMSAT.PhishingSecurityPST.qr_code_scanned
      description: Phishing Security QR Scanned At
      type: Date
    - contextPath: KMSAT.PhishingSecurityPST.reported_at
      description: Phishing Security Reported At
      type: Date
    - contextPath: KMSAT.PhishingSecurityPST.bounced_at
      description: Phishing Security Bounced At
      type: Date
    - contextPath: KMSAT.PhishingSecurityPST.ip
      description: Phishing Security IP
      type: String
    - contextPath: KMSAT.PhishingSecurityPST.ip_location
      description: Phishing Security IP Location
      type: String
    - contextPath: KMSAT.PhishingSecurityPST.browser
      description: Phishing Security Browser
      type: String
    - contextPath: KMSAT.PhishingSecurityPST.browser_version
      description: Phishing Security Browser Security
      type: String
    - contextPath: KMSAT.PhishingSecurityPST.os
      description: Phishing Security OS
      type: String
    - contextPath: KMSAT.PhishingSecurityPST.meta.paging_end
      description: Phishing Security Meta Page End
      type: Boolean
    - contextPath: KMSAT.PhishingSecurityPST.meta.filtered_items_in_page
      description: Phishing Security Meta Filtered Items
      type: Number
    - contextPath: KMSAT.PhishingSecurityPST.meta.items_total
      description: Phishing Security Meta Items Total
      type: Number
    description: Returns a Specific Failed Recipient's Results.
  - name: kmsat-phishing-campaigns-security-tests-list
    arguments:
    - name: campaign_id
      required: true
      description: Campaign ID
    - name: page
      required: true
      description: Page Number
    - name: per_page
      description: Per Page Amount
    outputs:
    - contextPath: KMSAT.CampaignPST.campaign_id
      description: Campaign Phishing Security Campaign ID
      type: Number
    - contextPath: KMSAT.CampaignPST.pst_id
      description: Campaign Phishing Security PST ID
      type: Number
    - contextPath: KMSAT.CampaignPST.status
      description: Campaign Phishing Security Status
      type: String
    - contextPath: KMSAT.CampaignPST.name
      description: Campaign Phishing Security Name
      type: String
    - contextPath: KMSAT.CampaignPST.groups.group_id
      description: Campaign Phishing Security Group ID
      type: Number
    - contextPath: KMSAT.CampaignPST.groups.name
      description: Campaign Phishing Security Name
      type: String
    - contextPath: KMSAT.CampaignPST.phish_prone_percentage
      description: Campaign Phishing Security Phish Prone Percentage
      type: Number
    - contextPath: KMSAT.CampaignPST.started_at
      description: Campaign Phishing Security Started At
      type: Date
    - contextPath: KMSAT.CampaignPST.duration
      description: Campaign Phishing Security Duration
      type: Number
    - contextPath: KMSAT.CampaignPST.categories.category_id
      description: Campaign Phishing Security Categories Category ID
      type: Number
    - contextPath: KMSAT.CampaignPST.categories.name
      description: Campaign Phishing Security Categories Name
      type: String
    - contextPath: KMSAT.CampaignPST.template.id
      description: Campaign Phishing Security Template ID
      type: Number
    - contextPath: KMSAT.CampaignPST.template.name
      description: Campaign Phishing Security Template Name
      type: String
    - contextPath: KMSAT.CampaignPST.landing_page.id
      description: Campaign Phishing Security Landing Page ID
      type: Number
    - contextPath: KMSAT.CampaignPST.landing_page.name
      description: Campaign Phishing Security Landing Page Name
      type: String
    - contextPath: KMSAT.CampaignPST.scheduled_count
      description: Campaign Phishing Security Scheduled Count
      type: Number
    - contextPath: KMSAT.CampaignPST.delivered_count
      description: Campaign Phishing Security Delivered Count
      type: Number
    - contextPath: KMSAT.CampaignPST.opened_count
      description: Campaign Phishing Security Opened Count
      type: Number
    - contextPath: KMSAT.CampaignPST.clicked_count
      description: Campaign Phishing Security Clicked Count
      type: Number
    - contextPath: KMSAT.CampaignPST.replied_count
      description: Campaign Phishing Security Replied Count
      type: Number
    - contextPath: KMSAT.CampaignPST.attachment_open_count
      description: Campaign Phishing Security Attachment Open Count
      type: Number
    - contextPath: KMSAT.CampaignPST.macro_enabled_count
      description: Campaign Phishing Security Macro Enabled Count
      type: Number
    - contextPath: KMSAT.CampaignPST.data_entered_count
      description: Campaign Phishing Security Data Entered Count
      type: Number
    - contextPath: KMSAT.CampaignPST.qr_code_scanned_count
      description: Campaign Phishing Security QR Code Scanned Count
      type: Number
    - contextPath: KMSAT.CampaignPST.reported_count
      description: Campaign Phishing Security Reported Count
      type: Number
    - contextPath: KMSAT.CampaignPST.bounced_count
      description: Campaign Phishing Security Bounced Count
      type: Number
    description: Returns All Campaign Phishing Security Tests (PSTs).
  - name: kmsat-training-campaigns-list
    arguments:
    - name: page
      required: true
      description: Page Number
    - name: per_page
      description: Per Page Amount
    outputs:
    - contextPath: KMSAT.TrainingCampaigns.campaign_id
      description: Training Campaigns Campaign ID
      type: Number
    - contextPath: KMSAT.TrainingCampaigns.name
      description: Training Campaigns Name
      type: String
    - contextPath: KMSAT.TrainingCampaigns.groups.group_id
      description: Training Campaigns Groups ID
      type: Number
    - contextPath: KMSAT.TrainingCampaigns.groups.name
      description: "raining Campaigns Groups Name"
      type: String
    - contextPath: KMSAT.TrainingCampaigns.status
      description: Training Campaigns Status
      type: String
    - contextPath: KMSAT.TrainingCampaigns.content.store_purchase_id
      description: Training Campaigns Content Store Purchase ID
      type: Number
    - contextPath: KMSAT.TrainingCampaigns.content.content_type
      description: Training Campaigns Content Type
      type: String
    - contextPath: KMSAT.TrainingCampaigns.content.name
      description: Training Campaigns Content Name
      type: String
    - contextPath: KMSAT.TrainingCampaigns.content.description
      description: Training Campaigns Content Description
      type: String
    - contextPath: KMSAT.TrainingCampaigns.content.type
      description: Training Campaigns Type
      type: String
    - contextPath: KMSAT.TrainingCampaigns.content.duration
      description: Training Campaigns Duration
      type: Number
    - contextPath: KMSAT.TrainingCampaigns.content.retired
      description: Training Campaigns Retired
      type: Boolean
    - contextPath: KMSAT.TrainingCampaigns.content.retirement_date
      description: Training Campaigns Retirement Date
      type: Date
    - contextPath: KMSAT.TrainingCampaigns.content.publish_date
      description: Training Campaigns Publish Date
      type: Date
    - contextPath: KMSAT.TrainingCampaigns.content.publisher
      description: Training Campaigns Publisher
      type: String
    - contextPath: KMSAT.TrainingCampaigns.content.purchase_date
      description: Training Campaigns Purchase Date
      type: Date
    - contextPath: KMSAT.TrainingCampaigns.content.policy_url
      description: Training Campaigns Policy URL
      type: String
    - contextPath: KMSAT.TrainingCampaigns.content.policy_id
      description: Training Campaigns Policy ID
      type: Number
    - contextPath: KMSAT.TrainingCampaigns.content.minimum_time
      description: Training Campaigns Minimum Time
      type: Number
    - contextPath: KMSAT.TrainingCampaigns.content.default_language
      description: Training Campaigns Default Language
      type: String
    - contextPath: KMSAT.TrainingCampaigns.content.published
      description: Training Campaigns Published
      type: Boolean
    - contextPath: KMSAT.TrainingCampaigns.duration_type
      description: Training Campaigns Duration Type
      type: String
    - contextPath: KMSAT.TrainingCampaigns.start_date
      description: Training Campaigns Start Date
      type: Date
    - contextPath: KMSAT.TrainingCampaigns.end_date
      description: Training Campaigns  End Date
      type: Date
    - contextPath: KMSAT.TrainingCampaigns.relative_duration
      description: Training Campaigns Relative Duration
      type: String
    - contextPath: KMSAT.TrainingCampaigns.auto_enroll
      description: Training Campaigns Auto Enroll
      type: Boolean
    - contextPath: KMSAT.TrainingCampaigns.allow_multiple_enrollments
      description: Training Campaigns Allow Multiple Enrollments
      type: Boolean
    - contextPath: KMSAT.TrainingCampaigns.completion_percentage
      description: Training Campaigns Completion Percentage
      type: Number
    description: Returns All Training Campaigns.
  - name: kmsat-training-enrollments-list
    arguments:
    - name: status
      description: Status
    - name: page
      required: true
      description: Page Number
    - name: per_page
      description: Per Page Amount
    outputs:
    - contextPath: KMSAT.TrainingEnrollments.data.enrollment_id
      description: Training Enrollments Enrollment ID
      type: Number
    - contextPath: KMSAT.TrainingEnrollments.data.content_type
      description: Training Enrollments Content Type
      type: String
    - contextPath: KMSAT.TrainingEnrollments.data.module_name
      description: Training Enrollments Module Name
      type: String
    - contextPath: KMSAT.TrainingEnrollments.data.user.id
      description: Training Enrollments User ID
      type: Number
    - contextPath: KMSAT.TrainingEnrollments.data.user.first_name
      description: Training Enrollments User First Name
      type: String
    - contextPath: KMSAT.TrainingEnrollments.data.user.last_name
      description: Training Enrollments Last Name
      type: String
    - contextPath: KMSAT.TrainingEnrollments.data.user.email
      description: Training Enrollments User Email
      type: String
    - contextPath: KMSAT.TrainingEnrollments.data.campaign_name
      description: Training Enrollments Campaign Name
      type: String
    - contextPath: KMSAT.TrainingEnrollments.data.enrollment_date
      description: Training Enrollments Enrollment Date
      type: Date
    - contextPath: KMSAT.TrainingEnrollments.data.start_date
      description: Training Enrollments Start Date
      type: Date
    - contextPath: KMSAT.TrainingEnrollments.data.completion_date
      description: Training Enrollments Completion Date
      type: Date
    - contextPath: KMSAT.TrainingEnrollments.data.status
      description: Training Enrollments Status
      type: String
    - contextPath: KMSAT.TrainingEnrollments.data.time_spent
      description: Training Enrollments Time Spent
      type: Number
    - contextPath: KMSAT.TrainingEnrollments.data.policy_acknowledged
      description: Training Enrollments Policy Acknowledged
      type: Boolean
    - contextPath: KMSAT.TrainingEnrollments.meta.paging_end
      description: Training Enrollments Meta Page End
      type: Boolean
    - contextPath: KMSAT.TrainingEnrollments.meta.filtered_items_in_page
      description: Training Enrollments Meta Filtered Items
      type: Number
    - contextPath: KMSAT.TrainingEnrollments.meta.items_total
      description: Training Enrollments Meta Items Total
      type: Number
    description: Returns all Training Enrollments
  - name: kmsat-user-events-list
    arguments:
    - name: event_type
      description: Filter by Event Type
    - name: target_user
      description: Filter by User
    - name: external_id
      description: Filter by External ID
    - name: source
      description: Filter by Source
    - name: occurred_date
      description: Filter by Occurred Date (YYYY-MM-DD)
    - name: risk_level
      description: Filter by Risk Level by entering a value from -10 (low risk) to 10 (high risk).
      auto: PREDEFINED
      predefined:
      - "-10"
      - "-9"
      - "-8"
      - "-7"
      - "-6"
      - "-5"
      - "-4"
      - "-3"
      - "-2"
      - "-1"
      - "-0"
      - "1"
      - "2"
      - "3"
      - "4"
      - "5"
      - "6"
      - "7"
      - "8"
      - "9"
      - "10"
    - name: risk_decay_mode
      description: Filter by Risk Decay Mode by entering a value of 0 or 1
      auto: PREDEFINED
      predefined:
      - "0"
      - "1"
    - name: risk_expire_date
      description: Filter by Risk Expire Date (YYYY-MM-DD)
    - name: order_by
      description: Order returned events by ID, Event Type, or Occurred Date ("id", "event_type", "occurred_date")
    - name: order_direction
      description: Order returned events in ascending (asc) or descending (desc) order ("asc", "desc")
    - name: page
      required: true
      description: Page Number
    - name: per_page
      description: Per Page Amount
    outputs:
    - contextPath: KMSAT.UserEvents.id
      description: "Unique ID of the event"
      type: Number
    - contextPath: KMSAT.UserEvents.user.email
      description: "User email address"
      type: String
    - contextPath: KMSAT.UserEvents.user.id
      description: "User ID"
      type: Number
    - contextPath: KMSAT.UserEvents.user.archived
      description: "User Archived flag"
      type: Boolean
    - contextPath: KMSAT.UserEvents.external_id
      description: "External ID of the event"
      type: String
    - contextPath: KMSAT.UserEvents.source
      description: "Source of the event"
      type: String
    - contextPath: KMSAT.UserEvents.description
      description: "Description of the event"
      type: String
    - contextPath: KMSAT.UserEvents.occurred_date
      description: "When the event occurred"
      type: Date
    - contextPath: KMSAT.UserEvents.risk.level
      description: "Risk Level of the event"
      type: Number
    - contextPath: KMSAT.UserEvents.risk.factor
      description: "Risk Factor of the event"
      type: Number
    - contextPath: KMSAT.UserEvents.risk.decay_mode
      description: "The Risk Level Decay Mode"
      type: String
    - contextPath: KMSAT.UserEvents.risk.expire_date
      description: "Risk Expire Date"
      type: String
    - contextPath: KMSAT.UserEvents.event_type.id
      description: "Event Type ID"
      type: Number
    - contextPath: KMSAT.UserEvents.event_type.name
      description: "Event Type Name"
      type: String
    description: Returns all KMSAT User Events.
  - name: kmsat-user-event-list
    arguments:
    - name: id
      required: true
      description: event ID
    outputs:
    - contextPath: KMSAT.UserEvent.id
      description: "Unique ID of the event"
      type: Number
    - contextPath: KMSAT.UserEvent.user.email
      description: "User email address"
      type: String
    - contextPath: KMSAT.UserEvent.user.id
      description: "User ID"
      type: Number
    - contextPath: KMSAT.UserEvent.user.archived
      description: "User Archived flag"
      type: Boolean
    - contextPath: KMSAT.UserEvent.external_id
      description: "External ID of the event"
      type: String
    - contextPath: KMSAT.UserEvent.source
      description: "Source of the event"
      type: String
    - contextPath: KMSAT.UserEvent.description
      description: "Description of the event"
      type: String
    - contextPath: KMSAT.UserEvent.occurred_date
      description: "When the event occurred"
      type: Date
    - contextPath: KMSAT.UserEvent.risk.level
      description: "Risk Level of the event"
      type: Number
    - contextPath: KMSAT.UserEvent.risk.factor
      description: "Risk Factor of the event"
      type: Number
    - contextPath: KMSAT.UserEvent.risk.decay_mode
      description: "The Risk Level Decay Mode"
      type: String
    - contextPath: KMSAT.UserEvent.risk.expire_date
      description: "Risk Expire Date"
      type: String
    - contextPath: KMSAT.UserEvent.event_type.id
      description: "Event Type ID"
      type: Number
    - contextPath: KMSAT.UserEvent.event_type.name
      description: "Event Type Name"
      type: String
    description: Returns a KMSAT User Event.
  - name: kmsat-user-event-types-list
    arguments:
    - name: name
      description: Filter by name of the event type
    outputs:
    - contextPath: KMSAT.UserEventTypes.id
      description: "ID of the Event Type"
      type: Number
    - contextPath: KMSAT.UserEventTypes.account_id
      description: "Account ID"
      type: Number
    - contextPath: KMSAT.UserEventTypes.name
      description: "Name of the Event Type"
      type: String
    - contextPath: KMSAT.UserEventTypes.description
      description: "Description of Event Type"
      type: String
    description: Returns all KMSAT User Event Types
  - name: kmsat-user-event-create
    arguments:
    - name: target_user
      description: User's email address
      required: true
    - name: event_type
      description: If the event type does not already exist, the value entered here will be used to create a new event type.
      required: true
    - name: external_id
      description: Include a custom External ID.
    - name: source
      description: Include a custom Source
    - name: description
      description: Description of the Event
    - name: occurred_date
      description: (YYYY-MM-DD) If a date is not set, this field will default to the current time (UTC).
    - name: risk_level
      description: Assign a value from -10 (low risk) to 10 (high risk).
      auto: PREDEFINED
      predefined:
      - "-10"
      - "-9"
      - "-8"
      - "-7"
      - "-6"
      - "-5"
      - "-4"
      - "-3"
      - "-2"
      - "-1"
      - "-0"
      - "1"
      - "2"
      - "3"
      - "4"
      - "5"
      - "6"
      - "7"
      - "8"
      - "9"
      - "10"
    - name: risk_decay_mode
      auto: PREDEFINED
      description: Assign a value of 0 or 1.
      predefined:
      - "0"
      - "1"
    - name: risk_expire_date
      description: (YYYY-MM-DD) If a date is not set, this field will default to the occurred_date plus one (1) month.
    outputs:
    - contextPath: KMSAT.UserEventCreate.id
      description: "Unique ID of the event"
      type: Number
    description: Adds a User Event
  - name: kmsat-user-event-delete
    arguments:
    - name: id
      description: Event ID
      required: true
    description: Deletes User Event by Event ID
  - name: kmsat-user-event-status-list
    arguments:
    - name: id
      description: Request Event ID from kmsat-user-event-create
      required: true
    outputs:
    - contextPath: KMSAT.UserEventStatus.id
      description: "ID of the Event Type"
      type: Number
    - contextPath: KMSAT.UserEventTypes.details
      description: "Details of event request including event id and any failures"
      type: Object
    - contextPath: KMSAT.UserEventTypes.details.events
      description: "list of event ids"
      type: Array
    - contextPath: KMSAT.UserEventTypes.details.failures
      description: "list of failures"
      type: Array
    - contextPath: KMSAT.UserEventTypes.processed
      description: "date the event was processed"
      type: Date
    - contextPath: KMSAT.UserEventTypes.api_key
      description: "api key name of the request"
      type: String
    description: returns the status of the User Event request
  - name: kmsat-user-event-statuses-list
    arguments:
    - name: processed
      description: The date and time the API request was processed.
    - name: page
      required: true
      description: Page Number
    - name: per_page
      description: Per Page Amount
    description: returns the status of the User Event request
<<<<<<< HEAD
=======
  runonce: false
>>>>>>> 9ddafcfd
  script: "-"
  type: python
  subtype: python3
  dockerimage: demisto/python3:3.10.12.63474
fromversion: 6.5.0
tests:
- No tests (auto formatted)<|MERGE_RESOLUTION|>--- conflicted
+++ resolved
@@ -1015,10 +1015,7 @@
     - name: per_page
       description: Per Page Amount
     description: returns the status of the User Event request
-<<<<<<< HEAD
-=======
   runonce: false
->>>>>>> 9ddafcfd
   script: "-"
   type: python
   subtype: python3
