category: Data Enrichment & Threat Intelligence
commonfields:
  id: ACTI Indicator Query
  version: -1
sectionOrder:
- Connect
- Collect
configuration:
- display: URL
  name: url
  defaultvalue: https://api.intelgraph.idefense.com/
  type: 0
  required: true
  section: Connect
- displaypassword: API Token
  additionalinfo: The API Token to use for connection
  name: api_token
  type: 9
  required: true
  section: Connect
  hiddenusername: true
- additionalinfo: Reliability of the source providing the intelligence data.
  defaultvalue: B - Usually reliable
  display: Source Reliability
  name: integrationReliability
  options:
  - A+ - 3rd party enrichment
  - A - Completely reliable
  - B - Usually reliable
  - C - Fairly reliable
  - D - Not usually reliable
  - E - Unreliable
  - F - Reliability cannot be judged
  required: true
  type: 15
  section: Collect
- display: Trust any certificate (not secure)
  name: insecure
  type: 8
  required: false
  section: Connect
- display: Use system proxy settings
  name: use_proxy
  type: 8
  required: false
  section: Connect
description: ACTI provides intelligence regarding security threats and vulnerabilities.
display: ACTI Indicator Query
name: ACTI Indicator Query
script:
  commands:
  - name: ip
    arguments:
    - name: ip
      default: true
      description: IP address to check.
      isArray: true
    outputs:
    - contextPath: IP.Address
      description: The IP address that was checked.
      type: String
    - contextPath: IP.Malicious.Vendor
      description: For malicious IP addresses, the vendor that made the decision.
      type: String
    - contextPath: IP.Malicious.Description
      description: For malicious IP addresses, the reason the vendor made that decision.
      type: String
    - contextPath: DBotScore.Indicator
      description: The indicator that was tested.
      type: String
    - contextPath: DBotScore.Reliability
      description: Reliability of the source providing the intelligence data.
      type: String
    - contextPath: DBotScore.Type
      description: The indicator type.
      type: String
    - contextPath: DBotScore.Vendor
      description: The vendor used to calculate the score.
      type: String
    - contextPath: DBotScore.Score
      description: The actual score.
      type: String
    description: Checks the reputation of the given IP address.
  - name: domain
    arguments:
    - name: domain
      default: true
      description: The domain to check.
      isArray: true
    outputs:
    - contextPath: Domain.Name
      description: The name of the domain that was checked.
      type: String
    - contextPath: Domain.Malicious.Vendor
      description: For malicious domains, the vendor that made the decision.
      type: String
    - contextPath: Domain.Malicious.Description
      description: For malicious domains, the reason the vendor made that decision.
      type: String
    - contextPath: DBotScore.Indicator
      description: The indicator that was tested.
      type: String
    - contextPath: DBotScore.Reliability
      description: Reliability of the source providing the intelligence data.
      type: String
    - contextPath: DBotScore.Type
      description: The indicator type.
      type: String
    - contextPath: DBotScore.Vendor
      description: The vendor used to calculate the score.
      type: String
    - contextPath: DBotScore.Score
      description: The actual score.
      type: Number
    description: Checks the reputation of the given domain.
  - name: url
    arguments:
    - name: url
      default: true
      description: The URL to check (must start with "http://").
      isArray: true
    outputs:
    - contextPath: URL.Data
      description: The URL that was checked.
      type: String
    - contextPath: URL.Malicious.Vendor
      description: For malicious URLs, the vendor that made the decision.
      type: String
    - contextPath: URL.Malicious.Description
      description: For malicious URLs, the reason the vendor made that decision.
      type: String
    - contextPath: DBotScore.Indicator
      description: The indicator that was tested.
      type: String
    - contextPath: DBotScore.Reliability
      description: Reliability of the source providing the intelligence data.
      type: String
    - contextPath: DBotScore.Type
      description: The indicator type.
      type: String
    - contextPath: DBotScore.Vendor
      description: The vendor used to calculate the score.
      type: String
    - contextPath: DBotScore.Score
      description: The actual score.
      type: Number
    description: Checks the reputation of the given URL.
  - name: acti-get-ioc-by-uuid
    description: Checks reputation of a specific indicator(URL/IP/Domain) uuid.
    arguments:
    - name: uuid
      required: true
      description: Unique User ID.
    outputs:
    - contextPath: IP.Address
      description: The IP address.
      type: String
    - contextPath: IP.Malicious.Vendor
      description: For malicious IP addresses, the vendor that made the decision.
      type: String
    - contextPath: IP.Malicious.Description
      description: For malicious IP addresses, the reason the vendor made that decision.
      type: String
    - contextPath: Domain.Name
      description: The domain name.
      type: String
    - contextPath: Domain.Malicious.Vendor
      description: For malicious domains, the vendor that made the decision.
      type: String
    - contextPath: Domain.Malicious.Description
      description: For malicious domains, the reason the vendor made that decision.
      type: String
    - contextPath: URL.Data
      description: The URL.
      type: String
    - contextPath: URL.Malicious.Vendor
      description: For malicious URLs, the vendor that made the decision.
      type: String
    - contextPath: URL.Malicious.Description
      description: For malicious URLs, the reason the vendor made that decision.
      type: String
    - contextPath: DBotScore.Indicator
      description: The indicator that was tested.
      type: String
    - contextPath: DBotScore.Reliability
      description: Reliability of the source providing the intelligence data.
      type: String
    - contextPath: DBotScore.Type
      description: The indicator type.
      type: String
    - contextPath: DBotScore.Vendor
      description: The vendor used to calculate the score.
      type: String
    - contextPath: DBotScore.Score
      description: The actual score.
      type: Number
  - name: acti-get-fundamentals-by-uuid
    description: Checks reputation of a specific Malware Family/ Threat Campaign/ Threat Group/ Threat Actor.
    arguments:
    - name: uuid
      required: true
      default: true
      description: Unique ID of the specific Malware Family/ Threat Campaign/ Threat Group/ Threat Actor.
    outputs:
    - contextPath: ACTI_MalwareFamily.display_text
      description: The display text of the Malware Family, for example, 'Artemis'.
      type: String
    - contextPath: ACTI_MalwareFamily.threat_types
      description: The threat type of the Malware Family.
      type: String
    - contextPath: ACTI_MalwareFamily.type
      description: The type of fundamental i.e. an Malware Family , for example, 'malware_family'.
      type: String
    - contextPath: ACTI_MalwareFamily.last_published
      description: The last published date of the Malware Family, for example, '2022-02-11T17:24:03.604Z'.
      type: String
    - contextPath: ACTI_MalwareFamily.last_modified
      description: The last modified date of the Malware Family, for example, '2022-02-11T17:24:03.604Z'.
      type: String
    - contextPath: ACTI_MalwareFamily.index_timestamp
      description: The index timestamp of the Malware Family, for example, '2022-02-11T17:24:03.604Z'.
      type: String
    - contextPath: ACTI_MalwareFamily.created_on
      description: The creation timestamp of the Malware Family, for example, '2020-03-12T22:22:25.000Z'.
      type: String
    - contextPath: ACTI_MalwareFamily.description
      description: The description of the Malware Family.
      type: String
    - contextPath: ACTI_MalwareFamily.analysis
      description: The analysis of the Malware Family.
      type: String
    - contextPath: ACTI_ThreatGroup.display_text
      description: The display text of the Threat Group, for example, 'Black Shadow'.
      type: String
    - contextPath: ACTI_ThreatGroup.threat_types
      description: The threat type of the Threat Group.
      type: String
    - contextPath: ACTI_ThreatGroup.type
      description: The type of fundamental i.e. an Threat Group, for example, 'threat_group'.
      type: String
    - contextPath: ACTI_ThreatGroup.last_published
      description: The last published date of the Threat Group, for example, '2022-02-11T17:24:03.604Z'.
      type: String
    - contextPath: ACTI_ThreatGroup.last_modified
      description: The last modified date of the Threat Group, for example, '2022-02-11T17:24:03.604Z'.
      type: String
    - contextPath: ACTI_ThreatGroup.index_timestamp
      description: The index timestamp of the Threat Group, for example, '2022-02-11T17:24:03.604Z'.
      type: String
    - contextPath: ACTI_ThreatGroup.created_on
      description: The creation timestamp of the Threat Group, for example, '2020-03-12T22:22:25.000Z'.
      type: String
    - contextPath: ACTI_ThreatGroup.description
      description: The description of the Threat Group.
      type: String
    - contextPath: ACTI_ThreatGroup.analysis
      description: The analysis of the Threat Group.
      type: String
    - contextPath: ACTI_ThreatActor.display_text
      description: The display text of the Threat Actor, for example, 'RastaFarEye'.
      type: String
    - contextPath: ACTI_ThreatActor.threat_types
      description: The threat type of the Threat Actor.
      type: String
    - contextPath: ACTI_ThreatActor.type
      description: The type of fundamental i.e. an Threat Actor, for example, 'threat_actor'.
      type: String
    - contextPath: ACTI_ThreatActor.last_published
      description: The last published date of the Threat Actor, for example, '2022-02-11T17:24:03.604Z'.
      type: String
    - contextPath: ACTI_ThreatActor.last_modified
      description: The last modified date of the Threat Actor, for example, '2022-02-11T17:24:03.604Z'.
      type: String
    - contextPath: ACTI_ThreatActor.index_timestamp
      description: The index timestamp of the Threat Actor, for example, '2022-02-11T17:24:03.604Z'.
      type: String
    - contextPath: ACTI_ThreatActor.created_on
      description: The creation timestamp of the Threat Actor, for example, '2020-03-12T22:22:25.000Z'.
      type: String
    - contextPath: ACTI_ThreatActor.description
      description: The description of the Threat Actor.
      type: String
    - contextPath: ACTI_ThreatActor.analysis
      description: The analysis of the Threat Actor.
      type: String
    - contextPath: ACTI_ThreatCampaign.display_text
      description: The display text of the Threat Campaign, for example, 'FBI Flash CU-000141-MW'.
      type: String
    - contextPath: ACTI_ThreatCampaign.threat_types
      description: The threat type of the Threat Campaign.
      type: String
    - contextPath: ACTI_ThreatCampaign.type
      description: The type of fundamental i.e. an Threat Campaign , for example, 'threat_campaign'.
      type: String
    - contextPath: ACTI_ThreatCampaign.last_published
      description: The last published date of the Threat Campaign, for example, '2022-02-11T17:24:03.604Z'.
      type: String
    - contextPath: ACTI_ThreatCampaign.last_modified
      description: The last modified date of the Threat Campaign, for example, '2022-02-11T17:24:03.604Z'.
      type: String
    - contextPath: ACTI_ThreatCampaign.index_timestamp
      description: The index timestamp of the Threat Campaign, for example, '2022-02-11T17:24:03.604Z'.
      type: String
    - contextPath: ACTI_ThreatCampaign.created_on
      description: The creation timestamp of the Threat Campaign, for example, '2020-03-12T22:22:25.000Z'.
      type: String
    - contextPath: ACTI_ThreatCampaign.description
      description: The description of the Threat Campaign.
      type: String
    - contextPath: ACTI_ThreatCampaign.analysis
      description: The analysis of the Threat Campaign.
      type: String
    - contextPath: DBotScore.Indicator
      description: The indicator that was tested.
      type: String
    - contextPath: DBotScore.Reliability
      description: Reliability of the source providing the intelligence data.
      type: String
    - contextPath: DBotScore.Type
      description: The indicator type.
      type: String
    - contextPath: DBotScore.Vendor
      description: The vendor used to calculate the score.
      type: String
    - contextPath: DBotScore.Score
      description: The actual score.
      type: Number
  - name: acti-getThreatIntelReport
    description: Fetches Intelligence Alerts & Intelligence Reports.
    arguments:
    - name: uuid
      default: true
      description: uuid of Intelligence Alert/Report (IA/IR) in the ACTI IntelGraph platform.
      required: true
    outputs:
    - contextPath: IAIR.abstract
      description: This field is specific to Intelligence Alert and provides a summarised context, for example, 'The worldwide COVID-19 outbreak...'.
      type: String
    - contextPath: IAIR.last_published
      description: The last published timestamp of the IA/IR, for example, '2020-06-26T01:14:56.000Z'.
      type: String
    - contextPath: IAIR.index_timestamp
      description: The index timestamp of the IA/IR, for example, '2022-02-11T17:24:03.604Z'.
      type: String
    - contextPath: IAIR.display_text
      description: The display text of the IA/IR, for example, 'SITREP Cybersecurity Risks Related to COVID-19'.
      type: String
    - contextPath: IAIR.value
      description: The value of the IA/IR, for example, '8b8b48f1-92a0-411a-a073-3241f6819f8b'.
      type: String
    - contextPath: IAIR.last_modified
      description: The last modified timestamp of the IA/IR, for example, '2022-02-11T17:21:48.000Z'.
      type: String
    - contextPath: IAIR.threat_types
      description: The threat type of the IA/IR, for example, '- Hacktivism- Cyber Espionage- Cyber Crime- Vulnerability'. It's formatted in such a way that it gets displayed better.
      type: String
    - contextPath: IAIR.created_on
      description: The creation timestamp of the IA/IR, for example, '2020-03-12T22:22:25.000Z'.
      type: String
    - contextPath: IAIR.title
      description: The title of the IA/IR, for example, 'SITREP Cybersecurity Risks Related to COVID-19'.
      type: String
    - contextPath: IAIR.type
      description: The type of report i.e. an IA/IR , for example, 'intelligence_alert'.
      type: String
    - contextPath: IAIR.uuid
      description: The uuid of the IA/IR, for example, '8b8b48f1-92a0-411a-a073-3241f6819f8b'.
      type: String
    - contextPath: IAIR.analysis
      description: The analysis of the IA/IR, for example, 'COVID-19 Introduces Cyberthreat Opportunities...'.
      type: String
    - contextPath: IAIR.attachment_links
      description: Provides with the document links related to the Intelligence Alert. This field is specific to Intelligence Alert, for example, 'https://intelgraph.idefense.com/rest/files/download/...'.
      type: String
    - contextPath: IAIR.severity
      description: Provides severity rating. This field is specific to Intelligence Alert, for example, '4'.
      type: String
    - contextPath: IAIR.mitigation
      description: Provides info on how to mitigate. This field is specific to Intelligence Alert, for example, '## Expert, Experienced Advice Will be CriticalTo minimize targeting opportunities...'.
      type: String
    - contextPath: IAIR.conclusion
      description: Provides conclusion of the report. This field is specific to Intelligence Report.
      type: String
    - contextPath: IAIR.summary
      description: Provides with a summary of the report. This field is specific to Intelligence Report.
      type: String
    - contextPath: IAIR.dynamic_properties
      description: Provides with the dynamic properties related to the intelligence alert/report.
      type: String
    - contextPath: IAIR.links
      description: Provides details of the linked fields related to the intelligence alert/report.
      type: String
    - contextPath: IAIR.sources_external
      description: Provides with external sources related to the intelligence alert/report.
      type: String
    - contextPath: DBotScore.Indicator
      description: The indicator that was tested.
      type: String
    - contextPath: DBotScore.Reliability
      description: Reliability of the source providing the intelligence data.
      type: String
    - contextPath: DBotScore.Type
      description: The indicator type.
      type: String
    - contextPath: DBotScore.Vendor
      description: The vendor that was used to calculate the score.
      type: String
    - contextPath: DBotScore.Score
      description: The actual score.
      type: String
<<<<<<< HEAD
  dockerimage: demisto/python3:3.12.11.4508456
=======
  dockerimage: demisto/python3:3.12.8.3296088
>>>>>>> 2acc7b7c
  runonce: false
  script: '-'
  subtype: python3
  type: python
fromversion: 5.5.0
tests:
- ACTI Indicator Query Test<|MERGE_RESOLUTION|>--- conflicted
+++ resolved
@@ -2,7 +2,7 @@
 commonfields:
   id: ACTI Indicator Query
   version: -1
-sectionOrder:
+sectionorder:
 - Connect
 - Collect
 configuration:
@@ -408,11 +408,7 @@
     - contextPath: DBotScore.Score
       description: The actual score.
       type: String
-<<<<<<< HEAD
   dockerimage: demisto/python3:3.12.11.4508456
-=======
-  dockerimage: demisto/python3:3.12.8.3296088
->>>>>>> 2acc7b7c
   runonce: false
   script: '-'
   subtype: python3
