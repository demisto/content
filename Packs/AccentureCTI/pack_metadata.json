--- conflicted
+++ resolved
@@ -2,11 +2,7 @@
     "name": "Accenture CTI v2",
     "description": "Accenture CTI provides intelligence regarding security threats and vulnerabilities.",
     "support": "partner",
-<<<<<<< HEAD
-    "currentVersion": "2.0.3",
-=======
-    "currentVersion": "2.1.0",
->>>>>>> 01ae3f03
+    "currentVersion": "2.1.1",
     "author": "Accenture",
     "url": "https://www.accenture.com/us-en/services/security/cyber-defense",
     "email": "CTI.AcctManagement@accenture.com",
