{
    "name": "FlashpointFeed",
    "description": "Ingest indicator feeds from Flashpoint.",
    "support": "partner",
<<<<<<< HEAD
    "currentVersion": "1.0.21",
=======
    "currentVersion": "1.0.23",
>>>>>>> 5cfcc708
    "author": "Flashpoint",
    "url": "https://www.flashpoint-intel.com/",
    "email": "demisto_support@flashpoint-intel.com",
    "categories": [
        "Data Enrichment & Threat Intelligence"
    ],
    "tags": [
        "Threat Intelligence Management"
    ],
    "useCases": [],
    "keywords": [
        "Flashpoint",
        "Indicators",
        "IoC",
        "Feed"
    ],
    "githubUser": [],
    "certification": "certified",
    "marketplaces": [
        "xsoar",
        "marketplacev2"
    ]
}<|MERGE_RESOLUTION|>--- conflicted
+++ resolved
@@ -2,11 +2,7 @@
     "name": "FlashpointFeed",
     "description": "Ingest indicator feeds from Flashpoint.",
     "support": "partner",
-<<<<<<< HEAD
-    "currentVersion": "1.0.21",
-=======
     "currentVersion": "1.0.23",
->>>>>>> 5cfcc708
     "author": "Flashpoint",
     "url": "https://www.flashpoint-intel.com/",
     "email": "demisto_support@flashpoint-intel.com",
