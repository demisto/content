## [Unreleased]
<<<<<<< HEAD
Fixed an issue with base64 headers padding.
=======
-

>>>>>>> 8b31d11d

## [20.4.0] - 2020-04-14
Improved handling of attachments.

## [20.2.0] - 2020-02-04
Added handling for EML files with no Content-Type header. The script will treat the file as email text with no attachments.

## [19.12.1] - 2019-12-25
Added handling for cases where an attachment has neither the *DisplayName* nor the *AttachFilename* properties.

## [19.12.0] - 2019-12-10
Fixed an issue with handling smime signed files with no attachments.

## [19.11.0] - 2019-11-12
-

## [19.10.0] - 2019-10-03
Improved handling for smime signed file attachments in MSG emails.

## [19.9.1] - 2019-09-18
Removed the hyperlink from links.

## [19.9.0] - 2019-09-04
  - Improved EML file type detection.
  - Added the *Email.AttachmentNames* output, which contains a list of the names of all email attachments.


## [19.8.2] - 2019-08-22
- Fixed an issue in which special characters were missing from MSG emails.


## [19.8.0] - 2019-08-06
  - Added support for EML file attachments with a generic "data" type.
  - Added support for smime signed EML file attachments.<|MERGE_RESOLUTION|>--- conflicted
+++ resolved
@@ -1,10 +1,6 @@
 ## [Unreleased]
-<<<<<<< HEAD
 Fixed an issue with base64 headers padding.
-=======
--
 
->>>>>>> 8b31d11d
 
 ## [20.4.0] - 2020-04-14
 Improved handling of attachments.
