--- conflicted
+++ resolved
@@ -1,10 +1,6 @@
 ## [Unreleased]
-<<<<<<< HEAD
 - Deprecated. Use `QRadarCorrelationLog` playbook instead.
-=======
--
 
->>>>>>> 0b3ee165
 
 ## [20.4.0] - 2020-04-14
 -
