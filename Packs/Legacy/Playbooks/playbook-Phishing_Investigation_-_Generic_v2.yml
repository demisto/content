<<<<<<< HEAD
id: Phishing Investigation - Generic v2
version: -1
name: Phishing Investigation - Generic v2
description: "Use this playbook to investigate and remediate a potential phishing\
  \ incident. The playbook simultaneously engages with the user that triggered the\
  \ incident, while investigating the incident itself.\n\nThe final remediation tasks\
  \ are always decided by a human analyst."
starttaskid: '0'
tasks:
  '0':
    id: '0'
    taskid: ac4755be-b17d-4464-8224-15aee51d29de
    type: start
    task:
      id: ac4755be-b17d-4464-8224-15aee51d29de
      version: -1
      name: ''
      iscommand: false
      brand: ''
      description: ''
    nexttasks:
      '#none#':
      - '39'
    separatecontext: false
    view: "{\n  \"position\": {\n    \"x\": 592.5,\n    \"y\": -90\n  }\n}"
    note: false
    timertriggers: []
    ignoreworker: false
  '2':
    id: '2'
    taskid: b8fe1f1e-c1ae-499e-83d7-f466009b5790
    type: regular
    task:
      id: b8fe1f1e-c1ae-499e-83d7-f466009b5790
      version: -1
      name: Assign to analyst
      description: Assign the incident to an analyst based on the analyst's organizational
        role.
      scriptName: AssignAnalystToIncident
      type: regular
      iscommand: false
      brand: ''
    nexttasks:
      '#none#':
      - '15'
    scriptarguments:
      assignBy: {}
      email: {}
      roles:
        complex:
          root: inputs.Role
      username: {}
    reputationcalc: 1
    separatecontext: false
    view: "{\n  \"position\": {\n    \"x\": 642.5,\n    \"y\": 2810\n  }\n}"
    note: false
    timertriggers: []
    ignoreworker: false
  '7':
    id: '7'
    taskid: d6dfa5b6-7756-4f6f-8e97-c9c7bcd67ad7
    type: regular
    task:
      id: d6dfa5b6-7756-4f6f-8e97-c9c7bcd67ad7
      version: -1
      name: Manually review the incident
      description: Review the incident to determine if the email that the user reported
        is malicious.
      type: regular
      iscommand: false
      brand: ''
    nexttasks:
      '#none#':
      - '33'
    separatecontext: false
    view: "{\n  \"position\": {\n    \"x\": 130,\n    \"y\": 3305\n  }\n}"
    note: false
    timertriggers: []
    ignoreworker: false
  '8':
    id: '8'
    taskid: 11da73b5-8815-42ea-89e6-d17ed25787d9
    type: regular
    task:
      id: 11da73b5-8815-42ea-89e6-d17ed25787d9
      version: -1
      name: Close investigation
      description: Close the investigation.
      script: Builtin|||closeInvestigation
      type: regular
      iscommand: true
      brand: Builtin
    nexttasks:
      '#none#':
      - '29'
    scriptarguments:
      assetid: {}
      closeNotes: {}
      closeReason: {}
      id: {}
      importantfield: {}
      test2: {}
      timefield1: {}
    reputationcalc: 1
    separatecontext: false
    view: "{\n  \"position\": {\n    \"x\": 710,\n    \"y\": 5050\n  }\n}"
    note: false
    timertriggers: []
    ignoreworker: false
  '11':
    id: '11'
    taskid: 61327623-b9c8-4683-892e-82ed6a2005f7
    type: title
    task:
      id: 61327623-b9c8-4683-892e-82ed6a2005f7
      version: -1
      name: Triage
      type: title
      iscommand: false
      brand: ''
      description: ''
    nexttasks:
      '#none#':
      - '26'
    separatecontext: false
    view: "{\n  \"position\": {\n    \"x\": 7.5,\n    \"y\": 195\n  }\n}"
    note: false
    timertriggers: []
    ignoreworker: false
  '12':
    id: '12'
    taskid: 3fa6bd94-e6fa-4cad-8e42-a35aa3370a56
    type: regular
    task:
      id: 3fa6bd94-e6fa-4cad-8e42-a35aa3370a56
      version: -1
      name: Store the email address of the reporting user
      description: Store the email address of the user that reported the incident.
      scriptName: Set
      type: regular
      iscommand: false
      brand: ''
    nexttasks:
      '#none#':
      - '53'
      - '85'
    scriptarguments:
      append: {}
      key:
        simple: ReporterAddress
      value:
        complex:
          root: incident
          accessor: labels.Email/from
    reputationcalc: 1
    separatecontext: false
    view: "{\n  \"position\": {\n    \"x\": 1182.5,\n    \"y\": 350\n  }\n}"
    note: false
    timertriggers: []
    ignoreworker: false
  '13':
    id: '13'
    taskid: 9551bc3f-272d-4db9-8a40-30b48d1ba33b
    type: regular
    task:
      id: 9551bc3f-272d-4db9-8a40-30b48d1ba33b
      version: -1
      name: Acknowledge incident was received
      description: "Send an auto-response to user that reported the incident, informing\
        \ them the incident was received and being handled.\n"
      script: '|||send-mail'
      type: regular
      iscommand: true
      brand: ''
    nexttasks:
      '#none#':
      - '2'
    scriptarguments:
      additionalHeader: {}
      attachCIDs: {}
      attachIDs: {}
      attachNames: {}
      bcc: {}
      body:
        simple: "Hi ${.=function(val) { var reporter = val.ReporterAddress ;var account\
          \ = val.Account && val.Account.filter(function(acc) { return acc.DisplayName\
          \ && acc.Email && acc.Email.Address === reporter }); return account && account[0]\
          \ && account[0].DisplayName || reporter || ''; }(val)},\nWe've received\
          \ your email and are investigating.\nPlease do not touch the email until\
          \ further notice.\n\nCordially, \n  Your friendly neighborhood security\
          \ team"
      cc: {}
      from: {}
      htmlBody: {}
      replyTo: {}
      subject:
        simple: 'Re: Phishing Investigation - ${incident.name}'
      templateParams: {}
      to:
        complex:
          root: incident
          accessor: labels.Email/from
      transientFile: {}
      transientFileCID: {}
      transientFileContent: {}
    reputationcalc: 1
    separatecontext: false
    view: "{\n  \"position\": {\n    \"x\": 1182.5,\n    \"y\": 710\n  }\n}"
    note: false
    timertriggers: []
    ignoreworker: false
  '15':
    id: '15'
    taskid: 4defb0e5-cc6d-4939-8e4b-d69e261714f1
    type: condition
    task:
      id: 4defb0e5-cc6d-4939-8e4b-d69e261714f1
      version: -1
      name: Is the email malicious?
      description: Determines if the email is malicious based on the calculated severity.
      type: condition
      iscommand: false
      brand: ''
    nexttasks:
      '#default#':
      - '31'
      'Malicious ':
      - '30'
    separatecontext: false
    conditions:
    - label: 'Malicious '
      condition:
      - - operator: greaterThanOrEqual
          left:
            value:
              simple: incident.severity
            iscontext: true
          right:
            value:
              simple: '2'
    view: "{\n  \"position\": {\n    \"x\": 642.5,\n    \"y\": 2985\n  }\n}"
    note: false
    timertriggers: []
    ignoreworker: false
  '16':
    id: '16'
    taskid: 417da9df-5b58-4530-8dae-8591592a06df
    type: regular
    task:
      id: 417da9df-5b58-4530-8dae-8591592a06df
      version: -1
      name: Update  the user that the reported email is safe
      description: Send an email to the user explaining that the email they reported
        is safe.
      scriptName: SendEmail
      type: regular
      iscommand: false
      brand: ''
    nexttasks:
      '#none#':
      - '8'
    scriptarguments:
      attachIDs: {}
      bcc: {}
      body:
        simple: "Hi ${.=val.Account.DisplayName && val.Email.Address === val.incident.labels['Email/from']\
          \ ? val.Account.DisplayName : val.incident.labels['Email/from']},\nWe've\
          \ concluded that the email you forwarded to us is safe.\nThank you for your\
          \ alertness and your participation in keeping our organization secure.\n\
          \nCordially,\n  Your security team"
      cc: {}
      htmlBody: {}
      noteEntryID: {}
      replyTo: {}
      subject:
        simple: 'Re: Phishing Investigation - ${incident.name}'
      to:
        simple: ${incident.labels.Email/from}
    reputationcalc: 1
    separatecontext: false
    view: "{\n  \"position\": {\n    \"x\": 130,\n    \"y\": 3930\n  }\n}"
    note: false
    timertriggers:
    - fieldname: detectionsla
      action: stop
    ignoreworker: false
  '17':
    id: '17'
    taskid: 38d12767-452d-438e-8361-2c19bdb6bc65
    type: regular
    task:
      id: 38d12767-452d-438e-8361-2c19bdb6bc65
      version: -1
      name: Update  the user that the reported email is malicious
      description: Send an email to the user explaining that the email they reported
        is malicious.
      script: '|||send-mail'
      type: regular
      iscommand: true
      brand: ''
    nexttasks:
      '#none#':
      - '27'
    scriptarguments:
      attachIDs: {}
      attachNames: {}
      bcc: {}
      body:
        simple: "Hi ${.=val.Account.DisplayName && val.Email.Address === val.incident.labels['Email/from']\
          \ ? val.Account.DisplayName : val.incident.labels['Email/from']},\nWe've\
          \ concluded that the email you forwarded to us is malicious. No further\
          \ action is required on your part. Good job on detecting and forwarding\
          \ it to us!\n\nAll the best,\n  Your security team"
      cc: {}
      htmlBody: {}
      replyTo: {}
      subject:
        simple: 'Re: Phishing Investigation - ${incident.name}'
      to:
        simple: ${incident.labels.Email/from}
      transientFile: {}
      transientFileContent: {}
    separatecontext: false
    view: "{\n  \"position\": {\n    \"x\": 1070,\n    \"y\": 3940\n  }\n}"
    note: false
    timertriggers:
    - fieldname: detectionsla
      action: stop
    ignoreworker: false
  '18':
    id: '18'
    taskid: dda5420c-7de7-4f2d-8da5-09f3ed8a12b9
    type: title
    task:
      id: dda5420c-7de7-4f2d-8da5-09f3ed8a12b9
      version: -1
      name: Engage with User
      type: title
      iscommand: false
      brand: ''
      description: ''
    nexttasks:
      '#none#':
      - '12'
    separatecontext: false
    view: "{\n  \"position\": {\n    \"x\": 1182.5,\n    \"y\": 195\n  }\n}"
    note: false
    timertriggers: []
    ignoreworker: false
  '22':
    id: '22'
    taskid: be406ffc-c93b-4890-830c-2536ffbedc6e
    type: playbook
    task:
      id: be406ffc-c93b-4890-830c-2536ffbedc6e
      version: -1
      name: Detonate File - Generic
      playbookName: Detonate File - Generic
      type: playbook
      iscommand: false
      brand: ''
      description: ''
    nexttasks:
      '#none#':
      - '56'
    separatecontext: true
    view: "{\n  \"position\": {\n    \"x\": 272.5,\n    \"y\": 530\n  }\n}"
    note: false
    timertriggers: []
    ignoreworker: false
  '26':
    id: '26'
    taskid: 151f9ed5-3b43-4380-8ced-9892eb91104d
    type: playbook
    task:
      id: 151f9ed5-3b43-4380-8ced-9892eb91104d
      version: -1
      name: Process Email - Generic
      playbookName: Process Email - Generic
      type: playbook
      iscommand: false
      brand: ''
      description: ''
    nexttasks:
      '#none#':
      - '55'
      - '22'
      - '88'
    separatecontext: true
    view: "{\n  \"position\": {\n    \"x\": 7.5,\n    \"y\": 340\n  }\n}"
    note: false
    timertriggers: []
    ignoreworker: false
  '27':
    id: '27'
    taskid: 421eef34-f338-4c46-89cf-844afa2a2e48
    type: title
    task:
      id: 421eef34-f338-4c46-89cf-844afa2a2e48
      version: -1
      name: Remediation
      type: title
      iscommand: false
      brand: ''
      description: ''
    nexttasks:
      '#none#':
      - '37'
      - '36'
      - '34'
    separatecontext: false
    view: "{\n  \"position\": {\n    \"x\": 1070,\n    \"y\": 4140\n  }\n}"
    note: false
    timertriggers:
    - fieldname: remediationsla
      action: start
    ignoreworker: false
  '28':
    id: '28'
    taskid: f168df65-a9bf-4305-881a-7d740ebde500
    type: playbook
    task:
      id: f168df65-a9bf-4305-881a-7d740ebde500
      version: -1
      name: Search And Delete Emails - Generic
      playbookName: Search And Delete Emails - Generic
      type: playbook
      iscommand: false
      brand: ''
      description: ''
    nexttasks:
      '#none#':
      - '43'
    separatecontext: true
    view: "{\n  \"position\": {\n    \"x\": 1062.5,\n    \"y\": 4515\n  }\n}"
    note: false
    timertriggers: []
    ignoreworker: false
  '29':
    id: '29'
    taskid: fc429ec3-8231-46f6-8b25-2c7a06d2f005
    type: title
    task:
      id: fc429ec3-8231-46f6-8b25-2c7a06d2f005
      version: -1
      name: Done
      type: title
      iscommand: false
      brand: ''
      description: ''
    separatecontext: false
    view: "{\n  \"position\": {\n    \"x\": 715,\n    \"y\": 5215\n  }\n}"
    note: false
    timertriggers: []
    ignoreworker: false
  '30':
    id: '30'
    taskid: c2119cb4-091b-433a-8aeb-dac70d4a296e
    type: title
    task:
      id: c2119cb4-091b-433a-8aeb-dac70d4a296e
      version: -1
      name: Email Is Malicious
      type: title
      iscommand: false
      brand: ''
      description: ''
    nexttasks:
      '#none#':
      - '17'
    separatecontext: false
    view: "{\n  \"position\": {\n    \"x\": 1062.5,\n    \"y\": 3160\n  }\n}"
    note: false
    timertriggers: []
    ignoreworker: false
  '31':
    id: '31'
    taskid: d560749b-2218-466f-856e-18986e9a1885
    type: title
    task:
      id: d560749b-2218-466f-856e-18986e9a1885
      version: -1
      name: Undetermined
      type: title
      iscommand: false
      brand: ''
      description: ''
    nexttasks:
      '#none#':
      - '7'
    separatecontext: false
    view: "{\n  \"position\": {\n    \"x\": 130,\n    \"y\": 3160\n  }\n}"
    note: false
    timertriggers: []
    ignoreworker: false
  '33':
    id: '33'
    taskid: 231bb05f-9f96-4a43-82a4-70b3ef434bf8
    type: condition
    task:
      id: 231bb05f-9f96-4a43-82a4-70b3ef434bf8
      version: -1
      name: Is the email malicious?
      description: Is the email that the user reported malicious?
      type: condition
      iscommand: false
      brand: ''
    nexttasks:
      No:
      - '16'
      Yes:
      - '17'
    separatecontext: false
    view: "{\n  \"position\": {\n    \"x\": 130,\n    \"y\": 3470\n  }\n}"
    note: false
    timertriggers: []
    ignoreworker: false
  '34':
    id: '34'
    taskid: 945915a4-395f-444f-8500-c80791cddcfd
    type: regular
    task:
      id: 945915a4-395f-444f-8500-c80791cddcfd
      version: -1
      name: Manually remediate  the incident
      description: "Consider the following:\n1. Search for and delete similar emails\n\
        2. Inform the organization about the threat\n3. Hunt the relevant IOCs\n4.\
        \ Update proxies and firewalls as necessary\n5. Block the malicious sender/\
        \ domain in the mail-gateway "
      type: regular
      iscommand: false
      brand: ''
    nexttasks:
      '#none#':
      - '43'
    separatecontext: false
    view: "{\n  \"position\": {\n    \"x\": 620,\n    \"y\": 4310\n  }\n}"
    note: false
    timertriggers: []
    ignoreworker: false
  '36':
    id: '36'
    taskid: 0c8816d8-8be2-4bed-8f12-02f70a25dd60
    type: condition
    task:
      id: 0c8816d8-8be2-4bed-8f12-02f70a25dd60
      version: -1
      name: Execute the "Search and Delete" sub-playbook?
      description: Verify that the "Search and Delete" parameter is set to "True"?
      type: condition
      iscommand: false
      brand: ''
    nexttasks:
      '#default#':
      - '43'
      yes:
      - '28'
    separatecontext: false
    conditions:
    - label: yes
      condition:
      - - operator: isExists
          left:
            value:
              complex:
                root: inputs.SearchAndDelete
                filters:
                - - operator: isEqualString
                    left:
                      value:
                        simple: inputs.SearchAndDelete
                      iscontext: true
                    right:
                      value:
                        simple: 'True'
                    ignorecase: true
            iscontext: true
    view: "{\n  \"position\": {\n    \"x\": 1070,\n    \"y\": 4310\n  }\n}"
    note: false
    timertriggers: []
    ignoreworker: false
  '37':
    id: '37'
    taskid: 2c4bace5-7d57-4846-89ce-78ddee6e40c8
    type: condition
    task:
      id: 2c4bace5-7d57-4846-89ce-78ddee6e40c8
      version: -1
      name: Execute the "Block Indicators" sub-playbook?
      description: Verify that the "Block indicators" parameter is set to "True"?
      type: condition
      iscommand: false
      brand: ''
    nexttasks:
      '#default#':
      - '43'
      yes:
      - '38'
    separatecontext: false
    conditions:
    - label: yes
      condition:
      - - operator: isExists
          left:
            value:
              complex:
                root: inputs.BlockIndicators
                filters:
                - - operator: isEqualString
                    left:
                      value:
                        simple: inputs.BlockIndicators
                      iscontext: true
                    right:
                      value:
                        simple: 'True'
                    ignorecase: true
            iscontext: true
    view: "{\n  \"position\": {\n    \"x\": 1510,\n    \"y\": 4310\n  }\n}"
    note: false
    timertriggers: []
    ignoreworker: false
  '38':
    id: '38'
    taskid: d32af5b0-4287-49f7-82da-ca70c78d4345
    type: playbook
    task:
      id: d32af5b0-4287-49f7-82da-ca70c78d4345
      version: -1
      name: Block Indicators - Generic
      playbookName: Block Indicators - Generic
      type: playbook
      iscommand: false
      brand: ''
      description: ''
    nexttasks:
      '#none#':
      - '43'
    separatecontext: true
    view: "{\n  \"position\": {\n    \"x\": 1510,\n    \"y\": 4515\n  }\n}"
    note: false
    timertriggers: []
    ignoreworker: false
  '39':
    id: '39'
    taskid: 151326c6-7adc-48bf-8710-6b0b01d86f48
    type: title
    task:
      id: 151326c6-7adc-48bf-8710-6b0b01d86f48
      version: -1
      name: Start Detection Timer
      type: title
      iscommand: false
      brand: ''
      description: ''
    nexttasks:
      '#none#':
      - '18'
      - '11'
    separatecontext: false
    view: "{\n  \"position\": {\n    \"x\": 592.5,\n    \"y\": 40\n  }\n}"
    note: false
    timertriggers:
    - fieldname: detectionsla
      action: start
    ignoreworker: false
  '43':
    id: '43'
    taskid: 17f9d1ad-24e9-4ddc-813f-15ff190032a1
    type: title
    task:
      id: 17f9d1ad-24e9-4ddc-813f-15ff190032a1
      version: -1
      name: Stop Remediation Timer
      type: title
      iscommand: false
      brand: ''
      description: ''
    nexttasks:
      '#none#':
      - '8'
    separatecontext: false
    view: "{\n  \"position\": {\n    \"x\": 710,\n    \"y\": 4910\n  }\n}"
    note: false
    timertriggers:
    - fieldname: remediationsla
      action: stop
    ignoreworker: false
  '47':
    id: '47'
    taskid: 9d139a23-b310-40bd-8c57-925fd2737e4c
    type: playbook
    task:
      id: 9d139a23-b310-40bd-8c57-925fd2737e4c
      version: -1
      name: File Enrichment - Generic v2
      playbookName: File Enrichment - Generic v2
      type: playbook
      iscommand: false
      brand: ''
      description: ''
    nexttasks:
      '#none#':
      - '56'
    scriptarguments:
      MD5:
        complex:
          root: File
          accessor: MD5
          transformers:
          - operator: uniq
      SHA1:
        complex:
          root: File
          accessor: SHA1
          transformers:
          - operator: uniq
      SHA256:
        complex:
          root: File
          accessor: SHA256
          transformers:
          - operator: uniq
    separatecontext: true
    loop:
      iscommand: false
      exitCondition: ''
      wait: 1
    view: "{\n  \"position\": {\n    \"x\": -490,\n    \"y\": 860\n  }\n}"
    note: false
    timertriggers: []
    ignoreworker: false
  '48':
    id: '48'
    taskid: cc58bc17-c526-423c-8450-291cf70d3beb
    type: playbook
    task:
      id: cc58bc17-c526-423c-8450-291cf70d3beb
      version: -1
      name: IP Enrichment - External - Generic v2
      playbookName: IP Enrichment - External - Generic v2
      type: playbook
      iscommand: false
      brand: ''
      description: ''
    nexttasks:
      '#none#':
      - '56'
    scriptarguments:
      IP:
        complex:
          root: IP
          accessor: Address
          transformers:
          - operator: uniq
      InternalRange: {}
      ResolveIP:
        simple: 'False'
    separatecontext: true
    loop:
      iscommand: false
      exitCondition: ''
      wait: 1
    view: "{\n  \"position\": {\n    \"x\": -52.5,\n    \"y\": 860\n  }\n}"
    note: false
    timertriggers: []
    ignoreworker: false
  '49':
    id: '49'
    taskid: 81a1c597-fa66-4ebc-86cb-7155baa405de
    type: playbook
    task:
      id: 81a1c597-fa66-4ebc-86cb-7155baa405de
      version: -1
      name: Email Address Enrichment - Generic v2.1
      playbookName: Email Address Enrichment - Generic v2.1
      type: playbook
      iscommand: false
      brand: ''
      description: ''
    nexttasks:
      '#none#':
      - '56'
    scriptarguments:
      Domain:
        complex:
          root: Domain
          accessor: Name
          transformers:
          - operator: uniq
      Email:
        complex:
          root: Account
          accessor: Email.Address
          transformers:
          - operator: uniq
      InternalDomains: {}
    separatecontext: true
    loop:
      iscommand: false
      exitCondition: ''
      wait: 1
    view: "{\n  \"position\": {\n    \"x\": -490,\n    \"y\": 1020\n  }\n}"
    note: false
    timertriggers: []
    ignoreworker: false
  '50':
    id: '50'
    taskid: 6b8f702e-45cc-4004-8009-e4c985f01338
    type: playbook
    task:
      id: 6b8f702e-45cc-4004-8009-e4c985f01338
      version: -1
      name: URL Enrichment - Generic v2
      playbookName: URL Enrichment - Generic v2
      type: playbook
      iscommand: false
      brand: ''
      description: ''
    nexttasks:
      '#none#':
      - '56'
    scriptarguments:
      Rasterize:
        simple: 'True'
      URL:
        complex:
          root: URL
          accessor: Data
          transformers:
          - operator: uniq
      VerifyURL:
        simple: 'False'
    separatecontext: true
    loop:
      iscommand: false
      exitCondition: ''
      wait: 1
    view: "{\n  \"position\": {\n    \"x\": -52.5,\n    \"y\": 1020\n  }\n}"
    note: false
    timertriggers: []
    ignoreworker: false
  '51':
    id: '51'
    taskid: a4b8af21-21d7-471c-8290-0deb9ee23e89
    type: playbook
    task:
      id: a4b8af21-21d7-471c-8290-0deb9ee23e89
      version: -1
      name: Domain Enrichment - Generic v2
      playbookName: Domain Enrichment - Generic v2
      type: playbook
      iscommand: false
      brand: ''
      description: ''
    nexttasks:
      '#none#':
      - '56'
    scriptarguments:
      Domain:
        complex:
          root: Domain
          accessor: Name
          transformers:
          - operator: uniq
    separatecontext: true
    loop:
      iscommand: false
      exitCondition: ''
      wait: 1
    view: "{\n  \"position\": {\n    \"x\": -52.5,\n    \"y\": 1180\n  }\n}"
    note: false
    timertriggers: []
    ignoreworker: false
  '52':
    id: '52'
    taskid: 29d97b94-fad1-490d-8ddb-b0e16c107da8
    type: title
    task:
      id: 29d97b94-fad1-490d-8ddb-b0e16c107da8
      version: -1
      name: Indicator Enrichment
      type: title
      iscommand: false
      brand: ''
      description: ''
    nexttasks:
      '#none#':
      - '48'
      - '47'
      - '50'
      - '49'
      - '51'
    separatecontext: false
    view: "{\n  \"position\": {\n    \"x\": -272.5,\n    \"y\": 710\n  }\n}"
    note: false
    timertriggers: []
    ignoreworker: false
  '53':
    id: '53'
    taskid: 9efe139c-3485-464d-8122-1a3bc8587888
    type: playbook
    task:
      id: 9efe139c-3485-464d-8122-1a3bc8587888
      version: -1
      name: Email Address Enrichment - Generic v2.1
      playbookName: Email Address Enrichment - Generic v2.1
      type: playbook
      iscommand: false
      brand: ''
      description: ''
    nexttasks:
      '#none#':
      - '13'
    scriptarguments:
      Domain:
        complex:
          root: Domain
          transformers:
          - operator: uniq
      Email:
        complex:
          root: ReporterAddress
          transformers:
          - operator: uniq
      InternalDomains: {}
    separatecontext: true
    loop:
      iscommand: false
      exitCondition: ''
      wait: 1
    view: "{\n  \"position\": {\n    \"x\": 1182.5,\n    \"y\": 530\n  }\n}"
    note: false
    timertriggers: []
    ignoreworker: false
  '55':
    id: '55'
    taskid: 675eab21-6e48-46f8-8c48-831d694b90bc
    type: playbook
    task:
      id: 675eab21-6e48-46f8-8c48-831d694b90bc
      version: -1
      name: Extract Indicators From File - Generic v2
      playbookName: Extract Indicators From File - Generic v2
      type: playbook
      iscommand: false
      brand: ''
      description: ''
    nexttasks:
      '#none#':
      - '52'
    separatecontext: true
    view: "{\n  \"position\": {\n    \"x\": -272.5,\n    \"y\": 530\n  }\n}"
    note: false
    timertriggers: []
    ignoreworker: false
  '56':
    id: '56'
    taskid: 54dab694-bd86-4fb5-8c85-b01dfd91a15d
    type: title
    task:
      id: 54dab694-bd86-4fb5-8c85-b01dfd91a15d
      version: -1
      name: Investigation
      type: title
      iscommand: false
      brand: ''
      description: ''
    nexttasks:
      '#none#':
      - '79'
    separatecontext: false
    view: "{\n  \"position\": {\n    \"x\": -260,\n    \"y\": 1510\n  }\n}"
    note: false
    timertriggers: []
    ignoreworker: false
  '79':
    id: '79'
    taskid: d18654f5-16fd-441e-8db0-4e55f0df0f43
    type: condition
    task:
      id: d18654f5-16fd-441e-8db0-4e55f0df0f43
      version: -1
      name: Should the email be authenticated?
      description: Whether the email should be authenticated using DKIM, SPF and DMARC.
        This checks whether "AuthenticateEmail" output is set to "True" and whether
        there are headers from an email to authenticate.
      type: condition
      iscommand: false
      brand: ''
    nexttasks:
      '#default#':
      - '84'
      yes:
      - '80'
    separatecontext: false
    conditions:
    - label: yes
      condition:
      - - operator: isEqualString
          left:
            value:
              simple: inputs.AuthenticateEmail
            iscontext: true
          right:
            value:
              simple: 'True'
          ignorecase: true
      - - operator: isExists
          left:
            value:
              complex:
                root: Email
                accessor: HeadersMap
            iscontext: true
    view: "{\n  \"position\": {\n    \"x\": -260,\n    \"y\": 1680\n  }\n}"
    note: false
    timertriggers: []
    ignoreworker: false
  '80':
    id: '80'
    taskid: 254b1455-3c72-4a76-85ef-603e9cd4cda4
    type: title
    task:
      id: 254b1455-3c72-4a76-85ef-603e9cd4cda4
      version: -1
      name: Email Authenticity Check
      type: title
      iscommand: false
      brand: ''
      description: ''
    nexttasks:
      '#none#':
      - '82'
    separatecontext: false
    view: "{\n  \"position\": {\n    \"x\": -260,\n    \"y\": 1910\n  }\n}"
    note: false
    timertriggers: []
    ignoreworker: false
  '82':
    id: '82'
    taskid: 0f654686-0911-450d-86e6-0689df621d61
    type: regular
    task:
      id: 0f654686-0911-450d-86e6-0689df621d61
      version: -1
      name: Authenticate email
      description: Checks the authenticity of an email based on the email's SPF, DMARC,
        and DKIM.
      scriptName: CheckEmailAuthenticity
      type: regular
      iscommand: false
      brand: ''
    nexttasks:
      '#none#':
      - '83'
    scriptarguments:
      DKIM_override_fail: {}
      DKIM_override_neutral: {}
      DKIM_override_none: {}
      DKIM_override_pass: {}
      DKIM_override_permerror: {}
      DKIM_override_policy: {}
      DKIM_override_temperror: {}
      DMARC_override_fail: {}
      DMARC_override_none: {}
      DMARC_override_pass: {}
      DMARC_override_permerror: {}
      DMARC_override_temperror: {}
      SPF_override_fail: {}
      SPF_override_neutral: {}
      SPF_override_none: {}
      SPF_override_pass: {}
      SPF_override_permerror: {}
      SPF_override_softfail: {}
      SPF_override_temperror: {}
      headers:
        complex:
          root: Email
          accessor: Headers
          transformers:
          - operator: uniq
    reputationcalc: 1
    separatecontext: false
    view: "{\n  \"position\": {\n    \"x\": -260,\n    \"y\": 2080\n  }\n}"
    note: false
    timertriggers: []
    ignoreworker: false
  '83':
    id: '83'
    taskid: e80e3f5a-a74f-44a8-8e83-8eee96def1d0
    type: regular
    task:
      id: e80e3f5a-a74f-44a8-8e83-8eee96def1d0
      version: -1
      name: Save authenticity check result to incident field
      description: Save the verdict, regarding the authenticity of the email, in an
        incident field.
      script: Builtin|||setIncident
      type: regular
      iscommand: true
      brand: Builtin
    nexttasks:
      '#none#':
      - '84'
    scriptarguments:
      addLabels: {}
      affecteddata: {}
      affecteddatatype: {}
      affectedhosts: {}
      affectedindividualscontactinformation: {}
      affectedips: {}
      app: {}
      approximatenumberofaffecteddatasubjects: {}
      assetid: {}
      attachmentcount: {}
      attachmentextension: {}
      attachmenthash: {}
      attachmentid: {}
      attachmentitem: {}
      attachmentname: {}
      attachmentsize: {}
      attachmenttype: {}
      backupowner: {}
      bugtraq: {}
      campaigntargetcount: {}
      campaigntargets: {}
      city: {}
      closeNotes: {}
      closeReason: {}
      companyaddress: {}
      companycity: {}
      companycountry: {}
      companyhasinsuranceforthebreach: {}
      companyname: {}
      companypostalcode: {}
      contactaddress: {}
      contactname: {}
      country: {}
      countrywherebusinesshasitsmainestablishment: {}
      countrywherethebreachtookplace: {}
      criticalassets: {}
      customFields: {}
      cve: {}
      cvss: {}
      dataencryptionstatus: {}
      datetimeofthebreach: {}
      daysbetweenreportcreation: {}
      deleteEmptyField: {}
      dest: {}
      destinationip: {}
      destntdomain: {}
      details: {}
      detectedusers: {}
      dpoemailaddress: {}
      duration: {}
      emailaddress: {}
      emailauthenticitycheck:
        complex:
          root: Email
          accessor: AuthenticityCheck
          transformers:
          - operator: replace
            args:
              limit: {}
              replaceWith:
                value:
                  simple: Undetermined
              toReplace:
                value:
                  simple: undetermined
          - operator: replace
            args:
              limit: {}
              replaceWith:
                value:
                  simple: Pass
              toReplace:
                value:
                  simple: pass
          - operator: replace
            args:
              limit: {}
              replaceWith:
                value:
                  simple: Fail
              toReplace:
                value:
                  simple: fail
          - operator: replace
            args:
              limit: {}
              replaceWith:
                value:
                  simple: Suspicious
              toReplace:
                value:
                  simple: suspicious
      emailbcc: {}
      emailbody: {}
      emailbodyformat: {}
      emailbodyhtml: {}
      emailbodyhtmlraw: {}
      emailcc: {}
      emailclientname: {}
      emailfrom: {}
      emailfromdisplayname: {}
      emailhtml: {}
      emailinreplyto: {}
      emailkeywords: {}
      emailmessageid: {}
      emailreceived: {}
      emailreplyto: {}
      emailreturnpath: {}
      emailsenderdomain: {}
      emailsenderip: {}
      emailsize: {}
      emailsource: {}
      emailsubject: {}
      emailsubjectlanguage: {}
      emailto: {}
      emailtocount: {}
      emailurlclicked: {}
      eventid: {}
      falses: {}
      fetchid: {}
      fetchtype: {}
      filehash: {}
      filename: {}
      filepath: {}
      hostid: {}
      hostname: {}
      htmlimage: {}
      htmlrenderedimage: {}
      id: {}
      important: {}
      importantfield: {}
      isthedatasubjecttodpia: {}
      labels: {}
      likelyimpact: {}
      maliciouscauseifthecauseisamaliciousattack: {}
      malwarefamily: {}
      mdtest: {}
      measurestomitigate: {}
      myfield: {}
      name: {}
      occurred: {}
      owner: {}
      phase: {}
      phishingsubtype: {}
      possiblecauseofthebreach: {}
      postalcode: {}
      relateddomain: {}
      replacePlaybook: {}
      reporteduser: {}
      reportinguser: {}
      roles: {}
      screenshot: {}
      screenshot2: {}
      sectorofaffectedparty: {}
      selector: {}
      severity: {}
      signature: {}
      single: {}
      single2: {}
      sizenumberofemployees: {}
      sizeturnover: {}
      sla: {}
      slaField: {}
      source: {}
      src: {}
      srcntdomain: {}
      srcuser: {}
      systems: {}
      telephoneno: {}
      test: {}
      test2: {}
      testfield: {}
      timeassignedtolevel2: {}
      timefield1: {}
      timelevel1: {}
      type: {}
      user: {}
      username: {}
      vendorid: {}
      vendorproduct: {}
      vulnerabilitycategory: {}
      whereisdatahosted: {}
      xdr: {}
    reputationcalc: 1
    separatecontext: false
    view: "{\n  \"position\": {\n    \"x\": -260,\n    \"y\": 2255\n  }\n}"
    note: false
    timertriggers: []
    ignoreworker: false
  '84':
    id: '84'
    taskid: 32673e2e-72fc-4a00-8054-7e0f357a6981
    type: playbook
    task:
      id: 32673e2e-72fc-4a00-8054-7e0f357a6981
      version: -1
      name: Calculate Severity - Generic v2
      playbookName: Calculate Severity - Generic v2
      type: playbook
      iscommand: false
      brand: ''
      description: ''
    nexttasks:
      '#none#':
      - '2'
    separatecontext: true
    view: "{\n  \"position\": {\n    \"x\": 212.5,\n    \"y\": 2560\n  }\n}"
    note: false
    timertriggers: []
    ignoreworker: false
  '85':
    id: '85'
    taskid: c325df0c-5e0f-4ba9-8863-0b0c18410025
    type: regular
    task:
      id: c325df0c-5e0f-4ba9-8863-0b0c18410025
      version: -1
      name: Save reporter email address in field
      description: Saves the email address of the reporter of the email, in an incident
        field.
      script: Builtin|||setIncident
      type: regular
      iscommand: true
      brand: Builtin
    nexttasks:
      '#none#':
      - '13'
    scriptarguments:
      addLabels: {}
      affecteddata: {}
      affecteddatatype: {}
      affectedhosts: {}
      affectedindividualscontactinformation: {}
      affectedips: {}
      app: {}
      approximatenumberofaffecteddatasubjects: {}
      assetid: {}
      attachmentcount: {}
      attachmentextension: {}
      attachmenthash: {}
      attachmentid: {}
      attachmentitem: {}
      attachmentname: {}
      attachmentsize: {}
      attachmenttype: {}
      backupowner: {}
      bugtraq: {}
      campaigntargetcount: {}
      campaigntargets: {}
      city: {}
      closeNotes: {}
      closeReason: {}
      companyaddress: {}
      companycity: {}
      companycountry: {}
      companyhasinsuranceforthebreach: {}
      companyname: {}
      companypostalcode: {}
      contactaddress: {}
      contactname: {}
      country: {}
      countrywherebusinesshasitsmainestablishment: {}
      countrywherethebreachtookplace: {}
      criticalassets: {}
      customFields: {}
      cve: {}
      cvss: {}
      dataencryptionstatus: {}
      datetimeofthebreach: {}
      daysbetweenreportcreation: {}
      deleteEmptyField: {}
      dest: {}
      destinationip: {}
      destntdomain: {}
      details: {}
      detectedusers: {}
      dpoemailaddress: {}
      duration: {}
      emailaddress: {}
      emailauthenticitycheck: {}
      emailbcc: {}
      emailbody: {}
      emailbodyformat: {}
      emailbodyhtml: {}
      emailcc: {}
      emailclassification: {}
      emailclientname: {}
      emailfrom: {}
      emailfromdisplayname: {}
      emailheaders: {}
      emailhtml: {}
      emailinreplyto: {}
      emailkeywords: {}
      emailmessageid: {}
      emailreceived: {}
      emailreplyto: {}
      emailreturnpath: {}
      emailsenderdomain: {}
      emailsenderip: {}
      emailsize: {}
      emailsource: {}
      emailsubject: {}
      emailsubjectlanguage: {}
      emailto: {}
      emailtocount: {}
      emailurlclicked: {}
      eventid: {}
      falses: {}
      fetchid: {}
      fetchtype: {}
      filehash: {}
      filename: {}
      filepath: {}
      hostid: {}
      hostname: {}
      htmlimage: {}
      htmlrenderedimage: {}
      id: {}
      important: {}
      importantfield: {}
      isthedatasubjecttodpia: {}
      labels: {}
      likelyimpact: {}
      maliciouscauseifthecauseisamaliciousattack: {}
      malwarefamily: {}
      mdtest: {}
      measurestomitigate: {}
      myfield: {}
      name: {}
      occurred: {}
      owner: {}
      phase: {}
      phishingsubtype: {}
      possiblecauseofthebreach: {}
      postalcode: {}
      relateddomain: {}
      replacePlaybook: {}
      reporteduser: {}
      reporteremailaddress:
        complex:
          root: ReporterAddress
      reportinguser: {}
      roles: {}
      screenshot: {}
      screenshot2: {}
      sectorofaffectedparty: {}
      selector: {}
      severity: {}
      signature: {}
      single: {}
      single2: {}
      sizenumberofemployees: {}
      sizeturnover: {}
      sla: {}
      slaField: {}
      source: {}
      src: {}
      srcntdomain: {}
      srcuser: {}
      systems: {}
      telephoneno: {}
      test: {}
      test2: {}
      testfield: {}
      timeassignedtolevel2: {}
      timefield1: {}
      timelevel1: {}
      type: {}
      urlsslverification: {}
      user: {}
      username: {}
      vendorid: {}
      vendorproduct: {}
      vulnerabilitycategory: {}
      whereisdatahosted: {}
      xdr: {}
      xdralertcount: {}
      xdralerts: {}
      xdrassigneduseremail: {}
      xdrassigneduserprettyname: {}
      xdrdescription: {}
      xdrdetectiontime: {}
      xdrfileartifacts: {}
      xdrhighseverityalertcount: {}
      xdrincidentid: {}
      xdrlowseverityalertcount: {}
      xdrmediumseverityalertcount: {}
      xdrnetworkartifacts: {}
      xdrnotes: {}
      xdrresolvecomment: {}
      xdrstatus: {}
      xdrurl: {}
      xdrusercount: {}
    reputationcalc: 1
    separatecontext: false
    view: "{\n  \"position\": {\n    \"x\": 1650,\n    \"y\": 530\n  }\n}"
    note: false
    timertriggers: []
    ignoreworker: false
  '86':
    id: '86'
    taskid: b88d67de-5b86-49e0-8e3d-14a93ca89b8b
    type: playbook
    task:
      id: b88d67de-5b86-49e0-8e3d-14a93ca89b8b
      version: -1
      name: URL Enrichment - Generic v2
      playbookName: URL Enrichment - Generic v2
      type: playbook
      iscommand: false
      brand: ''
      description: ''
    nexttasks:
      '#none#':
      - '56'
    scriptarguments:
      Rasterize:
        simple: 'True'
      URL:
        complex:
          root: URL
          accessor: Data
          transformers:
          - operator: uniq
      VerifyURL:
        simple: 'False'
    separatecontext: true
    loop:
      iscommand: false
      exitCondition: ''
      wait: 1
    view: "{\n  \"position\": {\n    \"x\": -52.5,\n    \"y\": 1020\n  }\n}"
    note: false
    timertriggers: []
    ignoreworker: false
  '87':
    id: '87'
    taskid: bf7ea13b-64cd-46fb-8563-825432a1c808
    type: regular
    task:
      id: bf7ea13b-64cd-46fb-8563-825432a1c808
      version: -1
      name: Predict phishing type using pre-trained phishing model
      description: Predicts the specific type of phishing mail using a pre-trained
        machine learning model, and highlights the most important words used in the
        classification decision.
      scriptName: DBotPredictPhishingWords
      type: regular
      iscommand: false
      brand: ''
    nexttasks:
      '#none#':
      - '90'
    scriptarguments:
      emailBody:
        complex:
          root: Email
          accessor: Text
          transformers:
          - operator: uniq
      emailBodyHTML:
        complex:
          root: Email
          accessor: HTML
          transformers:
          - operator: uniq
      emailSubject:
        complex:
          root: Email
          accessor: Subject
          transformers:
          - operator: uniq
      hashSeed: {}
      labelProbabilityThreshold: {}
      minTextLength: {}
      modelName:
        simple: phishing_model
      modelStoreType: {}
      returnError:
        simple: 'false'
      topWordsLimit: {}
      wordThreshold: {}
    reputationcalc: 1
    continueonerror: true
    separatecontext: false
    view: "{\n  \"position\": {\n    \"x\": -1142.5,\n    \"y\": 680\n  }\n}"
    note: false
    timertriggers: []
    ignoreworker: false
  '88':
    id: '88'
    taskid: 601d6fe6-08ac-42f0-8ce1-cf65cd4fe1d1
    type: title
    task:
      id: 601d6fe6-08ac-42f0-8ce1-cf65cd4fe1d1
      version: -1
      name: Machine Learning
      type: title
      iscommand: false
      brand: ''
      description: ''
    nexttasks:
      '#none#':
      - '87'
    separatecontext: false
    view: "{\n  \"position\": {\n    \"x\": -1142.5,\n    \"y\": 530\n  }\n}"
    note: false
    timertriggers: []
    ignoreworker: false
  '89':
    id: '89'
    taskid: 40fe8e89-4a2c-470f-8bd6-6bae51b4794e
    type: regular
    task:
      id: 40fe8e89-4a2c-470f-8bd6-6bae51b4794e
      version: -1
      name: Update incident with predictions
      description: Updates incident fields with the predictions of the machine-learning
        phishing model.
      script: Builtin|||setIncident
      type: regular
      iscommand: true
      brand: Builtin
    nexttasks:
      '#none#':
      - '56'
    scriptarguments:
      account: {}
      accountid: {}
      accountname: {}
      activedirectoryaccountstatus: {}
      activedirectorydisplayname: {}
      activedirectorypasswordstatus: {}
      addLabels: {}
      affecteddata: {}
      affecteddatatype: {}
      affectedindividualscontactinformation: {}
      agentid: {}
      app: {}
      approximatenumberofaffecteddatasubjects: {}
      assetid: {}
      attachmentcount: {}
      attachmentextension: {}
      attachmenthash: {}
      attachmentid: {}
      attachmentname: {}
      attachmentsize: {}
      attachmenttype: {}
      blockedaction: {}
      bugtraq: {}
      city: {}
      closeNotes: {}
      closeReason: {}
      commandline: {}
      companyaddress: {}
      companycity: {}
      companycountry: {}
      companyhasinsuranceforthebreach: {}
      companyname: {}
      companypostalcode: {}
      companypropertystatus: {}
      contactaddress: {}
      contactname: {}
      coordinates: {}
      country: {}
      countrywherebusinesshasitsmainestablishment: {}
      countrywherethebreachtookplace: {}
      criticalassets: {}
      customFields: {}
      cve: {}
      cvss: {}
      dataencryptionstatus: {}
      datetimeofthebreach: {}
      dbotprediction:
        complex:
          root: DBotPredictPhishingWords
          accessor: Label
          transformers:
          - operator: uniq
      dbotpredictionprobability:
        complex:
          root: DBotPredictPhishingWords
          accessor: Probability
          transformers:
          - operator: uniq
      dbottextsuggestionhighlighted:
        complex:
          root: DBotPredictPhishingWords
          accessor: TextTokensHighlighted
          transformers:
          - operator: uniq
      deleteEmptyField: {}
      dest: {}
      destinationip: {}
      destntdomain: {}
      details: {}
      detectionendtime: {}
      detectionid: {}
      detectionticketed: {}
      detectionupdatetime: {}
      detectionurl: {}
      devicegsuiteaccountstatus: {}
      devicename: {}
      dpoemailaddress: {}
      duoaccountstatus: {}
      duration: {}
      emailaddress: {}
      emailauthenticitycheck: {}
      emailautoreply: {}
      emailbcc: {}
      emailbody: {}
      emailbodyformat: {}
      emailbodyhtml: {}
      emailcc: {}
      emailclassification: {}
      emailclientname: {}
      emailfrom: {}
      emailheaders: {}
      emailhtml: {}
      emailinreplyto: {}
      emailkeywords: {}
      emailmessageid: {}
      emailreceived: {}
      emailreplyto: {}
      emailreturnpath: {}
      emailsenderip: {}
      emailsize: {}
      emailsource: {}
      emailsubject: {}
      emailto: {}
      emailtocount: {}
      emailurlclicked: {}
      employeedisplayname: {}
      employeeemail: {}
      employeemanageremail: {}
      extrahopapplianceid: {}
      extrahophostname: {}
      filehash: {}
      filename: {}
      filepath: {}
      filesize: {}
      firstseen: {}
      globaldirectoryvisibility: {}
      googleaccountstatus: {}
      googleadminrolesstatus: {}
      googledisplayname: {}
      googledrivestatus: {}
      googlemailstatus: {}
      googlepasswordstatus: {}
      hostname: {}
      id: {}
      infectedhosts: {}
      isolated: {}
      isthedatasubjecttodpia: {}
      labels: {}
      lastmodifiedby: {}
      lastmodifiedon: {}
      lastseen: {}
      likelyimpact: {}
      mailboxdelegation: {}
      maliciousbehavior: {}
      maliciouscauseifthecauseisamaliciousattack: {}
      malwarefamily: {}
      markdowntest: {}
      measurestomitigate: {}
      name: {}
      niststage: {}
      occurred: {}
      offboardingstage: {}
      oktaaccountstatus: {}
      owner: {}
      parentprocessid: {}
      participants: {}
      phase: {}
      phishingsubtype: {}
      pid: {}
      policydeleted: {}
      policydescription: {}
      policydetails: {}
      policyid: {}
      policyrecommendation: {}
      policyremediable: {}
      policyseverity: {}
      policytype: {}
      possiblecauseofthebreach: {}
      postalcode: {}
      previouscoordinates: {}
      previouscountry: {}
      previoussignindatetime: {}
      previoussourceip: {}
      prismacloudid: {}
      prismacloudreason: {}
      prismacloudrules: {}
      prismacloudstatus: {}
      prismacloudtime: {}
      rating: {}
      rawparticipants: {}
      region: {}
      regionid: {}
      replacePlaybook: {}
      reporteremailaddress: {}
      resourceapiname: {}
      resourcecloudtype: {}
      resourceid: {}
      resourcename: {}
      resourcetype: {}
      riskrating: {}
      riskscore: {}
      roles: {}
      rrn: {}
      sectorofaffectedparty: {}
      severity: {}
      signature: {}
      signindatetime: {}
      sizenumberofemployees: {}
      sizeturnover: {}
      skuname: {}
      skutier: {}
      sla: {}
      slaField: {}
      sourceip: {}
      src: {}
      srcntdomain: {}
      srcos: {}
      srcuser: {}
      subscriptionassignedby: {}
      subscriptioncreatedby: {}
      subscriptioncreatedon: {}
      subscriptiondescription: {}
      subscriptionid: {}
      subscriptionname: {}
      subscriptiontype: {}
      subscriptionupdatedby: {}
      subscriptionupdatedon: {}
      subtype: {}
      systemdefault: {}
      systems: {}
      telephoneno: {}
      terminatedaction: {}
      threatactor: {}
      trapsid: {}
      travelmaplink: {}
      triggeredsecurityprofile: {}
      type: {}
      urlsslverification: {}
      user: {}
      username: {}
      vendorid: {}
      vendorproduct: {}
      vpcid: {}
      vulnerabilitycategory: {}
      whereisdatahosted: {}
      xdralertcount: {}
      xdralerts: {}
      xdrassigneduseremail: {}
      xdrassigneduserprettyname: {}
      xdrdescription: {}
      xdrdetectiontime: {}
      xdrfileartifacts: {}
      xdrhighseverityalertcount: {}
      xdrincidentid: {}
      xdrlowseverityalertcount: {}
      xdrmediumseverityalertcount: {}
      xdrnetworkartifacts: {}
      xdrnotes: {}
      xdrresolvecomment: {}
      xdrstatus: {}
      xdrurl: {}
      xdrusercount: {}
    reputationcalc: 1
    separatecontext: false
    view: "{\n  \"position\": {\n    \"x\": -1142.5,\n    \"y\": 1060\n  }\n}"
    note: false
    timertriggers: []
    ignoreworker: false
  '90':
    id: '90'
    taskid: 585dd252-1010-44ae-8c8d-1331c6d907ab
    type: condition
    task:
      id: 585dd252-1010-44ae-8c8d-1331c6d907ab
      version: -1
      name: Did the model predict the phishing type?
      description: Checks whether the model predicted the phishing type.
      type: condition
      iscommand: false
      brand: ''
    nexttasks:
      '#default#':
      - '56'
      yes:
      - '89'
    separatecontext: false
    conditions:
    - label: yes
      condition:
      - - operator: isNotEmpty
          left:
            value:
              complex:
                root: DBotPredictPhishingWords
                accessor: Label
            iscontext: true
      - - operator: isNotEmpty
          left:
            value:
              complex:
                root: DBotPredictPhishingWords
                accessor: Probability
            iscontext: true
      - - operator: isNotEmpty
          left:
            value:
              complex:
                root: DBotPredictPhishingWords
                accessor: TextTokensHighlighted
            iscontext: true
    view: "{\n  \"position\": {\n    \"x\": -1142.5,\n    \"y\": 860\n  }\n}"
    note: false
    timertriggers: []
    ignoreworker: false
view: "{\n  \"linkLabelsPosition\": {\n    \"15_30_Malicious \": 0.48,\n    \"15_31_#default#\"\
  : 0.44,\n    \"33_16_No\": 0.64,\n    \"33_17_Yes\": 0.19,\n    \"36_43_#default#\"\
  : 0.39,\n    \"37_43_#default#\": 0.23,\n    \"79_80_yes\": 0.49,\n    \"79_84_#default#\"\
  : 0.34,\n    \"90_56_#default#\": 0.3,\n    \"90_89_yes\": 0.48\n  },\n  \"paper\"\
  : {\n    \"dimensions\": {\n      \"height\": 5370,\n      \"width\": 3172.5,\n\
  \      \"x\": -1142.5,\n      \"y\": -90\n    }\n  }\n}"
inputs:
- key: Role
  value:
    simple: Administrator
  required: true
  description: The default role to assign the incident to.
- key: SearchAndDelete
  value:
    simple: 'False'
  required: false
  description: "Enable the \"Search and Delete\" capability (can be either \"True\"\
    \ or \"False\").\nIn case of a malicious email, the \"Search and Delete\" sub-playbook\
    \ will look for other instances of the email and delete them pending analyst approval."
- key: BlockIndicators
  value:
    simple: 'False'
  required: false
  description: "Enable the \"Block Indicators\" capability (can be either \"True\"\
    \ or \"False\").\nIn case of a malicious email, the \"Block Indicators\" sub-playbook\
    \ will block all malicious indicators in the relevant integrations."
- key: AuthenticateEmail
  value:
    simple: 'False'
  required: false
  description: Whether the authenticity of the email should be verified, using SPF,
    DKIM and DMARC.
outputs: []
sourceplaybookid: Phishing Investigation - Generic v2
fromversion: 4.5.0
tests:
- Phishing v2 Test - Attachment
- Phishing v2 Test - Inline
=======
id: Phishing Investigation - Generic v2
version: -1
fromversion: 4.5.0
name: Phishing Investigation - Generic v2
description: |-
  Use this playbook to investigate and remediate a potential phishing incident. The playbook simultaneously engages with the user that triggered the incident, while investigating the incident itself.

  The final remediation tasks are always decided by a human analyst.
starttaskid: '0'
tasks:
  '0':
    id: '0'
    taskid: ac4755be-b17d-4464-8224-15aee51d29de
    type: start
    task:
      id: ac4755be-b17d-4464-8224-15aee51d29de
      version: -1
      name: ''
      iscommand: false
      brand: ''
      description: ''
    nexttasks:
      '#none#':
      - '39'
    separatecontext: false
    view: |-
      {
        "position": {
          "x": 592.5,
          "y": -90
        }
      }
    note: false
    timertriggers: []
    ignoreworker: false
  '2':
    id: '2'
    taskid: b8fe1f1e-c1ae-499e-83d7-f466009b5790
    type: regular
    task:
      id: b8fe1f1e-c1ae-499e-83d7-f466009b5790
      version: -1
      name: Assign to analyst
      description: Assign the incident to an analyst based on the analyst's organizational
        role.
      scriptName: AssignAnalystToIncident
      type: regular
      iscommand: false
      brand: ''
    nexttasks:
      '#none#':
      - '15'
    scriptarguments:
      assignBy: {}
      email: {}
      onCall:
        complex:
          root: inputs.OnCall
      roles:
        complex:
          root: inputs.Role
      username: {}
    reputationcalc: 1
    separatecontext: false
    view: |-
      {
        "position": {
          "x": 642.5,
          "y": 2810
        }
      }
    note: false
    timertriggers: []
    ignoreworker: false
  '7':
    id: '7'
    taskid: d6dfa5b6-7756-4f6f-8e97-c9c7bcd67ad7
    type: regular
    task:
      id: d6dfa5b6-7756-4f6f-8e97-c9c7bcd67ad7
      version: -1
      name: Manually review the incident
      description: Review the incident to determine if the email that the user reported
        is malicious.
      type: regular
      iscommand: false
      brand: ''
    nexttasks:
      '#none#':
      - '33'
    separatecontext: false
    view: |-
      {
        "position": {
          "x": 130,
          "y": 3305
        }
      }
    note: false
    timertriggers: []
    ignoreworker: false
  '8':
    id: '8'
    taskid: 11da73b5-8815-42ea-89e6-d17ed25787d9
    type: regular
    task:
      id: 11da73b5-8815-42ea-89e6-d17ed25787d9
      version: -1
      name: Close investigation
      description: Close the investigation.
      script: Builtin|||closeInvestigation
      type: regular
      iscommand: true
      brand: Builtin
    nexttasks:
      '#none#':
      - '29'
    scriptarguments:
      assetid: {}
      closeNotes: {}
      closeReason: {}
      id: {}
      importantfield: {}
      test2: {}
      timefield1: {}
    reputationcalc: 1
    separatecontext: false
    view: |-
      {
        "position": {
          "x": 710,
          "y": 5050
        }
      }
    note: false
    timertriggers: []
    ignoreworker: false
  '11':
    id: '11'
    taskid: 61327623-b9c8-4683-892e-82ed6a2005f7
    type: title
    task:
      id: 61327623-b9c8-4683-892e-82ed6a2005f7
      version: -1
      name: Triage
      type: title
      iscommand: false
      brand: ''
      description: ''
    nexttasks:
      '#none#':
      - '26'
    separatecontext: false
    view: |-
      {
        "position": {
          "x": 7.5,
          "y": 195
        }
      }
    note: false
    timertriggers: []
    ignoreworker: false
  '12':
    id: '12'
    taskid: 3fa6bd94-e6fa-4cad-8e42-a35aa3370a56
    type: regular
    task:
      id: 3fa6bd94-e6fa-4cad-8e42-a35aa3370a56
      version: -1
      name: Store the email address of the reporting user
      description: Store the email address of the user that reported the incident.
      scriptName: Set
      type: regular
      iscommand: false
      brand: ''
    nexttasks:
      '#none#':
      - '53'
      - '85'
    scriptarguments:
      append: {}
      key:
        simple: ReporterAddress
      value:
        complex:
          root: incident
          accessor: labels.Email/from
    reputationcalc: 1
    separatecontext: false
    view: |-
      {
        "position": {
          "x": 1182.5,
          "y": 350
        }
      }
    note: false
    timertriggers: []
    ignoreworker: false
  '13':
    id: '13'
    taskid: 9551bc3f-272d-4db9-8a40-30b48d1ba33b
    type: regular
    task:
      id: 9551bc3f-272d-4db9-8a40-30b48d1ba33b
      version: -1
      name: Acknowledge incident was received
      description: |
        Send an auto-response to user that reported the incident, informing them the incident was received and being handled.
      script: '|||send-mail'
      type: regular
      iscommand: true
      brand: ''
    nexttasks:
      '#none#':
      - '2'
    scriptarguments:
      additionalHeader: {}
      attachCIDs: {}
      attachIDs: {}
      attachNames: {}
      bcc: {}
      body:
        simple: "Hi ${.=function(val) { var reporter = val.ReporterAddress ;var account\
          \ = val.Account && val.Account.filter(function(acc) { return acc.DisplayName\
          \ && acc.Email && acc.Email.Address === reporter }); return account && account[0]\
          \ && account[0].DisplayName || reporter || ''; }(val)},\nWe've received\
          \ your email and are investigating.\nPlease do not touch the email until\
          \ further notice.\n\nCordially, \n  Your friendly neighborhood security\
          \ team"
      cc: {}
      from: {}
      htmlBody: {}
      replyTo: {}
      subject:
        simple: 'Re: Phishing Investigation - ${incident.name}'
      templateParams: {}
      to:
        complex:
          root: incident
          accessor: labels.Email/from
      transientFile: {}
      transientFileCID: {}
      transientFileContent: {}
    reputationcalc: 1
    separatecontext: false
    view: |-
      {
        "position": {
          "x": 1182.5,
          "y": 710
        }
      }
    note: false
    timertriggers: []
    ignoreworker: false
  '15':
    id: '15'
    taskid: 4defb0e5-cc6d-4939-8e4b-d69e261714f1
    type: condition
    task:
      id: 4defb0e5-cc6d-4939-8e4b-d69e261714f1
      version: -1
      name: Is the email malicious?
      description: Determines if the email is malicious based on the calculated severity.
      type: condition
      iscommand: false
      brand: ''
    nexttasks:
      '#default#':
      - '31'
      'Malicious ':
      - '30'
    separatecontext: false
    conditions:
    - label: 'Malicious '
      condition:
      - - operator: greaterThanOrEqual
          left:
            value:
              simple: incident.severity
            iscontext: true
          right:
            value:
              simple: '2'
    view: |-
      {
        "position": {
          "x": 642.5,
          "y": 2985
        }
      }
    note: false
    timertriggers: []
    ignoreworker: false
  '16':
    id: '16'
    taskid: 417da9df-5b58-4530-8dae-8591592a06df
    type: regular
    task:
      id: 417da9df-5b58-4530-8dae-8591592a06df
      version: -1
      name: Update  the user that the reported email is safe
      description: Send an email to the user explaining that the email they reported
        is safe.
      scriptName: SendEmail
      type: regular
      iscommand: false
      brand: ''
    nexttasks:
      '#none#':
      - '8'
    scriptarguments:
      attachIDs: {}
      bcc: {}
      body:
        simple: |-
          Hi ${.=val.Account.DisplayName && val.Email.Address === val.incident.labels['Email/from'] ? val.Account.DisplayName : val.incident.labels['Email/from']},
          We've concluded that the email you forwarded to us is safe.
          Thank you for your alertness and your participation in keeping our organization secure.

          Cordially,
            Your security team
      cc: {}
      htmlBody: {}
      noteEntryID: {}
      replyTo: {}
      subject:
        simple: 'Re: Phishing Investigation - ${incident.name}'
      to:
        simple: ${incident.labels.Email/from}
    reputationcalc: 1
    separatecontext: false
    view: |-
      {
        "position": {
          "x": 130,
          "y": 3930
        }
      }
    note: false
    timertriggers:
    - fieldname: detectionsla
      action: stop
    ignoreworker: false
  '17':
    id: '17'
    taskid: 38d12767-452d-438e-8361-2c19bdb6bc65
    type: regular
    task:
      id: 38d12767-452d-438e-8361-2c19bdb6bc65
      version: -1
      name: Update  the user that the reported email is malicious
      description: Send an email to the user explaining that the email they reported
        is malicious.
      script: '|||send-mail'
      type: regular
      iscommand: true
      brand: ''
    nexttasks:
      '#none#':
      - '27'
    scriptarguments:
      attachIDs: {}
      attachNames: {}
      bcc: {}
      body:
        simple: |-
          Hi ${.=val.Account.DisplayName && val.Email.Address === val.incident.labels['Email/from'] ? val.Account.DisplayName : val.incident.labels['Email/from']},
          We've concluded that the email you forwarded to us is malicious. No further action is required on your part. Good job on detecting and forwarding it to us!

          All the best,
            Your security team
      cc: {}
      htmlBody: {}
      replyTo: {}
      subject:
        simple: 'Re: Phishing Investigation - ${incident.name}'
      to:
        simple: ${incident.labels.Email/from}
      transientFile: {}
      transientFileContent: {}
    separatecontext: false
    view: |-
      {
        "position": {
          "x": 1070,
          "y": 3940
        }
      }
    note: false
    timertriggers:
    - fieldname: detectionsla
      action: stop
    ignoreworker: false
  '18':
    id: '18'
    taskid: dda5420c-7de7-4f2d-8da5-09f3ed8a12b9
    type: title
    task:
      id: dda5420c-7de7-4f2d-8da5-09f3ed8a12b9
      version: -1
      name: Engage with User
      type: title
      iscommand: false
      brand: ''
      description: ''
    nexttasks:
      '#none#':
      - '12'
    separatecontext: false
    view: |-
      {
        "position": {
          "x": 1182.5,
          "y": 195
        }
      }
    note: false
    timertriggers: []
    ignoreworker: false
  '22':
    id: '22'
    taskid: be406ffc-c93b-4890-830c-2536ffbedc6e
    type: playbook
    task:
      id: be406ffc-c93b-4890-830c-2536ffbedc6e
      version: -1
      name: Detonate File - Generic
      playbookName: Detonate File - Generic
      type: playbook
      iscommand: false
      brand: ''
      description: ''
    nexttasks:
      '#none#':
      - '56'
    separatecontext: true
    view: |-
      {
        "position": {
          "x": 272.5,
          "y": 530
        }
      }
    note: false
    timertriggers: []
    ignoreworker: false
  '26':
    id: '26'
    taskid: 151f9ed5-3b43-4380-8ced-9892eb91104d
    type: playbook
    task:
      id: 151f9ed5-3b43-4380-8ced-9892eb91104d
      version: -1
      name: Process Email - Generic
      playbookName: Process Email - Generic
      type: playbook
      iscommand: false
      brand: ''
      description: ''
    nexttasks:
      '#none#':
      - '55'
      - '22'
      - '88'
    separatecontext: true
    view: |-
      {
        "position": {
          "x": 7.5,
          "y": 340
        }
      }
    note: false
    timertriggers: []
    ignoreworker: false
  '27':
    id: '27'
    taskid: 421eef34-f338-4c46-89cf-844afa2a2e48
    type: title
    task:
      id: 421eef34-f338-4c46-89cf-844afa2a2e48
      version: -1
      name: Remediation
      type: title
      iscommand: false
      brand: ''
      description: ''
    nexttasks:
      '#none#':
      - '37'
      - '36'
      - '34'
    separatecontext: false
    view: |-
      {
        "position": {
          "x": 1070,
          "y": 4140
        }
      }
    note: false
    timertriggers:
    - fieldname: remediationsla
      action: start
    ignoreworker: false
  '28':
    id: '28'
    taskid: f168df65-a9bf-4305-881a-7d740ebde500
    type: playbook
    task:
      id: f168df65-a9bf-4305-881a-7d740ebde500
      version: -1
      name: Search And Delete Emails - Generic
      playbookName: Search And Delete Emails - Generic
      type: playbook
      iscommand: false
      brand: ''
      description: ''
    nexttasks:
      '#none#':
      - '43'
    separatecontext: true
    view: |-
      {
        "position": {
          "x": 1062.5,
          "y": 4515
        }
      }
    note: false
    timertriggers: []
    ignoreworker: false
  '29':
    id: '29'
    taskid: fc429ec3-8231-46f6-8b25-2c7a06d2f005
    type: title
    task:
      id: fc429ec3-8231-46f6-8b25-2c7a06d2f005
      version: -1
      name: Done
      type: title
      iscommand: false
      brand: ''
      description: ''
    separatecontext: false
    view: |-
      {
        "position": {
          "x": 715,
          "y": 5215
        }
      }
    note: false
    timertriggers: []
    ignoreworker: false
  '30':
    id: '30'
    taskid: c2119cb4-091b-433a-8aeb-dac70d4a296e
    type: title
    task:
      id: c2119cb4-091b-433a-8aeb-dac70d4a296e
      version: -1
      name: Email Is Malicious
      type: title
      iscommand: false
      brand: ''
      description: ''
    nexttasks:
      '#none#':
      - '17'
    separatecontext: false
    view: |-
      {
        "position": {
          "x": 1062.5,
          "y": 3160
        }
      }
    note: false
    timertriggers: []
    ignoreworker: false
  '31':
    id: '31'
    taskid: d560749b-2218-466f-856e-18986e9a1885
    type: title
    task:
      id: d560749b-2218-466f-856e-18986e9a1885
      version: -1
      name: Undetermined
      type: title
      iscommand: false
      brand: ''
      description: ''
    nexttasks:
      '#none#':
      - '7'
    separatecontext: false
    view: |-
      {
        "position": {
          "x": 130,
          "y": 3160
        }
      }
    note: false
    timertriggers: []
    ignoreworker: false
  '33':
    id: '33'
    taskid: 231bb05f-9f96-4a43-82a4-70b3ef434bf8
    type: condition
    task:
      id: 231bb05f-9f96-4a43-82a4-70b3ef434bf8
      version: -1
      name: Is the email malicious?
      description: Is the email that the user reported malicious?
      type: condition
      iscommand: false
      brand: ''
    nexttasks:
      'No':
      - '16'
      'Yes':
      - '17'
    separatecontext: false
    view: |-
      {
        "position": {
          "x": 130,
          "y": 3470
        }
      }
    note: false
    timertriggers: []
    ignoreworker: false
  '34':
    id: '34'
    taskid: 945915a4-395f-444f-8500-c80791cddcfd
    type: regular
    task:
      id: 945915a4-395f-444f-8500-c80791cddcfd
      version: -1
      name: Manually remediate  the incident
      description: "Consider the following:\n1. Search for and delete similar emails\n\
        2. Inform the organization about the threat\n3. Hunt the relevant IOCs\n4.\
        \ Update proxies and firewalls as necessary\n5. Block the malicious sender/\
        \ domain in the mail-gateway "
      type: regular
      iscommand: false
      brand: ''
    nexttasks:
      '#none#':
      - '43'
    separatecontext: false
    view: |-
      {
        "position": {
          "x": 620,
          "y": 4310
        }
      }
    note: false
    timertriggers: []
    ignoreworker: false
  '36':
    id: '36'
    taskid: 0c8816d8-8be2-4bed-8f12-02f70a25dd60
    type: condition
    task:
      id: 0c8816d8-8be2-4bed-8f12-02f70a25dd60
      version: -1
      name: Execute the "Search and Delete" sub-playbook?
      description: Verify that the "Search and Delete" parameter is set to "True"?
      type: condition
      iscommand: false
      brand: ''
    nexttasks:
      '#default#':
      - '43'
      'yes':
      - '28'
    separatecontext: false
    conditions:
    - label: 'yes'
      condition:
      - - operator: isExists
          left:
            value:
              complex:
                root: inputs.SearchAndDelete
                filters:
                - - operator: isEqualString
                    left:
                      value:
                        simple: inputs.SearchAndDelete
                      iscontext: true
                    right:
                      value:
                        simple: 'True'
                    ignorecase: true
            iscontext: true
    view: |-
      {
        "position": {
          "x": 1070,
          "y": 4310
        }
      }
    note: false
    timertriggers: []
    ignoreworker: false
  '37':
    id: '37'
    taskid: 2c4bace5-7d57-4846-89ce-78ddee6e40c8
    type: condition
    task:
      id: 2c4bace5-7d57-4846-89ce-78ddee6e40c8
      version: -1
      name: Execute the "Block Indicators" sub-playbook?
      description: Verify that the "Block indicators" parameter is set to "True"?
      type: condition
      iscommand: false
      brand: ''
    nexttasks:
      '#default#':
      - '43'
      'yes':
      - '38'
    separatecontext: false
    conditions:
    - label: 'yes'
      condition:
      - - operator: isExists
          left:
            value:
              complex:
                root: inputs.BlockIndicators
                filters:
                - - operator: isEqualString
                    left:
                      value:
                        simple: inputs.BlockIndicators
                      iscontext: true
                    right:
                      value:
                        simple: 'True'
                    ignorecase: true
            iscontext: true
    view: |-
      {
        "position": {
          "x": 1510,
          "y": 4310
        }
      }
    note: false
    timertriggers: []
    ignoreworker: false
  '38':
    id: '38'
    taskid: d32af5b0-4287-49f7-82da-ca70c78d4345
    type: playbook
    task:
      id: d32af5b0-4287-49f7-82da-ca70c78d4345
      version: -1
      name: Block Indicators - Generic
      playbookName: Block Indicators - Generic
      type: playbook
      iscommand: false
      brand: ''
      description: ''
    nexttasks:
      '#none#':
      - '43'
    separatecontext: true
    view: |-
      {
        "position": {
          "x": 1510,
          "y": 4515
        }
      }
    note: false
    timertriggers: []
    ignoreworker: false
  '39':
    id: '39'
    taskid: 151326c6-7adc-48bf-8710-6b0b01d86f48
    type: title
    task:
      id: 151326c6-7adc-48bf-8710-6b0b01d86f48
      version: -1
      name: Start Detection Timer
      type: title
      iscommand: false
      brand: ''
      description: ''
    nexttasks:
      '#none#':
      - '18'
      - '11'
    separatecontext: false
    view: |-
      {
        "position": {
          "x": 592.5,
          "y": 40
        }
      }
    note: false
    timertriggers:
    - fieldname: detectionsla
      action: start
    ignoreworker: false
  '43':
    id: '43'
    taskid: 17f9d1ad-24e9-4ddc-813f-15ff190032a1
    type: title
    task:
      id: 17f9d1ad-24e9-4ddc-813f-15ff190032a1
      version: -1
      name: Stop Remediation Timer
      type: title
      iscommand: false
      brand: ''
      description: ''
    nexttasks:
      '#none#':
      - '8'
    separatecontext: false
    view: |-
      {
        "position": {
          "x": 710,
          "y": 4910
        }
      }
    note: false
    timertriggers:
    - fieldname: remediationsla
      action: stop
    ignoreworker: false
  '47':
    id: '47'
    taskid: 9d139a23-b310-40bd-8c57-925fd2737e4c
    type: playbook
    task:
      id: 9d139a23-b310-40bd-8c57-925fd2737e4c
      version: -1
      name: File Enrichment - Generic v2
      playbookName: File Enrichment - Generic v2
      type: playbook
      iscommand: false
      brand: ''
      description: ''
    nexttasks:
      '#none#':
      - '56'
    scriptarguments:
      MD5:
        complex:
          root: File
          accessor: MD5
          transformers:
          - operator: uniq
      SHA1:
        complex:
          root: File
          accessor: SHA1
          transformers:
          - operator: uniq
      SHA256:
        complex:
          root: File
          accessor: SHA256
          transformers:
          - operator: uniq
    separatecontext: true
    loop:
      iscommand: false
      exitCondition: ''
      wait: 1
    view: |-
      {
        "position": {
          "x": -490,
          "y": 860
        }
      }
    note: false
    timertriggers: []
    ignoreworker: false
  '48':
    id: '48'
    taskid: cc58bc17-c526-423c-8450-291cf70d3beb
    type: playbook
    task:
      id: cc58bc17-c526-423c-8450-291cf70d3beb
      version: -1
      name: IP Enrichment - External - Generic v2
      playbookName: IP Enrichment - External - Generic v2
      type: playbook
      iscommand: false
      brand: ''
      description: ''
    nexttasks:
      '#none#':
      - '56'
    scriptarguments:
      IP:
        complex:
          root: IP
          accessor: Address
          transformers:
          - operator: uniq
      InternalRange: {}
      ResolveIP:
        simple: 'False'
    separatecontext: true
    loop:
      iscommand: false
      exitCondition: ''
      wait: 1
    view: |-
      {
        "position": {
          "x": -52.5,
          "y": 860
        }
      }
    note: false
    timertriggers: []
    ignoreworker: false
  '49':
    id: '49'
    taskid: 81a1c597-fa66-4ebc-86cb-7155baa405de
    type: playbook
    task:
      id: 81a1c597-fa66-4ebc-86cb-7155baa405de
      version: -1
      name: Email Address Enrichment - Generic v2.1
      playbookName: Email Address Enrichment - Generic v2.1
      type: playbook
      iscommand: false
      brand: ''
      description: ''
    nexttasks:
      '#none#':
      - '56'
    scriptarguments:
      Domain:
        complex:
          root: Domain
          accessor: Name
          transformers:
          - operator: uniq
      Email:
        complex:
          root: Account
          accessor: Email.Address
          transformers:
          - operator: uniq
      InternalDomains: {}
    separatecontext: true
    loop:
      iscommand: false
      exitCondition: ''
      wait: 1
    view: |-
      {
        "position": {
          "x": -490,
          "y": 1020
        }
      }
    note: false
    timertriggers: []
    ignoreworker: false
  '50':
    id: '50'
    taskid: 6b8f702e-45cc-4004-8009-e4c985f01338
    type: playbook
    task:
      id: 6b8f702e-45cc-4004-8009-e4c985f01338
      version: -1
      name: URL Enrichment - Generic v2
      playbookName: URL Enrichment - Generic v2
      type: playbook
      iscommand: false
      brand: ''
      description: ''
    nexttasks:
      '#none#':
      - '56'
    scriptarguments:
      Rasterize:
        simple: 'True'
      URL:
        complex:
          root: URL
          accessor: Data
          transformers:
          - operator: uniq
      VerifyURL:
        simple: 'False'
    separatecontext: true
    loop:
      iscommand: false
      exitCondition: ''
      wait: 1
    view: |-
      {
        "position": {
          "x": -52.5,
          "y": 1020
        }
      }
    note: false
    timertriggers: []
    ignoreworker: false
  '51':
    id: '51'
    taskid: a4b8af21-21d7-471c-8290-0deb9ee23e89
    type: playbook
    task:
      id: a4b8af21-21d7-471c-8290-0deb9ee23e89
      version: -1
      name: Domain Enrichment - Generic v2
      playbookName: Domain Enrichment - Generic v2
      type: playbook
      iscommand: false
      brand: ''
      description: ''
    nexttasks:
      '#none#':
      - '56'
    scriptarguments:
      Domain:
        complex:
          root: Domain
          accessor: Name
          transformers:
          - operator: uniq
    separatecontext: true
    loop:
      iscommand: false
      exitCondition: ''
      wait: 1
    view: |-
      {
        "position": {
          "x": -52.5,
          "y": 1180
        }
      }
    note: false
    timertriggers: []
    ignoreworker: false
  '52':
    id: '52'
    taskid: 29d97b94-fad1-490d-8ddb-b0e16c107da8
    type: title
    task:
      id: 29d97b94-fad1-490d-8ddb-b0e16c107da8
      version: -1
      name: Indicator Enrichment
      type: title
      iscommand: false
      brand: ''
      description: ''
    nexttasks:
      '#none#':
      - '48'
      - '47'
      - '50'
      - '49'
      - '51'
    separatecontext: false
    view: |-
      {
        "position": {
          "x": -272.5,
          "y": 710
        }
      }
    note: false
    timertriggers: []
    ignoreworker: false
  '53':
    id: '53'
    taskid: 9efe139c-3485-464d-8122-1a3bc8587888
    type: playbook
    task:
      id: 9efe139c-3485-464d-8122-1a3bc8587888
      version: -1
      name: Email Address Enrichment - Generic v2.1
      playbookName: Email Address Enrichment - Generic v2.1
      type: playbook
      iscommand: false
      brand: ''
      description: ''
    nexttasks:
      '#none#':
      - '13'
    scriptarguments:
      Domain:
        complex:
          root: Domain
          transformers:
          - operator: uniq
      Email:
        complex:
          root: ReporterAddress
          transformers:
          - operator: uniq
      InternalDomains: {}
    separatecontext: true
    loop:
      iscommand: false
      exitCondition: ''
      wait: 1
    view: |-
      {
        "position": {
          "x": 1182.5,
          "y": 530
        }
      }
    note: false
    timertriggers: []
    ignoreworker: false
  '55':
    id: '55'
    taskid: 675eab21-6e48-46f8-8c48-831d694b90bc
    type: playbook
    task:
      id: 675eab21-6e48-46f8-8c48-831d694b90bc
      version: -1
      name: Extract Indicators From File - Generic v2
      playbookName: Extract Indicators From File - Generic v2
      type: playbook
      iscommand: false
      brand: ''
      description: ''
    nexttasks:
      '#none#':
      - '52'
    separatecontext: true
    view: |-
      {
        "position": {
          "x": -272.5,
          "y": 530
        }
      }
    note: false
    timertriggers: []
    ignoreworker: false
  '56':
    id: '56'
    taskid: 54dab694-bd86-4fb5-8c85-b01dfd91a15d
    type: title
    task:
      id: 54dab694-bd86-4fb5-8c85-b01dfd91a15d
      version: -1
      name: Investigation
      type: title
      iscommand: false
      brand: ''
      description: ''
    nexttasks:
      '#none#':
      - '79'
    separatecontext: false
    view: |-
      {
        "position": {
          "x": -260,
          "y": 1510
        }
      }
    note: false
    timertriggers: []
    ignoreworker: false
  '79':
    id: '79'
    taskid: d18654f5-16fd-441e-8db0-4e55f0df0f43
    type: condition
    task:
      id: d18654f5-16fd-441e-8db0-4e55f0df0f43
      version: -1
      name: Should the email be authenticated?
      description: Whether the email should be authenticated using DKIM, SPF and DMARC.
        This checks whether "AuthenticateEmail" output is set to "True" and whether
        there are headers from an email to authenticate.
      type: condition
      iscommand: false
      brand: ''
    nexttasks:
      '#default#':
      - '84'
      'yes':
      - '80'
    separatecontext: false
    conditions:
    - label: 'yes'
      condition:
      - - operator: isEqualString
          left:
            value:
              simple: inputs.AuthenticateEmail
            iscontext: true
          right:
            value:
              simple: 'True'
          ignorecase: true
      - - operator: isExists
          left:
            value:
              complex:
                root: Email
                accessor: HeadersMap
            iscontext: true
    view: |-
      {
        "position": {
          "x": -260,
          "y": 1680
        }
      }
    note: false
    timertriggers: []
    ignoreworker: false
  '80':
    id: '80'
    taskid: 254b1455-3c72-4a76-85ef-603e9cd4cda4
    type: title
    task:
      id: 254b1455-3c72-4a76-85ef-603e9cd4cda4
      version: -1
      name: Email Authenticity Check
      type: title
      iscommand: false
      brand: ''
      description: ''
    nexttasks:
      '#none#':
      - '82'
    separatecontext: false
    view: |-
      {
        "position": {
          "x": -260,
          "y": 1910
        }
      }
    note: false
    timertriggers: []
    ignoreworker: false
  '82':
    id: '82'
    taskid: 29937a18-e577-40bd-8a5a-64bb1e4abac6
    type: regular
    task:
      id: 29937a18-e577-40bd-8a5a-64bb1e4abac6
      version: -1
      name: Authenticate email
      description: Checks the authenticity of an email based on the email's SPF, DMARC,
        and DKIM.
      scriptName: CheckEmailAuthenticity
      type: regular
      iscommand: false
      brand: ''
    nexttasks:
      '#none#':
      - '83'
    scriptarguments:
      DKIM_override_fail: {}
      DKIM_override_neutral: {}
      DKIM_override_none: {}
      DKIM_override_pass: {}
      DKIM_override_permerror: {}
      DKIM_override_policy: {}
      DKIM_override_temperror: {}
      DMARC_override_fail: {}
      DMARC_override_none: {}
      DMARC_override_pass: {}
      DMARC_override_permerror: {}
      DMARC_override_temperror: {}
      SPF_override_fail: {}
      SPF_override_neutral: {}
      SPF_override_none: {}
      SPF_override_pass: {}
      SPF_override_permerror: {}
      SPF_override_softfail: {}
      SPF_override_temperror: {}
      headers:
        complex:
          root: Email
          accessor: HeadersMap
          transformers:
          - operator: uniq
    reputationcalc: 1
    separatecontext: false
    view: |-
      {
        "position": {
          "x": -260,
          "y": 2080
        }
      }
    note: false
    timertriggers: []
    ignoreworker: false
  '83':
    id: '83'
    taskid: e80e3f5a-a74f-44a8-8e83-8eee96def1d0
    type: regular
    task:
      id: e80e3f5a-a74f-44a8-8e83-8eee96def1d0
      version: -1
      name: Save authenticity check result to incident field
      description: Save the verdict, regarding the authenticity of the email, in an
        incident field.
      script: Builtin|||setIncident
      type: regular
      iscommand: true
      brand: Builtin
    nexttasks:
      '#none#':
      - '84'
    scriptarguments:
      addLabels: {}
      affecteddata: {}
      affecteddatatype: {}
      affectedhosts: {}
      affectedindividualscontactinformation: {}
      affectedips: {}
      app: {}
      approximatenumberofaffecteddatasubjects: {}
      assetid: {}
      attachmentcount: {}
      attachmentextension: {}
      attachmenthash: {}
      attachmentid: {}
      attachmentitem: {}
      attachmentname: {}
      attachmentsize: {}
      attachmenttype: {}
      backupowner: {}
      bugtraq: {}
      campaigntargetcount: {}
      campaigntargets: {}
      city: {}
      closeNotes: {}
      closeReason: {}
      companyaddress: {}
      companycity: {}
      companycountry: {}
      companyhasinsuranceforthebreach: {}
      companyname: {}
      companypostalcode: {}
      contactaddress: {}
      contactname: {}
      country: {}
      countrywherebusinesshasitsmainestablishment: {}
      countrywherethebreachtookplace: {}
      criticalassets: {}
      customFields: {}
      cve: {}
      cvss: {}
      dataencryptionstatus: {}
      datetimeofthebreach: {}
      daysbetweenreportcreation: {}
      deleteEmptyField: {}
      dest: {}
      destinationip: {}
      destntdomain: {}
      details: {}
      detectedusers: {}
      dpoemailaddress: {}
      duration: {}
      emailaddress: {}
      emailauthenticitycheck:
        complex:
          root: Email
          accessor: AuthenticityCheck
          transformers:
          - operator: replace
            args:
              limit: {}
              replaceWith:
                value:
                  simple: Undetermined
              toReplace:
                value:
                  simple: undetermined
          - operator: replace
            args:
              limit: {}
              replaceWith:
                value:
                  simple: Pass
              toReplace:
                value:
                  simple: pass
          - operator: replace
            args:
              limit: {}
              replaceWith:
                value:
                  simple: Fail
              toReplace:
                value:
                  simple: fail
          - operator: replace
            args:
              limit: {}
              replaceWith:
                value:
                  simple: Suspicious
              toReplace:
                value:
                  simple: suspicious
      emailbcc: {}
      emailbody: {}
      emailbodyformat: {}
      emailbodyhtml: {}
      emailbodyhtmlraw: {}
      emailcc: {}
      emailclientname: {}
      emailfrom: {}
      emailfromdisplayname: {}
      emailhtml: {}
      emailinreplyto: {}
      emailkeywords: {}
      emailmessageid: {}
      emailreceived: {}
      emailreplyto: {}
      emailreturnpath: {}
      emailsenderdomain: {}
      emailsenderip: {}
      emailsize: {}
      emailsource: {}
      emailsubject: {}
      emailsubjectlanguage: {}
      emailto: {}
      emailtocount: {}
      emailurlclicked: {}
      eventid: {}
      falses: {}
      fetchid: {}
      fetchtype: {}
      filehash: {}
      filename: {}
      filepath: {}
      hostid: {}
      hostname: {}
      htmlimage: {}
      htmlrenderedimage: {}
      id: {}
      important: {}
      importantfield: {}
      isthedatasubjecttodpia: {}
      labels: {}
      likelyimpact: {}
      maliciouscauseifthecauseisamaliciousattack: {}
      malwarefamily: {}
      mdtest: {}
      measurestomitigate: {}
      myfield: {}
      name: {}
      occurred: {}
      owner: {}
      phase: {}
      phishingsubtype: {}
      possiblecauseofthebreach: {}
      postalcode: {}
      relateddomain: {}
      replacePlaybook: {}
      reporteduser: {}
      reportinguser: {}
      roles: {}
      screenshot: {}
      screenshot2: {}
      sectorofaffectedparty: {}
      selector: {}
      severity: {}
      signature: {}
      single: {}
      single2: {}
      sizenumberofemployees: {}
      sizeturnover: {}
      sla: {}
      slaField: {}
      source: {}
      src: {}
      srcntdomain: {}
      srcuser: {}
      systems: {}
      telephoneno: {}
      test: {}
      test2: {}
      testfield: {}
      timeassignedtolevel2: {}
      timefield1: {}
      timelevel1: {}
      type: {}
      user: {}
      username: {}
      vendorid: {}
      vendorproduct: {}
      vulnerabilitycategory: {}
      whereisdatahosted: {}
      xdr: {}
    reputationcalc: 1
    separatecontext: false
    view: |-
      {
        "position": {
          "x": -260,
          "y": 2255
        }
      }
    note: false
    timertriggers: []
    ignoreworker: false
  '84':
    id: '84'
    taskid: 32673e2e-72fc-4a00-8054-7e0f357a6981
    type: playbook
    task:
      id: 32673e2e-72fc-4a00-8054-7e0f357a6981
      version: -1
      name: Calculate Severity - Generic v2
      playbookName: Calculate Severity - Generic v2
      type: playbook
      iscommand: false
      brand: ''
      description: ''
    nexttasks:
      '#none#':
      - '2'
    separatecontext: true
    view: |-
      {
        "position": {
          "x": 212.5,
          "y": 2560
        }
      }
    note: false
    timertriggers: []
    ignoreworker: false
  '85':
    id: '85'
    taskid: c325df0c-5e0f-4ba9-8863-0b0c18410025
    type: regular
    task:
      id: c325df0c-5e0f-4ba9-8863-0b0c18410025
      version: -1
      name: Save reporter email address in field
      description: Saves the email address of the reporter of the email, in an incident
        field.
      script: Builtin|||setIncident
      type: regular
      iscommand: true
      brand: Builtin
    nexttasks:
      '#none#':
      - '13'
    scriptarguments:
      addLabels: {}
      affecteddata: {}
      affecteddatatype: {}
      affectedhosts: {}
      affectedindividualscontactinformation: {}
      affectedips: {}
      app: {}
      approximatenumberofaffecteddatasubjects: {}
      assetid: {}
      attachmentcount: {}
      attachmentextension: {}
      attachmenthash: {}
      attachmentid: {}
      attachmentitem: {}
      attachmentname: {}
      attachmentsize: {}
      attachmenttype: {}
      backupowner: {}
      bugtraq: {}
      campaigntargetcount: {}
      campaigntargets: {}
      city: {}
      closeNotes: {}
      closeReason: {}
      companyaddress: {}
      companycity: {}
      companycountry: {}
      companyhasinsuranceforthebreach: {}
      companyname: {}
      companypostalcode: {}
      contactaddress: {}
      contactname: {}
      country: {}
      countrywherebusinesshasitsmainestablishment: {}
      countrywherethebreachtookplace: {}
      criticalassets: {}
      customFields: {}
      cve: {}
      cvss: {}
      dataencryptionstatus: {}
      datetimeofthebreach: {}
      daysbetweenreportcreation: {}
      deleteEmptyField: {}
      dest: {}
      destinationip: {}
      destntdomain: {}
      details: {}
      detectedusers: {}
      dpoemailaddress: {}
      duration: {}
      emailaddress: {}
      emailauthenticitycheck: {}
      emailbcc: {}
      emailbody: {}
      emailbodyformat: {}
      emailbodyhtml: {}
      emailcc: {}
      emailclassification: {}
      emailclientname: {}
      emailfrom: {}
      emailfromdisplayname: {}
      emailheaders: {}
      emailhtml: {}
      emailinreplyto: {}
      emailkeywords: {}
      emailmessageid: {}
      emailreceived: {}
      emailreplyto: {}
      emailreturnpath: {}
      emailsenderdomain: {}
      emailsenderip: {}
      emailsize: {}
      emailsource: {}
      emailsubject: {}
      emailsubjectlanguage: {}
      emailto: {}
      emailtocount: {}
      emailurlclicked: {}
      eventid: {}
      falses: {}
      fetchid: {}
      fetchtype: {}
      filehash: {}
      filename: {}
      filepath: {}
      hostid: {}
      hostname: {}
      htmlimage: {}
      htmlrenderedimage: {}
      id: {}
      important: {}
      importantfield: {}
      isthedatasubjecttodpia: {}
      labels: {}
      likelyimpact: {}
      maliciouscauseifthecauseisamaliciousattack: {}
      malwarefamily: {}
      mdtest: {}
      measurestomitigate: {}
      myfield: {}
      name: {}
      occurred: {}
      owner: {}
      phase: {}
      phishingsubtype: {}
      possiblecauseofthebreach: {}
      postalcode: {}
      relateddomain: {}
      replacePlaybook: {}
      reporteduser: {}
      reporteremailaddress:
        complex:
          root: ReporterAddress
      reportinguser: {}
      roles: {}
      screenshot: {}
      screenshot2: {}
      sectorofaffectedparty: {}
      selector: {}
      severity: {}
      signature: {}
      single: {}
      single2: {}
      sizenumberofemployees: {}
      sizeturnover: {}
      sla: {}
      slaField: {}
      source: {}
      src: {}
      srcntdomain: {}
      srcuser: {}
      systems: {}
      telephoneno: {}
      test: {}
      test2: {}
      testfield: {}
      timeassignedtolevel2: {}
      timefield1: {}
      timelevel1: {}
      type: {}
      urlsslverification: {}
      user: {}
      username: {}
      vendorid: {}
      vendorproduct: {}
      vulnerabilitycategory: {}
      whereisdatahosted: {}
      xdr: {}
      xdralertcount: {}
      xdralerts: {}
      xdrassigneduseremail: {}
      xdrassigneduserprettyname: {}
      xdrdescription: {}
      xdrdetectiontime: {}
      xdrfileartifacts: {}
      xdrhighseverityalertcount: {}
      xdrincidentid: {}
      xdrlowseverityalertcount: {}
      xdrmediumseverityalertcount: {}
      xdrnetworkartifacts: {}
      xdrnotes: {}
      xdrresolvecomment: {}
      xdrstatus: {}
      xdrurl: {}
      xdrusercount: {}
    reputationcalc: 1
    separatecontext: false
    view: |-
      {
        "position": {
          "x": 1650,
          "y": 530
        }
      }
    note: false
    timertriggers: []
    ignoreworker: false
  '87':
    id: '87'
    taskid: bf7ea13b-64cd-46fb-8563-825432a1c808
    type: regular
    task:
      id: bf7ea13b-64cd-46fb-8563-825432a1c808
      version: -1
      name: Predict phishing type using pre-trained phishing model
      description: Predicts the specific type of phishing mail using a pre-trained machine learning
        model, and highlights the most important words used in the classification decision.
      scriptName: DBotPredictPhishingWords
      type: regular
      iscommand: false
      brand: ''
    nexttasks:
      '#none#':
      - '90'
    scriptarguments:
      emailBody:
        complex:
          root: Email
          accessor: Text
          transformers:
          - operator: uniq
      emailBodyHTML:
        complex:
          root: Email
          accessor: HTML
          transformers:
          - operator: uniq
      emailSubject:
        complex:
          root: Email
          accessor: Subject
          transformers:
          - operator: uniq
      hashSeed: {}
      labelProbabilityThreshold: {}
      minTextLength: {}
      modelName:
        simple: phishing_model
      modelStoreType: {}
      returnError:
        simple: 'false'
      topWordsLimit: {}
      wordThreshold: {}
    reputationcalc: 1
    continueonerror: true
    separatecontext: false
    view: |-
      {
        "position": {
          "x": -1142.5,
          "y": 680
        }
      }
    note: false
    timertriggers: []
    ignoreworker: false
  '88':
    id: '88'
    taskid: 601d6fe6-08ac-42f0-8ce1-cf65cd4fe1d1
    type: title
    task:
      id: 601d6fe6-08ac-42f0-8ce1-cf65cd4fe1d1
      version: -1
      name: Machine Learning
      type: title
      iscommand: false
      brand: ''
      description: ''
    nexttasks:
      '#none#':
      - '87'
    separatecontext: false
    view: |-
      {
        "position": {
          "x": -1142.5,
          "y": 530
        }
      }
    note: false
    timertriggers: []
    ignoreworker: false
  '89':
    id: '89'
    taskid: 40fe8e89-4a2c-470f-8bd6-6bae51b4794e
    type: regular
    task:
      id: 40fe8e89-4a2c-470f-8bd6-6bae51b4794e
      version: -1
      name: Update incident with predictions
      description: Updates incident fields with the predictions of the machine-learning
        phishing model.
      script: Builtin|||setIncident
      type: regular
      iscommand: true
      brand: Builtin
    nexttasks:
      '#none#':
      - '56'
    scriptarguments:
      account: {}
      accountid: {}
      accountname: {}
      activedirectoryaccountstatus: {}
      activedirectorydisplayname: {}
      activedirectorypasswordstatus: {}
      addLabels: {}
      affecteddata: {}
      affecteddatatype: {}
      affectedindividualscontactinformation: {}
      agentid: {}
      app: {}
      approximatenumberofaffecteddatasubjects: {}
      assetid: {}
      attachmentcount: {}
      attachmentextension: {}
      attachmenthash: {}
      attachmentid: {}
      attachmentname: {}
      attachmentsize: {}
      attachmenttype: {}
      blockedaction: {}
      bugtraq: {}
      city: {}
      closeNotes: {}
      closeReason: {}
      commandline: {}
      companyaddress: {}
      companycity: {}
      companycountry: {}
      companyhasinsuranceforthebreach: {}
      companyname: {}
      companypostalcode: {}
      companypropertystatus: {}
      contactaddress: {}
      contactname: {}
      coordinates: {}
      country: {}
      countrywherebusinesshasitsmainestablishment: {}
      countrywherethebreachtookplace: {}
      criticalassets: {}
      customFields: {}
      cve: {}
      cvss: {}
      dataencryptionstatus: {}
      datetimeofthebreach: {}
      dbotprediction:
        complex:
          root: DBotPredictPhishingWords
          accessor: Label
          transformers:
          - operator: uniq
      dbotpredictionprobability:
        complex:
          root: DBotPredictPhishingWords
          accessor: Probability
          transformers:
          - operator: uniq
      dbottextsuggestionhighlighted:
        complex:
          root: DBotPredictPhishingWords
          accessor: TextTokensHighlighted
          transformers:
            - operator: uniq
      deleteEmptyField: {}
      dest: {}
      destinationip: {}
      destntdomain: {}
      details: {}
      detectionendtime: {}
      detectionid: {}
      detectionticketed: {}
      detectionupdatetime: {}
      detectionurl: {}
      devicegsuiteaccountstatus: {}
      devicename: {}
      dpoemailaddress: {}
      duoaccountstatus: {}
      duration: {}
      emailaddress: {}
      emailauthenticitycheck: {}
      emailautoreply: {}
      emailbcc: {}
      emailbody: {}
      emailbodyformat: {}
      emailbodyhtml: {}
      emailcc: {}
      emailclassification: {}
      emailclientname: {}
      emailfrom: {}
      emailheaders: {}
      emailhtml: {}
      emailinreplyto: {}
      emailkeywords: {}
      emailmessageid: {}
      emailreceived: {}
      emailreplyto: {}
      emailreturnpath: {}
      emailsenderip: {}
      emailsize: {}
      emailsource: {}
      emailsubject: {}
      emailto: {}
      emailtocount: {}
      emailurlclicked: {}
      employeedisplayname: {}
      employeeemail: {}
      employeemanageremail: {}
      extrahopapplianceid: {}
      extrahophostname: {}
      filehash: {}
      filename: {}
      filepath: {}
      filesize: {}
      firstseen: {}
      globaldirectoryvisibility: {}
      googleaccountstatus: {}
      googleadminrolesstatus: {}
      googledisplayname: {}
      googledrivestatus: {}
      googlemailstatus: {}
      googlepasswordstatus: {}
      hostname: {}
      id: {}
      infectedhosts: {}
      isolated: {}
      isthedatasubjecttodpia: {}
      labels: {}
      lastmodifiedby: {}
      lastmodifiedon: {}
      lastseen: {}
      likelyimpact: {}
      mailboxdelegation: {}
      maliciousbehavior: {}
      maliciouscauseifthecauseisamaliciousattack: {}
      malwarefamily: {}
      markdowntest: {}
      measurestomitigate: {}
      name: {}
      niststage: {}
      occurred: {}
      offboardingstage: {}
      oktaaccountstatus: {}
      owner: {}
      parentprocessid: {}
      participants: {}
      phase: {}
      phishingsubtype: {}
      pid: {}
      policydeleted: {}
      policydescription: {}
      policydetails: {}
      policyid: {}
      policyrecommendation: {}
      policyremediable: {}
      policyseverity: {}
      policytype: {}
      possiblecauseofthebreach: {}
      postalcode: {}
      previouscoordinates: {}
      previouscountry: {}
      previoussignindatetime: {}
      previoussourceip: {}
      prismacloudid: {}
      prismacloudreason: {}
      prismacloudrules: {}
      prismacloudstatus: {}
      prismacloudtime: {}
      rating: {}
      rawparticipants: {}
      region: {}
      regionid: {}
      replacePlaybook: {}
      reporteremailaddress: {}
      resourceapiname: {}
      resourcecloudtype: {}
      resourceid: {}
      resourcename: {}
      resourcetype: {}
      riskrating: {}
      riskscore: {}
      roles: {}
      rrn: {}
      sectorofaffectedparty: {}
      severity: {}
      signature: {}
      signindatetime: {}
      sizenumberofemployees: {}
      sizeturnover: {}
      skuname: {}
      skutier: {}
      sla: {}
      slaField: {}
      sourceip: {}
      src: {}
      srcntdomain: {}
      srcos: {}
      srcuser: {}
      subscriptionassignedby: {}
      subscriptioncreatedby: {}
      subscriptioncreatedon: {}
      subscriptiondescription: {}
      subscriptionid: {}
      subscriptionname: {}
      subscriptiontype: {}
      subscriptionupdatedby: {}
      subscriptionupdatedon: {}
      subtype: {}
      systemdefault: {}
      systems: {}
      telephoneno: {}
      terminatedaction: {}
      threatactor: {}
      trapsid: {}
      travelmaplink: {}
      triggeredsecurityprofile: {}
      type: {}
      urlsslverification: {}
      user: {}
      username: {}
      vendorid: {}
      vendorproduct: {}
      vpcid: {}
      vulnerabilitycategory: {}
      whereisdatahosted: {}
      xdralertcount: {}
      xdralerts: {}
      xdrassigneduseremail: {}
      xdrassigneduserprettyname: {}
      xdrdescription: {}
      xdrdetectiontime: {}
      xdrfileartifacts: {}
      xdrhighseverityalertcount: {}
      xdrincidentid: {}
      xdrlowseverityalertcount: {}
      xdrmediumseverityalertcount: {}
      xdrnetworkartifacts: {}
      xdrnotes: {}
      xdrresolvecomment: {}
      xdrstatus: {}
      xdrurl: {}
      xdrusercount: {}
    reputationcalc: 1
    separatecontext: false
    view: |-
      {
        "position": {
          "x": -1142.5,
          "y": 1060
        }
      }
    note: false
    timertriggers: []
    ignoreworker: false
  '90':
    id: '90'
    taskid: 585dd252-1010-44ae-8c8d-1331c6d907ab
    type: condition
    task:
      id: 585dd252-1010-44ae-8c8d-1331c6d907ab
      version: -1
      name: Did the model predict the phishing type?
      description: Checks whether the model predicted the phishing type.
      type: condition
      iscommand: false
      brand: ''
    nexttasks:
      '#default#':
      - '56'
      'yes':
      - '89'
    separatecontext: false
    conditions:
    - label: 'yes'
      condition:
      - - operator: isNotEmpty
          left:
            value:
              complex:
                root: DBotPredictPhishingWords
                accessor: Label
            iscontext: true
      - - operator: isNotEmpty
          left:
            value:
              complex:
                root: DBotPredictPhishingWords
                accessor: Probability
            iscontext: true
      - - operator: isNotEmpty
          left:
            value:
              complex:
                root: DBotPredictPhishingWords
                accessor: TextTokensHighlighted
            iscontext: true
    view: |-
      {
        "position": {
          "x": -1142.5,
          "y": 860
        }
      }
    note: false
    timertriggers: []
    ignoreworker: false
view: |-
  {
    "linkLabelsPosition": {
      "15_30_Malicious ": 0.48,
      "15_31_#default#": 0.44,
      "33_16_No": 0.64,
      "33_17_Yes": 0.19,
      "36_43_#default#": 0.39,
      "37_43_#default#": 0.23,
      "79_80_yes": 0.49,
      "79_84_#default#": 0.34,
      "90_56_#default#": 0.3,
      "90_89_yes": 0.48
    },
    "paper": {
      "dimensions": {
        "height": 5370,
        "width": 3172.5,
        "x": -1142.5,
        "y": -90
      }
    }
  }
inputs:
- key: Role
  value:
    simple: Administrator
  required: true
  description: The default role to assign the incident to.
- key: SearchAndDelete
  value:
    simple: 'False'
  required: false
  description: |-
    Enable the "Search and Delete" capability (can be either "True" or "False").
    In case of a malicious email, the "Search and Delete" sub-playbook will look for other instances of the email and delete them pending analyst approval.
- key: BlockIndicators
  value:
    simple: 'False'
  required: false
  description: |-
    Enable the "Block Indicators" capability (can be either "True" or "False").
    In case of a malicious email, the "Block Indicators" sub-playbook will block all malicious indicators in the relevant integrations.
- key: AuthenticateEmail
  value:
    simple: 'False'
  required: false
  description: Whether the authenticity of the email should be verified, using SPF,
    DKIM and DMARC.
- key: OnCall
  value:
    simple: false
  required: false
  description: Set to true to assign only user that is currently on shift. Requires Cortex XSOAR v5.5 or later.
outputs: []
tests:
  - Phishing v2 Test - Attachment
  - Phishing v2 Test - Inline
>>>>>>> c028edc8
<|MERGE_RESOLUTION|>--- conflicted
+++ resolved
@@ -1,4 +1,3 @@
-<<<<<<< HEAD
 id: Phishing Investigation - Generic v2
 version: -1
 name: Phishing Investigation - Generic v2
@@ -47,6 +46,9 @@
     scriptarguments:
       assignBy: {}
       email: {}
+      onCall:
+        complex:
+          root: inputs.OnCall
       roles:
         complex:
           root: inputs.Role
@@ -1958,2230 +1960,14 @@
   required: false
   description: Whether the authenticity of the email should be verified, using SPF,
     DKIM and DMARC.
-outputs: []
-sourceplaybookid: Phishing Investigation - Generic v2
-fromversion: 4.5.0
-tests:
-- Phishing v2 Test - Attachment
-- Phishing v2 Test - Inline
-=======
-id: Phishing Investigation - Generic v2
-version: -1
-fromversion: 4.5.0
-name: Phishing Investigation - Generic v2
-description: |-
-  Use this playbook to investigate and remediate a potential phishing incident. The playbook simultaneously engages with the user that triggered the incident, while investigating the incident itself.
-
-  The final remediation tasks are always decided by a human analyst.
-starttaskid: '0'
-tasks:
-  '0':
-    id: '0'
-    taskid: ac4755be-b17d-4464-8224-15aee51d29de
-    type: start
-    task:
-      id: ac4755be-b17d-4464-8224-15aee51d29de
-      version: -1
-      name: ''
-      iscommand: false
-      brand: ''
-      description: ''
-    nexttasks:
-      '#none#':
-      - '39'
-    separatecontext: false
-    view: |-
-      {
-        "position": {
-          "x": 592.5,
-          "y": -90
-        }
-      }
-    note: false
-    timertriggers: []
-    ignoreworker: false
-  '2':
-    id: '2'
-    taskid: b8fe1f1e-c1ae-499e-83d7-f466009b5790
-    type: regular
-    task:
-      id: b8fe1f1e-c1ae-499e-83d7-f466009b5790
-      version: -1
-      name: Assign to analyst
-      description: Assign the incident to an analyst based on the analyst's organizational
-        role.
-      scriptName: AssignAnalystToIncident
-      type: regular
-      iscommand: false
-      brand: ''
-    nexttasks:
-      '#none#':
-      - '15'
-    scriptarguments:
-      assignBy: {}
-      email: {}
-      onCall:
-        complex:
-          root: inputs.OnCall
-      roles:
-        complex:
-          root: inputs.Role
-      username: {}
-    reputationcalc: 1
-    separatecontext: false
-    view: |-
-      {
-        "position": {
-          "x": 642.5,
-          "y": 2810
-        }
-      }
-    note: false
-    timertriggers: []
-    ignoreworker: false
-  '7':
-    id: '7'
-    taskid: d6dfa5b6-7756-4f6f-8e97-c9c7bcd67ad7
-    type: regular
-    task:
-      id: d6dfa5b6-7756-4f6f-8e97-c9c7bcd67ad7
-      version: -1
-      name: Manually review the incident
-      description: Review the incident to determine if the email that the user reported
-        is malicious.
-      type: regular
-      iscommand: false
-      brand: ''
-    nexttasks:
-      '#none#':
-      - '33'
-    separatecontext: false
-    view: |-
-      {
-        "position": {
-          "x": 130,
-          "y": 3305
-        }
-      }
-    note: false
-    timertriggers: []
-    ignoreworker: false
-  '8':
-    id: '8'
-    taskid: 11da73b5-8815-42ea-89e6-d17ed25787d9
-    type: regular
-    task:
-      id: 11da73b5-8815-42ea-89e6-d17ed25787d9
-      version: -1
-      name: Close investigation
-      description: Close the investigation.
-      script: Builtin|||closeInvestigation
-      type: regular
-      iscommand: true
-      brand: Builtin
-    nexttasks:
-      '#none#':
-      - '29'
-    scriptarguments:
-      assetid: {}
-      closeNotes: {}
-      closeReason: {}
-      id: {}
-      importantfield: {}
-      test2: {}
-      timefield1: {}
-    reputationcalc: 1
-    separatecontext: false
-    view: |-
-      {
-        "position": {
-          "x": 710,
-          "y": 5050
-        }
-      }
-    note: false
-    timertriggers: []
-    ignoreworker: false
-  '11':
-    id: '11'
-    taskid: 61327623-b9c8-4683-892e-82ed6a2005f7
-    type: title
-    task:
-      id: 61327623-b9c8-4683-892e-82ed6a2005f7
-      version: -1
-      name: Triage
-      type: title
-      iscommand: false
-      brand: ''
-      description: ''
-    nexttasks:
-      '#none#':
-      - '26'
-    separatecontext: false
-    view: |-
-      {
-        "position": {
-          "x": 7.5,
-          "y": 195
-        }
-      }
-    note: false
-    timertriggers: []
-    ignoreworker: false
-  '12':
-    id: '12'
-    taskid: 3fa6bd94-e6fa-4cad-8e42-a35aa3370a56
-    type: regular
-    task:
-      id: 3fa6bd94-e6fa-4cad-8e42-a35aa3370a56
-      version: -1
-      name: Store the email address of the reporting user
-      description: Store the email address of the user that reported the incident.
-      scriptName: Set
-      type: regular
-      iscommand: false
-      brand: ''
-    nexttasks:
-      '#none#':
-      - '53'
-      - '85'
-    scriptarguments:
-      append: {}
-      key:
-        simple: ReporterAddress
-      value:
-        complex:
-          root: incident
-          accessor: labels.Email/from
-    reputationcalc: 1
-    separatecontext: false
-    view: |-
-      {
-        "position": {
-          "x": 1182.5,
-          "y": 350
-        }
-      }
-    note: false
-    timertriggers: []
-    ignoreworker: false
-  '13':
-    id: '13'
-    taskid: 9551bc3f-272d-4db9-8a40-30b48d1ba33b
-    type: regular
-    task:
-      id: 9551bc3f-272d-4db9-8a40-30b48d1ba33b
-      version: -1
-      name: Acknowledge incident was received
-      description: |
-        Send an auto-response to user that reported the incident, informing them the incident was received and being handled.
-      script: '|||send-mail'
-      type: regular
-      iscommand: true
-      brand: ''
-    nexttasks:
-      '#none#':
-      - '2'
-    scriptarguments:
-      additionalHeader: {}
-      attachCIDs: {}
-      attachIDs: {}
-      attachNames: {}
-      bcc: {}
-      body:
-        simple: "Hi ${.=function(val) { var reporter = val.ReporterAddress ;var account\
-          \ = val.Account && val.Account.filter(function(acc) { return acc.DisplayName\
-          \ && acc.Email && acc.Email.Address === reporter }); return account && account[0]\
-          \ && account[0].DisplayName || reporter || ''; }(val)},\nWe've received\
-          \ your email and are investigating.\nPlease do not touch the email until\
-          \ further notice.\n\nCordially, \n  Your friendly neighborhood security\
-          \ team"
-      cc: {}
-      from: {}
-      htmlBody: {}
-      replyTo: {}
-      subject:
-        simple: 'Re: Phishing Investigation - ${incident.name}'
-      templateParams: {}
-      to:
-        complex:
-          root: incident
-          accessor: labels.Email/from
-      transientFile: {}
-      transientFileCID: {}
-      transientFileContent: {}
-    reputationcalc: 1
-    separatecontext: false
-    view: |-
-      {
-        "position": {
-          "x": 1182.5,
-          "y": 710
-        }
-      }
-    note: false
-    timertriggers: []
-    ignoreworker: false
-  '15':
-    id: '15'
-    taskid: 4defb0e5-cc6d-4939-8e4b-d69e261714f1
-    type: condition
-    task:
-      id: 4defb0e5-cc6d-4939-8e4b-d69e261714f1
-      version: -1
-      name: Is the email malicious?
-      description: Determines if the email is malicious based on the calculated severity.
-      type: condition
-      iscommand: false
-      brand: ''
-    nexttasks:
-      '#default#':
-      - '31'
-      'Malicious ':
-      - '30'
-    separatecontext: false
-    conditions:
-    - label: 'Malicious '
-      condition:
-      - - operator: greaterThanOrEqual
-          left:
-            value:
-              simple: incident.severity
-            iscontext: true
-          right:
-            value:
-              simple: '2'
-    view: |-
-      {
-        "position": {
-          "x": 642.5,
-          "y": 2985
-        }
-      }
-    note: false
-    timertriggers: []
-    ignoreworker: false
-  '16':
-    id: '16'
-    taskid: 417da9df-5b58-4530-8dae-8591592a06df
-    type: regular
-    task:
-      id: 417da9df-5b58-4530-8dae-8591592a06df
-      version: -1
-      name: Update  the user that the reported email is safe
-      description: Send an email to the user explaining that the email they reported
-        is safe.
-      scriptName: SendEmail
-      type: regular
-      iscommand: false
-      brand: ''
-    nexttasks:
-      '#none#':
-      - '8'
-    scriptarguments:
-      attachIDs: {}
-      bcc: {}
-      body:
-        simple: |-
-          Hi ${.=val.Account.DisplayName && val.Email.Address === val.incident.labels['Email/from'] ? val.Account.DisplayName : val.incident.labels['Email/from']},
-          We've concluded that the email you forwarded to us is safe.
-          Thank you for your alertness and your participation in keeping our organization secure.
-
-          Cordially,
-            Your security team
-      cc: {}
-      htmlBody: {}
-      noteEntryID: {}
-      replyTo: {}
-      subject:
-        simple: 'Re: Phishing Investigation - ${incident.name}'
-      to:
-        simple: ${incident.labels.Email/from}
-    reputationcalc: 1
-    separatecontext: false
-    view: |-
-      {
-        "position": {
-          "x": 130,
-          "y": 3930
-        }
-      }
-    note: false
-    timertriggers:
-    - fieldname: detectionsla
-      action: stop
-    ignoreworker: false
-  '17':
-    id: '17'
-    taskid: 38d12767-452d-438e-8361-2c19bdb6bc65
-    type: regular
-    task:
-      id: 38d12767-452d-438e-8361-2c19bdb6bc65
-      version: -1
-      name: Update  the user that the reported email is malicious
-      description: Send an email to the user explaining that the email they reported
-        is malicious.
-      script: '|||send-mail'
-      type: regular
-      iscommand: true
-      brand: ''
-    nexttasks:
-      '#none#':
-      - '27'
-    scriptarguments:
-      attachIDs: {}
-      attachNames: {}
-      bcc: {}
-      body:
-        simple: |-
-          Hi ${.=val.Account.DisplayName && val.Email.Address === val.incident.labels['Email/from'] ? val.Account.DisplayName : val.incident.labels['Email/from']},
-          We've concluded that the email you forwarded to us is malicious. No further action is required on your part. Good job on detecting and forwarding it to us!
-
-          All the best,
-            Your security team
-      cc: {}
-      htmlBody: {}
-      replyTo: {}
-      subject:
-        simple: 'Re: Phishing Investigation - ${incident.name}'
-      to:
-        simple: ${incident.labels.Email/from}
-      transientFile: {}
-      transientFileContent: {}
-    separatecontext: false
-    view: |-
-      {
-        "position": {
-          "x": 1070,
-          "y": 3940
-        }
-      }
-    note: false
-    timertriggers:
-    - fieldname: detectionsla
-      action: stop
-    ignoreworker: false
-  '18':
-    id: '18'
-    taskid: dda5420c-7de7-4f2d-8da5-09f3ed8a12b9
-    type: title
-    task:
-      id: dda5420c-7de7-4f2d-8da5-09f3ed8a12b9
-      version: -1
-      name: Engage with User
-      type: title
-      iscommand: false
-      brand: ''
-      description: ''
-    nexttasks:
-      '#none#':
-      - '12'
-    separatecontext: false
-    view: |-
-      {
-        "position": {
-          "x": 1182.5,
-          "y": 195
-        }
-      }
-    note: false
-    timertriggers: []
-    ignoreworker: false
-  '22':
-    id: '22'
-    taskid: be406ffc-c93b-4890-830c-2536ffbedc6e
-    type: playbook
-    task:
-      id: be406ffc-c93b-4890-830c-2536ffbedc6e
-      version: -1
-      name: Detonate File - Generic
-      playbookName: Detonate File - Generic
-      type: playbook
-      iscommand: false
-      brand: ''
-      description: ''
-    nexttasks:
-      '#none#':
-      - '56'
-    separatecontext: true
-    view: |-
-      {
-        "position": {
-          "x": 272.5,
-          "y": 530
-        }
-      }
-    note: false
-    timertriggers: []
-    ignoreworker: false
-  '26':
-    id: '26'
-    taskid: 151f9ed5-3b43-4380-8ced-9892eb91104d
-    type: playbook
-    task:
-      id: 151f9ed5-3b43-4380-8ced-9892eb91104d
-      version: -1
-      name: Process Email - Generic
-      playbookName: Process Email - Generic
-      type: playbook
-      iscommand: false
-      brand: ''
-      description: ''
-    nexttasks:
-      '#none#':
-      - '55'
-      - '22'
-      - '88'
-    separatecontext: true
-    view: |-
-      {
-        "position": {
-          "x": 7.5,
-          "y": 340
-        }
-      }
-    note: false
-    timertriggers: []
-    ignoreworker: false
-  '27':
-    id: '27'
-    taskid: 421eef34-f338-4c46-89cf-844afa2a2e48
-    type: title
-    task:
-      id: 421eef34-f338-4c46-89cf-844afa2a2e48
-      version: -1
-      name: Remediation
-      type: title
-      iscommand: false
-      brand: ''
-      description: ''
-    nexttasks:
-      '#none#':
-      - '37'
-      - '36'
-      - '34'
-    separatecontext: false
-    view: |-
-      {
-        "position": {
-          "x": 1070,
-          "y": 4140
-        }
-      }
-    note: false
-    timertriggers:
-    - fieldname: remediationsla
-      action: start
-    ignoreworker: false
-  '28':
-    id: '28'
-    taskid: f168df65-a9bf-4305-881a-7d740ebde500
-    type: playbook
-    task:
-      id: f168df65-a9bf-4305-881a-7d740ebde500
-      version: -1
-      name: Search And Delete Emails - Generic
-      playbookName: Search And Delete Emails - Generic
-      type: playbook
-      iscommand: false
-      brand: ''
-      description: ''
-    nexttasks:
-      '#none#':
-      - '43'
-    separatecontext: true
-    view: |-
-      {
-        "position": {
-          "x": 1062.5,
-          "y": 4515
-        }
-      }
-    note: false
-    timertriggers: []
-    ignoreworker: false
-  '29':
-    id: '29'
-    taskid: fc429ec3-8231-46f6-8b25-2c7a06d2f005
-    type: title
-    task:
-      id: fc429ec3-8231-46f6-8b25-2c7a06d2f005
-      version: -1
-      name: Done
-      type: title
-      iscommand: false
-      brand: ''
-      description: ''
-    separatecontext: false
-    view: |-
-      {
-        "position": {
-          "x": 715,
-          "y": 5215
-        }
-      }
-    note: false
-    timertriggers: []
-    ignoreworker: false
-  '30':
-    id: '30'
-    taskid: c2119cb4-091b-433a-8aeb-dac70d4a296e
-    type: title
-    task:
-      id: c2119cb4-091b-433a-8aeb-dac70d4a296e
-      version: -1
-      name: Email Is Malicious
-      type: title
-      iscommand: false
-      brand: ''
-      description: ''
-    nexttasks:
-      '#none#':
-      - '17'
-    separatecontext: false
-    view: |-
-      {
-        "position": {
-          "x": 1062.5,
-          "y": 3160
-        }
-      }
-    note: false
-    timertriggers: []
-    ignoreworker: false
-  '31':
-    id: '31'
-    taskid: d560749b-2218-466f-856e-18986e9a1885
-    type: title
-    task:
-      id: d560749b-2218-466f-856e-18986e9a1885
-      version: -1
-      name: Undetermined
-      type: title
-      iscommand: false
-      brand: ''
-      description: ''
-    nexttasks:
-      '#none#':
-      - '7'
-    separatecontext: false
-    view: |-
-      {
-        "position": {
-          "x": 130,
-          "y": 3160
-        }
-      }
-    note: false
-    timertriggers: []
-    ignoreworker: false
-  '33':
-    id: '33'
-    taskid: 231bb05f-9f96-4a43-82a4-70b3ef434bf8
-    type: condition
-    task:
-      id: 231bb05f-9f96-4a43-82a4-70b3ef434bf8
-      version: -1
-      name: Is the email malicious?
-      description: Is the email that the user reported malicious?
-      type: condition
-      iscommand: false
-      brand: ''
-    nexttasks:
-      'No':
-      - '16'
-      'Yes':
-      - '17'
-    separatecontext: false
-    view: |-
-      {
-        "position": {
-          "x": 130,
-          "y": 3470
-        }
-      }
-    note: false
-    timertriggers: []
-    ignoreworker: false
-  '34':
-    id: '34'
-    taskid: 945915a4-395f-444f-8500-c80791cddcfd
-    type: regular
-    task:
-      id: 945915a4-395f-444f-8500-c80791cddcfd
-      version: -1
-      name: Manually remediate  the incident
-      description: "Consider the following:\n1. Search for and delete similar emails\n\
-        2. Inform the organization about the threat\n3. Hunt the relevant IOCs\n4.\
-        \ Update proxies and firewalls as necessary\n5. Block the malicious sender/\
-        \ domain in the mail-gateway "
-      type: regular
-      iscommand: false
-      brand: ''
-    nexttasks:
-      '#none#':
-      - '43'
-    separatecontext: false
-    view: |-
-      {
-        "position": {
-          "x": 620,
-          "y": 4310
-        }
-      }
-    note: false
-    timertriggers: []
-    ignoreworker: false
-  '36':
-    id: '36'
-    taskid: 0c8816d8-8be2-4bed-8f12-02f70a25dd60
-    type: condition
-    task:
-      id: 0c8816d8-8be2-4bed-8f12-02f70a25dd60
-      version: -1
-      name: Execute the "Search and Delete" sub-playbook?
-      description: Verify that the "Search and Delete" parameter is set to "True"?
-      type: condition
-      iscommand: false
-      brand: ''
-    nexttasks:
-      '#default#':
-      - '43'
-      'yes':
-      - '28'
-    separatecontext: false
-    conditions:
-    - label: 'yes'
-      condition:
-      - - operator: isExists
-          left:
-            value:
-              complex:
-                root: inputs.SearchAndDelete
-                filters:
-                - - operator: isEqualString
-                    left:
-                      value:
-                        simple: inputs.SearchAndDelete
-                      iscontext: true
-                    right:
-                      value:
-                        simple: 'True'
-                    ignorecase: true
-            iscontext: true
-    view: |-
-      {
-        "position": {
-          "x": 1070,
-          "y": 4310
-        }
-      }
-    note: false
-    timertriggers: []
-    ignoreworker: false
-  '37':
-    id: '37'
-    taskid: 2c4bace5-7d57-4846-89ce-78ddee6e40c8
-    type: condition
-    task:
-      id: 2c4bace5-7d57-4846-89ce-78ddee6e40c8
-      version: -1
-      name: Execute the "Block Indicators" sub-playbook?
-      description: Verify that the "Block indicators" parameter is set to "True"?
-      type: condition
-      iscommand: false
-      brand: ''
-    nexttasks:
-      '#default#':
-      - '43'
-      'yes':
-      - '38'
-    separatecontext: false
-    conditions:
-    - label: 'yes'
-      condition:
-      - - operator: isExists
-          left:
-            value:
-              complex:
-                root: inputs.BlockIndicators
-                filters:
-                - - operator: isEqualString
-                    left:
-                      value:
-                        simple: inputs.BlockIndicators
-                      iscontext: true
-                    right:
-                      value:
-                        simple: 'True'
-                    ignorecase: true
-            iscontext: true
-    view: |-
-      {
-        "position": {
-          "x": 1510,
-          "y": 4310
-        }
-      }
-    note: false
-    timertriggers: []
-    ignoreworker: false
-  '38':
-    id: '38'
-    taskid: d32af5b0-4287-49f7-82da-ca70c78d4345
-    type: playbook
-    task:
-      id: d32af5b0-4287-49f7-82da-ca70c78d4345
-      version: -1
-      name: Block Indicators - Generic
-      playbookName: Block Indicators - Generic
-      type: playbook
-      iscommand: false
-      brand: ''
-      description: ''
-    nexttasks:
-      '#none#':
-      - '43'
-    separatecontext: true
-    view: |-
-      {
-        "position": {
-          "x": 1510,
-          "y": 4515
-        }
-      }
-    note: false
-    timertriggers: []
-    ignoreworker: false
-  '39':
-    id: '39'
-    taskid: 151326c6-7adc-48bf-8710-6b0b01d86f48
-    type: title
-    task:
-      id: 151326c6-7adc-48bf-8710-6b0b01d86f48
-      version: -1
-      name: Start Detection Timer
-      type: title
-      iscommand: false
-      brand: ''
-      description: ''
-    nexttasks:
-      '#none#':
-      - '18'
-      - '11'
-    separatecontext: false
-    view: |-
-      {
-        "position": {
-          "x": 592.5,
-          "y": 40
-        }
-      }
-    note: false
-    timertriggers:
-    - fieldname: detectionsla
-      action: start
-    ignoreworker: false
-  '43':
-    id: '43'
-    taskid: 17f9d1ad-24e9-4ddc-813f-15ff190032a1
-    type: title
-    task:
-      id: 17f9d1ad-24e9-4ddc-813f-15ff190032a1
-      version: -1
-      name: Stop Remediation Timer
-      type: title
-      iscommand: false
-      brand: ''
-      description: ''
-    nexttasks:
-      '#none#':
-      - '8'
-    separatecontext: false
-    view: |-
-      {
-        "position": {
-          "x": 710,
-          "y": 4910
-        }
-      }
-    note: false
-    timertriggers:
-    - fieldname: remediationsla
-      action: stop
-    ignoreworker: false
-  '47':
-    id: '47'
-    taskid: 9d139a23-b310-40bd-8c57-925fd2737e4c
-    type: playbook
-    task:
-      id: 9d139a23-b310-40bd-8c57-925fd2737e4c
-      version: -1
-      name: File Enrichment - Generic v2
-      playbookName: File Enrichment - Generic v2
-      type: playbook
-      iscommand: false
-      brand: ''
-      description: ''
-    nexttasks:
-      '#none#':
-      - '56'
-    scriptarguments:
-      MD5:
-        complex:
-          root: File
-          accessor: MD5
-          transformers:
-          - operator: uniq
-      SHA1:
-        complex:
-          root: File
-          accessor: SHA1
-          transformers:
-          - operator: uniq
-      SHA256:
-        complex:
-          root: File
-          accessor: SHA256
-          transformers:
-          - operator: uniq
-    separatecontext: true
-    loop:
-      iscommand: false
-      exitCondition: ''
-      wait: 1
-    view: |-
-      {
-        "position": {
-          "x": -490,
-          "y": 860
-        }
-      }
-    note: false
-    timertriggers: []
-    ignoreworker: false
-  '48':
-    id: '48'
-    taskid: cc58bc17-c526-423c-8450-291cf70d3beb
-    type: playbook
-    task:
-      id: cc58bc17-c526-423c-8450-291cf70d3beb
-      version: -1
-      name: IP Enrichment - External - Generic v2
-      playbookName: IP Enrichment - External - Generic v2
-      type: playbook
-      iscommand: false
-      brand: ''
-      description: ''
-    nexttasks:
-      '#none#':
-      - '56'
-    scriptarguments:
-      IP:
-        complex:
-          root: IP
-          accessor: Address
-          transformers:
-          - operator: uniq
-      InternalRange: {}
-      ResolveIP:
-        simple: 'False'
-    separatecontext: true
-    loop:
-      iscommand: false
-      exitCondition: ''
-      wait: 1
-    view: |-
-      {
-        "position": {
-          "x": -52.5,
-          "y": 860
-        }
-      }
-    note: false
-    timertriggers: []
-    ignoreworker: false
-  '49':
-    id: '49'
-    taskid: 81a1c597-fa66-4ebc-86cb-7155baa405de
-    type: playbook
-    task:
-      id: 81a1c597-fa66-4ebc-86cb-7155baa405de
-      version: -1
-      name: Email Address Enrichment - Generic v2.1
-      playbookName: Email Address Enrichment - Generic v2.1
-      type: playbook
-      iscommand: false
-      brand: ''
-      description: ''
-    nexttasks:
-      '#none#':
-      - '56'
-    scriptarguments:
-      Domain:
-        complex:
-          root: Domain
-          accessor: Name
-          transformers:
-          - operator: uniq
-      Email:
-        complex:
-          root: Account
-          accessor: Email.Address
-          transformers:
-          - operator: uniq
-      InternalDomains: {}
-    separatecontext: true
-    loop:
-      iscommand: false
-      exitCondition: ''
-      wait: 1
-    view: |-
-      {
-        "position": {
-          "x": -490,
-          "y": 1020
-        }
-      }
-    note: false
-    timertriggers: []
-    ignoreworker: false
-  '50':
-    id: '50'
-    taskid: 6b8f702e-45cc-4004-8009-e4c985f01338
-    type: playbook
-    task:
-      id: 6b8f702e-45cc-4004-8009-e4c985f01338
-      version: -1
-      name: URL Enrichment - Generic v2
-      playbookName: URL Enrichment - Generic v2
-      type: playbook
-      iscommand: false
-      brand: ''
-      description: ''
-    nexttasks:
-      '#none#':
-      - '56'
-    scriptarguments:
-      Rasterize:
-        simple: 'True'
-      URL:
-        complex:
-          root: URL
-          accessor: Data
-          transformers:
-          - operator: uniq
-      VerifyURL:
-        simple: 'False'
-    separatecontext: true
-    loop:
-      iscommand: false
-      exitCondition: ''
-      wait: 1
-    view: |-
-      {
-        "position": {
-          "x": -52.5,
-          "y": 1020
-        }
-      }
-    note: false
-    timertriggers: []
-    ignoreworker: false
-  '51':
-    id: '51'
-    taskid: a4b8af21-21d7-471c-8290-0deb9ee23e89
-    type: playbook
-    task:
-      id: a4b8af21-21d7-471c-8290-0deb9ee23e89
-      version: -1
-      name: Domain Enrichment - Generic v2
-      playbookName: Domain Enrichment - Generic v2
-      type: playbook
-      iscommand: false
-      brand: ''
-      description: ''
-    nexttasks:
-      '#none#':
-      - '56'
-    scriptarguments:
-      Domain:
-        complex:
-          root: Domain
-          accessor: Name
-          transformers:
-          - operator: uniq
-    separatecontext: true
-    loop:
-      iscommand: false
-      exitCondition: ''
-      wait: 1
-    view: |-
-      {
-        "position": {
-          "x": -52.5,
-          "y": 1180
-        }
-      }
-    note: false
-    timertriggers: []
-    ignoreworker: false
-  '52':
-    id: '52'
-    taskid: 29d97b94-fad1-490d-8ddb-b0e16c107da8
-    type: title
-    task:
-      id: 29d97b94-fad1-490d-8ddb-b0e16c107da8
-      version: -1
-      name: Indicator Enrichment
-      type: title
-      iscommand: false
-      brand: ''
-      description: ''
-    nexttasks:
-      '#none#':
-      - '48'
-      - '47'
-      - '50'
-      - '49'
-      - '51'
-    separatecontext: false
-    view: |-
-      {
-        "position": {
-          "x": -272.5,
-          "y": 710
-        }
-      }
-    note: false
-    timertriggers: []
-    ignoreworker: false
-  '53':
-    id: '53'
-    taskid: 9efe139c-3485-464d-8122-1a3bc8587888
-    type: playbook
-    task:
-      id: 9efe139c-3485-464d-8122-1a3bc8587888
-      version: -1
-      name: Email Address Enrichment - Generic v2.1
-      playbookName: Email Address Enrichment - Generic v2.1
-      type: playbook
-      iscommand: false
-      brand: ''
-      description: ''
-    nexttasks:
-      '#none#':
-      - '13'
-    scriptarguments:
-      Domain:
-        complex:
-          root: Domain
-          transformers:
-          - operator: uniq
-      Email:
-        complex:
-          root: ReporterAddress
-          transformers:
-          - operator: uniq
-      InternalDomains: {}
-    separatecontext: true
-    loop:
-      iscommand: false
-      exitCondition: ''
-      wait: 1
-    view: |-
-      {
-        "position": {
-          "x": 1182.5,
-          "y": 530
-        }
-      }
-    note: false
-    timertriggers: []
-    ignoreworker: false
-  '55':
-    id: '55'
-    taskid: 675eab21-6e48-46f8-8c48-831d694b90bc
-    type: playbook
-    task:
-      id: 675eab21-6e48-46f8-8c48-831d694b90bc
-      version: -1
-      name: Extract Indicators From File - Generic v2
-      playbookName: Extract Indicators From File - Generic v2
-      type: playbook
-      iscommand: false
-      brand: ''
-      description: ''
-    nexttasks:
-      '#none#':
-      - '52'
-    separatecontext: true
-    view: |-
-      {
-        "position": {
-          "x": -272.5,
-          "y": 530
-        }
-      }
-    note: false
-    timertriggers: []
-    ignoreworker: false
-  '56':
-    id: '56'
-    taskid: 54dab694-bd86-4fb5-8c85-b01dfd91a15d
-    type: title
-    task:
-      id: 54dab694-bd86-4fb5-8c85-b01dfd91a15d
-      version: -1
-      name: Investigation
-      type: title
-      iscommand: false
-      brand: ''
-      description: ''
-    nexttasks:
-      '#none#':
-      - '79'
-    separatecontext: false
-    view: |-
-      {
-        "position": {
-          "x": -260,
-          "y": 1510
-        }
-      }
-    note: false
-    timertriggers: []
-    ignoreworker: false
-  '79':
-    id: '79'
-    taskid: d18654f5-16fd-441e-8db0-4e55f0df0f43
-    type: condition
-    task:
-      id: d18654f5-16fd-441e-8db0-4e55f0df0f43
-      version: -1
-      name: Should the email be authenticated?
-      description: Whether the email should be authenticated using DKIM, SPF and DMARC.
-        This checks whether "AuthenticateEmail" output is set to "True" and whether
-        there are headers from an email to authenticate.
-      type: condition
-      iscommand: false
-      brand: ''
-    nexttasks:
-      '#default#':
-      - '84'
-      'yes':
-      - '80'
-    separatecontext: false
-    conditions:
-    - label: 'yes'
-      condition:
-      - - operator: isEqualString
-          left:
-            value:
-              simple: inputs.AuthenticateEmail
-            iscontext: true
-          right:
-            value:
-              simple: 'True'
-          ignorecase: true
-      - - operator: isExists
-          left:
-            value:
-              complex:
-                root: Email
-                accessor: HeadersMap
-            iscontext: true
-    view: |-
-      {
-        "position": {
-          "x": -260,
-          "y": 1680
-        }
-      }
-    note: false
-    timertriggers: []
-    ignoreworker: false
-  '80':
-    id: '80'
-    taskid: 254b1455-3c72-4a76-85ef-603e9cd4cda4
-    type: title
-    task:
-      id: 254b1455-3c72-4a76-85ef-603e9cd4cda4
-      version: -1
-      name: Email Authenticity Check
-      type: title
-      iscommand: false
-      brand: ''
-      description: ''
-    nexttasks:
-      '#none#':
-      - '82'
-    separatecontext: false
-    view: |-
-      {
-        "position": {
-          "x": -260,
-          "y": 1910
-        }
-      }
-    note: false
-    timertriggers: []
-    ignoreworker: false
-  '82':
-    id: '82'
-    taskid: 29937a18-e577-40bd-8a5a-64bb1e4abac6
-    type: regular
-    task:
-      id: 29937a18-e577-40bd-8a5a-64bb1e4abac6
-      version: -1
-      name: Authenticate email
-      description: Checks the authenticity of an email based on the email's SPF, DMARC,
-        and DKIM.
-      scriptName: CheckEmailAuthenticity
-      type: regular
-      iscommand: false
-      brand: ''
-    nexttasks:
-      '#none#':
-      - '83'
-    scriptarguments:
-      DKIM_override_fail: {}
-      DKIM_override_neutral: {}
-      DKIM_override_none: {}
-      DKIM_override_pass: {}
-      DKIM_override_permerror: {}
-      DKIM_override_policy: {}
-      DKIM_override_temperror: {}
-      DMARC_override_fail: {}
-      DMARC_override_none: {}
-      DMARC_override_pass: {}
-      DMARC_override_permerror: {}
-      DMARC_override_temperror: {}
-      SPF_override_fail: {}
-      SPF_override_neutral: {}
-      SPF_override_none: {}
-      SPF_override_pass: {}
-      SPF_override_permerror: {}
-      SPF_override_softfail: {}
-      SPF_override_temperror: {}
-      headers:
-        complex:
-          root: Email
-          accessor: HeadersMap
-          transformers:
-          - operator: uniq
-    reputationcalc: 1
-    separatecontext: false
-    view: |-
-      {
-        "position": {
-          "x": -260,
-          "y": 2080
-        }
-      }
-    note: false
-    timertriggers: []
-    ignoreworker: false
-  '83':
-    id: '83'
-    taskid: e80e3f5a-a74f-44a8-8e83-8eee96def1d0
-    type: regular
-    task:
-      id: e80e3f5a-a74f-44a8-8e83-8eee96def1d0
-      version: -1
-      name: Save authenticity check result to incident field
-      description: Save the verdict, regarding the authenticity of the email, in an
-        incident field.
-      script: Builtin|||setIncident
-      type: regular
-      iscommand: true
-      brand: Builtin
-    nexttasks:
-      '#none#':
-      - '84'
-    scriptarguments:
-      addLabels: {}
-      affecteddata: {}
-      affecteddatatype: {}
-      affectedhosts: {}
-      affectedindividualscontactinformation: {}
-      affectedips: {}
-      app: {}
-      approximatenumberofaffecteddatasubjects: {}
-      assetid: {}
-      attachmentcount: {}
-      attachmentextension: {}
-      attachmenthash: {}
-      attachmentid: {}
-      attachmentitem: {}
-      attachmentname: {}
-      attachmentsize: {}
-      attachmenttype: {}
-      backupowner: {}
-      bugtraq: {}
-      campaigntargetcount: {}
-      campaigntargets: {}
-      city: {}
-      closeNotes: {}
-      closeReason: {}
-      companyaddress: {}
-      companycity: {}
-      companycountry: {}
-      companyhasinsuranceforthebreach: {}
-      companyname: {}
-      companypostalcode: {}
-      contactaddress: {}
-      contactname: {}
-      country: {}
-      countrywherebusinesshasitsmainestablishment: {}
-      countrywherethebreachtookplace: {}
-      criticalassets: {}
-      customFields: {}
-      cve: {}
-      cvss: {}
-      dataencryptionstatus: {}
-      datetimeofthebreach: {}
-      daysbetweenreportcreation: {}
-      deleteEmptyField: {}
-      dest: {}
-      destinationip: {}
-      destntdomain: {}
-      details: {}
-      detectedusers: {}
-      dpoemailaddress: {}
-      duration: {}
-      emailaddress: {}
-      emailauthenticitycheck:
-        complex:
-          root: Email
-          accessor: AuthenticityCheck
-          transformers:
-          - operator: replace
-            args:
-              limit: {}
-              replaceWith:
-                value:
-                  simple: Undetermined
-              toReplace:
-                value:
-                  simple: undetermined
-          - operator: replace
-            args:
-              limit: {}
-              replaceWith:
-                value:
-                  simple: Pass
-              toReplace:
-                value:
-                  simple: pass
-          - operator: replace
-            args:
-              limit: {}
-              replaceWith:
-                value:
-                  simple: Fail
-              toReplace:
-                value:
-                  simple: fail
-          - operator: replace
-            args:
-              limit: {}
-              replaceWith:
-                value:
-                  simple: Suspicious
-              toReplace:
-                value:
-                  simple: suspicious
-      emailbcc: {}
-      emailbody: {}
-      emailbodyformat: {}
-      emailbodyhtml: {}
-      emailbodyhtmlraw: {}
-      emailcc: {}
-      emailclientname: {}
-      emailfrom: {}
-      emailfromdisplayname: {}
-      emailhtml: {}
-      emailinreplyto: {}
-      emailkeywords: {}
-      emailmessageid: {}
-      emailreceived: {}
-      emailreplyto: {}
-      emailreturnpath: {}
-      emailsenderdomain: {}
-      emailsenderip: {}
-      emailsize: {}
-      emailsource: {}
-      emailsubject: {}
-      emailsubjectlanguage: {}
-      emailto: {}
-      emailtocount: {}
-      emailurlclicked: {}
-      eventid: {}
-      falses: {}
-      fetchid: {}
-      fetchtype: {}
-      filehash: {}
-      filename: {}
-      filepath: {}
-      hostid: {}
-      hostname: {}
-      htmlimage: {}
-      htmlrenderedimage: {}
-      id: {}
-      important: {}
-      importantfield: {}
-      isthedatasubjecttodpia: {}
-      labels: {}
-      likelyimpact: {}
-      maliciouscauseifthecauseisamaliciousattack: {}
-      malwarefamily: {}
-      mdtest: {}
-      measurestomitigate: {}
-      myfield: {}
-      name: {}
-      occurred: {}
-      owner: {}
-      phase: {}
-      phishingsubtype: {}
-      possiblecauseofthebreach: {}
-      postalcode: {}
-      relateddomain: {}
-      replacePlaybook: {}
-      reporteduser: {}
-      reportinguser: {}
-      roles: {}
-      screenshot: {}
-      screenshot2: {}
-      sectorofaffectedparty: {}
-      selector: {}
-      severity: {}
-      signature: {}
-      single: {}
-      single2: {}
-      sizenumberofemployees: {}
-      sizeturnover: {}
-      sla: {}
-      slaField: {}
-      source: {}
-      src: {}
-      srcntdomain: {}
-      srcuser: {}
-      systems: {}
-      telephoneno: {}
-      test: {}
-      test2: {}
-      testfield: {}
-      timeassignedtolevel2: {}
-      timefield1: {}
-      timelevel1: {}
-      type: {}
-      user: {}
-      username: {}
-      vendorid: {}
-      vendorproduct: {}
-      vulnerabilitycategory: {}
-      whereisdatahosted: {}
-      xdr: {}
-    reputationcalc: 1
-    separatecontext: false
-    view: |-
-      {
-        "position": {
-          "x": -260,
-          "y": 2255
-        }
-      }
-    note: false
-    timertriggers: []
-    ignoreworker: false
-  '84':
-    id: '84'
-    taskid: 32673e2e-72fc-4a00-8054-7e0f357a6981
-    type: playbook
-    task:
-      id: 32673e2e-72fc-4a00-8054-7e0f357a6981
-      version: -1
-      name: Calculate Severity - Generic v2
-      playbookName: Calculate Severity - Generic v2
-      type: playbook
-      iscommand: false
-      brand: ''
-      description: ''
-    nexttasks:
-      '#none#':
-      - '2'
-    separatecontext: true
-    view: |-
-      {
-        "position": {
-          "x": 212.5,
-          "y": 2560
-        }
-      }
-    note: false
-    timertriggers: []
-    ignoreworker: false
-  '85':
-    id: '85'
-    taskid: c325df0c-5e0f-4ba9-8863-0b0c18410025
-    type: regular
-    task:
-      id: c325df0c-5e0f-4ba9-8863-0b0c18410025
-      version: -1
-      name: Save reporter email address in field
-      description: Saves the email address of the reporter of the email, in an incident
-        field.
-      script: Builtin|||setIncident
-      type: regular
-      iscommand: true
-      brand: Builtin
-    nexttasks:
-      '#none#':
-      - '13'
-    scriptarguments:
-      addLabels: {}
-      affecteddata: {}
-      affecteddatatype: {}
-      affectedhosts: {}
-      affectedindividualscontactinformation: {}
-      affectedips: {}
-      app: {}
-      approximatenumberofaffecteddatasubjects: {}
-      assetid: {}
-      attachmentcount: {}
-      attachmentextension: {}
-      attachmenthash: {}
-      attachmentid: {}
-      attachmentitem: {}
-      attachmentname: {}
-      attachmentsize: {}
-      attachmenttype: {}
-      backupowner: {}
-      bugtraq: {}
-      campaigntargetcount: {}
-      campaigntargets: {}
-      city: {}
-      closeNotes: {}
-      closeReason: {}
-      companyaddress: {}
-      companycity: {}
-      companycountry: {}
-      companyhasinsuranceforthebreach: {}
-      companyname: {}
-      companypostalcode: {}
-      contactaddress: {}
-      contactname: {}
-      country: {}
-      countrywherebusinesshasitsmainestablishment: {}
-      countrywherethebreachtookplace: {}
-      criticalassets: {}
-      customFields: {}
-      cve: {}
-      cvss: {}
-      dataencryptionstatus: {}
-      datetimeofthebreach: {}
-      daysbetweenreportcreation: {}
-      deleteEmptyField: {}
-      dest: {}
-      destinationip: {}
-      destntdomain: {}
-      details: {}
-      detectedusers: {}
-      dpoemailaddress: {}
-      duration: {}
-      emailaddress: {}
-      emailauthenticitycheck: {}
-      emailbcc: {}
-      emailbody: {}
-      emailbodyformat: {}
-      emailbodyhtml: {}
-      emailcc: {}
-      emailclassification: {}
-      emailclientname: {}
-      emailfrom: {}
-      emailfromdisplayname: {}
-      emailheaders: {}
-      emailhtml: {}
-      emailinreplyto: {}
-      emailkeywords: {}
-      emailmessageid: {}
-      emailreceived: {}
-      emailreplyto: {}
-      emailreturnpath: {}
-      emailsenderdomain: {}
-      emailsenderip: {}
-      emailsize: {}
-      emailsource: {}
-      emailsubject: {}
-      emailsubjectlanguage: {}
-      emailto: {}
-      emailtocount: {}
-      emailurlclicked: {}
-      eventid: {}
-      falses: {}
-      fetchid: {}
-      fetchtype: {}
-      filehash: {}
-      filename: {}
-      filepath: {}
-      hostid: {}
-      hostname: {}
-      htmlimage: {}
-      htmlrenderedimage: {}
-      id: {}
-      important: {}
-      importantfield: {}
-      isthedatasubjecttodpia: {}
-      labels: {}
-      likelyimpact: {}
-      maliciouscauseifthecauseisamaliciousattack: {}
-      malwarefamily: {}
-      mdtest: {}
-      measurestomitigate: {}
-      myfield: {}
-      name: {}
-      occurred: {}
-      owner: {}
-      phase: {}
-      phishingsubtype: {}
-      possiblecauseofthebreach: {}
-      postalcode: {}
-      relateddomain: {}
-      replacePlaybook: {}
-      reporteduser: {}
-      reporteremailaddress:
-        complex:
-          root: ReporterAddress
-      reportinguser: {}
-      roles: {}
-      screenshot: {}
-      screenshot2: {}
-      sectorofaffectedparty: {}
-      selector: {}
-      severity: {}
-      signature: {}
-      single: {}
-      single2: {}
-      sizenumberofemployees: {}
-      sizeturnover: {}
-      sla: {}
-      slaField: {}
-      source: {}
-      src: {}
-      srcntdomain: {}
-      srcuser: {}
-      systems: {}
-      telephoneno: {}
-      test: {}
-      test2: {}
-      testfield: {}
-      timeassignedtolevel2: {}
-      timefield1: {}
-      timelevel1: {}
-      type: {}
-      urlsslverification: {}
-      user: {}
-      username: {}
-      vendorid: {}
-      vendorproduct: {}
-      vulnerabilitycategory: {}
-      whereisdatahosted: {}
-      xdr: {}
-      xdralertcount: {}
-      xdralerts: {}
-      xdrassigneduseremail: {}
-      xdrassigneduserprettyname: {}
-      xdrdescription: {}
-      xdrdetectiontime: {}
-      xdrfileartifacts: {}
-      xdrhighseverityalertcount: {}
-      xdrincidentid: {}
-      xdrlowseverityalertcount: {}
-      xdrmediumseverityalertcount: {}
-      xdrnetworkartifacts: {}
-      xdrnotes: {}
-      xdrresolvecomment: {}
-      xdrstatus: {}
-      xdrurl: {}
-      xdrusercount: {}
-    reputationcalc: 1
-    separatecontext: false
-    view: |-
-      {
-        "position": {
-          "x": 1650,
-          "y": 530
-        }
-      }
-    note: false
-    timertriggers: []
-    ignoreworker: false
-  '87':
-    id: '87'
-    taskid: bf7ea13b-64cd-46fb-8563-825432a1c808
-    type: regular
-    task:
-      id: bf7ea13b-64cd-46fb-8563-825432a1c808
-      version: -1
-      name: Predict phishing type using pre-trained phishing model
-      description: Predicts the specific type of phishing mail using a pre-trained machine learning
-        model, and highlights the most important words used in the classification decision.
-      scriptName: DBotPredictPhishingWords
-      type: regular
-      iscommand: false
-      brand: ''
-    nexttasks:
-      '#none#':
-      - '90'
-    scriptarguments:
-      emailBody:
-        complex:
-          root: Email
-          accessor: Text
-          transformers:
-          - operator: uniq
-      emailBodyHTML:
-        complex:
-          root: Email
-          accessor: HTML
-          transformers:
-          - operator: uniq
-      emailSubject:
-        complex:
-          root: Email
-          accessor: Subject
-          transformers:
-          - operator: uniq
-      hashSeed: {}
-      labelProbabilityThreshold: {}
-      minTextLength: {}
-      modelName:
-        simple: phishing_model
-      modelStoreType: {}
-      returnError:
-        simple: 'false'
-      topWordsLimit: {}
-      wordThreshold: {}
-    reputationcalc: 1
-    continueonerror: true
-    separatecontext: false
-    view: |-
-      {
-        "position": {
-          "x": -1142.5,
-          "y": 680
-        }
-      }
-    note: false
-    timertriggers: []
-    ignoreworker: false
-  '88':
-    id: '88'
-    taskid: 601d6fe6-08ac-42f0-8ce1-cf65cd4fe1d1
-    type: title
-    task:
-      id: 601d6fe6-08ac-42f0-8ce1-cf65cd4fe1d1
-      version: -1
-      name: Machine Learning
-      type: title
-      iscommand: false
-      brand: ''
-      description: ''
-    nexttasks:
-      '#none#':
-      - '87'
-    separatecontext: false
-    view: |-
-      {
-        "position": {
-          "x": -1142.5,
-          "y": 530
-        }
-      }
-    note: false
-    timertriggers: []
-    ignoreworker: false
-  '89':
-    id: '89'
-    taskid: 40fe8e89-4a2c-470f-8bd6-6bae51b4794e
-    type: regular
-    task:
-      id: 40fe8e89-4a2c-470f-8bd6-6bae51b4794e
-      version: -1
-      name: Update incident with predictions
-      description: Updates incident fields with the predictions of the machine-learning
-        phishing model.
-      script: Builtin|||setIncident
-      type: regular
-      iscommand: true
-      brand: Builtin
-    nexttasks:
-      '#none#':
-      - '56'
-    scriptarguments:
-      account: {}
-      accountid: {}
-      accountname: {}
-      activedirectoryaccountstatus: {}
-      activedirectorydisplayname: {}
-      activedirectorypasswordstatus: {}
-      addLabels: {}
-      affecteddata: {}
-      affecteddatatype: {}
-      affectedindividualscontactinformation: {}
-      agentid: {}
-      app: {}
-      approximatenumberofaffecteddatasubjects: {}
-      assetid: {}
-      attachmentcount: {}
-      attachmentextension: {}
-      attachmenthash: {}
-      attachmentid: {}
-      attachmentname: {}
-      attachmentsize: {}
-      attachmenttype: {}
-      blockedaction: {}
-      bugtraq: {}
-      city: {}
-      closeNotes: {}
-      closeReason: {}
-      commandline: {}
-      companyaddress: {}
-      companycity: {}
-      companycountry: {}
-      companyhasinsuranceforthebreach: {}
-      companyname: {}
-      companypostalcode: {}
-      companypropertystatus: {}
-      contactaddress: {}
-      contactname: {}
-      coordinates: {}
-      country: {}
-      countrywherebusinesshasitsmainestablishment: {}
-      countrywherethebreachtookplace: {}
-      criticalassets: {}
-      customFields: {}
-      cve: {}
-      cvss: {}
-      dataencryptionstatus: {}
-      datetimeofthebreach: {}
-      dbotprediction:
-        complex:
-          root: DBotPredictPhishingWords
-          accessor: Label
-          transformers:
-          - operator: uniq
-      dbotpredictionprobability:
-        complex:
-          root: DBotPredictPhishingWords
-          accessor: Probability
-          transformers:
-          - operator: uniq
-      dbottextsuggestionhighlighted:
-        complex:
-          root: DBotPredictPhishingWords
-          accessor: TextTokensHighlighted
-          transformers:
-            - operator: uniq
-      deleteEmptyField: {}
-      dest: {}
-      destinationip: {}
-      destntdomain: {}
-      details: {}
-      detectionendtime: {}
-      detectionid: {}
-      detectionticketed: {}
-      detectionupdatetime: {}
-      detectionurl: {}
-      devicegsuiteaccountstatus: {}
-      devicename: {}
-      dpoemailaddress: {}
-      duoaccountstatus: {}
-      duration: {}
-      emailaddress: {}
-      emailauthenticitycheck: {}
-      emailautoreply: {}
-      emailbcc: {}
-      emailbody: {}
-      emailbodyformat: {}
-      emailbodyhtml: {}
-      emailcc: {}
-      emailclassification: {}
-      emailclientname: {}
-      emailfrom: {}
-      emailheaders: {}
-      emailhtml: {}
-      emailinreplyto: {}
-      emailkeywords: {}
-      emailmessageid: {}
-      emailreceived: {}
-      emailreplyto: {}
-      emailreturnpath: {}
-      emailsenderip: {}
-      emailsize: {}
-      emailsource: {}
-      emailsubject: {}
-      emailto: {}
-      emailtocount: {}
-      emailurlclicked: {}
-      employeedisplayname: {}
-      employeeemail: {}
-      employeemanageremail: {}
-      extrahopapplianceid: {}
-      extrahophostname: {}
-      filehash: {}
-      filename: {}
-      filepath: {}
-      filesize: {}
-      firstseen: {}
-      globaldirectoryvisibility: {}
-      googleaccountstatus: {}
-      googleadminrolesstatus: {}
-      googledisplayname: {}
-      googledrivestatus: {}
-      googlemailstatus: {}
-      googlepasswordstatus: {}
-      hostname: {}
-      id: {}
-      infectedhosts: {}
-      isolated: {}
-      isthedatasubjecttodpia: {}
-      labels: {}
-      lastmodifiedby: {}
-      lastmodifiedon: {}
-      lastseen: {}
-      likelyimpact: {}
-      mailboxdelegation: {}
-      maliciousbehavior: {}
-      maliciouscauseifthecauseisamaliciousattack: {}
-      malwarefamily: {}
-      markdowntest: {}
-      measurestomitigate: {}
-      name: {}
-      niststage: {}
-      occurred: {}
-      offboardingstage: {}
-      oktaaccountstatus: {}
-      owner: {}
-      parentprocessid: {}
-      participants: {}
-      phase: {}
-      phishingsubtype: {}
-      pid: {}
-      policydeleted: {}
-      policydescription: {}
-      policydetails: {}
-      policyid: {}
-      policyrecommendation: {}
-      policyremediable: {}
-      policyseverity: {}
-      policytype: {}
-      possiblecauseofthebreach: {}
-      postalcode: {}
-      previouscoordinates: {}
-      previouscountry: {}
-      previoussignindatetime: {}
-      previoussourceip: {}
-      prismacloudid: {}
-      prismacloudreason: {}
-      prismacloudrules: {}
-      prismacloudstatus: {}
-      prismacloudtime: {}
-      rating: {}
-      rawparticipants: {}
-      region: {}
-      regionid: {}
-      replacePlaybook: {}
-      reporteremailaddress: {}
-      resourceapiname: {}
-      resourcecloudtype: {}
-      resourceid: {}
-      resourcename: {}
-      resourcetype: {}
-      riskrating: {}
-      riskscore: {}
-      roles: {}
-      rrn: {}
-      sectorofaffectedparty: {}
-      severity: {}
-      signature: {}
-      signindatetime: {}
-      sizenumberofemployees: {}
-      sizeturnover: {}
-      skuname: {}
-      skutier: {}
-      sla: {}
-      slaField: {}
-      sourceip: {}
-      src: {}
-      srcntdomain: {}
-      srcos: {}
-      srcuser: {}
-      subscriptionassignedby: {}
-      subscriptioncreatedby: {}
-      subscriptioncreatedon: {}
-      subscriptiondescription: {}
-      subscriptionid: {}
-      subscriptionname: {}
-      subscriptiontype: {}
-      subscriptionupdatedby: {}
-      subscriptionupdatedon: {}
-      subtype: {}
-      systemdefault: {}
-      systems: {}
-      telephoneno: {}
-      terminatedaction: {}
-      threatactor: {}
-      trapsid: {}
-      travelmaplink: {}
-      triggeredsecurityprofile: {}
-      type: {}
-      urlsslverification: {}
-      user: {}
-      username: {}
-      vendorid: {}
-      vendorproduct: {}
-      vpcid: {}
-      vulnerabilitycategory: {}
-      whereisdatahosted: {}
-      xdralertcount: {}
-      xdralerts: {}
-      xdrassigneduseremail: {}
-      xdrassigneduserprettyname: {}
-      xdrdescription: {}
-      xdrdetectiontime: {}
-      xdrfileartifacts: {}
-      xdrhighseverityalertcount: {}
-      xdrincidentid: {}
-      xdrlowseverityalertcount: {}
-      xdrmediumseverityalertcount: {}
-      xdrnetworkartifacts: {}
-      xdrnotes: {}
-      xdrresolvecomment: {}
-      xdrstatus: {}
-      xdrurl: {}
-      xdrusercount: {}
-    reputationcalc: 1
-    separatecontext: false
-    view: |-
-      {
-        "position": {
-          "x": -1142.5,
-          "y": 1060
-        }
-      }
-    note: false
-    timertriggers: []
-    ignoreworker: false
-  '90':
-    id: '90'
-    taskid: 585dd252-1010-44ae-8c8d-1331c6d907ab
-    type: condition
-    task:
-      id: 585dd252-1010-44ae-8c8d-1331c6d907ab
-      version: -1
-      name: Did the model predict the phishing type?
-      description: Checks whether the model predicted the phishing type.
-      type: condition
-      iscommand: false
-      brand: ''
-    nexttasks:
-      '#default#':
-      - '56'
-      'yes':
-      - '89'
-    separatecontext: false
-    conditions:
-    - label: 'yes'
-      condition:
-      - - operator: isNotEmpty
-          left:
-            value:
-              complex:
-                root: DBotPredictPhishingWords
-                accessor: Label
-            iscontext: true
-      - - operator: isNotEmpty
-          left:
-            value:
-              complex:
-                root: DBotPredictPhishingWords
-                accessor: Probability
-            iscontext: true
-      - - operator: isNotEmpty
-          left:
-            value:
-              complex:
-                root: DBotPredictPhishingWords
-                accessor: TextTokensHighlighted
-            iscontext: true
-    view: |-
-      {
-        "position": {
-          "x": -1142.5,
-          "y": 860
-        }
-      }
-    note: false
-    timertriggers: []
-    ignoreworker: false
-view: |-
-  {
-    "linkLabelsPosition": {
-      "15_30_Malicious ": 0.48,
-      "15_31_#default#": 0.44,
-      "33_16_No": 0.64,
-      "33_17_Yes": 0.19,
-      "36_43_#default#": 0.39,
-      "37_43_#default#": 0.23,
-      "79_80_yes": 0.49,
-      "79_84_#default#": 0.34,
-      "90_56_#default#": 0.3,
-      "90_89_yes": 0.48
-    },
-    "paper": {
-      "dimensions": {
-        "height": 5370,
-        "width": 3172.5,
-        "x": -1142.5,
-        "y": -90
-      }
-    }
-  }
-inputs:
-- key: Role
-  value:
-    simple: Administrator
-  required: true
-  description: The default role to assign the incident to.
-- key: SearchAndDelete
-  value:
-    simple: 'False'
-  required: false
-  description: |-
-    Enable the "Search and Delete" capability (can be either "True" or "False").
-    In case of a malicious email, the "Search and Delete" sub-playbook will look for other instances of the email and delete them pending analyst approval.
-- key: BlockIndicators
-  value:
-    simple: 'False'
-  required: false
-  description: |-
-    Enable the "Block Indicators" capability (can be either "True" or "False").
-    In case of a malicious email, the "Block Indicators" sub-playbook will block all malicious indicators in the relevant integrations.
-- key: AuthenticateEmail
-  value:
-    simple: 'False'
-  required: false
-  description: Whether the authenticity of the email should be verified, using SPF,
-    DKIM and DMARC.
 - key: OnCall
   value:
     simple: false
   required: false
   description: Set to true to assign only user that is currently on shift. Requires Cortex XSOAR v5.5 or later.
 outputs: []
+sourceplaybookid: Phishing Investigation - Generic v2
+fromversion: 4.5.0
 tests:
-  - Phishing v2 Test - Attachment
-  - Phishing v2 Test - Inline
->>>>>>> c028edc8
+- Phishing v2 Test - Attachment
+- Phishing v2 Test - Inline