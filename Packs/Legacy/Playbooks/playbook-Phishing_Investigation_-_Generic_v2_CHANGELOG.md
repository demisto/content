## [Unreleased]
<<<<<<< HEAD
Fixed an issue where the playbook was not authenticating emails.

=======
Added the *OnCall* input to assign only users that are on shift.
>>>>>>> c028edc8

## [20.1.2] - 2020-01-22
Added tasks that predict the phishing incident verdict when a phishing ML model exists. The verdict refers to the phishing category.

## [19.11.0] - 2019-11-12
- Fixed an issue where the task that saves the email address of the reporter of the phishing email, was disconnected from the previous task.
- Fixed an issue where the DT that was used to get the display name of the user who reported the email was invalid.

## [19.10.2] - 2019-10-29
Added a task to save the reporter email address in an incident field, so it can be displayed on the summary page.

## [19.10.0] - 2019-10-03
Fixed an issue where the email authenticity check task failed to find the relevant script.

## [19.9.1] - 2019-09-18
  - Improved the Calculate Severity - Generic v2 playbook to evaluate the severity of an incident more accurately.
  - Added check for email authenticity using SPF, DKIM and DMARC. The verdict will also appear on the summary page of phishing incidents.<|MERGE_RESOLUTION|>--- conflicted
+++ resolved
@@ -1,10 +1,7 @@
 ## [Unreleased]
-<<<<<<< HEAD
-Fixed an issue where the playbook was not authenticating emails.
+- Added the *OnCall* input to assign only users that are on shift.
+- Fixed an issue where the playbook was not authenticating emails.
 
-=======
-Added the *OnCall* input to assign only users that are on shift.
->>>>>>> c028edc8
 
 ## [20.1.2] - 2020-01-22
 Added tasks that predict the phishing incident verdict when a phishing ML model exists. The verdict refers to the phishing category.
