--- conflicted
+++ resolved
@@ -1,13 +1,8 @@
 ## [Unreleased]
-<<<<<<< HEAD
-- The playbook now uses Block Indicators - Generic v2 to block malicious indicators (off by default).
-- Replaced the deprecated SendEmail automation with the send-mail command. 
-=======
-
+Replaced the deprecated SendEmail automation with the send-mail command. 
 
 ## [20.5.0] - 2020-05-12
 The playbook now uses Block Indicators - Generic v2 to block malicious indicators (off by default).
->>>>>>> 2257a293
 
 ## [20.4.1] - 2020-04-29
 - Added the *OnCall* input to assign only users that are on shift.
