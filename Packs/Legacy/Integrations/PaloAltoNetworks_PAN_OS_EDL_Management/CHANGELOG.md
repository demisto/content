--- conflicted
+++ resolved
@@ -1,12 +1,8 @@
 ## [Unreleased]
-<<<<<<< HEAD
 - Remove http/https form items added.
-=======
-
 
 ## [20.4.0] - 2020-04-14
 - 
->>>>>>> 4c553c44
 
 ## [19.12.1] - 2019-12-25
 -
