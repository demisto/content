## [Unreleased]
<<<<<<< HEAD
Added warnings to the ***panorama-commit-status*** command.
=======


## [20.4.0] - 2020-04-14
-

>>>>>>> 86fcc2fa

## [20.3.3] - 2020-03-18
Improved handling in cases where a field value is None.

## [20.2.4] - 2020-02-25
  - Added 2 new commands:
    - ***panorama-register-user-tag***
    - ***panorama-unregister-user-tag***

## [20.2.3] - 2020-02-18
  - Fixed an issue in ***panorama-get-service*** where the *name* argument should be mandatory.
  - Fixed an issue in ***panorama-create-rule*** and ***panorama-create-block-rule*** commands.
  - Added the *category* argument to the ***panorama-create-rule*** command.
  - Added 7 new commands:
    - ***panorama-download-latest-content-update***
    - ***panorama-content-update-download-status***
    - ***panorama-install-latest-content-update***
    - ***panorama-content-update-install-status***
    - ***panorama-check-latest-panos-software***
    - ***panorama-download-panos-version***
    - ***panorama-download-panos-status***
    - ***panorama-install-panos-version***
    - ***panorama-install-panos-status***
    - ***panorama-device-reboot***

## [20.1.2] - 2020-01-22
Fixed an issue where trying to download a filter-pcap with the necessary arguments did not return the correct results.

## [20.1.0] - 2020-01-07
  - Fixed an issue when trying to download a threat-pcap without the necessary arguments.
  - Improved the error message when trying to download PCAPs from a Panorama instance.
  - Fixed an issue in the ***panorama-list-pcaps*** command when there are no PCAPs in PAN-OS.
  - You can now specify multiple values (list) for the *source*, *destination*, and *application* arguments in the following commands. 
    - ***panorama-create-rule***
    - ***panorama-custom-block-rule***
    - ***panorama-edit-rule***
  - Added 4 commands.
    - ***panorama-list-static-routes***
    - ***panorama-get-static-route***
    - ***panorama-add-static-route***
    - ***panorama-delete-static-route***

## [19.12.0] - 2019-12-10
  - Fixed an issue where the status log queries that returned zero results did not update to *Completed*.
  - Added 2 commands.
    - ***panorama-get-url-category-from-cloud***
    - ***panorama-get-url-category-from-host***
  - Added support to get, create, and edit custom URL category objects, including using the categories attribute in PAN-OS v9.x and above.


## [19.11.1] - 2019-11-26
  - Added support for a list of *job_id* in the ***panorama-query-logs*** and ***panorama-check-logs-status*** commands.
  - Added the *ip* argument in the ***panorama-query-logs*** command.


## [19.11.0] - 2019-11-12
  - Fixed an issue where the ***panorama-custom-block-rule*** failed when trying to block an EDL or an address group object.
  - Changed the *url* argument from equals to contains in the ***panorama-log-query*** command.
  - Improved descriptions in the ***panorama-move-rule*** command.

## [19.10.2] - 2019-10-29
Added the ***panorama-security-policy-match*** command.

## [19.9.1] - 2019-09-18
- Added the *tag* argument to several commands.
    - List commands - filter by a tag.
    - Create and edit commands
    - Added the context output Tags to all list, create, edit, and get commands.
  - Added support in the ***panorama-query-logs*** command to supply a list of arguments, which are separated using the "OR" operator.
  - Improved error messaging when trying to configure a *device-group* that does not exist.
  
## [19.9.0] - 2019-09-04
  - Added 3 commands.
    - ***panorama-query-logs***
    - ***panorama-check-logs-status***
    - ***panorama-get-logs***
  - Added the **Panorama Query Logs** playbook.
  - Added *log-forwarding* as an option for the *element_to_change* argument in the ***panorama-edit-rule*** command.
  - Added support for Shared objects and Rules in Panorama instances.
  - Added the device-group argument to all relevant commands.
  

## [19.8.2] - 2019-08-22
  - Improved error handling in cases of trying to refresh an EDL object on a Panorama instance.

## [19.8.0] - 2019-08-06
  - Improved error handling for URL filtering licensing.
  - Improved error handling when trying to edit an uncommitted Custom URL category.
  - Added the ***panorama-list-rules*** command.
  - Added *edl* as an option for the *object_type* argument in the ***panorama-custom-block-rule*** command.<|MERGE_RESOLUTION|>--- conflicted
+++ resolved
@@ -1,13 +1,8 @@
 ## [Unreleased]
-<<<<<<< HEAD
-Added warnings to the ***panorama-commit-status*** command.
-=======
-
+- Added warnings to the ***panorama-commit-status*** command.
 
 ## [20.4.0] - 2020-04-14
 -
-
->>>>>>> 86fcc2fa
 
 ## [20.3.3] - 2020-03-18
 Improved handling in cases where a field value is None.
