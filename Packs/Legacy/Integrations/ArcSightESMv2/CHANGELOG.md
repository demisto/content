## [Unreleased]
<<<<<<< HEAD
- Add command remove entries from active list.
=======


## [20.4.0] - 2020-04-14
-

>>>>>>> 86fcc2fa

## [20.2.3] - 2020-02-18
- Fixed an issue where the output for the ***as-get-entries*** command was not in the incorrect format for results with a large number of objects.

## [19.11.1] - 2019-11-26
Fixed an issue with the response encoding.

## [19.10.0] - 2019-10-03
Limited the incident fetch limit to 50 incidents per fetch.
<|MERGE_RESOLUTION|>--- conflicted
+++ resolved
@@ -1,13 +1,8 @@
 ## [Unreleased]
-<<<<<<< HEAD
-- Add command remove entries from active list.
-=======
-
+- Add command remove entries from active list
 
 ## [20.4.0] - 2020-04-14
 -
-
->>>>>>> 86fcc2fa
 
 ## [20.2.3] - 2020-02-18
 - Fixed an issue where the output for the ***as-get-entries*** command was not in the incorrect format for results with a large number of objects.
