--- conflicted
+++ resolved
@@ -125,829 +125,6 @@
   - arguments:
     - description: Domain
       name: domain
-<<<<<<< HEAD
-      required: true
-    description: Returns details for a company domain.
-    name: securitytrails-get-company-details
-    outputs:
-    - contextPath: SecurityTrails.Domain.name
-      description: Domain name
-      type: string
-    - contextPath: SecurityTrails.Domain.company
-      description: Company name
-      type: string
-    - contextPath: Domain.Name
-      description: Domain name
-      type: string
-    - contextPath: Domain.Organization
-      description: Organization
-      type: string
-    - contextPath: Domain.Registrant.Name
-      description: Domain registrant name
-      type: string
-    - contextPath: WHOIS.Registrant.Name
-      description: Domain registrant name
-      type: string
-  - arguments:
-    - description: Domain
-      name: domain
-      required: true
-    description: Returns associated IPs for a company domain. The data is based on whois data with the names matched to the domains.
-    name: securitytrails-get-company-associated-ips
-    outputs:
-    - contextPath: SecurityTrails.Domain.name
-      description: Domain name
-      type: string
-    - contextPath: SecurityTrails.Domain.assocaitedips
-      description: Associated IPs
-    - contextPath: SecurityTrails.Domain.assocaitedip_count
-      description: Associated IP Count
-      type: number
-  - arguments:
-    - description: Hostname
-      name: hostname
-      required: true
-    description: Returns the current WHOIS data about a given hostname with the stats merged together
-    name: securitytrails-get-domain-whois
-    outputs:
-    - contextPath: SecurityTrails.Domain.expiresDate
-      description: Expires date
-      type: date
-    - contextPath: SecurityTrails.Domain.nameServers
-      description: Name servers
-    - contextPath: SecurityTrails.Domain.updatedDate
-      description: Updated date
-      type: date
-    - contextPath: SecurityTrails.Domain.name
-      description: Domain name
-      type: string
-    - contextPath: SecurityTrails.Domain.status
-      description: Status
-      type: string
-    - contextPath: SecurityTrails.Domain.contacts.countryCode
-      description: Country code
-      type: string
-    - contextPath: SecurityTrails.Domain.contacts.organization_count
-      description: Organization count
-      type: number
-    - contextPath: SecurityTrails.Domain.contacts.telephone
-      description: Telephone
-      type: string
-    - contextPath: SecurityTrails.Domain.contacts.postalCode_count
-      description: Postal code count
-      type: number
-    - contextPath: SecurityTrails.Domain.contacts.fax_count
-      description: Fax count
-      type: number
-    - contextPath: SecurityTrails.Domain.contacts.street1
-      description: Street 1
-      type: string
-    - contextPath: SecurityTrails.Domain.contacts.state
-      description: State
-      type: string
-    - contextPath: SecurityTrails.Domain.contacts.organization
-      description: Organization
-      type: string
-    - contextPath: SecurityTrails.Domain.contacts.telephone_count
-      description: Telephone count
-      type: number
-    - contextPath: SecurityTrails.Domain.contacts.country
-      description: Country
-      type: string
-    - contextPath: SecurityTrails.Domain.contacts.postalCode
-      description: Postcode
-      type: string
-    - contextPath: SecurityTrails.Domain.contacts.type
-      description: Type
-      type: string
-    - contextPath: SecurityTrails.Domain.contacts.city_count
-      description: City count
-      type: number
-    - contextPath: SecurityTrails.Domain.contacts.name_count
-      description: Name count
-      type: number
-    - contextPath: SecurityTrails.Domain.contacts.email
-      description: Email
-      type: string
-    - contextPath: SecurityTrails.Domain.contacts.fax
-      description: Fax
-      type: string
-    - contextPath: SecurityTrails.Domain.contacts.street1_count
-      description: Street 1 count
-      type: number
-    - contextPath: SecurityTrails.Domain.private_registration
-      description: Private registration
-      type: boolean
-    - contextPath: SecurityTrails.Domain.createdDate
-      description: Created date
-      type: date
-    - contextPath: SecurityTrails.Domain.registrarName
-      description: Registrar name
-      type: string
-    - contextPath: SecurityTrails.Domain.contactEmail
-      description: Contact email
-      type: string
-    - contextPath: Domain.Admin.Country
-      description: Country
-      type: string
-    - contextPath: Domain.Admin.Email
-      description: Email
-      type: string
-    - contextPath: Domain.Admin.Name
-      description: Name
-      type: string
-    - contextPath: Domain.Admin.Phone
-      description: Phone
-      type: string
-    - contextPath: Domain.DomainStatus
-      description: Status
-      type: string
-    - contextPath: Domain.Name
-      description: Name
-      type: string
-    - contextPath: Domain.NameServers
-      description: Name server
-      type: string
-    - contextPath: Domain.UpdatedDate
-      description: Updated date
-      type: date
-    - contextPath: Domain.WHOIS.CreationDate
-      description: Creation date
-      type: date
-    - contextPath: Domain.WHOIS.DomainStatus
-      description: Status
-      type: string
-    - contextPath: Domain.WHOIS.ExpirationDate
-      description: Expiration date
-      type: date
-    - contextPath: Domain.WHOIS.NameServers
-      description: Name servers
-      type: string
-    - contextPath: Domain.WHOIS.Registrar.Name
-      description: Name
-      type: string
-    - contextPath: Domain.WHOIS.UpdatedDate
-      description: Updated date
-      type: date
-  - arguments:
-    - description: Hostname
-      name: hostname
-      required: true
-    - auto: PREDEFINED
-      defaultValue: a
-      description: Type
-      name: type
-      predefined:
-      - a
-      - aaaa
-      - mx
-      - ns
-      - soa
-      - txt
-      required: true
-    description: Lists out specific historical information about the given hostname parameter. In addition of fetching the historical data for a particular type, the count statistic is returned as well, which represents the number of that particular resource against current data.
-    name: securitytrails-get-dns-history
-    outputs:
-    - contextPath: SecurityTrails.Domain.a_history_records.first_seen
-      description: First seen
-      type: string
-    - contextPath: SecurityTrails.Domain.a_history_records.last_seen
-      description: Last seen
-      type: string
-    - contextPath: SecurityTrails.Domain.a_history_records.organizations
-      description: Organizations
-    - contextPath: SecurityTrails.Domain.a_history_records.type
-      description: Type
-      type: string
-    - contextPath: SecurityTrails.Domain.a_history_records.values.ip
-      description: IP
-      type: string
-    - contextPath: SecurityTrails.Domain.a_history_records.values.ipv6
-      description: IPv6
-      type: string
-    - contextPath: SecurityTrails.Domain.mx_history_records.values.host
-      description: Host
-      type: string
-    - contextPath: SecurityTrails.Domain.mx_history_records.values.mx_count
-      description: MX count
-      type: number
-    - contextPath: SecurityTrails.Domain.mx_history_records.values.priority
-      description: Priority
-      type: number
-    - contextPath: SecurityTrails.Domain.name
-      description: Name
-      type: string
-    - contextPath: SecurityTrails.Domain.ns_history_records.values.nameserver
-      description: Name server
-      type: string
-    - contextPath: SecurityTrails.Domain.ns_history_records.values.nameserver_count
-      description: Name server count
-      type: number
-    - contextPath: SecurityTrails.Domain.soa_history_records.values.email
-      description: Email
-      type: string
-    - contextPath: SecurityTrails.Domain.soa_history_records.values.email_count
-      description: Email count
-      type: number
-    - contextPath: SecurityTrails.Domain.soa_history_records.values.ttl
-      description: TTL
-      type: number
-    - contextPath: SecurityTrails.Domain.txt_history_records.values.value
-      description: Value
-      type: string
-    - contextPath: SecurityTrails.Domain.a_history_record_pages
-      description: A record pages count
-      type: number
-    - contextPath: SecurityTrails.Domain.aaaa_history_record_pages
-      description: AAAA record pages count
-      type: number
-    - contextPath: SecurityTrails.Domain.mx_history_record_pages
-      description: MX record pages count
-      type: number
-    - contextPath: SecurityTrails.Domain.ns_history_record_pages
-      description: NS record pages count
-      type: number
-    - contextPath: SecurityTrails.Domain.soa_history_record_pages
-      description: SOA record pages count
-      type: number
-    - contextPath: SecurityTrails.Domain.txt_history_record_pages
-      description: TXT record pages count
-      type: number
-  - arguments:
-    - description: Hostname
-      name: hostname
-      required: true
-    - description: The page of the returned results, starting at 1. A page returns 100 results.
-      name: page
-    description: Returns historical WHOIS information about the given domain.
-    name: securitytrails-get-whois-history
-    outputs:
-    - contextPath: SecurityTrails.Domain.name
-      description: Name
-      type: string
-    - contextPath: SecurityTrails.Domain.whois_history.contact.telephone
-      description: Telephone
-      type: string
-    - contextPath: SecurityTrails.Domain.whois_history.contact.city
-      description: City
-      type: string
-    - contextPath: SecurityTrails.Domain.whois_history.contact.name
-      description: Name
-      type: string
-    - contextPath: SecurityTrails.Domain.whois_history.contact.street1
-      description: Street 1
-      type: string
-    - contextPath: SecurityTrails.Domain.whois_history.contact.state
-      description: State
-      type: string
-    - contextPath: SecurityTrails.Domain.whois_history.contact.organization
-      description: Organization
-      type: string
-    - contextPath: SecurityTrails.Domain.whois_history.contact.country
-      description: Country
-      type: string
-    - contextPath: SecurityTrails.Domain.whois_history.contact.postalCode
-      description: Postal code
-      type: string
-    - contextPath: SecurityTrails.Domain.whois_history.contact.type
-      description: Type
-      type: string
-    - contextPath: SecurityTrails.Domain.whois_history.contact.email
-      description: Email
-      type: string
-    - contextPath: SecurityTrails.Domain.whois_history.contact.fax
-      description: Fax
-      type: string
-    - contextPath: SecurityTrails.Domain.whois_history.started
-      description: Started
-      type: number
-    - contextPath: SecurityTrails.Domain.whois_history.expiresDate
-      description: Expires date
-      type: number
-    - contextPath: SecurityTrails.Domain.whois_history.domain
-      description: Domain
-      type: string
-    - contextPath: SecurityTrails.Domain.whois_history.nameServers
-      description: Name servers
-      type: string
-    - contextPath: SecurityTrails.Domain.whois_history.gtld
-      description: GTLD
-      type: boolean
-    - contextPath: SecurityTrails.Domain.whois_history.updatedDate
-      description: Updated date
-      type: number
-    - contextPath: SecurityTrails.Domain.whois_history.status
-      description: Status
-      type: string
-    - contextPath: SecurityTrails.Domain.whois_history.full_domain
-      description: Full domain
-      type: string
-    - contextPath: SecurityTrails.Domain.whois_history.createdDate
-      description: Created date
-      type: number
-    - contextPath: SecurityTrails.Domain.whois_history.registrarName
-      description: Registrar name
-      type: string
-    - contextPath: SecurityTrails.Domain.whois_history.ended
-      description: Ended date
-      type: number
-    - contextPath: SecurityTrails.Domain.whois_history_count
-      description: WHOIS history count
-      type: number
-    - contextPath: Domain.Name
-      description: Name
-      type: string
-    - contextPath: Domain.WHOIS/History.Admin.Email
-      description: Email
-      type: string
-    - contextPath: Domain.WHOIS/History.Admin.Name
-      description: Name
-      type: string
-    - contextPath: Domain.WHOIS/History.Admin.Phone
-      description: Phone
-      type: string
-    - contextPath: Domain.WHOIS/History.CreationDate
-      description: Creation date
-      type: date
-    - contextPath: Domain.WHOIS/History.DomainStatus
-      description: Status
-      type: string
-    - contextPath: Domain.WHOIS/History.ExpirationDate
-      description: Expiration date
-      type: date
-    - contextPath: Domain.WHOIS/History.NameServers
-      description: Name servers
-      type: string
-    - contextPath: Domain.WHOIS/History.Registrant.Email
-      description: Email
-      type: string
-    - contextPath: Domain.WHOIS/History.Registrant.Name
-      description: Name
-      type: string
-    - contextPath: Domain.WHOIS/History.Registrant.Phone
-      description: Phone
-      type: string
-    - contextPath: Domain.WHOIS/History.Registrar.Email
-      description: Email
-      type: string
-    - contextPath: Domain.WHOIS/History.Registrar.Name
-      description: Name
-      type: string
-    - contextPath: Domain.WHOIS/History.Registrar.Phone
-      description: Phone
-      type: string
-    - contextPath: Domain.WHOIS/History.UpdatedDate
-      description: Updated date
-      type: date
-  - arguments:
-    - description: Starting IP address (optionally with CIDR subnet mask)
-      name: ipaddress
-      required: true
-    description: 'Returns the neighbors in any given IP level range and essentially allows you to explore closeby IP addresses. It will divide the range into 16 groups. Example: a /28 would be divided into 16 /32 blocks or a /24 would be divided into 16 /28 blocks'
-    name: securitytrails-get-ip-neighbors
-    outputs:
-    - contextPath: SecurityTrails.IP.ip
-      description: IP address
-      type: string
-    - contextPath: SecurityTrails.IP.block.active_egress
-      description: Active Egress
-      type: boolean
-    - contextPath: SecurityTrails.IP.block.hostnames
-      description: Hostnames
-      type: string
-    - contextPath: SecurityTrails.IP.block.ports
-      description: Port
-      type: number
-    - contextPath: SecurityTrails.IP.block.sites
-      description: Sites
-      type: number
-    - contextPath: IP.Address
-      description: Address
-      type: string
-  - arguments:
-    - auto: PREDEFINED
-      defaultValue: "false"
-      description: Resolves any A records and additionally returns IP addresses.
-      name: include_ips
-      predefined:
-      - "false"
-      - "true"
-    - description: The page of the returned results, starting at 1. A page returns 100 results.
-      name: page
-    - auto: PREDEFINED
-      defaultValue: "false"
-      description: Request scrolling. Only supported when query is used and not filter. See the Scrolling API endpoint.
-      name: scroll
-      predefined:
-      - "false"
-      - "true"
-    - description: The DSL query you want to run (https://docs.securitytrails.com/docs/how-to-use-the-dsl).
-      name: query
-    - description: JSON dicitonary of filter terms (https://docs.securitytrails.com/reference#domain-search). Can not be used together with query.
-      name: filter
-    description: Filter and search specific records using DSL - a powerful SQL like query interface to the data via certain API end points.
-    name: securitytrails-search-domain
-    outputs:
-    - contextPath: SecurityTrails.Domain.Search.alexa_rank
-      description: Alexa rank
-      type: number
-    - contextPath: SecurityTrails.Domain.Search.computed.company_name
-      description: Company name
-      type: string
-    - contextPath: SecurityTrails.Domain.Search.host_provider
-      description: Host provider
-      type: string
-    - contextPath: SecurityTrails.Domain.Search.hostname
-      description: Hostname
-      type: string
-    - contextPath: SecurityTrails.Domain.Search.mail_provider.[0]
-      description: Mail provider
-      type: string
-    - contextPath: SecurityTrails.Domain.Search.whois.createdDate
-      description: Created date
-      type: number
-    - contextPath: SecurityTrails.Domain.Search.whois.expiresDate
-      description: Expires date
-      type: number
-    - contextPath: SecurityTrails.Domain.Search.whois.registrar
-      description: Registrar
-      type: string
-  - arguments:
-    - description: The DSL query you want to run (https://docs.securitytrails.com/docs/how-to-use-the-dsl).
-      name: query
-    - description: JSON dicitonary of filter terms (https://docs.securitytrails.com/reference#domain-search). Can not be used together with query.
-      name: filter
-    description: Domain statistics
-    name: securitytrails-statistics-domain
-    outputs:
-    - contextPath: SecurityTrails.Domain.Search.DomainStats.domain_count
-      description: Domain count
-      type: number
-    - contextPath: SecurityTrails.Domain.Search.DomainStats.hostname_count.relation
-      description: Relation
-      type: string
-    - contextPath: SecurityTrails.Domain.Search.DomainStats.hostname_count.value
-      description: Value
-      type: number
-    - contextPath: SecurityTrails.Domain.Search.DomainStats.tld_count
-      description: TLD count
-      type: number
-    - contextPath: SecurityTrails.Domain.Search.DomainStats.top_organizations.count
-      description: Count
-      type: number
-    - contextPath: SecurityTrails.Domain.Search.DomainStats.top_organizations.key
-      description: Key
-      type: string
-    - contextPath: SecurityTrails.Domain.Search.DomainStats.whois_organization_count
-      description: WHOIS count
-      type: number
-  - arguments:
-    - description: Hostname
-      name: hostname
-      required: true
-    - description: The page of the returned results, starting at 1. A page returns 100 results.
-      name: page
-    description: Find all domains that are related to a hostname you input. Limited to 10000 results.
-    name: securitytrails-get-associated-domains
-    outputs:
-    - contextPath: SecurityTrails.Domain.associated_domains.alexa_rank
-      description: Alexa Rank
-      type: number
-    - contextPath: SecurityTrails.Domain.associated_domains.computed.company_name
-      description: Company Name
-      type: string
-    - contextPath: SecurityTrails.Domain.associated_domains.host_provider
-      description: Host Provider
-      type: string
-    - contextPath: SecurityTrails.Domain.associated_domains.hostname
-      description: Hostname
-      type: string
-    - contextPath: SecurityTrails.Domain.associated_domains.mail_provider
-      description: Mail Provider
-      type: string
-    - contextPath: SecurityTrails.Domain.associated_domains.whois.createdDate
-      description: Created Date
-      type: number
-    - contextPath: SecurityTrails.Domain.associated_domains.whois.expiresDate
-      description: Expires Date
-      type: number
-    - contextPath: SecurityTrails.Domain.associated_domains.whois.registrar
-      description: Registrar
-      type: string
-    - contextPath: SecurityTrails.Domain.associated_domain_count
-      description: Associated Domain Count
-      type: number
-  - arguments:
-    - defaultValue: "1"
-      description: The page of the returned results, starting at 1. A page returns 100 results.
-      name: page
-    - description: The DSL query you want to run (https://docs.securitytrails.com/docs/how-to-use-the-dsl).
-      name: query
-      required: true
-    description: Search for IP addresses. A maximum of 10000 results can be retrieved.
-    name: securitytrails-search-ip
-    outputs:
-    - contextPath: SecurityTrails.IP.Search.ip
-      description: IP Address
-      type: string
-    - contextPath: SecurityTrails.IP.Search.ports.port
-      description: Port
-      type: number
-    - contextPath: SecurityTrails.IP.Search.ports.date_checked
-      description: Date checked
-      type: number
-    - contextPath: SecurityTrails.IP.Search.ptr
-      description: PTR Record
-      type: string
-    - contextPath: IP.Address
-      description: Address
-      type: string
-    - contextPath: IP.Hostname
-      description: Hostname
-      type: string
-    - contextPath: IP.Ports
-      description: Ports
-      type: string
-  - arguments:
-    - description: The DSL query you want to run (https://docs.securitytrails.com/docs/how-to-use-the-dsl).
-      name: query
-      required: true
-    description: Statistics like Reverse DNS pattern identification (RDNS entries are grouped and displayed as x), ports (number of open ports found) or total results are returned
-    name: securitytrails-statistics-ip
-    outputs:
-    - contextPath: SecurityTrails.IP.Search.IPStats.ports.count
-      description: Count
-      type: number
-    - contextPath: SecurityTrails.IP.Search.IPStats.ports.key
-      description: Key
-      type: number
-    - contextPath: SecurityTrails.IP.Search.IPStats.top_ptr_patterns.count
-      description: Count
-      type: number
-    - contextPath: SecurityTrails.IP.Search.IPStats.top_ptr_patterns.key
-      description: Key
-      type: string
-    - contextPath: SecurityTrails.IP.Search.IPStats.total.relation
-      description: Relation
-      type: string
-    - contextPath: SecurityTrails.IP.Search.IPStats.total.value
-      description: Value
-      type: number
-  - arguments:
-    - description: IP Address
-      name: ipaddress
-      required: true
-    name: securitytrails-get-ip-whois
-    description: Returns IPs information based on whois information.
-    outputs:
-    - contextPath: SecurityTrails.IP.contact_email
-      description: Email
-      type: string
-    - contextPath: SecurityTrails.IP.contacts.email
-      description: Email
-      type: string
-    - contextPath: SecurityTrails.IP.contacts.organization
-      description: Organization
-      type: string
-    - contextPath: SecurityTrails.IP.contacts.telephone
-      description: Telephone
-      type: string
-    - contextPath: SecurityTrails.IP.contacts.type
-      description: Type
-      type: string
-    - contextPath: SecurityTrails.IP.ip
-      description: IP
-      type: string
-    - contextPath: SecurityTrails.IP.source
-      description: Source
-      type: string
-  - arguments:
-    - description: IP Address
-      name: ipaddress
-      required: true
-    - defaultValue: "1"
-      description: The page of the returned results, starting at 1. A page returns 100 results.
-      name: page
-    description: Fetch user agents seen during the last 30 days for a specific IPv4 address. It shows devices with egressing traffic based on large scale web server logs. The number of results is not limited.
-    name: securitytrails-get-useragents
-    outputs:
-    - contextPath: SecurityTrails.IP.ip
-      description: IP Address
-      type: string
-    - contextPath: SecurityTrails.IP.useragent_records_count
-      description: Count
-      type: number
-    - contextPath: SecurityTrails.IP.useragents.browser_family
-      description: Browser Family
-      type: string
-    - contextPath: SecurityTrails.IP.useragents.client.engine
-      description: Client Engine
-      type: string
-    - contextPath: SecurityTrails.IP.useragents.client.engine_version
-      description: Client Engine Version
-      type: string
-    - contextPath: SecurityTrails.IP.useragents.client.name
-      description: Client Engine Name
-      type: string
-    - contextPath: SecurityTrails.IP.useragents.client.type
-      description: Client Engine Type
-      type: string
-    - contextPath: SecurityTrails.IP.useragents.client.version
-      description: Client Version
-      type: string
-    - contextPath: SecurityTrails.IP.useragents.device.brand
-      description: Device Brand
-      type: string
-    - contextPath: SecurityTrails.IP.useragents.device.model
-      description: Device Model
-      type: string
-    - contextPath: SecurityTrails.IP.useragents.device.type
-      description: Device Type
-      type: string
-    - contextPath: SecurityTrails.IP.useragents.lastseen
-      description: Last Seen
-      type: string
-    - contextPath: SecurityTrails.IP.useragents.os.name
-      description: OS Name
-      type: string
-    - contextPath: SecurityTrails.IP.useragents.os.platform
-      description: OS Platform
-      type: string
-    - contextPath: SecurityTrails.IP.useragents.os.version
-      description: OS Version
-      type: string
-    - contextPath: SecurityTrails.IP.useragents.os_family
-      description: OS Family
-      type: string
-    - contextPath: SecurityTrails.IP.useragents.user_agent
-      description: User Agent
-      type: string
-  - arguments:
-    - name: domain
-      description: The domain name to enrich.
-      required: true
-      default: true
-      isArray: true
-    name: domain
-    description: Provides data enrichment for domains.
-    outputs:
-    - contextPath: Domain.Name
-      description: 'The domain name, for example: "google.com".'
-      type: String
-    - contextPath: Domain.DNS
-      description: A list of IP objects resolved by DNS.
-      type: String
-    - contextPath: Domain.DomainStatus
-      description: The status of the domain.
-      type: Datte
-    - contextPath: Domain.NameServers
-      description: (List<String>) Name servers of the domain.
-      type: Unknown
-    - contextPath: Domain.Organization
-      description: The organization of the domain.
-      type: String
-    - contextPath: Domain.Subdomains
-      description: (List<String>) Subdomains of the domain.
-      type: Unknown
-    - contextPath: Domain.Admin.Country
-      description: The country of the domain administrator.
-      type: String
-    - contextPath: Domain.Admin.Email
-      description: The email address of the domain administrator.
-      type: String
-    - contextPath: Domain.Admin.Name
-      description: The name of the domain administrator.
-      type: String
-    - contextPath: Domain.Admin.Phone
-      description: The phone number of the domain administrator.
-      type: String
-    - contextPath: Domain.Registrant.Country
-      description: The country of the registrant.
-      type: String
-    - contextPath: Domain.Registrant.Email
-      description: The email address of the registrant.
-      type: String
-    - contextPath: Domain.Registrant.Name
-      description: The name of the registrant.
-      type: String
-    - contextPath: Domain.Registrant.Phone
-      description: The phone number for receiving abuse reports.
-      type: String
-    - contextPath: Domain.Tags
-      description: (List) Tags of the domain.
-      type: Unknown
-    - contextPath: Domain.WHOIS.DomainStatus
-      description: The status of the domain.
-      type: String
-    - contextPath: Domain.WHOIS.NameServers
-      description: (List<String>) Name servers of the domain.
-      type: String
-    - contextPath: Domain.WHOIS.CreationDate
-      description: The date that the domain was created.
-      type: Date
-    - contextPath: Domain.WHOIS.UpdatedDate
-      description: The date that the domain was last updated.
-      type: Date
-    - contextPath: Domain.WHOIS.ExpirationDate
-      description: The expiration date of the domain.
-      type: Date
-    - contextPath: Domain.WHOIS.Registrant.Name
-      description: The name of the registrant.
-      type: String
-    - contextPath: Domain.WHOIS.Registrant.Email
-      description: The email address of the registrant.
-      type: String
-    - contextPath: Domain.WHOIS.Registrant.Phone
-      description: The phone number of the registrant.
-      type: String
-    - contextPath: Domain.WHOIS.Registrar.Name
-      description: "The name of the registrar, for example: `GoDaddy`"
-      type: String
-    - contextPath: Domain.WHOIS.Registrar.Email
-      description: The email address of the contact.
-      type: String
-    - contextPath: Domain.WHOIS.Registrar.Phone
-      description: The phone number of contact.
-      type: String
-    - contextPath: Domain.WHOIS.Admin.Name
-      description: The name of the domain administrator.
-      type: String
-    - contextPath: Domain.WHOIS.Admin.Email
-      description: The email address of the domain administrator.
-      type: String
-    - contextPath: Domain.WHOIS.Admin.Phone
-      description: The phone number of the domain administrator.
-      type: String
-    - contextPath: DBotScore.Indicator
-      description: The indicator that was tested.
-      type: String
-    - contextPath: DBotScore.Type
-      description: The indicator type.
-      type: String
-    - contextPath: DBotScore.Vendor
-      description: The vendor used to calculate the score.
-      type: String
-    - contextPath: DBotScore.Score
-      description: The actual score.
-      type: Number
-  - arguments:
-    - name: sql
-      description: 'The SQL query to execute (example: SELECT attribute FROM table WHERE condition = "value")'
-      required: true
-      defaultValue: ""
-      predefined:
-      - ""
-    - name: timeout
-      description: Read timeout for calls (default is 20 seconds)
-      defaultValue: "20"
-      predefined:
-      - ""
-    name: securitytrails-sql-query
-    description: "Queries the SecurityTrails SQL endpoint. The SecurityTrails SQL API provides a powerful SQL-like query interface to data via certain API endpoints. For a full reference of properties and operators please check the following link: https://securitytrails.com/reference/sql"
-    outputs:
-    - contextPath: Securitytrails.SQL.total
-      description: The total number of hits discovered
-      type: Number
-    - contextPath: Securitytrails.SQL.records
-      description: The records returned
-      type: Unknown
-    - contextPath: Securitytrails.SQL.id
-      description: The ID to use for further GET calls to retrieve more results
-      type: String
-    - contextPath: Securitytrails.SQL.query
-      description: The original query used
-      type: String
-    - contextPath: Securitytrails.SQL.pages
-      description: The total number of pages that would need to be called to retrieve the rest of the results
-      type: Number
-  - arguments:
-    - name: id
-      description: The ID to use to retrieve the next page of results
-      required: true
-      defaultValue: ""
-      predefined:
-      - ""
-    - name: timeout
-      description: Read timeout for calls (default is 20 seconds)
-      defaultValue: "20"
-      predefined:
-      - ""
-    name: securitytrails-sql-get-next
-    description: Retrieves the next page of results returned from a SQL query where the results exceeded the last page.
-    outputs:
-    - contextPath: Securitytrails.SQL.total
-      description: The total number of hits discovered
-      type: number
-    - contextPath: Securitytrails.SQL.records
-      description: The records returned
-    - contextPath: Securitytrails.SQL.id
-      description: The ID to use for further GET calls to retrieve more results
-      type: string
-    - contextPath: Securitytrails.SQL.query
-      description: The original query used
-      type: string
-  dockerimage: demisto/python3:3.10.5.31928
-=======
       description: Provides data enrichment for domains.
       outputs:
         - contextPath: Domain.Name
@@ -1121,7 +298,6 @@
           type: string
   dockerimage: demisto/python3:3.10.12.63474
   runonce: false
->>>>>>> ad185257
   script: ''
   subtype: python3
   type: python
