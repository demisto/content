category: Data Enrichment & Threat Intelligence
commonfields:
  id: CIRCL
  version: -1
configuration:
- defaultvalue: https://www.circl.lu
  display: Server URL (e.g. https://www.circl.lu)
  name: url
  required: true
  type: 0
- display: Username
  name: credentials
  required: true
  type: 9
- display: Use system proxy settings
  name: proxy
  type: 8
  required: false
- display: Trust any certificate (not secure)
  name: insecure
  type: 8
  required: false
description: |-
  CIRCL Passive DNS is a database storing historical DNS records from various resources.
  CIRCL Passive SSL is a database storing historical X.509 certificates seen per IP address. The Passive SSL historical data is indexed per IP address.
display: CIRCL
name: CIRCL
script:
  commands:
  - arguments:
    - description: IP address, hostname, or domain name
      name: queryValue
      required: true
    description: Get DNS records for your query value from CIRCL's Passive DNS.
    name: circl-dns-get
    outputs:
    - contextPath: CIRCLdns.Query.Value
      description: Query Value
      type: string
    - contextPath: CIRCLdns.Query.Record.Data
      description: DNS Record or IP Address
      type: string
    - contextPath: CIRCLdns.Query.Record.LastTime
      description: DNS record last recorded time
      type: date
  - arguments:
    - description: IP address or CIDR block
      name: queryValue
      required: true
    description: Query IP address or CIDR blocks (/32 up to /23) for SSL certificates history.
    name: circl-ssl-list-certificates
    outputs:
    - contextPath: CIRCLssl.IPAddress.Value
      description: IP address
      type: string
    - contextPath: CIRCLssl.IPAddress.Certificate.SHA1
      description: ' The SHA-1 fingerprint of the certificate'
      type: string
    - contextPath: CIRCLssl.IPAddress.Certificate.Subjects
      description: Certificate subjects
      type: string
  - arguments:
    - description: SHA-1 fingerprint of a certificate
      name: certificate
      required: true
    - defaultValue: '100'
      description: Limit the results number (Increasing number can cause browser slowdowns).
      name: limitResults
    description: Query a certificate value to get all associated addresses
    name: circl-ssl-query-certificate
    outputs:
    - contextPath: CIRCLssl.Certificate.SHA1
      description: ' The SHA-1 fingerprint of the certificate'
      type: string
    - contextPath: CIRCLssl.Certificate.Hits
      description: Number of hits for the certificate (number of associated addresses)
      type: number
    - contextPath: CIRCLssl.Certificate.IPAddress
      description: IP address associated to the certificate
      type: string
  - arguments:
    - description: SHA-1 fingerprint of a certificate
      name: certificate
      required: true
    description: Get the raw certificate and related information.
    name: circl-ssl-get-certificate
    outputs:
    - contextPath: CIRCLssl.Certificate.SHA1
      description: The SHA-1 fingerprint of the certificate
      type: string
    - contextPath: CIRCLssl.Certificate.Usage
      description: Extended key usage
      type: string
    - contextPath: CIRCLssl.Certificate.Distribution
      description: CRL distribution points
      type: string
    - contextPath: CIRCLssl.Certificate.Issuer
      description: Certificate issuer
      type: string
    - contextPath: CIRCLssl.Certificate.Time
      description: Certificate issued time (***not_before)
      type: date
    - contextPath: CIRCLssl.Certificate.Subject
      description: Certificate subject
      type: string
    - contextPath: CIRCLssl.Certificate.Key
      description: Certificate public key
      type: string
    - contextPath: CIRCLssl.Certificate.Pem
      description: Certificate in PEM format
      type: string
    - contextPath: CIRCLssl.Certificate.Seen
      description: Number of times the certificate was seen
      type: number
  runonce: false
  script: '-'
  type: python
  subtype: python3
<<<<<<< HEAD
  dockerimage: demisto/python3:3.10.12.63474
=======
  dockerimage: demisto/python3:3.10.13.86272
>>>>>>> 90cf3b88
tests:
- CirclIntegrationTest
fromversion: 5.0.0<|MERGE_RESOLUTION|>--- conflicted
+++ resolved
@@ -116,11 +116,7 @@
   script: '-'
   type: python
   subtype: python3
-<<<<<<< HEAD
-  dockerimage: demisto/python3:3.10.12.63474
-=======
   dockerimage: demisto/python3:3.10.13.86272
->>>>>>> 90cf3b88
 tests:
 - CirclIntegrationTest
 fromversion: 5.0.0