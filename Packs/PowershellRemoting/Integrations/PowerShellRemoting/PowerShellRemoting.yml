category: Utilities
commonfields:
  id: PowerShell Remoting
  version: -1
configuration:
- additionalinfo: Fully Qualified Domain Name suffix to be added to the hostname. For example mydomain.local
  display: Domain
  name: domain
  type: 0
  required: false
- display: DNS
  additionalinfo: Optional IP address of a DNS server the integration will use to resolve your hosts. Use this setting when the host linux machine uses a different DNS from the Windows machines you are targeting.
  name: dns
  type: 0
  required: false
- additionalinfo: Username in the target machine. This can be a local or domain user with administrative privileges
  display: Username
  name: credentials
  required: true
  type: 9
- additionalinfo: Hostname or IP address to use as a test for the integration connectivity.
  display: Test Host
  name: host
  type: 0
  required: false
- defaultvalue: Negotiate
  display: Authentication Method
  name: auth_method
  options:
  - Negotiate
  - Basic
  required: true
  type: 15
- display: Trust any certificate (not secure)
  name: insecure
  type: 8
  required: false
- display: Use SSL (HTTPS)
  name: ssl
  type: 8
  required: false
description: "PowerShell Remoting is a comprehensive built-in remoting subsystem that is a part of Microsoft's native Windows management framework (WMF) and Windows remote management (WinRM).\nThis feature allows you to handle most remoting tasks in any configuration you might encounter by creating a remote PowerShell session to Windows hosts and executing commands in the created session.\nThe integration includes out-of-the-box commands which supports agentless forensics for remote hosts."
display: PowerShell Remoting (Beta)
name: PowerShell Remoting
script:
  commands:
  - arguments:
    - description: 'A single hostname or IP address on which to run the command.'
      name: host
      required: true
    - description: PowerShell commands (can be single or multiple in order of execution) to run on the target machine.
      name: command
      required: true
    description: Executes remote PowerShell commands on a single host.
    execution: true
    name: ps-remote-command
    outputs:
    - contextPath: PsRemote.Host
      description: The host on which the command was invoked.
      type: string
    - contextPath: PsRemote.FQDN
      description: The Fully Qualified Domain Name of the host on which the command was invoked.
      type: string
    - contextPath: PsRemote.CommandResult
      description: The result of the command run from the target machine.
      type: list
    - contextPath: PsRemote.CommandName
      description: The command sent to the target machine, used as an ID of that query.
      type: string
    - contextPath: PsRemote.UTCTime
      description: Time the command finished execution in UTC time.
      type: string
  - arguments:
    - description: 'Hostname or the IP address on which to run the command.'
      name: host
      required: true
    - description: The path of the file to download.
      name: path
      required: true
    - name: zip_file
      defaultValue: "false"
      description: 'Whether to compress the file. Possible values: "true" and "false". Default is "false".'
      auto: PREDEFINED
      predefined:
      - "true"
      - "false"
    - name: check_hash
      defaultValue: "false"
      description: 'Whether to compare the value of the original file with the downloaded file and return an error if any differences are found. Possible values: "true" and "false". Default is "false".'
      auto: PREDEFINED
      predefined:
      - "true"
      - "false"
    - auto: PREDEFINED
      description: 'Whether to use the host as a prefix for the name of the downloaded version of the file. Possible values: "true" and "false". Default is "false".'
      name: host_prefix
      defaultValue: "false"
      predefined:
      - "true"
      - "false"
    description: Downloads a file from the remote endpoint.
    name: ps-remote-download-file
    outputs:
    - contextPath: PsRemoteDownloadedFile.Host
      description: The host from which the file was downloaded.
      type: string
    - contextPath: PsRemoteDownloadedFile.FQDN
      description: The Fully Qualified Domain Name of the host from which the file was downloaded.
      type: string
    - contextPath: PsRemoteDownloadedFile.FileName
      description: File name.
      type: String
    - contextPath: PsRemoteDownloadedFile.FileSize
      description: File size.
      type: Number
    - contextPath: PsRemoteDownloadedFile.FileMD5
      description: The MD5 hash of the file.
      type: String
    - contextPath: PsRemoteDownloadedFile.FileSHA1
      description: The SHA1 hash of the file.
      type: String
    - contextPath: PsRemoteDownloadedFile.FileSHA256
      description: The SHA256 hash of the file.
      type: String
    - contextPath: PsRemoteDownloadedFile.FileExtension
      description: The extension of the file.
      type: String
    - contextPath: File.Size
      description: The size of the file in bytes.
      type: Number
    - contextPath: File.SHA1
      description: The SHA1 hash of the file.
      type: String
    - contextPath: File.SHA256
      description: The SHA256 hash of the file.
      type: String
    - contextPath: File.SHA512
      description: The SHA512 hash of the file.
      type: String
    - contextPath: File.Name
      description: The full file name.
      type: String
    - contextPath: File.SSDeep
      description: The ssdeep hash of the file.
      type: String
    - contextPath: File.EntryID
      description: The ID for locating the file in the War Room.
      type: String
    - contextPath: File.Info
      description: The file information.
      type: String
    - contextPath: File.Type
      description: The file type.
      type: String
    - contextPath: File.MD5
      description: The MD5 hash of the file.
      type: String
    - contextPath: File.Extension
      description: 'The file extension, for example: "txt".'
      type: String
  - arguments:
    - description: 'A single hostname or IP address on which to run the command.'
      name: host
      required: true
    - description: The path of the file to upload.
      name: path
      required: true
    - description: The file entry ID to upload.
      name: entry_id
      required: true
    - auto: PREDEFINED
      defaultValue: "false"
      description: 'Whether to compress the file before upload. Possible values: "true" and "false". Default is "false".'
      name: zip_file
      predefined:
      - "true"
      - "false"
    - auto: PREDEFINED
      defaultValue: "false"
      description: 'Whether to compare the values of the original file and uploaded file and return an error if any differences are found. Possible values: "true" and "false". Default is "false".'
      name: check_hash
      predefined:
      - "true"
      - "false"
    description: Uploads a file to the remote endpoint.
    name: ps-remote-upload-file
    outputs:
    - contextPath: PsRemoteUploadedFile.FileName
      description: File name.
      type: String
    - contextPath: PsRemoteUploadedFile.FilePath
      description: File path in the remote server.
      type: String
    - contextPath: PsRemoteUploadedFile.FileSize
      description: File size.
      type: Number
    - contextPath: PsRemoteUploadedFile.FileMD5
      description: The MD5 hash of the file.
      type: String
    - contextPath: PsRemoteUploadedFile.FileSHA1
      description: The SHA1 hash of the file.
      type: String
    - contextPath: PsRemoteUploadedFile.FileSHA256
      description: The SHA256 hash of the file.
      type: String
    - contextPath: PsRemoteUploadedFile.FileExtension
      description: The extension of the file.
      type: String
    - contextPath: PsRemoteUploadedFile.Host
      description: The host to which the file was uploaded.
      type: string
    - contextPath: PsRemote.FQDN
      description: The Fully Qualified Domain Name of the host the file was uploaded to.
      type: string
  - arguments:
    - description: 'A single hostname or IP address on which to run the command.'
      name: host
      required: true
    - description: The path on the hostname on which to create the ETL file. For example c:\temp\myhost.etl. Default is "C:\Users\<username>\AppData\Local\Temp\NetTraces\NetTrace.etl".
      name: etl_path
      required: true
    - description: 'The filter to apply when creating the ETL file. For example IPv4.Address=1.1.1.1 to capture traffic just from the 1.1.1.1 IP address. If no filter is specified all traffic will be recorded. For more examples, see: https://docs.microsoft.com/en-us/previous-versions/windows/it-pro/windows-server-2012-r2-and-2012/jj129382(v=ws.11)#using-filters-to-limit-etl-trace-file-details.'
      name: etl_filter
    - defaultValue: "10"
      description: The maximum file size for the ETL. Once the file has reached this size, the capture will stop. For example 10MB. The default size is 10MB.
      name: etl_max_size
    - auto: PREDEFINED
      defaultValue: "no"
      description: 'Whether to overwrite the file in the path. Possible values: "yes" and "no". Default is "no".'
      name: overwrite
      predefined:
      - "yes"
      - "no"
    description: This command starts the recording of an ETL file on a Windows endpoint. An ETL file is just like a PCAP file which is created by the Windows Netsh command.
    name: ps-remote-etl-create-start
    outputs:
    - contextPath: PsRemote.CommandResult
      description: The start ETL command results.
      type: string
    - contextPath: PsRemote.EtlFileName
      description: The name of the ETL file.
      type: string
    - contextPath: PsRemote.EtlFilePath
      description: The path and name of the ETL file.
    - contextPath: PsRemote.CommandName
      description: The name of the command that ran on the host.
      type: string
    - contextPath: PsRemote.FQDN
      description: The Full Qualified Domain Name of the host.
      type: string
    - contextPath: PsRemote.Host
      description: The name of the host.
      type: string
  - arguments:
    - description: 'A single Hostname or IP address on which to run the command.'
      name: host
      required: true
    description: Ends the recording of an ETL file on a Windows endpoint.
    name: ps-remote-etl-create-stop
    outputs:
    - contextPath: PsRemote.CommandResult
      description: The stop ETL command results.
      type: string
    - contextPath: PsRemote.CommandName
      description: The name of the command that ran on the host.
      type: string
    - contextPath: PsRemote.EtlFileName
      description: The name of the ETL file.
      type: string
    - contextPath: PsRemote.EtlFilePath
      description: The path and name of the ETL file.
    - contextPath: PsRemote.Host
      description: The host the command was invoked on.
      type: string
    - contextPath: PsRemote.FQDN
      description: The Fully Qualified Domain Name of the host on which the command was invoked.
      type: string
  - arguments:
    - description: 'A single hostname or IP address on which to run the command.'
      name: host
      required: true
    - defaultValue: all
      description: The registry key or hive to export. For example, reg_key_hive=`HKEY_LOCAL_MACHINE`. If the user specifies "all", the entire registry will be exported. Default is "all".
      name: reg_key_hive
    - description: The path and name on the Windows host where the registry file will be created. For example, file_path=c:\hklm.reg.
      name: file_path
      required: true
    description: Exports the specified registry of hive to a file.
    name: ps-remote-export-registry
    outputs:
    - contextPath: PsRemote.CommandResult
      description: The command results in the remote host - regedit for all or reg export.
      type: string
    - contextPath: PsRemote.RegistryFilePath
      description: The path and name of the registry file.
      type: string
    - contextPath: PsRemote.RegistryFileName
      description: The name of the registry file.
      type: string
    - contextPath: PsRemote.Command.Name
      description: The name of the command that ran on the host.
      type: string
    - contextPath: PsRemote.Fqdn
      description: The Full Qualified Domain Name of the host.
      type: string
    - contextPath: PsRemote.Host
      description: The host on which the command was invoked.
      type: string
    - contextPath: PsRemote.FQDN
      description: The Fully Qualified Domain Name of the host on which the command was invoked.
      type: string
  - arguments:
    - description: 'A single hostname or IP address on which to run the command.'
      name: host
      required: true
    - description: The volume from which to retrieve its master file table.
      name: volume
    - description: The path in which the MFT file is to be created.
      name: output_path
    description: Extracts the master file table from the volume.
    name: ps-remote-export-mft
    outputs:
    - contextPath: PsRemote.ExportMFT
      description: The extract master file table command result.
    - contextPath: PsRemote.Host
      description: The host on which the command was invoked.
      type: string
    - contextPath: PsRemote.FQDN
      description: The Fully Qualified Domain Name of the host on which the command was invoked.
      type: string
<<<<<<< HEAD
  dockerimage: demisto/powershell-ubuntu:7.2.2.29705
=======
  dockerimage: demisto/powershell-ubuntu:7.4.1.86201
>>>>>>> 90cf3b88
  script: ''
  type: powershell
fromversion: 6.0.0
beta: true
tests:
- No tests (auto formatted)<|MERGE_RESOLUTION|>--- conflicted
+++ resolved
@@ -328,11 +328,7 @@
     - contextPath: PsRemote.FQDN
       description: The Fully Qualified Domain Name of the host on which the command was invoked.
       type: string
-<<<<<<< HEAD
-  dockerimage: demisto/powershell-ubuntu:7.2.2.29705
-=======
   dockerimage: demisto/powershell-ubuntu:7.4.1.86201
->>>>>>> 90cf3b88
   script: ''
   type: powershell
 fromversion: 6.0.0
