--- conflicted
+++ resolved
@@ -65,12 +65,8 @@
     - name: entropy
       description: Entropy.
     description: Return list of app secrets.
-<<<<<<< HEAD
-  dockerimage: demisto/python3:3.9.8.24399
-=======
   dockerimage: demisto/python3:3.10.12.63474
   isfetch: false
->>>>>>> 1df13864
   runonce: false
   subtype: python3
 fromversion: 6.0.0
