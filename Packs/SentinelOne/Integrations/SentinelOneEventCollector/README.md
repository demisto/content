This integration fetches activities, threats, and alerts from SentinelOne.
This integration was integrated and tested with API version 2.1 of SentinelOne.

<<<<<<< HEAD
<~XSIAM>
This is the default integration for this content pack when configured by the Data Onboarder.
</~XSIAM>
=======
This is the default integration for this content pack when configured by the Data Onboarder in Cortex XSIAM.
>>>>>>> 35d850ab

## Configure SentinelOne Event Collector on Cortex XSIAM

1. Navigate to **Settings** > **Configurations** > **Data Collection** > **Automation & Feed Integrations**.
2. Search for SentinelOne Event Collector.
3. Click **Add instance** to create and configure a new integration instance.

    | **Parameter** | **Description** | **Required** |
    | --- | --- | --- |
    | Server URL (e.g., https://usea1.sentinelone.net) | The URL to use for connection | True |
    | API Token | The API Token to use for connection | True |
    | Trust any certificate (not secure) | Use SSL secure connection or not. | False |
    | Use system proxy settings | Use proxy settings for connection or not. | False |
    | Fetch events | Whether to bring events or not. | False |
    | Event types | What types of events to bring, Possible values are (activities, threats, alerts) | False |
    | First fetch time | First fetch query `<number> <time unit>`, e.g., `7 days`. Default `3 days`) | False |
    | The maximum number of events per fetch should be between 1-1000 | The limit is per event type. For example, if you choose 3 event types \(ACTIVITIES, THREATS, ALERTS\) with a limit of 100, the actually limit will be 300. | False |

4. Click **Test** to validate the URLs, token, and connection.
## Commands
You can execute these commands from the Cortex XSIAM CLI, as part of an automation, or in a playbook.
After you successfully execute a command, a DBot message appears in the War Room with the command details.
### sentinelone-get-events
***
Gets events from SentinelOne.


#### Base Command

`sentinelone-get-events`
#### Input

| **Argument Name** | **Description** | **Required** |
| --- | --- | --- |
| should_push_events | If true, the command will create events, otherwise it will only display them. Possible values are: true, false. Default is false. | Optional | 
| limit | Maximum number of results to return. Value should be between 1 - 1000. Default is 1000. | Optional | 


#### Context Output

There is no context output for this command.<|MERGE_RESOLUTION|>--- conflicted
+++ resolved
@@ -1,13 +1,7 @@
 This integration fetches activities, threats, and alerts from SentinelOne.
 This integration was integrated and tested with API version 2.1 of SentinelOne.
 
-<<<<<<< HEAD
-<~XSIAM>
-This is the default integration for this content pack when configured by the Data Onboarder.
-</~XSIAM>
-=======
 This is the default integration for this content pack when configured by the Data Onboarder in Cortex XSIAM.
->>>>>>> 35d850ab
 
 ## Configure SentinelOne Event Collector on Cortex XSIAM
 
