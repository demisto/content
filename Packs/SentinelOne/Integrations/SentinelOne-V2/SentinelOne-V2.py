import demistomock as demisto  # noqa: F401
from CommonServerPython import *  # noqa: F401
import io
import json
import traceback
from datetime import datetime
import zipfile
from collections.abc import Callable

import urllib3


from dateutil.parser import parse

''' IMPORTS '''


# Disable insecure warnings
urllib3.disable_warnings()

''' GLOBALS '''

IS_VERSION_2_1: bool
OS_COUNT = 4

MIRROR_DIRECTION = {
    "None": None,
    "Incoming": "In",
    "Outgoing": "Out",
    "Incoming And Outgoing": "Both",
}

INCIDENT_STATUS = {"in_progress", "resolved", "unresolved"}
SENTINELONE_INCIDENT_OUTGOING_ARGS = {
    "analystVerdict": "Analyst verdict of the incident",
    "incidentStatus": "Incident status"
}
ANALYST_VERDICT = {
    "True positive": "true_positive",
    "Suspicious": "suspicious",
    "False positive": "false_positive",
    "Undefined": "undefined"
}
THREAT_STATUS = {
    "Unresolved": "unresolved",
    "Resolved": "resolved",
    "In progress": "in_progress"
}

''' HELPER FUNCTIONS '''


def get_threats_outputs(threats, rank: int = 0):
    for threat in threats:
        threat_rank = int(threat.get('rank') or 0)
        if IS_VERSION_2_1 or threat_rank >= rank:
            threat_info = threat.get('threatInfo', {}) if IS_VERSION_2_1 else threat
            agent_realtime_info = threat.get('agentRealtimeInfo', {}) if IS_VERSION_2_1 else threat
            entry = {
                'ID': threat.get('id'),
                'AgentComputerName': agent_realtime_info.get('agentComputerName'),
                'CreatedDate': threat_info.get('createdAt'),
                'SiteID': agent_realtime_info.get('siteId'),
                'SiteName': agent_realtime_info.get('siteName'),
                'Classification': threat_info.get('classification'),
                'ClassificationSource': threat_info.get('classificationSource'),
                'MitigationStatus': threat_info.get('mitigationStatus'),
                'AgentID': agent_realtime_info.get('agentId'),
                'ConfidenceLevel': threat_info.get('confidenceLevel'),
                'FileContentHash': threat_info.get('sha1') if IS_VERSION_2_1 else threat_info.get('fileContentHash'),
                'ThreatName': threat_info.get('threatName'),
                'FileSha256': threat_info.get('fileSha256'),
                'AgentOsType': agent_realtime_info.get('agentOsType'),
                'FilePath': threat_info.get('filePath'),
                'Username': threat_info.get('processUser') if IS_VERSION_2_1 else threat_info.get('username'),
                'Description': threat_info.get('description'),  # Only available in 2.0
                'FileDisplayName': threat.get('fileDisplayName'),  # Only available in 2.0
                'Rank': threat_info.get('rank'),  # Only available in 2.0
                'MarkedAsBenign': threat_info.get('markedAsBenign'),  # Only available in 2.0
                'InQuarantine': threat_info.get('inQuarantine'),  # Only available in 2.0
                'FileMaliciousContent': threat_info.get('fileMaliciousContent'),  # Only available in 2.0
            }
            remove_nulls_from_dictionary(entry)
            yield entry


def get_agents_outputs(agents, column_to_display: list | None = None):
    for agent in agents:
        entry = {
            'ID': agent.get('id'),
            'NetworkStatus': agent.get('networkStatus'),
            'AgentVersion': agent.get('agentVersion'),
            'IsDecommissioned': agent.get('isDecommissioned'),
            'IsActive': agent.get('isActive'),
            'LastActiveDate': agent.get('lastActiveDate'),
            'RegisteredAt': agent.get('registeredAt'),
            'ExternalIP': agent.get('externalIp'),
            'ThreatCount': agent.get('activeThreats'),
            'EncryptedApplications': agent.get('encryptedApplications'),
            'OSName': agent.get('osName'),
            'ComputerName': agent.get('computerName'),
            'Domain': agent.get('domain'),
            'CreatedAt': agent.get('createdAt'),
            'SiteName': agent.get('siteName'),
        }

        for c in set(column_to_display or []).intersection(agent.keys()):
            entry[c] = agent[c]

        remove_nulls_from_dictionary(entry)
        yield entry


class Client(BaseClient):

    def __init__(self, base_url, verify=True, proxy=False, headers=None, block_site_ids=None):
        super().__init__(base_url, verify, proxy, headers=headers)
        self.block_site_ids = block_site_ids

    def remove_hash_from_blocklist_request(self, hash_id) -> dict:
        body = {
            "data": {
                "ids": [hash_id]
            }
        }
        response = self._http_request(method='DELETE', url_suffix='restrictions', json_data=body)
        return response.get('data') or {}

    def add_hash_to_blocklist_request(self, value, os_type, description='', source='') -> dict:
        """
        Only supports adding to the Global block list
        """
        # We do not use the assign_params function, because if these values are empty or None, we still want them
        # sent to the server

        data = {
            'value': value,
            'source': source,
            'osType': os_type,
            'type': "black_hash",
            'description': description
        }

        filt = {
            'tenant': True
        }

        body = {
            'data': data,
            'filter': filt
        }

        response = self._http_request(method='POST', url_suffix='restrictions', json_data=body)
        return response.get('data') or {}

    def add_hash_to_blocklists_request(self, value, os_type, site_ids, description='', source='') -> dict:
        """
        Supports adding hashes to multiple scoped site blocklists
        """
        demisto.debug(f'Site ids: {site_ids}')
        # We do not use the assign_params function, because if these values are empty or None, we still want them
        # sent to the server
        for site_id in site_ids:
            data = {
                'value': value,
                'source': source,
                'osType': os_type,
                'type': "black_hash",
                'description': description
            }

            filt = {
                'siteIds': [site_id],
                'tenant': True
            }

            body = {
                'data': data,
                'filter': filt
            }
            demisto.debug(f'Site id: {site_id}')
            response = self._http_request(method='POST', url_suffix='restrictions', json_data=body, ok_codes=[200])
        return response.get('data') or {}

    def get_blocklist_request(self, tenant: bool, group_ids: str = None, site_ids: str = None, account_ids: str = None,
                              skip: int = None, limit: int = None, os_type: str = None, sort_by: str = None,
                              sort_order: str = None, value_contains: str = None) -> list[dict]:
        """
        We use the `value_contains` instead of `value` parameter because in our testing
        (API 2.1) the `value` parameter is case sensitive. So if an analyst put in the hash with uppercase entries
        and it's searched using lowercase, this search will not find it
        """
        params = assign_params(
            tenant=tenant,
            groupIds=group_ids,
            siteIds=site_ids,
            accountIds=account_ids,
            skip=skip,
            limit=limit,
            osTypes=os_type,
            sortBy=sort_by,
            sortOrder=sort_order,
            value__contains=value_contains,
        )

        response = self._http_request(method='GET', url_suffix='restrictions', params=params)
        return response.get('data', [])

    def fetch_file_request(self, agent_id, file_path, password) -> dict:
        body = {
            "data": {
                "password": password,
                "files": [
                    file_path
                ]
            }
        }

        response = self._http_request(method='POST', url_suffix=f'agents/{agent_id}/actions/fetch-files', json_data=body)
        return response.get('data', {})

    def download_fetched_file_request(self, agent_id, activity_id) -> bytes:
        return self._http_request(method='GET', url_suffix=f'agents/{agent_id}/uploads/{activity_id}', resp_type='content')

    def get_activities_request(self, created_after: str = None, user_emails: str = None, group_ids=None,
                               created_until: str = None,
                               activities_ids=None, include_hidden: str = None, created_before: str = None,
                               threats_ids=None,
                               activity_types=None, user_ids=None, created_from: str = None,
                               created_between: str = None, agent_ids: str = None, sort_by: str = None, sort_order: str = None,
                               limit: str = '50'):
        params = assign_params(
            created_at__gt=created_after,
            userEmails=user_emails,
            groupIds=argToList(group_ids),
            created_at__lte=created_until,
            ids=argToList(activities_ids),
            includeHidden=include_hidden,
            created_at__lt=created_before,
            threatIds=argToList(threats_ids),
            activityTypes=argToList(activity_types),
            userIds=argToList(user_ids),
            created_at__gte=created_from,
            createdAt_between=created_between,
            agentIds=argToList(agent_ids),
            sortBy=sort_by,
            sortOrder=sort_order,
            limit=int(limit), )
        response = self._http_request(method='GET', url_suffix='activities', params=params)
        return response.get('data', {})

    def get_threats_request(self, content_hash=None, mitigation_status=None, created_before=None, created_after=None,
                            created_until=None, created_from=None, updated_from=None, resolved='false', display_name=None,
                            query=None, threat_ids=None, limit=20, classifications=None, site_ids=None, rank=None,
                            include_resolved_param=True, incident_statuses=None):
        keys_to_ignore = ['displayName__like' if IS_VERSION_2_1 else 'displayName']

        created_before_parsed = None
        created_after_parsed = None
        created_until_parsed = None
        created_from_parsed = None
        updated_from_parsed = None

        if created_before:
            created_before_parsed = dateparser.parse(created_before, settings={'TIMEZONE': 'UTC'})
        if created_after:
            created_after_parsed = dateparser.parse(created_after, settings={'TIMEZONE': 'UTC'})
        if created_until:
            created_until_parsed = dateparser.parse(created_until, settings={'TIMEZONE': 'UTC'})
        if created_from:
            created_from_parsed = dateparser.parse(created_from, settings={'TIMEZONE': 'UTC'})
        if updated_from:
            updated_from_parsed = dateparser.parse(updated_from, settings={'TIMEZONE': 'UTC'})

        params = assign_params(
            contentHashes=argToList(content_hash),
            mitigationStatuses=argToList(mitigation_status),
            createdAt__lt=created_before_parsed,
            createdAt__gt=created_after_parsed,
            createdAt__lte=created_until_parsed,
            createdAt__gte=created_from_parsed,
            updatedAt__gte=updated_from_parsed,
            resolved=argToBoolean(resolved) if argToBoolean(include_resolved_param) else None,
            displayName__like=display_name,
            displayName=display_name,
            query=query,
            ids=argToList(threat_ids),
            limit=int(limit),
            classifications=argToList(classifications),
            siteIds=site_ids,
            rank=int(rank) if rank else None,
            keys_to_ignore=keys_to_ignore,
            incidentStatuses=incident_statuses.lower() if incident_statuses else None
        )
        response = self._http_request(method='GET', url_suffix='threats', params=params, ok_codes=[200])
        return response.get('data', {})

    def mark_as_threat_request(self, threat_ids, target_scope):
        endpoint_url = 'threats/mark-as-threat'

        payload = {
            "filter": {
                "ids": threat_ids
            },
            "data": {
                "targetScope": target_scope
            }
        }

        response = self._http_request(method='POST', url_suffix=endpoint_url, json_data=payload)
        return response.get('data', {})

    def mitigate_threat_request(self, threat_ids, action):
        endpoint_url = f'threats/mitigate/{action}'

        payload = {
            "filter": {
                "ids": threat_ids
            }
        }

        response = self._http_request(method='POST', url_suffix=endpoint_url, json_data=payload)
        return response.get('data', {})

    def resolve_threat_request(self, threat_ids):
        endpoint_url = 'threats/mark-as-resolved'

        payload = {
            "filter": {
                "ids": threat_ids
            }
        }

        response = self._http_request(method='POST', url_suffix=endpoint_url, json_data=payload)
        return response.get('data', {})

    def get_groups_request(self, params: dict):
        response = self._http_request(method='GET', url_suffix='groups', params=params)
        return response.get('data', {})

    def delete_group_request(self, group_id=None):
        endpoint_url = f'groups/{group_id}'
        response = self._http_request(method='DELETE', url_suffix=endpoint_url)
        return response.get('data', {})

    def get_sites_request(self, params):
        response = self._http_request(method='GET', url_suffix='sites', params=params)
        return response.get('data', {})

    def move_agent_request(self, group_id, agents_id):
        endpoint_url = f'groups/{group_id}/move-agents'

        payload = {
            "filter": {
                "ids": agents_id
            }
        }

        response = self._http_request(method='PUT', url_suffix=endpoint_url, json_data=payload)
        return response.get('data', {})

    def get_agent_processes_request(self, agents_ids=None):
        """
        [DEPRECATED BY SentinelOne] Returns empty array. To get processes of an Agent, see Applications.

        """
        endpoint_url = 'agents/processes'

        params = {
            'ids': agents_ids
        }

        response = self._http_request(method='GET', url_suffix=endpoint_url, params=params)
        return response.get('data', {})

    def get_site_request(self, site_id):
        endpoint_url = f'sites/{site_id}'
        response = self._http_request(method='GET', url_suffix=endpoint_url)
        return response.get('data', {})

    def reactivate_site_request(self, site_id, expiration, unlimited):
        endpoint_url = f'sites/{site_id}/reactivate'
        payload = {
            "data": {
                "expiration": expiration,
                "unlimited": unlimited
            }
        }
        response = self._http_request(method='PUT', url_suffix=endpoint_url, json_data=payload)
        return response.get('data', {})

    def get_threat_summary_request(self, site_ids=None, group_ids=None):
        endpoint_url = 'private/threats/summary'
        params = {
            "siteIds": site_ids,
            "groupIds": group_ids
        }
        response = self._http_request(method='GET', url_suffix=endpoint_url, params=params)
        return response.get('data', {})

    def list_agents_request(self, params: dict):
        response = self._http_request(method='GET', url_suffix='agents', params=params)
        return response.get('data', {})

    def get_agent_request(self, agent_ids):
        params = {
            "ids": agent_ids
        }

        response = self._http_request(method='GET', url_suffix='agents', params=params)
        return response.get('data', {})

    def connect_to_network_request(self, agent_ids):
        endpoint_url = 'agents/actions/connect'

        payload = {
            'filter': {
                'ids': agent_ids
            }
        }

        response = self._http_request(method='POST', url_suffix=endpoint_url, json_data=payload)
        return response.get('data', {})

    def disconnect_from_network_request(self, agents_id):
        endpoint_url = 'agents/actions/disconnect'

        payload = {
            'filter': {
                'ids': agents_id
            }
        }

        response = self._http_request(method='POST', url_suffix=endpoint_url, json_data=payload)
        return response.get('data', {})

    def broadcast_message_request(self, message, filters):
        endpoint_url = 'agents/actions/broadcast'

        payload = {
            'data': {
                'message': message
            },
            'filter': filters
        }
        response = self._http_request(method='POST', url_suffix=endpoint_url, json_data=payload)

        return response.get('data', {})

    def uninstall_agent_request(self, query, agent_id=None, group_id=None):
        endpoint_url = 'agents/actions/uninstall'
        payload = {
            'filter': assign_params(
                query=query,
                ids=agent_id,
                groupIds=group_id,
            )
        }

        response = self._http_request(method='POST', url_suffix=endpoint_url, json_data=payload)
        return response.get('data', {})

    def shutdown_agents_request(self, query, agent_id=None, group_id=None):
        endpoint_url = 'agents/actions/shutdown'
        payload = {
            'filter': assign_params(
                query=query,
                ids=agent_id,
                groupIds=group_id
            )
        }

        response = self._http_request(method='POST', url_suffix=endpoint_url, json_data=payload)
        return response.get('data', {})

    def create_query_request(self, query, from_date, to_date):
        endpoint_url = 'dv/init-query'
        payload = {
            'query': query,
            'fromDate': from_date,
            'toDate': to_date
        }

        response = self._http_request(method='POST', url_suffix=endpoint_url, json_data=payload)
        return response.get('data', {}).get('queryId')

    def create_status_request(self, query_id=None):
        endpoint_url = 'dv/query-status'
        params = {
            'query_id': query_id
        }

        response = self._http_request(method='GET', url_suffix=endpoint_url, params=params)
        return response.get('data', {})

    def get_events_request(self, query_id=None, limit=None, cursor=None):
        endpoint_url = 'dv/events'

        params = {
            'query_id': query_id,
            'cursor': cursor,
            'limit': limit
        }

        response = self._http_request(method='GET', url_suffix=endpoint_url, params=params)
        events = response.get('data', {})
        pagination = response.get('pagination')
        return events, pagination

    def get_processes_request(self, query_id=None, limit=None):
        endpoint_url = 'dv/events/process'
        params = {
            'query_id': query_id,
            'limit': limit
        }

        response = self._http_request(method='GET', url_suffix=endpoint_url, params=params)
        return response.get('data', {})

    def get_hash_reputation_request(self, hash_):
        endpoint_url = f'hashes/{hash_}/reputation'
        response = self._http_request(method='GET', url_suffix=endpoint_url)
        return response

    def get_hash_classification_request(self, hash_):
        """
        [DEPRECATED by S1] IN BOTH 2.0 and 2.1
        """
        endpoint_url = f'hashes/{hash_}/classification'
        response = self._http_request(method='GET', url_suffix=endpoint_url)
        return response

    def get_exclusions_request(self, item_ids=None,
                               os_types=None,
                               exclusion_type: str = None,
                               limit: int = 10,
                               value_contains: str | None = None,
                               ok_codes: list = [200],
                               include_children: bool | None = None,
                               include_parents: bool | None = None):
        """
        When includeChildren and includeParents are set to True in API request-
        it will return all items in the exclusion list.
        If left blank they default to false and the API call will return a subset of the exclusion list.
        """
        endpoint_url = 'exclusions'

        params = assign_params(
            ids=item_ids,
            osTypes=os_types,
            type=exclusion_type,
            value__contains=value_contains,
            includeChildren=include_children,
            includeParents=include_parents,
            limit=limit
        )

        response = self._http_request(method='GET', url_suffix=endpoint_url, params=params, ok_codes=ok_codes)
        return response.get('data', {})

    def create_exclusion_item_request(self, exclusion_type, exclusion_value, os_type, description=None,
                                      exclusion_mode=None, path_exclusion_type=None, group_ids=None, site_ids=None):
        if group_ids != []:
            demisto.debug(f'Group IDs: {group_ids}')
            payload = {
                "filter": {
                    "groupIds": group_ids,
                    "siteIds": site_ids
                },
                "data": assign_params(
                    type=exclusion_type,
                    value=exclusion_value,
                    osType=os_type,
                    description=description,
                    mode=exclusion_mode,
                    pathExclusionType=path_exclusion_type
                )
            }
        else:
            payload = {
                "filter": {
                    "siteIds": site_ids
                },
                "data": assign_params(
                    type=exclusion_type,
                    value=exclusion_value,
                    osType=os_type,
                    description=description,
                    mode=exclusion_mode,
                    pathExclusionType=path_exclusion_type
                )
            }
        response = self._http_request(method='POST', url_suffix='exclusions', json_data=payload)
        if 'data' in response:
            return response.get('data')[0]
        return {}

    def remove_exclusion_item_request(self, item_id) -> dict:
        body = {
            "data": {
                "ids": [item_id]
            }
        }
        response = self._http_request(method='DELETE', url_suffix='exclusions', json_data=body, ok_codes=[200])
        return response.get('data') or {}

    def update_threat_analyst_verdict_request(self, threat_ids, action):
        endpoint_url = 'threats/analyst-verdict'

        payload = {
            "data": {
                "analystVerdict": action
            },
            "filter": {
                "ids": threat_ids,
                "tenant": "true"
            }
        }
        response = self._http_request(method='POST', url_suffix=endpoint_url, json_data=payload)
        return response.get('data', {})

    def update_alert_analyst_verdict_request(self, alert_ids, action):
        endpoint_url = 'cloud-detection/alerts/analyst-verdict'

        payload = {
            "data": {
                "analystVerdict": action
            },
            "filter": {
                "ids": alert_ids,
                "tenant": "true"
            }
        }
        response = self._http_request(method='POST', url_suffix=endpoint_url, json_data=payload)
        return response.get('data', {})

    def _create_filter_dict(self, filter_dict):
        return {
            filter_key: filter_value
            for filter_key, filter_value in filter_dict.items()
            if filter_value
        }

    def create_star_rule_request(self, name, description, query, query_type, rule_severity, account_ids, group_ids,
                                 site_ids, expiration_mode, expiration_date, network_quarantine, treatAsThreat):
        endpoint_url = 'cloud-detection/rules'
        filter_dict = {
            "siteIds": site_ids,
            "groupIds": group_ids,
            "accountIds": account_ids
        }
        filter_dict = self._create_filter_dict(filter_dict)
        payload = {
            "data": {
                "expiration": expiration_date,
                "networkQuarantine": network_quarantine,
                "status": "Draft",
                "queryType": query_type,
                "expirationMode": expiration_mode,
                "severity": rule_severity,
                "treatAsThreat": treatAsThreat,
                "s1ql": query,
                "name": name,
                "description": description
            },
            "filter": {
                "tenant": "true",
                **filter_dict
            }
        }
        response = self._http_request(method='POST', url_suffix=endpoint_url, json_data=payload)
        return response.get('data', {})

    def get_star_rule_request(self, params):
        endpoint_url = 'cloud-detection/rules'
        response = self._http_request(method='GET', url_suffix=endpoint_url, params=params)
        return response.get('data', [])

    def update_star_rule_request(self, rule_id, name, description, query, query_type, rule_severity, account_ids, group_ids,
                                 site_ids, expiration_mode, expiration_date, network_quarantine, treatAsThreat):
        endpoint_url = f'cloud-detection/rules/{rule_id}'
        filter_dict = {
            "siteIds": site_ids,
            "groupIds": group_ids,
            "accountIds": account_ids
        }
        filter_dict = self._create_filter_dict(filter_dict)
        payload = {
            "data": {
                "expiration": expiration_date,
                "networkQuarantine": network_quarantine,
                "status": "Draft",
                "queryType": query_type,
                "expirationMode": expiration_mode,
                "severity": rule_severity,
                "treatAsThreat": treatAsThreat,
                "s1ql": query,
                "name": name,
                "description": description
            },
            "filter": {
                "tenant": "true",
                **filter_dict
            }
        }
        response = self._http_request(method='PUT', url_suffix=endpoint_url, json_data=payload)
        return response.get('data', {})

    def enable_star_rule_request(self, rule_ids):
        endpoint_url = 'cloud-detection/rules/enable'
        payload = {
            "filter": {
                "ids": rule_ids
            }
        }
        response = self._http_request(method='PUT', url_suffix=endpoint_url, json_data=payload)
        return response.get('data', {})

    def disable_star_rule_request(self, rule_ids):
        endpoint_url = 'cloud-detection/rules/disable'
        payload = {
            "filter": {
                "ids": rule_ids
            }
        }
        response = self._http_request(method='PUT', url_suffix=endpoint_url, json_data=payload)
        return response.get('data', {})

    def delete_star_rule_request(self, rule_ids):
        endpoint_url = 'cloud-detection/rules'
        payload = {
            "filter": {
                "ids": rule_ids
            }
        }
        response = self._http_request(method='DELETE', url_suffix=endpoint_url, json_data=payload)
        return response.get('data', {})

    def write_threat_note_request(self, threat_ids, note):
        endpoint_url = 'threats/notes'
        payload = {
            "data": {
                "text": note
            },
            "filter": {
                "ids": threat_ids
            }
        }
        response = self._http_request(method='POST', url_suffix=endpoint_url, json_data=payload)
        return response.get('data', {})

    def get_threat_notes_request(self, threatid):
        endpoint_url = f'threats/{threatid}/notes'
        response = self._http_request(method='GET', url_suffix=endpoint_url)
        return response.get('data', {})

    def create_ioc_request(self, name, source, ioc_type, method, validUntil, value, account_ids, externalId, description):
        endpoint_url = 'threat-intelligence/iocs'
        payload = {
            "filter": {
                "accountIds": account_ids
            },
            "data": [
                {
                    "source": source,
                    "type": ioc_type,
                    "method": method,
                    "validUntil": validUntil,
                    "name": name,
                    "value": value,
                    "externalId": externalId,
                    "description": description
                }
            ]
        }
        response = self._http_request(method='POST', url_suffix=endpoint_url, json_data=payload)
        return response.get('data', {})

    def delete_ioc_request(self, account_ids, uuids):
        endpoint_url = 'threat-intelligence/iocs'
        payload = {
            "filter": {
                "accountIds": account_ids,
                "uuids": uuids
            }
        }
        response = self._http_request(method='DELETE', url_suffix=endpoint_url, json_data=payload)
        return response.get('data', {})

    def get_iocs_request(self, params):
        endpoint_url = 'threat-intelligence/iocs'
        response = self._http_request(method='GET', url_suffix=endpoint_url, params=params)
        data = response.get('data')
        pagination = response.get('pagination')
        return data, pagination

    def get_accounts_request(self, account_id: str = None):
        response = self._http_request(method='GET', url_suffix=f'accounts/{account_id}' if account_id else 'accounts')
        return response.get('data', {})

    def create_power_query_request(self, limit, query, from_date, to_date):
        endpoint_url = 'dv/events/pq'
        payload = {
            "limit": limit,
            "query": query,
            "toDate": to_date,
            "fromDate": from_date
        }
        response = self._http_request(method='POST', url_suffix=endpoint_url, json_data=payload)
        return response.get('data', {})

    def ping_power_query_request(self, params):
        endpoint_url = 'dv/events/pq-ping'
        response = self._http_request(method='GET', url_suffix=endpoint_url, params=params)
        return response.get('data', [])

    def update_threat_status_request(self, threat_ids, status):
        endpoint_url = 'threats/incident'

        payload = {
            "data": {
                "incidentStatus": status
            },
            "filter": {
                "ids": threat_ids
            }
        }
        response = self._http_request(method='POST', url_suffix=endpoint_url, json_data=payload)
        return response.get('data', {})

    def update_alert_status_request(self, alert_ids, status):
        endpoint_url = 'cloud-detection/alerts/incident'

        payload = {
            "data": {
                "incidentStatus": status
            },
            "filter": {
                "ids": alert_ids
            }
        }
        response = self._http_request(method='POST', url_suffix=endpoint_url, json_data=payload)
        return response.get('data', {})

    def expire_site_request(self, site_id):
        endpoint_url = f'sites/{site_id}/expire-now'

        response = self._http_request(method='POST', url_suffix=endpoint_url)
        return response.get('data', {})

    def fetch_threat_file_request(self, password, threat_ids):
        endpoint_url = 'threats/fetch-file'

        payload = {
            "data": {
                "password": password
            },
            "filter": {
                "ids": threat_ids
            }
        }
        response = self._http_request(method='POST', url_suffix=endpoint_url, json_data=payload)
        return response.get('data', {})

    def download_url_request(self, threat_id):
        endpoint_url = f'threats/{threat_id}/timeline'
        query_params = assign_params(
            skip=0,
            limit=30,
            sortOrder="desc",
        )
        response = self._http_request(method='GET', url_suffix=endpoint_url, params=query_params,
                                      retries=3, backoff_factor=5, status_list_to_retry=[200, 202])
        urls_found = []
        data = []
        if response["data"] is not None:
            data = response["data"]
        for i in data:
            if i['data'].get('downloadUrl') is not None:
                urls_found.append(i['data'].get('downloadUrl'))
        for item in urls_found:
            if item[:8] == "/agents/":
                return item
        return "-1"

    def get_alerts_request(self, query_params):
        endpoint_url = 'cloud-detection/alerts'

        response = self._http_request(method='GET', url_suffix=endpoint_url, params=query_params)
        alerts = response.get('data', {})
        pagination = response.get('pagination')
        return alerts, pagination

    def download_threat_file_request(self, endpoint_url):
        return self._http_request(method='GET', url_suffix=endpoint_url, resp_type='content')

    def get_installed_applications_request(self, query_params):
        endpoint_url = 'agents/applications'
        response = self._http_request(method='GET', url_suffix=endpoint_url, params=query_params)
        return response.get('data', [])

    def initiate_endpoint_scan_request(self, agent_ids):
        endpoint_url = 'agents/actions/initiate-scan'
        payload = {
            "filter": {
                "ids": agent_ids
            },
            "data": {}
        }
        response = self._http_request(method='POST', url_suffix=endpoint_url, json_data=payload)
        return response.get('data', {})

    def get_s1_threats_information(self, threat_ids: str) -> dict:
        response = self._http_request(method="GET", url_suffix=f"threats?ids={threat_ids}")
        return response.get("data", [])

    def run_remote_script_request(self,
                                  account_ids: list, script_id: str, output_destination: str,
                                  task_description: str, output_directory: str, agent_ids: list,
                                  singularity_xdr_keyword: str, singularity_xdr_url: str, api_key: str,
                                  input_params: str, password: str, script_runtime_timeout_seconds: int,
                                  requires_approval: bool) -> dict:
        endpoint_url = "remote-scripts/execute"
        payload = {
            "filter": {
                "accountIds": account_ids,
                "ids": agent_ids
            },
            "data": {
                "taskDescription": task_description,
                "outputDestination": output_destination,
                "scriptId": script_id,
                "outputDirectory": output_directory,
                "singularityxdrKeyword": singularity_xdr_keyword,
                "singularityxdrUrl": singularity_xdr_url,
                "apiKey": api_key,
                "inputParams": input_params,
                "password": password,
                "scriptRuntimeTimeoutSeconds": script_runtime_timeout_seconds,
                "requiresApproval": requires_approval
            }
        }
<<<<<<< HEAD
        response = self._http_request(method='POST', url_suffix=endpoint_url, json_data=payload)
        return response.get('data', {})

=======
        payload["data"] = self.remove_empty_fields(payload.get("data", {}))
        response = self._http_request(method='POST', url_suffix=endpoint_url, json_data=payload)
        return response.get('data', {})

    def remove_empty_fields(self, json_payload):
        """
        Removes empty fields from a JSON payload and returns a new JSON object with non-empty fields.

        Parameters:
        - json_payload (dict): The input JSON payload.

        Returns:
        - dict: A new JSON object containing only non-empty fields.
        """
        # Returning updated dictionary with non-empty fields
        return {key: value for key, value in json_payload.items() if str(value)}

>>>>>>> 194a8164

''' COMMANDS + REQUESTS FUNCTIONS '''


def test_module(client: Client, is_fetch: bool, first_fetch: str = None):
    """
    Performs basic get request to verify connection and creds.
    """
    if is_fetch:
        first_fetch_date = dateparser.parse(first_fetch, settings={'TIMEZONE': 'UTC'})  # type: ignore
        assert first_fetch_date is not None, f'could not parse {first_fetch}'
        last_fetch = date_to_timestamp(first_fetch_date)
        last_fetch_date_string = timestamp_to_datestring(last_fetch, '%Y-%m-%dT%H:%M:%S.%fZ')
        client.get_threats_request(limit=1, created_after=last_fetch_date_string)
    else:
        client._http_request(method='GET', url_suffix='activities/types')
    return 'ok'


def get_activities_command(client: Client, args: dict) -> CommandResults:
    """
    Get a list of activities.
    """
    context_entries = []
    headers = ['ID', 'PrimaryDescription', 'Data', 'UserID', 'CreatedAt', 'ThreatID', 'UpdatedAt']
    activities = client.get_activities_request(**args)

    for activity in activities:
        context_entries.append({
            'Hash': activity.get('hash'),
            'ActivityType': activity.get('activityType'),
            'OsFamily': activity.get('osFamily'),
            'PrimaryDescription': activity.get('primaryDescription'),
            'Comments': activity.get('comments'),
            'AgentUpdatedVersion': activity.get('agentUpdatedVersion'),
            'UserID': activity.get('userId'),
            'ID': activity.get('id'),
            'Data': activity.get('data'),
            'CreatedAt': activity.get('createdAt'),
            'SecondaryDescription': activity.get('secondaryDescription'),
            'ThreatID': activity.get('threatId'),
            'GroupID': activity.get('groupId'),
            'UpdatedAt': activity.get('updatedAt'),
            'Description': activity.get('description'),
            'AgentID': activity.get('agentId'),
            'SiteID': activity.get('siteId'),
        })

    return CommandResults(
        readable_output=tableToMarkdown('Sentinel One Activities', context_entries, headers=headers, removeNull=True,
                                        headerTransform=pascalToSpace),
        outputs_prefix='SentinelOne.Activity',
        outputs_key_field='ID',
        outputs=context_entries,
        raw_response=activities)


def get_groups_command(client: Client, args: dict) -> CommandResults:
    """
    Gets the group data.
    """

    headers = ['id', 'name', 'type', 'creator', 'creatorId', 'createdAt', 'rank']

    query_params = assign_params(
        type=args.get('group_type'),
        id=args.get('id'),
        groupIds=argToList(args.get('group_ids')),
        isDefault=args.get('is_default'),
        name=args.get('name'),
        query=args.get('query'),
        rank=args.get('rank'),
        limit=int(args.get('limit', 50)),
    )
    groups = client.get_groups_request(query_params)

    return CommandResults(
        readable_output=tableToMarkdown('Sentinel One Groups', groups, headers, headerTransform=pascalToSpace,
                                        removeNull=True),
        outputs_prefix='SentinelOne.Group',
        outputs_key_field='ID',
        outputs=groups,
        raw_response=groups)


def delete_group(client: Client, args: dict) -> CommandResults:
    """
    Deletes a group by ID.
    """
    group_id = args.get('group_id')
    response = client.delete_group_request(group_id)
    if response.get('success'):
        success = f'Group: {group_id} was deleted successfully'
    success = f'The deletion of group: {group_id} has failed'
    context = {'Success': success}
    return CommandResults(
        readable_output=tableToMarkdown('Sentinel One - Delete Group', context, removeNull=True,
                                        headerTransform=pascalToSpace),
        outputs_prefix='SentinelOne.DeleteGroup',
        outputs_key_field='Success',
        outputs=context,
        raw_response=response)


def move_agent_to_group_command(client: Client, args: dict) -> CommandResults:
    """
    Move agents to a new group.
    """
    group_id = args.get('group_id')
    agents_id = argToList(args.get('agents_ids', []))

    agents_groups = client.move_agent_request(group_id, agents_id)

    # Parse response into context & content entries
    agents_moved = bool(agents_groups.get("agentsMoved") and int(agents_groups.get("agentsMoved")) > 0)
    date_time_utc = datetime.utcnow().strftime('%Y-%m-%dT%H:%M:%SZ')
    context_entries = {
        'Date': date_time_utc,
        'AgentsMoved': agents_groups.get('agentsMoved'),
        'AffectedAgents': agents_moved,
    }

    return CommandResults(
        readable_output=tableToMarkdown(f'Sentinel One - Moved Agents\nTotal of: {agents_groups.get("AgentsMoved", 0)}'
                                        f'agents were Moved successfully', context_entries, removeNull=True),
        outputs_prefix='SentinelOne.Agent',
        outputs_key_field='Date',
        outputs=context_entries,
        raw_response=agents_groups)


def get_agent_processes(client: Client, args: dict):
    """
    Retrieve running processes for a specific agent.
    Note: This feature is obsolete and an empty array will always be returned
    """
    headers = ['ProcessName', 'StartTime', 'Pid', 'MemoryUsage', 'CpuUsage', 'ExecutablePath']
    contents = []
    context = {}
    agents_ids = args.get('agents_ids')

    processes = client.get_agent_processes_request(agents_ids)

    if processes:
        for process in processes:
            contents.append({
                'ProcessName': process.get('processName'),
                'CpuUsage': process.get('cpuUsage'),
                'MemoryUsage': process.get('memoryUsage'),
                'StartTime': process.get('startTime'),
                'ExecutablePath': process.get('executablePath'),
                'Pid': process.get('pid'),
            })
        context['SentinelOne.Agent(val.Pid && val.Pid === obj.Pid)'] = processes

    demisto.results({
        'Type': entryTypes['note'],
        'ContentsFormat': formats['json'],
        'Contents': contents,
        'ReadableContentsFormat': formats['markdown'],
        'HumanReadable': tableToMarkdown('Sentinel One Agent Processes', contents, headers, removeNull=True),
        'EntryContext': context
    })


def get_threats_command(client: Client, args: dict) -> CommandResults:
    """
    Gets a list of threats.
    Rank only relevant for API version 2.0
    """
    headers = ['ID', 'AgentComputerName', 'CreatedDate', 'SiteID', 'SiteName', 'Classification', 'MitigationStatus',
               'ConfidenceLevel' if IS_VERSION_2_1 else 'Rank', 'AgentID', 'FileContentHash', 'MarkedAsBenign']

    threats = client.get_threats_request(**args)
    outputs = list(get_threats_outputs(threats, int(args.get('rank', 0)))) if threats else None

    return CommandResults(
        readable_output=tableToMarkdown(
            'Sentinel One - Getting Threat List', outputs,
            metadata='Provides summary information and details for all the threats that matched your search criteria.',
            headers=headers, headerTransform=pascalToSpace, removeNull=True),
        outputs_prefix='SentinelOne.Threat',
        outputs_key_field='ID',
        outputs=outputs,
        raw_response=threats)


def get_hash_command(client: Client, args: dict) -> CommandResults:
    """
    Get hash reputation.
    Removed hash classification since SentinelOne has deprecated it - Breaking BC.
    """
    hash_ = args.get('hash')
    type_ = get_hash_type(hash_)
    if type_ == 'Unknown':
        raise DemistoException('Enter a valid hash format.')

    hash_reputation = client.get_hash_reputation_request(hash_)
    reputation = hash_reputation.get('data', {})
    contents = {
        'Rank': reputation.get('rank'),
        'Hash': hash_,
    }

    return CommandResults(
        readable_output=tableToMarkdown('Sentinel One - Hash Reputation\nProvides hash reputation (rank from 0 to 10):',
                                        contents, removeNull=True),
        outputs_prefix='SentinelOne.Hash',
        outputs_key_field='Hash',
        outputs=contents,
        raw_response=hash_reputation)


def mark_as_threat_command(client: Client, args: dict) -> CommandResults:
    """
    Mark suspicious threats as threats.  Relevant for API version 2.0
    """
    context_entries = []

    threat_ids = argToList(args.get('threat_ids'))
    target_scope = args.get('target_scope')

    # Make request and get raw response
    affected_threats = client.mark_as_threat_request(threat_ids, target_scope)

    # Parse response into context & content entries
    if affected_threats.get('affected') and int(affected_threats.get('affected')) > 0:
        title = f'Total of {affected_threats.get("affected")} provided threats were marked successfully'
        affected = True
    else:
        affected = False
        title = 'No threats were marked'
    for threat_id in threat_ids:
        context_entries.append({
            'MarkedAsThreat': affected,
            'ID': threat_id,
        })

    return CommandResults(
        readable_output=tableToMarkdown('Sentinel One - Marking suspicious threats as threats \n' + title,
                                        context_entries, headerTransform=pascalToSpace, removeNull=True),
        outputs_prefix='SentinelOne.Threat',
        outputs_key_field='ID',
        outputs=context_entries,
        raw_response=affected_threats)


def mitigate_threat_command(client: Client, args: dict) -> CommandResults:
    """
    Apply a mitigation action to a group of threats. Relevant for API version 2.0
    """
    contents = []
    context_entries = []

    # Get arguments
    threat_ids = argToList(args.get('threat_ids'))
    action = args.get('action')

    # Make request and get raw response
    mitigated_threats = client.mitigate_threat_request(threat_ids, action)

    # Parse response into context & content entries
    if mitigated_threats.get('affected') and int(mitigated_threats.get('affected')) > 0:
        mitigated = True
        meta = f'Total of {mitigated_threats.get("affected")} provided threats were mitigated successfully'
    else:
        mitigated = False
        meta = 'No threats were mitigated'
    for threat_id in threat_ids:
        contents.append({
            'Mitigated': mitigated,
            'ID': threat_id,
            'Mitigation Action': action,
        })
        context_entries.append({
            'Mitigated': mitigated,
            'ID': threat_id,
            'Mitigation': {
                'Action': action
            },
        })

    return CommandResults(
        readable_output=tableToMarkdown('Sentinel One - Mitigating threats', contents, metadata=meta, removeNull=True),
        outputs_prefix='SentinelOne.Threat',
        outputs_key_field='ID',
        outputs=context_entries,
        raw_response=mitigated_threats)


def update_threat_analyst_verdict(client: Client, args: dict) -> CommandResults:
    """
    Apply a update analyst verdict action to a group of threats. Relevant for API version 2.1
    """
    contents = []
    context_entries = []

    # Get arguments
    threat_ids = argToList(args.get('threat_ids'))
    action = args.get('verdict')

    # Make request and get raw response
    updated_threats = client.update_threat_analyst_verdict_request(threat_ids, action)

    # Parse response into context & content entries
    if updated_threats.get('affected') and int(updated_threats.get('affected')) > 0:
        updated = True
        meta = f'Total of {updated_threats.get("affected")} provided threats analyst verdict were updated successfully'
    else:
        updated = False
        meta = 'No threats were updated'
    for threat_id in threat_ids:
        contents.append({
            'Updated': updated,
            'ID': threat_id,
            'Analyst Verdict Action': action,
        })
        context_entries.append({
            'Updated': updated,
            'ID': threat_id,
            'Update': {
                'Action': action
            },
        })

    return CommandResults(
        readable_output=tableToMarkdown('Sentinel One - Update threats analyst verdict',
                                        contents, metadata=meta, removeNull=True),
        outputs_prefix='SentinelOne.Threat',
        outputs_key_field='ID',
        outputs=context_entries,
        raw_response=updated_threats)


def update_alert_analyst_verdict(client: Client, args: dict) -> CommandResults:
    """
    Apply a update analyst verdict action to a group of alerts. Relevant for API version 2.1
    """
    contents = []
    context_entries = []

    # Get arguments
    alert_ids = argToList(args.get('alert_ids'))
    action = args.get('verdict')

    # Make request and get raw response
    updated_alerts = client.update_alert_analyst_verdict_request(alert_ids, action)

    # Parse response into context & content entries
    if updated_alerts.get('affected') and int(updated_alerts.get('affected')) > 0:
        updated = True
        meta = f'Total of {updated_alerts.get("affected")} provided alerts analyst verdict were updated successfully'
    else:
        updated = False
        meta = 'No alerts were updated'
    for alert_id in alert_ids:
        contents.append({
            'Updated': updated,
            'ID': alert_id,
            'Analyst Verdict Action': action,
        })
        context_entries.append({
            'Updated': updated,
            'ID': alert_id,
            'Update': {
                'Action': action
            },
        })

    return CommandResults(
        readable_output=tableToMarkdown('Sentinel One - Update alerts analyst verdict', contents, metadata=meta, removeNull=True),
        outputs_prefix='SentinelOne.Alert',
        outputs_key_field='ID',
        outputs=context_entries,
        raw_response=updated_alerts)


def create_star_rule(client: Client, args: dict) -> CommandResults:
    """
    Creates the custom STAR rule (cloud detection rule). Relavent for API version 2.1
    """
    context = {}

    # Get arguments
    name = args.get('name')
    description = args.get('description')
    query = args.get('query')
    query_type = args.get('query_type')
    rule_severity = args.get('rule_severity')
    account_ids = argToList(args.get('account_ids'))
    group_ids = argToList(args.get('group_ids'))
    site_ids = argToList(args.get('site_ids'))
    expiration_mode = args.get('expiration_mode')
    expiration_date = args.get('expiration_date')
    network_quarantine = argToBoolean(args.get('network_quarantine'))
    treatAsThreat = args.get('treatAsThreat')
    # if the expiration_mode is Temporary then expiration_date is required
    if expiration_mode == "Temporary" and expiration_date is None:
        raise DemistoException("You must provide expiration_date argument when you selected the Temporary as expiration_mode")

    # Make request and get raw response
    rule = client.create_star_rule_request(name, description, query, query_type, rule_severity, account_ids, group_ids, site_ids,
                                           expiration_mode, expiration_date, network_quarantine, treatAsThreat)
    if rule:
        context = {
            'ID': rule.get('id'),
            'Name': rule.get('name'),
            'Status': rule.get('status'),
            'Severity': rule.get('severity'),
            'Description': rule.get('description'),
            'Network Quarantine': rule.get('networkQuarantine'),
            'Treat As Threat': rule.get('treatAsThreat'),
            'Expiration Mode': rule.get('expirationMode'),
            'Expiration Date': rule.get('expiration'),
            'Scope Hierarchy': rule.get('scope'),
            'Created At': rule.get('createdAt'),
            'Updated At': rule.get('updatedAt')
        }
    return CommandResults(
        readable_output=tableToMarkdown('Sentinel One - Create star rule', context, removeNull=True),
        outputs_prefix='SentinelOne.StarRule',
        outputs_key_field='ID',
        outputs=context,
        raw_response=rule)


def get_star_rule(client: Client, args: dict) -> CommandResults:
    """
    Get the custom STAR rule(s) (cloud detection rule). Relavent for API version 2.1
    """
    context_entries = []
    query_params = assign_params(
        status=args.get('status'),
        creator__contains=args.get('creator_contains'),
        queryType=args.get('queryType'),
        query=args.get('query'),
        description__contains=args.get('description_contains'),
        ids=args.get('ruleIds'),
        name__contains=args.get('name_contains'),
        accountIds=args.get('accountIds'),
        expirationMode=args.get('expirationMode'),
        siteIds=args.get('siteIds'),
        limit=int(args.get('limit', 1000)),
    )

    # Make request and get raw response
    rules = client.get_star_rule_request(query_params)

    if rules:
        # Parse response into context & content entries
        for rule in rules:
            context_entries.append({
                'ID': rule.get('id'),
                'Creator': rule.get('creator'),
                'Name': rule.get('name'),
                'Status': rule.get('status'),
                'Severity': rule.get('severity'),
                'Generated Alerts': rule.get('generatedAlerts'),
                'Description': rule.get('description'),
                'Status Reason': rule.get('statusReason'),
                'Expiration Mode': rule.get('expirationMode'),
                'Expiration Date': rule.get('expiration'),
                'Expired': rule.get('expired'),
            })

    return CommandResults(
        readable_output=tableToMarkdown('Sentinel One - Getting List of Star Rules', context_entries, removeNull=True,
                                        metadata='Provides summary information and details for all star rules that matched '
                                                 'your search criteria.', headerTransform=pascalToSpace),
        outputs_prefix='SentinelOne.StarRule',
        outputs_key_field='ID',
        outputs=context_entries,
        raw_response=rules)


def update_star_rule(client: Client, args: dict) -> CommandResults:
    """
    Get the custom STAR rule(s) (cloud detection rule). Relavent for API version 2.1
    """
    context = {}
    # Get arguments
    rule_id = args.get('rule_id')
    name = args.get('name')
    description = args.get('description')
    query = args.get('query')
    query_type = args.get('query_type')
    rule_severity = args.get('rule_severity')
    account_ids = argToList(args.get('account_ids'))
    group_ids = argToList(args.get('group_ids'))
    site_ids = argToList(args.get('site_ids'))
    expiration_mode = args.get('expiration_mode')
    expiration_date = args.get('expiration_date')
    network_quarantine = argToBoolean(args.get('network_quarantine'))
    treatAsThreat = args.get('treatAsThreat')
    # if the expiration_mode is Temporary then expiration_date is required
    if expiration_mode == "Temporary" and expiration_date is None:
        raise DemistoException("You must provide expiration_date argument when you selected the Temporary as expiration_mode")

    # Make request and get raw response
    rule = client.update_star_rule_request(rule_id, name, description, query, query_type, rule_severity, account_ids, group_ids,
                                           site_ids, expiration_mode, expiration_date, network_quarantine, treatAsThreat)
    if rule:
        context = {
            'ID': rule.get('id'),
            'Name': rule.get('name'),
            'Status': rule.get('status'),
            'Severity': rule.get('severity'),
            'Description': rule.get('description'),
            'Network Quarantine': rule.get('networkQuarantine'),
            'Treat As Threat': rule.get('treatAsThreat'),
            'Expiration Mode': rule.get('expirationMode'),
            'Expiration Date': rule.get('expiration'),
            'Scope Hierarchy': rule.get('scope'),
            'Created At': rule.get('createdAt'),
            'Updated At': rule.get('updatedAt')
        }
    return CommandResults(
        readable_output=tableToMarkdown('Sentinel One - Updated star rule', context, removeNull=True),
        outputs_prefix='SentinelOne.StarRule',
        outputs_key_field='ID',
        outputs=context,
        raw_response=rule)


def enable_star_rules(client: Client, args: dict) -> CommandResults:
    """
    Enables the custom STAR rule (cloud detection rule). Relavent for API version 2.1
    """
    context_entries = []

    # Get arguments
    rule_ids = argToList(args.get('rule_ids'))

    # Make request and get raw response
    enabled_rules = client.enable_star_rule_request(rule_ids)

    # Parse response into context & content entries
    if enabled_rules.get('affected') and int(enabled_rules.get('affected')) > 0:
        enabled = True
        meta = f'Total of {enabled_rules.get("affected")} provided star rules were enabled successfully'
    else:
        enabled = False
        meta = 'No star rules were enabled'
    for rule_id in rule_ids:
        context_entries.append({
            'ID': rule_id,
            'Enabled': enabled
        })
    return CommandResults(
        readable_output=tableToMarkdown('Sentinel One - Enable List of Star Rules', context_entries, removeNull=True,
                                        metadata=meta, headerTransform=pascalToSpace),
        outputs_prefix='SentinelOne.StarRule',
        outputs_key_field='ID',
        outputs=context_entries,
        raw_response=enabled_rules)


def disable_star_rules(client: Client, args: dict) -> CommandResults:
    """
    Disables the custom STAR rule (cloud detection rule). Relavent for API version 2.1
    """
    context_entries = []

    # Get arguments
    rule_ids = argToList(args.get('rule_ids'))

    # Make request and get raw response
    disabled_rules = client.disable_star_rule_request(rule_ids)

    # Parse response into context & content entries
    if disabled_rules.get('affected') and int(disabled_rules.get('affected')) > 0:
        disabled = True
        meta = f'Total of {disabled_rules.get("affected")} provided star rules were disabled successfully'
    else:
        disabled = False
        meta = 'No star rules were disabled'
    for rule_id in rule_ids:
        context_entries.append({
            'ID': rule_id,
            'Disabled': disabled
        })
    return CommandResults(
        readable_output=tableToMarkdown('Sentinel One - Disable List of Star Rules', context_entries, removeNull=True,
                                        metadata=meta, headerTransform=pascalToSpace),
        outputs_prefix='SentinelOne.StarRule',
        outputs_key_field='ID',
        outputs=context_entries,
        raw_response=disabled_rules)


def delete_star_rule(client: Client, args: dict) -> CommandResults:
    """
    Deletes the custom STAR rule (cloud detection rule). Relavent for API version 2.1
    """
    context_entries = []

    # Get arguments
    rule_ids = argToList(args.get('rule_ids'))

    # Make request and get raw response
    deleted_rules = client.delete_star_rule_request(rule_ids)

    # Parse response into context & content entries
    if deleted_rules.get('affected') and int(deleted_rules.get('affected')) > 0:
        deleted = True
        meta = f'Total of {deleted_rules.get("affected")} provided star rules were deleted successfully'
    else:
        deleted = False
        meta = 'No star rules were deleted'
    for rule_id in rule_ids:
        context_entries.append({
            'ID': rule_id,
            'Deleted': deleted
        })
    return CommandResults(
        readable_output=tableToMarkdown('Sentinel One - Deleted List of Star Rules', context_entries, removeNull=True,
                                        metadata=meta, headerTransform=pascalToSpace),
        outputs_prefix='SentinelOne.StarRule',
        outputs_key_field='ID',
        outputs=context_entries,
        raw_response=deleted_rules)


def write_threat_note(client: Client, args: dict) -> CommandResults:
    """
    Write the notes for particular threat(s). Relavent for API version 2.1
    """
    context_entries = []

    # Get arguments
    note = args.get('note')
    threat_ids = argToList(args.get('threat_ids'))

    # Make request and get raw response
    threat_notes = client.write_threat_note_request(threat_ids, note)

    # Parse response into context & content entries
    if threat_notes.get('affected') and int(threat_notes.get('affected')) > 0:
        status = "Success"
        meta = f'Total of {threat_notes.get("affected")} provided threats. THreat notes were successfully Added for them'
    else:
        status = "Failed"
        meta = 'No threat notes were Added'
    for threat_id in threat_ids:
        context_entries.append({
            'ID': threat_id,
            'Note': note,
            'Status': status
        })
    return CommandResults(
        readable_output=tableToMarkdown('Sentinel One - Write threat note', context_entries, removeNull=True,
                                        metadata=meta, headerTransform=pascalToSpace),
        outputs_prefix='SentinelOne.Threat',
        outputs_key_field='ID',
        outputs=context_entries,
        raw_response=threat_notes)


def get_threat_notes(client: Client, args: dict) -> CommandResults:
    """
    Get the note of a particular threat.
    """
    threat_id = args.get('threat_id')

    context_entries = []
    notes = client.get_threat_notes_request(threat_id)
    if notes:
        for note in notes:
            context_entries.append({
                'CreatedAt': note.get('createdAt'),
                'Creator': note.get('creator'),
                'CreatorID': note.get('creatorId'),
                'Edited': note.get('edited'),
                'ID': note.get('id'),
                'Text': note.get('text'),
                'UpdatedAt': note.get('updatedAt')
            })

    return CommandResults(
        readable_output=tableToMarkdown('Sentinel One - Get Threat Notes', context_entries,
                                        headerTransform=pascalToSpace, removeNull=True),
        outputs_prefix='SentinelOne.Notes',
        outputs_key_field='ID',
        outputs=context_entries,
        raw_response=notes)


def create_ioc(client: Client, args: dict) -> CommandResults:
    """
    Add an IoC to the Threat Intelligence database. . Relavent for API version 2.1
    """
    context = {}

    # Get arguments
    name = args.get('name')
    source = args.get('source')
    ioc_type = args.get('type')
    method = args.get('method')
    validUntil = args.get('validUntil')
    value = args.get('value')
    account_ids = argToList(args.get('account_ids'))
    # not-requied arguments
    externalId = args.get('externalId')
    description = args.get("description")

    # Make request and get raw response
    ioc = client.create_ioc_request(name, source, ioc_type, method, validUntil, value, account_ids, externalId, description)[0]

    if ioc:
        context = {
            'UUID': ioc.get('uuid'),
            'Name': ioc.get('name'),
            'Source': ioc.get('source'),
            'Type': ioc.get('type'),
            'Batch Id': ioc.get('batchId'),
            'Creator': ioc.get('creator'),
            'Scope': ioc.get('scope'),
            'Scope Id': ioc.get('scopeId')[0],
            'Valid Until': ioc.get('validUntil'),
            'Description': ioc.get('description'),
            'External Id': ioc.get('externalId'),
        }
    return CommandResults(
        readable_output=tableToMarkdown('Sentinel One - Create IOC', context, removeNull=True),
        outputs_prefix='SentinelOne.IOC',
        outputs_key_field='UUID',
        outputs=context,
        raw_response=ioc)


def delete_ioc(client: Client, args: dict) -> CommandResults:
    """
    Deletes an IoC from the Threat Intelligence database. Relavent for API version 2.1
    """
    context_entries = []

    # Get arguments
    account_ids = argToList(args.get('account_ids'))
    uuids = argToList(args.get('uuids'))

    # Make request and get raw response
    deleted_iocs = client.delete_ioc_request(account_ids, uuids)

    # Parse response into context & content entries
    if deleted_iocs.get('affected') and int(deleted_iocs.get('affected')) > 0:
        deleted = True
        meta = f'Total of {deleted_iocs.get("affected")} provided IOCs were deleted successfully'
    else:
        deleted = False
        meta = 'No IOC were deleted'

    for uuid in uuids:
        context_entries.append({
            'UUID': uuid,
            'Deleted': deleted
        })
    return CommandResults(
        readable_output=tableToMarkdown('Sentinel One - Delete List of IOCs', context_entries, removeNull=True,
                                        metadata=meta, headerTransform=pascalToSpace),
        outputs_prefix='SentinelOne.IOC',
        outputs_key_field='UUID',
        outputs=context_entries,
        raw_response=deleted_iocs)


def get_iocs(client: Client, args: dict) -> CommandResults:
    """
    Get the IOCs of a specified Account that match the filter. Relavent for API version 2.1
    """
    context_entries = []
    query_params = assign_params(
        accountIds=args.get('account_ids'),
        uploadTime__gte=args.get('upload_time_gte'),
        uploadTime__lte=args.get('upload_time_lte'),
        limit=int(args.get('limit', 1000)),
        cursor=args.get('cursor'),
        uuids=args.get('uuids'),
        type=args.get('type'),
        batchId=args.get('batch_id'),
        source=args.get('source'),
        value=args.get('value'),
        externalId=args.get('external_id'),
        name__contains=args.get('name_contains'),
        creator__contains=args.get('creator_contains'),
        description__contains=args.get('description_contains'),
        category__in=args.get('category_in'),
        updatedAt__gte=args.get('updated_at_gte'),
        updatedAt__lte=args.get('updated_at_lte'),
        creationTime__gte=args.get('creation_time_gte'),
        creationTime__lte=args.get('creation_time_lte'),
    )

    # Make request and get raw response
    iocs, pagination = client.get_iocs_request(query_params)

    if pagination['nextCursor'] is not None:
        demisto.results("Use the below cursor value to get the next page iocs \n {}". format(pagination['nextCursor']))

    if iocs:
        # Parse response into context & content entries
        for ioc in iocs:
            context_entries.append({
                'UUID': ioc.get('uuid'),
                'Creator': ioc.get('creator'),
                'Name': ioc.get('name'),
                'Value': ioc.get('value'),
                'Description': ioc.get('description'),
                'Type': ioc.get('type'),
                'External Id': ioc.get('externalId'),
                'Source': ioc.get('source'),
                'Upload Time': ioc.get('uploadTime'),
                'Valid Until': ioc.get('validUntil')
            })

    return CommandResults(
        readable_output=tableToMarkdown('Sentinel One - Getting List of IOCs', context_entries, removeNull=True,
                                        metadata='Provides summary information and details for all iocs that matched '
                                                 'your search criteria.', headerTransform=pascalToSpace),
        outputs_prefix='SentinelOne.IOC',
        outputs_key_field='UUID',
        outputs=context_entries,
        raw_response=iocs)


def create_power_query(client: Client, args: dict) -> CommandResults:
    """
    Create the power query and get the events or get the query ID. Relavent for API version 2.1
    """
    context_entries = []

    # Get arguments
    limit = int(args.get('limit', 1000))
    query = args.get('query')
    from_date = args.get('from_date')
    to_date = args.get('to_date')

    # Make request and get raw response
    response = client.create_power_query_request(limit, query, from_date, to_date)

    if response['status'] == 'RUNNING':
        context_entries.append({
            'queryId': response['queryId']
        })
        meta = "Ping a Deep Visibility Power Query using the queryId"

    elif response['status'] == 'FINISHED':
        for row in response['data']:
            temp = {}
            for i in range(len(row)):
                temp.update({response['columns'][i]['name']: row[i]})
            context_entries.append(temp)

        meta = 'Provides summary information and details aboput the power query and its id \n your search criteria.'

    return CommandResults(
        readable_output=tableToMarkdown('Sentinel One - Create a Power Query and Get QueryId', context_entries, removeNull=True,
                                        metadata=meta, headerTransform=pascalToSpace),
        outputs_prefix='SentinelOne.PowerQuery',
        outputs=context_entries,
        raw_response=response)


def ping_power_query(client: Client, args: dict) -> CommandResults:
    """
    Create the power query and get the events or get the query ID. Relavent for API version 2.1
    """
    context_entries = []
    query_params = assign_params(
        queryId=args.get('queryId')
    )

    response = client.ping_power_query_request(query_params)
    if response.get('data'):
        for row in response['data']:
            temp = {}
            for i in range(len(row)):
                temp.update({response['columns'][i]['name']: row[i]})
            context_entries.append(temp)
        return CommandResults(
            readable_output=tableToMarkdown('Sentinel One - Ping the Power Query', context_entries, removeNull=True,
                                            metadata='Provides summary information and details aboput the power query and its id '
                                            ' your search criteria.', headerTransform=pascalToSpace),
            outputs_prefix='SentinelOne.PowerQuery',
            outputs=context_entries,
            raw_response=response)
    else:
        return CommandResults(readable_output='There is no data returned by the id that you provided,'
                              ' please re-check the id to ping')


def update_threat_status(client: Client, args: dict) -> CommandResults:
    """
    Apply a update status action to a group of threats. Relevant for API version 2.1
    """
    context_entries = []

    # Get arguments
    threat_ids = argToList(args.get('threat_ids'))
    status = args.get('status')
    affected = 0
    meta = 'No threats were updated'

    for threat_id in threat_ids:
        # Make request and get raw response
        updated_threats = client.update_threat_status_request(threat_id, status)
        # Parse response into context & content entries
        if updated_threats.get('affected') and int(updated_threats.get('affected')) > 0:
            updated = True
            affected += 1
        else:
            updated = False
        context_entries.append({
            'Updated': updated,
            'ID': threat_id,
            'Status': status,
        })

    if affected > 0:
        meta = f'Total of {affected} provided threats status were updated successfully'

    return CommandResults(
        readable_output=tableToMarkdown('Sentinel One - Update threats status', context_entries, metadata=meta, removeNull=True),
        outputs_prefix='SentinelOne.Threat',
        outputs_key_field='ID',
        outputs=context_entries,
        raw_response=updated_threats)


def update_alert_status(client: Client, args: dict) -> CommandResults:
    """
    Updates the status for group of Alerts. Relevant for API version 2.1
    """
    context_entries = []

    # Get arguments
    alert_ids = argToList(args.get('alert_ids'))
    status = args.get('status')
    affected = 0
    meta = 'No alerts were updated'

    for alert_id in alert_ids:
        # Make request and get raw response
        updated_alerts = client.update_alert_status_request(alert_id, status)
        # Parse response into content entries
        if updated_alerts.get('affected') and int(updated_alerts.get('affected')) > 0:
            updated = True
            affected += 1
        else:
            updated = False
        context_entries.append({
            'Updated': updated,
            'ID': alert_id,
            'Status': status,
        })

    if affected > 0:
        meta = f'Total of {affected} provided alerts status were updated successfully'

    return CommandResults(
        readable_output=tableToMarkdown('Sentinel One - Update alerts status', context_entries, metadata=meta, removeNull=True),
        outputs_prefix='SentinelOne.Alert',
        outputs_key_field='ID',
        outputs=context_entries,
        raw_response=updated_alerts)


def expire_site(client: Client, args: dict) -> CommandResults:
    """
    Expires the site from the server. Relavent to both API Versions
    """
    context_entries = {}

    # Get arguments
    site_id = args.get("site_id")

    # Make request and get raw response
    Expired_site = client.expire_site_request(site_id)

    if Expired_site:
        context_entries = {
            "ID": Expired_site.get('id'),
            "Name": Expired_site.get('name'),
            "State": Expired_site.get('state'),
            "SKU": Expired_site.get('sku'),
            "Site Type": Expired_site.get('siteType'),
            "Suite": Expired_site.get('suite'),
            "Total Licences": Expired_site.get('totalLicenses'),
            "Account ID": Expired_site.get('accountId'),
            "Creator": Expired_site.get('creator'),
            "Creator ID": Expired_site.get('creatorId'),
            "Description": Expired_site.get('description'),
            "Expiration": Expired_site.get('expiration'),
        }
    return CommandResults(
        readable_output=tableToMarkdown('Sentinel One - Expire Site', context_entries, removeNull=True),
        outputs_prefix='SentinelOne.Site',
        outputs_key_field='ID',
        outputs=context_entries,
        raw_response=Expired_site)


def fetch_threat_file(client: Client, args: dict) -> list[CommandResults]:
    """
    Fetches the threat file. Relevent to both API Versions
    """
    context_entries = []

    # Get Arguments
    threat_ids = argToList(args.get('threat_id'))
    password = args.get('password')

    downloaded_files = client.fetch_threat_file_request(password, threat_ids)

    if downloaded_files.get('affected') and int(downloaded_files.get('affected')) > 0:
        downloadable = True
        meta = f'Total of {downloaded_files.get("affected")} provided threats were downloaded successfully'
    else:
        downloadable = False
        meta = 'No threats were downloaded'
    files = []
    for threat_id in threat_ids:
        zipped_file = "Session timeout, unable to download the Zip file."
        threat_file_download_endpoint = client.download_url_request(threat_id)
        if threat_file_download_endpoint != "-1":
            zip_file_data = client.download_threat_file_request(threat_file_download_endpoint)
            files.append(fileResult(filename=f"{threat_id}.zip", data=zip_file_data, file_type=EntryType.ENTRY_INFO_FILE))
            zipped_file = fileResult(filename=f"{threat_id}.zip", data=zip_file_data, file_type=EntryType.ENTRY_INFO_FILE)
        context_entries.append({
            'Downloadable': downloadable,
            'ID': threat_id,
            'ZippedFile': zipped_file
        })
    return [CommandResults(
        readable_output=tableToMarkdown('Sentinel One - Fetch threat file', context_entries, metadata=meta, removeNull=False),
        outputs_prefix='SentinelOne.Threat',
        outputs_key_field='ID',
        outputs=context_entries,
        raw_response=downloaded_files),
        *files
    ]


def get_alerts(client: Client, args: dict) -> CommandResults:
    """
    Get the Alerts from server. Relevant to API Version 2.1
    """
    created_until = None
    created_from = None

    context_entries = []
    headers = ['AlertId', 'EventType', 'RuleName', 'EndpointName', 'SrcProcName', 'SrcProcPath', 'SrcProcCommandline',
               'SrcProcSHA1', 'SrcProcStartTime', 'SrcProcStorylineId', 'SrcParentProcName',
               'AlertCreatedAt', 'AgentId', 'AgentUUID', 'RuleName']

    if args.get('created_until'):
        created_until = dateparser.parse(str(args.get('created_until')), settings={'TIMEZONE': 'UTC'})

    if args.get('created_from'):
        created_from = dateparser.parse(str(args.get('created_from')), settings={'TIMEZONE': 'UTC'})

    query_params = assign_params(
        ruleName__contains=args.get('ruleName'),
        incidentStatus=args.get('incidentStatus'),
        analystVerdict=args.get('analystVerdict'),
        createdAt__lte=created_until,
        createdAt__gte=created_from,
        ids=argToList(args.get('alert_ids')),
        limit=int(args.get('limit', 1000)),
        siteIds=args.get('site_ids'),
        cursor=args.get('cursor'),
    )

    alerts, pagination = client.get_alerts_request(query_params)

    if pagination['nextCursor'] is not None:
        demisto.results("Use the below cursor value to get the next page alerts \n {}". format(pagination['nextCursor']))

    if alerts:
        for alert in alerts:
            alert_info = alert.get('alertInfo')
            rule_info = alert.get('ruleInfo')
            source_process_info = alert.get('sourceProcessInfo')
            source_parent_process_info = alert.get('sourceParentProcessInfo')
            agent_realtime_info = alert.get('agentRealtimeInfo')
            agent_detection_info = alert.get('agentDetectionInfo')
            context_entries.append({
                'EventType': alert_info.get('eventType'),
                'RuleName': rule_info.get('name'),
                'SrcProcUser': source_process_info.get('user'),
                'SrcProcName': source_process_info.get('name'),
                'SrcProcPath': source_process_info.get('filePath'),
                'SrcProcCommandline': source_process_info.get('commandline'),
                'SrcProcSHA1': source_process_info.get('fileHashSha1'),
                'SrcProcStartTime': source_process_info.get('pidStarttime'),
                'SrcProcStorylineId': source_process_info.get('storyline'),
                'SrcParentProcName': source_parent_process_info.get('name'),
                'SrcParentProcPath': source_parent_process_info.get('filePath'),
                'SrcParentProcCommandline': source_parent_process_info.get('commandline'),
                'SrcParentProcStartTime': source_parent_process_info.get('pidStarttime'),
                'SrcParentProcUser': source_parent_process_info.get('user'),
                'SrcParentProcSHA1': source_parent_process_info.get('fileHashSha1'),
                'SrcProcSignerIdentity': source_process_info.get('fileSignerIdentity'),
                'SrcParentProcSignerIdentity': source_parent_process_info.get('fileSignerIdentity'),
                'AlertCreatedAt': alert_info.get('createdAt'),
                'AlertId': alert_info.get('alertId'),
                'AnalystVerdict': alert_info.get('analystVerdict'),
                'IncidentStatus': alert_info.get('incidentStatus'),
                'EndpointName': agent_realtime_info.get('name'),
                'AgentId': agent_realtime_info.get('id'),
                'AgentUUID': agent_detection_info.get('uuid'),
                'dvEventId': alert_info.get('dvEventId'),
                'AgentOS': agent_realtime_info.get('os'),
                'AgentVersion': agent_detection_info.get('version'),
                'SiteId': agent_detection_info.get('siteId'),
                'RuleId': rule_info.get('id'),
            })

    return CommandResults(
        readable_output=tableToMarkdown('Sentinel One - Getting Alert List', context_entries, removeNull=True,
                                        metadata='Provides summary information and details for all the alerts'
                                        ' that matched your search criteria.',
                                        headers=headers, headerTransform=pascalToSpace),
        outputs_prefix='SentinelOne.Alert',
        outputs_key_field='AlertId',
        outputs=context_entries,
        raw_response=alerts)


def resolve_threat_command(client: Client, args: dict) -> CommandResults:
    """
    Mark threats as resolved
    """
    context_entries = []

    threat_ids = argToList(args.get('threat_ids'))

    # Make request and get raw response
    resolved_threats = client.resolve_threat_request(threat_ids)

    # Parse response into context & content entries
    if resolved_threats.get('affected') and int(resolved_threats.get('affected')) > 0:
        resolved = True
        title = f'Total of {resolved_threats.get("affected")} provided threats were resolved successfully'
    else:
        resolved = False
        title = 'No threats were resolved'

    for threat_id in threat_ids:
        context_entries.append({
            'Resolved': resolved,
            'ID': threat_id,
        })

    return CommandResults(
        readable_output=tableToMarkdown('Sentinel One - Resolving threats\n' + title, context_entries, removeNull=True),
        outputs_prefix='SentinelOne.Threat',
        outputs_key_field='ID',
        outputs=context_entries,
        raw_response=resolved_threats)


def get_installed_applications(client: Client, args: dict) -> CommandResults:
    """
    Get installed applications from agent.
    """
    context_entries = []
    headers = ['Name', 'Publisher', 'Size', 'Version', 'InstalledOn']
    query_params = assign_params(
        ids=argToList(args.get('agent_ids'))
    )

    applications = client.get_installed_applications_request(query_params)
    if applications:
        for app in applications:
            context_entries.append({
                "Name": app.get("name"),
                "Publisher": app.get("publisher"),
                "Size": app.get("size"),
                "Version": app.get("version"),
                "InstalledOn": app.get("installedDate")
            })
    return CommandResults(
        readable_output=tableToMarkdown('Sentinel One - Getting Installed Applications', context_entries, removeNull=True,
                                        metadata='Provides summary information and details for all installed applications'
                                        ' that matched your search criteria.',
                                        headers=headers, headerTransform=pascalToSpace),
        outputs_prefix='SentinelOne.Application',
        outputs_key_field='Name',
        outputs=context_entries,
        raw_response=applications)


def initiate_endpoint_scan(client: Client, args: dict) -> CommandResults:
    """
    Initiate the endpoint virus scan on provided agent IDs
    """
    context_entries = []

    agent_ids = argToList(args.get('agent_ids'))
    initiated = client.initiate_endpoint_scan_request(agent_ids)
    if initiated.get('affected') and int(initiated.get('affected')) > 0:
        updated = True
        meta = f'Total of {initiated.get("affected")} provided agents were successfully initiated the scan'
    else:
        updated = False
        meta = 'No agents scan was initiated'
    for agent_id in agent_ids:
        context_entries.append({
            "Agent ID": agent_id,
            "Initiated": updated
        })
    return CommandResults(
        readable_output=tableToMarkdown('Sentinel One - Initiate endpoint scan on provided Agent ID',
                                        context_entries, metadata=meta, removeNull=True),
        outputs_prefix='SentinelOne.Agent',
        outputs_key_field='Agent ID',
        outputs=context_entries,
        raw_response=initiated)


def get_white_list_command(client: Client, args: dict) -> CommandResults:
    """
    List all white items matching the input filter
    """
    context_entries = []

    # Get arguments
    item_ids = argToList(args.get('item_ids', []))
    os_types = argToList(args.get('os_types', []))
    exclusion_type = args.get('exclusion_type')
    limit = int(args.get('limit', 10))
    should_include_parent = argToBoolean(args.get('include_parent', False))
    should_include_children = argToBoolean(args.get('include_children', False))

    # Make request and get raw response
    exclusion_items = client.get_exclusions_request(item_ids, os_types, exclusion_type, limit,
                                                    include_parents=should_include_parent,
                                                    include_children=should_include_children)

    # Parse response into context & content entries
    for exclusion_item in exclusion_items:
        context_entries.append({
            'ID': exclusion_item.get('id'),
            'Type': exclusion_item.get('type'),
            'CreatedAt': exclusion_item.get('createdAt'),
            'Value': exclusion_item.get('value'),
            'Source': exclusion_item.get('source'),
            'UserID': exclusion_item.get('userId'),
            'UpdatedAt': exclusion_item.get('updatedAt'),
            'OsType': exclusion_item.get('osType'),
            'UserName': exclusion_item.get('userName'),
            'Mode': exclusion_item.get('mode'),
        })

    return CommandResults(
        readable_output=tableToMarkdown('Sentinel One - Listing exclusion items', context_entries, removeNull=True,
                                        metadata='Provides summary information and details for all the exclusion items'
                                                 ' that matched your search criteria.'),
        outputs_prefix='SentinelOne.Exclusions',
        outputs_key_field='ID',
        outputs=context_entries,
        raw_response=exclusion_items)


def get_item_ids_from_whitelist(client: Client, item: str, exclusion_type: str, os_type: str = None) -> list[str | None]:
    """
    Return the IDs of the hash from the white. Helper function for remove_item_from_whitelist
    Limit is set to OS_COUNT here where is OS_COUNT is set to the number of Operating Systems a hash can be blocked.
    Currently there are only three platforms it is acceptable for a hash to be blocked 3 times.
    If more results are returned, an error will be thrown.
    A hash can occur more than once if it is blocked on more than one platform (Windwos, MacOS, Linux)
    """
    item_ids: list = []
    limit = OS_COUNT + 1
    white_list = client.get_exclusions_request(item_ids, os_type, exclusion_type, limit, item, include_children=True,
                                               include_parents=True)
    demisto.debug(f'white_list: {white_list}')

    ret = []

    # Validation check first
    if len(white_list) > limit:
        raise DemistoException("Recieved More than 3 results when querying by hash. This condition should not occur")

    for entry in white_list:
        # Second validation. E.g. if user passed in a hash value shorter than SHA1 length
        if (value := entry.get('value')) and value.lower() == item.lower():
            ret.append(entry.get('id'))

    return ret


def remove_item_from_whitelist(client: Client, args: dict) -> CommandResults:
    """
    Remove a hash from the blocklist (SentinelOne Term: Blacklist)
    """
    item = args.get('item')
    if not item:
        raise DemistoException("You must specify a valid item to be removed")
    os_type = args.get('os_type', None)
    exclusion_type = args.get('exclusion_type', None)

    item_ids = get_item_ids_from_whitelist(client, item, exclusion_type, os_type)

    if not item_ids:
        status = {
            'item': item,
            'status': "Not on whitelist"
        }
        result = None
    else:
        result = []
        numRemoved = 0
        for item_id in item_ids:
            numRemoved += 1
            result.append(client.remove_exclusion_item_request(item_id=item_id))

        status = {
            'item': item,
            'status': f"Removed {numRemoved} entries from whitelist"
        }

    return CommandResults(
        readable_output=f"{item}: {status['status']}.",
        outputs_prefix='SentinelOne.RemoveItemFromWhitelist',
        outputs_key_field='Value',
        outputs=status,
        raw_response=result)


def create_white_item_command(client: Client, args: dict):
    """
    Create white item.
    """
    context_entries = []
    title = ''

    group_ids = argToList(args.get('group_ids', []))
    site_ids = argToList(args.get('site_ids', []))
    exclusion_type = args.get('exclusion_type')
    exclusion_value = args.get('exclusion_value')
    os_type = args.get('os_type')
    description = args.get('description')
    exclusion_mode = args.get('exclusion_mode')
    path_exclusion_type = args.get('path_exclusion_type')

    if not site_ids:
        raise DemistoException("You must provide site_ids.")

    # Make request and get raw response
    new_item = client.create_exclusion_item_request(exclusion_type, exclusion_value, os_type, description,
                                                    exclusion_mode, path_exclusion_type, group_ids, site_ids)

    # Parse response into context & content entries
    if new_item:
        title = 'Sentinel One - Adding an exclusion item \n' + \
                'The provided item was successfully added to the exclusion list'
        context_entries.append({
            'ID': new_item.get('id'),
            'Type': new_item.get('type'),
            'CreatedAt': new_item.get('createdAt'),
        })

    return CommandResults(
        readable_output=tableToMarkdown(title, context_entries, removeNull=True, headerTransform=pascalToSpace),
        outputs_prefix='SentinelOne.Exclusion',
        outputs_key_field='ID',
        outputs=context_entries,
        raw_response=new_item)


def get_sites_command(client: Client, args: dict) -> CommandResults:
    """
    List all sites with filtering options
    """
    context_entries = []

    query_params = assign_params(
        updatedAt=args.get('updated_at'),
        query=args.get('query'),
        siteType=args.get('site_type'),
        features=args.get('features'),
        state=args.get('state'),
        suite=args.get('suite'),
        # HTTP 500 - server internal error when passing admin_only.
        adminOnly=argToBoolean(args.get('admin_only')) if args.get('admin_only') else None,
        accountId=args.get('account_id'),
        name=args.get('site_name'),
        createdAt=args.get('created_at'),
        limit=int(args.get('limit', 50)),
        siteIds=argToList(args.get('site_ids')),
    )

    # Make request and get raw response
    raw_response = client.get_sites_request(query_params)
    sites, all_sites = raw_response.get('sites'), raw_response.get('allSites')

    # Parse response into context & content entries
    for site in sites:
        context_entries.append({
            'ID': site.get('id'),
            'Creator': site.get('creator'),
            'Name': site.get('name'),
            'Type': site.get('siteType'),
            'AccountName': site.get('accountName'),
            'State': site.get('state'),
            'HealthStatus': site.get('healthStatus'),
            'Suite': site.get('suite'),
            'CreatedAt': site.get('createdAt'),
            'Expiration': site.get('expiration'),
            'UnlimitedLicenses': site.get('unlimitedLicenses'),
            'TotalLicenses': all_sites.get('totalLicenses'),
            'ActiveLicenses': all_sites.get('activeLicenses'),
        })

    return CommandResults(
        readable_output=tableToMarkdown('Sentinel One - Getting List of Sites', context_entries, removeNull=True,
                                        metadata='Provides summary information and details for all sites that matched '
                                                 'your search criteria.', headerTransform=pascalToSpace),
        outputs_prefix='SentinelOne.Site',
        outputs_key_field='ID',
        outputs=context_entries,
        raw_response=raw_response)


def get_site_command(client: Client, args: dict) -> CommandResults:
    """
    Get a specific site by ID
    """
    # Init main vars
    context_entries = []

    # Get arguments
    site_id = args.get('site_id')

    # Make request and get raw response
    site = client.get_site_request(site_id)

    # Parse response into context & content entries
    if site:
        context_entries.append({
            'ID': site.get('id'),
            'Creator': site.get('creator'),
            'Name': site.get('name'),
            'Type': site.get('siteType'),
            'AccountName': site.get('accountName'),
            'State': site.get('state'),
            'HealthStatus': site.get('healthStatus'),
            'Suite': site.get('suite'),
            'CreatedAt': site.get('createdAt'),
            'Expiration': site.get('expiration'),
            'UnlimitedLicenses': site.get('unlimitedLicenses'),
            'TotalLicenses': site.get('totalLicenses'),
            'ActiveLicenses': site.get('activeLicenses'),
            'AccountID': site.get('accountId'),
            'IsDefault': site.get('isDefault'),
        })

    return CommandResults(
        readable_output=tableToMarkdown(f'Sentinel One - Summary About Site: {site_id}', context_entries,
                                        removeNull=True,
                                        metadata='Provides summary information and details for specific site ID',
                                        headerTransform=pascalToSpace),
        outputs_prefix='SentinelOne.Site',
        outputs_key_field='ID',
        outputs=context_entries,
        raw_response=site)


def reactivate_site_command(client: Client, args: dict) -> CommandResults:
    """
    Reactivate specific site by ID
    """
    # Init main vars
    context = {}

    # Get arguments
    site_id = args.get('site_id')
    unlimited = args.get('unlimited')
    expiration = args.get('expiration')

    if unlimited is not None:
        unlimited = argToBoolean(unlimited)

    # if unlimited and expiration are not passed then error out
    if unlimited is None and expiration is None:
        raise DemistoException("You must provide unlimited argument or expiration argument as required.")

    # if unlimited is not passed but expiration is then set unlimited to False
    if unlimited is None:
        unlimited = False

    # if unlimited is False and no expiration then error out.
    if unlimited is False and expiration is None:
        raise DemistoException("You must provide expiration when unlimited is false")

    # Make request and get raw response
    site = client.reactivate_site_request(site_id, expiration, unlimited)

    # Parse response into context & content entries
    if site:
        context = {
            'ID': site.get('id'),
            'Reactivated': site.get('success'),
        }

    return CommandResults(
        readable_output=tableToMarkdown(f'Sentinel One - Reactivated Site: {site_id}', context, removeNull=True),
        outputs_prefix='SentinelOne.Site',
        outputs_key_field='ID',
        outputs=context,
        raw_response=site)


def get_threat_summary_command(client: Client, args: dict) -> CommandResults:
    """
    Get dashboard threat summary
    """
    # Init main vars
    context_entries = {}

    site_ids = argToList(args.get('site_ids'))
    group_ids = argToList(args.get('group_ids'))

    # Make request and get raw response
    threat_summary = client.get_threat_summary_request(site_ids, group_ids)

    # Parse response into context & content entries
    if threat_summary:
        context_entries = {
            'InProgress': threat_summary.get('inProgress'),
            'MaliciousNotResolved': threat_summary.get('maliciousNotResolved'),
            'NotMitigated': threat_summary.get('notMitigated'),
            'NotMitigatedNotResolved': threat_summary.get('notMitigatedNotResolved'),
            'NotResolved': threat_summary.get('notResolved'),
            'Resolved': threat_summary.get('resolved'),
            'SuspiciousNotMitigatedNotResolved': threat_summary.get('suspiciousNotMitigatedNotResolved'),
            'SuspiciousNotResolved': threat_summary.get('suspiciousNotResolved'),
            'Total': threat_summary.get('total'),
        }

    return CommandResults(
        readable_output=tableToMarkdown('Sentinel One - Dashboard Threat Summary', context_entries, removeNull=True,
                                        headerTransform=pascalToSpace),
        outputs_prefix='SentinelOne.Threat',
        outputs_key_field='ID',
        outputs=context_entries,
        raw_response=threat_summary)


# Agents Commands


def list_agents_command(client: Client, args: dict) -> CommandResults:
    """
    List all agents matching the input filter
    """
    # Get arguments
    query_params = {}
    if args.get('params'):
        param_list = argToList(args.get('params', ''))
        for field_value in param_list:
            f = field_value.split('=')[0]
            v = field_value.split('=')[1]
        query_params.update({f: v})
    query_params.update(assign_params(
        active_threats=args.get('min_active_threats'),
        computer_name=args.get('computer_name'),
        scan_status=args.get('scan_status'),
        osTypes=args.get('os_type'),
        created_at=args.get('created_at'),
        limit=int(args.get('limit', 10)),
    ))

    # Make request and get raw response
    agents = client.list_agents_request(query_params)
    column_to_display = argToList(args.get("columns"))

    # Parse response into context & content entries
    context_entries = list(get_agents_outputs(agents, column_to_display)) if agents else None

    return CommandResults(
        readable_output=tableToMarkdown('Sentinel One - List of Agents', context_entries, headerTransform=pascalToSpace,
                                        removeNull=True, metadata='Provides summary information and details for all'
                                                                  ' the agents that matched your search criteria'),
        outputs_prefix='SentinelOne.Agents',
        outputs_key_field='ID',
        outputs=context_entries,
        raw_response=agents)


def get_agent_command(client: Client, args: dict) -> CommandResults:
    """
    Get single agent via ID
    """
    # Get arguments
    agent_ids = argToList(args.get('agent_id'))

    # Make request and get raw response
    agents = client.get_agent_request(agent_ids)

    # Parse response into context & content entries
    context_entries = list(get_agents_outputs(agents)) if agents else None

    return CommandResults(
        readable_output=tableToMarkdown('Sentinel One - Get Agent Details', context_entries,
                                        headerTransform=pascalToSpace, removeNull=True),
        outputs_prefix='SentinelOne.Agent',
        outputs_key_field='ID',
        outputs=context_entries,
        raw_response=agents)


def get_agent_mac_command(client: Client, args: dict) -> CommandResults:
    """
        Get single agent mac details via ID
    """
    # Set req list
    mac_list = []

    # Get arguments
    agent_ids = argToList(args.get('agent_id'))

    # Make request and get raw response
    agents = client.get_agent_request(agent_ids)

    if agents:
        for agent in agents:
            hostname = agent.get('computerName')
            for interface in agent.get('networkInterfaces'):
                int_dict = {}
                int_dict['hostname'] = hostname
                int_dict['int_name'] = interface.get('name')
                int_dict['agent_id'] = agent.get('id')
                int_dict['ip'] = interface.get('inet')
                int_dict['mac'] = interface.get('physical')

                mac_list.append(int_dict)

    return CommandResults(
        outputs_prefix='SentinelOne.MAC',
        outputs=mac_list,
        readable_output=tableToMarkdown('SentinelOne MAC Address Results', mac_list),
        raw_response=agents
    )


def connect_agent_to_network(client: Client, args: dict) -> Union[CommandResults, str]:
    """
    Sends a "connect to network" command to all agents matching the input filter.
    """
    agent_ids = argToList(args.get('agent_id'))

    # Make request and get raw response
    raw_response = client.connect_to_network_request(agent_ids)
    agents_affected = raw_response.get('affected', 0)

    # Parse response into context & content entries
    if agents_affected > 0:
        agents = client.list_agents_request({'ids': agent_ids})
        contents = [{
            'NetworkStatus': agent.get('networkStatus'),
            'ID': agent.get('id')
        } for agent in agents]

        return CommandResults(
            readable_output=f'{agents_affected} agent(s) successfully connected to the network.',
            outputs_prefix='SentinelOne.Agent',
            outputs_key_field='ID',
            outputs=contents,
            raw_response=raw_response)

    return 'No agents were connected to the network.'


def disconnect_agent_from_network(client: Client, args: dict) -> Union[CommandResults, str]:
    """
    Sends a "disconnect from network" command to all agents matching the input filter.
    """
    agent_ids = argToList(args.get('agent_id'))

    # Make request and get raw response
    raw_response = client.disconnect_from_network_request(agent_ids)
    agents_affected = raw_response.get('affected', 0)

    if agents_affected > 0:
        agents = client.list_agents_request({'ids': agent_ids})
        contents = [{
            'NetworkStatus': agent.get('networkStatus'),
            'ID': agent.get('id')
        } for agent in agents]

        return CommandResults(
            readable_output=f'{agents_affected} agent(s) successfully disconnected from the network.',
            outputs_prefix='SentinelOne.Agent',
            outputs_key_field='ID',
            outputs=contents,
            raw_response=raw_response)

    return 'No agents were disconnected from the network.'


def broadcast_message(client: Client, args: dict) -> CommandResults:
    """
    Broadcasts a message to all agents matching the input filter.
    """
    context = {}
    message = args.get('message')
    filters = assign_params(
        isActive=argToBoolean(args.get('active_agent', 'false')),
        groupIds=argToList(args.get('group_id')),
        ids=argToList(args.get('agent_id')),
        domains=argToList(args.get('domain')),
    )

    response = client.broadcast_message_request(message, filters)

    agents_affected = response.get('affected', 0)
    context = {
        "Affected": agents_affected
    }
    if agents_affected > 0:
        meta = 'The message was successfully delivered to the agent(s)'
    else:
        meta = 'No messages were sent. Verify that the inputs are correct.'
    return CommandResults(
        readable_output=tableToMarkdown('Sentinel One - Broadcast Message', context, metadata=meta, removeNull=True),
        outputs_prefix='SentinelOne.BroadcastMessage',
        outputs_key_field='Affected',
        outputs=context,
        raw_response=response)


def shutdown_agents(client: Client, args: dict) -> str:
    """
    Sends a shutdown command to all agents matching the input filter
    """
    query = args.get('query', '')

    agent_id = argToList(args.get('agent_id'))
    group_id = argToList(args.get('group_id'))
    if not (agent_id or group_id):
        raise DemistoException('Expecting at least one of the following arguments to filter by: agent_id, group_id.')

    response = client.shutdown_agents_request(query, agent_id, group_id)
    affected_agents = response.get('affected', 0)
    if affected_agents > 0:
        return f'Shutting down {affected_agents} agent(s).'

    return 'No agents were shutdown.'


def uninstall_agent(client: Client, args: dict) -> CommandResults:
    """
    Sends an uninstall command to all agents matching the input filter.
    """
    context = {}
    query = args.get('query', '')

    agent_id = argToList(args.get('agent_id'))
    group_id = argToList(args.get('group_id'))
    if not (agent_id or group_id):
        raise DemistoException('Expecting at least one of the following arguments to filter by: agent_id, group_id.')

    response = client.uninstall_agent_request(query, agent_id, group_id)
    affected_agents = response.get('affected', 0)
    context = {
        "Affected": affected_agents
    }
    meta = f"Uninstall was sent to {affected_agents} agent(s)." if affected_agents > 0 else "No agents were affected."

    return CommandResults(
        readable_output=tableToMarkdown('Sentinel One - Uninstall Agent', context, metadata=meta, removeNull=True),
        outputs_prefix='SentinelOne.uninstall',
        outputs_key_field='Affected',
        outputs=context,
        raw_response=response)


# Event Commands

def create_query(client: Client, args: dict) -> CommandResults:
    query = args.get('query')
    from_date = args.get('from_date')
    to_date = args.get('to_date')

    query_id = client.create_query_request(query, from_date, to_date)

    context_entries = {
        'Query': query,
        'FromDate': from_date,
        'ToDate': to_date,
        'QueryID': query_id,
    }
    return CommandResults(
        readable_output=f'The query ID is {query_id}',
        outputs_prefix='SentinelOne.Query',
        outputs_key_field='QueryID',
        outputs=context_entries,
        raw_response=query_id
    )


def get_dv_query_status(client: Client, args: dict) -> CommandResults:
    query_id = args.get('query_id')
    status = client.create_status_request(query_id)

    status['QueryID'] = query_id

    return CommandResults(
        readable_output=tableToMarkdown('SentinelOne Query Status', [status]),
        outputs_prefix='SentinelOne.Query.Status',
        outputs_key_field='QueryID',
        outputs=status,
        raw_response=status
    )


def get_events(client: Client, args: dict) -> Union[CommandResults, str]:
    """
    Get all Deep Visibility events from query
    """
    contents = []
    event_standards = []
    query_id = args.get('query_id')
    limit = int(args.get('limit', 50))
    cursor = args.get('cursor', None)
    column_to_display = argToList(args.get("columns"))

    events, pagination = client.get_events_request(query_id, limit, cursor)
    context = {}
    if pagination and pagination.get('nextCursor') is not None:
        demisto.results("Use the below cursor value to get the next page events \n {}". format(pagination['nextCursor']))
        context.update({'SentinelOne.Cursor.Event': pagination['nextCursor']})
    for event in events:
        contents.append({
            'EventType': event.get('eventType'),
            'Endpoint': event.get('agentName'),
            'SiteName': event.get('siteName'),
            'User': event.get('user'),
            'Time': event.get('processStartTime'),
            'AgentOS': event.get('agentOs'),
            'ProcessID': event.get('pid'),
            'ProcessUID': event.get('srcProcUid') if IS_VERSION_2_1 else event.get('processUniqueKey'),
            'ProcessName': event.get('processName'),
            'FilePath': event.get('fileFullName'),
            'IPAddress': event.get('agentIp'),
            'MD5': event.get('md5'),
            'SHA256': event.get('sha256'),
            'SourceIP': event.get('srcIp'),
            'SourcePort': event.get('srcPort'),
            'DestinationIP': event.get('dstIp'),
            'DestinationPort': event.get('dstPort'),
            'SourceProcessUser': event.get('srcProcUser'),
            'SourceProcessCommandLine': event.get('srcProcCmdLine'),
            'DNSRequest': event.get('dnsRequest'),
            'FileFullName': event.get('fileFullName'),
            'EventTime': event.get('eventTime'),
            'EventID': event.get('id'),
        })

        for c in set(column_to_display).intersection(event.keys()):
            contents[-1][c] = event[c]

        event_standards.append({
            'Type': event.get('eventType'),
            'Name': event.get('processName'),
            'ID': event.get('pid'),
        })

    # using the CommandResults.to_context in order to get the correct outputs key
    context.update(CommandResults(
        outputs_prefix='SentinelOne.Event',
        outputs_key_field=['ProcessID', 'EventID'],
        outputs=contents).to_context().get('EntryContext', {}))

    context.update({'Event(val.ID && val.ID === obj.ID)': event_standards})

    return CommandResults(
        readable_output=tableToMarkdown('SentinelOne Events', contents, removeNull=True),
        outputs=context,
        raw_response=events)


def get_processes(client: Client, args: dict) -> CommandResults:
    """
    Get Deep Visibility events from query by event type - process
    """
    contents = []

    query_id = args.get('query_id')
    limit = int(args.get('limit', 50))

    processes = client.get_processes_request(query_id, limit)
    for process in processes:
        contents.append({
            'EventType': process.get('eventType'),
            'Endpoint': process.get('agentName'),
            'SiteName': process.get('siteName'),
            'User': process.get('user'),
            'Time': process.get('processStartTime'),
            'ParentProcessID': process.get('parentPid'),
            'ParentProcessUID': process.get('parentProcessUniqueKey'),
            'ParentProcessName': process.get('parentProcessName'),
            'ProcessID': process.get('pid'),
            'ProcessUID': process.get('srcProcUid') if IS_VERSION_2_1 else process.get('processUniqueKey'),
            'ProcessName': process.get('processName'),
            'ProcessDisplayName': process.get('processDisplayName'),
            'SHA1': process.get('processImageSha1Hash'),
            'CMD': process.get('"processCmd'),
            'SubsystemType': process.get('processSubSystem'),
            'IntegrityLevel': process.get('processIntegrityLevel'),
            'ParentProcessStartTime': process.get('parentProcessStartTime'),
        })

    return CommandResults(
        readable_output=tableToMarkdown('SentinelOne Processes', contents, removeNull=True),
        outputs_prefix='SentinelOne.Event',
        outputs_key_field='ProcessID',
        outputs=contents,
        raw_response=processes)

# Blocklist commands


def add_hash_to_blocklist(client: Client, args: dict) -> CommandResults:
    """
    Add a hash to the blocklist (SentinelOne Term: Blacklist)
    """
    sha1 = args.get('sha1')
    if not sha1:
        raise DemistoException("You must specify a valid SHA1 hash")

    try:
        if sites := client.block_site_ids:
            demisto.debug(f'Adding sha1 {sha1} to sites {sites}')
            result = client.add_hash_to_blocklists_request(value=sha1, description=args.get('description'),
                                                           os_type=args.get('os_type'), site_ids=sites, source=args.get('source'))
            status = {
                'hash': sha1,
                'status': "Added to scoped blocklist"
            }
        else:
            result = client.add_hash_to_blocklist_request(value=sha1, description=args.get('description'),
                                                          os_type=args.get('os_type'), source=args.get('source'))
            status = {
                'hash': sha1,
                'status': "Added to global blocklist"
            }
    except DemistoException as e:
        # When adding a hash to the blocklist that is already on the blocklist,
        # SentinelOne returns an error code, resuliting in the request raising an exception
        #
        # This section examines the error code returned. If the error is due to the hash
        # already being on the list, it is ignored and the returned status is updated
        js = e.res.json()
        errors = js.get("errors")
        if (errors and len(errors) == 1
                and (error := errors[0]).get('code') == 4000030
                and error.get('title') == "Already Exists Error"):
            status = {
                'hash': sha1,
                'status': "Already on blocklist"
            }
            result = js
        else:
            raise e

    return CommandResults(
        readable_output=f"{sha1}: {status['status']}.",
        outputs_prefix='SentinelOne.AddHashToBlocklist',
        outputs_key_field='Value',
        # `status` instead of `result` because we modify status based on the error/exception comments above
        outputs=status,
        raw_response=result)


def get_hash_ids_from_blocklist(client: Client, sha1: str, os_type: str = None, get_global: bool = True) -> list[str | None]:
    """
    Return the IDs of the hash from the blocklist. Helper function for remove_hash_from_blocklist

    A hash can occur more than once if it is blocked on more than one platform (Windwos, MacOS, Linux)
    """
    if get_global:
        PAGE_SIZE = 4
        block_list = client.get_blocklist_request(tenant=True, skip=0, limit=PAGE_SIZE, os_type=os_type,
                                                  sort_by="updatedAt", sort_order="asc", value_contains=sha1)

        ret: list = []

        # Validation check first
        if len(block_list) > 3:
            raise DemistoException("Recieved More than 3 results when querying by hash. This condition should not occur")
    else:
        PAGE_SIZE = 20
        block_list = client.get_blocklist_request(tenant=False, skip=0, limit=PAGE_SIZE, os_type=os_type,
                                                  sort_by="updatedAt", sort_order="asc", value_contains=sha1)

        ret = []

        # Validation check first

    for block_entry in block_list:
        # Second validation. E.g. if user passed in a hash value shorter than SHA1 length
        if (value := block_entry.get('value')) and value.lower() == sha1.lower():
            ret.append(block_entry.get('id'))

    return ret


def remove_hash_from_blocklist(client: Client, args: dict) -> CommandResults:
    """
    Remove a hash from the blocklist (SentinelOne Term: Blacklist)
    """
    sha1 = args.get('sha1')
    if not sha1:
        raise DemistoException("You must specify a valid Sha1 hash")
    os_type = args.get('os_type', None)
    get_global = args.get('global', True)
    demisto.debug(f'Global input: {get_global}')
    hash_ids = get_hash_ids_from_blocklist(client, sha1, os_type, get_global)

    if not hash_ids:
        status = {
            'hash': sha1,
            'status': "Not on blocklist"
        }
        result = None
    else:
        result = []
        numRemoved = 0
        for hash_id in hash_ids:
            numRemoved += 1
            result.append(client.remove_hash_from_blocklist_request(hash_id=hash_id))

        status = {
            'hash': sha1,
            'status': f"Removed {numRemoved} entries from blocklist"
        }

    return CommandResults(
        readable_output=f"{sha1}: {status['status']}.",
        outputs_prefix='SentinelOne.RemoveHashFromBlocklist',
        outputs_key_field='Value',
        outputs=status,
        raw_response=result)


def get_blocklist(client: Client, args: dict) -> CommandResults:
    """
    Retrieve the blocklist (SentinelOne Term: Blacklist)
    """
    tenant_str = args.get('global', 'false')
    tenant = tenant_str.lower() == 'true'

    sort_by = "updatedAt"
    sort_order = "desc"

    offset = arg_to_number(int(args.get('offset', "0")))
    limit = arg_to_number(int(args.get('limit', "100")))
    group_ids = args.get('group_ids', None)
    site_ids = args.get('site_ids', None)
    account_ids = args.get('account_ids', None)
    value = args.get('hash', None)

    contents = []

    block_list = client.get_blocklist_request(tenant=tenant, group_ids=group_ids, site_ids=site_ids,
                                              account_ids=account_ids, skip=offset, limit=limit,
                                              sort_by=sort_by, sort_order=sort_order, value_contains=value)
    for block in block_list:
        contents.append({
            'CreatedAt': block.get('createdAt'),
            'Description': block.get('description'),
            'ID': block.get('id'),
            'OSType': block.get('osType'),
            'ScopeName': block.get('scopeName'),
            'ScopePath': block.get('scopePath'),
            'Source': block.get('source'),
            'Type': block.get('type'),
            'UpdatedAt': block.get('updatedAt'),
            'UserId': block.get('userId'),
            'Value': block.get('value')
        })

    return CommandResults(
        readable_output=tableToMarkdown('SentinelOne Blocklist', contents, removeNull=True),
        outputs_prefix='SentinelOne.Blocklist',
        outputs_key_field='Value',
        outputs=contents,
        raw_response=block_list)


# File Fetch Commands


def fetch_file(client: Client, args: dict) -> str:
    """
    Initiate a file fetch request on an agent
    """
    agent_id = args.get('agent_id')
    file_path = args.get('file_path')
    password = args.get('password')

    client.fetch_file_request(agent_id, file_path, password)
    return f"Intiated fetch-file action for {file_path} on Agent {agent_id}"


def extract_sentinelone_zip_file(zip_file_data: bytes, password: str) -> tuple[str, bytes]:
    """
    Helper funciton for `download_fetched_file`
    """
    file_archive = io.BytesIO(zip_file_data)
    zip_file = zipfile.ZipFile(file_archive)

    # Each .zip file returned by SentinelOne has a manifest.json file. Then it
    # Re-creates the folder paths inside the zip, and stores the collected file
    # (e.g. C/path/to/file.txt inside the zip)
    #
    # We assume only one file was collected, since that's how our integration commands are
    # implemented

    file_names = [name for name in zip_file.namelist() if name != "manifest.json"]
    if len(file_names) < 1:
        raise DemistoException("No file found in upload from agent. Perhaps the path submitted is wrong?")

    file_name = file_names[0]
    file_data = zip_file.read(file_name, password.encode('utf-8'))
    return file_name, file_data


def download_fetched_file(client: Client, args: dict) -> list[CommandResults]:
    """
    Download a file that has been requested by `fetch-file`
    """
    agent_id = args.get('agent_id')
    activity_id = args.get('activity_id')
    password = args.get('password')
    assert isinstance(password, str)

    zip_file_data = client.download_fetched_file_request(agent_id, activity_id)
    path, file_data = extract_sentinelone_zip_file(zip_file_data, password)
    return [CommandResults(readable_output=f"Successfully downloaded file `{path}`",
                           outputs_prefix='SentinelOne.Download',
                           outputs_key_field='Path',
                           outputs={'Path': path}),
            fileResult(f"{path.replace('/', '_')}", file_data)]


def get_accounts(client: Client, args: dict) -> CommandResults:
    """
    Get accounts info (ID, etc).
    """
    account_id = args.get('account_id', None)

    context_entries = []
    # Make request and get raw response
    accounts = client.get_accounts_request(account_id)

    if accounts:
        for account in accounts:
            context_entries.append({
                'AccountType': account.get('accountType'),
                'ActiveAgents': account.get('activeAgents'),
                'NumberOfSites': account.get('numberOfSites'),
                'State': account.get('state'),
                'CreatedAt': account.get('createdAt'),
                'Expiration': account.get('expiration'),
                'ID': account.get('id'),
                'Name': account.get('name')
            })
<<<<<<< HEAD

    return CommandResults(
        readable_output=tableToMarkdown('Sentinel One - Get Accounts Details', context_entries,
                                        headerTransform=pascalToSpace, removeNull=True),
        outputs_prefix='SentinelOne.Accounts',
        outputs_key_field='ID',
        outputs=context_entries,
        raw_response=accounts)

=======

    return CommandResults(
        readable_output=tableToMarkdown('Sentinel One - Get Accounts Details', context_entries,
                                        headerTransform=pascalToSpace, removeNull=True),
        outputs_prefix='SentinelOne.Accounts',
        outputs_key_field='ID',
        outputs=context_entries,
        raw_response=accounts)

>>>>>>> 194a8164

def run_remote_script_command(client: Client, args: dict) -> CommandResults:
    """
    Run a remote script that was uploaded to the SentinelOne Script Library
    """

    headers = ["pendingExecutionId", "pending", "affected", "parentTaskId"]
    # Get arguments
    account_ids = argToList(args.get("account_ids"))
    script_id = args.get("script_id", "")
    output_destination = args.get("output_destination", "")
    task_description = args.get("task_description", "")
    output_directory = args.get("output_directory", "")
    agent_ids = argToList(args.get("agent_ids"))
    singularity_xdr_keyword = args.get("singularity_xdr_Keyword", "")
    singularity_xdr_url = args.get("singularity_xdr_Url", "")
    api_key = args.get("api_key", "")
    input_params = args.get("input_params", "")
    password = args.get("password", "")
    script_runtime_timeout_seconds = int(args.get("script_runtime_timeout_seconds", 3600))
    requires_approval = argToBoolean(args.get("requires_approval", False))

    run_remote_script = client.run_remote_script_request(
        account_ids, script_id, output_destination, task_description, output_directory, agent_ids,
        singularity_xdr_keyword, singularity_xdr_url, api_key, input_params, password, script_runtime_timeout_seconds,
        requires_approval)

    return CommandResults(
        readable_output=tableToMarkdown("SentinelOne - Run Remote Script", run_remote_script, headers=headers, removeNull=True),
        outputs_prefix="SentinelOne.RunRemoteScript",
        outputs=run_remote_script,
        raw_response=run_remote_script)


def get_mapping_fields_command():
    """
    Returns the list of fields to map in outgoing mirroring, for incidents.
    """
    mapping_response = GetMappingFieldsResponse()

    incident_type_scheme = SchemeTypeMapping(type_name="SentinelOne Incident")
    for argument, description in SENTINELONE_INCIDENT_OUTGOING_ARGS.items():
        incident_type_scheme.add_field(name=argument, description=description)
    mapping_response.add_scheme_type(incident_type_scheme)

    return mapping_response


def update_remote_incident(client: Client, threat_id: str, sentinelone_analyst_verdict: str,
                           sentinelone_threat_status: str, closing_notes: str):
    if sentinelone_analyst_verdict:
        action = ANALYST_VERDICT.get(sentinelone_analyst_verdict, None)
        if action:
            response = client.update_threat_analyst_verdict_request(threat_ids=argToList(threat_id), action=action)
            if response.get("affected") and int(response.get("affected")) > 0:
                demisto.debug(f"Successfully updated the threat analyst verdict of incident"
                              f" with remote ID [{threat_id}] to {action}")
                note = f"XSOAR - Updated the threat analyst verdict to {sentinelone_analyst_verdict}"
                client.write_threat_note_request(threat_ids=argToList(threat_id), note=note)
            else:
                demisto.debug(f"Unable to update the analyst verdict of incident with remote ID [{threat_id}]")
    if sentinelone_threat_status:
        action = THREAT_STATUS.get(sentinelone_threat_status, None)
        if action == "resolved":
            response = client.update_threat_status_request(threat_ids=argToList(threat_id), status=action)
            if response.get("affected") and int(response.get("affected")) > 0:
                demisto.debug(f"Successfully updated the threat status of incident"
                              f" with remote ID [{threat_id}] and marked as resolved")
                note = "XSOAR - Marked as resolved \n" + closing_notes
                client.write_threat_note_request(threat_ids=argToList(threat_id), note=note)
            else:
                demisto.debug(f"Unable to Mark as resolved an incident with remote ID [{threat_id}]")
        if action != "resolved" and action is not None:
            response = client.update_threat_status_request(threat_ids=argToList(threat_id), status=action)
            if response.get("affected") and int(response.get("affected")) > 0:
                demisto.debug(f"Successfully updated the threat status of incident with remote ID [{threat_id}] to {action}")
                note = f"XSOAR - Updated the threat status to {sentinelone_threat_status}"
                client.write_threat_note_request(threat_ids=argToList(threat_id), note=note)
            else:
                demisto.debug(f"Unable to update the threat status of incident with remote ID [{threat_id}]")


def update_remote_system_command(client: Client, args: dict) -> str:
    """update-remote-system command: pushes local changes to the remote system

    :type client: ``Client``
    :param client: XSOAR client to use

    :type args: ``Dict[str, Any]``
    :param args:
        all command arguments, usually passed from ``demisto.args()``.
        ``args['data']`` the data to send to the remote system
        ``args['entries']`` the entries to send to the remote system
        ``args['incidentChanged']`` boolean telling us if the local incident indeed changed or not
        ``args['remoteId']`` the remote incident id
        args: A dictionary containing the data regarding a modified incident, including: data, entries, incident_changed,
         remote_incident_id, inc_status, delta

    :return:
        ``str`` containing the remote incident id - really important if the incident is newly created remotely

    :rtype: ``str``
    """
    parsed_args = UpdateRemoteSystemArgs(args)
    delta = parsed_args.delta
    remote_incident_id = parsed_args.remote_incident_id
    demisto.debug(f'Got the following data {parsed_args.data}, and delta {delta}.')
    try:
        if parsed_args.incident_changed:
            sentinelone_analyst_verdict = delta.get("sentinelonethreatanalystverdict", None)
            sentinelone_threat_status = delta.get("sentinelonethreatstatus", None)
            closing_notes = delta.get("closeNotes", "")
            update_remote_incident(client, remote_incident_id, sentinelone_analyst_verdict,
                                   sentinelone_threat_status, closing_notes)
    except Exception as e:
        demisto.error(f'Error in SentinelOne outgoing mirror for incident {remote_incident_id}. '
                      f'Error message: {str(e)}')

    return remote_incident_id


def set_xsoar_incident_entries(mirrored_object: dict, entries: list, remote_incident_id: str, close_xsoar_incident: bool):
    demisto.debug("with in the set xsoar incident entries method")
    if mirrored_object.get("threatInfo", {}).get("incidentStatus") == "resolved" and close_xsoar_incident:
        demisto.debug(f"Incident is closed: {remote_incident_id}")
        entries.append(
            {
                "Type": EntryType.NOTE,
                "Contents": {
                    "dbotIncidentClose": True,
                    "closeReason": "Incident was closed on SentinelOne",
                },
                "ContentsFormat": EntryFormat.JSON,
            }
        )
        return entries
    elif mirrored_object.get("threatInfo", {}).get("incidentStatus") in (
        set(INCIDENT_STATUS) - {"resolved"}
    ) and close_xsoar_incident:
        demisto.debug(f"Incident is reopened: {remote_incident_id}")
        entries.append(
            {
                "Type": EntryType.NOTE,
                "Contents": {"dbotIncidentReopen": True},
                "ContentsFormat": EntryFormat.JSON,
            }
        )
        return entries
    else:
        return []


def get_remote_incident_data(client: Client, remote_incident_id: str):
    """
    Called every time get-remote-data command runs on an incident.
    Gets the relevant incident entity from the remote system (SentinelOne). The remote system returns a list with this
    entity in it. We take from this entity only the relevant incoming mirroring fields, in order to do the mirroring.
    """
    mirrored_data_list = client.get_s1_threats_information(
        remote_incident_id
    )  # a list with one dict in it
    mirrored_data = mirrored_data_list[0]

    mirrored_data["incident_type"] = "SentinelOne Incident"
    return mirrored_data


def get_remote_data_command(client: Client, args: dict, params: dict):
    """
    get-remote-data command: Returns an updated remote incident.
    Args:
        args:
            id: incident id to retrieve.
            lastUpdate: when was the last time we retrieved data.

    Returns:
        GetRemoteDataResponse object, which contain the incident data to update.
    """
    remote_args = GetRemoteDataArgs(args)
    remote_incident_id = remote_args.remote_incident_id

    mirrored_data = {}
    entries: list = []
    try:
        demisto.debug(
            f"Performing get-remote-data command with incident id: {remote_incident_id} "
            f"and last_update: {remote_args.last_update}"
        )
        mirrored_data = get_remote_incident_data(client, remote_incident_id)
        if mirrored_data:
            demisto.debug("Successfully fetched the remote incident data")
            close_xsoar_incident = params.get("close_xsoar_incident", False)
            entries = set_xsoar_incident_entries(mirrored_data, entries, remote_incident_id, close_xsoar_incident)
        else:
            demisto.debug(f"No delta was found for incident {remote_incident_id}.")

        return GetRemoteDataResponse(mirrored_object=mirrored_data, entries=entries)

    except Exception as e:
        demisto.debug(
            f"Error in SentinelOne incoming mirror for incident: {remote_incident_id}\n"
            f"Error message: {str(e)}"
        )

        if not mirrored_data:
            mirrored_data = {"id": remote_incident_id}
        mirrored_data["in_mirror_error"] = str(e)

        return GetRemoteDataResponse(mirrored_object=mirrored_data, entries=[])


def get_modified_remote_data_command(client: Client, args: dict):
    """
    Gets the modified remote incidents.
    Args:
        args:
            last_update: the last time we retrieved modified incidents.

    Returns:
        GetModifiedRemoteDataResponse object, which contains a list of the retrieved incidents IDs.
    """

    remote_args = GetModifiedRemoteDataArgs(args)

    last_update_utc = dateparser.parse(
        remote_args.last_update, settings={"TIMEZONE": "UTC"}
    )  # convert to utc format
    assert last_update_utc is not None, f"could not parse{remote_args.last_update}"

    demisto.debug(f"Remote arguments last_update in UTC is {last_update_utc}")
    modified_ids_to_mirror = []
    last_update_utc = last_update_utc.strftime("%Y-%m-%dT%H:%M:%S.%fZ")
    raw_threats = client.get_threats_request(updated_from=last_update_utc, limit=1000, include_resolved_param=False)

    for threat in raw_threats:
        modified_ids_to_mirror.append(threat.get("id"))

    demisto.debug(f"All ids to mirror in are: {modified_ids_to_mirror}")

    return GetModifiedRemoteDataResponse(modified_ids_to_mirror)


def get_mirroring_fields(params):
    """
    Get tickets mirroring.
    """

    return {
        "mirror_direction": MIRROR_DIRECTION.get(params.get("mirror_direction")),
        "mirror_instance": demisto.integrationInstance(),
        "incident_type": "SentinelOne Incident",
    }


def fetch_threats(client: Client, args):

    incidents_threats = []
    current_fetch = args.get('current_fetch')
    incident_statuses = args.get('fetch_threat_incident_statuses')

    threats = client.get_threats_request(limit=args.get('fetch_limit'),
                                         created_after=args.get('last_fetch_date_string'),
                                         site_ids=args.get('fetch_site_ids'),
                                         incident_statuses=','.join(incident_statuses).lower() if incident_statuses else None,
                                         include_resolved_param=False)
    for threat in threats:
        rank = threat.get('rank')
        threat.update(get_mirroring_fields(args))
        try:
            rank = int(rank)
        except TypeError:
            rank = 0
        # If no fetch threat rank is provided, bring everything, else only fetch above the threshold
        if IS_VERSION_2_1 or rank >= args.get('fetch_threat_rank'):
            incident = to_incident('Threat', threat)
<<<<<<< HEAD
            date_occurred_dt = parse(incident['occurred'])
            incident_date = int(date_occurred_dt.timestamp() * 1000)
            if incident_date > int(args.get('last_fetch')):
                incidents_threats.append(incident)

            if incident_date > current_fetch:
                current_fetch = incident_date

    return incidents_threats, current_fetch


def fetch_alerts(client: Client, args):

    incidents_alerts = []
    current_fetch = args.get('current_fetch')

    query_params = assign_params(
        incidentStatus=','.join(args.get('fetch_incidentStatus')),
        createdAt__gte=args.get('last_fetch_date_string'),
        limit=args.get('fetch_limit'),
        siteIds=args.get('fetch_site_ids')
    )

    alerts, pagination = client.get_alerts_request(query_params)
    for alert in alerts:
        severity = alert.get('ruleInfo').get('severity')

        if str(severity) in args.get('fetch_severity'):
            incident = to_incident('Alert', alert)
            date_occurred_dt = parse(incident['occurred'])
            incident_date = int(date_occurred_dt.timestamp() * 1000)
            if incident_date > args.get('last_fetch'):
                incidents_alerts.append(incident)
=======
            date_occurred_dt = parse(incident['occurred'])
            incident_date = int(date_occurred_dt.timestamp() * 1000)
            if incident_date > int(args.get('last_fetch')):
                incidents_threats.append(incident)
>>>>>>> 194a8164

            if incident_date > current_fetch:
                current_fetch = incident_date

<<<<<<< HEAD
=======
    return incidents_threats, current_fetch


def fetch_alerts(client: Client, args):

    incidents_alerts = []
    current_fetch = args.get('current_fetch')

    query_params = assign_params(
        incidentStatus=','.join(args.get('fetch_incidentStatus')),
        createdAt__gte=args.get('last_fetch_date_string'),
        limit=args.get('fetch_limit'),
        siteIds=args.get('fetch_site_ids')
    )

    alerts, pagination = client.get_alerts_request(query_params)
    for alert in alerts:
        severity = alert.get('ruleInfo').get('severity')

        if str(severity) in args.get('fetch_severity'):
            incident = to_incident('Alert', alert)
            date_occurred_dt = parse(incident['occurred'])
            incident_date = int(date_occurred_dt.timestamp() * 1000)
            if incident_date > args.get('last_fetch'):
                incidents_alerts.append(incident)

            if incident_date > current_fetch:
                current_fetch = incident_date

>>>>>>> 194a8164
    return incidents_alerts, current_fetch


def fetch_handler(client: Client, args):

    last_run = demisto.getLastRun()
    last_fetch = last_run.get('time')

    if last_fetch is None:
        last_fetch = dateparser.parse(args.get('first_fetch_time'), settings={'TIMEZONE': 'UTC'})
        if not last_fetch:
            raise DemistoException('Please provide an initial First fetch timestamp')
        last_fetch = int(last_fetch.timestamp() * 1000)

    current_fetch = last_fetch
    last_fetch_date_string = timestamp_to_datestring(last_fetch, '%Y-%m-%dT%H:%M:%S.%fZ')

    args['last_fetch'] = last_fetch
    args['last_fetch_date_string'] = last_fetch_date_string
    args['current_fetch'] = current_fetch

    if args.get('fetch_type') == 'Both':
        alert_incidents, alert_current_fetch = fetch_alerts(client, args)
        threat_incidents, threat_current_fetch = fetch_threats(client, args)

        current_fetch = alert_current_fetch if alert_current_fetch > threat_current_fetch else threat_current_fetch

        incidents = alert_incidents + threat_incidents

    elif args.get('fetch_type') == 'Alerts':
        incidents, current_fetch = fetch_alerts(client, args)
    elif args.get('fetch_type') == 'Threats':
        incidents, current_fetch = fetch_threats(client, args)

    demisto.setLastRun({'time': current_fetch})
    demisto.incidents(incidents)


def to_incident(type, data):
    incident = {
        'details': json.dumps(data),
        'rawJSON': json.dumps(data),
        'labels': [{'type': _type, 'value': value if isinstance(value, str) else json.dumps(value)}
                   for _type, value in data.items()]
    }

    if type == 'Threat':
        incident_info = data.get('threatInfo', {}) if IS_VERSION_2_1 else data
        incident['name'] = f'Sentinel One {type}: {incident_info.get("classification", "Not classified")}'
        incident['occurred'] = incident_info.get('createdAt')

    elif type == 'Alert':
        incident['name'] = f'Sentinel One {type}: {data.get("ruleInfo").get("name")}'
        incident['occurred'] = data.get('alertInfo').get('createdAt')

    return incident


def main():
    """ PARSE INTEGRATION PARAMETERS """

    global IS_VERSION_2_1

    params = demisto.params()
    token = params.get('token') or params.get('credentials', {}).get('password')
    if not token:
        raise ValueError('The API Token parameter is required.')
    api_version = params.get('api_version', '2.1')
    server = params.get('url', '').rstrip('/')
    base_url = urljoin(server, f'/web/api/v{api_version}/')
    use_ssl = not params.get('insecure', False)
    proxy = params.get('proxy', False)

    IS_VERSION_2_1 = api_version == '2.1'

    fetch_type = params.get('fetch_type', 'Threats')
    first_fetch_time = params.get('fetch_time', '3 days')
    fetch_severity = params.get('fetch_severity', [])
    fetch_incidentStatus = params.get('fetch_incidentStatus', ["UNRESOLVED"])
    fetch_threat_incident_statuses = params.get('fetch_threat_incident_statuses', ["UNRESOLVED"])
    fetch_threat_rank = int(params.get('fetch_threat_rank', 0))
    fetch_limit = int(params.get('fetch_limit', 10))
    fetch_site_ids = params.get('fetch_site_ids', None)
    block_site_ids = argToList(params.get('block_site_ids')) or []
    mirror_direction = params.get('mirror_direction', None)

    headers = {
        'Authorization': 'ApiToken ' + token if token else 'ApiToken',
        'Content-Type': 'application/json',
        'Accept': 'application/json'
    }

    commands: Dict[str, Dict[str, Callable]] = {
        'common': {
            'sentinelone-get-activities': get_activities_command,
            'sentinelone-get-threats': get_threats_command,
            'sentinelone-mitigate-threat': mitigate_threat_command,
            'sentinelone-get-hash': get_hash_command,
            'sentinelone-get-white-list': get_white_list_command,
            'sentinelone-create-white-list-item': create_white_item_command,
            'sentinelone-get-sites': get_sites_command,
            'sentinelone-get-site': get_site_command,
            'sentinelone-reactivate-site': reactivate_site_command,
            'sentinelone-list-agents': list_agents_command,
            'sentinelone-get-agent': get_agent_command,
            'sentinelone-get-agent-mac': get_agent_mac_command,
            'sentinelone-get-groups': get_groups_command,
            'sentinelone-move-agent': move_agent_to_group_command,
            'sentinelone-delete-group': delete_group,
            'sentinelone-connect-agent': connect_agent_to_network,
            'sentinelone-disconnect-agent': disconnect_agent_from_network,
            'sentinelone-broadcast-message': broadcast_message,
            'sentinelone-get-events': get_events,
            'sentinelone-create-query': create_query,
            'sentinelone-get-dv-query-status': get_dv_query_status,
            'sentinelone-get-processes': get_processes,
            'sentinelone-shutdown-agent': shutdown_agents,
            'sentinelone-uninstall-agent': uninstall_agent,
            'sentinelone-expire-site': expire_site,
            'sentinelone-fetch-threat-file': fetch_threat_file,
            'sentinelone-get-installed-applications': get_installed_applications,
            'sentinelone-initiate-endpoint-scan': initiate_endpoint_scan,
            'get-modified-remote-data': get_modified_remote_data_command,
            'get-mapping-fields': get_mapping_fields_command,
            'update-remote-system': update_remote_system_command,
        },
        '2.0': {
            'sentinelone-mark-as-threat': mark_as_threat_command,
            'sentinelone-resolve-threat': resolve_threat_command,
            'sentinelone-agent-processes': get_agent_processes,
        },
        '2.1': {
            'sentinelone-threat-summary': get_threat_summary_command,
            'sentinelone-update-threats-verdict': update_threat_analyst_verdict,
            'sentinelone-update-alerts-verdict': update_alert_analyst_verdict,
            'sentinelone-create-star-rule': create_star_rule,
            'sentinelone-get-star-rules': get_star_rule,
            'sentinelone-update-star-rule': update_star_rule,
            'sentinelone-enable-star-rules': enable_star_rules,
            'sentinelone-disable-star-rules': disable_star_rules,
            'sentinelone-delete-star-rule': delete_star_rule,
            'sentinelone-add-hash-to-blocklist': add_hash_to_blocklist,
            'sentinelone-remove-hash-from-blocklist': remove_hash_from_blocklist,
            'sentinelone-get-blocklist': get_blocklist,
            'sentinelone-fetch-file': fetch_file,
            'sentinelone-download-fetched-file': download_fetched_file,
            'sentinelone-write-threat-note': write_threat_note,
            'sentinelone-get-threat-notes': get_threat_notes,
            'sentinelone-create-ioc': create_ioc,
            'sentinelone-delete-ioc': delete_ioc,
            'sentinelone-get-iocs': get_iocs,
            'sentinelone-create-power-query': create_power_query,
            'sentinelone-ping-power-query': ping_power_query,
            'sentinelone-update-threats-status': update_threat_status,
            'sentinelone-update-alerts-status': update_alert_status,
            'sentinelone-get-alerts': get_alerts,
            'sentinelone-remove-item-from-whitelist': remove_item_from_whitelist,
            'sentinelone-run-remote-script': run_remote_script_command,
            'sentinelone-get-accounts': get_accounts,
        },
        'commands_with_params': {
            'get-remote-data': get_remote_data_command,
        },
    }

    ''' COMMANDS MANAGER / SWITCH PANEL '''
    demisto.info(f'Command being called is {demisto.command()}')
    command = demisto.command()

    try:
        client = Client(
            base_url=base_url,
            verify=use_ssl,
            headers=headers,
            proxy=proxy,
            block_site_ids=block_site_ids,
        )

        if command == 'test-module':
            return_results(test_module(client, params.get('isFetch'), first_fetch_time))
        elif command == 'fetch-incidents':
            if fetch_type:
                fetch_dict = {
                    'fetch_type': fetch_type,
                    'fetch_limit': fetch_limit,
                    'first_fetch_time': first_fetch_time,
                    'fetch_threat_rank': fetch_threat_rank,
                    'fetch_site_ids': fetch_site_ids,
                    'fetch_incidentStatus': fetch_incidentStatus,
                    'fetch_threat_incident_statuses': fetch_threat_incident_statuses,
                    'fetch_severity': fetch_severity,
                    'mirror_direction': mirror_direction
                }

                return_results(fetch_handler(client, fetch_dict))
            else:
                return_results('Please define what type to fetch. Alerts or Threats.')

        else:
            if command in commands['common']:
                return_results(commands['common'][command](client, demisto.args()))
            elif command in commands[api_version]:
                return_results(commands[api_version][command](client, demisto.args()))
            elif command in commands['commands_with_params']:
                return_results(commands['commands_with_params'][command](client, demisto.args(), params))
            else:
                raise NotImplementedError(f'The {command} command is not supported for API version {api_version}')

    except Exception as e:
        demisto.error(traceback.format_exc())  # print the traceback
        return_error(f'Failed to execute {command} command.\nError:\n{str(e)}')


if __name__ in ['__main__', 'builtin', 'builtins']:
    main()<|MERGE_RESOLUTION|>--- conflicted
+++ resolved
@@ -940,11 +940,6 @@
                 "requiresApproval": requires_approval
             }
         }
-<<<<<<< HEAD
-        response = self._http_request(method='POST', url_suffix=endpoint_url, json_data=payload)
-        return response.get('data', {})
-
-=======
         payload["data"] = self.remove_empty_fields(payload.get("data", {}))
         response = self._http_request(method='POST', url_suffix=endpoint_url, json_data=payload)
         return response.get('data', {})
@@ -962,7 +957,6 @@
         # Returning updated dictionary with non-empty fields
         return {key: value for key, value in json_payload.items() if str(value)}
 
->>>>>>> 194a8164
 
 ''' COMMANDS + REQUESTS FUNCTIONS '''
 
@@ -3134,7 +3128,6 @@
                 'ID': account.get('id'),
                 'Name': account.get('name')
             })
-<<<<<<< HEAD
 
     return CommandResults(
         readable_output=tableToMarkdown('Sentinel One - Get Accounts Details', context_entries,
@@ -3144,17 +3137,6 @@
         outputs=context_entries,
         raw_response=accounts)
 
-=======
-
-    return CommandResults(
-        readable_output=tableToMarkdown('Sentinel One - Get Accounts Details', context_entries,
-                                        headerTransform=pascalToSpace, removeNull=True),
-        outputs_prefix='SentinelOne.Accounts',
-        outputs_key_field='ID',
-        outputs=context_entries,
-        raw_response=accounts)
-
->>>>>>> 194a8164
 
 def run_remote_script_command(client: Client, args: dict) -> CommandResults:
     """
@@ -3430,7 +3412,6 @@
         # If no fetch threat rank is provided, bring everything, else only fetch above the threshold
         if IS_VERSION_2_1 or rank >= args.get('fetch_threat_rank'):
             incident = to_incident('Threat', threat)
-<<<<<<< HEAD
             date_occurred_dt = parse(incident['occurred'])
             incident_date = int(date_occurred_dt.timestamp() * 1000)
             if incident_date > int(args.get('last_fetch')):
@@ -3464,48 +3445,10 @@
             incident_date = int(date_occurred_dt.timestamp() * 1000)
             if incident_date > args.get('last_fetch'):
                 incidents_alerts.append(incident)
-=======
-            date_occurred_dt = parse(incident['occurred'])
-            incident_date = int(date_occurred_dt.timestamp() * 1000)
-            if incident_date > int(args.get('last_fetch')):
-                incidents_threats.append(incident)
->>>>>>> 194a8164
 
             if incident_date > current_fetch:
                 current_fetch = incident_date
 
-<<<<<<< HEAD
-=======
-    return incidents_threats, current_fetch
-
-
-def fetch_alerts(client: Client, args):
-
-    incidents_alerts = []
-    current_fetch = args.get('current_fetch')
-
-    query_params = assign_params(
-        incidentStatus=','.join(args.get('fetch_incidentStatus')),
-        createdAt__gte=args.get('last_fetch_date_string'),
-        limit=args.get('fetch_limit'),
-        siteIds=args.get('fetch_site_ids')
-    )
-
-    alerts, pagination = client.get_alerts_request(query_params)
-    for alert in alerts:
-        severity = alert.get('ruleInfo').get('severity')
-
-        if str(severity) in args.get('fetch_severity'):
-            incident = to_incident('Alert', alert)
-            date_occurred_dt = parse(incident['occurred'])
-            incident_date = int(date_occurred_dt.timestamp() * 1000)
-            if incident_date > args.get('last_fetch'):
-                incidents_alerts.append(incident)
-
-            if incident_date > current_fetch:
-                current_fetch = incident_date
-
->>>>>>> 194a8164
     return incidents_alerts, current_fetch
 
 
