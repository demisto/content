--- conflicted
+++ resolved
@@ -2070,7 +2070,6 @@
         },
         '2.1': {
             'sentinelone-threat-summary': get_threat_summary_command,
-<<<<<<< HEAD
             'sentinelone-update-threats-verdict': update_threat_analyst_verdict,
             'sentinelone-update-alerts-verdict': update_alert_analyst_verdict,
             'sentinelone-create-star-rule': create_star_rule,
@@ -2079,13 +2078,11 @@
             'sentinelone-enable-star-rules': enable_star_rules,
             'sentinelone-disable-star-rules': disable_star_rules,
             'sentinelone-delete-star-rule': delete_star_rule
-=======
             'sentinelone-add-hash-to-blocklist': add_hash_to_blocklist,
             'sentinelone-remove-hash-from-blocklist': remove_hash_from_blocklist,
             'sentinelone-get-blocklist': get_blocklist,
             'sentinelone-fetch-file': fetch_file,
             'sentinelone-download-fetched-file': download_fetched_file,
->>>>>>> 66ce8f5e
         },
     }
 
