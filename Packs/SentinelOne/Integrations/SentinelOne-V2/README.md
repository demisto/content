Use the SentinelOne integratation to send requests to your Management Server and responds with data pulled from Agents or from the management database.
This integration was integrated and tested with versions 2.0 and 2.1 of SentinelOne
## Configure SentinelOne V2 on Cortex XSOAR

1. Navigate to **Settings** > **Integrations** > **Servers & Services**.
2. Search for SentinelOne V2.
3. Click **Add instance** to create and configure a new integration instance.

<<<<<<< HEAD
    | **Parameter** | **Description** | **Required** |
    | --- | --- | --- |
    | url | Server URL \(e.g., https://usea1.sentinelone.net\) | True |
    | token | API Token | True |
    | api_version | API Version. | True |
    | insecure | Trust any certificate \(not secure\) | False |
    | proxy | Use system proxy settings | False |
    | isFetch | Fetch incidents | False |
    | incidentType | Incident type | False |
    | fetch_time | First fetch timestamp \(&amp;lt;number&amp;gt; &amp;lt;time unit&amp;gt;, e.g., 12 hours, 7 days, 3 months, 1 year\) | False |
    | fetch_threat_rank | Minimum risk score for importing incidents \(0-10\), where 0 is low risk and 10 is high risk. Relevant for API version 2.0. | False |
    | fetch_limit | Fetch limit: the maximum number of incidents to fetch | False |
=======
| **Parameter** | **Description** | **Required** |
| --- | --- | --- |
| url | Server URL \(e.g., https://usea1.sentinelone.net\) | True |
| token | API Token | True |
| insecure | Trust any certificate \(not secure\) | False |
| proxy | Use system proxy settings | False |
| isFetch | Fetch incidents | False |
| incidentType | Incident type | False |
| fetch_time | First fetch timestamp \(`<number>` `<time unit>`, e.g., 12 hours, 7 days, 3 months, 1 year\) | False |
| fetch_threat_rank | Minimum risk score for importing incidents \(0-10\), where 0 is low risk and 10 is high risk | False |
| fetch_limit | Fetch limit: the maximum number of incidents to fetch | False |
>>>>>>> 0e621b08

4. Click **Test** to validate the URLs, token, and connection.
## Commands
You can execute these commands from the Cortex XSOAR CLI, as part of an automation, or in a playbook.
After you successfully execute a command, a DBot message appears in the War Room with the command details.
### sentinelone-list-agents
***
Returns all agents that match the specified criteria.


#### Base Command

`sentinelone-list-agents`
#### Input

| **Argument Name** | **Description** | **Required** |
| --- | --- | --- |
| computer_name | Filter by computer name. | Optional | 
| scan_status | A comma-separated list of scan statuses by which to filter the results, for example: "started,aborted". Possible values are: started, none, finished, aborted. | Optional | 
| os_type | Included OS types, for example: "windows". Possible values are: windows, windows_legacy, macos, linux. | Optional | 
| created_at | Endpoint created at timestamp, for example: "2018-02-27T04:49:26.257525Z". | Optional | 
| min_active_threats | Minimum number of threats for an agent. | Optional | 


#### Context Output

| **Path** | **Type** | **Description** |
| --- | --- | --- |
| SentinelOne.Agents.NetworkStatus | string | The agent network status. | 
| SentinelOne.Agents.ID | string | The agent ID. | 
| SentinelOne.Agents.AgentVersion | string | The agent software version. | 
| SentinelOne.Agents.IsDecommissioned | boolean | Whether the agent is decommissioned. | 
| SentinelOne.Agents.IsActive | boolean | Whether the agent is active. | 
| SentinelOne.Agents.LastActiveDate | date | The last active date of the agent | 
| SentinelOne.Agents.RegisteredAt | date | The registration date of the agent. | 
| SentinelOne.Agents.ExternalIP | string | The agent IP address. | 
| SentinelOne.Agents.ThreatCount | number | Number of active threats. | 
| SentinelOne.Agents.EncryptedApplications | boolean | Whether disk encryption is enabled. | 
| SentinelOne.Agents.OSName | string | Name of operating system. | 
| SentinelOne.Agents.ComputerName | string | Name of agent computer. | 
| SentinelOne.Agents.Domain | string | Domain name of the agent. | 
| SentinelOne.Agents.CreatedAt | date | Creation time of the agent. | 
| SentinelOne.Agents.SiteName | string | Site name associated with the agent. | 


#### Command Example
```!sentinelone-list-agents```

#### Context Example
```json
{
    "SentinelOne": {
        "Agents": {
            "AgentVersion": "3.1.3.38",
            "ComputerName": "EC2AMAZ-AJ0KANC",
            "CreatedAt": "2019-06-27T08:01:05.571895Z",
            "Domain": "WORKGROUP",
            "EncryptedApplications": false,
            "ExternalIP": "8.88.8.8",
            "ID": "657613730168123595",
            "IsActive": false,
            "IsDecommissioned": true,
            "LastActiveDate": "2020-02-20T00:26:33.955830Z",
            "NetworkStatus": "connecting",
            "OSName": "Windows Server 2016",
            "RegisteredAt": "2019-06-27T08:01:05.567249Z",
            "SiteName": "demisto",
            "ThreatCount": 0
        }
    }
}
```


#### Human Readable Output

>### Sentinel One - List of Agents
>Provides summary information and details for all the agents that matched your search criteria
>|Agent Version|Computer Name|Created At|Domain|Encrypted Applications|External IP|ID|Is Active|Is Decommissioned|Last Active Date|Network Status|OS Name|Registered At|Site Name|Threat Count|
>|---|---|---|---|---|---|---|---|---|---|---|---|---|---|---|
>| 3.1.3.38 | EC2AMAZ-AJ0KANC | 2019-06-27T08:01:05.571895Z | WORKGROUP | false | 8.88.8.8 | 657613730168123595 | false | true | 2020-02-20T00:26:33.955830Z | connecting | Windows Server 2016 | 2019-06-27T08:01:05.567249Z | demisto | 0 |


### sentinelone-create-white-list-item
***
Creates an exclusion item that matches the specified input filter.


#### Base Command

`sentinelone-create-white-list-item`
#### Input

| **Argument Name** | **Description** | **Required** |
| --- | --- | --- |
| exclusion_type | Exclusion item type. Can be "file_type", "path", "white_hash", "certificate", or "browser". Possible values are: file_type, path, white_hash, certificate, browser. | Required | 
| exclusion_value | Value of the exclusion item for the exclusion list. | Required | 
| os_type | OS type. Can be "windows", "windows_legacy", "macos", or "linux". OS type is required for hash exclusions. Possible values are: windows, windows_legacy.macos, linux. | Required | 
| description | Description for adding the item. | Optional | 
| exclusion_mode | Exclusion mode (path exclusion only). Can be "suppress", "disable_in_process_monitor_deep", "disable_in_process_monitor", "disable_all_monitors", or "disable_all_monitors_deep". Possible values are: suppress, disable_in_process_monitor_deep, disable_in_process_monitor, disable_all_monitors, disable_all_monitors_deep. | Optional | 
| path_exclusion_type | Excluded path for a path exclusion list. | Optional | 
| group_ids | A comma-separated list of group IDs by which to filter. Can be "site_ids" or "group_ids". | Optional | 


#### Context Output

| **Path** | **Type** | **Description** |
| --- | --- | --- |
| SentinelOne.Exclusions.ID | string | The whitelisted entity ID. | 
| SentinelOne.Exclusions.Type | string | The whitelisted item type. | 
| SentinelOne.Exclusions.CreatedAt | date | Time when the whitelist item was created. | 


### sentinelone-get-white-list
***
Lists all exclusion items that match the specified input filter.


#### Base Command

`sentinelone-get-white-list`
#### Input

| **Argument Name** | **Description** | **Required** |
| --- | --- | --- |
| item_ids | List of IDs by which to filter, for example: "225494730938493804,225494730938493915". | Optional | 
| os_types | A comma-separated list of OS types by which to filter, for example: "windows, linux". Possible values are: windows, windows_legacy, macos, linux. | Optional | 
| exclusion_type | Exclusion type. Can be "file_type", "path", "white_hash", "certificate", "browser". Possible values are: file_type, path, white_hash, certificate, browser. | Optional | 
| limit | The maximum number of items to return. Default is 10. | Optional | 


#### Context Output

| **Path** | **Type** | **Description** |
| --- | --- | --- |
| SentinelOne.Exclusions.ID | string | The item ID. | 
| SentinelOne.Exclusions.Type | string | The exclusion item type. | 
| SentinelOne.Exclusions.CreatedAt | date | Timestamp when the item was added. | 
| SentinelOne.Exclusions.Value | string | Value of the added item. | 
| SentinelOne.Exclusions.Source | string | Source of the added item. | 
| SentinelOne.Exclusions.UserID | string | User ID of the user that added the item. | 
| SentinelOne.Exclusions.UpdatedAt | date | Timestamp when the item was updated | 
| SentinelOne.Exclusions.OsType | string | OS type. | 
| SentinelOne.Exclusions.UserName | string | User name of the user that added the item. | 
| SentinelOne.Exclusions.Mode | string | A comma-separated list of modes by which to filter \(ath exclusions only\), for example: "suppress". | 


#### Command Example
```!sentinelone-get-white-list os_types=windows exclusion_type=path```

#### Context Example
```json
{
    "SentinelOne": {
        "Exclusions": {
            "CreatedAt": "2020-10-25T14:09:58.928251Z",
            "ID": "1010040403583584993",
            "Mode": "suppress",
            "OsType": "windows",
            "Source": "user",
            "Type": "path",
            "UpdatedAt": "2020-10-25T14:09:58.921789Z",
            "UserID": "475482955872052394",
            "UserName": "XSOAR User",
            "Value": "*/test/"
        }
    }
}
```

#### Human Readable Output

>### Sentinel One - Listing exclusion items
>Provides summary information and details for all the exclusion items that matched your search criteria.
>|CreatedAt|ID|Mode|OsType|Source|Type|UpdatedAt|UserID|UserName|Value|
>|---|---|---|---|---|---|---|---|---|---|
>| 2020-10-25T14:09:58.928251Z | 1010040403583584993 | suppress | windows | user | path | 2020-10-25T14:09:58.921789Z | 475482955872052394 | XSOAR User | */test/ |


### sentinelone-get-hash
***
Get file reputation by a SHA1 hash.


#### Base Command

`sentinelone-get-hash`
#### Input

| **Argument Name** | **Description** | **Required** |
| --- | --- | --- |
| hash | The content hash. | Required | 


#### Context Output

| **Path** | **Type** | **Description** |
| --- | --- | --- |
| SentinelOne.Hash.Rank | Number | The hash reputation \(1-10\). | 
| SentinelOne.Hash.Hash | String | The content hash. | 


#### Command Example
```!sentinelone-get-hash hash=3395856ce81f2b7382dee72602f798b642f14140```

#### Context Example
```json
{
    "SentinelOne": {
        "Hash": {
            "Hash": "3395856ce81f2b7382dee72602f798b642f14140",
            "Rank": "7"
        }
    }
}
```

#### Human Readable Output

>### Sentinel One - Hash Reputation
>Provides hash reputation (rank from 0 to 10):
>|Hash|Rank|
>|---|---|
>| 3395856ce81f2b7382dee72602f798b642f14140 | 7 |


### sentinelone-get-threats
***
Returns threats according to specified filters.


#### Base Command

`sentinelone-get-threats`
#### Input

| **Argument Name** | **Description** | **Required** |
| --- | --- | --- |
| content_hash | The content hash of the threat. | Optional | 
| mitigation_status | A comma-separated list of mitigation statuses. Can be "mitigated", "active", "blocked", "suspicious", "pending", or "suspicious_resolved". Possible values are: mitigated, active, blocked, suspicious, pending, suspicious_resolved. | Optional | 
| created_before | Searches for threats created before this date, for example: "2018-02-27T04:49:26.257525Z". | Optional | 
| created_after | Searches for threats created after this date, for example: "2018-02-27T04:49:26.257525Z". | Optional | 
| created_until | Searches for threats created on or before this date, for example: "2018-02-27T04:49:26.257525Z". | Optional | 
| created_from | Search for threats created on or after this date, for example: "2018-02-27T04:49:26.257525Z". | Optional | 
| resolved | Whether to only return resolved threats. Possible values are: false, true. Default is false. | Optional | 
| display_name | Threat display name. For API version 2.0 can be a partial display name, not an exact match. | Optional | 
| limit | The maximum number of threats to return. Default is 20. Default is 20. | Optional | 
| query | Full free-text search for fields. Can be "content_hash", "file_display_name", "file_path", "computer_name", or "uuid". | Optional | 
| threat_ids | A comma-separated list of threat IDs, for example: "225494730938493804,225494730938493915". | Optional | 
| classifications |  CSV list of threat classifications to search, for example: "Malware", "Network", "Benign". Possible values are: Engine, Static, Cloud, Behavioral. | Optional | 
| rank | Risk level threshold to retrieve (1-10). Relevant for API version 2.0 only. | Optional | 


#### Context Output

| **Path** | **Type** | **Description** |
| --- | --- | --- |
| SentinelOne.Threat.ID | String | The threat ID. | 
| SentinelOne.Threat.AgentComputerName | String | The agent computer name. | 
| SentinelOne.Threat.CreatedDate | Date | File created date. | 
| SentinelOne.Threat.SiteID | String | The site ID. | 
| SentinelOne.Threat.Classification | string | Classification name. | 
| SentinelOne.Threat.ClassificationSource | string | Source of the threat Classification. | 
| SentinelOne.Threat.ConfidenceLevel | string | SentinelOne threat confidence level. | 
| SentinelOne.Threat.FileSha256 | string | SHA256 hash of file content. | 
| SentinelOne.Threat.MitigationStatus | String | The agent status. | 
| SentinelOne.Threat.AgentID | String | The agent ID. | 
| SentinelOne.Threat.Rank | Number | Number representing cloud reputation \(1-10\). | 
| SentinelOne.Threat.MarkedAsBenign | Boolean | Whether the threat is marked as benign. Relevant for version 2.0 only. | 


#### Command Example
```!sentinelone-get-threats resolved=true```

#### Context Example
```json
{
    "SentinelOne": {
        "Threat": [
            {
                "AgentComputerName": "EC2AMAZ-AJ0KANC",
                "AgentID": "657613730168123595",
                "AgentOsType": "windows",
                "Classification": "Malware",
                "ClassificationSource": "Static",
                "ConfidenceLevel": "malicious",
                "CreatedDate": "2019-09-15T12:05:49.095889Z",
                "FileContentHash": "3395856ce81f2b7382dee72602f798b642f14140",
                "FilePath": "\\Device\\HarddiskVolume1\\Users\\Administrator\\Downloads\\Unconfirmed 123490.crdownload",
                "ID": "715718962991148224",
                "MitigationStatus": "mitigated",
                "SiteID": "475482421366727779",
                "SiteName": "demisto",
                "ThreatName": "Unconfirmed 123490.crdownload",
                "Username": "EC2AMAZ-AJ0KANC\\Administrator"
            },
            {
                "AgentComputerName": "EC2AMAZ-AJ0KANC",
                "AgentID": "657613730168123595",
                "AgentOsType": "windows",
                "Classification": "Malware",
                "ClassificationSource": "Static",
                "ConfidenceLevel": "malicious",
                "CreatedDate": "2019-09-15T12:14:42.440985Z",
                "FileContentHash": "d8757a0396d05a1d532422827a70a7966c361366",
                "FilePath": "\\Device\\HarddiskVolume1\\Users\\Administrator\\Downloads\\Ncat Netcat Portable - CHIP-Installer.exe",
                "ID": "715723437013282014",
                "MitigationStatus": "mitigated",
                "SiteID": "475482421366727779",
                "SiteName": "demisto",
                "ThreatName": "Ncat Netcat Portable - CHIP-Installer.exe",
                "Username": "EC2AMAZ-AJ0KANC\\Administrator"
            }
        ]
    }
}
```

#### Human Readable Output

>### Sentinel One - Getting Threat List
>Provides summary information and details for all the threats that matched your search criteria.
>|ID|Agent Computer Name|Created Date|Site ID|Site Name|Classification|Mitigation Status|Confidence Level|Agent ID|File Content Hash|
>|---|---|---|---|---|---|---|---|---|---|
>| 715718962991148224 | EC2AMAZ-AJ0KANC | 2019-09-15T12:05:49.095889Z | 475482421366727779 | demisto | Malware | mitigated | malicious | 657613730168123595 | 3395856ce81f2b7382dee72602f798b642f14140 |
>| 715723437013282014 | EC2AMAZ-AJ0KANC | 2019-09-15T12:14:42.440985Z | 475482421366727779 | demisto | Malware | mitigated | malicious | 657613730168123595 | d8757a0396d05a1d532422827a70a7966c361366 |


### sentinelone-threat-summary
***
Returns a dashboard threat summary.


#### Base Command

`sentinelone-threat-summary`
#### Input

| **Argument Name** | **Description** | **Required** |
| --- | --- | --- |
| group_ids | A comma-separated list of group IDs by which to filter, for example: "225494730938493804,225494730938493915". | Optional | 


#### Context Output

| **Path** | **Type** | **Description** |
| --- | --- | --- |
| SentinelOne.Threat.NotResolved | Number | Number of unresolved threats in the system. | 
| SentinelOne.Threat.SuspiciousNotMitigatedNotResolved | Number | Number of unmitigated suspicious threats in the system. | 
| SentinelOne.Threat.SuspiciousNotResolved | Number | Number of unresolved suspicious threats in the system. | 
| SentinelOne.Threat.Resolved | Number | Number of resolved threats in the system. | 
| SentinelOne.Threat.InProgress | Number | Number of active threats in the system. | 
| SentinelOne.Threat.Total | Number | Total number of threats in the system. | 
| SentinelOne.Threat.NotMitigated | Number | Number of unmitigated threats in the system. | 
| SentinelOne.Threat.MaliciousNotResolved | Number | Number of unresolved malicious threats in the system. | 
| SentinelOne.Threat.NotMitigatedNotResolved | Number | Number of unmitigated and unresolved threats in the system. | 


#### Command Example
```!sentinelone-threat-summary group_ids="475482421375116388,764073410272419896"```

#### Context Example
```json
{
    "SentinelOne": {
        "Threat": {
            "InProgress": 0,
            "MaliciousNotResolved": 0,
            "NotMitigated": 0,
            "NotMitigatedNotResolved": 0,
            "NotResolved": 0,
            "Resolved": 14,
            "SuspiciousNotMitigatedNotResolved": 0,
            "SuspiciousNotResolved": 0,
            "Total": 14
        }
    }
}
```

#### Human Readable Output

>### Sentinel One - Dashboard Threat Summary
>|In Progress|Malicious Not Resolved|Not Mitigated|Not Mitigated Not Resolved|Not Resolved|Resolved|Suspicious Not Mitigated Not Resolved|Suspicious Not Resolved|Total|
>|---|---|---|---|---|---|---|---|---|
>| 0 | 0 | 0 | 0 | 0 | 14 | 0 | 0 | 14 |


### sentinelone-mark-as-threat
***
Mark suspicious threats as threats


#### Base Command

`sentinelone-mark-as-threat`
#### Input

| **Argument Name** | **Description** | **Required** |
| --- | --- | --- |
| threat_ids | A comma-separated list of threat IDs. | Optional | 
| target_scope | Scope to use for exclusions. Can be "site" or "tenant". Possible values are: site, tenant. | Required | 


#### Context Output

| **Path** | **Type** | **Description** |
| --- | --- | --- |
| SentinelOne.Threat.ID | String | The threat ID. | 
| SentinelOne.Threat.MarkedAsThreat | Boolean | Whether the suspicious threat was successfully marked as a threat. | 


### sentinelone-mitigate-threat
***
Applies a mitigation action to a group of threats that match the specified input filter.


#### Base Command

`sentinelone-mitigate-threat`
#### Input

| **Argument Name** | **Description** | **Required** |
| --- | --- | --- |
| action | Mitigation action. Can be "kill", "quarantine", "un-quarantine", "remediate", or "rollback-remediation". | Required | 
| threat_ids | CSV list of threat IDs. | Required | 


#### Context Output

| **Path** | **Type** | **Description** |
| --- | --- | --- |
| SentinelOne.Threat.ID | String | The threat ID. | 
| SentinelOne.Threat.Mitigated | Boolean | Whether the threat was successfully mitigated. | 
| SentinelOne.Threat.Mitigation.Action | Number | Number of threats affected. | 


### sentinelone-resolve-threat
***
Resolves threat using the threat ID.


#### Base Command

`sentinelone-resolve-threat`
#### Input

| **Argument Name** | **Description** | **Required** |
| --- | --- | --- |
| threat_ids | A comma-separated list of threat IDs. | Required | 


#### Context Output

| **Path** | **Type** | **Description** |
| --- | --- | --- |
| SentinelOne.Threat.ID | String | The threat ID. | 
| SentinelOne.Threat.Resolved | Boolean | Whether the threat was successfully resolved. | 


### sentinelone-get-agent
***
Returns details of an agent, by agent ID.


#### Base Command

`sentinelone-get-agent`
#### Input

| **Argument Name** | **Description** | **Required** |
| --- | --- | --- |
| agent_id | A comma-separated list of Agent IDs. | Required | 


#### Context Output

| **Path** | **Type** | **Description** |
| --- | --- | --- |
| SentinelOne.Agent.NetworkStatus | string | The agent network status. | 
| SentinelOne.Agent.ID | string | The agent ID. | 
| SentinelOne.Agent.AgentVersion | string | The agent software version. | 
| SentinelOne.Agent.IsDecommissioned | boolean | Whether the agent is decommissioned. | 
| SentinelOne.Agent.IsActive | boolean | Whether the agent is active. | 
| SentinelOne.Agent.LastActiveDate | date | The last active date of the agent. | 
| SentinelOne.Agent.RegisteredAt | date | The registration date of the agent. | 
| SentinelOne.Agent.ExternalIP | string | The agent IP address. | 
| SentinelOne.Agent.ThreatCount | number | Number of active threats. | 
| SentinelOne.Agent.EncryptedApplications | boolean | Whether disk encryption is enabled. | 
| SentinelOne.Agent.OSName | string | Name of the operating system. | 
| SentinelOne.Agent.ComputerName | string | Name of the agent computer. | 
| SentinelOne.Agent.Domain | string | Domain name of the agent. | 
| SentinelOne.Agent.CreatedAt | date | Agent creation time. | 
| SentinelOne.Agent.SiteName | string | Site name associated with the agent. | 


#### Command Example
```!sentinelone-get-agent agent_id=657613730168123595```

#### Context Example
```json
{
    "SentinelOne": {
        "Agent": {
            "AgentVersion": "3.1.3.38",
            "ComputerName": "EC2AMAZ-AJ0KANC",
            "CreatedAt": "2019-06-27T08:01:05.571895Z",
            "Domain": "WORKGROUP",
            "EncryptedApplications": false,
            "ExternalIP": "8.88.8.8",
            "ID": "657613730168123595",
            "IsActive": false,
            "IsDecommissioned": true,
            "LastActiveDate": "2020-02-20T00:26:33.955830Z",
            "NetworkStatus": "connecting",
            "OSName": "Windows Server 2016",
            "RegisteredAt": "2019-06-27T08:01:05.567249Z",
            "SiteName": "demisto",
            "ThreatCount": 0
        }
    }
}
```

#### Human Readable Output

>### Sentinel One - Get Agent Details
>|Agent Version|Computer Name|Created At|Domain|Encrypted Applications|External IP|ID|Is Active|Is Decommissioned|Last Active Date|Network Status|OS Name|Registered At|Site Name|Threat Count|
>|---|---|---|---|---|---|---|---|---|---|---|---|---|---|---|
>| 3.1.3.38 | EC2AMAZ-AJ0KANC | 2019-06-27T08:01:05.571895Z | WORKGROUP | false | 8.88.8.8 | 657613730168123595 | false | true | 2020-02-20T00:26:33.955830Z | connecting | Windows Server 2016 | 2019-06-27T08:01:05.567249Z | demisto | 0 |


### sentinelone-get-sites
***
Returns all sites that match the specified criteria.


#### Base Command

`sentinelone-get-sites`
#### Input

| **Argument Name** | **Description** | **Required** |
| --- | --- | --- |
| updated_at | Timestamp of last update, for example: "2018-02-27T04:49:26.257525Z". | Optional | 
| query | Full-text search for fields: name, account_name. | Optional | 
| site_type | Site type. Can be "Trial", "Paid", "POC", "DEV", or "NFR". Possible values are: Trial, Paid, POC, DEV, NFR. | Optional | 
| features | Returns sites that support the specified features. Can be "firewall-control", "device-control", or "ioc". Possible values are: firewall-control, device-control, ioc. | Optional | 
| state | Site state. Can be "active", "deleted", or "expired". Possible values are: active, deleted, expired. | Optional | 
| suite | The suite of product features active for this site. Can be "Core" or "Complete". Possible values are: Core, Complete. | Optional | 
| admin_only | Sites to which the user has Admin privileges. Possible values are: true, false. | Optional | 
| account_id | Account ID, for example: "225494730938493804". | Optional | 
| site_name | Site name, for example: "My Site". | Optional | 
| created_at | Timestamp of site creation, for example: "2018-02-27T04:49:26.257525Z". | Optional | 
| limit | Maximum number of results to return. Default is 50. | Optional | 


#### Context Output

| **Path** | **Type** | **Description** |
| --- | --- | --- |
| SentinelOne.Site.Creator | string | The creator name. | 
| SentinelOne.Site.Name | string | The site name. | 
| SentinelOne.Site.Type | string | The site type. | 
| SentinelOne.Site.AccountName | string | The account name. | 
| SentinelOne.Site.State | string | The site state. | 
| SentinelOne.Site.HealthStatus | boolean | The health status of the site. | 
| SentinelOne.Site.Suite | string | The suite to which the site belongs. | 
| SentinelOne.Site.ActiveLicenses | number | Number of active licenses on the site. | 
| SentinelOne.Site.ID | string | ID of the site. | 
| SentinelOne.Site.TotalLicenses | number | Number of total licenses on the site. | 
| SentinelOne.Site.CreatedAt | date | Timestamp when the site was created. | 
| SentinelOne.Site.Expiration | string | Timestamp when the site will expire. | 
| SentinelOne.Site.UnlimitedLicenses | boolean | Whether the site has unlimited licenses. | 


#### Command Example
```!sentinelone-get-sites```

#### Context Example
```json
{
    "SentinelOne": {
        "Site": {
            "AccountName": "SentinelOne",
            "ActiveLicenses": 0,
            "CreatedAt": "2018-10-19T00:58:41.644879Z",
            "Creator": "XSOAR User",
            "Expiration": null,
            "HealthStatus": true,
            "ID": "475482421366727779",
            "Name": "demisto",
            "State": "active",
            "Suite": "Complete",
            "TotalLicenses": 0,
            "Type": "Paid",
            "UnlimitedLicenses": true
        }
    }
}
```

#### Human Readable Output

>### Sentinel One - Getting List of Sites
>Provides summary information and details for all sites that matched your search criteria.
>|Account Name|Active Licenses|Created At|Creator|Health Status|ID|Name|State|Suite|Total Licenses|Type|Unlimited Licenses|
>|---|---|---|---|---|---|---|---|---|---|---|---|
>| SentinelOne | 0 | 2018-10-19T00:58:41.644879Z | XSOAR User | true | 475482421366727779 | demisto | active | Complete | 0 | Paid | true |


### sentinelone-get-site
***
Returns a site, by site ID.


#### Base Command

`sentinelone-get-site`
#### Input

| **Argument Name** | **Description** | **Required** |
| --- | --- | --- |
| site_id | ID of the site. | Required | 


#### Context Output

| **Path** | **Type** | **Description** |
| --- | --- | --- |
| SentinelOne.Site.Creator | string | The creator name. | 
| SentinelOne.Site.Name | string | The site name. | 
| SentinelOne.Site.Type | string | The site type. | 
| SentinelOne.Site.AccountName | string | The account name. | 
| SentinelOne.Site.State | string | The site state. | 
| SentinelOne.Site.HealthStatus | boolean | The health status of the site. | 
| SentinelOne.Site.Suite | string | The suite to which the site belongs. | 
| SentinelOne.Site.ActiveLicenses | number | Number of active licenses on the site. | 
| SentinelOne.Site.ID | string | ID of the site. | 
| SentinelOne.Site.TotalLicenses | number | Number of total licenses on the site. | 
| SentinelOne.Site.CreatedAt | date | Timestamp when the site was created. | 
| SentinelOne.Site.Expiration | string | Timestamp when the site will expire. | 
| SentinelOne.Site.UnlimitedLicenses | boolean | Unlimited licenses boolean. | 
| SentinelOne.Site.AccountID | string | Account ID. | 
| SentinelOne.Site.IsDefault | boolean | Whether the site is the default site. | 


#### Command Example
```!sentinelone-get-site site_id=475482421366727779```

#### Context Example
```json
{
    "SentinelOne": {
        "Site": {
            "AccountID": "433241117337583618",
            "AccountName": "SentinelOne",
            "ActiveLicenses": 0,
            "CreatedAt": "2018-10-19T00:58:41.644879Z",
            "Creator": "XSOAR User",
            "Expiration": null,
            "HealthStatus": true,
            "ID": "475482421366727779",
            "IsDefault": false,
            "Name": "demisto",
            "State": "active",
            "Suite": "Complete",
            "TotalLicenses": 0,
            "Type": "Paid",
            "UnlimitedLicenses": true
        }
    }
}
```

#### Human Readable Output

>### Sentinel One - Summary About Site: 475482421366727779
>Provides summary information and details for specific site ID
>|Account ID|Account Name|Active Licenses|Created At|Creator|Health Status|ID|Is Default|Name|State|Suite|Total Licenses|Type|Unlimited Licenses|
>|---|---|---|---|---|---|---|---|---|---|---|---|---|---|
>| 433241117337583618 | SentinelOne | 0 | 2018-10-19T00:58:41.644879Z | XSOAR User | true | 475482421366727779 | false | demisto | active | Complete | 0 | Paid | true |


### sentinelone-reactivate-site
***
Reactivates an expired site.


#### Base Command

`sentinelone-reactivate-site`
#### Input

| **Argument Name** | **Description** | **Required** |
| --- | --- | --- |
| site_id | Site ID. Example: "225494730938493804". | Required | 


#### Context Output

| **Path** | **Type** | **Description** |
| --- | --- | --- |
| SentinelOne.Site.ID | string | Site ID. | 
| SentinelOne.Site.Reactivated | boolean | Whether the site was reactivated. | 


### sentinelone-get-activities
***
Returns a list of activities.


#### Base Command

`sentinelone-get-activities`
#### Input

| **Argument Name** | **Description** | **Required** |
| --- | --- | --- |
| created_after | Return activities created after this timestamp, for example: "2018-02-27T04:49:26.257525Z". | Optional | 
| user_emails | Email address of the user who invoked the activity (if applicable). | Optional | 
| group_ids | List of Group IDs by which to filter, for example: "225494730938493804,225494730938493915". | Optional | 
| created_until | Return activities created on or before this timestamp, for example: "2018-02-27T04:49:26.257525Z". | Optional | 
| include_hidden | Include internal activities hidden from display, for example: "False". Possible values are: true, false. | Optional | 
| activities_ids | A comma-separated list of activity IDs by which to filter, for example: "225494730938493804,225494730938493915". | Optional | 
| created_before | Return activities created before this timestamp, for example: "2018-02-27T04:49:26.257525Z". | Optional | 
| threats_ids | A comma-separated list of threat IDs for which to return activities, for example: "225494730938493804,225494730938493915". | Optional | 
| activity_types | A comma-separated list of activity codes to return, for example: "52,53,71,72". | Optional | 
| user_ids | A comma-separated list of user IDs for users that invoked the activity (if applicable), for example: "225494730938493804,225494730938493915". | Optional | 
| created_from | Return activities created on or after this timestamp, for example: "2018-02-27T04:49:26.257525Z". | Optional | 
| created_between | Return activities created within this range (inclusive), for example: "1514978764288-1514978999999". | Optional | 
| agent_ids | Return activities related to specified agents. Example: "225494730938493804,225494730938493915". | Optional | 
| limit | Maximum number of items to return (1-100). | Optional | 


#### Context Output

| **Path** | **Type** | **Description** |
| --- | --- | --- |
| SentinelOne.Activity.AgentID | String | Related agent \(if applicable\). | 
| SentinelOne.Activity.AgentUpdatedVersion | String | Agent's new version \(if applicable\). | 
| SentinelOne.Activity.SiteID | String | Related site \(if applicable\). | 
| SentinelOne.Activity.UserID | String | The user who invoked the activity \(if applicable\). | 
| SentinelOne.Activity.SecondaryDescription | String | Secondary description. | 
| SentinelOne.Activity.OsFamily | String | Agent's OS type \(if applicable\). Can be "linux", "macos", "windows", or "windows_legacy". | 
| SentinelOne.Activity.ActivityType | Number | Activity type. | 
| SentinelOne.Activity.data.SiteID | String | The site ID. | 
| SentinelOne.Activity.data.SiteName | String | The site name. | 
| SentinelOne.Activity.data.username | String | The name of the site creator. | 
| SentinelOne.Activity.Hash | String | Threat file hash \(if applicable\). | 
| SentinelOne.Activity.UpdatedAt | Date | Activity last updated time \(UTC\). | 
| SentinelOne.Activity.Comments | String | Comments for the activity. | 
| SentinelOne.Activity.ThreatID | String | Related threat \(if applicable\). | 
| SentinelOne.Activity.PrimaryDescription | String | Primary description for the activity. | 
| SentinelOne.Activity.GroupID | String | Related group \(if applicable\). | 
| SentinelOne.Activity.ID | String | Activity ID. | 
| SentinelOne.Activity.CreatedAt | Date | Activity creation time \(UTC\). | 
| SentinelOne.Activity.Description | String | Extra activity information. | 


#### Command Example
```!sentinelone-get-activities```

#### Context Example
```json
{
    "SentinelOne": {
        "Activity": [
            {
                "ActivityType": 61,
                "AgentID": "657613730168123595",
                "AgentUpdatedVersion": null,
                "Comments": null,
                "CreatedAt": "2020-01-12T20:16:44.594737Z",
                "Data": {
                    "accountName": "SentinelOne",
                    "computerName": "EC2AMAZ-AJ0KANC",
                    "groupName": "Default Group",
                    "siteName": "demisto",
                    "username": "XSOAR User",
                    "uuid": "f431b0a1a8744d2a8a92fc88fa3c13bc"
                },
                "Description": null,
                "GroupID": "475482421375116388",
                "Hash": null,
                "ID": "802214365638826164",
                "OsFamily": null,
                "PrimaryDescription": "The management user XSOAR User issued a disconnect from network command to the machine EC2AMAZ-AJ0KANC.",
                "SecondaryDescription": null,
                "SiteID": "475482421366727779",
                "ThreatID": null,
                "UpdatedAt": "2020-01-12T20:16:44.594743Z",
                "UserID": "475482955872052394"
            },
            {
                "ActivityType": 62,
                "AgentID": "657613730168123595",
                "AgentUpdatedVersion": null,
                "Comments": null,
                "CreatedAt": "2020-01-12T20:16:46.659017Z",
                "Data": {
                    "accountName": "SentinelOne",
                    "computerName": "EC2AMAZ-AJ0KANC",
                    "groupName": "Default Group",
                    "siteName": "demisto",
                    "username": "XSOAR User",
                    "uuid": "f431b0a1a8744d2a8a92fc88fa3c13bc"
                },
                "Description": null,
                "GroupID": "475482421375116388",
                "Hash": null,
                "ID": "802214382952913086",
                "OsFamily": null,
                "PrimaryDescription": "The management user XSOAR User issued a reconnect to network command to the machine EC2AMAZ-AJ0KANC.",
                "SecondaryDescription": null,
                "SiteID": "475482421366727779",
                "ThreatID": null,
                "UpdatedAt": "2020-01-12T20:16:46.659023Z",
                "UserID": "475482955872052394"
            },
            {
                "ActivityType": 1002,
                "AgentID": "657613730168123595",
                "AgentUpdatedVersion": null,
                "Comments": null,
                "CreatedAt": "2020-01-12T20:17:32.040670Z",
                "Data": {
                    "computerName": "EC2AMAZ-AJ0KANC"
                },
                "Description": null,
                "GroupID": "475482421375116388",
                "Hash": null,
                "ID": "802214763636332743",
                "OsFamily": null,
                "PrimaryDescription": "Agent EC2AMAZ-AJ0KANC was connected to network.",
                "SecondaryDescription": null,
                "SiteID": "475482421366727779",
                "ThreatID": null,
                "UpdatedAt": "2020-01-12T20:17:32.038143Z",
                "UserID": null
            },
            {
                "ActivityType": 1001,
                "AgentID": "657613730168123595",
                "AgentUpdatedVersion": null,
                "Comments": null,
                "CreatedAt": "2020-01-12T20:17:42.815619Z",
                "Data": {
                    "computerName": "EC2AMAZ-AJ0KANC"
                },
                "Description": null,
                "GroupID": "475482421375116388",
                "Hash": null,
                "ID": "802214854023583946",
                "OsFamily": null,
                "PrimaryDescription": "Agent EC2AMAZ-AJ0KANC was disconnected from network.",
                "SecondaryDescription": null,
                "SiteID": "475482421366727779",
                "ThreatID": null,
                "UpdatedAt": "2020-01-12T20:17:42.812834Z",
                "UserID": null
            }
        ]
    }
}
```

#### Human Readable Output

>### Sentinel One Activities
>|ID|Primary Description|Data|User ID|Created At|Updated At|
>|---|---|---|---|---|---|
>| 802214365638826164 | The management user XSOAR User issued a disconnect from network command to the machine EC2AMAZ-AJ0KANC. | accountName: SentinelOne<br/>computerName: EC2AMAZ-AJ0KANC<br/>groupName: Default Group<br/>siteName: demisto<br/>username: XSOAR User<br/>uuid: f431b0a1a8744d2a8a92fc88fa3c13bc | 475482955872052394 | 2020-01-12T20:16:44.594737Z | 2020-01-12T20:16:44.594743Z |
>| 802214382952913086 | The management user XSOAR User issued a reconnect to network command to the machine EC2AMAZ-AJ0KANC. | accountName: SentinelOne<br/>computerName: EC2AMAZ-AJ0KANC<br/>groupName: Default Group<br/>siteName: demisto<br/>username: XSOAR User<br/>uuid: f431b0a1a8744d2a8a92fc88fa3c13bc | 475482955872052394 | 2020-01-12T20:16:46.659017Z | 2020-01-12T20:16:46.659023Z |
>| 802214763636332743 | Agent EC2AMAZ-AJ0KANC was connected to network. | computerName: EC2AMAZ-AJ0KANC |  | 2020-01-12T20:17:32.040670Z | 2020-01-12T20:17:32.038143Z |
>| 802214854023583946 | Agent EC2AMAZ-AJ0KANC was disconnected from network. | computerName: EC2AMAZ-AJ0KANC |  | 2020-01-12T20:17:42.815619Z | 2020-01-12T20:17:42.812834Z |


### sentinelone-get-groups
***
Returns data for the specified group.


#### Base Command

`sentinelone-get-groups`
#### Input

| **Argument Name** | **Description** | **Required** |
| --- | --- | --- |
| group_type | Group type, for example: "static". | Optional | 
| group_ids | A comma-separated list of group IDs by which to filter, for example: "225494730938493804,225494730938493915". | Optional | 
| group_id | Group ID by which to filter, for example: "225494730938493804". | Optional | 
| is_default | Whether this is the default group. Possible values are: true, false. | Optional | 
| name | The name of the group. | Optional | 
| query | Free-text search on fields name. | Optional | 
| rank | The rank sets the priority of a dynamic group over others, for example, "1", which is the highest priority. | Optional | 
| limit | Maximum number of items to return (1-200). | Optional | 


#### Context Output

| **Path** | **Type** | **Description** |
| --- | --- | --- |
| SentinelOne.Group.siteId | String | The ID of the site of which this group is a member. | 
| SentinelOne.Group.filterName | String | If the group is dynamic, the name of the filter which is used to associate agents. | 
| SentinelOne.Group.creatorId | String | The ID of the user that created the group. | 
| SentinelOne.Group.name | String | The name of the group. | 
| SentinelOne.Group.creator | String | The user that created the group. | 
| SentinelOne.Group.rank | Number | The rank, which sets the priority of a dynamic group over others. | 
| SentinelOne.Group.updatedAt | Date | Timestamp of the last update. | 
| SentinelOne.Group.totalAgents | Number | Number of agents in the group. | 
| SentinelOne.Group.filterId | String | If the group is dynamic, the group ID of the filter that is used to associate agents. | 
| SentinelOne.Group.isDefault | Boolean | Whether the groups is the default group of the site. | 
| SentinelOne.Group.inherits | Boolean | Whether the policy is inherited from a site. "False" if the group has its own edited policy. | 
| SentinelOne.Group.type | String | Group type. Can be static or dynamic | 
| SentinelOne.Group.id | String | The ID of the group. | 
| SentinelOne.Group.createdAt | Date | Timestamp of group creation. | 


#### Command Example
```!sentinelone-get-groups```

#### Context Example
```json
{
    "SentinelOne": {
        "Group": {
            "createdAt": "2018-10-19T00:58:41.646045Z",
            "creator": "XSOAR User",
            "creatorId": "433273625970238486",
            "filterId": null,
            "filterName": null,
            "id": "475482421375116388",
            "inherits": true,
            "isDefault": true,
            "name": "Default Group",
            "rank": null,
            "registrationToken": "eyJiOiAiZ184NjJiYWQzNTIwN2ZmNTJmIn0=",
            "siteId": "475482421366727779",
            "totalAgents": 0,
            "type": "static",
            "updatedAt": "2021-01-02T13:34:58.753880Z"
        }
    }
}
```

#### Human Readable Output

>### Sentinel One Groups
>|Id|Name|Type|Creator|Creator Id|Created At|
>|---|---|---|---|---|---|
>| 475482421375116388 | Default Group | static | XSOAR User | 433273625970238486 | 2018-10-19T00:58:41.646045Z |


### sentinelone-move-agent
***
Moves agents to a new group.


#### Base Command

`sentinelone-move-agent`
#### Input

| **Argument Name** | **Description** | **Required** |
| --- | --- | --- |
| group_id | The ID of the group to move the agent to. | Required | 
| agents_ids | Agents IDs. | Optional | 


#### Context Output

| **Path** | **Type** | **Description** |
| --- | --- | --- |
| SentinelOne.Agent.AgentsMoved | Number | The number of agents that were moved to another group. | 


#### Command Example
``` ```

#### Human Readable Output



### sentinelone-delete-group
***
Deletes a group, by the group ID.


#### Base Command

`sentinelone-delete-group`
#### Input

| **Argument Name** | **Description** | **Required** |
| --- | --- | --- |
| group_id | The ID of the group to delete. | Required | 


#### Context Output

There is no context output for this command.

#### Command Example
``` ```

#### Human Readable Output



### sentinelone-agent-processes
***
DEPRECATED - Retrieves running processes for a specific agent.


#### Base Command

`sentinelone-agent-processes`
#### Input

| **Argument Name** | **Description** | **Required** |
| --- | --- | --- |
| agents_ids | The ID of the agent from which to retrieve the processes. | Required | 


#### Context Output

| **Path** | **Type** | **Description** |
| --- | --- | --- |
| SentinelOne.Agent.memoryUsage | Number | Memory usage \(MB\). | 
| SentinelOne.Agent.startTime | Date | The process start time. | 
| SentinelOne.Agent.pid | Number | The process ID. | 
| SentinelOne.Agent.processName | String | The name of the process. | 
| SentinelOne.Agent.cpuUsage | Number | CPU usage \(%\). | 
| SentinelOne.Agent.executablePath | String | Executable path. | 


### sentinelone-connect-agent
***
Connects agents to network.


#### Base Command

`sentinelone-connect-agent`
#### Input

| **Argument Name** | **Description** | **Required** |
| --- | --- | --- |
| agent_id | A comma-separated list of agent IDs to connect to the network. Run the list-agents command to get a list of agent IDs. | Required | 


#### Context Output

| **Path** | **Type** | **Description** |
| --- | --- | --- |
| SentinelOne.Agent.AgentsAffected | Number | The number of affected agents. | 
| SentinelOne.Agent.ID | String | The IDs of the affected agents. | 


#### Command Example
```!sentinelone-connect-agent agent_id=657613730168123595```

#### Context Example
```json
{
    "SentinelOne": {
        "Agent": {
            "ID": "657613730168123595",
            "NetworkStatus": "connecting"
        }
    }
}
```

#### Human Readable Output

>1 agent(s) successfully connected to the network.

### sentinelone-disconnect-agent
***
Disconnects agents from network.


#### Base Command

`sentinelone-disconnect-agent`
#### Input

| **Argument Name** | **Description** | **Required** |
| --- | --- | --- |
| agent_id | A comma-separated list of agent IDs to disconnect from the network. Run the list-agents command to get a list of agent IDs. | Required | 


#### Context Output

| **Path** | **Type** | **Description** |
| --- | --- | --- |
| SentinelOne.Agent.NetworkStatus | String | Agent network status. | 
| SentinelOne.Agent.ID | String | The IDs of the affected agents. | 


#### Command Example
```!sentinelone-disconnect-agent agent_id=657613730168123595```

#### Context Example
```json
{
    "SentinelOne": {
        "Agent": {
            "ID": "657613730168123595",
            "NetworkStatus": "disconnecting"
        }
    }
}
```

#### Human Readable Output

>1 agent(s) successfully disconnected from the network.

### sentinelone-broadcast-message
***
Broadcasts a message to all agents that match the input filters.


#### Base Command

`sentinelone-broadcast-message`
#### Input

| **Argument Name** | **Description** | **Required** |
| --- | --- | --- |
| message | The Message to broadcast to agents. | Required | 
| active_agent | Whether to only include active agents. Default is "false". Possible values are: true, false. | Optional | 
| group_id | A comma-separated list of Group IDs by which to filter the results. | Optional | 
| agent_id | A comma-separated list of Agent IDs by which to filter the results. | Optional | 
| domain | A comma-separated of included network domains. | Optional | 


#### Context Output

There is no context output for this command.

#### Command Example
```!sentinelone-broadcast-message message="Hey There, just checking" agent_id=657613730168123595```

#### Human Readable Output

>The message was successfully delivered to the agent(s)

### sentinelone-get-events
***
Returns all Deep Visibility events that match the query.


#### Base Command

`sentinelone-get-events`
#### Input

| **Argument Name** | **Description** | **Required** |
| --- | --- | --- |
| limit | Maximum number of items to return (1-100). Default is "50". Default is 50. | Optional | 
| query_id | QueryId obtained when creating a query in the sentinelone-create-query command. Example: "q1xx2xx3". | Required | 


#### Context Output

| **Path** | **Type** | **Description** |
| --- | --- | --- |
| SentinelOne.Event.ProcessUID | String | Process unique identifier. | 
| SentinelOne.Event.SHA256 | String | SHA256 hash of the file. | 
| SentinelOne.Event.AgentOS | String | OS type. Can be "windows", "linux", "macos", or "windows_legac". | 
| SentinelOne.Event.ProcessID | Number | The process ID. | 
| SentinelOne.Event.User | String | User assigned to the event. | 
| SentinelOne.Event.Time | Date | Process start time. | 
| SentinelOne.Event.Endpoint | String | The agent name. | 
| SentinelOne.Event.SiteName | String | Site name. | 
| SentinelOne.Event.EventType | String | Event type. Can be "events", "file", "ip", "url", "dns", "process", "registry", "scheduled_task", or "logins". | 
| SentinelOne.Event.ProcessName | String | The name of the process. | 
| SentinelOne.Event.MD5 | String | MD5 hash of the file. | 
| Event.ID | String | Event process ID. | 
| Event.Name | String | Event name. | 
| Event.Type | String | Event type. | 


#### Command Example
```!sentinelone-get-events query_id=q034ae362a30eba5a187cbe601d19abaa```

#### Human Readable Output

>No events were found.

### sentinelone-create-query
***
Runs a Deep Visibility Query and returns the queryId. You can use the queryId for all other commands, such as the sentinelone-get-events command.


#### Base Command

`sentinelone-create-query`
#### Input

| **Argument Name** | **Description** | **Required** |
| --- | --- | --- |
| query | The query string for which to return events. | Required | 
| from_date | Query start date, for example, "2019-08-03T04:49:26.257525Z". Limited to 93 ago. | Required | 
| to_date | Query end date, for example, "2019-08-03T04:49:26.257525Z". | Required | 


#### Context Output

| **Path** | **Type** | **Description** |
| --- | --- | --- |
| SentinelOne.Query.FromDate | Date | Query start date. | 
| SentinelOne.Query.Query | String | The search query string. | 
| SentinelOne.Query.QueryID | String | The query ID. | 
| SentinelOne.Query.ToDate | Date | Query end date. | 


#### Command Example
```!sentinelone-create-query query="AgentName Is Not Empty" from_date="2020-10-13T15:24:09.257Z" to_date="2021-01-10T04:49:26.257525Z"```

#### Context Example
```json
{
    "SentinelOne": {
        "Query": {
            "FromDate": "2020-10-13T15:24:09.257Z",
            "Query": "AgentName Is Not Empty",
            "QueryID": "q15a9c0b5a5f2081188e70c42897ef5f9",
            "ToDate": "2021-01-10T04:49:26.257525Z"
        }
    }
}
```

#### Human Readable Output

>The query ID is q15a9c0b5a5f2081188e70c42897ef5f9

### sentinelone-get-processes
***
Returns a list of Deep Visibility events from query by event type - process.


#### Base Command

`sentinelone-get-processes`
#### Input

| **Argument Name** | **Description** | **Required** |
| --- | --- | --- |
| query_id | The queryId that is returned when creating a query under Create Query. Example: "q1xx2xx3". Get the query_id from the "get-query-id" command. | Required | 
| limit | Maximum number of items to return (1-100). Default is "50". Default is 50. | Optional | 


#### Context Output

| **Path** | **Type** | **Description** |
| --- | --- | --- |
| SentinelOne.Event.ParentProcessID | Number | Parent process ID. | 
| SentinelOne.Event.ProcessUID | String | The process unique identifier. | 
| SentinelOne.Event.SHA1 | String | SHA1 hash of the process image. | 
| SentinelOne.Event.SubsystemType | String | Process sub-system. | 
| SentinelOne.Event.ParentProcessStartTime | Date | The parent process start time. | 
| SentinelOne.Event.ProcessID | Number | The process ID. | 
| SentinelOne.Event.ParentProcessUID | String | Parent process unique identifier. | 
| SentinelOne.Event.User | String | User assigned to the event. | 
| SentinelOne.Event.Time | Date | Start time of the process. | 
| SentinelOne.Event.ParentProcessName | String | Parent process name. | 
| SentinelOne.Event.SiteName | String | Site name. | 
| SentinelOne.Event.EventType | String | The event type. | 
| SentinelOne.Event.Endpoint | String | The agent name \(endpoint\). | 
| SentinelOne.Event.IntegrityLevel | String | Process integrity level. | 
| SentinelOne.Event.CMD | String | Process CMD. | 
| SentinelOne.Event.ProcessName | String | Process name. | 
| SentinelOne.Event.ProcessDisplayName | String | Process display name. | 


#### Command Example
```!sentinelone-get-processes query_id=q034ae362a30eba5a187cbe601d19abaa```


### sentinelone-shutdown-agent
***
Sends a shutdown command to all agents that match the input filter.


#### Base Command

`sentinelone-shutdown-agent`
#### Input

| **Argument Name** | **Description** | **Required** |
| --- | --- | --- |
| query | A free-text search term, will match applicable attributes (sub-string match). Note: A device's physical addresses will only be matched if they start with the search term  (not if they contain the search term). | Optional | 
| agent_id | A comma-separated list of agents IDs to shutdown. | Optional | 
| group_id | The ID of the network group. | Optional | 


#### Context Output

| **Path** | **Type** | **Description** |
| --- | --- | --- |
| SentinelOne.Agent.ID | String | The ID of the agent that was shutdown. | 


#### Command Example
``` ```

#### Human Readable Output



### sentinelone-uninstall-agent
***
Sends an uninstall command to all agents that match the input filter.


#### Base Command

`sentinelone-uninstall-agent`
#### Input

| **Argument Name** | **Description** | **Required** |
| --- | --- | --- |
| query | A free-text search term, will match applicable attributes (sub-string match). Note: A device's physical addresses will only be matched if they start with the search term  (not if they contain the search term). | Optional | 
| agent_id | A comma-separated list of agents IDs to shutdown. | Optional | 
| group_id | The ID of the network group. | Optional | 


#### Context Output

There is no context output for this command.
<|MERGE_RESOLUTION|>--- conflicted
+++ resolved
@@ -6,7 +6,6 @@
 2. Search for SentinelOne V2.
 3. Click **Add instance** to create and configure a new integration instance.
 
-<<<<<<< HEAD
     | **Parameter** | **Description** | **Required** |
     | --- | --- | --- |
     | url | Server URL \(e.g., https://usea1.sentinelone.net\) | True |
@@ -16,22 +15,9 @@
     | proxy | Use system proxy settings | False |
     | isFetch | Fetch incidents | False |
     | incidentType | Incident type | False |
-    | fetch_time | First fetch timestamp \(&amp;lt;number&amp;gt; &amp;lt;time unit&amp;gt;, e.g., 12 hours, 7 days, 3 months, 1 year\) | False |
+    | fetch_time | First fetch timestamp \(`<number>` `<time unit>`, e.g., 12 hours, 7 days, 3 months, 1 year\) | False |
     | fetch_threat_rank | Minimum risk score for importing incidents \(0-10\), where 0 is low risk and 10 is high risk. Relevant for API version 2.0. | False |
     | fetch_limit | Fetch limit: the maximum number of incidents to fetch | False |
-=======
-| **Parameter** | **Description** | **Required** |
-| --- | --- | --- |
-| url | Server URL \(e.g., https://usea1.sentinelone.net\) | True |
-| token | API Token | True |
-| insecure | Trust any certificate \(not secure\) | False |
-| proxy | Use system proxy settings | False |
-| isFetch | Fetch incidents | False |
-| incidentType | Incident type | False |
-| fetch_time | First fetch timestamp \(`<number>` `<time unit>`, e.g., 12 hours, 7 days, 3 months, 1 year\) | False |
-| fetch_threat_rank | Minimum risk score for importing incidents \(0-10\), where 0 is low risk and 10 is high risk | False |
-| fetch_limit | Fetch limit: the maximum number of incidents to fetch | False |
->>>>>>> 0e621b08
 
 4. Click **Test** to validate the URLs, token, and connection.
 ## Commands
