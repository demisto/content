Use the SentinelOne integration to send requests to your management server and get responses with data pulled from agents or from the management database.
This integration was integrated and tested with versions 2.0 and 2.1 of SentinelOne V2

Some changes have been made that might affect your existing content.
If you are upgrading from a previous version of this integration, see [Breaking Changes](#breaking-changes-from-the-previous-version-of-this-integration-sentinelone-v2).

## Configure SentinelOne v2 in Cortex

| **Parameter** | **Description** | **Required** |
| --- | --- | --- |
| Server URL (e.g., https://usea1.sentinelone.net) |  | True |
| API Token |  | False |
| API Version |  | True |
| Fetch incidents |  | False |
| Incident type |  | False |
| Fetch incidents from type |  | False |
| First fetch timestamp (&lt;number&gt; &lt;time unit&gt;, e.g., 12 hours, 7 days, 3 months, 1 year) |  | False |
| Minimum risk score for importing incidents (0-10), where 0 is low risk and 10 is high risk. Relevant for API version 2.0. |  | False |
| Defines Alert severity to fetch. |  | False |
| Define which Alerts should be fetched. |  | False |
| Define which Threats should be fetched. |  | False |
| Fetch limit: The maximum number of threats or alerts to fetch |  | False |
| Site IDs | Comma-separated list of site IDs to fetch incidents for. Leave blank to fetch all sites. | False |
| Block Site IDs | Comma-separated string of site IDs where the hash should be blocked. If left blank and no other scopes are provided in the sentinelone-add-hash-to-blocklist command, the hash will be blocked globally. If filled, the hash will be blocked only within the specified site scopes. When used with sentinelone-add-hash-to-blocklist, these IDs are combined with any site_ids passed as command arguments to define the final scope. |  | False |
| Trust any certificate (not secure) |  | False |
| Use system proxy settings |  | False |
| API Token (Deprecated) | Use the "API Token \(Recommended\)" parameter instead. | False |
| Incidents Fetch Interval |  | False |
| Incident Mirroring Direction | Choose the direction to mirror the incident: Incoming \(from SentinelOne to Cortex XSOAR\), Outgoing \(from Cortex XSOAR to SentinelOne\), or Incoming and Outgoing \(from/to Cortex XSOAR and SentinelOne\). | False |
| Close Mirrored XSOAR Incident | When selected, closing the SentinelOne ticket is mirrored in Cortex XSOAR. | False |

## Commands

You can execute these commands from the CLI, as part of an automation, or in a playbook.
After you successfully execute a command, a DBot message appears in the War Room with the command details.

### sentinelone-list-agents

***
Returns all agents that match the specified criteria.

#### Base Command

`sentinelone-list-agents`

#### Input

| **Argument Name** | **Description** | **Required** |
| --- | --- | --- |
| computer_name | The computer name by which to filter the results. It can match a partial computer name value (substring). | Optional |
| scan_status | A comma-separated list of scan statuses by which to filter the results, for example: "started,aborted". Possible values are: started, none, finished, aborted. | Optional |
| os_type | Included operating system types, for example: "windows". Possible values are: windows, windows_legacy, macos, linux. | Optional |
| created_at | Endpoint creation timestamp, for example: "2018-02-27T04:49:26.257525Z". | Optional |
| min_active_threats | Minimum number of threats per agent. | Optional |
| limit | The maximum number of agents to return. Default is 10. | Optional |
| params | Query params field=value pairs delimited by comma (e.g., activeThreats=3,gatewayIp=1.2.3.4). Query params are OR'd. | Optional |
| columns | A comma-separated list of additionals fields to display. | Optional |

#### Context Output

| **Path** | **Type** | **Description** |
| --- | --- | --- |
| SentinelOne.Agents.NetworkStatus | string | The agent network status. |
| SentinelOne.Agents.ID | string | The agent ID. |
| SentinelOne.Agents.AgentVersion | string | The agent software version. |
| SentinelOne.Agents.IsDecommissioned | boolean | Whether the agent is decommissioned. |
| SentinelOne.Agents.IsActive | boolean | Whether the agent is active. |
| SentinelOne.Agents.LastActiveDate | date | When was the agent last active. |
| SentinelOne.Agents.RegisteredAt | date | The registration date of the agent. |
| SentinelOne.Agents.ExternalIP | string | The agent IP address. |
| SentinelOne.Agents.ThreatCount | number | Number of active threats. |
| SentinelOne.Agents.EncryptedApplications | boolean | Whether disk encryption is enabled. |
| SentinelOne.Agents.OSName | string | Name of operating system. |
| SentinelOne.Agents.ComputerName | string | Name of agent computer. |
| SentinelOne.Agents.MachineType | string | Machine type. |
| SentinelOne.Agents.Domain | string | Domain name of the agent. |
| SentinelOne.Agents.CreatedAt | date | Creation time of the agent. |
| SentinelOne.Agents.SiteName | string | Site name associated with the agent. |
| SentinelOne.Agents.Tags | unknown | Tags associated with the agent. |

### sentinelone-create-white-list-item

***
Creates an exclusion item that matches the specified input filter.

#### Base Command

`sentinelone-create-white-list-item`

#### Input

| **Argument Name** | **Description** | **Required** |
| --- | --- | --- |
| exclusion_type | Exclusion item type. Possible values are: file_type, path, white_hash, certificate, browser. | Required |
| exclusion_value | Value of the exclusion item for the exclusion list. | Required |
| os_type | Operating system type. Required for hash exclusions. Possible values are: windows, windows_legacy, macos, linux. | Required |
| description | Description for adding the exclusion item. | Optional |
| exclusion_mode | Exclusion mode (path exclusion only). Possible values are: suppress, disable_in_process_monitor_deep, disable_in_process_monitor, disable_all_monitors, disable_all_monitors_deep. | Optional |
| path_exclusion_type | Excluded path for a path exclusion list. | Optional |
| group_ids | A comma-separated list of group IDs by which to filter. | Optional |
| site_ids | A comma-separated list of site IDs by which to filter. | Optional |

#### Context Output

| **Path** | **Type** | **Description** |
| --- | --- | --- |
| SentinelOne.Exclusions.ID | string | The entity ID on the allow list. |
| SentinelOne.Exclusions.Type | string | The item type on the allow list. |
| SentinelOne.Exclusions.CreatedAt | date | Time when the allow list item was created. |

### sentinelone-get-white-list

***
Lists all exclusion items that match the specified input filter.

#### Base Command

`sentinelone-get-white-list`

#### Input

| **Argument Name** | **Description** | **Required** |
| --- | --- | --- |
| item_ids | List of IDs by which to filter, for example: "225494730938493804,225494730938493915". | Optional |
| os_types | A comma-separated list of operating system types by which to filter, for example: "windows, linux". Possible values are: windows, windows_legacy, macos, linux. | Optional |
| exclusion_type | Exclusion type. Possible values are: file_type, path, white_hash, certificate, browser. | Optional |
| limit | The maximum number of items to return. Default is 10. | Optional |
| include_parent | Whether to include parent information of each item. Default value is false. Default is false. | Optional |
| include_children | Whether to include children information of each item. Default value is false. Default is false. | Optional |

#### Context Output

| **Path** | **Type** | **Description** |
| --- | --- | --- |
| SentinelOne.Exclusions.ID | string | The exclusion item ID. |
| SentinelOne.Exclusions.Type | string | The exclusion item type. |
| SentinelOne.Exclusions.CreatedAt | date | Timestamp when the exclusion item was added. |
| SentinelOne.Exclusions.Value | string | Value of the exclusion item. |
| SentinelOne.Exclusions.Source | string | Source of the exclusion item. |
| SentinelOne.Exclusions.UserID | string | User ID of the user qho added the exclusion item. |
| SentinelOne.Exclusions.UpdatedAt | date | Timestamp when the exclusion item was updated. |
| SentinelOne.Exclusions.OsType | string | Operating system type of the exclusion item. |
| SentinelOne.Exclusions.UserName | string | User name of the user who added the exclusion item. |
| SentinelOne.Exclusions.Mode | string | A comma-separated list of modes by which to filter \(path exclusions only\), for example: "suppress". |

### sentinelone-get-hash

***
Gets the file reputation verdict by a SHA1 hash.

#### Base Command

`sentinelone-get-hash`

#### Input

| **Argument Name** | **Description** | **Required** |
| --- | --- | --- |
| hash | The content hash. | Required |

#### Context Output

| **Path** | **Type** | **Description** |
| --- | --- | --- |
| SentinelOne.Hash.Rank | Number | The hash reputation \(1-10\). |
| SentinelOne.Hash.Verdict | String | The hash reputation verdict. |
| SentinelOne.Hash.Hash | String | The content hash. |

### sentinelone-get-threats

***
Returns threats according to the specified filters.

#### Base Command

`sentinelone-get-threats`

#### Input

| **Argument Name** | **Description** | **Required** |
| --- | --- | --- |
| content_hash | A comma-separated list of content hashes of the threat. | Optional |
| mitigation_status | A comma-separated list of mitigation statuses. Possible values are: mitigated, active, blocked, suspicious, pending, suspicious_resolved. | Optional |
| created_before | Searches for threats created before this timestamp, for example: "2018-02-27T04:49:26.257525Z", "10 days", "5 months", "2 hours". | Optional |
| created_after | Searches for threats created after this timestamp, for example: "2018-02-27T04:49:26.257525Z", "10 days", "5 months", "2 hours". | Optional |
| created_until | Searches for threats created on or before this timestamp, for example: "2018-02-27T04:49:26.257525Z", "10 days", "5 months", "2 hours". | Optional |
| created_from | Search for threats created on or after this timestamp, for example: "2018-02-27T04:49:26.257525Z", "10 days", "5 months", "2 hours". | Optional |
| resolved | Whether to only return resolved threats. Possible values are: false, true. Default is false. | Optional |
| display_name | Threat display name. For API version 2.0 it can be a partial display name, doesn't have to be an exact match. | Optional |
| limit | The maximum number of threats to return. Default is 20. | Optional |
| query | Full free-text search for fields. Can be "content_hash", "file_display_name", "file_path", "computer_name", or "uuid". | Optional |
| threat_ids | A comma-separated list of threat IDs, for example: "225494730938493804,225494730938493915". | Optional |
| classifications | A comma-separated list of threat classifications to search, for example: "Malware", "Network", "Benign". Possible values are: Engine, Static, Cloud, Behavioral. | Optional |
| rank | Risk level threshold to retrieve (1-10). Relevant for API version 2.0 only. | Optional |
| site_ids | A comma-separated list of site IDs to search for threats, for example: "225494730938493804,225494730938493915". | Optional |
| incident_statuses | Incident status. Example: "IN_PROGRESS, UNRESOLVED". | Optional |
| include_resolved_param | Whether to include the resolved parameter in the query. Possible values are: false, true. Default is false. | Optional |

#### Context Output

| **Path** | **Type** | **Description** |
| --- | --- | --- |
| SentinelOne.Threat.ID | String | The threat ID. |
| SentinelOne.Threat.AgentComputerName | String | The agent computer name. |
| SentinelOne.Threat.CreatedDate | Date | The threat creation date. |
| SentinelOne.Threat.SiteID | String | The site ID. |
| SentinelOne.Threat.Classification | string | The threat classification. |
| SentinelOne.Threat.ClassificationSource | string | Source of the threat classification. |
| SentinelOne.Threat.ConfidenceLevel | string | SentinelOne threat confidence level. |
| SentinelOne.Threat.FileSha256 | string | SHA256 hash of the file content. |
| SentinelOne.Threat.MitigationStatus | String | The agent mitigation status. |
| SentinelOne.Threat.AgentID | String | The threat agent ID. |
| SentinelOne.Threat.Rank | Number | The number representing the cloud reputation \(1-10\). |
| SentinelOne.Threat.MarkedAsBenign | Boolean | Whether the threat is marked as benign. Relevant for version 2.0 only. |

### sentinelone-threat-summary

***
Returns a dashboard threat summary. Can only be used with API V2.1.

#### Base Command

`sentinelone-threat-summary`

#### Input

| **Argument Name** | **Description** | **Required** |
| --- | --- | --- |
| group_ids | A comma-separated list of group IDs by which to filter, for example: "225494730938493804,225494730938493915". | Optional |

#### Context Output

| **Path** | **Type** | **Description** |
| --- | --- | --- |
| SentinelOne.Threat.NotResolved | Number | Number of unresolved threats in the system. |
| SentinelOne.Threat.SuspiciousNotMitigatedNotResolved | Number | Number of unmitigated suspicious threats in the system. |
| SentinelOne.Threat.SuspiciousNotResolved | Number | Number of unresolved suspicious threats in the system. |
| SentinelOne.Threat.Resolved | Number | Number of resolved threats in the system. |
| SentinelOne.Threat.InProgress | Number | Number of active threats in the system. |
| SentinelOne.Threat.Total | Number | Total number of threats in the system. |
| SentinelOne.Threat.NotMitigated | Number | Number of unmitigated threats in the system. |
| SentinelOne.Threat.MaliciousNotResolved | Number | Number of unresolved malicious threats in the system. |
| SentinelOne.Threat.NotMitigatedNotResolved | Number | Number of unmitigated and unresolved threats in the system. |

### sentinelone-mark-as-threat

***
Marks suspicious threats as threats. Can only be used with API V2.0.

#### Base Command

`sentinelone-mark-as-threat`

#### Input

| **Argument Name** | **Description** | **Required** |
| --- | --- | --- |
| threat_ids | A comma-separated list of threat IDs. | Optional |
| target_scope | Scope to use for exclusions. Possible values are: site, tenant. | Required |

#### Context Output

| **Path** | **Type** | **Description** |
| --- | --- | --- |
| SentinelOne.Threat.ID | String | The threat ID. |
| SentinelOne.Threat.MarkedAsThreat | Boolean | Whether the suspicious threat was successfully marked as a threat. |

### sentinelone-mitigate-threat

***
Applies a mitigation action to a group of threats that match the specified input filter.

#### Base Command

`sentinelone-mitigate-threat`

#### Input

| **Argument Name** | **Description** | **Required** |
| --- | --- | --- |
| action | Mitigation action. Possible values are: kill, quarantine, un-quarantine, remediate, rollback-remediation. | Required |
| threat_ids | A comma-separated list of threat IDs. | Required |

#### Context Output

| **Path** | **Type** | **Description** |
| --- | --- | --- |
| SentinelOne.Threat.ID | String | The threat ID. |
| SentinelOne.Threat.Mitigated | Boolean | Whether the threat was successfully mitigated. |
| SentinelOne.Threat.Mitigation.Action | String | The mitigation action performed. |

### sentinelone-resolve-threat

***
Resolves threats using the threat ID. Can only be used with API V2.0.

#### Base Command

`sentinelone-resolve-threat`

#### Input

| **Argument Name** | **Description** | **Required** |
| --- | --- | --- |
| threat_ids | A comma-separated list of threat IDs. | Required |

#### Context Output

| **Path** | **Type** | **Description** |
| --- | --- | --- |
| SentinelOne.Threat.ID | String | The threat ID. |
| SentinelOne.Threat.Resolved | Boolean | Whether the threat was successfully resolved. |

### sentinelone-get-agent

***
Returns the details of an agent according to the agent ID.

#### Base Command

`sentinelone-get-agent`

#### Input

| **Argument Name** | **Description** | **Required** |
| --- | --- | --- |
| agent_id | A comma-separated string of agent IDs. | Required |

#### Context Output

| **Path** | **Type** | **Description** |
| --- | --- | --- |
| SentinelOne.Agent.NetworkStatus | string | The agent network status. |
| SentinelOne.Agent.ID | string | The agent ID. |
| SentinelOne.Agent.AgentVersion | string | The agent software version. |
| SentinelOne.Agent.IsDecommissioned | boolean | Whether the agent is decommissioned. |
| SentinelOne.Agent.IsActive | boolean | Whether the agent is active. |
| SentinelOne.Agent.LastActiveDate | date | When was the agent last active. |
| SentinelOne.Agent.RegisteredAt | date | The registration date of the agent. |
| SentinelOne.Agent.ExternalIP | string | The agent IP address. |
| SentinelOne.Agent.ThreatCount | number | Number of active threats. |
| SentinelOne.Agent.EncryptedApplications | boolean | Whether disk encryption is enabled. |
| SentinelOne.Agent.OSName | string | Name of the operating system. |
| SentinelOne.Agent.ComputerName | string | Name of the agent computer. |
| SentinelOne.Agent.MachineType | string | Machine type. |
| SentinelOne.Agent.Domain | string | Domain name of the agent. |
| SentinelOne.Agent.CreatedAt | date | Agent creation time. |
| SentinelOne.Agent.SiteName | string | Site name associated with the agent. |

### sentinelone-get-sites

***
Returns all sites that match the specified criteria.

#### Base Command

`sentinelone-get-sites`

#### Input

| **Argument Name** | **Description** | **Required** |
| --- | --- | --- |
| updated_at | Timestamp of the last update, for example: "2018-02-27T04:49:26.257525Z". | Optional |
| query | Full-text search for fields: name, account_name. | Optional |
| site_type | Site type. Possible values are: Trial, Paid, POC, DEV, NFR. | Optional |
| features | Returns sites that support the specified features. Possible values are: firewall-control, device-control, ioc. | Optional |
| state | Site state. Possible values are: active, deleted, expired. | Optional |
| suite | The suite of product features active for this site. Possible values are: Core, Complete. | Optional |
| admin_only | Sites for which the user has admin privileges. Possible values are: true, false. | Optional |
| account_id | Account ID, for example: "225494730938493804". | Optional |
| site_name | Site name, for example: "My Site". | Optional |
| created_at | Timestamp of the site creation, for example: "2018-02-27T04:49:26.257525Z". | Optional |
| limit | Maximum number of results to return. Default is 50. | Optional |

#### Context Output

| **Path** | **Type** | **Description** |
| --- | --- | --- |
| SentinelOne.Site.Creator | string | The site creator name. |
| SentinelOne.Site.Name | string | The site name. |
| SentinelOne.Site.Type | string | The site type. |
| SentinelOne.Site.AccountName | string | The site account name. |
| SentinelOne.Site.State | string | The site state. |
| SentinelOne.Site.HealthStatus | boolean | The health status of the site. |
| SentinelOne.Site.Suite | string | The suite to which the site belongs. |
| SentinelOne.Site.ActiveLicenses | number | Number of active licenses for the site. |
| SentinelOne.Site.ID | string | ID of the site. |
| SentinelOne.Site.TotalLicenses | number | Number of total licenses for the site. |
| SentinelOne.Site.CreatedAt | date | Timestamp when the site was created. |
| SentinelOne.Site.Expiration | string | Timestamp when the site will expire. |
| SentinelOne.Site.UnlimitedLicenses | boolean | Whether the site has unlimited licenses. |

### sentinelone-get-site

***
Returns information about the site, according to the site ID.

#### Base Command

`sentinelone-get-site`

#### Input

| **Argument Name** | **Description** | **Required** |
| --- | --- | --- |
| site_id | ID of the site. | Required |

#### Context Output

| **Path** | **Type** | **Description** |
| --- | --- | --- |
| SentinelOne.Site.Creator | string | The site creator name. |
| SentinelOne.Site.Name | string | The site name. |
| SentinelOne.Site.Type | string | The site type. |
| SentinelOne.Site.AccountName | string | The site account name. |
| SentinelOne.Site.State | string | The site state. |
| SentinelOne.Site.HealthStatus | boolean | The health status of the site. |
| SentinelOne.Site.Suite | string | The suite to which the site belongs. |
| SentinelOne.Site.ActiveLicenses | number | Number of active licenses for the site. |
| SentinelOne.Site.ID | string | ID of the site. |
| SentinelOne.Site.TotalLicenses | number | Number of total licenses for the site. |
| SentinelOne.Site.CreatedAt | date | Timestamp when the site was created. |
| SentinelOne.Site.Expiration | string | Timestamp when the site will expire. |
| SentinelOne.Site.UnlimitedLicenses | boolean | Whether the site has unlimited licenses. |
| SentinelOne.Site.AccountID | string | Site account ID. |
| SentinelOne.Site.IsDefault | boolean | Whether the site is the default site. |

### sentinelone-reactivate-site

***
Reactivates an expired site.

#### Base Command

`sentinelone-reactivate-site`

#### Input

| **Argument Name** | **Description** | **Required** |
| --- | --- | --- |
| site_id | Site ID. For example: "225494730938493804". | Required |
| unlimited | If false, an expiration should be supplied. | Optional |
| expiration | Expiration date in case unlimited is false, for example, "2019-08-03T04:49:26.257525Z". | Optional |

#### Context Output

| **Path** | **Type** | **Description** |
| --- | --- | --- |
| SentinelOne.Site.ID | string | Site ID. |
| SentinelOne.Site.Reactivated | boolean | Whether the site was reactivated. |

### sentinelone-get-activities

***
Returns a list of activities.

#### Base Command

`sentinelone-get-activities`

#### Input

| **Argument Name** | **Description** | **Required** |
| --- | --- | --- |
| created_after | Return activities created after this timestamp, for example: "2018-02-27T04:49:26.257525Z". | Optional |
| user_emails | Email address of the user who invoked the activity (if applicable). | Optional |
| group_ids | List of group IDs by which to filter, for example: "225494730938493804,225494730938493915". | Optional |
| created_until | Return activities created on or before this timestamp, for example: "2018-02-27T04:49:26.257525Z". | Optional |
| include_hidden | Include internal activities hidden from display. Possible values are: true, false. | Optional |
| activities_ids | A comma-separated list of activity IDs by which to filter, for example: "225494730938493804,225494730938493915". | Optional |
| created_before | Return activities created before this timestamp, for example: "2018-02-27T04:49:26.257525Z". | Optional |
| threats_ids | A comma-separated list of threat IDs for which to return activities, for example: "225494730938493804,225494730938493915". | Optional |
| activity_types | A comma-separated list of activity codes to return, for example: "52,53,71,72". | Optional |
| user_ids | A comma-separated list of user IDs for users that invoked the activity (if applicable), for example: "225494730938493804,225494730938493915". | Optional |
| created_from | Return activities created on or after this timestamp, for example: "2018-02-27T04:49:26.257525Z". | Optional |
| created_between | Return activities created within this range (inclusive), for example: "1514978764288-1514978999999". | Optional |
| agent_ids | Return activities related to specified agents. For example: "225494730938493804,225494730938493915". | Optional |
| limit | Maximum number of items to return (1-100). | Optional |
| sort_by | Field to sort results by. Possible values are: activityType, createdAt, id. | Optional |
| sort_order | Order to sort by. Possible values are: asc, desc. | Optional |

#### Context Output

| **Path** | **Type** | **Description** |
| --- | --- | --- |
| SentinelOne.Activity.AgentID | String | Related agent \(if applicable\). |
| SentinelOne.Activity.AgentUpdatedVersion | String | Agent's new version \(if applicable\). |
| SentinelOne.Activity.SiteID | String | Related site \(if applicable\). |
| SentinelOne.Activity.UserID | String | The user who invoked the activity \(if applicable\). |
| SentinelOne.Activity.SecondaryDescription | String | Secondary description. |
| SentinelOne.Activity.OsFamily | String | Agent's operating system type \(if applicable\). Can be "linux", "macos", "windows", or "windows_legacy". |
| SentinelOne.Activity.ActivityType | Number | Activity type. |
| SentinelOne.Activity.data.SiteID | String | The site ID. |
| SentinelOne.Activity.data.SiteName | String | The site name. |
| SentinelOne.Activity.data.username | String | The name of the site creator. |
| SentinelOne.Activity.Hash | String | Threat file hash \(if applicable\). |
| SentinelOne.Activity.UpdatedAt | Date | Activity last updated time \(UTC\). |
| SentinelOne.Activity.Comments | String | Comments for the activity. |
| SentinelOne.Activity.ThreatID | String | Related threat \(if applicable\). |
| SentinelOne.Activity.PrimaryDescription | String | Primary description for the activity. |
| SentinelOne.Activity.GroupID | String | Related group \(if applicable\). |
| SentinelOne.Activity.ID | String | Activity ID. |
| SentinelOne.Activity.CreatedAt | Date | Activity creation time \(UTC\). |
| SentinelOne.Activity.Description | String | Extra activity information. |

### sentinelone-get-groups

***
Returns data for the specified group.

#### Base Command

`sentinelone-get-groups`

#### Input

| **Argument Name** | **Description** | **Required** |
| --- | --- | --- |
| group_type | Group type, for example: "static". | Optional |
| group_ids | A comma-separated list of group IDs by which to filter, for example: "225494730938493804,225494730938493915". | Optional |
| group_id | Group ID by which to filter, for example: "225494730938493804". | Optional |
| is_default | Whether this is the default group. Possible values are: true, false. | Optional |
| name | The name of the group. | Optional |
| query | Free-text search. | Optional |
| rank | The priority of a dynamic group over others, for example, "1", which is the highest priority. | Optional |
| limit | Maximum number of items to return (1-200). | Optional |

#### Context Output

| **Path** | **Type** | **Description** |
| --- | --- | --- |
| SentinelOne.Group.siteId | String | The ID of the site of which this group is a member. |
| SentinelOne.Group.filterName | String | If the group is dynamic, the name of the filter which is used to associate agents. |
| SentinelOne.Group.creatorId | String | The ID of the user who created the group. |
| SentinelOne.Group.name | String | The name of the group. |
| SentinelOne.Group.creator | String | The user who created the group. |
| SentinelOne.Group.rank | Number | The rank, which sets the priority of a dynamic group over others. |
| SentinelOne.Group.updatedAt | Date | Timestamp of the last update. |
| SentinelOne.Group.totalAgents | Number | Number of agents in the group. |
| SentinelOne.Group.filterId | String | If the group is dynamic, the group ID of the filter that is used to associate agents. |
| SentinelOne.Group.isDefault | Boolean | Whether the groups is the default group of the site. |
| SentinelOne.Group.inherits | Boolean | Whether the policy is inherited from a site. "False" if the group has its own edited policy. |
| SentinelOne.Group.type | String | Group type. Can be static or dynamic |
| SentinelOne.Group.id | String | The ID of the group. |
| SentinelOne.Group.createdAt | Date | Timestamp of group creation. |

### sentinelone-move-agent

***
Moves agents to a new group.

#### Base Command

`sentinelone-move-agent`

#### Input

| **Argument Name** | **Description** | **Required** |
| --- | --- | --- |
| group_id | The ID of the group to move the agent to. | Required |
| agents_ids | Agents IDs. | Optional |

#### Context Output

| **Path** | **Type** | **Description** |
| --- | --- | --- |
| SentinelOne.Agent.AgentsMoved | Number | The number of agents that were moved to another group. |

### sentinelone-delete-group

***
Deletes a group, by the group ID.

#### Base Command

`sentinelone-delete-group`

#### Input

| **Argument Name** | **Description** | **Required** |
| --- | --- | --- |
| group_id | The ID of the group to delete. | Required |

#### Context Output

| **Path** | **Type** | **Description** |
| --- | --- | --- |
| SentinelOne.DeleteGroup.Success | String | The status of the command. |

### sentinelone-connect-agent

***
Connects agents to the network.

#### Base Command

`sentinelone-connect-agent`

#### Input

| **Argument Name** | **Description** | **Required** |
| --- | --- | --- |
| agent_id | A comma-separated list of agent IDs to connect to the network. Run the list-agents command to get a list of agent IDs. | Required |

#### Context Output

| **Path** | **Type** | **Description** |
| --- | --- | --- |
| SentinelOne.Agent.AgentsAffected | Number | The number of affected agents. |
| SentinelOne.Agent.NetworkStatus | String | Agent network status. |
| SentinelOne.Agent.ID | String | Input agents' IDs. |

### sentinelone-disconnect-agent

***
Disconnects agents from the network.

#### Base Command

`sentinelone-disconnect-agent`

#### Input

| **Argument Name** | **Description** | **Required** |
| --- | --- | --- |
| agent_id | A comma-separated list of agent IDs to disconnect from the network. Run the list-agents command to get a list of agent IDs. | Required |

#### Context Output

| **Path** | **Type** | **Description** |
| --- | --- | --- |
| SentinelOne.Agent.NetworkStatus | String | Agent network status. |
| SentinelOne.Agent.ID | String | Input agents' IDs. |

### sentinelone-broadcast-message

***
Broadcasts a message to all agents that match the input filters.

#### Base Command

`sentinelone-broadcast-message`

#### Input

| **Argument Name** | **Description** | **Required** |
| --- | --- | --- |
| message | The message to broadcast to agents. | Required |
| active_agent | Whether to only include active agents. Default is "false". Possible values are: true, false. | Optional |
| group_id | A comma-separated list of group IDs by which to filter the results. | Optional |
| agent_id | A comma-separated list of agent IDs by which to filter the results. | Optional |
| domain | A comma-separated of included network domains. | Optional |

#### Context Output

| **Path** | **Type** | **Description** |
| --- | --- | --- |
| SentinelOne.BroadcastMessage.Affected | String | Number of affected endpoints. |

### sentinelone-get-events

***
Returns all Deep Visibility events that match the query.

#### Base Command

`sentinelone-get-events`

#### Input

| **Argument Name** | **Description** | **Required** |
| --- | --- | --- |
| limit | Maximum number of items to return (1-100). Default is 50. | Optional |
| query_id | QueryId obtained when creating a query in the sentinelone-create-query command. Example: "q1xx2xx3". | Required |
| cursor | Cursor pointer to get next page of results from query. | Optional |
| columns | A comma-separated list of additionals fields to display. | Optional |

#### Context Output

| **Path** | **Type** | **Description** |
| --- | --- | --- |
| SentinelOne.Event.ProcessUID | String | Process unique identifier. |
| SentinelOne.Event.SHA256 | String | SHA256 hash of the file. |
| SentinelOne.Event.AgentOS | String | Operating system type. Can be "windows", "linux", "macos", or "windows_legac". |
| SentinelOne.Event.ProcessID | Number | The process ID. |
| SentinelOne.Event.User | String | User assigned to the event. |
| SentinelOne.Event.Time | Date | Process start time. |
| SentinelOne.Event.Endpoint | String | The agent name. |
| SentinelOne.Event.SiteName | String | Site name. |
| SentinelOne.Event.EventType | String | Event type. Can be "events", "file", "ip", "url", "dns", "process", "registry", "scheduled_task", or "logins". |
| SentinelOne.Event.ProcessName | String | The name of the process. |
| SentinelOne.Event.MD5 | String | MD5 hash of the file. |
| SentinelOne.Event.SourceIP | String | The source ip. |
| SentinelOne.Event.SourcePort | String | The source port. |
| SentinelOne.Event.DestinationIP | String | The destination IP. |
| SentinelOne.Event.DestinationPort | String | The destination port. |
| SentinelOne.Event.SourceProcessUser | String | The source process user. |
| SentinelOne.Event.SourceProcessCommandLine | String | The source process command line. |
| SentinelOne.Event.DNSRequest | String | The DNS Request. |
| SentinelOne.Event.FileFullName | String | The file full name. |
| SentinelOne.Event.EventTime | String | The event time. |
| Event.ID | String | Event process ID. |
| Event.Name | String | Event name. |
| Event.Type | String | Event type. |
| SentinelOne.Cursor.Event | String | cursor to recieve next page |

### sentinelone-create-query

***
Runs a Deep Visibility query and returns the queryId. You can use the queryId for all other commands, such as the sentinelone-get-events command.

#### Base Command

`sentinelone-create-query`

#### Input

| **Argument Name** | **Description** | **Required** |
| --- | --- | --- |
| query | The query string for which to return events. | Required |
| from_date | Query start date, for example, "2019-08-03T04:49:26.257525Z". Limited to 93 days ago. | Required |
| to_date | Query end date, for example, "2019-08-03T04:49:26.257525Z". | Required |

#### Context Output

| **Path** | **Type** | **Description** |
| --- | --- | --- |
| SentinelOne.Query.FromDate | Date | Query start date. |
| SentinelOne.Query.Query | String | The search query string. |
| SentinelOne.Query.QueryID | String | The query ID. |
| SentinelOne.Query.ToDate | Date | Query end date. |

### sentinelone-get-processes

***
Returns a list of Deep Visibility events from query by event type - process.

#### Base Command

`sentinelone-get-processes`

#### Input

| **Argument Name** | **Description** | **Required** |
| --- | --- | --- |
| query_id | The queryId that is returned when creating a query under Create Query. Example: "q1xx2xx3". Get the query_id from the "get-query-id" command. | Required |
| limit | Maximum number of items to return (1-100). Default is 50. | Optional |

#### Context Output

| **Path** | **Type** | **Description** |
| --- | --- | --- |
| SentinelOne.Event.ParentProcessID | Number | Parent process ID. |
| SentinelOne.Event.ProcessUID | String | The process unique identifier. |
| SentinelOne.Event.SHA1 | String | SHA1 hash of the process image. |
| SentinelOne.Event.SubsystemType | String | Process sub-system. |
| SentinelOne.Event.ParentProcessStartTime | Date | The parent process start time. |
| SentinelOne.Event.ProcessID | Number | The process ID. |
| SentinelOne.Event.ParentProcessUID | String | Parent process unique identifier. |
| SentinelOne.Event.User | String | User assigned to the event. |
| SentinelOne.Event.Time | Date | Start time of the process. |
| SentinelOne.Event.ParentProcessName | String | Parent process name. |
| SentinelOne.Event.SiteName | String | Site name. |
| SentinelOne.Event.EventType | String | The event type. |
| SentinelOne.Event.Endpoint | String | The agent name \(endpoint\). |
| SentinelOne.Event.IntegrityLevel | String | Process integrity level. |
| SentinelOne.Event.CMD | String | Process CMD. |
| SentinelOne.Event.ProcessName | String | Process name. |
| SentinelOne.Event.ProcessDisplayName | String | Process display name. |

### sentinelone-shutdown-agent

***
Sends a shutdown command to all agents that match the input filter.

#### Base Command

`sentinelone-shutdown-agent`

#### Input

| **Argument Name** | **Description** | **Required** |
| --- | --- | --- |
| query | A free-text search term that will match applicable attributes (sub-string match). Note: A device's physical addresses will only be matched if they start with the search term (not if they contain the search term). | Optional |
| agent_id | A comma-separated list of agents IDs to shutdown. | Optional |
| group_id | The ID of the network group. | Optional |

#### Context Output

| **Path** | **Type** | **Description** |
| --- | --- | --- |
| SentinelOne.Agent.ID | String | The ID of the agent that was shutdown. |

### sentinelone-uninstall-agent

***
Sends an uninstall command to all agents that match the input filter.

#### Base Command

`sentinelone-uninstall-agent`

#### Input

| **Argument Name** | **Description** | **Required** |
| --- | --- | --- |
| query | A free-text search term that will match applicable attributes (sub-string match). Note: A device's physical addresses will only be matched if they start with the search term (not if they contain the search term). | Optional |
| agent_id | A comma-separated list of agents IDs to shutdown. | Optional |
| group_id | The ID of the network group. | Optional |

#### Context Output

| **Path** | **Type** | **Description** |
| --- | --- | --- |
| SentinelOne.uninstall.Affected | String | Number of affected agents. |

### sentinelone-update-threats-verdict

***
Updates the analyst verdict to a group of threats that match the specified input filter. Relevant for API version 2.1.

#### Base Command

`sentinelone-update-threats-verdict`

#### Input

| **Argument Name** | **Description** | **Required** |
| --- | --- | --- |
| verdict | Analyst verdict action. Possible values are: undefined, true_positive, false_positive, suspicious. | Required |
| threat_ids | A comma-separated list of threat IDs. | Required |

#### Context Output

| **Path** | **Type** | **Description** |
| --- | --- | --- |
| SentinelOne.Threat.ID | String | The threat ID. |
| SentinelOne.Threat.Updated | Boolean | Whether the threat was successfully updated in the analyst verdict. |
| SentinelOne.Threat.Update.Action | String | Name of the analyst verdict action performed on the threats. |

### sentinelone-update-alerts-verdict

***
Updates the analyst verdict to a group of alerts that match the specified input filter. Relevant for API version 2.1.

#### Base Command

`sentinelone-update-alerts-verdict`

#### Input

| **Argument Name** | **Description** | **Required** |
| --- | --- | --- |
| verdict | Analyst verdict action. Possible values are: undefined, true_positive, false_positive, suspicious. | Required |
| alert_ids | A comma-separated list of alert IDs. | Required |

#### Context Output

| **Path** | **Type** | **Description** |
| --- | --- | --- |
| SentinelOne.Alert.ID | String | The alert ID. |
| SentinelOne.Alert.Updated | Boolean | Whether the alert was successfully updated in the analyst verdict. |
| SentinelOne.Alert.Update.Action | String | Name of the analyst verdict action performed on the alerts. |

### sentinelone-create-star-rule

***
Creates a custom STAR rule. Relevant for API version 2.1.

#### Base Command

`sentinelone-create-star-rule`

#### Input

| **Argument Name** | **Description** | **Required** |
| --- | --- | --- |
| name | The name of the STAR rule. | Required |
| rule_severity | The rule severity. Possible values are: Low, Medium, High, Critical. | Required |
| expiration_mode | Type of expiration mode. Possible values are: Permanent, Temporary. | Required |
| query_type | Type of the query. For now it's "events". Possible values are: events, processes. | Required |
| query | The query string for which to return events. | Required |
| description | The description of the STAR rule. | Optional |
| expiration_date | If expiration mode is "Temporary" then it should be supplied, for example, "2019-08-03T04:49:26.257525Z" . | Optional |
| site_ids | A comma-separated list of site IDs. | Optional |
| group_ids | A comma-separated list of Group IDs. | Optional |
| account_ids | A comma-separated list of Account IDs. | Optional |
| network_quarantine | Whether to enable the network quarantine of the STAR rule. Possible values are: true, false. | Required |
| treatAsThreat | The treatAsThreat type. Possible values are: Malicious, Suspicious, UNDEFINED. | Required |

#### Context Output

| **Path** | **Type** | **Description** |
| --- | --- | --- |
| SentinelOne.StarRule.ID | String | The STAR rule ID. |
| SentinelOne.StarRule.Name | String | The STAR rule name. |
| SentinelOne.StarRule.Status | String | The status of the STAR rule. |
| SentinelOne.StarRule.Severity | String | The severity of the STAR rule. |
| SentinelOne.StarRule.Description | String | The description of the STAR rule. |
| SentinelOne.StarRule.NetworkQuarantine | Boolean | The network quarantine of the STAR rule. |
| SentinelOne.StarRule.TreatAsThreat | String | The Treat As Threat of the STAR rule. |
| SentinelOne.StarRule.ExpirationMode | String | The expiration mode of the STAR rule. |
| SentinelOne.StarRule.ExpirationDate | String | The expiration date of the STAR rule. |
| SentinelOne.StarRule.ScopeHierarchy | String | The scope hierarchy of the STAR rule. |
| SentinelOne.StarRule.CreatedAt | String | The created time for the STAR rule. |
| SentinelOne.StarRule.UpdatedAt | String | The updated time for the STAR rule. |

### sentinelone-get-star-rules

***
Get a list of custom detection rules for a given scope. Relevant for API version 2.1.

#### Base Command

`sentinelone-get-star-rules`

#### Input

| **Argument Name** | **Description** | **Required** |
| --- | --- | --- |
| status | A comma-separated list of the status of the STAR rule. Available options are: "Activating, Active, Deleted, Deleting, Disabled, Disabling and Draft".Example: "Draft,Active". | Optional |
| creator_contains | Free-text filter by rule creator (supports multiple values). Example: "Service Pack 1". | Optional |
| queryType | Return rules with the filtered type. Example: "events". Possible values are: events, processes. | Optional |
| query | Free-text filter by S1 query (supports multiple values). Example: "Service Pack 1". | Optional |
| description_contains | Free-text filter by rule description (supports multiple values). Example: "Service Pack 1". | Optional |
| ruleIds | A comma-separated list of Rules IDs. Example: "225494730938493804,225494730938493915". | Optional |
| name_contains | Free-text filter by rule name (supports multiple values). Example: "Service Pack 1". | Optional |
| accountIds | A comma-separated list of Account IDs to filter by. Example: "225494730938493804,225494730938493915". | Optional |
| expirationMode | Return rules with the filtered expiration mode. Example: "Permanent". Possible values are: Temporary, Permanent. | Optional |
| limit | Limit number of returned items (1-1000). Example: "10". | Optional |
| siteIds | A comma-separated list of site IDs to filter by. Example: "225494730938493804,225494730938493915". | Optional |

#### Context Output

| **Path** | **Type** | **Description** |
| --- | --- | --- |
| SentinelOne.StarRule.ID | Number | The STAR rule ID. |
| SentinelOne.StarRule.Creator | string | The STAR rule creator. |
| SentinelOne.StarRule.Name | string | The STAR rule name. |
| SentinelOne.StarRule.Status | string | The STAR rule status. |
| SentinelOne.StarRule.Severity | string | The STAR rule severity. |
| SentinelOne.StarRule.GeneratedAlerts | Number | The number of STAR rule generated alerts. |
| SentinelOne.StarRule.Description | string | The STAR rule description. |
| SentinelOne.StarRule.StatusReason | string | The STAR rule status reason. |
| SentinelOne.StarRule.ExpirationMode | string | The STAR rule expiration mode. |
| SentinelOne.StarRule.ExpirationDate | Date | The STAR rule expiration date. |
| SentinelOne.StarRule.Expired | Boolean | Whether the STAR rule expired. |

### sentinelone-update-star-rule

***
Updates a custom STAR rule. Relevant for API version 2.1.

#### Base Command

`sentinelone-update-star-rule`

#### Input

| **Argument Name** | **Description** | **Required** |
| --- | --- | --- |
| rule_id | Rule ID  Example: "225494730938493804". | Required |
| name | The name of the STAR rule. | Required |
| rule_severity | The rule severity. Possible values are: Low, Medium, High, Critical. | Required |
| expiration_mode | Type of expiration mode. Possible values are: Permanent, Temporary. | Required |
| query_type | Type of the query. For now it's "events". Possible values are: events, processes. | Required |
| query | The query string for which to return events. | Required |
| description | The description of the STAR rule. | Optional |
| expiration_date | If expiration mode is "Temporary" then it should be supplied, for example, "2019-08-03T04:49:26.257525Z". | Optional |
| site_ids | A comma-separated list of site IDs. | Optional |
| group_ids | A comma-separated list of group IDs. | Optional |
| account_ids | A comma-separated list of account IDs. | Optional |
| network_quarantine | Whether to enable the network quarantine of the STAR rule. Possible values are: true, false. | Required |
| treatAsThreat | The treatAsThreat. Possible values are: Malicious, Suspicious, UNDEFINED. | Required |

#### Context Output

| **Path** | **Type** | **Description** |
| --- | --- | --- |
| SentinelOne.StarRule.ID | String | The STAR rule ID. |
| SentinelOne.StarRule.Name | String | The STAR rule name. |
| SentinelOne.StarRule.Status | String | The status of the STAR rule. |
| SentinelOne.StarRule.Severity | String | The severity of the STAR rule. |
| SentinelOne.StarRule.Description | String | The description of the STAR rule. |
| SentinelOne.StarRule.NetworkQuarantine | Boolean | The network quarantine of the STAR rule. |
| SentinelOne.StarRule.TreatAsThreat | String | The Treat As Threat of the STAR rule. |
| SentinelOne.StarRule.ExpirationMode | String | The expiration mode of the STAR rule. |
| SentinelOne.StarRule.ExpirationDate | String | The expiration date of the STAR rule. |
| SentinelOne.StarRule.ScopeHierarchy | String | The scope hierarchy of the STAR rule. |
| SentinelOne.StarRule.CreatedAt | String | The created time for the STAR rule. |
| SentinelOne.StarRule.UpdatedAt | String | The updated time for the STAR rule. |

### sentinelone-enable-star-rules

***
Activate Custom Detection rules that match the specified input filter. Relevant for API version 2.1.

#### Base Command

`sentinelone-enable-star-rules`

#### Input

| **Argument Name** | **Description** | **Required** |
| --- | --- | --- |
| rule_ids | A comma-separated list of STAR rule IDs. | Required |

#### Context Output

| **Path** | **Type** | **Description** |
| --- | --- | --- |
| SentinelOne.StarRule.ID | String | The Rule ID. |
| SentinelOne.StarRule.Enabled | Boolean | Whether the STAR rule was successfully enabled. |

### sentinelone-disable-star-rules

***
Disable Custom Detection rules that match the specified input filter. Relevant for API version 2.1.

#### Base Command

`sentinelone-disable-star-rules`

#### Input

| **Argument Name** | **Description** | **Required** |
| --- | --- | --- |
| rule_ids | A comma-separated list of STAR rule IDs. | Required |

#### Context Output

| **Path** | **Type** | **Description** |
| --- | --- | --- |
| SentinelOne.StarRule.ID | String | The Rule ID. |
| SentinelOne.StarRule.Disabled | Boolean | Whether the STAR rule was successfully disabled. |

### sentinelone-delete-star-rule

***
Deletes Custom Detection Rules that match the specified input filter. Relevant for API version 2.1.

#### Base Command

`sentinelone-delete-star-rule`

#### Input

| **Argument Name** | **Description** | **Required** |
| --- | --- | --- |
| rule_ids | A comma-separated list of STAR rule IDs. | Required |

#### Context Output

| **Path** | **Type** | **Description** |
| --- | --- | --- |
| SentinelOne.StarRule.ID | String | The Rule ID. |
| SentinelOne.StarRule.Deleted | Boolean | Whether the STAR rule was successfully deleted. |

### sentinelone-get-blocklist

***
Retrieve the blocklist ("blacklist" in SentinelOne documentation). You can filter by SHA1 or SHA256 hash. If the global flag is true, then group_ids, site_ids, and account_ids are ignored.

#### Base Command

`sentinelone-get-blocklist`

#### Input

| **Argument Name** | **Description** | **Required** |
| --- | --- | --- |
| global | Whether the global list is accessible. (Same as `tenant` flag in API docs.). Possible values are: true, false. Default is true. | Optional |
| group_ids | Comma-separated list of group IDs to filter by. | Optional |
| site_ids | Comma-separated list of site IDs to filter by. | Optional |
| account_ids | Comma-separated list of account IDs to filter by. | Optional |
| offset | The number of records to skip (for paging). Default is 0. | Optional |
| limit | The maximum number of records to return. Default is 1000. | Optional |
| hash | Hash to search for in the blocklist. | Optional |
| sha1 | SHA1 hash to search for in the blocklist. | Optional |
| sha256Value | SHA256 hash to search for in the blocklist. | Optional |

#### Context Output

| **Path** | **Type** | **Description** |
| --- | --- | --- |
| SentinelOne.Blocklist.UserId | String | User ID. |
| SentinelOne.Blocklist.UpdatedAt | String | When entry was most recently updated. |
| SentinelOne.Blocklist.Value | String | File hash. |
| SentinelOne.Blocklist.ScopePath | String | SentinelOne list scope. |
| SentinelOne.Blocklist.Type | String | Block list type. |
| SentinelOne.Blocklist.Source | String | Source of entry. |
| SentinelOne.Blocklist.ID | String | Entry ID. |
| SentinelOne.Blocklist.CreatedAt | String | Date entry was created. |
| SentinelOne.Blocklist.Description | String | Description of the blocklist. |
| SentinelOne.Blocklist.OSType | String | Operating system type block is enforced on. |
| SentinelOne.Blocklist.ScopeName | String | Name of the blocklist scope. |

### sentinelone-add-hash-to-blocklist

***
Add a hash to the blocklist in SentinelOne.  
If a scope is provided (site, account, or group), the hash will be added to that specific scope.  
If no scope is provided, the hash will be added to the global blocklist.

#### Base Command

`sentinelone-add-hash-to-blocklist`

#### Input

| **Argument Name** | **Description** | **Required** |
| --- | --- | --- |
| sha1 | SHA1 hash to add to the blocklist. | Optional |
| sha256Value | SHA256 hash to add to the blocklist. | Optional |
| source | String describing the source of the block. Default is XSOAR. | Optional |
| os_type | Type of operating system. Possible values are: windows, linux, macos. | Required |
| description | Note stored in SentinelOne about the block. Default is Blocked from XSOAR. | Optional |
| site_ids | Comma-separated string of site IDs to add the hash to. | Optional |
| account_ids | Comma-separated string of account IDs to add the hash to. | Optional |
| group_ids | Comma-separated string of group IDs to add the hash to. | Optional |

#### Context Output

| **Path** | **Type** | **Description** |
| --- | --- | --- |
| SentinelOne.AddHashToBlocklist.hash | unknown | Hash of the file. |
| SentinelOne.AddHashToBlocklist.status | unknown | Status of the action to add a hash to the blocklist. |

### sentinelone-remove-hash-from-blocklist

***
Remove a hash from the blocklist in SentinelOne.  
If a scope is provided (site, account, or group), the hash will be removed from that specific scope.  
If no scope is provided, the hash will be removed from the global blocklist.

#### Base Command

`sentinelone-remove-hash-from-blocklist`

#### Input

| **Argument Name** | **Description** | **Required** |
| --- | --- | --- |
| sha1 | SHA1 hash to remove from the blocklist. | Optional |
| sha256Value | SHA256 hash to remove from the blocklist. | Optional |
| os_type | Optional operating system type. If not supplied, will remove the SHA1 hash across all platforms. Possible values are: windows, macos, linux. | Optional |
| site_ids | Comma-separated string of site IDs to remove the hash from. | Optional |
| account_ids | Comma-separated string of account IDs to remove the hash from. | Optional |
| group_ids | Comma-separated string of group IDs to remove the hash from. | Optional |

#### Context Output

| **Path** | **Type** | **Description** |
| --- | --- | --- |
| SentinelOne.RemoveHashFromBlocklist.hash | unknown | Hash of the file. |
| SentinelOne.RemoveHashFromBlocklist.status | unknown | Status of the action to remove a hash from the blocklist. |

### sentinelone-fetch-file

***
Invokes a fetch files command against an agent endpoint.

#### Base Command

`sentinelone-fetch-file`

#### Input

| **Argument Name** | **Description** | **Required** |
| --- | --- | --- |
| agent_id | Agent ID to retrieve the file from. | Required |
| file_path | File path to download the file from. | Required |
| password | Password to protect the zip file with. | Required |

#### Context Output

There is no context output for this command.

### sentinelone-download-fetched-file

***
Download a file fetched using th sentinelone-fetch-file command to submit the request and the sentinelone-get-activities command to get the download path.

#### Base Command

`sentinelone-download-fetched-file`

#### Input

| **Argument Name** | **Description** | **Required** |
| --- | --- | --- |
| agent_id | SentinelOne agent ID. Default is Agent ID. | Required |
| activity_id | Activity ID in the get-activities command. | Required |
| password | Password used in the sentinelone-fetch-file command. | Required |

#### Context Output

There is no context output for this command.

### sentinelone-write-threat-note

***
Add a threat note to one or more threats. Relevant for API version 2.1.

#### Base Command

`sentinelone-write-threat-note`

#### Input

| **Argument Name** | **Description** | **Required** |
| --- | --- | --- |
| threat_ids | A comma-separated list of threat IDs. | Required |
| note | Threat Note Text. | Required |

#### Context Output

| **Path** | **Type** | **Description** |
| --- | --- | --- |
| SentinelOne.Threat.ID | String | The threat ID. |
| SentinelOne.Threat.Note | String | The threat note. |
| SentinelOne.Threat.Status | String | Whether the note was added successfully. |

### sentinelone-create-ioc

***
Add an IoC to the Threat Intelligence database. Relevant for API version 2.1.

#### Base Command

`sentinelone-create-ioc`

#### Input

| **Argument Name** | **Description** | **Required** |
| --- | --- | --- |
| name | Threat Intelligence indicator name. | Required |
| source | The source of the identified Threat Intelligence indicator. | Required |
| type | The type of the Threat Intelligence indicator. Possible values are: DNS, IPV4, IPV6, MD5, SHA1, SHA256, URL. | Required |
| method | The comparison method used by SentinelOne to trigger the event. Possible values are: EQUALS. | Required |
| validUntil | Expiration date for the Threat Intelligence indicator. | Required |
| value | The value of the Threat Intelligence indicator. | Required |
| account_ids | List of account IDs to filter by. | Required |
| externalId | The unique identifier of the indicator as provided by the Threat Intelligence source. | Optional |
| description | Description of the Threat Intelligence indicator. | Optional |

#### Context Output

| **Path** | **Type** | **Description** |
| --- | --- | --- |
| SentinelOne.IOC.UUID | String | The IOC UUID. |
| SentinelOne.IOC.Name | String | Threat Intelligence indicator name. |
| SentinelOne.IOC.Source | String | The source of the identified Threat Intelligence indicator. |
| SentinelOne.IOC.Type | String | The type of the Threat Intelligence indicator. |
| SentinelOne.IOC.BatchId | String | The IOC batch ID. |
| SentinelOne.IOC.Creator | String | The IOC creator. |
| SentinelOne.IOC.Scope | String | The IOC scope. |
| SentinelOne.IOC.ScopeId | String | The IOC scope ID. |
| SentinelOne.IOC.ValidUntil | String | Expiration date for the Threat Intelligence indicator. |
| SentinelOne.IOC.Description | String | Description of the Threat Intelligence indicator. |
| SentinelOne.IOC.ExternalId | String | The unique identifier of the indicator as provided by the Threat Intelligence source. |

### sentinelone-delete-ioc

***
Delete an IOC from the Threat Intelligence database that matches a filter. Relevant for API version 2.1.

#### Base Command

`sentinelone-delete-ioc`

#### Input

| **Argument Name** | **Description** | **Required** |
| --- | --- | --- |
| account_ids | List of account IDs to filter by. | Required |
| uuids | UUID of Threat Intelligence indicator. | Required |

#### Context Output

| **Path** | **Type** | **Description** |
| --- | --- | --- |
| SentinelOne.IOC.UUID | String | The IOC UUID. |
| SentinelOne.IOC.Deleted | Boolean | Whether the Threat Intelligence indicator was deleted. |

### sentinelone-get-iocs

***
Get the IOCs of a specified account that match the filter. Relevant for API version 2.1.

#### Base Command

`sentinelone-get-iocs`

#### Input

| **Argument Name** | **Description** | **Required** |
| --- | --- | --- |
| account_ids | List of account IDs to filter by. | Required |
| limit | Limit number of returned items (1-1000). Default is 1000. | Optional |
| upload_time_gte | The time (greater than or equal to) at which the Threat Intelligence indicator was uploaded to the SentinelOne database. Example: "2022-07-13T20:33:29.007906Z". | Optional |
| upload_time_lte | The time (less than or equal to) at which the Threat Intelligence indicator was uploaded to the SentinelOne database. Example: "2022-07-13T20:33:29.007906Z". | Optional |
| cursor | Cursor position returned by the last request. Should be used for iterating over more than 1000 items. Example: "YWdlbnRfaWQ6NTgwMjkzODE=". | Optional |
| uuids | A list of unique IDs of the parent process of the indicator of compromise. Example: "2cffae871197f20d864fe8363eee6651". | Optional |
| type | The type of the Threat Intelligence indicator. Possible values are: DNS, IPV4, IPV6, MD5, SHA1, SHA256, URL. | Optional |
| batch_id | Unique ID of the uploaded indicators batch. Example: "atmtn000000028a881bcf939dc6d92ab55443". | Optional |
| source | List of the sources of the identified Threat Intelligence indicator. Example: "AlienVault". | Optional |
| value | The value of the Threat Intelligence indicator. Example: "175.0.x.x". | Optional |
| external_id | The unique identifier of the indicator as provided by the Threat Intelligence source. Example: "e277603e-1060-5ad4-9937-c26c97f1ca68". | Optional |
| name_contains | A comma-separated list of free-text filtered by the indicator name. Example: "foo.dll". | Optional |
| creator_contains | A comma-separated list of free-text filtered by the user who uploaded the Threat Intelligence indicator. Example: "admin@sentinelone.com". | Optional |
| description_contains | A comma-separated list of free-text filtered by the description of the indicator. Example: "Malicious-activity". | Optional |
| category_in | The categories of the Threat Intelligence indicator. Example: The malware type associated with the IOC. | Optional |
| updated_at_gte | The time (greater or equal to) at which the indicator was last updated in the SentinelOne database. Example: "2021-07-13T20:33:29.007906Z". | Optional |
| updated_at_lte | The time (less than or equal to) at which the indicator was last updated in the SentinelOne database. Example: "2021-07-13T20:33:29.007906Z". | Optional |
| creation_time_gte | Creation time (greater than or equal to) as set by the user. Example: "2021-07-13T20:33:29.007906Z". | Optional |
| creation_time_lte | Creation time (less than or equal to) as set by the user. Example: "2021-07-13T20:33:29.007906Z". | Optional |

#### Context Output

| **Path** | **Type** | **Description** |
| --- | --- | --- |
| SentinelOne.IOC.UUID | String | The IOC UUID. |
| SentinelOne.IOC.Creator | String | Threat Intelligence indicator creator. |
| SentinelOne.IOC.Name | String | Threat Intelligence indicator name. |
| SentinelOne.IOC.Value | String | Threat Intelligence indicator value. |
| SentinelOne.IOC.Description | String | Threat Intelligence indicator description. |
| SentinelOne.IOC.Type | String | Threat Intelligence indicator type. |
| SentinelOne.IOC.ExternalId | String | Threat Intelligence indicator external ID. |
| SentinelOne.IOC.Source | String | Threat Intelligence indicator source. |
| SentinelOne.IOC.UploadTime | String | Threat Intelligence indicator upload time. |
| SentinelOne.IOC.ValidUntil | String | Threat Intelligence indicator expiration time. |

### sentinelone-create-power-query

***
Deprecated. Start a Deep Visibility Power query to get back status and potential results (ping afterwards using the queryId if query has not finished). Relevant for API version 2.1

#### Base Command

`sentinelone-create-power-query`

#### Input

| **Argument Name** | **Description** | **Required** |
| --- | --- | --- |
| query | Events matching the query search term will be returned. | Required |
| from_date | Events created after this timestamp. | Required |
| to_date | Events created before or at this timestamp. | Required |
| limit | Limit number of returned items (1-100000). | Optional |

#### Context Output

There is no context output for this command.

### sentinelone-ping-power-query

***
Deprecated. Ping a Deep Visibility Power query using the queryId argument if results have not returned from an initial Power query or a previous ping. Relevant for API version 2.1.

#### Base Command

`sentinelone-ping-power-query`

#### Input

| **Argument Name** | **Description** | **Required** |
| --- | --- | --- |
| queryId | QueryId. | Required |

#### Context Output

There is no context output for this command.

### sentinelone-update-threats-status

***
Updates the incident status to a group of threats that match the specified input filter. Relevant for API version 2.1.

#### Base Command

`sentinelone-update-threats-status`

#### Input

| **Argument Name** | **Description** | **Required** |
| --- | --- | --- |
| status | Incident status. Possible values are: in_progress, resolved, unresolved. | Required |
| threat_ids | A comma-separated list of threat IDs. | Required |

#### Context Output

| **Path** | **Type** | **Description** |
| --- | --- | --- |
| SentinelOne.Threat.ID | String | The threat ID. |
| SentinelOne.Threat.Updated | Boolean | Whether the threat was successfully updated. |
| SentinelOne.Threat.Status | String | Name of the status performed on the threats. |

### sentinelone-update-alerts-status

***
Updates the incident status to a group of alerts that match the specified input filter. Relevant for API version 2.1.

#### Base Command

`sentinelone-update-alerts-status`

#### Input

| **Argument Name** | **Description** | **Required** |
| --- | --- | --- |
| status | Incident status. Possible values are: in_progress, resolved, unresolved. | Required |
| alert_ids | A comma-separated list of alert IDs. | Required |

#### Context Output

| **Path** | **Type** | **Description** |
| --- | --- | --- |
| SentinelOne.Alert.ID | String | The alert ID. |
| SentinelOne.Alert.Updated | Boolean | Whether the alert was successfully updated. |
| SentinelOne.Alert.Status | String | The status performed on the alerts. |

### sentinelone-expire-site

***
Expire the site of the given ID

#### Base Command

`sentinelone-expire-site`

#### Input

| **Argument Name** | **Description** | **Required** |
| --- | --- | --- |
| site_id | A valid site ID. | Required |

#### Context Output

| **Path** | **Type** | **Description** |
| --- | --- | --- |
| SentinelOne.Site.ID | String | The site ID. |
| SentinelOne.Site.Name | String | The site name. |
| SentinelOne.Site.State | String | The site state. |
| SentinelOne.Site.SKU | String | The SKU of product features active for this site. |
| SentinelOne.Site.SiteType | String | The site type. |
| SentinelOne.Site.Suite | String | The site suite. |
| SentinelOne.Site.TotalLicenses | String | The total licenses. |
| SentinelOne.Site.AccountID | String | The account ID. |
| SentinelOne.Site.Creator | String | Full name of the creating user. |
| SentinelOne.Site.CreatorID | String | ID of the creating user. |
| SentinelOne.Site.Description | String | Description of the site. |
| SentinelOne.Site.Expiration | String | Expiration date of the site. |

### sentinelone-fetch-threat-file

***
Fetch a file associated with the threat that matches the filter.

#### Base Command

`sentinelone-fetch-threat-file`

#### Input

| **Argument Name** | **Description** | **Required** |
| --- | --- | --- |
| threat_id | Please provide the Valid Threat ID. Example: 14629133470822878. | Required |
| password | File encryption password. (At least 10 characters, three out of this list "uppercase", "lowercase", "digits" and "symbols" are mandatory. Maximum length is 256 characters.). | Required |

#### Context Output

| **Path** | **Type** | **Description** |
| --- | --- | --- |
| SentinelOne.Threat.ID | String | The threat ID. |
| SentinelOne.Threat.Downloadable | Boolean | Whether the file is downloadable. |
| SentinelOne.Threat.ZippedFile | String | Details of the zipped folder. |

### sentinelone-get-alerts

***
Get the list of alerts that matches the filter provided. Relevant for API version 2.1.

#### Base Command

`sentinelone-get-alerts`

#### Input

| **Argument Name** | **Description** | **Required** |
| --- | --- | --- |
| created_from | Greater than or equal to the time created. Example: "2018-02-27T04:49:26.257525Z", "10 days", "2 hours","5 months". | Required |
| created_until | Less than or equal to the time created. Example: "2018-02-27T04:49:26.257525Z", "10 days", "2 hours","5 months". | Optional |
| ruleName | Free-text filter by rule name. Example: "rule1". | Optional |
| incidentStatus | Incident status. Example: "IN_PROGRESS". | Optional |
| analystVerdict | Analyst verdict. Example: "TRUE_POSITIVE". | Optional |
| alert_ids | A comma-separated list of alert IDs. | Optional |
| limit | Limit number of returned items (1-1000). Default is 1000. | Optional |
| site_ids | A comma-separated list of site IDs to filter by. Example: "225494730938493804,225494730938493915". | Optional |
| cursor | Cursor position returned by the last request. Should be used for iterating over more than 1000 items. Example: "YWdlbnRfaWQ6NTgwMjkzODE=". | Optional |

#### Context Output

| **Path** | **Type** | **Description** |
| --- | --- | --- |
| SentinelOne.Alert.EventType | String | Event type. |
| SentinelOne.Alert.RuleName | String | The rule name. |
| SentinelOne.Alert.SrcProcUser | String | Source process user. |
| SentinelOne.Alert.SrcProcName | String | Source process name. |
| SentinelOne.Alert.SrcProcPath | String | Source process file path. |
| SentinelOne.Alert.SrcProcCommandline | String | The command line |
| SentinelOne.Alert.SrcProcSHA1 | String | Source process SHA1 file hash. |
| SentinelOne.Alert.SrcProcStartTime | String | PID start time. |
| SentinelOne.Alert.SrcProcStorylineId | String | Source process story line ID. |
| SentinelOne.Alert.SrcParentProcName | String | Source parent process name. |
| SentinelOne.Alert.SrcParentProcPath | String | Source parent process file path. |
| SentinelOne.Alert.SrcParentProcCommandline | String | Source parent process command line. |
| SentinelOne.Alert.SrcParentProcStartTime | String | PID start time. |
| SentinelOne.Alert.SrcParentProcUser | String | Source parent process user. |
| SentinelOne.Alert.SrcParentProcSHA1 | String | Source parent process SHA1 file hash. |
| SentinelOne.Alert.SrcProcSignerIdentity | String | Source process file signer identity. |
| SentinelOne.Alert.SrcParentProcSignerIdentity | String | Source parent process file signer identity. |
| SentinelOne.Alert.AlertCreatedAt | String | The the alert was created. |
| SentinelOne.Alert.AlertId | String | Alert ID. |
| SentinelOne.Alert.AnalystVerdict | String | Analyst verdict. |
| SentinelOne.Alert.IncidentStatus | String | Incident status |
| SentinelOne.Alert.EndpointName | String | Endpoint name |
| SentinelOne.Alert.AgentId | String | Agent ID. |
| SentinelOne.Alert.AgentUUID | String | Agent UUID. |
| SentinelOne.Alert.dvEventId | String | Deep Visibility event ID. |
| SentinelOne.Alert.AgentOS | String | Agent operating system. |
| SentinelOne.Alert.AgentVersion | String | Agent version. |
| SentinelOne.Alert.SiteId | String | Site ID. |
| SentinelOne.Alert.RuleId | String | Rule ID. |

### sentinelone-get-installed-applications

***
Get the installed applications for a specific agent.

#### Base Command

`sentinelone-get-installed-applications`

#### Input

| **Argument Name** | **Description** | **Required** |
| --- | --- | --- |
| agent_ids | A comma-separated list of agent IDs. Example: 14629133470822878,14627455454652878. | Required |

#### Context Output

| **Path** | **Type** | **Description** |
| --- | --- | --- |
| SentinelOne.Application.Name | String | The application name. |
| SentinelOne.Application.Publisher | String | The publisher. |
| SentinelOne.Application.Size | String | The size of the application in bytes. |
| SentinelOne.Application.Version | String | The version of the application. |
| SentinelOne.Application.InstalledOn | String | The date the application was installed. |

### sentinelone-initiate-endpoint-scan

***
Initiate the endpoint virus scan on provided agent IDs.

#### Base Command

`sentinelone-initiate-endpoint-scan`

#### Input

| **Argument Name** | **Description** | **Required** |
| --- | --- | --- |
| agent_ids | A comma-separated list of Agent IDs. Example: 14629133470822878,14627455454652878. | Required |

#### Context Output

| **Path** | **Type** | **Description** |
| --- | --- | --- |
| SentinelOne.Agent.AgentID | String | The Agent ID. |
| SentinelOne.Agent.Initiated | Boolean | Whether the scan was initiated. |

### sentinelone-remove-item-from-whitelist

***
Remove an item from the SentinelOne exclusion list

#### Base Command

`sentinelone-remove-item-from-whitelist`

#### Input

| **Argument Name** | **Description** | **Required** |
| --- | --- | --- |
| item | Value of the item to be removed from the exclusion list. | Required |
| os_type | OS type. Can be "windows", "windows_legacy", "macos", or "linux". Possible values are: windows, windows_legacy, macos, linux. | Optional |
| exclusion_type | Exclusion item type. The options are: file_type, path, white_hash, certificate, or browser. | Optional |

#### Context Output

| **Path** | **Type** | **Description** |
| --- | --- | --- |
| SentinelOne.RemoveItemFromWhitelist.status | String | Status on if items were removed from whitelist or not found on whitelist. |
| SentinelOne.RemoveItemFromWhitelist.item | String | Item removed fom whitelist. |

### sentinelone-run-remote-script

***
Run a remote script that was uploaded to the SentinelOne Script Library.

#### Base Command

`sentinelone-run-remote-script`

#### Input

| **Argument Name** | **Description** | **Required** |
| --- | --- | --- |
| account_ids | A comma-separated list of account IDs. | Required |
| output_destination | Output destination. Possible values: DataSetCloud/Local/None/SentinelCloud. Possible values are: DataSetCloud, Local, None, SentinelCloud. | Required |
| task_description | Task description. | Required |
| script_id | Script ID. | Required |
| output_directory | Output directory. | Optional |
| agent_ids | A comma-separated list of agent IDs on which the script should run. | Required |
| singularity_xdr_Keyword | Singularityxdr keyword. | Optional |
| singularity_xdr_Url | Singularityxdr keyword. | Optional |
| api_key | Api key. | Optional |
| input_params | Input params. | Optional |
| password | Password. | Optional |
| script_runtime_timeout_seconds | Script runtime timout in seconds for current execution. | Optional |
| requires_approval | If set to true, execution will require approval. | Optional |

#### Context Output

| **Path** | **Type** | **Description** |
| --- | --- | --- |
| SentinelOne.RunRemoteScript.pendingExecutionId | string | ID of the created pending execution. Present only if pending flag is true. |
| SentinelOne.RunRemoteScript.pending | boolean | Flag indicating if the requested script execution requires approval and is created as a pending execution. |
| SentinelOne.RunRemoteScript.affected | number | Number of entities affected by the requested operation. |
| SentinelOne.RunRemoteScript.parentTaskId | string | The parent task ID of the script execution task. Null in case of pending execution. |

### sentinelone-get-remote-script-task-status

***
Get remote script tasks using a variety of filters.

#### Base Command

`sentinelone-get-remote-script-task-status`

#### Input

| **Argument Name** | **Description** | **Required** |
| --- | --- | --- |
| account_ids | A comma-separated list of account IDs. Example: '225494730938493804,225494730938493915'. | Optional |
| computer_name_contains | Free-text filter by agent computer name (supports multiple values). | Optional |
| count_only | If true, only total number of items will be returned, without any of the actual objects. | Optional |
| created_at_gt | Created at greater than datetime. Example: '2018-02-27T04:49:26.257525Z'. | Optional |
| created_at_gte | Created at greater or equal than datetime. Example: '2018-02-27T04:49:26.257525Z'. | Optional |
| created_at_lt | Created at lesser than datetime. Example: '2018-02-27T04:49:26.257525Z'. | Optional |
| created_at_lte | Created at lesser or equal than datetime. Example: '2018-02-27T04:49:26.257525Z'. | Optional |
| cursor | Cursor position returned by the last request. Use to iterate over more than 1000 items. Example: 'YWdlbnRfaWQ6NTgwMjkzODE='. | Optional |
| description_contains | Only include tasks with specific description. | Optional |
| detailed_status_contains | Only include tasks with specific detailed status. | Optional |
| group_ids | Comma-separated list of Group IDs to filter by. Example: '225494730938493804,225494730938493915'. | Optional |
| ids | Comma-separated list of IDs to filter by. Example: '225494730938493804,225494730938493915'. | Optional |
| initiated_by_contains | Only include tasks from specific initiating user. | Optional |
| limit | Limit number of returned items (1-1000). Example: '10'. | Optional |
| parent_task_id | Parent task ID to fetch the status by. Example: '225494730938493804'. | Required |
| parent_task_id_in | Comma-separated list of IDs to filter by. | Optional |
| query | A free-text search term that will match applicable attributes (sub-string match). | Optional |
| site_ids | Comma-separated list of Site IDs to filter by. Example: '225494730938493804,225494730938493915'. | Optional |
| status | Status of the script task. Example: 'created'. | Optional |
| tenant | A tenant scope request. | Optional |
| updated_at_gt | Updated at greater than datetime. Example: '2018-02-27T04:49:26.257525Z'. | Optional |
| updated_at_gte | Updated at greater or equal than datetime. Example: '2018-02-27T04:49:26.257525Z'. | Optional |
| updated_at_lt | Updated at lesser than datetime. Example: '2018-02-27T04:49:26.257525Z'.  | Optional |
| updated_at_lte | Updated at lesser or equal than datetime. Example: '2018-02-27T04:49:26.257525Z'. | Optional |
| uuid_contains | Free-text filter by agent UUID (supports multiple values). | Optional |

#### Context Output

| **Path** | **Type** | **Description** |
| --- | --- | --- |
| SentinelOne.GetRemoteScript.id | string | ID of the task. |
| SentinelOne.GetRemoteScript.accountId | string | Account ID where this script is executed. |
| SentinelOne.GetRemoteScript.accountName | string | Account name where this script is executed. |
| SentinelOne.GetRemoteScript.agentId | string | Agent ID where this script is executed. |
| SentinelOne.GetRemoteScript.agentIsActive | boolean | The status of the agent. |
| SentinelOne.GetRemoteScript.agentMachineType | string | Agent machine type. |
| SentinelOne.GetRemoteScript.agentOsType | string | Agent operating system type. |
| SentinelOne.GetRemoteScript.agentUuid | string | Agent UUID. |
| SentinelOne.GetRemoteScript.createdAt | string | The script created at datetime. |
| SentinelOne.GetRemoteScript.description | string | The description of the remote script. |
| SentinelOne.GetRemoteScript.detailedStatus | string | The detailed status of the remote script. |
| SentinelOne.GetRemoteScript.groupId | string | Group ID where this script is executed. |
| SentinelOne.GetRemoteScript.groupName | string | Group name where this script is executed. |
| SentinelOne.GetRemoteScript.initiatedBy | string | Remote script initiate by. |
| SentinelOne.GetRemoteScript.initiatedById | string | ID of the remote script initiator. |
| SentinelOne.GetRemoteScript.parentTaskId | string | Parent task ID of the remote script. |
| SentinelOne.GetRemoteScript.siteId | string | Site ID where this script is executed. |
| SentinelOne.GetRemoteScript.siteName | string | Site name where this script is executed. |
| SentinelOne.GetRemoteScript.status | string  | Status of the remote script. |
| SentinelOne.GetRemoteScript.statusCode | string | Status code of the remote script. |
| SentinelOne.GetRemoteScript.statusDescription | string | Status description of the remote script. |
| SentinelOne.GetRemoteScript.type | string | Type of remote script. |
| SentinelOne.GetRemoteScript.updateAt | string | Remote script upated at. |

### sentinelone-get-remote-script-task-results

***
Get a script's result download URL.

#### Base Command

`sentinelone-get-remote-script-task-results`

#### Input

| **Argument Name** | **Description** | **Required** |
| --- | --- | --- |
| computer_names | A comma-separated list of partial or whole computer names, which ran scripts. | Optional |
| task_ids | A comma-separated list of task IDs to get a download link for. | Required |

#### Context Output

| **Path** | **Type** | **Description** |
| --- | --- | --- |
| SentinelOne.RemoteScriptResults.taskId | string | ID of the task. |
| SentinelOne.RemoteScriptResults.fileName | string | File name. |
| SentinelOne.RemoteScriptResults.downloadUrl | string | Download URL. |

### sentinelone-remote-script-automate-results

***
Automate a remote script's execution cycle and return the script's results.

#### Base Command

`sentinelone-remote-script-automate-results`

#### Input

| **Argument Name** | **Description** | **Required** |
| --- | --- | --- |
| account_ids | A comma-separated list of account IDs. | Required |
| output_destination | Output destination. Possible values are: DataSetCloud, Local, None, SentinelCloud. | Required |
| task_description | Task description. | Required |
| script_id | Script ID. | Required |
| output_directory | Output directory. | Optional |
| agent_ids | A comma-separated list of agent IDs on which the script should run. | Required |
| singularity_xdr_Keyword | Singularity XDR keyword. | Optional |
| singularity_xdr_Url | Singularity XDR URL. | Optional |
| api_key | API key. | Optional |
| input_params | Input parameters. | Optional |
| password | Password. | Optional |
| script_runtime_timeout_seconds | Script runtime timeout in seconds for current execution. | Optional |
| requires_approval | If set to true, execution will require approval. | Optional |
| interval | Indicates how long to wait between command execution (in seconds) when 'polling' argument is true. Minimum value is 10 seconds. Default is 60. | Optional |
| timeout | Indicates the time in seconds until the polling sequence timeouts. Default is 600. | Optional |
| parent_task_id | Parent task ID to fetch the status by. Example: '225494730938493804'. | Optional |

#### Context Output

| **Path** | **Type** | **Description** |
| --- | --- | --- |
| SentinelOne.RemoteScriptResults.taskId | string | ID of the task. |
| SentinelOne.RemoteScriptResults.fileName | string | File name. |
| SentinelOne.RemoteScriptResults.downloadUrl | string | Download URL. |

### sentinelone-get-power-query-results

***
Automate a power query and return the query results. (The maximum timeout of 300 seconds is allowed.)

#### Base Command

`sentinelone-get-power-query-results`

#### Input

| **Argument Name** | **Description** | **Required** |
| --- | --- | --- |
| account_ids | A comma-separated list of account IDs. | Optional |
| site_ids | A comma-separated list of site IDs on which the query should run. | Optional |
| query | Events matching the query search term will be returned. | Required |
| from_date | Events created after this date. Example: '2018-02-27T04:49:26.257525Z'. | Required |
| to_date | Events created before or at this date. Example: '2018-02-27T04:49:26.257525Z'. | Required |
| limit | Limit number of returned items (1-100000). | Optional |
| interval | Indicates how long to wait between command execution (in seconds) when 'polling' argument is true. Minimum value is 10 seconds. | Optional |
| timeout | Indicates the time in seconds until the polling sequence timeouts. | Optional |
| query_id | QueryId. Example: pq3be5e2747f716cxxxxxxxxxxxxx20a0. | Optional |

#### Context Output

| **Path** | **Type** | **Description** |
| --- | --- | --- |
| SentinelOne.PowerQuery.ResultIndex | List | Result from the power query in list of objects format |

### get-mapping-fields

***
Returns the list of fields for an incident type.

#### Base Command

`get-mapping-fields`

#### Input

| **Argument Name** | **Description** | **Required** |
| --- | --- | --- |

#### Context Output

There is no context output for this command.

### update-remote-system

***
Pushes local changes to the remote system.

#### Base Command

`update-remote-system`

#### Input

| **Argument Name** | **Description** | **Required** |
| --- | --- | --- |

#### Context Output

There is no context output for this command.

### get-remote-data

***
Get remote data from a remote incident. This method does not update the current incident, and should be used for debugging purposes.

#### Base Command

`get-remote-data`

#### Input

| **Argument Name** | **Description** | **Required** |
| --- | --- | --- |
| id | The ticket ID. | Required |
| lastUpdate | Retrieve entries that were created after lastUpdate. | Required |

#### Context Output

There is no context output for this command.

### get-modified-remote-data

***
Gets the list of incidents that were modified since the last update time. Note that this method is here for debugging purposes. The get-modified-remote-data command is used as part of a Mirroring feature, which is available from version 6.1.

#### Base Command

`get-modified-remote-data`

#### Input

| **Argument Name** | **Description** | **Required** |
| --- | --- | --- |
| last_update | Retrieve entries that were created after lastUpdate. | Optional |

#### Context Output

There is no context output for this command.

### sentinelone-get-dv-query-status

***
Returns status of a Deep Visibility Query

#### Base Command

`sentinelone-get-dv-query-status`

#### Input

| **Argument Name** | **Description** | **Required** |
| --- | --- | --- |
| query_id | The queryId that is returned when creating a query under Create Query. Example: "q1xx2xx3". Get the query_id from the "get-query-id" command. | Required |

#### Context Output

| **Path** | **Type** | **Description** |
| --- |--------| --- |
| SentinelOne.Query.Status.progressStatus | string | Progress Query Status |
| SentinelOne.Query.Status.queryModeInfo.lastActivatedAt | string | Last Activated At |
| SentinelOne.Query.Status.queryModeInfo.mode | string | Query Mode |
| SentinelOne.Query.Status.responseState | string | State of the Query |
| SentinelOne.Query.Status.warnings | string | Warnings during Query |
| SentinelOne.Query.Status.QueryId | string | QueryID From Request |

### sentinelone-get-agent-mac

***
Returns network interface details for a given Agent ID. This includes MAC address details and interface description.

#### Base Command

`sentinelone-get-agent-mac`

#### Input

| **Argument Name** | **Description** | **Required** |
| --- | --- | --- |
| agent_id | AgentId of the System. | Required |

#### Context Output

| **Path** | **Type** | **Description** |
| --- | --- | --- |
| SentinelOne.MAC | string | Agent network interface details. |
| SentinelOne.MAC.agent_id | string | AgentID |
| SentinelOne.MAC.hostname | string | Hostname |
| SentinelOne.MAC.int_name | string | Interface Name |
| SentinelOne.MAC.ip | string | IP Address |
| SentinelOne.MAC.mac | string | MAC Address |

### sentinelone-get-accounts

***
Returns details of accounts.

#### Base Command

`sentinelone-get-accounts`

#### Input

| **Argument Name** | **Description** | **Required** |
| --- | --- | --- |
| account_id | Can filter on one account ID. Otherwise, it returns information from all accounts. | Optional |

#### Context Output

| **Path** | **Type** | **Description** |
| --- | --- | --- |
| SentinelOne.Accounts.AccountType | string | The account type. |
| SentinelOne.Accounts.ActiveAgents | number | The account number of active agents. |
| SentinelOne.Accounts.NumberOfSites | number | The account number of sites. |
| SentinelOne.Accounts.State | string | The account state. |
| SentinelOne.Accounts.CreatedAt | string | The account creation date. |
| SentinelOne.Accounts.Expiration | string | The account expiration date. |
| SentinelOne.Accounts.ID | string | The account ID. |
| SentinelOne.Accounts.Name | string | The account name. |

### sentinelone-get-threat-notes

***
Returns threat notes.

#### Base Command

`sentinelone-get-threat-notes`

#### Input

| **Argument Name** | **Description** | **Required** |
| --- | --- | --- |
| threat_id | The ID of the threat. | Required |

#### Context Output

| **Path** | **Type** | **Description** |
| --- | --- | --- |
| SentinelOne.Notes.CreatedAt | string | The note creation date. |
| SentinelOne.Notes.Creator | string | The note creator. |
| SentinelOne.Notes.CreatorID | string | The note creator ID. |
| SentinelOne.Notes.Edited | boolean | Whether the note was edited or not.. |
| SentinelOne.Notes.ID | string | The note ID. |
| SentinelOne.Notes.Text | string | The note text. |
| SentinelOne.Notes.UpdatedAt | string | The note updated time. |

### sentinelone-list-installed-singularity-marketplace-applications

***
Returns all installed singularity marketplace applications that match the specified filter values.

#### Base Command

`sentinelone-list-installed-singularity-marketplace-applications`

#### Input

| **Argument Name** | **Description** | **Required** |
| --- | --- | --- |
| account_ids | A comma-separated list of account IDs. | Optional |
| application_catalog_id | Filter results by application catalog id. | Optional |
| creator_contains | Free-text filter by application creator. | Optional |
| ids | A comma-separated list of applications IDs. | Optional |
| name_contains | Free-text filter by application name | Optional |
| site_ids | A comma-separated list of site IDs. | Optional |

#### Context Output

| **Path** | **Type** | **Description** |
| --- | --- | --- |
| SentinelOne.InstalledApps.ID | string | The application ID. |
| SentinelOne.InstalledApps.Account | string | The account name. |
| SentinelOne.InstalledApps.AccountId | string | The account ID. |
| SentinelOne.InstalledApps.ApplicationCatalogId | string | The application Catalog ID. |
| SentinelOne.InstalledApps.ApplicationCatalogName | string | The application Catalog name. |
| SentinelOne.InstalledApps.AlertMessage | string | The alert message. |
| SentinelOne.InstalledApps.CreatedAt | date | Application created at. |
| SentinelOne.InstalledApps.Creator | string | Application creator. |
| SentinelOne.InstalledApps.CreatorId | string | Application creator ID. |
| SentinelOne.InstalledApps.DesiredStatus | string | Application desired status. |
| SentinelOne.InstalledApps.HasAlert | boolean | Application has alert. |
| SentinelOne.InstalledApps.LastEntityCreatedAt | date | Application last entity created at. |
| SentinelOne.InstalledApps.Modifier | string | Modifier. |
| SentinelOne.InstalledApps.ModifierId | string | Modifier ID. |
| SentinelOne.InstalledApps.ScopeId | string | The scope ID. |
| SentinelOne.InstalledApps.ScopeLevel | string | The scope level. |
| SentinelOne.InstalledApps.Status | string | Status of application. |
| SentinelOne.InstalledApps.UpdatedAt | string | Application updated at. |
| SentinelOne.InstalledApps.ApplicationInstanceName | string | Application instance name. |

### sentinelone-get-service-users

***
Returns all service users that match the specified filter values.

#### Base Command

`sentinelone-get-service-users`

#### Input

| **Argument Name** | **Description** | **Required** |
| --- | --- | --- |
| account_ids | A comma-separated list of account IDs. | Optional |
| role_ids | A comma-separated list of rbac roles to filter by. | Optional |
| ids | A comma-separated list of service user IDs to filter by. | Optional |
| site_ids | A comma-separated list of site IDs. | Optional |

#### Context Output

| **Path** | **Type** | **Description** |
| --- | --- | --- |
| SentinelOne.ServiceUsers.ID | string | The service user ID. |
| SentinelOne.ServiceUsers.ApiTokenCreatedAt | date | Api token created at. |
| SentinelOne.ServiceUsers.ApiTokenExpiresAt | date | Api token expires at. |
| SentinelOne.ServiceUsers.CreatedAt | date | Service user created at. |
| SentinelOne.ServiceUsers.CreatedById | string | The service user created by Id. |
| SentinelOne.ServiceUsers.CreatedByName | string | The service user created by name. |
| SentinelOne.ServiceUsers.Description | string |  Service user description. |
| SentinelOne.ServiceUsers.LastActivation | date | Last activation date. |
| SentinelOne.ServiceUsers.Name | string | Service user name. |
| SentinelOne.ServiceUsers.Scope | string | Service user scope. |
| SentinelOne.ServiceUsers.UpdatedAt | date | Service user updated at. |
| SentinelOne.ServiceUsers.UpdatedById | string | Service user updated by Id. |
| SentinelOne.ServiceUsers.UpdatedByName | string | Service user updated by name. |
| SentinelOne.ServiceUsers.ScopeRolesRoleId | string | Scope roles role Id. |
| SentinelOne.ServiceUsers.ScopeRolesRoleName | string | Scope roles role name. |
| SentinelOne.ServiceUsers.ScopeRolesAccountName | string | Scope roles account name. |
| SentinelOne.ServiceUsers.ScopeRolesId | string | Scope roles Id. |

### Incident Mirroring

You can enable incident mirroring between Cortex XSOAR incidents and SentinelOne v2 corresponding events (available from Cortex XSOAR version 6.0.0).
To set up the mirroring:

1. Enable *Fetching incidents* in your instance configuration.
2. In the *Mirroring Direction* integration parameter, select in which direction the incidents should be mirrored:

    | **Option** | **Description** |
    | --- | --- |
    | None | Turns off incident mirroring. |
    | Incoming | Any changes in SentinelOne v2 events (mirroring incoming fields) will be reflected in Cortex XSOAR incidents. |
    | Outgoing | Any changes in Cortex XSOAR incidents will be reflected in SentinelOne v2 events (outgoing mirrored fields). |
    | Incoming And Outgoing | Changes in Cortex XSOAR incidents and SentinelOne v2 events will be reflected in both directions. |

Newly fetched incidents will be mirrored in the chosen direction. However, this selection does not affect existing incidents.

**Important Note:** To ensure the mirroring works as expected, mappers are required, both for incoming and outgoing, to map the expected fields in Cortex XSOAR and SentinelOne v2.

<<<<<<< HEAD
### sentinelone-run-powerquery

***
Run a PowerQuery, where you can pipe one or many search expressions into a set of commands to transform, manipulate, group, and summarize your data.

#### Base Command

`sentinelone-run-powerquery`
=======
### sentinelone-threat-download-from-cloud

***
Download a file associated with the threat from the Cloud (BinaryVault).

#### Base Command

`sentinelone-threat-download-from-cloud`
>>>>>>> 55b3fd53

#### Input

| **Argument Name** | **Description** | **Required** |
| --- | --- | --- |
<<<<<<< HEAD
| singularity_xdr_url | Singularity Data Lake XDR URL. | Required |
| singularity_xdr_api_key | A Log Read Access API key. | Required |
| query | The query, in PowerQuery syntax. | Required |
| startTime | Start time for your query. | Optional |
| endTime | End time for your query. | Optional |
| priority | Query execution priority (defaults to "low"). Default is low. | Optional |
| recurring | Optional (defaults to false). When set to true, a materialized view of your query is created. Possible values are: true, false. Default is false. | Optional |
| teamEmails | Comma-separated list of account emails to query, enabling Cross Team Search. | Optional |
=======
| threat_id | Please provide the Valid Threat ID. Example: 14629133470822878. | Required |
>>>>>>> 55b3fd53

#### Context Output

| **Path** | **Type** | **Description** |
| --- | --- | --- |
<<<<<<< HEAD
| SentinelOne.PowerQuery.Results.status | String | The status of the PowerQuery execution. |
| SentinelOne.PowerQuery.Results.matchingEvents | Number | Number of events that match the query's initial filter. |
| SentinelOne.PowerQuery.Results.omittedEvents | Number | Number of events omitted from the final result due to memory limits. |
| SentinelOne.PowerQuery.Results.results | List | A list of result rows returned by the PowerQuery, where each object represents one row \(column:value pairs\). |

### sentinelone-threat-analysis

***
Returns threat analysis. Can only be used with API V2.1.

#### Base Command

`sentinelone-threat-analysis`

#### Input

| **Argument Name** | **Description** | **Required** |
| --- | --- | --- |
| threat_id | Threat ID to get the analysis, for example: "2341398296147451190". | Required |

#### Context Output

| **Path** | **Type** | **Description** |
| --- | --- | --- |
| SentinelOne.Threat.AgentDetectionInfo | Dictionary | Agent detection time information. |
| SentinelOne.Threat.AgentRealtimeInfo | Dictionary | Agent realtime information. |
| SentinelOne.Threat.ThreatInfo | Dictionary | Threat information. |

### sentinelone-endpoint-fetch-logs

***
Get the Agent and Endpoint logs from Agents for provided agent IDs

#### Base Command

`sentinelone-endpoint-fetch-logs`

#### Input

| **Argument Name** | **Description** | **Required** |
| --- | --- | --- |
| agent_ids | A comma-separated list of Agent IDs. Example: 14629133470822878,14627455454652878. | Required |
| agents_logs | Fetch Agent logs. Possible values are: true, false. Default is true. | Required |
| customer_facing_logs | Fetch customer-facing logs. Possible values are: true, false. Default is false. | Required |
| platform_logs | Actively fetch logs from the relevant platform (Windows, macOS, or Linux). Possible values are: true, false. Default is false. | Required |

#### Context Output

| **Path** | **Type** | **Description** |
| --- | --- | --- |
| SentinelOne.Agent.Affected | String | Number of affected endpoints. |

### sentinelone-abort-endpoint-scan

***
Abort the endpoint virus scan on provided agent IDs.

#### Base Command

`sentinelone-abort-endpoint-scan`

#### Input

| **Argument Name** | **Description** | **Required** |
| --- | --- | --- |
| agent_ids | A comma-separated list of Agent IDs. Example: 14629133470822878,14627455454652878. | Required |

#### Context Output

| **Path** | **Type** | **Description** |
| --- | --- | --- |
| SentinelOne.Agent.AgentID | String | The Agent ID. |
| SentinelOne.Agent.Aborted | Boolean | Whether the scan was aborted. |

### sentinelone-create-bulk-ioc

***
Adds a bulk list of IoCs to the Threat Intelligence database. To use this command, the user must upload a JSON file containing a list of IoC objects(each object represents a single IoC to be created) with the required attributes specified in the sentinelone-create-ioc command.  Relevant for API version 2.1.

#### Base Command

`sentinelone-create-bulk-ioc`

#### Input

| **Argument Name** | **Description** | **Required** |
| --- | --- | --- |
| entry_id | Entry ID of uploaded IOCs JSON file. | Required |
| account_ids | List of account IDs to filter by. | Required |

#### Context Output

| **Path** | **Type** | **Description** |
| --- | --- | --- |
| SentinelOne.IOC.UUID | String | The IOC UUID. |
| SentinelOne.IOC.Name | String | Threat Intelligence indicator name. |
| SentinelOne.IOC.Source | String | The source of the identified Threat Intelligence indicator. |
| SentinelOne.IOC.Type | String | The type of the Threat Intelligence indicator. |
| SentinelOne.IOC.BatchId | String | The IOC batch ID. |
| SentinelOne.IOC.Creator | String | The IOC creator. |
| SentinelOne.IOC.Scope | String | The IOC scope. |
| SentinelOne.IOC.ScopeId | String | The IOC scope ID. |
| SentinelOne.IOC.ValidUntil | String | Expiration date for the Threat Intelligence indicator. |
| SentinelOne.IOC.Description | String | Description of the Threat Intelligence indicator. |
| SentinelOne.IOC.ExternalId | String | The unique identifier of the indicator as provided by the Threat Intelligence source. |
=======
| SentinelOne.Threat.ID | String | The threat ID. |
| SentinelOne.Threat.Downloadable | Boolean | Whether the file is downloadable. |
| SentinelOne.Threat.ZippedFile | String | Details of the zipped folder. |
>>>>>>> 55b3fd53
<|MERGE_RESOLUTION|>--- conflicted
+++ resolved
@@ -2083,16 +2083,6 @@
 
 **Important Note:** To ensure the mirroring works as expected, mappers are required, both for incoming and outgoing, to map the expected fields in Cortex XSOAR and SentinelOne v2.
 
-<<<<<<< HEAD
-### sentinelone-run-powerquery
-
-***
-Run a PowerQuery, where you can pipe one or many search expressions into a set of commands to transform, manipulate, group, and summarize your data.
-
-#### Base Command
-
-`sentinelone-run-powerquery`
-=======
 ### sentinelone-threat-download-from-cloud
 
 ***
@@ -2101,137 +2091,17 @@
 #### Base Command
 
 `sentinelone-threat-download-from-cloud`
->>>>>>> 55b3fd53
-
-#### Input
-
-| **Argument Name** | **Description** | **Required** |
-| --- | --- | --- |
-<<<<<<< HEAD
-| singularity_xdr_url | Singularity Data Lake XDR URL. | Required |
-| singularity_xdr_api_key | A Log Read Access API key. | Required |
-| query | The query, in PowerQuery syntax. | Required |
-| startTime | Start time for your query. | Optional |
-| endTime | End time for your query. | Optional |
-| priority | Query execution priority (defaults to "low"). Default is low. | Optional |
-| recurring | Optional (defaults to false). When set to true, a materialized view of your query is created. Possible values are: true, false. Default is false. | Optional |
-| teamEmails | Comma-separated list of account emails to query, enabling Cross Team Search. | Optional |
-=======
+
+#### Input
+
+| **Argument Name** | **Description** | **Required** |
+| --- | --- | --- |
 | threat_id | Please provide the Valid Threat ID. Example: 14629133470822878. | Required |
->>>>>>> 55b3fd53
-
-#### Context Output
-
-| **Path** | **Type** | **Description** |
-| --- | --- | --- |
-<<<<<<< HEAD
-| SentinelOne.PowerQuery.Results.status | String | The status of the PowerQuery execution. |
-| SentinelOne.PowerQuery.Results.matchingEvents | Number | Number of events that match the query's initial filter. |
-| SentinelOne.PowerQuery.Results.omittedEvents | Number | Number of events omitted from the final result due to memory limits. |
-| SentinelOne.PowerQuery.Results.results | List | A list of result rows returned by the PowerQuery, where each object represents one row \(column:value pairs\). |
-
-### sentinelone-threat-analysis
-
-***
-Returns threat analysis. Can only be used with API V2.1.
-
-#### Base Command
-
-`sentinelone-threat-analysis`
-
-#### Input
-
-| **Argument Name** | **Description** | **Required** |
-| --- | --- | --- |
-| threat_id | Threat ID to get the analysis, for example: "2341398296147451190". | Required |
-
-#### Context Output
-
-| **Path** | **Type** | **Description** |
-| --- | --- | --- |
-| SentinelOne.Threat.AgentDetectionInfo | Dictionary | Agent detection time information. |
-| SentinelOne.Threat.AgentRealtimeInfo | Dictionary | Agent realtime information. |
-| SentinelOne.Threat.ThreatInfo | Dictionary | Threat information. |
-
-### sentinelone-endpoint-fetch-logs
-
-***
-Get the Agent and Endpoint logs from Agents for provided agent IDs
-
-#### Base Command
-
-`sentinelone-endpoint-fetch-logs`
-
-#### Input
-
-| **Argument Name** | **Description** | **Required** |
-| --- | --- | --- |
-| agent_ids | A comma-separated list of Agent IDs. Example: 14629133470822878,14627455454652878. | Required |
-| agents_logs | Fetch Agent logs. Possible values are: true, false. Default is true. | Required |
-| customer_facing_logs | Fetch customer-facing logs. Possible values are: true, false. Default is false. | Required |
-| platform_logs | Actively fetch logs from the relevant platform (Windows, macOS, or Linux). Possible values are: true, false. Default is false. | Required |
-
-#### Context Output
-
-| **Path** | **Type** | **Description** |
-| --- | --- | --- |
-| SentinelOne.Agent.Affected | String | Number of affected endpoints. |
-
-### sentinelone-abort-endpoint-scan
-
-***
-Abort the endpoint virus scan on provided agent IDs.
-
-#### Base Command
-
-`sentinelone-abort-endpoint-scan`
-
-#### Input
-
-| **Argument Name** | **Description** | **Required** |
-| --- | --- | --- |
-| agent_ids | A comma-separated list of Agent IDs. Example: 14629133470822878,14627455454652878. | Required |
-
-#### Context Output
-
-| **Path** | **Type** | **Description** |
-| --- | --- | --- |
-| SentinelOne.Agent.AgentID | String | The Agent ID. |
-| SentinelOne.Agent.Aborted | Boolean | Whether the scan was aborted. |
-
-### sentinelone-create-bulk-ioc
-
-***
-Adds a bulk list of IoCs to the Threat Intelligence database. To use this command, the user must upload a JSON file containing a list of IoC objects(each object represents a single IoC to be created) with the required attributes specified in the sentinelone-create-ioc command.  Relevant for API version 2.1.
-
-#### Base Command
-
-`sentinelone-create-bulk-ioc`
-
-#### Input
-
-| **Argument Name** | **Description** | **Required** |
-| --- | --- | --- |
-| entry_id | Entry ID of uploaded IOCs JSON file. | Required |
-| account_ids | List of account IDs to filter by. | Required |
-
-#### Context Output
-
-| **Path** | **Type** | **Description** |
-| --- | --- | --- |
-| SentinelOne.IOC.UUID | String | The IOC UUID. |
-| SentinelOne.IOC.Name | String | Threat Intelligence indicator name. |
-| SentinelOne.IOC.Source | String | The source of the identified Threat Intelligence indicator. |
-| SentinelOne.IOC.Type | String | The type of the Threat Intelligence indicator. |
-| SentinelOne.IOC.BatchId | String | The IOC batch ID. |
-| SentinelOne.IOC.Creator | String | The IOC creator. |
-| SentinelOne.IOC.Scope | String | The IOC scope. |
-| SentinelOne.IOC.ScopeId | String | The IOC scope ID. |
-| SentinelOne.IOC.ValidUntil | String | Expiration date for the Threat Intelligence indicator. |
-| SentinelOne.IOC.Description | String | Description of the Threat Intelligence indicator. |
-| SentinelOne.IOC.ExternalId | String | The unique identifier of the indicator as provided by the Threat Intelligence source. |
-=======
+
+#### Context Output
+
+| **Path** | **Type** | **Description** |
+| --- | --- | --- |
 | SentinelOne.Threat.ID | String | The threat ID. |
 | SentinelOne.Threat.Downloadable | Boolean | Whether the file is downloadable. |
-| SentinelOne.Threat.ZippedFile | String | Details of the zipped folder. |
->>>>>>> 55b3fd53
+| SentinelOne.Threat.ZippedFile | String | Details of the zipped folder. |