--- conflicted
+++ resolved
@@ -158,12 +158,9 @@
       name: limit
     - description: Query params field=value pairs delimited by comma (e.g., activeThreats=3,gatewayIp=1.2.3.4). Query params are OR'd.
       name: params
-<<<<<<< HEAD
-=======
     - description: A comma-separated list of additionals fields to display.
       name: columns
       isArray: true
->>>>>>> 5cfcc708
     description: Returns all agents that match the specified criteria.
     name: sentinelone-list-agents
     outputs:
@@ -398,8 +395,6 @@
       name: site_ids
     - description: 'Incident status. Example: "IN_PROGRESS, UNRESOLVED".'
       name: incident_statuses
-<<<<<<< HEAD
-=======
     - auto: PREDEFINED
       defaultValue: "false"
       description: Whether to include the resolved parameter in the query.
@@ -407,7 +402,6 @@
       predefined:
       - "false"
       - "true"
->>>>>>> 5cfcc708
     description: Returns threats according to the specified filters.
     name: sentinelone-get-threats
     outputs:
@@ -1045,12 +1039,9 @@
       required: true
     - description: Cursor pointer to get next page of results from query.
       name: cursor
-<<<<<<< HEAD
-=======
     - description: A comma-separated list of additionals fields to display.
       name: columns
       isArray: true
->>>>>>> 5cfcc708
     description: Returns all Deep Visibility events that match the query.
     name: sentinelone-get-events
     outputs:
@@ -2335,9 +2326,6 @@
       description: IP Address.
     - contextPath: SentinelOne.MAC.mac
       description: MAC Address.
-<<<<<<< HEAD
-  dockerimage: demisto/python3:3.10.13.80014
-=======
   - arguments:
     - description: Can filter on one account ID. Otherwise, it returns information from all accounts.
       name: account_id
@@ -2398,7 +2386,6 @@
       description: The note updated time.
       type: string
   dockerimage: demisto/python3:3.10.13.83255
->>>>>>> 5cfcc708
   isfetch: true
   ismappable: true
   isremotesyncin: true
