--- conflicted
+++ resolved
@@ -3,7 +3,6 @@
   id: SentinelOne V2
   version: -1
 configuration:
-<<<<<<< HEAD
 - display: Server URL (e.g., https://usea1.sentinelone.net)
   name: url
   required: true
@@ -86,105 +85,10 @@
   required: false
   type: 15
 description: Use the SentinelOne integration to send requests to your management server and get responses with data pulled from agents or from the management database.
-=======
-  - name: url
-    display: Server URL (e.g., https://usea1.sentinelone.net)
-    required: true
-    defaultvalue: null
-    type: 0
-    additionalinfo: null
-  - name: credentials
-    display: ""
-    required: false
-    defaultvalue: null
-    type: 9
-    additionalinfo: null
-    displaypassword: API Token
-    hiddenusername: true
-  - name: api_version
-    display: API Version
-    required: true
-    defaultvalue: "2.1"
-    type: 15
-    additionalinfo: null
-    options:
-      - "2.0"
-      - "2.1"
-  - display: Fetch incidents
-    name: isFetch
-    required: false
-    type: 8
-  - display: Incident type
-    name: incidentType
-    required: false
-    type: 13
-  - name: fetch_time
-    display: First fetch timestamp (<number> <time unit>, e.g., 12 hours, 7 days, 3
-      months, 1 year)
-    required: false
-    defaultvalue: 3 days
-    type: 0
-    additionalinfo: null
-  - name: fetch_threat_rank
-    display: Minimum risk score for importing incidents (0-10), where 0 is low risk
-      and 10 is high risk. Relevant for API version 2.0.
-    required: false
-    defaultvalue: "5"
-    type: 0
-    additionalinfo: null
-  - name: fetch_limit
-    display: "Fetch limit: The maximum number of incidents to fetch"
-    required: false
-    defaultvalue: "10"
-    type: 0
-    additionalinfo: null
-  - name: fetch_site_ids
-    display: Site IDs
-    required: false
-    defaultvalue: null
-    type: 0
-    additionalinfo: Comma-separated list of site IDs to fetch incidents for. Leave
-      blank to fetch all sites.
-  - name: block_site_ids
-    display: Block Site IDs
-    required: false
-    defaultvalue: null
-    type: 0
-    additionalinfo: Comma-separated list of site IDs for where hashes should be
-      blocked. If left blank all hashes will be blocked globally. If filled out
-      with site ids all hashes will be no longer be blocked globally, they will
-      now be blocked in the scope of those sites.
-  - name: insecure
-    display: Trust any certificate (not secure)
-    required: false
-    type: 8
-    additionalinfo: null
-  - name: proxy
-    display: Use system proxy settings
-    required: false
-    type: 8
-    additionalinfo: null
-  - name: token
-    display: API Token (Deprecated)
-    required: false
-    defaultvalue: null
-    type: 4
-    additionalinfo: Use the "API Token (Recommended)" parameter instead.
-  - name: incidentFetchInterval
-    display: Incidents Fetch Interval
-    required: false
-    defaultvalue: "1"
-    type: 19
-    additionalinfo: null
-description: Use the SentinelOne integration to send requests to your management
-  server and get responses with data pulled from agents or from the management
-  database.
->>>>>>> 54df7db0
 display: SentinelOne v2
 name: SentinelOne V2
 script:
   commands:
-<<<<<<< HEAD
   - arguments:
     - description: The computer name by which to filter the results.
       name: computer_name
@@ -2302,2208 +2206,6 @@
       6.1.
     name: get-modified-remote-data
   dockerimage: demisto/python3:3.10.9.46032
-=======
-    - arguments:
-        - description: The computer name by which to filter the results.
-          name: computer_name
-        - auto: PREDEFINED
-          description: 'A comma-separated list of scan statuses by which to filter the
-            results, for example: "started,aborted".'
-          name: scan_status
-          predefined:
-            - started
-            - none
-            - finished
-            - aborted
-        - auto: PREDEFINED
-          description: 'Included operating system types, for example: "windows".'
-          isArray: true
-          name: os_type
-          predefined:
-            - windows
-            - windows_legacy
-            - macos
-            - linux
-        - description: 'Endpoint creation timestamp, for example:
-            "2018-02-27T04:49:26.257525Z".'
-          name: created_at
-        - description: Minimum number of threats per agent.
-          name: min_active_threats
-        - defaultValue: "10"
-          description: The maximum number of agents to return.
-          name: limit
-        - description: Query params field=value pairs delimited by comma (e.g.,
-            activeThreats=3,gatewayIp=1.2.3.4). Query params are OR'd.
-          name: params
-      description: Returns all agents that match the specified criteria.
-      name: sentinelone-list-agents
-      outputs:
-        - contextPath: SentinelOne.Agents.NetworkStatus
-          description: The agent network status.
-          type: string
-        - contextPath: SentinelOne.Agents.ID
-          description: The agent ID.
-          type: string
-        - contextPath: SentinelOne.Agents.AgentVersion
-          description: The agent software version.
-          type: string
-        - contextPath: SentinelOne.Agents.IsDecommissioned
-          description: Whether the agent is decommissioned.
-          type: boolean
-        - contextPath: SentinelOne.Agents.IsActive
-          description: Whether the agent is active.
-          type: boolean
-        - contextPath: SentinelOne.Agents.LastActiveDate
-          description: When was the agent last active.
-          type: date
-        - contextPath: SentinelOne.Agents.RegisteredAt
-          description: The registration date of the agent.
-          type: date
-        - contextPath: SentinelOne.Agents.ExternalIP
-          description: The agent IP address.
-          type: string
-        - contextPath: SentinelOne.Agents.ThreatCount
-          description: Number of active threats.
-          type: number
-        - contextPath: SentinelOne.Agents.EncryptedApplications
-          description: Whether disk encryption is enabled.
-          type: boolean
-        - contextPath: SentinelOne.Agents.OSName
-          description: Name of operating system.
-          type: string
-        - contextPath: SentinelOne.Agents.ComputerName
-          description: Name of agent computer.
-          type: string
-        - contextPath: SentinelOne.Agents.Domain
-          description: Domain name of the agent.
-          type: string
-        - contextPath: SentinelOne.Agents.CreatedAt
-          description: Creation time of the agent.
-          type: date
-        - contextPath: SentinelOne.Agents.SiteName
-          description: Site name associated with the agent.
-          type: string
-    - arguments:
-        - auto: PREDEFINED
-          description: Exclusion item type.
-          name: exclusion_type
-          predefined:
-            - file_type
-            - path
-            - white_hash
-            - certificate
-            - browser
-          required: true
-        - description: Value of the exclusion item for the exclusion list.
-          name: exclusion_value
-          required: true
-        - auto: PREDEFINED
-          description: Operating system type. Required for hash exclusions.
-          name: os_type
-          predefined:
-            - windows
-            - windows_legacy
-            - macos
-            - linux
-          required: true
-        - description: Description for adding the exclusion item.
-          name: description
-        - auto: PREDEFINED
-          description: Exclusion mode (path exclusion only).
-          name: exclusion_mode
-          predefined:
-            - suppress
-            - disable_in_process_monitor_deep
-            - disable_in_process_monitor
-            - disable_all_monitors
-            - disable_all_monitors_deep
-        - description: Excluded path for a path exclusion list.
-          name: path_exclusion_type
-        - description: A comma-separated list of group IDs by which to filter.
-          isArray: true
-          name: group_ids
-        - description: A comma-separated list of site IDs by which to filter.
-          isArray: true
-          name: site_ids
-          required: false
-      description: Creates an exclusion item that matches the specified input filter.
-      name: sentinelone-create-white-list-item
-      outputs:
-        - contextPath: SentinelOne.Exclusions.ID
-          description: The entity ID on the allow list.
-          type: string
-        - contextPath: SentinelOne.Exclusions.Type
-          description: The item type on the allow list.
-          type: string
-        - contextPath: SentinelOne.Exclusions.CreatedAt
-          description: Time when the allow list item was created.
-          type: date
-    - arguments:
-        - description: 'List of IDs by which to filter, for example:
-            "225494730938493804,225494730938493915".'
-          isArray: true
-          name: item_ids
-        - auto: PREDEFINED
-          description: 'A comma-separated list of operating system types by which to
-            filter, for example: "windows, linux".'
-          isArray: true
-          name: os_types
-          predefined:
-            - windows
-            - windows_legacy
-            - macos
-            - linux
-        - auto: PREDEFINED
-          description: Exclusion type.
-          name: exclusion_type
-          predefined:
-            - file_type
-            - path
-            - white_hash
-            - certificate
-            - browser
-        - defaultValue: "10"
-          description: The maximum number of items to return.
-          name: limit
-        - defaultValue: "false"
-          description: Whether to include parent information of each item. Default value
-            is false.
-          name: include_parent
-        - defaultValue: "false"
-          description: Whether to include children information of each item. Default value
-            is false.
-          name: include_children
-      description: Lists all exclusion items that match the specified input filter.
-      name: sentinelone-get-white-list
-      outputs:
-        - contextPath: SentinelOne.Exclusions.ID
-          description: The exclusion item ID.
-          type: string
-        - contextPath: SentinelOne.Exclusions.Type
-          description: The exclusion item type.
-          type: string
-        - contextPath: SentinelOne.Exclusions.CreatedAt
-          description: Timestamp when the exclusion item was added.
-          type: date
-        - contextPath: SentinelOne.Exclusions.Value
-          description: Value of the exclusion item.
-          type: string
-        - contextPath: SentinelOne.Exclusions.Source
-          description: Source of the exclusion item.
-          type: string
-        - contextPath: SentinelOne.Exclusions.UserID
-          description: User ID of the user qho added the exclusion item.
-          type: string
-        - contextPath: SentinelOne.Exclusions.UpdatedAt
-          description: Timestamp when the exclusion item was updated.
-          type: date
-        - contextPath: SentinelOne.Exclusions.OsType
-          description: Operating system type of the exclusion item.
-          type: string
-        - contextPath: SentinelOne.Exclusions.UserName
-          description: User name of the user who added the exclusion item.
-          type: string
-        - contextPath: SentinelOne.Exclusions.Mode
-          description: 'A comma-separated list of modes by which to filter (path
-            exclusions only), for example: "suppress".'
-          type: string
-    - arguments:
-        - description: The content hash.
-          name: hash
-          required: true
-      description: Gets the file reputation by a SHA1 hash.
-      name: sentinelone-get-hash
-      outputs:
-        - contextPath: SentinelOne.Hash.Rank
-          description: The hash reputation (1-10).
-          type: Number
-        - contextPath: SentinelOne.Hash.Hash
-          description: The content hash.
-          type: String
-    - arguments:
-        - description: A comma-separated list of content hashes of the threat.
-          isArray: true
-          name: content_hash
-        - auto: PREDEFINED
-          default: false
-          description: A comma-separated list of mitigation statuses.
-          isArray: true
-          name: mitigation_status
-          predefined:
-            - mitigated
-            - active
-            - blocked
-            - suspicious
-            - pending
-            - suspicious_resolved
-        - description: 'Searches for threats created before this timestamp, for example:
-            "2018-02-27T04:49:26.257525Z".'
-          name: created_before
-        - description: 'Searches for threats created after this timestamp, for example:
-            "2018-02-27T04:49:26.257525Z".'
-          name: created_after
-        - description: 'Searches for threats created on or before this timestamp, for
-            example: "2018-02-27T04:49:26.257525Z".'
-          name: created_until
-        - description: 'Search for threats created on or after this timestamp, for
-            example: "2018-02-27T04:49:26.257525Z".'
-          name: created_from
-        - auto: PREDEFINED
-          defaultValue: "false"
-          description: Whether to only return resolved threats.
-          name: resolved
-          predefined:
-            - "false"
-            - "true"
-        - description: Threat display name. For API version 2.0 it can be a partial
-            display name, doesn't have to be an exact match.
-          name: display_name
-        - defaultValue: "20"
-          description: The maximum number of threats to return.
-          name: limit
-        - description: Full free-text search for fields. Can be "content_hash",
-            "file_display_name", "file_path", "computer_name", or "uuid".
-          name: query
-        - description: 'A comma-separated list of threat IDs, for example:
-            "225494730938493804,225494730938493915".'
-          isArray: true
-          name: threat_ids
-        - auto: PREDEFINED
-          description: 'A comma-separated list of threat classifications to search, for
-            example: "Malware", "Network", "Benign".'
-          name: classifications
-          predefined:
-            - Engine
-            - Static
-            - Cloud
-            - Behavioral
-        - description: Risk level threshold to retrieve (1-10). Relevant for API version
-            2.0 only.
-          name: rank
-        - description: 'A comma-separated list of site IDs to search for threats, for
-            example: "225494730938493804,225494730938493915".'
-          isArray: true
-          name: site_ids
-      description: Returns threats according to the specified filters.
-      name: sentinelone-get-threats
-      outputs:
-        - contextPath: SentinelOne.Threat.ID
-          description: The threat ID.
-          type: String
-        - contextPath: SentinelOne.Threat.AgentComputerName
-          description: The agent computer name.
-          type: String
-        - contextPath: SentinelOne.Threat.CreatedDate
-          description: The threat creation date.
-          type: Date
-        - contextPath: SentinelOne.Threat.SiteID
-          description: The site ID.
-          type: String
-        - contextPath: SentinelOne.Threat.Classification
-          description: The threat classification.
-          type: string
-        - contextPath: SentinelOne.Threat.ClassificationSource
-          description: Source of the threat classification.
-          type: string
-        - contextPath: SentinelOne.Threat.ConfidenceLevel
-          description: SentinelOne threat confidence level.
-          type: string
-        - contextPath: SentinelOne.Threat.FileSha256
-          description: SHA256 hash of the file content.
-          type: string
-        - contextPath: SentinelOne.Threat.MitigationStatus
-          description: The agent mitigation status.
-          type: String
-        - contextPath: SentinelOne.Threat.AgentID
-          description: The threat agent ID.
-          type: String
-        - contextPath: SentinelOne.Threat.Rank
-          description: The number representing the cloud reputation (1-10).
-          type: Number
-        - contextPath: SentinelOne.Threat.MarkedAsBenign
-          description: Whether the threat is marked as benign. Relevant for version 2.0
-            only.
-          type: Boolean
-    - arguments:
-        - description: 'A comma-separated list of group IDs by which to filter, for
-            example: "225494730938493804,225494730938493915".'
-          isArray: true
-          name: group_ids
-      description: Returns a dashboard threat summary. Can only be used with API V2.1.
-      name: sentinelone-threat-summary
-      outputs:
-        - contextPath: SentinelOne.Threat.NotResolved
-          description: Number of unresolved threats in the system.
-          type: Number
-        - contextPath: SentinelOne.Threat.SuspiciousNotMitigatedNotResolved
-          description: Number of unmitigated suspicious threats in the system.
-          type: Number
-        - contextPath: SentinelOne.Threat.SuspiciousNotResolved
-          description: Number of unresolved suspicious threats in the system.
-          type: Number
-        - contextPath: SentinelOne.Threat.Resolved
-          description: Number of resolved threats in the system.
-          type: Number
-        - contextPath: SentinelOne.Threat.InProgress
-          description: Number of active threats in the system.
-          type: Number
-        - contextPath: SentinelOne.Threat.Total
-          description: Total number of threats in the system.
-          type: Number
-        - contextPath: SentinelOne.Threat.NotMitigated
-          description: Number of unmitigated threats in the system.
-          type: Number
-        - contextPath: SentinelOne.Threat.MaliciousNotResolved
-          description: Number of unresolved malicious threats in the system.
-          type: Number
-        - contextPath: SentinelOne.Threat.NotMitigatedNotResolved
-          description: Number of unmitigated and unresolved threats in the system.
-          type: Number
-    - arguments:
-        - description: A comma-separated list of threat IDs.
-          isArray: true
-          name: threat_ids
-        - auto: PREDEFINED
-          description: Scope to use for exclusions.
-          name: target_scope
-          predefined:
-            - site
-            - tenant
-          required: true
-      description: Marks suspicious threats as threats. Can only be used with API V2.0.
-      name: sentinelone-mark-as-threat
-      outputs:
-        - contextPath: SentinelOne.Threat.ID
-          description: The threat ID.
-          type: String
-        - contextPath: SentinelOne.Threat.MarkedAsThreat
-          description: Whether the suspicious threat was successfully marked as a threat.
-          type: Boolean
-    - arguments:
-        - auto: PREDEFINED
-          description: Mitigation action.
-          name: action
-          predefined:
-            - kill
-            - quarantine
-            - un-quarantine
-            - remediate
-            - rollback-remediation
-          required: true
-        - description: A comma-separated list of threat IDs.
-          isArray: true
-          name: threat_ids
-          required: true
-      description: Applies a mitigation action to a group of threats that match the
-        specified input filter.
-      name: sentinelone-mitigate-threat
-      outputs:
-        - contextPath: SentinelOne.Threat.ID
-          description: The threat ID.
-          type: String
-        - contextPath: SentinelOne.Threat.Mitigated
-          description: Whether the threat was successfully mitigated.
-          type: Boolean
-        - contextPath: SentinelOne.Threat.Mitigation.Action
-          description: Number of threats affected.
-          type: Number
-    - arguments:
-        - description: A comma-separated list of threat IDs.
-          isArray: true
-          name: threat_ids
-          required: true
-      description: Resolves threats using the threat ID. Can only be used with API V2.0.
-      name: sentinelone-resolve-threat
-      outputs:
-        - contextPath: SentinelOne.Threat.ID
-          description: The threat ID.
-          type: String
-        - contextPath: SentinelOne.Threat.Resolved
-          description: Whether the threat was successfully resolved.
-          type: Boolean
-    - arguments:
-        - description: A comma-separated list of agent IDs.
-          isArray: true
-          name: agent_id
-          required: true
-      description: Returns the details of an agent according to the agent ID.
-      name: sentinelone-get-agent
-      outputs:
-        - contextPath: SentinelOne.Agent.NetworkStatus
-          description: The agent network status.
-          type: string
-        - contextPath: SentinelOne.Agent.ID
-          description: The agent ID.
-          type: string
-        - contextPath: SentinelOne.Agent.AgentVersion
-          description: The agent software version.
-          type: string
-        - contextPath: SentinelOne.Agent.IsDecommissioned
-          description: Whether the agent is decommissioned.
-          type: boolean
-        - contextPath: SentinelOne.Agent.IsActive
-          description: Whether the agent is active.
-          type: boolean
-        - contextPath: SentinelOne.Agent.LastActiveDate
-          description: When was the agent last active.
-          type: date
-        - contextPath: SentinelOne.Agent.RegisteredAt
-          description: The registration date of the agent.
-          type: date
-        - contextPath: SentinelOne.Agent.ExternalIP
-          description: The agent IP address.
-          type: string
-        - contextPath: SentinelOne.Agent.ThreatCount
-          description: Number of active threats.
-          type: number
-        - contextPath: SentinelOne.Agent.EncryptedApplications
-          description: Whether disk encryption is enabled.
-          type: boolean
-        - contextPath: SentinelOne.Agent.OSName
-          description: Name of the operating system.
-          type: string
-        - contextPath: SentinelOne.Agent.ComputerName
-          description: Name of the agent computer.
-          type: string
-        - contextPath: SentinelOne.Agent.Domain
-          description: Domain name of the agent.
-          type: string
-        - contextPath: SentinelOne.Agent.CreatedAt
-          description: Agent creation time.
-          type: date
-        - contextPath: SentinelOne.Agent.SiteName
-          description: Site name associated with the agent.
-          type: string
-    - arguments:
-        - description: 'Timestamp of the last update, for example:
-            "2018-02-27T04:49:26.257525Z".'
-          name: updated_at
-        - description: "Full-text search for fields: name, account_name."
-          name: query
-        - auto: PREDEFINED
-          description: Site type.
-          name: site_type
-          predefined:
-            - Trial
-            - Paid
-            - POC
-            - DEV
-            - NFR
-        - auto: PREDEFINED
-          description: Returns sites that support the specified features.
-          name: features
-          predefined:
-            - firewall-control
-            - device-control
-            - ioc
-        - auto: PREDEFINED
-          description: Site state.
-          name: state
-          predefined:
-            - active
-            - deleted
-            - expired
-        - auto: PREDEFINED
-          description: The suite of product features active for this site.
-          name: suite
-          predefined:
-            - Core
-            - Complete
-        - auto: PREDEFINED
-          description: Sites for which the user has admin privileges.
-          name: admin_only
-          predefined:
-            - "true"
-            - "false"
-        - description: 'Account ID, for example: "225494730938493804".'
-          name: account_id
-        - description: 'Site name, for example: "My Site".'
-          name: site_name
-        - description: 'Timestamp of the site creation, for example:
-            "2018-02-27T04:49:26.257525Z".'
-          name: created_at
-        - defaultValue: "50"
-          description: Maximum number of results to return.
-          name: limit
-      description: Returns all sites that match the specified criteria.
-      name: sentinelone-get-sites
-      outputs:
-        - contextPath: SentinelOne.Site.Creator
-          description: The site creator name.
-          type: string
-        - contextPath: SentinelOne.Site.Name
-          description: The site name.
-          type: string
-        - contextPath: SentinelOne.Site.Type
-          description: The site type.
-          type: string
-        - contextPath: SentinelOne.Site.AccountName
-          description: The site account name.
-          type: string
-        - contextPath: SentinelOne.Site.State
-          description: The site state.
-          type: string
-        - contextPath: SentinelOne.Site.HealthStatus
-          description: The health status of the site.
-          type: boolean
-        - contextPath: SentinelOne.Site.Suite
-          description: The suite to which the site belongs.
-          type: string
-        - contextPath: SentinelOne.Site.ActiveLicenses
-          description: Number of active licenses for the site.
-          type: number
-        - contextPath: SentinelOne.Site.ID
-          description: ID of the site.
-          type: string
-        - contextPath: SentinelOne.Site.TotalLicenses
-          description: Number of total licenses for the site.
-          type: number
-        - contextPath: SentinelOne.Site.CreatedAt
-          description: Timestamp when the site was created.
-          type: date
-        - contextPath: SentinelOne.Site.Expiration
-          description: Timestamp when the site will expire.
-          type: string
-        - contextPath: SentinelOne.Site.UnlimitedLicenses
-          description: Whether the site has unlimited licenses.
-          type: boolean
-    - arguments:
-        - description: ID of the site.
-          name: site_id
-          required: true
-      description: Returns information about the site, according to the site ID.
-      name: sentinelone-get-site
-      outputs:
-        - contextPath: SentinelOne.Site.Creator
-          description: The site creator name.
-          type: string
-        - contextPath: SentinelOne.Site.Name
-          description: The site name.
-          type: string
-        - contextPath: SentinelOne.Site.Type
-          description: The site type.
-          type: string
-        - contextPath: SentinelOne.Site.AccountName
-          description: The site account name.
-          type: string
-        - contextPath: SentinelOne.Site.State
-          description: The site state.
-          type: string
-        - contextPath: SentinelOne.Site.HealthStatus
-          description: The health status of the site.
-          type: boolean
-        - contextPath: SentinelOne.Site.Suite
-          description: The suite to which the site belongs.
-          type: string
-        - contextPath: SentinelOne.Site.ActiveLicenses
-          description: Number of active licenses for the site.
-          type: number
-        - contextPath: SentinelOne.Site.ID
-          description: ID of the site.
-          type: string
-        - contextPath: SentinelOne.Site.TotalLicenses
-          description: Number of total licenses for the site.
-          type: number
-        - contextPath: SentinelOne.Site.CreatedAt
-          description: Timestamp when the site was created.
-          type: date
-        - contextPath: SentinelOne.Site.Expiration
-          description: Timestamp when the site will expire.
-          type: string
-        - contextPath: SentinelOne.Site.UnlimitedLicenses
-          description: Whether the site has unlimited licenses.
-          type: boolean
-        - contextPath: SentinelOne.Site.AccountID
-          description: Site account ID.
-          type: string
-        - contextPath: SentinelOne.Site.IsDefault
-          description: Whether the site is the default site.
-          type: boolean
-    - arguments:
-        - description: 'Site ID. For example: "225494730938493804".'
-          name: site_id
-          required: true
-        - description: If false, an expiration should be supplied.
-          name: unlimited
-        - description: Expiration date in case unlimited is false, for example,
-            "2019-08-03T04:49:26.257525Z".
-          name: expiration
-      description: Reactivates an expired site.
-      name: sentinelone-reactivate-site
-      outputs:
-        - contextPath: SentinelOne.Site.ID
-          description: Site ID.
-          type: string
-        - contextPath: SentinelOne.Site.Reactivated
-          description: Whether the site was reactivated.
-          type: boolean
-    - arguments:
-        - description: 'Return activities created after this timestamp, for example:
-            "2018-02-27T04:49:26.257525Z".'
-          name: created_after
-        - description: Email address of the user who invoked the activity (if applicable).
-          name: user_emails
-        - description: 'List of group IDs by which to filter, for example:
-            "225494730938493804,225494730938493915".'
-          isArray: true
-          name: group_ids
-        - description: 'Return activities created on or before this timestamp, for
-            example: "2018-02-27T04:49:26.257525Z".'
-          name: created_until
-        - auto: PREDEFINED
-          description: Include internal activities hidden from display.
-          name: include_hidden
-          predefined:
-            - "true"
-            - "false"
-        - description: 'A comma-separated list of activity IDs by which to filter, for
-            example: "225494730938493804,225494730938493915".'
-          isArray: true
-          name: activities_ids
-        - description: 'Return activities created before this timestamp, for example:
-            "2018-02-27T04:49:26.257525Z".'
-          name: created_before
-        - description: 'A comma-separated list of threat IDs for which to return
-            activities, for example: "225494730938493804,225494730938493915".'
-          isArray: true
-          name: threats_ids
-        - description: 'A comma-separated list of activity codes to return, for example:
-            "52,53,71,72".'
-          isArray: true
-          name: activity_types
-        - description: 'A comma-separated list of user IDs for users that invoked the
-            activity (if applicable), for example:
-            "225494730938493804,225494730938493915".'
-          isArray: true
-          name: user_ids
-        - description: 'Return activities created on or after this timestamp, for example:
-            "2018-02-27T04:49:26.257525Z".'
-          name: created_from
-        - description: 'Return activities created within this range (inclusive), for
-            example: "1514978764288-1514978999999".'
-          name: created_between
-        - description: 'Return activities related to specified agents. For example:
-            "225494730938493804,225494730938493915".'
-          isArray: true
-          name: agent_ids
-        - description: Maximum number of items to return (1-100).
-          name: limit
-        - name: sort_by
-          auto: PREDEFINED
-          predefined:
-            - activityType
-            - createdAt
-            - id
-          description: Field to sort results by.
-        - name: sort_order
-          auto: PREDEFINED
-          predefined:
-            - asc
-            - desc
-          description: Order to sort by.
-      description: Returns a list of activities.
-      name: sentinelone-get-activities
-      outputs:
-        - contextPath: SentinelOne.Activity.AgentID
-          description: Related agent (if applicable).
-          type: String
-        - contextPath: SentinelOne.Activity.AgentUpdatedVersion
-          description: Agent's new version (if applicable).
-          type: String
-        - contextPath: SentinelOne.Activity.SiteID
-          description: Related site (if applicable).
-          type: String
-        - contextPath: SentinelOne.Activity.UserID
-          description: The user who invoked the activity (if applicable).
-          type: String
-        - contextPath: SentinelOne.Activity.SecondaryDescription
-          description: Secondary description.
-          type: String
-        - contextPath: SentinelOne.Activity.OsFamily
-          description: Agent's operating system type (if applicable). Can be "linux",
-            "macos", "windows", or "windows_legacy".
-          type: String
-        - contextPath: SentinelOne.Activity.ActivityType
-          description: Activity type.
-          type: Number
-        - contextPath: SentinelOne.Activity.data.SiteID
-          description: The site ID.
-          type: String
-        - contextPath: SentinelOne.Activity.data.SiteName
-          description: The site name.
-          type: String
-        - contextPath: SentinelOne.Activity.data.username
-          description: The name of the site creator.
-          type: String
-        - contextPath: SentinelOne.Activity.Hash
-          description: Threat file hash (if applicable).
-          type: String
-        - contextPath: SentinelOne.Activity.UpdatedAt
-          description: Activity last updated time (UTC).
-          type: Date
-        - contextPath: SentinelOne.Activity.Comments
-          description: Comments for the activity.
-          type: String
-        - contextPath: SentinelOne.Activity.ThreatID
-          description: Related threat (if applicable).
-          type: String
-        - contextPath: SentinelOne.Activity.PrimaryDescription
-          description: Primary description for the activity.
-          type: String
-        - contextPath: SentinelOne.Activity.GroupID
-          description: Related group (if applicable).
-          type: String
-        - contextPath: SentinelOne.Activity.ID
-          description: Activity ID.
-          type: String
-        - contextPath: SentinelOne.Activity.CreatedAt
-          description: Activity creation time (UTC).
-          type: Date
-        - contextPath: SentinelOne.Activity.Description
-          description: Extra activity information.
-          type: String
-    - arguments:
-        - description: 'Group type, for example: "static".'
-          name: group_type
-        - description: 'A comma-separated list of group IDs by which to filter, for
-            example: "225494730938493804,225494730938493915".'
-          isArray: true
-          name: group_ids
-        - description: 'Group ID by which to filter, for example: "225494730938493804".'
-          name: group_id
-        - auto: PREDEFINED
-          description: Whether this is the default group.
-          name: is_default
-          predefined:
-            - "true"
-            - "false"
-        - description: The name of the group.
-          name: name
-        - description: Free-text search.
-          name: query
-        - description: The priority of a dynamic group over others, for example, "1",
-            which is the highest priority.
-          name: rank
-        - description: Maximum number of items to return (1-200).
-          name: limit
-      description: Returns data for the specified group.
-      name: sentinelone-get-groups
-      outputs:
-        - contextPath: SentinelOne.Group.siteId
-          description: The ID of the site of which this group is a member.
-          type: String
-        - contextPath: SentinelOne.Group.filterName
-          description: If the group is dynamic, the name of the filter which is used to
-            associate agents.
-          type: String
-        - contextPath: SentinelOne.Group.creatorId
-          description: The ID of the user who created the group.
-          type: String
-        - contextPath: SentinelOne.Group.name
-          description: The name of the group.
-          type: String
-        - contextPath: SentinelOne.Group.creator
-          description: The user who created the group.
-          type: String
-        - contextPath: SentinelOne.Group.rank
-          description: The rank, which sets the priority of a dynamic group over others.
-          type: Number
-        - contextPath: SentinelOne.Group.updatedAt
-          description: Timestamp of the last update.
-          type: Date
-        - contextPath: SentinelOne.Group.totalAgents
-          description: Number of agents in the group.
-          type: Number
-        - contextPath: SentinelOne.Group.filterId
-          description: If the group is dynamic, the group ID of the filter that is used to
-            associate agents.
-          type: String
-        - contextPath: SentinelOne.Group.isDefault
-          description: Whether the groups is the default group of the site.
-          type: Boolean
-        - contextPath: SentinelOne.Group.inherits
-          description: Whether the policy is inherited from a site. "False" if the group
-            has its own edited policy.
-          type: Boolean
-        - contextPath: SentinelOne.Group.type
-          description: Group type. Can be static or dynamic
-          type: String
-        - contextPath: SentinelOne.Group.id
-          description: The ID of the group.
-          type: String
-        - contextPath: SentinelOne.Group.createdAt
-          description: Timestamp of group creation.
-          type: Date
-    - arguments:
-        - description: The ID of the group to move the agent to.
-          name: group_id
-          required: true
-        - description: Agents IDs.
-          isArray: true
-          name: agents_ids
-      description: Moves agents to a new group.
-      name: sentinelone-move-agent
-      outputs:
-        - contextPath: SentinelOne.Agent.AgentsMoved
-          description: The number of agents that were moved to another group.
-          type: Number
-    - arguments:
-        - description: The ID of the group to delete.
-          name: group_id
-          required: true
-      description: Deletes a group, by the group ID.
-      name: sentinelone-delete-group
-      outputs:
-        - contextPath: SentinelOne.DeleteGroup.Success
-          description: The status of the command.
-          type: String
-    - arguments:
-        - description: The ID of the agent from which to retrieve the processes.
-          name: agents_ids
-          required: true
-      deprecated: true
-      description: Deprecated. Retrieves running processes for a specific agent.
-      name: sentinelone-agent-processes
-      outputs:
-        - contextPath: SentinelOne.Agent.memoryUsage
-          description: Memory usage (MB).
-          type: Number
-        - contextPath: SentinelOne.Agent.startTime
-          description: The process start time.
-          type: Date
-        - contextPath: SentinelOne.Agent.pid
-          description: The process ID.
-          type: Number
-        - contextPath: SentinelOne.Agent.processName
-          description: The name of the process.
-          type: String
-        - contextPath: SentinelOne.Agent.cpuUsage
-          description: CPU usage (%).
-          type: Number
-        - contextPath: SentinelOne.Agent.executablePath
-          description: Executable path.
-          type: String
-    - arguments:
-        - description: A comma-separated list of agent IDs to connect to the network. Run
-            the list-agents command to get a list of agent IDs.
-          isArray: true
-          name: agent_id
-          required: true
-      description: Connects agents to the network.
-      name: sentinelone-connect-agent
-      outputs:
-        - contextPath: SentinelOne.Agent.AgentsAffected
-          description: The number of affected agents.
-          type: Number
-        - contextPath: SentinelOne.Agent.ID
-          description: The IDs of the affected agents.
-          type: String
-    - arguments:
-        - description: A comma-separated list of agent IDs to disconnect from the network.
-            Run the list-agents command to get a list of agent IDs.
-          isArray: true
-          name: agent_id
-          required: true
-      description: Disconnects agents from the network.
-      name: sentinelone-disconnect-agent
-      outputs:
-        - contextPath: SentinelOne.Agent.NetworkStatus
-          description: Agent network status.
-          type: String
-        - contextPath: SentinelOne.Agent.ID
-          description: The IDs of the affected agents.
-          type: String
-    - arguments:
-        - description: The message to broadcast to agents.
-          name: message
-          required: true
-        - auto: PREDEFINED
-          description: Whether to only include active agents. Default is "false".
-          name: active_agent
-          predefined:
-            - "true"
-            - "false"
-        - description: A comma-separated list of group IDs by which to filter the results.
-          isArray: true
-          name: group_id
-        - description: A comma-separated list of agent IDs by which to filter the results.
-          isArray: true
-          name: agent_id
-        - description: A comma-separated of included network domains.
-          isArray: true
-          name: domain
-      description: Broadcasts a message to all agents that match the input filters.
-      name: sentinelone-broadcast-message
-      outputs:
-        - contextPath: SentinelOne.BroadcastMessage.Affected
-          description: Number of affected endpoints.
-          type: String
-    - arguments:
-        - defaultValue: "50"
-          description: Maximum number of items to return (1-100).
-          name: limit
-        - description: 'QueryId obtained when creating a query in the
-            sentinelone-create-query command. Example: "q1xx2xx3".'
-          name: query_id
-          required: true
-        - description: Cursor pointer to get next page of results from query
-          name: cursor
-      description: Returns all Deep Visibility events that match the query.
-      name: sentinelone-get-events
-      outputs:
-        - contextPath: SentinelOne.Event.ProcessUID
-          description: Process unique identifier.
-          type: String
-        - contextPath: SentinelOne.Event.SHA256
-          description: SHA256 hash of the file.
-          type: String
-        - contextPath: SentinelOne.Event.AgentOS
-          description: Operating system type. Can be "windows", "linux", "macos", or
-            "windows_legac".
-          type: String
-        - contextPath: SentinelOne.Event.ProcessID
-          description: The process ID.
-          type: Number
-        - contextPath: SentinelOne.Event.User
-          description: User assigned to the event.
-          type: String
-        - contextPath: SentinelOne.Event.Time
-          description: Process start time.
-          type: Date
-        - contextPath: SentinelOne.Event.Endpoint
-          description: The agent name.
-          type: String
-        - contextPath: SentinelOne.Event.SiteName
-          description: Site name.
-          type: String
-        - contextPath: SentinelOne.Event.EventType
-          description: Event type. Can be "events", "file", "ip", "url", "dns", "process",
-            "registry", "scheduled_task", or "logins".
-          type: String
-        - contextPath: SentinelOne.Event.ProcessName
-          description: The name of the process.
-          type: String
-        - contextPath: SentinelOne.Event.MD5
-          description: MD5 hash of the file.
-          type: String
-        - contextPath: SentinelOne.Event.SourceIP
-          description: The source ip.
-          type: String
-        - contextPath: SentinelOne.Event.SourcePort
-          description: The source port.
-          type: String
-        - contextPath: SentinelOne.Event.DestinationIP
-          description: The destination IP.
-          type: String
-        - contextPath: SentinelOne.Event.DestinationPort
-          description: The destination port.
-          type: String
-        - contextPath: SentinelOne.Event.SourceProcessUser
-          description: The source process user.
-          type: String
-        - contextPath: SentinelOne.Event.SourceProcessCommandLine
-          description: The source process command line.
-          type: String
-        - contextPath: SentinelOne.Event.DNSRequest
-          description: The DNS Request.
-          type: String
-        - contextPath: SentinelOne.Event.FileFullName
-          description: The file full name.
-          type: String
-        - contextPath: SentinelOne.Event.EventTime
-          description: The event time.
-          type: String
-        - contextPath: Event.ID
-          description: Event process ID.
-          type: String
-        - contextPath: Event.Name
-          description: Event name.
-          type: String
-        - contextPath: Event.Type
-          description: Event type.
-          type: String
-        - contextPath: SentinelOne.Cursor.Event
-          description: cursor to recieve next page
-          type: String
-    - arguments:
-        - description: The query string for which to return events.
-          name: query
-          required: true
-        - description: Query start date, for example, "2019-08-03T04:49:26.257525Z".
-            Limited to 93 days ago.
-          name: from_date
-          required: true
-        - description: Query end date, for example, "2019-08-03T04:49:26.257525Z".
-          name: to_date
-          required: true
-      description: Runs a Deep Visibility query and returns the queryId. You can use
-        the queryId for all other commands, such as the sentinelone-get-events
-        command.
-      name: sentinelone-create-query
-      outputs:
-        - contextPath: SentinelOne.Query.FromDate
-          description: Query start date.
-          type: Date
-        - contextPath: SentinelOne.Query.Query
-          description: The search query string.
-          type: String
-        - contextPath: SentinelOne.Query.QueryID
-          description: The query ID.
-          type: String
-        - contextPath: SentinelOne.Query.ToDate
-          description: Query end date.
-          type: Date
-    - arguments:
-        - description: 'The queryId that is returned when creating a query under Create
-            Query. Example: "q1xx2xx3". Get the query_id from the "get-query-id"
-            command.'
-          name: query_id
-          required: true
-        - defaultValue: "50"
-          description: Maximum number of items to return (1-100).
-          name: limit
-      description: Returns a list of Deep Visibility events from query by event type -
-        process.
-      name: sentinelone-get-processes
-      outputs:
-        - contextPath: SentinelOne.Event.ParentProcessID
-          description: Parent process ID.
-          type: Number
-        - contextPath: SentinelOne.Event.ProcessUID
-          description: The process unique identifier.
-          type: String
-        - contextPath: SentinelOne.Event.SHA1
-          description: SHA1 hash of the process image.
-          type: String
-        - contextPath: SentinelOne.Event.SubsystemType
-          description: Process sub-system.
-          type: String
-        - contextPath: SentinelOne.Event.ParentProcessStartTime
-          description: The parent process start time.
-          type: Date
-        - contextPath: SentinelOne.Event.ProcessID
-          description: The process ID.
-          type: Number
-        - contextPath: SentinelOne.Event.ParentProcessUID
-          description: Parent process unique identifier.
-          type: String
-        - contextPath: SentinelOne.Event.User
-          description: User assigned to the event.
-          type: String
-        - contextPath: SentinelOne.Event.Time
-          description: Start time of the process.
-          type: Date
-        - contextPath: SentinelOne.Event.ParentProcessName
-          description: Parent process name.
-          type: String
-        - contextPath: SentinelOne.Event.SiteName
-          description: Site name.
-          type: String
-        - contextPath: SentinelOne.Event.EventType
-          description: The event type.
-          type: String
-        - contextPath: SentinelOne.Event.Endpoint
-          description: The agent name (endpoint).
-          type: String
-        - contextPath: SentinelOne.Event.IntegrityLevel
-          description: Process integrity level.
-          type: String
-        - contextPath: SentinelOne.Event.CMD
-          description: Process CMD.
-          type: String
-        - contextPath: SentinelOne.Event.ProcessName
-          description: Process name.
-          type: String
-        - contextPath: SentinelOne.Event.ProcessDisplayName
-          description: Process display name.
-          type: String
-    - arguments:
-        - description: "A free-text search term that will match applicable attributes
-            (sub-string match). Note: A device's physical addresses will only be
-            matched if they start with the search term (not if they contain the
-            search term)."
-          name: query
-        - description: A comma-separated list of agents IDs to shutdown.
-          isArray: true
-          name: agent_id
-        - description: The ID of the network group.
-          name: group_id
-      description: Sends a shutdown command to all agents that match the input filter.
-      name: sentinelone-shutdown-agent
-      outputs:
-        - contextPath: SentinelOne.Agent.ID
-          description: The ID of the agent that was shutdown.
-          type: String
-    - arguments:
-        - description: "A free-text search term that will match applicable attributes
-            (sub-string match). Note: A device's physical addresses will only be
-            matched if they start with the search term (not if they contain the
-            search term)."
-          name: query
-        - description: A comma-separated list of agents IDs to shutdown.
-          name: agent_id
-        - description: The ID of the network group.
-          name: group_id
-      description: Sends an uninstall command to all agents that match the input filter.
-      name: sentinelone-uninstall-agent
-      outputs:
-        - contextPath: SentinelOne.uninstall.Affected
-          description: Number of affected agents.
-          type: String
-    - arguments:
-        - name: verdict
-          required: true
-          auto: PREDEFINED
-          predefined:
-            - undefined
-            - true_positive
-            - false_positive
-            - suspicious
-          description: Analyst verdict action.
-        - name: threat_ids
-          required: true
-          description: A comma-separated list of threat IDs.
-          isArray: true
-      description: Updates the analyst verdict to a group of threats that match the
-        specified input filter. Relevant for API version 2.1.
-      name: sentinelone-update-threats-verdict
-      outputs:
-        - contextPath: SentinelOne.Threat.ID
-          description: The threat ID.
-          type: String
-        - contextPath: SentinelOne.Threat.Updated
-          description: Whether the threat was successfully updated in the analyst verdict.
-          type: Boolean
-        - contextPath: SentinelOne.Threat.Update.Action
-          description: Name of the analyst verdict action performed on the threats.
-          type: String
-    - arguments:
-        - name: verdict
-          required: true
-          auto: PREDEFINED
-          predefined:
-            - undefined
-            - true_positive
-            - false_positive
-            - suspicious
-          description: Analyst verdict action.
-        - name: alert_ids
-          required: true
-          description: A comma-separated list of alert IDs.
-          isArray: true
-      description: Updates the analyst verdict to a group of alerts that match the
-        specified input filter. Relevant for API version 2.1.
-      name: sentinelone-update-alerts-verdict
-      outputs:
-        - contextPath: SentinelOne.Alert.ID
-          description: The alert ID.
-          type: String
-        - contextPath: SentinelOne.Alert.Updated
-          description: Whether the alert was successfully updated in the analyst verdict.
-          type: Boolean
-        - contextPath: SentinelOne.Alert.Update.Action
-          description: Name of the analyst verdict action performed on the alerts.
-          type: String
-    - arguments:
-        - name: name
-          required: true
-          description: The name of the STAR rule.
-        - name: rule_severity
-          required: true
-          auto: PREDEFINED
-          predefined:
-            - Low
-            - Medium
-            - High
-            - Critical
-          description: The rule severity.
-        - name: expiration_mode
-          required: true
-          auto: PREDEFINED
-          predefined:
-            - Permanent
-            - Temporary
-          description: Type of expiration mode.
-        - name: query_type
-          required: true
-          auto: PREDEFINED
-          predefined:
-            - events
-            - processes
-          description: Type of the query. For now it's "events"
-        - name: query
-          required: true
-          description: The query string for which to return events.
-        - name: description
-          description: The description of the STAR rule.
-        - name: expiration_date
-          description: 'If expiration mode is "Temporary" then it should be supplied, for
-            example, "2019-08-03T04:49:26.257525Z" '
-        - name: site_ids
-          description: A comma-separated list of site IDs.
-          isArray: true
-        - name: group_ids
-          description: A comma-separated list of Group IDs.
-          isArray: true
-        - name: account_ids
-          description: A comma-separated list of Account IDs.
-          isArray: true
-        - name: network_quarantine
-          required: true
-          auto: PREDEFINED
-          predefined:
-            - "true"
-            - "false"
-          description: Whether to enable the network quarantine of the STAR rule.
-        - name: treatAsThreat
-          required: true
-          auto: PREDEFINED
-          predefined:
-            - Malicious
-            - Suspicious
-            - UNDEFINED
-          description: The treatAsThreat type.
-      description: Creates a custom STAR rule. Relevant for API version 2.1.
-      name: sentinelone-create-star-rule
-      outputs:
-        - contextPath: SentinelOne.StarRule.ID
-          description: The STAR rule ID.
-          type: String
-        - contextPath: SentinelOne.StarRule.Name
-          description: The STAR rule name.
-          type: String
-        - contextPath: SentinelOne.StarRule.Status
-          description: The status of the STAR rule.
-          type: String
-        - contextPath: SentinelOne.StarRule.Severity
-          description: The severity of the STAR rule.
-          type: String
-        - contextPath: SentinelOne.StarRule.Description
-          description: The description of the STAR rule.
-          type: String
-        - contextPath: SentinelOne.StarRule.NetworkQuarantine
-          description: The network quarantine of the STAR rule.
-          type: Boolean
-        - contextPath: SentinelOne.StarRule.TreatAsThreat
-          description: The Treat As Threat of the STAR rule.
-          type: String
-        - contextPath: SentinelOne.StarRule.ExpirationMode
-          description: The expiration mode of the STAR rule.
-          type: String
-        - contextPath: SentinelOne.StarRule.ExpirationDate
-          description: The expiration date of the STAR rule.
-          type: String
-        - contextPath: SentinelOne.StarRule.ScopeHierarchy
-          description: The scope hierarchy of the STAR rule.
-          type: String
-        - contextPath: SentinelOne.StarRule.CreatedAt
-          description: The created time for the STAR rule.
-          type: String
-        - contextPath: SentinelOne.StarRule.UpdatedAt
-          description: The updated time for the STAR rule.
-          type: String
-    - arguments:
-        - name: status
-          description: 'A comma-separated list of the status of the STAR rule. Available
-            options are: "Activating, Active, Deleted, Deleting, Disabled,
-            Disabling and Draft".Example: "Draft,Active".'
-        - name: creator_contains
-          description: 'Free-text filter by rule creator (supports multiple values).
-            Example: "Service Pack 1".'
-        - name: queryType
-          auto: PREDEFINED
-          predefined:
-            - events
-            - processes
-          description: 'Return rules with the filtered type. Example: "events".'
-        - name: query
-          description: 'Free-text filter by S1 query (supports multiple values). Example:
-            "Service Pack 1".'
-        - name: description_contains
-          description: 'Free-text filter by rule description (supports multiple values).
-            Example: "Service Pack 1".'
-        - name: ruleIds
-          description: 'A comma-separated list of Rules IDs. Example:
-            "225494730938493804,225494730938493915".'
-        - name: name_contains
-          description: 'Free-text filter by rule name (supports multiple values). Example:
-            "Service Pack 1".'
-        - name: accountIds
-          description: 'A comma-separated list of Account IDs to filter by. Example:
-            "225494730938493804,225494730938493915".'
-        - name: expirationMode
-          auto: PREDEFINED
-          predefined:
-            - Temporary
-            - Permanent
-          description: 'Return rules with the filtered expiration mode. Example:
-            "Permanent".'
-        - name: limit
-          description: 'Limit number of returned items (1-1000). Example: "10".'
-        - name: siteIds
-          description: 'A comma-separated list of site IDs to filter by. Example:
-            "225494730938493804,225494730938493915".'
-      name: sentinelone-get-star-rules
-      description: Get a list of custom detection rules for a given scope. Relevant
-        for API version 2.1.
-      outputs:
-        - contextPath: SentinelOne.StarRule.ID
-          description: The STAR rule ID.
-          type: Number
-        - contextPath: SentinelOne.StarRule.Creator
-          description: The STAR rule creator.
-          type: string
-        - contextPath: SentinelOne.StarRule.Name
-          description: The STAR rule name.
-          type: string
-        - contextPath: SentinelOne.StarRule.Status
-          description: The STAR rule status.
-          type: string
-        - contextPath: SentinelOne.StarRule.Severity
-          description: The STAR rule severity.
-          type: string
-        - contextPath: SentinelOne.StarRule.GeneratedAlerts
-          description: The number of STAR rule generated alerts.
-          type: Number
-        - contextPath: SentinelOne.StarRule.Description
-          description: The STAR rule description.
-          type: string
-        - contextPath: SentinelOne.StarRule.StatusReason
-          description: The STAR rule status reason.
-          type: string
-        - contextPath: SentinelOne.StarRule.ExpirationMode
-          description: The STAR rule expiration mode.
-          type: string
-        - contextPath: SentinelOne.StarRule.ExpirationDate
-          description: The STAR rule expiration date.
-          type: Date
-        - contextPath: SentinelOne.StarRule.Expired
-          description: Whether the STAR rule expired.
-          type: Boolean
-    - arguments:
-        - name: rule_id
-          required: true
-          description: 'Rule ID  Example: "225494730938493804".'
-        - name: name
-          required: true
-          description: The name of the STAR rule.
-        - name: rule_severity
-          required: true
-          auto: PREDEFINED
-          predefined:
-            - Low
-            - Medium
-            - High
-            - Critical
-          description: The rule severity.
-        - name: expiration_mode
-          required: true
-          auto: PREDEFINED
-          predefined:
-            - Permanent
-            - Temporary
-          description: Type of expiration mode.
-        - name: query_type
-          required: true
-          auto: PREDEFINED
-          predefined:
-            - events
-            - processes
-          description: Type of the query. For now it's "events"
-        - name: query
-          required: true
-          description: The query string for which to return events.
-        - name: description
-          description: The description of the STAR rule.
-        - name: expiration_date
-          description: If expiration mode is "Temporary" then it should be supplied, for
-            example, "2019-08-03T04:49:26.257525Z".
-        - name: site_ids
-          description: A comma-separated list of site IDs.
-          isArray: true
-        - name: group_ids
-          description: A comma-separated list of group IDs.
-          isArray: true
-        - name: account_ids
-          description: A comma-separated list of account IDs.
-          isArray: true
-        - name: network_quarantine
-          required: true
-          auto: PREDEFINED
-          predefined:
-            - "true"
-            - "false"
-          description: Whether to enable the network quarantine of the STAR rule.
-        - name: treatAsThreat
-          required: true
-          auto: PREDEFINED
-          predefined:
-            - Malicious
-            - Suspicious
-            - UNDEFINED
-          description: The treatAsThreat.
-      description: Updates a custom STAR rule. Relevant for API version 2.1.
-      name: sentinelone-update-star-rule
-      outputs:
-        - contextPath: SentinelOne.StarRule.ID
-          description: The STAR rule ID.
-          type: String
-        - contextPath: SentinelOne.StarRule.Name
-          description: The STAR rule name.
-          type: String
-        - contextPath: SentinelOne.StarRule.Status
-          description: The status of the STAR rule.
-          type: String
-        - contextPath: SentinelOne.StarRule.Severity
-          description: The severity of the STAR rule.
-          type: String
-        - contextPath: SentinelOne.StarRule.Description
-          description: The description of the STAR rule.
-          type: String
-        - contextPath: SentinelOne.StarRule.NetworkQuarantine
-          description: The network quarantine of the STAR rule.
-          type: Boolean
-        - contextPath: SentinelOne.StarRule.TreatAsThreat
-          description: The Treat As Threat of the STAR rule.
-          type: String
-        - contextPath: SentinelOne.StarRule.ExpirationMode
-          description: The expiration mode of the STAR rule.
-          type: String
-        - contextPath: SentinelOne.StarRule.ExpirationDate
-          description: The expiration date of the STAR rule.
-          type: String
-        - contextPath: SentinelOne.StarRule.ScopeHierarchy
-          description: The scope hierarchy of the STAR rule.
-          type: String
-        - contextPath: SentinelOne.StarRule.CreatedAt
-          description: The created time for the STAR rule.
-          type: String
-        - contextPath: SentinelOne.StarRule.UpdatedAt
-          description: The updated time for the STAR rule.
-          type: String
-    - arguments:
-        - name: rule_ids
-          required: true
-          description: A comma-separated list of STAR rule IDs.
-          isArray: true
-      description: Activate Custom Detection rules that match the specified input
-        filter. Relevant for API version 2.1.
-      name: sentinelone-enable-star-rules
-      outputs:
-        - contextPath: SentinelOne.StarRule.ID
-          description: The Rule ID.
-          type: String
-        - contextPath: SentinelOne.StarRule.Enabled
-          description: Whether the STAR rule was successfully enabled.
-          type: Boolean
-    - arguments:
-        - name: rule_ids
-          required: true
-          description: A comma-separated list of STAR rule IDs.
-          isArray: true
-      description: Disable Custom Detection rules that match the specified input
-        filter. Relevant for API version 2.1.
-      name: sentinelone-disable-star-rules
-      outputs:
-        - contextPath: SentinelOne.StarRule.ID
-          description: The Rule ID.
-          type: String
-        - contextPath: SentinelOne.StarRule.Disabled
-          description: Whether the STAR rule was successfully disabled.
-          type: Boolean
-    - arguments:
-        - name: rule_ids
-          required: true
-          description: A comma-separated list of STAR rule IDs.
-          isArray: true
-      description: Deletes Custom Detection Rules that match the specified input
-        filter. Relevant for API version 2.1.
-      name: sentinelone-delete-star-rule
-      outputs:
-        - contextPath: SentinelOne.StarRule.ID
-          description: The Rule ID.
-          type: String
-        - contextPath: SentinelOne.StarRule.Deleted
-          description: Whether the STAR rule was successfully deleted.
-          type: Boolean
-    - arguments:
-        - auto: PREDEFINED
-          defaultValue: "true"
-          description: Whether the global list is accessible. (Same as `tenant` flag in
-            API docs.)
-          name: global
-          predefined:
-            - "true"
-            - "false"
-        - description: Comma-separated list of group IDs to filter by.
-          name: group_ids
-        - description: Comma-separated list of site IDs to filter by.
-          name: site_ids
-        - description: Comma-separated list of account IDs to filter by.
-          name: account_ids
-        - defaultValue: "0"
-          description: The number of records to skip (for paging).
-          name: offset
-        - defaultValue: "1000"
-          description: The maximum number of records to return.
-          name: limit
-        - description: Hash to search for in the blocklist
-          name: hash
-      description: Add a hash to the blocklist ("blacklist" in SentinelOne
-        documentation). If the `global` flag is `true`, then group_ids,
-        site_ids, and account_ids are ignored.
-      name: sentinelone-get-blocklist
-      outputs:
-        - contextPath: SentinelOne.Blocklist.UserId
-          description: User ID.
-          type: String
-        - contextPath: SentinelOne.Blocklist.UpdatedAt
-          description: When entry was most recently updated.
-          type: String
-        - contextPath: SentinelOne.Blocklist.Value
-          description: File hash.
-          type: String
-        - contextPath: SentinelOne.Blocklist.ScopePath
-          description: SentinelOne list scope.
-          type: String
-        - contextPath: SentinelOne.Blocklist.Type
-          description: Block list type.
-          type: String
-        - contextPath: SentinelOne.Blocklist.Source
-          description: Source of entry.
-          type: String
-        - contextPath: SentinelOne.Blocklist.ID
-          description: Entry ID.
-          type: String
-        - contextPath: SentinelOne.Blocklist.CreatedAt
-          description: Date entry was created.
-          type: String
-        - contextPath: SentinelOne.Blocklist.Description
-          description: Description of the blocklist.
-          type: String
-        - contextPath: SentinelOne.Blocklist.OSType
-          description: Operating system type block is enforced on.
-          type: String
-        - contextPath: SentinelOne.Blocklist.ScopeName
-          description: Name of the blocklist scope.
-          type: String
-    - arguments:
-        - description: SHA1 hash to add to the global blocklist.
-          name: sha1
-        - defaultValue: XSOAR
-          description: String describing the source of the block.
-          name: source
-        - auto: PREDEFINED
-          name: os_type
-          predefined:
-            - windows
-            - linux
-            - macos
-          required: true
-          description: Type of operating system.
-        - defaultValue: Blocked from XSOAR
-          description: Note stored in SentinelOne about the block.
-          name: description
-      description: Add a hash to the global blocklist in SentinelOne.
-      name: sentinelone-add-hash-to-blocklist
-      outputs:
-        - contextPath: SentinelOne.AddHashToBlocklist.hash
-          description: Hash of the file.
-        - contextPath: SentinelOne.AddHashToBlocklist.status
-          description: Status of the action to add a hash to the blocklist.
-    - arguments:
-        - description: SHA1 hash to remove from the global blocklist.
-          name: sha1
-        - auto: PREDEFINED
-          description: Optional operating system type. If not supplied, will remove the
-            SHA1 hash across all platforms.
-          name: os_type
-          predefined:
-            - windows
-            - macos
-            - linux
-      description: Remove a hash from the global blocklist in SentinelOne
-      name: sentinelone-remove-hash-from-blocklist
-      outputs:
-        - contextPath: SentinelOne.RemoveHashFromBlocklist.hash
-          description: Hash of the file.
-        - contextPath: SentinelOne.RemoveHashFromBlocklist.status
-          description: Status of the action to remove a hash from the blocklist.
-    - arguments:
-        - description: Agent ID to retrieve the file from.
-          name: agent_id
-          required: true
-        - description: File path to download the file from.
-          name: file_path
-          required: true
-        - description: Password to protect the zip file with.
-          name: password
-          required: true
-      description: Invokes a fetch files command against an agent endpoint.
-      name: sentinelone-fetch-file
-      outputs: []
-    - arguments:
-        - defaultValue: Agent ID
-          description: SentinelOne agent ID.
-          name: agent_id
-          required: true
-        - description: Activity ID in the get-activities command.
-          name: activity_id
-          required: true
-        - description: Password used in the sentinelone-fetch-file command.
-          name: password
-          required: true
-      description: Download a file fetched using th sentinelone-fetch-file command to
-        submit the request and the sentinelone-get-activities command to get the
-        download path.
-      name: sentinelone-download-fetched-file
-      outputs: []
-    - arguments:
-        - name: threat_ids
-          required: true
-          description: A comma-separated list of threat IDs.
-          isArray: true
-        - name: note
-          required: true
-          description: Threat Note Text
-      description: Add a threat note to one or more threats. Relevant for API version 2.1.
-      name: sentinelone-write-threat-note
-      outputs:
-        - contextPath: SentinelOne.Threat.ID
-          description: The threat ID.
-          type: String
-        - contextPath: SentinelOne.Threat.Note
-          description: The threat note.
-          type: String
-        - contextPath: SentinelOne.Threat.Status
-          description: Whether the note was added successfully.
-          type: String
-    - arguments:
-        - name: name
-          required: true
-          description: Threat Intelligence indicator name.
-        - name: source
-          required: true
-          description: The source of the identified Threat Intelligence indicator.
-        - name: type
-          required: true
-          auto: PREDEFINED
-          predefined:
-            - DNS
-            - IPV4
-            - IPV6
-            - MD5
-            - SHA1
-            - SHA256
-            - URL
-          description: The type of the Threat Intelligence indicator.
-        - name: method
-          required: true
-          auto: PREDEFINED
-          predefined:
-            - EQUALS
-          description: The comparison method used by SentinelOne to trigger the event.
-        - name: validUntil
-          required: true
-          description: Expiration date for the Threat Intelligence indicator.
-        - name: value
-          required: true
-          description: The value of the Threat Intelligence indicator.
-        - name: account_ids
-          required: true
-          description: List of account IDs to filter by.
-          isArray: true
-        - name: externalId
-          description: The unique identifier of the indicator as provided by the Threat
-            Intelligence source.
-        - name: description
-          description: Description of the Threat Intelligence indicator.
-      description: Add an IoC to the Threat Intelligence database. Relevant for API
-        version 2.1.
-      name: sentinelone-create-ioc
-      outputs:
-        - contextPath: SentinelOne.IOC.UUID
-          description: The IOC UUID.
-          type: String
-        - contextPath: SentinelOne.IOC.Name
-          description: Threat Intelligence indicator name.
-          type: String
-        - contextPath: SentinelOne.IOC.Source
-          description: The source of the identified Threat Intelligence indicator.
-          type: String
-        - contextPath: SentinelOne.IOC.Type
-          description: The type of the Threat Intelligence indicator.
-          type: String
-        - contextPath: SentinelOne.IOC.BatchId
-          description: The IOC batch ID.
-          type: String
-        - contextPath: SentinelOne.IOC.Creator
-          description: The IOC creator.
-          type: String
-        - contextPath: SentinelOne.IOC.Scope
-          description: The IOC scope.
-          type: String
-        - contextPath: SentinelOne.IOC.ScopeId
-          description: The IOC scope ID.
-          type: String
-        - contextPath: SentinelOne.IOC.ValidUntil
-          description: Expiration date for the Threat Intelligence indicator.
-          type: String
-        - contextPath: SentinelOne.IOC.Description
-          description: Description of the Threat Intelligence indicator.
-          type: String
-        - contextPath: SentinelOne.IOC.ExternalId
-          description: The unique identifier of the indicator as provided by the Threat
-            Intelligence source.
-          type: String
-    - arguments:
-        - name: account_ids
-          required: true
-          description: List of account IDs to filter by.
-          isArray: true
-        - name: uuids
-          required: true
-          description: UUID of Threat Intelligence indicator.
-      description: Delete an IOC from the Threat Intelligence database that matches a
-        filter. Relevant for API version 2.1.
-      name: sentinelone-delete-ioc
-      outputs:
-        - contextPath: SentinelOne.IOC.UUID
-          description: The IOC UUID.
-          type: String
-        - contextPath: SentinelOne.IOC.Deleted
-          description: Whether the Threat Intelligence indicator was deleted.
-          type: Boolean
-    - arguments:
-        - name: account_ids
-          required: true
-          description: List of account IDs to filter by.
-          isArray: true
-        - name: limit
-          description: Limit number of returned items (1-1000). Default is 1000.
-        - name: upload_time_gte
-          description: 'The time (greater than or equal to) at which the Threat
-            Intelligence indicator was uploaded to the SentinelOne database.
-            Example: "2022-07-13T20:33:29.007906Z".'
-        - name: upload_time_lte
-          description: 'The time (less than or equal to) at which the Threat Intelligence
-            indicator was uploaded to the SentinelOne database. Example:
-            "2022-07-13T20:33:29.007906Z".'
-        - name: cursor
-          description: 'Cursor position returned by the last request. Should be used for
-            iterating over more than 1000 items. Example:
-            "YWdlbnRfaWQ6NTgwMjkzODE=".'
-        - name: uuids
-          description: 'A list of unique IDs of the parent process of the indicator of
-            compromise. Example: "2cffae871197f20d864fe8363eee6651".'
-        - name: type
-          auto: PREDEFINED
-          predefined:
-            - DNS
-            - IPV4
-            - IPV6
-            - MD5
-            - SHA1
-            - SHA256
-            - URL
-          description: The type of the Threat Intelligence indicator.
-        - name: batch_id
-          description: 'Unique ID of the uploaded indicators batch. Example:
-            "atmtn000000028a881bcf939dc6d92ab55443".'
-        - name: source
-          description: 'List of the sources of the identified Threat Intelligence
-            indicator. Example: "AlienVault".'
-        - name: value
-          description: 'The value of the Threat Intelligence indicator. Example:
-            "175.0.x.x".'
-        - name: external_id
-          description: 'The unique identifier of the indicator as provided by the Threat
-            Intelligence source. Example:
-            "e277603e-1060-5ad4-9937-c26c97f1ca68".'
-        - name: name_contains
-          description: 'A comma-separated list of free-text filtered by the indicator
-            name. Example: "foo.dll".'
-        - name: creator_contains
-          description: 'A comma-separated list of free-text filtered by the user who
-            uploaded the Threat Intelligence indicator. Example:
-            "admin@sentinelone.com".'
-        - name: description_contains
-          description: 'A comma-separated list of free-text filtered by the description of
-            the indicator. Example: "Malicious-activity".'
-        - name: category_in
-          description: "The categories of the Threat Intelligence indicator. Example: The
-            malware type associated with the IOC"
-        - name: updated_at_gte
-          description: 'The time (greater or equal to) at which the indicator was last
-            updated in the SentinelOne database. Example:
-            "2021-07-13T20:33:29.007906Z".'
-        - name: updated_at_lte
-          description: 'The time (less than or equal to) at which the indicator was last
-            updated in the SentinelOne database. Example:
-            "2021-07-13T20:33:29.007906Z".'
-        - name: creation_time_gte
-          description: 'Creation time (greater than or equal to) as set by the user.
-            Example: "2021-07-13T20:33:29.007906Z".'
-        - name: creation_time_lte
-          description: 'Creation time (less than or equal to) as set by the user. Example:
-            "2021-07-13T20:33:29.007906Z".'
-      description: Get the IOCs of a specified account that match the filter. Relevant
-        for API version 2.1.
-      name: sentinelone-get-iocs
-      outputs:
-        - contextPath: SentinelOne.IOC.UUID
-          description: The IOC UUID.
-          type: String
-        - contextPath: SentinelOne.IOC.Creator
-          description: Threat Intelligence indicator creator.
-          type: String
-        - contextPath: SentinelOne.IOC.Name
-          description: Threat Intelligence indicator name.
-          type: String
-        - contextPath: SentinelOne.IOC.Value
-          description: Threat Intelligence indicator value.
-          type: String
-        - contextPath: SentinelOne.IOC.Description
-          description: Threat Intelligence indicator description.
-          type: String
-        - contextPath: SentinelOne.IOC.Type
-          description: Threat Intelligence indicator type.
-          type: String
-        - contextPath: SentinelOne.IOC.ExternalId
-          description: Threat Intelligence indicator external ID.
-          type: String
-        - contextPath: SentinelOne.IOC.Source
-          description: Threat Intelligence indicator source.
-          type: String
-        - contextPath: SentinelOne.IOC.UploadTime
-          description: Threat Intelligence indicator upload time.
-          type: String
-        - contextPath: SentinelOne.IOC.ValidUntil
-          description: Threat Intelligence indicator expiration time.
-          type: String
-    - arguments:
-        - name: query
-          required: true
-          description: Events matching the query search term will be returned.
-        - name: from_date
-          required: true
-          description: Events created after this timestamp.
-        - name: to_date
-          required: true
-          description: Events created before or at this timestamp
-        - name: limit
-          description: Limit number of returned items (1-100000).
-      description: Start a Deep Visibility Power query to get back status and
-        potential results (ping afterwards using the queryId if query has not
-        finished). Relevant for API version 2.1
-      name: sentinelone-create-power-query
-      outputs: []
-    - arguments:
-        - name: queryId
-          required: true
-          description: QueryId.
-      description: Ping a Deep Visibility Power query using the queryId argument if
-        results have not returned from an initial Power query or a previous
-        ping. Relevant for API version 2.1.
-      name: sentinelone-ping-power-query
-      outputs: []
-    - arguments:
-        - name: status
-          required: true
-          auto: PREDEFINED
-          predefined:
-            - in_progress
-            - resolved
-            - unresolved
-          description: Incident status.
-        - name: threat_ids
-          required: true
-          description: A comma-separated list of threat IDs.
-          isArray: true
-      description: Updates the incident status to a group of threats that match the
-        specified input filter. Relevant for API version 2.1.
-      name: sentinelone-update-threats-status
-      outputs:
-        - contextPath: SentinelOne.Threat.ID
-          description: The threat ID.
-          type: String
-        - contextPath: SentinelOne.Threat.Updated
-          description: Whether the threat was successfully updated.
-          type: Boolean
-        - contextPath: SentinelOne.Threat.Status
-          description: Name of the status performed on the threats.
-          type: String
-    - arguments:
-        - name: status
-          required: true
-          auto: PREDEFINED
-          predefined:
-            - in_progress
-            - resolved
-            - unresolved
-          description: Incident status.
-        - name: alert_ids
-          required: true
-          description: A comma-separated list of alert IDs.
-          isArray: true
-      description: Updates the incident status to a group of alerts that match the
-        specified input filter. Relevant for API version 2.1.
-      name: sentinelone-update-alerts-status
-      outputs:
-        - contextPath: SentinelOne.Alert.ID
-          description: The alert ID.
-          type: String
-        - contextPath: SentinelOne.Alert.Updated
-          description: Whether the alert was successfully updated.
-          type: Boolean
-        - contextPath: SentinelOne.Alert.Status
-          description: The status performed on the alerts.
-          type: String
-    - arguments:
-        - name: site_id
-          required: true
-          description: A valid site ID.
-      description: Expire the site of the given ID
-      name: sentinelone-expire-site
-      outputs:
-        - contextPath: SentinelOne.Site.ID
-          description: The site ID.
-          type: String
-        - contextPath: SentinelOne.Site.Name
-          description: The site name.
-          type: String
-        - contextPath: SentinelOne.Site.State
-          description: The site state.
-          type: String
-        - contextPath: SentinelOne.Site.SKU
-          description: The SKU of product features active for this site.
-          type: String
-        - contextPath: SentinelOne.Site.SiteType
-          description: The site type.
-          type: String
-        - contextPath: SentinelOne.Site.Suite
-          description: The site suite.
-          type: String
-        - contextPath: SentinelOne.Site.TotalLicenses
-          description: The total licenses.
-          type: String
-        - contextPath: SentinelOne.Site.AccountID
-          description: The account ID.
-          type: String
-        - contextPath: SentinelOne.Site.Creator
-          description: Full name of the creating user.
-          type: String
-        - contextPath: SentinelOne.Site.CreatorID
-          description: ID of the creating user.
-          type: String
-        - contextPath: SentinelOne.Site.Description
-          description: Description of the site.
-          type: String
-        - contextPath: SentinelOne.Site.Expiration
-          description: Expiration date of the site.
-          type: String
-    - arguments:
-        - name: threat_id
-          required: true
-          description: "Please provide the Valid Threat ID. Example: 14629133470822878."
-        - name: password
-          required: true
-          description: File encryption password. (At least 10 characters, three out of
-            this list "uppercase", "lowercase", "digits" and "symbols" are
-            mandatory. Maximum length is 256 characters.)
-      name: sentinelone-fetch-threat-file
-      description: Fetch a file associated with the threat that matches the filter.
-      outputs:
-        - contextPath: SentinelOne.Threat.ID
-          description: The threat ID.
-          type: String
-        - contextPath: SentinelOne.Threat.Downloadable
-          description: Whether the file is downloadable.
-          type: Boolean
-        - contextPath: SentinelOne.Threat.ZippedFile
-          description: Details of the zipped folder.
-          type: String
-    - arguments:
-        - name: created_from
-          required: true
-          description: 'Greater than or equal to the time created. Example:
-            "2018-02-27T04:49:26.257525Z".'
-        - name: created_until
-          required: true
-          description: 'Less than or equal to the time created. Example:
-            "2018-02-27T04:49:26.257525Z".'
-        - name: ruleName
-          description: 'Free-text filter by rule name. Example: "rule1".'
-        - name: incidentStatus
-          description: 'Incident status. Example: "IN_PROGRESS".'
-        - name: analystVerdict
-          description: 'Analyst verdict. Example: "TRUE_POSITIVE".'
-        - name: alert_ids
-          description: A comma-separated list of alert IDs.
-        - name: limit
-          description: Limit number of returned items (1-1000). Default is 1000.
-        - name: site_ids
-          description: 'A comma-separated list of site IDs to filter by. Example:
-            "225494730938493804,225494730938493915".'
-        - name: cursor
-          description: 'Cursor position returned by the last request. Should be used for
-            iterating over more than 1000 items. Example:
-            "YWdlbnRfaWQ6NTgwMjkzODE=".'
-      name: sentinelone-get-alerts
-      description: Get the list of alerts that matches the filter provided. Relevant
-        for API version 2.1.
-      outputs:
-        - contextPath: SentinelOne.Alert.EventType
-          description: Event type.
-          type: String
-        - contextPath: SentinelOne.Alert.RuleName
-          description: The rule name.
-          type: String
-        - contextPath: SentinelOne.Alert.SrcProcUser
-          description: Source process user.
-          type: String
-        - contextPath: SentinelOne.Alert.SrcProcName
-          description: Source process name.
-          type: String
-        - contextPath: SentinelOne.Alert.SrcProcPath
-          description: Source process file path.
-          type: String
-        - contextPath: SentinelOne.Alert.SrcProcCommandline
-          description: The command line
-          type: String
-        - contextPath: SentinelOne.Alert.SrcProcSHA1
-          description: Source process SHA1 file hash.
-          type: String
-        - contextPath: SentinelOne.Alert.SrcProcStartTime
-          description: PID start time.
-          type: String
-        - contextPath: SentinelOne.Alert.SrcProcStorylineId
-          description: Source process story line ID.
-          type: String
-        - contextPath: SentinelOne.Alert.SrcParentProcName
-          description: Source parent process name.
-          type: String
-        - contextPath: SentinelOne.Alert.SrcParentProcPath
-          description: Source parent process file path.
-          type: String
-        - contextPath: SentinelOne.Alert.SrcParentProcCommandline
-          description: Source parent process command line.
-          type: String
-        - contextPath: SentinelOne.Alert.SrcParentProcStartTime
-          description: PID start time.
-          type: String
-        - contextPath: SentinelOne.Alert.SrcParentProcUser
-          description: Source parent process user.
-          type: String
-        - contextPath: SentinelOne.Alert.SrcParentProcSHA1
-          description: Source parent process SHA1 file hash.
-          type: String
-        - contextPath: SentinelOne.Alert.SrcProcSignerIdentity
-          description: Source process file signer identity.
-          type: String
-        - contextPath: SentinelOne.Alert.SrcParentProcSignerIdentity
-          description: Source parent process file signer identity.
-          type: String
-        - contextPath: SentinelOne.Alert.AlertCreatedAt
-          description: The the alert was created.
-          type: String
-        - contextPath: SentinelOne.Alert.AlertId
-          description: Alert ID.
-          type: String
-        - contextPath: SentinelOne.Alert.AnalystVerdict
-          description: Analyst verdict.
-          type: String
-        - contextPath: SentinelOne.Alert.IncidentStatus
-          description: Incident status
-          type: String
-        - contextPath: SentinelOne.Alert.EndpointName
-          description: Endpoint name
-          type: String
-        - contextPath: SentinelOne.Alert.AgentId
-          description: Agent ID.
-          type: String
-        - contextPath: SentinelOne.Alert.AgentUUID
-          description: Agent UUID.
-          type: String
-        - contextPath: SentinelOne.Alert.dvEventId
-          description: Deep Visibility event ID.
-          type: String
-        - contextPath: SentinelOne.Alert.AgentOS
-          description: Agent operating system.
-          type: String
-        - contextPath: SentinelOne.Alert.AgentVersion
-          description: Agent version.
-          type: String
-        - contextPath: SentinelOne.Alert.SiteId
-          description: Site ID.
-          type: String
-        - contextPath: SentinelOne.Alert.RuleId
-          description: Rule ID.
-          type: String
-    - arguments:
-        - name: agent_ids
-          required: true
-          description: "A comma-separated list of agent IDs. Example:
-            14629133470822878,14627455454652878"
-      name: sentinelone-get-installed-applications
-      description: Get the installed applications for a specific agent.
-      outputs:
-        - contextPath: SentinelOne.Application.Name
-          description: The application name.
-          type: String
-        - contextPath: SentinelOne.Application.Publisher
-          description: The publisher.
-          type: String
-        - contextPath: SentinelOne.Application.Size
-          description: The size of the application in bytes.
-          type: String
-        - contextPath: SentinelOne.Application.Version
-          description: The version of the application.
-          type: String
-        - contextPath: SentinelOne.Application.InstalledOn
-          description: The date the application was installed.
-          type: String
-    - arguments:
-        - name: agent_ids
-          required: true
-          description: "A comma-separated list of Agent IDs. Example:
-            14629133470822878,14627455454652878"
-      name: sentinelone-initiate-endpoint-scan
-      description: Initiate the endpoint virus scan on provided agent IDs.
-      outputs:
-        - contextPath: SentinelOne.Agent.AgentID
-          description: The Agent ID.
-          type: String
-        - contextPath: SentinelOne.Agent.Initiated
-          description: Whether the scan was initiated.
-          type: Boolean
-    - arguments:
-        - description: Value of the item to be removed from the exclusion list
-          name: item
-          required: true
-        - auto: PREDEFINED
-          description: OS type. Can be "windows", "windows_legacy", "macos", or "linux".
-          name: os_type
-          predefined:
-            - windows
-            - windows_legacy
-            - macos
-            - linux
-        - description: "Exclusion item type. The options are: file_type, path, white_hash,
-            certificate, or browser."
-          name: exclusion_type
-      description: Remove an item from the SentinelOne exclusion list
-      name: sentinelone-remove-item-from-whitelist
-      outputs:
-        - contextPath: SentinelOne.RemoveItemFromWhitelist.status
-          description: Status on if items were removed from whitelist or not found on
-            whitelist.
-          type: String
-        - contextPath: SentinelOne.RemoveItemFromWhitelist.item
-          description: Item removed fom whitelist.
-          type: String
-  dockerimage: demisto/python3:3.10.9.42476
->>>>>>> 54df7db0
   isfetch: true
   ismappable: true
   isremotesyncin: true
