--- conflicted
+++ resolved
@@ -2851,7 +2851,6 @@
     - contextPath: SentinelOne.Notes.UpdatedAt
       description: The note updated time.
       type: string
-<<<<<<< HEAD
   - arguments:
     - name: threat_id
       required: true
@@ -2868,10 +2867,7 @@
     - contextPath: SentinelOne.Threat.ZippedFile
       description: Details of the zipped folder.
       type: String
-  dockerimage: demisto/python3:3.12.8.3296088
-=======
   dockerimage: demisto/python3:3.12.11.4819260
->>>>>>> 3d40978a
   isfetch: true
   ismappable: true
   isremotesyncin: true
