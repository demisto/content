category: Endpoint
commonfields:
  id: SentinelOne V2
  version: -1
configuration:
  - name: url
    display: Server URL (e.g., https://usea1.sentinelone.net)
    required: true
    defaultvalue: null
    type: 0
    additionalinfo: null
  - name: credentials
    display: ""
    required: false
    defaultvalue: null
    type: 9
    additionalinfo: null
    displaypassword: API Token
    hiddenusername: true
  - name: api_version
    display: API Version
    required: true
    defaultvalue: "2.1"
    type: 15
    additionalinfo: null
    options:
      - "2.0"
      - "2.1"
  - display: Fetch incidents
    name: isFetch
    required: false
    type: 8
  - display: Incident type
    name: incidentType
    required: false
    type: 13
  - name: fetch_time
    display: First fetch timestamp (<number> <time unit>, e.g., 12 hours, 7 days, 3
      months, 1 year)
    required: false
    defaultvalue: 3 days
    type: 0
    additionalinfo: null
  - name: fetch_threat_rank
    display: Minimum risk score for importing incidents (0-10), where 0 is low risk
      and 10 is high risk. Relevant for API version 2.0.
    required: false
    defaultvalue: "5"
    type: 0
    additionalinfo: null
  - name: fetch_limit
    display: "Fetch limit: The maximum number of incidents to fetch"
    required: false
    defaultvalue: "10"
    type: 0
    additionalinfo: null
  - name: fetch_site_ids
    display: Site IDs
    required: false
    defaultvalue: null
    type: 0
    additionalinfo: Comma-separated list of site IDs to fetch incidents for. Leave
      blank to fetch all sites.
  - name: block_site_ids
    display: Block Site IDs
    required: false
    defaultvalue: null
    type: 0
    additionalinfo: Comma-separated list of site IDs for where hashes should be
      blocked. If left blank all hashes will be blocked globally. If filled out
      with site ids all hashes will be no longer be blocked globally, they will
      now be blocked in the scope of those sites.
  - name: insecure
    display: Trust any certificate (not secure)
    required: false
    type: 8
    additionalinfo: null
  - name: proxy
    display: Use system proxy settings
    required: false
    type: 8
    additionalinfo: null
  - name: token
    display: API Token (Deprecated)
    required: false
    defaultvalue: null
    type: 4
    additionalinfo: Use the "API Token (Recommended)" parameter instead.
  - name: incidentFetchInterval
    display: Incidents Fetch Interval
    required: false
    defaultvalue: "1"
    type: 19
    additionalinfo: null
  - additionalinfo: 'Choose the direction to mirror the incident: Incoming (from SentinelOne to Cortex XSOAR), Outgoing (from Cortex XSOAR to SentinelOne), or Incoming and Outgoing (from/to Cortex XSOAR and SentinelOne).'
    defaultvalue: None
    display: Incident Mirroring Direction
    name: mirror_direction
    options:
    - None
    - Incoming
    - Outgoing
    - Incoming And Outgoing
    required: false
    type: 15
  - additionalinfo: When selected, closing the SentinelOne ticket is mirrored in Cortex XSOAR.
    defaultvalue: 'false'
    display: Close Mirrored XSOAR Incident
    name: close_xsoar_incident
    required: false
    type: 8
description: Use the SentinelOne integration to send requests to your management
  server and get responses with data pulled from agents or from the management
  database.
display: SentinelOne v2
name: SentinelOne V2
script:
  commands:
    - arguments:
        - description: The computer name by which to filter the results.
          name: computer_name
        - auto: PREDEFINED
          description: 'A comma-separated list of scan statuses by which to filter the
            results, for example: "started,aborted".'
          name: scan_status
          predefined:
            - started
            - none
            - finished
            - aborted
        - auto: PREDEFINED
          description: 'Included operating system types, for example: "windows".'
          isArray: true
          name: os_type
          predefined:
            - windows
            - windows_legacy
            - macos
            - linux
        - description: 'Endpoint creation timestamp, for example:
            "2018-02-27T04:49:26.257525Z".'
          name: created_at
        - description: Minimum number of threats per agent.
          name: min_active_threats
        - defaultValue: "10"
          description: The maximum number of agents to return.
          name: limit
        - description: Query params field=value pairs delimited by comma (e.g.,
            activeThreats=3,gatewayIp=1.2.3.4). Query params are OR'd.
          name: params
      description: Returns all agents that match the specified criteria.
      name: sentinelone-list-agents
      outputs:
        - contextPath: SentinelOne.Agents.NetworkStatus
          description: The agent network status.
          type: string
        - contextPath: SentinelOne.Agents.ID
          description: The agent ID.
          type: string
        - contextPath: SentinelOne.Agents.AgentVersion
          description: The agent software version.
          type: string
        - contextPath: SentinelOne.Agents.IsDecommissioned
          description: Whether the agent is decommissioned.
          type: boolean
        - contextPath: SentinelOne.Agents.IsActive
          description: Whether the agent is active.
          type: boolean
        - contextPath: SentinelOne.Agents.LastActiveDate
          description: When was the agent last active.
          type: date
        - contextPath: SentinelOne.Agents.RegisteredAt
          description: The registration date of the agent.
          type: date
        - contextPath: SentinelOne.Agents.ExternalIP
          description: The agent IP address.
          type: string
        - contextPath: SentinelOne.Agents.ThreatCount
          description: Number of active threats.
          type: number
        - contextPath: SentinelOne.Agents.EncryptedApplications
          description: Whether disk encryption is enabled.
          type: boolean
        - contextPath: SentinelOne.Agents.OSName
          description: Name of operating system.
          type: string
        - contextPath: SentinelOne.Agents.ComputerName
          description: Name of agent computer.
          type: string
        - contextPath: SentinelOne.Agents.Domain
          description: Domain name of the agent.
          type: string
        - contextPath: SentinelOne.Agents.CreatedAt
          description: Creation time of the agent.
          type: date
        - contextPath: SentinelOne.Agents.SiteName
          description: Site name associated with the agent.
          type: string
    - arguments:
        - auto: PREDEFINED
          description: Exclusion item type.
          name: exclusion_type
          predefined:
            - file_type
            - path
            - white_hash
            - certificate
            - browser
          required: true
        - description: Value of the exclusion item for the exclusion list.
          name: exclusion_value
          required: true
        - auto: PREDEFINED
          description: Operating system type. Required for hash exclusions.
          name: os_type
          predefined:
            - windows
            - windows_legacy
            - macos
            - linux
          required: true
        - description: Description for adding the exclusion item.
          name: description
        - auto: PREDEFINED
          description: Exclusion mode (path exclusion only).
          name: exclusion_mode
          predefined:
            - suppress
            - disable_in_process_monitor_deep
            - disable_in_process_monitor
            - disable_all_monitors
            - disable_all_monitors_deep
        - description: Excluded path for a path exclusion list.
          name: path_exclusion_type
        - description: A comma-separated list of group IDs by which to filter.
          isArray: true
          name: group_ids
        - description: A comma-separated list of site IDs by which to filter.
          isArray: true
          name: site_ids
          required: false
      description: Creates an exclusion item that matches the specified input filter.
      name: sentinelone-create-white-list-item
      outputs:
        - contextPath: SentinelOne.Exclusions.ID
          description: The entity ID on the allow list.
          type: string
        - contextPath: SentinelOne.Exclusions.Type
          description: The item type on the allow list.
          type: string
        - contextPath: SentinelOne.Exclusions.CreatedAt
          description: Time when the allow list item was created.
          type: date
    - arguments:
        - description: 'List of IDs by which to filter, for example:
            "225494730938493804,225494730938493915".'
          isArray: true
          name: item_ids
        - auto: PREDEFINED
          description: 'A comma-separated list of operating system types by which to
            filter, for example: "windows, linux".'
          isArray: true
          name: os_types
          predefined:
            - windows
            - windows_legacy
            - macos
            - linux
        - auto: PREDEFINED
          description: Exclusion type.
          name: exclusion_type
          predefined:
            - file_type
            - path
            - white_hash
            - certificate
            - browser
        - defaultValue: "10"
          description: The maximum number of items to return.
          name: limit
        - defaultValue: "false"
          description: Whether to include parent information of each item. Default value
            is false.
          name: include_parent
        - defaultValue: "false"
          description: Whether to include children information of each item. Default value
            is false.
          name: include_children
      description: Lists all exclusion items that match the specified input filter.
      name: sentinelone-get-white-list
      outputs:
        - contextPath: SentinelOne.Exclusions.ID
          description: The exclusion item ID.
          type: string
        - contextPath: SentinelOne.Exclusions.Type
          description: The exclusion item type.
          type: string
        - contextPath: SentinelOne.Exclusions.CreatedAt
          description: Timestamp when the exclusion item was added.
          type: date
        - contextPath: SentinelOne.Exclusions.Value
          description: Value of the exclusion item.
          type: string
        - contextPath: SentinelOne.Exclusions.Source
          description: Source of the exclusion item.
          type: string
        - contextPath: SentinelOne.Exclusions.UserID
          description: User ID of the user qho added the exclusion item.
          type: string
        - contextPath: SentinelOne.Exclusions.UpdatedAt
          description: Timestamp when the exclusion item was updated.
          type: date
        - contextPath: SentinelOne.Exclusions.OsType
          description: Operating system type of the exclusion item.
          type: string
        - contextPath: SentinelOne.Exclusions.UserName
          description: User name of the user who added the exclusion item.
          type: string
        - contextPath: SentinelOne.Exclusions.Mode
          description: 'A comma-separated list of modes by which to filter (path
            exclusions only), for example: "suppress".'
          type: string
    - arguments:
        - description: The content hash.
          name: hash
          required: true
      description: Gets the file reputation by a SHA1 hash.
      name: sentinelone-get-hash
      outputs:
        - contextPath: SentinelOne.Hash.Rank
          description: The hash reputation (1-10).
          type: Number
        - contextPath: SentinelOne.Hash.Hash
          description: The content hash.
          type: String
    - arguments:
        - description: A comma-separated list of content hashes of the threat.
          isArray: true
          name: content_hash
        - auto: PREDEFINED
          default: false
          description: A comma-separated list of mitigation statuses.
          isArray: true
          name: mitigation_status
          predefined:
            - mitigated
            - active
            - blocked
            - suspicious
            - pending
            - suspicious_resolved
        - description: 'Searches for threats created before this timestamp, for example:
            "2018-02-27T04:49:26.257525Z".'
          name: created_before
        - description: 'Searches for threats created after this timestamp, for example:
            "2018-02-27T04:49:26.257525Z".'
          name: created_after
        - description: 'Searches for threats created on or before this timestamp, for
            example: "2018-02-27T04:49:26.257525Z".'
          name: created_until
        - description: 'Search for threats created on or after this timestamp, for
            example: "2018-02-27T04:49:26.257525Z".'
          name: created_from
        - auto: PREDEFINED
          defaultValue: "false"
          description: Whether to only return resolved threats.
          name: resolved
          predefined:
            - "false"
            - "true"
        - description: Threat display name. For API version 2.0 it can be a partial
            display name, doesn't have to be an exact match.
          name: display_name
        - defaultValue: "20"
          description: The maximum number of threats to return.
          name: limit
        - description: Full free-text search for fields. Can be "content_hash",
            "file_display_name", "file_path", "computer_name", or "uuid".
          name: query
        - description: 'A comma-separated list of threat IDs, for example:
            "225494730938493804,225494730938493915".'
          isArray: true
          name: threat_ids
        - auto: PREDEFINED
          description: 'A comma-separated list of threat classifications to search, for
            example: "Malware", "Network", "Benign".'
          name: classifications
          predefined:
            - Engine
            - Static
            - Cloud
            - Behavioral
        - description: Risk level threshold to retrieve (1-10). Relevant for API version
            2.0 only.
          name: rank
        - description: 'A comma-separated list of site IDs to search for threats, for
            example: "225494730938493804,225494730938493915".'
          isArray: true
          name: site_ids
      description: Returns threats according to the specified filters.
      name: sentinelone-get-threats
      outputs:
        - contextPath: SentinelOne.Threat.ID
          description: The threat ID.
          type: String
        - contextPath: SentinelOne.Threat.AgentComputerName
          description: The agent computer name.
          type: String
        - contextPath: SentinelOne.Threat.CreatedDate
          description: The threat creation date.
          type: Date
        - contextPath: SentinelOne.Threat.SiteID
          description: The site ID.
          type: String
        - contextPath: SentinelOne.Threat.Classification
          description: The threat classification.
          type: string
        - contextPath: SentinelOne.Threat.ClassificationSource
          description: Source of the threat classification.
          type: string
        - contextPath: SentinelOne.Threat.ConfidenceLevel
          description: SentinelOne threat confidence level.
          type: string
        - contextPath: SentinelOne.Threat.FileSha256
          description: SHA256 hash of the file content.
          type: string
        - contextPath: SentinelOne.Threat.MitigationStatus
          description: The agent mitigation status.
          type: String
        - contextPath: SentinelOne.Threat.AgentID
          description: The threat agent ID.
          type: String
        - contextPath: SentinelOne.Threat.Rank
          description: The number representing the cloud reputation (1-10).
          type: Number
        - contextPath: SentinelOne.Threat.MarkedAsBenign
          description: Whether the threat is marked as benign. Relevant for version 2.0
            only.
          type: Boolean
    - arguments:
        - description: 'A comma-separated list of group IDs by which to filter, for
            example: "225494730938493804,225494730938493915".'
          isArray: true
          name: group_ids
      description: Returns a dashboard threat summary. Can only be used with API V2.1.
      name: sentinelone-threat-summary
      outputs:
        - contextPath: SentinelOne.Threat.NotResolved
          description: Number of unresolved threats in the system.
          type: Number
        - contextPath: SentinelOne.Threat.SuspiciousNotMitigatedNotResolved
          description: Number of unmitigated suspicious threats in the system.
          type: Number
        - contextPath: SentinelOne.Threat.SuspiciousNotResolved
          description: Number of unresolved suspicious threats in the system.
          type: Number
        - contextPath: SentinelOne.Threat.Resolved
          description: Number of resolved threats in the system.
          type: Number
        - contextPath: SentinelOne.Threat.InProgress
          description: Number of active threats in the system.
          type: Number
        - contextPath: SentinelOne.Threat.Total
          description: Total number of threats in the system.
          type: Number
        - contextPath: SentinelOne.Threat.NotMitigated
          description: Number of unmitigated threats in the system.
          type: Number
        - contextPath: SentinelOne.Threat.MaliciousNotResolved
          description: Number of unresolved malicious threats in the system.
          type: Number
        - contextPath: SentinelOne.Threat.NotMitigatedNotResolved
          description: Number of unmitigated and unresolved threats in the system.
          type: Number
    - arguments:
        - description: A comma-separated list of threat IDs.
          isArray: true
          name: threat_ids
        - auto: PREDEFINED
          description: Scope to use for exclusions.
          name: target_scope
          predefined:
            - site
            - tenant
          required: true
      description: Marks suspicious threats as threats. Can only be used with API V2.0.
      name: sentinelone-mark-as-threat
      outputs:
        - contextPath: SentinelOne.Threat.ID
          description: The threat ID.
          type: String
        - contextPath: SentinelOne.Threat.MarkedAsThreat
          description: Whether the suspicious threat was successfully marked as a threat.
          type: Boolean
    - arguments:
        - auto: PREDEFINED
          description: Mitigation action.
          name: action
          predefined:
            - kill
            - quarantine
            - un-quarantine
            - remediate
            - rollback-remediation
          required: true
        - description: A comma-separated list of threat IDs.
          isArray: true
          name: threat_ids
          required: true
      description: Applies a mitigation action to a group of threats that match the
        specified input filter.
      name: sentinelone-mitigate-threat
      outputs:
        - contextPath: SentinelOne.Threat.ID
          description: The threat ID.
          type: String
        - contextPath: SentinelOne.Threat.Mitigated
          description: Whether the threat was successfully mitigated.
          type: Boolean
        - contextPath: SentinelOne.Threat.Mitigation.Action
          description: Number of threats affected.
          type: Number
    - arguments:
        - description: A comma-separated list of threat IDs.
          isArray: true
          name: threat_ids
          required: true
      description: Resolves threats using the threat ID. Can only be used with API V2.0.
      name: sentinelone-resolve-threat
      outputs:
        - contextPath: SentinelOne.Threat.ID
          description: The threat ID.
          type: String
        - contextPath: SentinelOne.Threat.Resolved
          description: Whether the threat was successfully resolved.
          type: Boolean
    - arguments:
        - description: A comma-separated list of agent IDs.
          isArray: true
          name: agent_id
          required: true
      description: Returns the details of an agent according to the agent ID.
      name: sentinelone-get-agent
      outputs:
        - contextPath: SentinelOne.Agent.NetworkStatus
          description: The agent network status.
          type: string
        - contextPath: SentinelOne.Agent.ID
          description: The agent ID.
          type: string
        - contextPath: SentinelOne.Agent.AgentVersion
          description: The agent software version.
          type: string
        - contextPath: SentinelOne.Agent.IsDecommissioned
          description: Whether the agent is decommissioned.
          type: boolean
        - contextPath: SentinelOne.Agent.IsActive
          description: Whether the agent is active.
          type: boolean
        - contextPath: SentinelOne.Agent.LastActiveDate
          description: When was the agent last active.
          type: date
        - contextPath: SentinelOne.Agent.RegisteredAt
          description: The registration date of the agent.
          type: date
        - contextPath: SentinelOne.Agent.ExternalIP
          description: The agent IP address.
          type: string
        - contextPath: SentinelOne.Agent.ThreatCount
          description: Number of active threats.
          type: number
        - contextPath: SentinelOne.Agent.EncryptedApplications
          description: Whether disk encryption is enabled.
          type: boolean
        - contextPath: SentinelOne.Agent.OSName
          description: Name of the operating system.
          type: string
        - contextPath: SentinelOne.Agent.ComputerName
          description: Name of the agent computer.
          type: string
        - contextPath: SentinelOne.Agent.Domain
          description: Domain name of the agent.
          type: string
        - contextPath: SentinelOne.Agent.CreatedAt
          description: Agent creation time.
          type: date
        - contextPath: SentinelOne.Agent.SiteName
          description: Site name associated with the agent.
          type: string
    - arguments:
        - description: 'Timestamp of the last update, for example:
            "2018-02-27T04:49:26.257525Z".'
          name: updated_at
        - description: "Full-text search for fields: name, account_name."
          name: query
        - auto: PREDEFINED
          description: Site type.
          name: site_type
          predefined:
            - Trial
            - Paid
            - POC
            - DEV
            - NFR
        - auto: PREDEFINED
          description: Returns sites that support the specified features.
          name: features
          predefined:
            - firewall-control
            - device-control
            - ioc
        - auto: PREDEFINED
          description: Site state.
          name: state
          predefined:
            - active
            - deleted
            - expired
        - auto: PREDEFINED
          description: The suite of product features active for this site.
          name: suite
          predefined:
            - Core
            - Complete
        - auto: PREDEFINED
          description: Sites for which the user has admin privileges.
          name: admin_only
          predefined:
            - "true"
            - "false"
        - description: 'Account ID, for example: "225494730938493804".'
          name: account_id
        - description: 'Site name, for example: "My Site".'
          name: site_name
        - description: 'Timestamp of the site creation, for example:
            "2018-02-27T04:49:26.257525Z".'
          name: created_at
        - defaultValue: "50"
          description: Maximum number of results to return.
          name: limit
      description: Returns all sites that match the specified criteria.
      name: sentinelone-get-sites
      outputs:
        - contextPath: SentinelOne.Site.Creator
          description: The site creator name.
          type: string
        - contextPath: SentinelOne.Site.Name
          description: The site name.
          type: string
        - contextPath: SentinelOne.Site.Type
          description: The site type.
          type: string
        - contextPath: SentinelOne.Site.AccountName
          description: The site account name.
          type: string
        - contextPath: SentinelOne.Site.State
          description: The site state.
          type: string
        - contextPath: SentinelOne.Site.HealthStatus
          description: The health status of the site.
          type: boolean
        - contextPath: SentinelOne.Site.Suite
          description: The suite to which the site belongs.
          type: string
        - contextPath: SentinelOne.Site.ActiveLicenses
          description: Number of active licenses for the site.
          type: number
        - contextPath: SentinelOne.Site.ID
          description: ID of the site.
          type: string
        - contextPath: SentinelOne.Site.TotalLicenses
          description: Number of total licenses for the site.
          type: number
        - contextPath: SentinelOne.Site.CreatedAt
          description: Timestamp when the site was created.
          type: date
        - contextPath: SentinelOne.Site.Expiration
          description: Timestamp when the site will expire.
          type: string
        - contextPath: SentinelOne.Site.UnlimitedLicenses
          description: Whether the site has unlimited licenses.
          type: boolean
    - arguments:
        - description: ID of the site.
          name: site_id
          required: true
      description: Returns information about the site, according to the site ID.
      name: sentinelone-get-site
      outputs:
        - contextPath: SentinelOne.Site.Creator
          description: The site creator name.
          type: string
        - contextPath: SentinelOne.Site.Name
          description: The site name.
          type: string
        - contextPath: SentinelOne.Site.Type
          description: The site type.
          type: string
        - contextPath: SentinelOne.Site.AccountName
          description: The site account name.
          type: string
        - contextPath: SentinelOne.Site.State
          description: The site state.
          type: string
        - contextPath: SentinelOne.Site.HealthStatus
          description: The health status of the site.
          type: boolean
        - contextPath: SentinelOne.Site.Suite
          description: The suite to which the site belongs.
          type: string
        - contextPath: SentinelOne.Site.ActiveLicenses
          description: Number of active licenses for the site.
          type: number
        - contextPath: SentinelOne.Site.ID
          description: ID of the site.
          type: string
        - contextPath: SentinelOne.Site.TotalLicenses
          description: Number of total licenses for the site.
          type: number
        - contextPath: SentinelOne.Site.CreatedAt
          description: Timestamp when the site was created.
          type: date
        - contextPath: SentinelOne.Site.Expiration
          description: Timestamp when the site will expire.
          type: string
        - contextPath: SentinelOne.Site.UnlimitedLicenses
          description: Whether the site has unlimited licenses.
          type: boolean
        - contextPath: SentinelOne.Site.AccountID
          description: Site account ID.
          type: string
        - contextPath: SentinelOne.Site.IsDefault
          description: Whether the site is the default site.
          type: boolean
    - arguments:
        - description: 'Site ID. For example: "225494730938493804".'
          name: site_id
          required: true
        - description: If false, an expiration should be supplied.
          name: unlimited
        - description: Expiration date in case unlimited is false, for example,
            "2019-08-03T04:49:26.257525Z".
          name: expiration
      description: Reactivates an expired site.
      name: sentinelone-reactivate-site
      outputs:
        - contextPath: SentinelOne.Site.ID
          description: Site ID.
          type: string
        - contextPath: SentinelOne.Site.Reactivated
          description: Whether the site was reactivated.
          type: boolean
    - arguments:
        - description: 'Return activities created after this timestamp, for example:
            "2018-02-27T04:49:26.257525Z".'
          name: created_after
        - description: Email address of the user who invoked the activity (if applicable).
          name: user_emails
        - description: 'List of group IDs by which to filter, for example:
            "225494730938493804,225494730938493915".'
          isArray: true
          name: group_ids
        - description: 'Return activities created on or before this timestamp, for
            example: "2018-02-27T04:49:26.257525Z".'
          name: created_until
        - auto: PREDEFINED
          description: Include internal activities hidden from display.
          name: include_hidden
          predefined:
            - "true"
            - "false"
        - description: 'A comma-separated list of activity IDs by which to filter, for
            example: "225494730938493804,225494730938493915".'
          isArray: true
          name: activities_ids
        - description: 'Return activities created before this timestamp, for example:
            "2018-02-27T04:49:26.257525Z".'
          name: created_before
        - description: 'A comma-separated list of threat IDs for which to return
            activities, for example: "225494730938493804,225494730938493915".'
          isArray: true
          name: threats_ids
        - description: 'A comma-separated list of activity codes to return, for example:
            "52,53,71,72".'
          isArray: true
          name: activity_types
        - description: 'A comma-separated list of user IDs for users that invoked the
            activity (if applicable), for example:
            "225494730938493804,225494730938493915".'
          isArray: true
          name: user_ids
        - description: 'Return activities created on or after this timestamp, for example:
            "2018-02-27T04:49:26.257525Z".'
          name: created_from
        - description: 'Return activities created within this range (inclusive), for
            example: "1514978764288-1514978999999".'
          name: created_between
        - description: 'Return activities related to specified agents. For example:
            "225494730938493804,225494730938493915".'
          isArray: true
          name: agent_ids
        - description: Maximum number of items to return (1-100).
          name: limit
        - name: sort_by
          auto: PREDEFINED
          predefined:
            - activityType
            - createdAt
            - id
          description: Field to sort results by.
        - name: sort_order
          auto: PREDEFINED
          predefined:
            - asc
            - desc
          description: Order to sort by.
      description: Returns a list of activities.
      name: sentinelone-get-activities
      outputs:
        - contextPath: SentinelOne.Activity.AgentID
          description: Related agent (if applicable).
          type: String
        - contextPath: SentinelOne.Activity.AgentUpdatedVersion
          description: Agent's new version (if applicable).
          type: String
        - contextPath: SentinelOne.Activity.SiteID
          description: Related site (if applicable).
          type: String
        - contextPath: SentinelOne.Activity.UserID
          description: The user who invoked the activity (if applicable).
          type: String
        - contextPath: SentinelOne.Activity.SecondaryDescription
          description: Secondary description.
          type: String
        - contextPath: SentinelOne.Activity.OsFamily
          description: Agent's operating system type (if applicable). Can be "linux",
            "macos", "windows", or "windows_legacy".
          type: String
        - contextPath: SentinelOne.Activity.ActivityType
          description: Activity type.
          type: Number
        - contextPath: SentinelOne.Activity.data.SiteID
          description: The site ID.
          type: String
        - contextPath: SentinelOne.Activity.data.SiteName
          description: The site name.
          type: String
        - contextPath: SentinelOne.Activity.data.username
          description: The name of the site creator.
          type: String
        - contextPath: SentinelOne.Activity.Hash
          description: Threat file hash (if applicable).
          type: String
        - contextPath: SentinelOne.Activity.UpdatedAt
          description: Activity last updated time (UTC).
          type: Date
        - contextPath: SentinelOne.Activity.Comments
          description: Comments for the activity.
          type: String
        - contextPath: SentinelOne.Activity.ThreatID
          description: Related threat (if applicable).
          type: String
        - contextPath: SentinelOne.Activity.PrimaryDescription
          description: Primary description for the activity.
          type: String
        - contextPath: SentinelOne.Activity.GroupID
          description: Related group (if applicable).
          type: String
        - contextPath: SentinelOne.Activity.ID
          description: Activity ID.
          type: String
        - contextPath: SentinelOne.Activity.CreatedAt
          description: Activity creation time (UTC).
          type: Date
        - contextPath: SentinelOne.Activity.Description
          description: Extra activity information.
          type: String
    - arguments:
        - description: 'Group type, for example: "static".'
          name: group_type
        - description: 'A comma-separated list of group IDs by which to filter, for
            example: "225494730938493804,225494730938493915".'
          isArray: true
          name: group_ids
        - description: 'Group ID by which to filter, for example: "225494730938493804".'
          name: group_id
        - auto: PREDEFINED
          description: Whether this is the default group.
          name: is_default
          predefined:
            - "true"
            - "false"
        - description: The name of the group.
          name: name
        - description: Free-text search.
          name: query
        - description: The priority of a dynamic group over others, for example, "1",
            which is the highest priority.
          name: rank
        - description: Maximum number of items to return (1-200).
          name: limit
      description: Returns data for the specified group.
      name: sentinelone-get-groups
      outputs:
        - contextPath: SentinelOne.Group.siteId
          description: The ID of the site of which this group is a member.
          type: String
        - contextPath: SentinelOne.Group.filterName
          description: If the group is dynamic, the name of the filter which is used to
            associate agents.
          type: String
        - contextPath: SentinelOne.Group.creatorId
          description: The ID of the user who created the group.
          type: String
        - contextPath: SentinelOne.Group.name
          description: The name of the group.
          type: String
        - contextPath: SentinelOne.Group.creator
          description: The user who created the group.
          type: String
        - contextPath: SentinelOne.Group.rank
          description: The rank, which sets the priority of a dynamic group over others.
          type: Number
        - contextPath: SentinelOne.Group.updatedAt
          description: Timestamp of the last update.
          type: Date
        - contextPath: SentinelOne.Group.totalAgents
          description: Number of agents in the group.
          type: Number
        - contextPath: SentinelOne.Group.filterId
          description: If the group is dynamic, the group ID of the filter that is used to
            associate agents.
          type: String
        - contextPath: SentinelOne.Group.isDefault
          description: Whether the groups is the default group of the site.
          type: Boolean
        - contextPath: SentinelOne.Group.inherits
          description: Whether the policy is inherited from a site. "False" if the group
            has its own edited policy.
          type: Boolean
        - contextPath: SentinelOne.Group.type
          description: Group type. Can be static or dynamic
          type: String
        - contextPath: SentinelOne.Group.id
          description: The ID of the group.
          type: String
        - contextPath: SentinelOne.Group.createdAt
          description: Timestamp of group creation.
          type: Date
    - arguments:
        - description: The ID of the group to move the agent to.
          name: group_id
          required: true
        - description: Agents IDs.
          isArray: true
          name: agents_ids
      description: Moves agents to a new group.
      name: sentinelone-move-agent
      outputs:
        - contextPath: SentinelOne.Agent.AgentsMoved
          description: The number of agents that were moved to another group.
          type: Number
    - arguments:
        - description: The ID of the group to delete.
          name: group_id
          required: true
      description: Deletes a group, by the group ID.
      name: sentinelone-delete-group
      outputs:
        - contextPath: SentinelOne.DeleteGroup.Success
          description: The status of the command.
          type: String
    - arguments:
        - description: The ID of the agent from which to retrieve the processes.
          name: agents_ids
          required: true
      deprecated: true
      description: Deprecated. Retrieves running processes for a specific agent.
      name: sentinelone-agent-processes
      outputs:
        - contextPath: SentinelOne.Agent.memoryUsage
          description: Memory usage (MB).
          type: Number
        - contextPath: SentinelOne.Agent.startTime
          description: The process start time.
          type: Date
        - contextPath: SentinelOne.Agent.pid
          description: The process ID.
          type: Number
        - contextPath: SentinelOne.Agent.processName
          description: The name of the process.
          type: String
        - contextPath: SentinelOne.Agent.cpuUsage
          description: CPU usage (%).
          type: Number
        - contextPath: SentinelOne.Agent.executablePath
          description: Executable path.
          type: String
    - arguments:
        - description: A comma-separated list of agent IDs to connect to the network. Run
            the list-agents command to get a list of agent IDs.
          isArray: true
          name: agent_id
          required: true
      description: Connects agents to the network.
      name: sentinelone-connect-agent
      outputs:
        - contextPath: SentinelOne.Agent.AgentsAffected
          description: The number of affected agents.
          type: Number
        - contextPath: SentinelOne.Agent.ID
          description: The IDs of the affected agents.
          type: String
    - arguments:
        - description: A comma-separated list of agent IDs to disconnect from the network.
            Run the list-agents command to get a list of agent IDs.
          isArray: true
          name: agent_id
          required: true
      description: Disconnects agents from the network.
      name: sentinelone-disconnect-agent
      outputs:
        - contextPath: SentinelOne.Agent.NetworkStatus
          description: Agent network status.
          type: String
        - contextPath: SentinelOne.Agent.ID
          description: The IDs of the affected agents.
          type: String
    - arguments:
        - description: The message to broadcast to agents.
          name: message
          required: true
        - auto: PREDEFINED
          description: Whether to only include active agents. Default is "false".
          name: active_agent
          predefined:
            - "true"
            - "false"
        - description: A comma-separated list of group IDs by which to filter the results.
          isArray: true
          name: group_id
        - description: A comma-separated list of agent IDs by which to filter the results.
          isArray: true
          name: agent_id
        - description: A comma-separated of included network domains.
          isArray: true
          name: domain
      description: Broadcasts a message to all agents that match the input filters.
      name: sentinelone-broadcast-message
      outputs:
        - contextPath: SentinelOne.BroadcastMessage.Affected
          description: Number of affected endpoints.
          type: String
    - arguments:
        - defaultValue: "50"
          description: Maximum number of items to return (1-100).
          name: limit
        - description: 'QueryId obtained when creating a query in the
            sentinelone-create-query command. Example: "q1xx2xx3".'
          name: query_id
          required: true
        - description: Cursor pointer to get next page of results from query
          name: cursor
      description: Returns all Deep Visibility events that match the query.
      name: sentinelone-get-events
      outputs:
        - contextPath: SentinelOne.Event.ProcessUID
          description: Process unique identifier.
          type: String
        - contextPath: SentinelOne.Event.SHA256
          description: SHA256 hash of the file.
          type: String
        - contextPath: SentinelOne.Event.AgentOS
          description: Operating system type. Can be "windows", "linux", "macos", or
            "windows_legac".
          type: String
        - contextPath: SentinelOne.Event.ProcessID
          description: The process ID.
          type: Number
        - contextPath: SentinelOne.Event.User
          description: User assigned to the event.
          type: String
        - contextPath: SentinelOne.Event.Time
          description: Process start time.
          type: Date
        - contextPath: SentinelOne.Event.Endpoint
          description: The agent name.
          type: String
        - contextPath: SentinelOne.Event.SiteName
          description: Site name.
          type: String
        - contextPath: SentinelOne.Event.EventType
          description: Event type. Can be "events", "file", "ip", "url", "dns", "process",
            "registry", "scheduled_task", or "logins".
          type: String
        - contextPath: SentinelOne.Event.ProcessName
          description: The name of the process.
          type: String
        - contextPath: SentinelOne.Event.MD5
          description: MD5 hash of the file.
          type: String
        - contextPath: SentinelOne.Event.SourceIP
          description: The source ip.
          type: String
        - contextPath: SentinelOne.Event.SourcePort
          description: The source port.
          type: String
        - contextPath: SentinelOne.Event.DestinationIP
          description: The destination IP.
          type: String
        - contextPath: SentinelOne.Event.DestinationPort
          description: The destination port.
          type: String
        - contextPath: SentinelOne.Event.SourceProcessUser
          description: The source process user.
          type: String
        - contextPath: SentinelOne.Event.SourceProcessCommandLine
          description: The source process command line.
          type: String
        - contextPath: SentinelOne.Event.DNSRequest
          description: The DNS Request.
          type: String
        - contextPath: SentinelOne.Event.FileFullName
          description: The file full name.
          type: String
        - contextPath: SentinelOne.Event.EventTime
          description: The event time.
          type: String
        - contextPath: Event.ID
          description: Event process ID.
          type: String
        - contextPath: Event.Name
          description: Event name.
          type: String
        - contextPath: Event.Type
          description: Event type.
          type: String
        - contextPath: SentinelOne.Cursor.Event
          description: cursor to recieve next page
          type: String
    - arguments:
        - description: The query string for which to return events.
          name: query
          required: true
        - description: Query start date, for example, "2019-08-03T04:49:26.257525Z".
            Limited to 93 days ago.
          name: from_date
          required: true
        - description: Query end date, for example, "2019-08-03T04:49:26.257525Z".
          name: to_date
          required: true
      description: Runs a Deep Visibility query and returns the queryId. You can use
        the queryId for all other commands, such as the sentinelone-get-events
        command.
      name: sentinelone-create-query
      outputs:
        - contextPath: SentinelOne.Query.FromDate
          description: Query start date.
          type: Date
        - contextPath: SentinelOne.Query.Query
          description: The search query string.
          type: String
        - contextPath: SentinelOne.Query.QueryID
          description: The query ID.
          type: String
        - contextPath: SentinelOne.Query.ToDate
          description: Query end date.
          type: Date
    - arguments:
        - description: 'The queryId that is returned when creating a query under Create
            Query. Example: "q1xx2xx3". Get the query_id from the "get-query-id"
            command.'
          name: query_id
          required: true
        - defaultValue: "50"
          description: Maximum number of items to return (1-100).
          name: limit
      description: Returns a list of Deep Visibility events from query by event type -
        process.
      name: sentinelone-get-processes
      outputs:
        - contextPath: SentinelOne.Event.ParentProcessID
          description: Parent process ID.
          type: Number
        - contextPath: SentinelOne.Event.ProcessUID
          description: The process unique identifier.
          type: String
        - contextPath: SentinelOne.Event.SHA1
          description: SHA1 hash of the process image.
          type: String
        - contextPath: SentinelOne.Event.SubsystemType
          description: Process sub-system.
          type: String
        - contextPath: SentinelOne.Event.ParentProcessStartTime
          description: The parent process start time.
          type: Date
        - contextPath: SentinelOne.Event.ProcessID
          description: The process ID.
          type: Number
        - contextPath: SentinelOne.Event.ParentProcessUID
          description: Parent process unique identifier.
          type: String
        - contextPath: SentinelOne.Event.User
          description: User assigned to the event.
          type: String
        - contextPath: SentinelOne.Event.Time
          description: Start time of the process.
          type: Date
        - contextPath: SentinelOne.Event.ParentProcessName
          description: Parent process name.
          type: String
        - contextPath: SentinelOne.Event.SiteName
          description: Site name.
          type: String
        - contextPath: SentinelOne.Event.EventType
          description: The event type.
          type: String
        - contextPath: SentinelOne.Event.Endpoint
          description: The agent name (endpoint).
          type: String
        - contextPath: SentinelOne.Event.IntegrityLevel
          description: Process integrity level.
          type: String
        - contextPath: SentinelOne.Event.CMD
          description: Process CMD.
          type: String
        - contextPath: SentinelOne.Event.ProcessName
          description: Process name.
          type: String
        - contextPath: SentinelOne.Event.ProcessDisplayName
          description: Process display name.
          type: String
    - arguments:
        - description: "A free-text search term that will match applicable attributes
            (sub-string match). Note: A device's physical addresses will only be
            matched if they start with the search term (not if they contain the
            search term)."
          name: query
        - description: A comma-separated list of agents IDs to shutdown.
          isArray: true
          name: agent_id
        - description: The ID of the network group.
          name: group_id
      description: Sends a shutdown command to all agents that match the input filter.
      name: sentinelone-shutdown-agent
      outputs:
        - contextPath: SentinelOne.Agent.ID
          description: The ID of the agent that was shutdown.
          type: String
    - arguments:
        - description: "A free-text search term that will match applicable attributes
            (sub-string match). Note: A device's physical addresses will only be
            matched if they start with the search term (not if they contain the
            search term)."
          name: query
        - description: A comma-separated list of agents IDs to shutdown.
          name: agent_id
        - description: The ID of the network group.
          name: group_id
      description: Sends an uninstall command to all agents that match the input filter.
      name: sentinelone-uninstall-agent
      outputs:
        - contextPath: SentinelOne.uninstall.Affected
          description: Number of affected agents.
          type: String
    - arguments:
        - name: verdict
          required: true
          auto: PREDEFINED
          predefined:
            - undefined
            - true_positive
            - false_positive
            - suspicious
          description: Analyst verdict action.
        - name: threat_ids
          required: true
          description: A comma-separated list of threat IDs.
          isArray: true
      description: Updates the analyst verdict to a group of threats that match the
        specified input filter. Relevant for API version 2.1.
      name: sentinelone-update-threats-verdict
      outputs:
        - contextPath: SentinelOne.Threat.ID
          description: The threat ID.
          type: String
        - contextPath: SentinelOne.Threat.Updated
          description: Whether the threat was successfully updated in the analyst verdict.
          type: Boolean
        - contextPath: SentinelOne.Threat.Update.Action
          description: Name of the analyst verdict action performed on the threats.
          type: String
    - arguments:
        - name: verdict
          required: true
          auto: PREDEFINED
          predefined:
            - undefined
            - true_positive
            - false_positive
            - suspicious
          description: Analyst verdict action.
        - name: alert_ids
          required: true
          description: A comma-separated list of alert IDs.
          isArray: true
      description: Updates the analyst verdict to a group of alerts that match the
        specified input filter. Relevant for API version 2.1.
      name: sentinelone-update-alerts-verdict
      outputs:
        - contextPath: SentinelOne.Alert.ID
          description: The alert ID.
          type: String
        - contextPath: SentinelOne.Alert.Updated
          description: Whether the alert was successfully updated in the analyst verdict.
          type: Boolean
        - contextPath: SentinelOne.Alert.Update.Action
          description: Name of the analyst verdict action performed on the alerts.
          type: String
    - arguments:
        - name: name
          required: true
          description: The name of the STAR rule.
        - name: rule_severity
          required: true
          auto: PREDEFINED
          predefined:
            - Low
            - Medium
            - High
            - Critical
          description: The rule severity.
        - name: expiration_mode
          required: true
          auto: PREDEFINED
          predefined:
            - Permanent
            - Temporary
          description: Type of expiration mode.
        - name: query_type
          required: true
          auto: PREDEFINED
          predefined:
            - events
            - processes
          description: Type of the query. For now it's "events"
        - name: query
          required: true
          description: The query string for which to return events.
        - name: description
          description: The description of the STAR rule.
        - name: expiration_date
          description: 'If expiration mode is "Temporary" then it should be supplied, for
            example, "2019-08-03T04:49:26.257525Z" '
        - name: site_ids
          description: A comma-separated list of site IDs.
          isArray: true
        - name: group_ids
          description: A comma-separated list of Group IDs.
          isArray: true
        - name: account_ids
          description: A comma-separated list of Account IDs.
          isArray: true
        - name: network_quarantine
          required: true
          auto: PREDEFINED
          predefined:
            - "true"
            - "false"
          description: Whether to enable the network quarantine of the STAR rule.
        - name: treatAsThreat
          required: true
          auto: PREDEFINED
          predefined:
            - Malicious
            - Suspicious
            - UNDEFINED
          description: The treatAsThreat type.
      description: Creates a custom STAR rule. Relevant for API version 2.1.
      name: sentinelone-create-star-rule
      outputs:
        - contextPath: SentinelOne.StarRule.ID
          description: The STAR rule ID.
          type: String
        - contextPath: SentinelOne.StarRule.Name
          description: The STAR rule name.
          type: String
        - contextPath: SentinelOne.StarRule.Status
          description: The status of the STAR rule.
          type: String
        - contextPath: SentinelOne.StarRule.Severity
          description: The severity of the STAR rule.
          type: String
        - contextPath: SentinelOne.StarRule.Description
          description: The description of the STAR rule.
          type: String
        - contextPath: SentinelOne.StarRule.NetworkQuarantine
          description: The network quarantine of the STAR rule.
          type: Boolean
        - contextPath: SentinelOne.StarRule.TreatAsThreat
          description: The Treat As Threat of the STAR rule.
          type: String
        - contextPath: SentinelOne.StarRule.ExpirationMode
          description: The expiration mode of the STAR rule.
          type: String
        - contextPath: SentinelOne.StarRule.ExpirationDate
          description: The expiration date of the STAR rule.
          type: String
        - contextPath: SentinelOne.StarRule.ScopeHierarchy
          description: The scope hierarchy of the STAR rule.
          type: String
        - contextPath: SentinelOne.StarRule.CreatedAt
          description: The created time for the STAR rule.
          type: String
        - contextPath: SentinelOne.StarRule.UpdatedAt
          description: The updated time for the STAR rule.
          type: String
    - arguments:
        - name: status
          description: 'A comma-separated list of the status of the STAR rule. Available
            options are: "Activating, Active, Deleted, Deleting, Disabled,
            Disabling and Draft".Example: "Draft,Active".'
        - name: creator_contains
          description: 'Free-text filter by rule creator (supports multiple values).
            Example: "Service Pack 1".'
        - name: queryType
          auto: PREDEFINED
          predefined:
            - events
            - processes
          description: 'Return rules with the filtered type. Example: "events".'
        - name: query
          description: 'Free-text filter by S1 query (supports multiple values). Example:
            "Service Pack 1".'
        - name: description_contains
          description: 'Free-text filter by rule description (supports multiple values).
            Example: "Service Pack 1".'
        - name: ruleIds
          description: 'A comma-separated list of Rules IDs. Example:
            "225494730938493804,225494730938493915".'
        - name: name_contains
          description: 'Free-text filter by rule name (supports multiple values). Example:
            "Service Pack 1".'
        - name: accountIds
          description: 'A comma-separated list of Account IDs to filter by. Example:
            "225494730938493804,225494730938493915".'
        - name: expirationMode
          auto: PREDEFINED
          predefined:
            - Temporary
            - Permanent
          description: 'Return rules with the filtered expiration mode. Example:
            "Permanent".'
        - name: limit
          description: 'Limit number of returned items (1-1000). Example: "10".'
        - name: siteIds
          description: 'A comma-separated list of site IDs to filter by. Example:
            "225494730938493804,225494730938493915".'
      name: sentinelone-get-star-rules
      description: Get a list of custom detection rules for a given scope. Relevant
        for API version 2.1.
      outputs:
        - contextPath: SentinelOne.StarRule.ID
          description: The STAR rule ID.
          type: Number
        - contextPath: SentinelOne.StarRule.Creator
          description: The STAR rule creator.
          type: string
        - contextPath: SentinelOne.StarRule.Name
          description: The STAR rule name.
          type: string
        - contextPath: SentinelOne.StarRule.Status
          description: The STAR rule status.
          type: string
        - contextPath: SentinelOne.StarRule.Severity
          description: The STAR rule severity.
          type: string
        - contextPath: SentinelOne.StarRule.GeneratedAlerts
          description: The number of STAR rule generated alerts.
          type: Number
        - contextPath: SentinelOne.StarRule.Description
          description: The STAR rule description.
          type: string
        - contextPath: SentinelOne.StarRule.StatusReason
          description: The STAR rule status reason.
          type: string
        - contextPath: SentinelOne.StarRule.ExpirationMode
          description: The STAR rule expiration mode.
          type: string
        - contextPath: SentinelOne.StarRule.ExpirationDate
          description: The STAR rule expiration date.
          type: Date
        - contextPath: SentinelOne.StarRule.Expired
          description: Whether the STAR rule expired.
          type: Boolean
    - arguments:
        - name: rule_id
          required: true
          description: 'Rule ID  Example: "225494730938493804".'
        - name: name
          required: true
          description: The name of the STAR rule.
        - name: rule_severity
          required: true
          auto: PREDEFINED
          predefined:
            - Low
            - Medium
            - High
            - Critical
          description: The rule severity.
        - name: expiration_mode
          required: true
          auto: PREDEFINED
          predefined:
            - Permanent
            - Temporary
          description: Type of expiration mode.
        - name: query_type
          required: true
          auto: PREDEFINED
          predefined:
            - events
            - processes
          description: Type of the query. For now it's "events"
        - name: query
          required: true
          description: The query string for which to return events.
        - name: description
          description: The description of the STAR rule.
        - name: expiration_date
          description: If expiration mode is "Temporary" then it should be supplied, for
            example, "2019-08-03T04:49:26.257525Z".
        - name: site_ids
          description: A comma-separated list of site IDs.
          isArray: true
        - name: group_ids
          description: A comma-separated list of group IDs.
          isArray: true
        - name: account_ids
          description: A comma-separated list of account IDs.
          isArray: true
        - name: network_quarantine
          required: true
          auto: PREDEFINED
          predefined:
            - "true"
            - "false"
          description: Whether to enable the network quarantine of the STAR rule.
        - name: treatAsThreat
          required: true
          auto: PREDEFINED
          predefined:
            - Malicious
            - Suspicious
            - UNDEFINED
          description: The treatAsThreat.
      description: Updates a custom STAR rule. Relevant for API version 2.1.
      name: sentinelone-update-star-rule
      outputs:
        - contextPath: SentinelOne.StarRule.ID
          description: The STAR rule ID.
          type: String
        - contextPath: SentinelOne.StarRule.Name
          description: The STAR rule name.
          type: String
        - contextPath: SentinelOne.StarRule.Status
          description: The status of the STAR rule.
          type: String
        - contextPath: SentinelOne.StarRule.Severity
          description: The severity of the STAR rule.
          type: String
        - contextPath: SentinelOne.StarRule.Description
          description: The description of the STAR rule.
          type: String
        - contextPath: SentinelOne.StarRule.NetworkQuarantine
          description: The network quarantine of the STAR rule.
          type: Boolean
        - contextPath: SentinelOne.StarRule.TreatAsThreat
          description: The Treat As Threat of the STAR rule.
          type: String
        - contextPath: SentinelOne.StarRule.ExpirationMode
          description: The expiration mode of the STAR rule.
          type: String
        - contextPath: SentinelOne.StarRule.ExpirationDate
          description: The expiration date of the STAR rule.
          type: String
        - contextPath: SentinelOne.StarRule.ScopeHierarchy
          description: The scope hierarchy of the STAR rule.
          type: String
        - contextPath: SentinelOne.StarRule.CreatedAt
          description: The created time for the STAR rule.
          type: String
        - contextPath: SentinelOne.StarRule.UpdatedAt
          description: The updated time for the STAR rule.
          type: String
    - arguments:
        - name: rule_ids
          required: true
          description: A comma-separated list of STAR rule IDs.
          isArray: true
      description: Activate Custom Detection rules that match the specified input
        filter. Relevant for API version 2.1.
      name: sentinelone-enable-star-rules
      outputs:
        - contextPath: SentinelOne.StarRule.ID
          description: The Rule ID.
          type: String
        - contextPath: SentinelOne.StarRule.Enabled
          description: Whether the STAR rule was successfully enabled.
          type: Boolean
    - arguments:
        - name: rule_ids
          required: true
          description: A comma-separated list of STAR rule IDs.
          isArray: true
      description: Disable Custom Detection rules that match the specified input
        filter. Relevant for API version 2.1.
      name: sentinelone-disable-star-rules
      outputs:
        - contextPath: SentinelOne.StarRule.ID
          description: The Rule ID.
          type: String
        - contextPath: SentinelOne.StarRule.Disabled
          description: Whether the STAR rule was successfully disabled.
          type: Boolean
    - arguments:
        - name: rule_ids
          required: true
          description: A comma-separated list of STAR rule IDs.
          isArray: true
      description: Deletes Custom Detection Rules that match the specified input
        filter. Relevant for API version 2.1.
      name: sentinelone-delete-star-rule
      outputs:
        - contextPath: SentinelOne.StarRule.ID
          description: The Rule ID.
          type: String
        - contextPath: SentinelOne.StarRule.Deleted
          description: Whether the STAR rule was successfully deleted.
          type: Boolean
    - arguments:
        - auto: PREDEFINED
          defaultValue: "true"
          description: Whether the global list is accessible. (Same as `tenant` flag in
            API docs.)
          name: global
          predefined:
            - "true"
            - "false"
        - description: Comma-separated list of group IDs to filter by.
          name: group_ids
        - description: Comma-separated list of site IDs to filter by.
          name: site_ids
        - description: Comma-separated list of account IDs to filter by.
          name: account_ids
        - defaultValue: "0"
          description: The number of records to skip (for paging).
          name: offset
        - defaultValue: "1000"
          description: The maximum number of records to return.
          name: limit
        - description: Hash to search for in the blocklist
          name: hash
      description: Add a hash to the blocklist ("blacklist" in SentinelOne
        documentation). If the `global` flag is `true`, then group_ids,
        site_ids, and account_ids are ignored.
      name: sentinelone-get-blocklist
      outputs:
        - contextPath: SentinelOne.Blocklist.UserId
          description: User ID.
          type: String
        - contextPath: SentinelOne.Blocklist.UpdatedAt
          description: When entry was most recently updated.
          type: String
        - contextPath: SentinelOne.Blocklist.Value
          description: File hash.
          type: String
        - contextPath: SentinelOne.Blocklist.ScopePath
          description: SentinelOne list scope.
          type: String
        - contextPath: SentinelOne.Blocklist.Type
          description: Block list type.
          type: String
        - contextPath: SentinelOne.Blocklist.Source
          description: Source of entry.
          type: String
        - contextPath: SentinelOne.Blocklist.ID
          description: Entry ID.
          type: String
        - contextPath: SentinelOne.Blocklist.CreatedAt
          description: Date entry was created.
          type: String
        - contextPath: SentinelOne.Blocklist.Description
          description: Description of the blocklist.
          type: String
        - contextPath: SentinelOne.Blocklist.OSType
          description: Operating system type block is enforced on.
          type: String
        - contextPath: SentinelOne.Blocklist.ScopeName
          description: Name of the blocklist scope.
          type: String
    - arguments:
        - description: SHA1 hash to add to the global blocklist.
          name: sha1
        - defaultValue: XSOAR
          description: String describing the source of the block.
          name: source
        - auto: PREDEFINED
          name: os_type
          predefined:
            - windows
            - linux
            - macos
          required: true
          description: Type of operating system.
        - defaultValue: Blocked from XSOAR
          description: Note stored in SentinelOne about the block.
          name: description
      description: Add a hash to the global blocklist in SentinelOne.
      name: sentinelone-add-hash-to-blocklist
      outputs:
        - contextPath: SentinelOne.AddHashToBlocklist.hash
          description: Hash of the file.
        - contextPath: SentinelOne.AddHashToBlocklist.status
          description: Status of the action to add a hash to the blocklist.
    - arguments:
        - description: SHA1 hash to remove from the global blocklist.
          name: sha1
        - auto: PREDEFINED
          description: Optional operating system type. If not supplied, will remove the
            SHA1 hash across all platforms.
          name: os_type
          predefined:
            - windows
            - macos
            - linux
      description: Remove a hash from the global blocklist in SentinelOne
      name: sentinelone-remove-hash-from-blocklist
      outputs:
        - contextPath: SentinelOne.RemoveHashFromBlocklist.hash
          description: Hash of the file.
        - contextPath: SentinelOne.RemoveHashFromBlocklist.status
          description: Status of the action to remove a hash from the blocklist.
    - arguments:
        - description: Agent ID to retrieve the file from.
          name: agent_id
          required: true
        - description: File path to download the file from.
          name: file_path
          required: true
        - description: Password to protect the zip file with.
          name: password
          required: true
      description: Invokes a fetch files command against an agent endpoint.
      name: sentinelone-fetch-file
      outputs: []
    - arguments:
        - defaultValue: Agent ID
          description: SentinelOne agent ID.
          name: agent_id
          required: true
        - description: Activity ID in the get-activities command.
          name: activity_id
          required: true
        - description: Password used in the sentinelone-fetch-file command.
          name: password
          required: true
      description: Download a file fetched using th sentinelone-fetch-file command to
        submit the request and the sentinelone-get-activities command to get the
        download path.
      name: sentinelone-download-fetched-file
      outputs: []
    - arguments:
        - name: threat_ids
          required: true
          description: A comma-separated list of threat IDs.
          isArray: true
        - name: note
          required: true
          description: Threat Note Text
      description: Add a threat note to one or more threats. Relevant for API version 2.1.
      name: sentinelone-write-threat-note
      outputs:
        - contextPath: SentinelOne.Threat.ID
          description: The threat ID.
          type: String
        - contextPath: SentinelOne.Threat.Note
          description: The threat note.
          type: String
        - contextPath: SentinelOne.Threat.Status
          description: Whether the note was added successfully.
          type: String
    - arguments:
        - name: name
          required: true
          description: Threat Intelligence indicator name.
        - name: source
          required: true
          description: The source of the identified Threat Intelligence indicator.
        - name: type
          required: true
          auto: PREDEFINED
          predefined:
            - DNS
            - IPV4
            - IPV6
            - MD5
            - SHA1
            - SHA256
            - URL
          description: The type of the Threat Intelligence indicator.
        - name: method
          required: true
          auto: PREDEFINED
          predefined:
            - EQUALS
          description: The comparison method used by SentinelOne to trigger the event.
        - name: validUntil
          required: true
          description: Expiration date for the Threat Intelligence indicator.
        - name: value
          required: true
          description: The value of the Threat Intelligence indicator.
        - name: account_ids
          required: true
          description: List of account IDs to filter by.
          isArray: true
        - name: externalId
          description: The unique identifier of the indicator as provided by the Threat
            Intelligence source.
        - name: description
          description: Description of the Threat Intelligence indicator.
      description: Add an IoC to the Threat Intelligence database. Relevant for API
        version 2.1.
      name: sentinelone-create-ioc
      outputs:
        - contextPath: SentinelOne.IOC.UUID
          description: The IOC UUID.
          type: String
        - contextPath: SentinelOne.IOC.Name
          description: Threat Intelligence indicator name.
          type: String
        - contextPath: SentinelOne.IOC.Source
          description: The source of the identified Threat Intelligence indicator.
          type: String
        - contextPath: SentinelOne.IOC.Type
          description: The type of the Threat Intelligence indicator.
          type: String
        - contextPath: SentinelOne.IOC.BatchId
          description: The IOC batch ID.
          type: String
        - contextPath: SentinelOne.IOC.Creator
          description: The IOC creator.
          type: String
        - contextPath: SentinelOne.IOC.Scope
          description: The IOC scope.
          type: String
        - contextPath: SentinelOne.IOC.ScopeId
          description: The IOC scope ID.
          type: String
        - contextPath: SentinelOne.IOC.ValidUntil
          description: Expiration date for the Threat Intelligence indicator.
          type: String
        - contextPath: SentinelOne.IOC.Description
          description: Description of the Threat Intelligence indicator.
          type: String
        - contextPath: SentinelOne.IOC.ExternalId
          description: The unique identifier of the indicator as provided by the Threat
            Intelligence source.
          type: String
    - arguments:
        - name: account_ids
          required: true
          description: List of account IDs to filter by.
          isArray: true
        - name: uuids
          required: true
          description: UUID of Threat Intelligence indicator.
      description: Delete an IOC from the Threat Intelligence database that matches a
        filter. Relevant for API version 2.1.
      name: sentinelone-delete-ioc
      outputs:
        - contextPath: SentinelOne.IOC.UUID
          description: The IOC UUID.
          type: String
        - contextPath: SentinelOne.IOC.Deleted
          description: Whether the Threat Intelligence indicator was deleted.
          type: Boolean
    - arguments:
        - name: account_ids
          required: true
          description: List of account IDs to filter by.
          isArray: true
        - name: limit
          description: Limit number of returned items (1-1000). Default is 1000.
        - name: upload_time_gte
          description: 'The time (greater than or equal to) at which the Threat
            Intelligence indicator was uploaded to the SentinelOne database.
            Example: "2022-07-13T20:33:29.007906Z".'
        - name: upload_time_lte
          description: 'The time (less than or equal to) at which the Threat Intelligence
            indicator was uploaded to the SentinelOne database. Example:
            "2022-07-13T20:33:29.007906Z".'
        - name: cursor
          description: 'Cursor position returned by the last request. Should be used for
            iterating over more than 1000 items. Example:
            "YWdlbnRfaWQ6NTgwMjkzODE=".'
        - name: uuids
          description: 'A list of unique IDs of the parent process of the indicator of
            compromise. Example: "2cffae871197f20d864fe8363eee6651".'
        - name: type
          auto: PREDEFINED
          predefined:
            - DNS
            - IPV4
            - IPV6
            - MD5
            - SHA1
            - SHA256
            - URL
          description: The type of the Threat Intelligence indicator.
        - name: batch_id
          description: 'Unique ID of the uploaded indicators batch. Example:
            "atmtn000000028a881bcf939dc6d92ab55443".'
        - name: source
          description: 'List of the sources of the identified Threat Intelligence
            indicator. Example: "AlienVault".'
        - name: value
          description: 'The value of the Threat Intelligence indicator. Example:
            "175.0.x.x".'
        - name: external_id
          description: 'The unique identifier of the indicator as provided by the Threat
            Intelligence source. Example:
            "e277603e-1060-5ad4-9937-c26c97f1ca68".'
        - name: name_contains
          description: 'A comma-separated list of free-text filtered by the indicator
            name. Example: "foo.dll".'
        - name: creator_contains
          description: 'A comma-separated list of free-text filtered by the user who
            uploaded the Threat Intelligence indicator. Example:
            "admin@sentinelone.com".'
        - name: description_contains
          description: 'A comma-separated list of free-text filtered by the description of
            the indicator. Example: "Malicious-activity".'
        - name: category_in
          description: "The categories of the Threat Intelligence indicator. Example: The
            malware type associated with the IOC"
        - name: updated_at_gte
          description: 'The time (greater or equal to) at which the indicator was last
            updated in the SentinelOne database. Example:
            "2021-07-13T20:33:29.007906Z".'
        - name: updated_at_lte
          description: 'The time (less than or equal to) at which the indicator was last
            updated in the SentinelOne database. Example:
            "2021-07-13T20:33:29.007906Z".'
        - name: creation_time_gte
          description: 'Creation time (greater than or equal to) as set by the user.
            Example: "2021-07-13T20:33:29.007906Z".'
        - name: creation_time_lte
          description: 'Creation time (less than or equal to) as set by the user. Example:
            "2021-07-13T20:33:29.007906Z".'
      description: Get the IOCs of a specified account that match the filter. Relevant
        for API version 2.1.
      name: sentinelone-get-iocs
      outputs:
        - contextPath: SentinelOne.IOC.UUID
          description: The IOC UUID.
          type: String
        - contextPath: SentinelOne.IOC.Creator
          description: Threat Intelligence indicator creator.
          type: String
        - contextPath: SentinelOne.IOC.Name
          description: Threat Intelligence indicator name.
          type: String
        - contextPath: SentinelOne.IOC.Value
          description: Threat Intelligence indicator value.
          type: String
        - contextPath: SentinelOne.IOC.Description
          description: Threat Intelligence indicator description.
          type: String
        - contextPath: SentinelOne.IOC.Type
          description: Threat Intelligence indicator type.
          type: String
        - contextPath: SentinelOne.IOC.ExternalId
          description: Threat Intelligence indicator external ID.
          type: String
        - contextPath: SentinelOne.IOC.Source
          description: Threat Intelligence indicator source.
          type: String
        - contextPath: SentinelOne.IOC.UploadTime
          description: Threat Intelligence indicator upload time.
          type: String
        - contextPath: SentinelOne.IOC.ValidUntil
          description: Threat Intelligence indicator expiration time.
          type: String
    - arguments:
        - name: query
          required: true
          description: Events matching the query search term will be returned.
        - name: from_date
          required: true
          description: Events created after this timestamp.
        - name: to_date
          required: true
          description: Events created before or at this timestamp
        - name: limit
          description: Limit number of returned items (1-100000).
      description: Start a Deep Visibility Power query to get back status and
        potential results (ping afterwards using the queryId if query has not
        finished). Relevant for API version 2.1
      name: sentinelone-create-power-query
      outputs: []
    - arguments:
        - name: queryId
          required: true
          description: QueryId.
      description: Ping a Deep Visibility Power query using the queryId argument if
        results have not returned from an initial Power query or a previous
        ping. Relevant for API version 2.1.
      name: sentinelone-ping-power-query
      outputs: []
    - arguments:
        - name: status
          required: true
          auto: PREDEFINED
          predefined:
            - in_progress
            - resolved
            - unresolved
          description: Incident status.
        - name: threat_ids
          required: true
          description: A comma-separated list of threat IDs.
          isArray: true
      description: Updates the incident status to a group of threats that match the
        specified input filter. Relevant for API version 2.1.
      name: sentinelone-update-threats-status
      outputs:
        - contextPath: SentinelOne.Threat.ID
          description: The threat ID.
          type: String
        - contextPath: SentinelOne.Threat.Updated
          description: Whether the threat was successfully updated.
          type: Boolean
        - contextPath: SentinelOne.Threat.Status
          description: Name of the status performed on the threats.
          type: String
    - arguments:
        - name: status
          required: true
          auto: PREDEFINED
          predefined:
            - in_progress
            - resolved
            - unresolved
          description: Incident status.
        - name: alert_ids
          required: true
          description: A comma-separated list of alert IDs.
          isArray: true
      description: Updates the incident status to a group of alerts that match the
        specified input filter. Relevant for API version 2.1.
      name: sentinelone-update-alerts-status
      outputs:
        - contextPath: SentinelOne.Alert.ID
          description: The alert ID.
          type: String
        - contextPath: SentinelOne.Alert.Updated
          description: Whether the alert was successfully updated.
          type: Boolean
        - contextPath: SentinelOne.Alert.Status
          description: The status performed on the alerts.
          type: String
    - arguments:
        - name: site_id
          required: true
          description: A valid site ID.
      description: Expire the site of the given ID
      name: sentinelone-expire-site
      outputs:
        - contextPath: SentinelOne.Site.ID
          description: The site ID.
          type: String
        - contextPath: SentinelOne.Site.Name
          description: The site name.
          type: String
        - contextPath: SentinelOne.Site.State
          description: The site state.
          type: String
        - contextPath: SentinelOne.Site.SKU
          description: The SKU of product features active for this site.
          type: String
        - contextPath: SentinelOne.Site.SiteType
          description: The site type.
          type: String
        - contextPath: SentinelOne.Site.Suite
          description: The site suite.
          type: String
        - contextPath: SentinelOne.Site.TotalLicenses
          description: The total licenses.
          type: String
        - contextPath: SentinelOne.Site.AccountID
          description: The account ID.
          type: String
        - contextPath: SentinelOne.Site.Creator
          description: Full name of the creating user.
          type: String
        - contextPath: SentinelOne.Site.CreatorID
          description: ID of the creating user.
          type: String
        - contextPath: SentinelOne.Site.Description
          description: Description of the site.
          type: String
        - contextPath: SentinelOne.Site.Expiration
          description: Expiration date of the site.
          type: String
    - arguments:
        - name: threat_id
          required: true
          description: "Please provide the Valid Threat ID. Example: 14629133470822878."
        - name: password
          required: true
          description: File encryption password. (At least 10 characters, three out of
            this list "uppercase", "lowercase", "digits" and "symbols" are
            mandatory. Maximum length is 256 characters.)
      name: sentinelone-fetch-threat-file
      description: Fetch a file associated with the threat that matches the filter.
      outputs:
        - contextPath: SentinelOne.Threat.ID
          description: The threat ID.
          type: String
        - contextPath: SentinelOne.Threat.Downloadable
          description: Whether the file is downloadable.
          type: Boolean
        - contextPath: SentinelOne.Threat.ZippedFile
          description: Details of the zipped folder.
          type: String
    - arguments:
        - name: created_from
          required: true
          description: 'Greater than or equal to the time created. Example:
            "2018-02-27T04:49:26.257525Z".'
        - name: created_until
          required: true
          description: 'Less than or equal to the time created. Example:
            "2018-02-27T04:49:26.257525Z".'
        - name: ruleName
          description: 'Free-text filter by rule name. Example: "rule1".'
        - name: incidentStatus
          description: 'Incident status. Example: "IN_PROGRESS".'
        - name: analystVerdict
          description: 'Analyst verdict. Example: "TRUE_POSITIVE".'
        - name: alert_ids
          description: A comma-separated list of alert IDs.
        - name: limit
          description: Limit number of returned items (1-1000). Default is 1000.
        - name: site_ids
          description: 'A comma-separated list of site IDs to filter by. Example:
            "225494730938493804,225494730938493915".'
        - name: cursor
          description: 'Cursor position returned by the last request. Should be used for
            iterating over more than 1000 items. Example:
            "YWdlbnRfaWQ6NTgwMjkzODE=".'
      name: sentinelone-get-alerts
      description: Get the list of alerts that matches the filter provided. Relevant
        for API version 2.1.
      outputs:
        - contextPath: SentinelOne.Alert.EventType
          description: Event type.
          type: String
        - contextPath: SentinelOne.Alert.RuleName
          description: The rule name.
          type: String
        - contextPath: SentinelOne.Alert.SrcProcUser
          description: Source process user.
          type: String
        - contextPath: SentinelOne.Alert.SrcProcName
          description: Source process name.
          type: String
        - contextPath: SentinelOne.Alert.SrcProcPath
          description: Source process file path.
          type: String
        - contextPath: SentinelOne.Alert.SrcProcCommandline
          description: The command line
          type: String
        - contextPath: SentinelOne.Alert.SrcProcSHA1
          description: Source process SHA1 file hash.
          type: String
        - contextPath: SentinelOne.Alert.SrcProcStartTime
          description: PID start time.
          type: String
        - contextPath: SentinelOne.Alert.SrcProcStorylineId
          description: Source process story line ID.
          type: String
        - contextPath: SentinelOne.Alert.SrcParentProcName
          description: Source parent process name.
          type: String
        - contextPath: SentinelOne.Alert.SrcParentProcPath
          description: Source parent process file path.
          type: String
        - contextPath: SentinelOne.Alert.SrcParentProcCommandline
          description: Source parent process command line.
          type: String
        - contextPath: SentinelOne.Alert.SrcParentProcStartTime
          description: PID start time.
          type: String
        - contextPath: SentinelOne.Alert.SrcParentProcUser
          description: Source parent process user.
          type: String
        - contextPath: SentinelOne.Alert.SrcParentProcSHA1
          description: Source parent process SHA1 file hash.
          type: String
        - contextPath: SentinelOne.Alert.SrcProcSignerIdentity
          description: Source process file signer identity.
          type: String
        - contextPath: SentinelOne.Alert.SrcParentProcSignerIdentity
          description: Source parent process file signer identity.
          type: String
        - contextPath: SentinelOne.Alert.AlertCreatedAt
          description: The the alert was created.
          type: String
        - contextPath: SentinelOne.Alert.AlertId
          description: Alert ID.
          type: String
        - contextPath: SentinelOne.Alert.AnalystVerdict
          description: Analyst verdict.
          type: String
        - contextPath: SentinelOne.Alert.IncidentStatus
          description: Incident status
          type: String
        - contextPath: SentinelOne.Alert.EndpointName
          description: Endpoint name
          type: String
        - contextPath: SentinelOne.Alert.AgentId
          description: Agent ID.
          type: String
        - contextPath: SentinelOne.Alert.AgentUUID
          description: Agent UUID.
          type: String
        - contextPath: SentinelOne.Alert.dvEventId
          description: Deep Visibility event ID.
          type: String
        - contextPath: SentinelOne.Alert.AgentOS
          description: Agent operating system.
          type: String
        - contextPath: SentinelOne.Alert.AgentVersion
          description: Agent version.
          type: String
        - contextPath: SentinelOne.Alert.SiteId
          description: Site ID.
          type: String
        - contextPath: SentinelOne.Alert.RuleId
          description: Rule ID.
          type: String
    - arguments:
        - name: agent_ids
          required: true
          description: "A comma-separated list of agent IDs. Example:
            14629133470822878,14627455454652878"
      name: sentinelone-get-installed-applications
      description: Get the installed applications for a specific agent.
      outputs:
        - contextPath: SentinelOne.Application.Name
          description: The application name.
          type: String
        - contextPath: SentinelOne.Application.Publisher
          description: The publisher.
          type: String
        - contextPath: SentinelOne.Application.Size
          description: The size of the application in bytes.
          type: String
        - contextPath: SentinelOne.Application.Version
          description: The version of the application.
          type: String
        - contextPath: SentinelOne.Application.InstalledOn
          description: The date the application was installed.
          type: String
    - arguments:
        - name: agent_ids
          required: true
          description: "A comma-separated list of Agent IDs. Example:
            14629133470822878,14627455454652878"
      name: sentinelone-initiate-endpoint-scan
      description: Initiate the endpoint virus scan on provided agent IDs.
      outputs:
        - contextPath: SentinelOne.Agent.AgentID
          description: The Agent ID.
          type: String
        - contextPath: SentinelOne.Agent.Initiated
          description: Whether the scan was initiated.
          type: Boolean
    - arguments:
        - description: Value of the item to be removed from the exclusion list
          name: item
          required: true
        - auto: PREDEFINED
          description: OS type. Can be "windows", "windows_legacy", "macos", or "linux".
          name: os_type
          predefined:
            - windows
            - windows_legacy
            - macos
            - linux
        - description: "Exclusion item type. The options are: file_type, path, white_hash,
            certificate, or browser."
          name: exclusion_type
      description: Remove an item from the SentinelOne exclusion list
      name: sentinelone-remove-item-from-whitelist
      outputs:
        - contextPath: SentinelOne.RemoveItemFromWhitelist.status
          description: Status on if items were removed from whitelist or not found on
            whitelist.
          type: String
        - contextPath: SentinelOne.RemoveItemFromWhitelist.item
          description: Item removed fom whitelist.
          type: String
<<<<<<< HEAD
=======
    - arguments:
        - name: account_ids
          required: true
          description: A comma-separated list of account IDs.
          isArray: true
        - name: output_destination
          required: true
          auto: PREDEFINED
          predefined:
          - DataSetCloud
          - Local
          - None
          - SentinelCloud
          description: 'Output destination. Possible values: DataSetCloud/Local/None/SentinelCloud.'
        - name: task_description
          required: true
          description: Task description.
        - name: script_id
          required: true
          description: Script ID.
        - name: output_directory
          required: true
          description: Output directory
        - name: agent_ids
          required: true
          description: A comma-separated list of agent IDs on which the script should run.
          isArray: true
      outputs:
        - contextPath: SentinelOne.RunRemoteScript.pendingExecutionId
          description: ID of the created pending execution. Present only if pending flag is true.
          type: string
        - contextPath: SentinelOne.RunRemoteScript.pending
          description: Flag indicating if the requested script execution requires approval and is created as a pending execution.
          type: boolean
        - contextPath: SentinelOne.RunRemoteScript.affected
          description: Number of entities affected by the requested operation.
          type: number
        - contextPath: SentinelOne.RunRemoteScript.parentTaskId
          description: The parent task ID of the script execution task. Null in case of pending execution.
          type: string
      description: Run a remote script that was uploaded to the SentinelOne Script Library.
      name: sentinelone-run-remote-script
    - arguments: []
      description: Returns the list of fields for an incident type.
      name: get-mapping-fields
    - arguments: []
      description: Pushes local changes to the remote system.
      name: update-remote-system
    - arguments:
      - description: The ticket ID.
        name: id
        required: true
      - description: Retrieve entries that were created after lastUpdate.
        name: lastUpdate
        required: true
      description: Get remote data from a remote incident. This method does not update
        the current incident, and should be used for debugging purposes.
      name: get-remote-data
    - arguments:
      - description: Retrieve entries that were created after lastUpdate.
        name: last_update
        required: false
      description: Gets the list of incidents that were modified since the last update
        time. Note that this method is here for debugging purposes. The get-modified-remote-data
        command is used as part of a Mirroring feature, which is available from version
        6.1.
      name: get-modified-remote-data 
>>>>>>> 6f8f87f8
  dockerimage: demisto/python3:3.10.10.50695
  isfetch: true
  ismappable: true
  isremotesyncin: true
  isremotesyncout: true
  runonce: false
  script: ""
  type: python
  subtype: python3
tests:
- SentinelOne V2.1 - Test
- SentinelOne V2.0 - Test
fromversion: 5.0.0
defaultclassifier: SentinelOne Classifier
defaultmapperin: SentinelOne Incoming Mapper
defaultmapperout: SentinelOne - Outgoing Mapper<|MERGE_RESOLUTION|>--- conflicted
+++ resolved
@@ -2315,8 +2315,6 @@
         - contextPath: SentinelOne.RemoveItemFromWhitelist.item
           description: Item removed fom whitelist.
           type: String
-<<<<<<< HEAD
-=======
     - arguments:
         - name: account_ids
           required: true
@@ -2384,7 +2382,6 @@
         command is used as part of a Mirroring feature, which is available from version
         6.1.
       name: get-modified-remote-data 
->>>>>>> 6f8f87f8
   dockerimage: demisto/python3:3.10.10.50695
   isfetch: true
   ismappable: true
