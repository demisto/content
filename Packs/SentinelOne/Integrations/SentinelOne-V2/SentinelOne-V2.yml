--- conflicted
+++ resolved
@@ -179,13 +179,7 @@
     - description: Description for adding the exclusion item.
       name: description
     - auto: PREDEFINED
-<<<<<<< HEAD
       description: Exclusion mode (path exclusion only).
-=======
-      default: false
-      description: Exclusion mode (path exclusion only).
-      isArray: false
->>>>>>> fd1fa693
       name: exclusion_mode
       predefined:
       - suppress
@@ -290,10 +284,7 @@
       isArray: true
       name: content_hash
     - auto: PREDEFINED
-<<<<<<< HEAD
-=======
       default: false
->>>>>>> fd1fa693
       description: A comma-separated list of mitigation statuses.
       isArray: true
       name: mitigation_status
@@ -420,13 +411,7 @@
       isArray: true
       name: threat_ids
     - auto: PREDEFINED
-<<<<<<< HEAD
       description: Scope to use for exclusions.
-=======
-      default: false
-      description: Scope to use for exclusions.
-      isArray: false
->>>>>>> fd1fa693
       name: target_scope
       predefined:
       - site
@@ -443,13 +428,7 @@
       type: Boolean
   - arguments:
     - auto: PREDEFINED
-<<<<<<< HEAD
       description: Mitigation action.
-=======
-      default: false
-      description: Mitigation action.
-      isArray: false
->>>>>>> fd1fa693
       name: action
       predefined:
       - kill
@@ -547,13 +526,7 @@
     - description: 'Full-text search for fields: name, account_name.'
       name: query
     - auto: PREDEFINED
-<<<<<<< HEAD
       description: Site type.
-=======
-      default: false
-      description: Site type.
-      isArray: false
->>>>>>> fd1fa693
       name: site_type
       predefined:
       - Trial
@@ -562,39 +535,21 @@
       - DEV
       - NFR
     - auto: PREDEFINED
-<<<<<<< HEAD
       description: Returns sites that support the specified features.
-=======
-      default: false
-      description: Returns sites that support the specified features.
-      isArray: false
->>>>>>> fd1fa693
       name: features
       predefined:
       - firewall-control
       - device-control
       - ioc
     - auto: PREDEFINED
-<<<<<<< HEAD
       description: Site state.
-=======
-      default: false
-      description: Site state.
-      isArray: false
->>>>>>> fd1fa693
       name: state
       predefined:
       - active
       - deleted
       - expired
     - auto: PREDEFINED
-<<<<<<< HEAD
       description: The suite of product features active for this site.
-=======
-      default: false
-      description: The suite of product features active for this site.
-      isArray: false
->>>>>>> fd1fa693
       name: suite
       predefined:
       - Core
@@ -1087,16 +1042,8 @@
     - description: 'The queryId that is returned when creating a query under Create Query. Example: "q1xx2xx3". Get the query_id from the "get-query-id" command.'
       name: query_id
       required: true
-<<<<<<< HEAD
     - defaultValue: '50'
       description: Maximum number of items to return (1-100).
-=======
-      secret: false
-    - default: false
-      defaultValue: '50'
-      description: Maximum number of items to return (1-100).
-      isArray: false
->>>>>>> fd1fa693
       name: limit
     description: Returns a list of Deep Visibility events from query by event type - process.
     name: sentinelone-get-processes
@@ -2134,7 +2081,6 @@
     - contextPath: SentinelOne.Agent.Initiated
       description: Whether the scan was initiated.
       type: Boolean
-<<<<<<< HEAD
   - arguments:
     - description: Value of the item to be removed from the exclusion list
       name: item
@@ -2152,9 +2098,6 @@
     description: Remove an item from the SentinelOne exclusion list
     name: sentinelone-remove-item-from-whitelist
   dockerimage: demisto/python3:3.10.5.33323
-=======
-  dockerimage: demisto/python3:3.10.7.33922
->>>>>>> fd1fa693
   isfetch: true
   runonce: false
   script: ''
