category: Endpoint
commonfields:
  id: SentinelOne V2
  version: -1
configuration:
- display: Server URL (e.g., https://usea1.sentinelone.net)
  name: url
  required: true
  type: 0
- display: ''
  name: credentials
  required: false
  type: 9
  hiddenusername: true
  displaypassword: API Token
- defaultvalue: '2.1'
  display: API Version.
  required: true
  name: api_version
  options:
  - '2.0'
  - '2.1'
  type: 15
- display: Fetch incidents
  name: isFetch
  required: false
  type: 8
- display: Incident type
  name: incidentType
  required: false
  type: 13
- defaultvalue: 3 days
  display: First fetch timestamp (<number> <time unit>, e.g., 12 hours, 7 days, 3 months, 1 year)
  name: fetch_time
  required: false
  type: 0
- defaultvalue: '5'
  display: Minimum risk score for importing incidents (0-10), where 0 is low risk and 10 is high risk. Relevant for API version 2.0.
  name: fetch_threat_rank
  required: false
  type: 0
- defaultvalue: '10'
  display: 'Fetch limit: the maximum number of incidents to fetch'
  name: fetch_limit
  required: false
  type: 0
- display: Site IDs
  additionalinfo: Comma-separated list of Site IDs to fetch incidents for. Leave blank to fetch all sites.
  name: fetch_site_ids
  type: 0
  required: false
- display: Trust any certificate (not secure)
  name: insecure
  required: false
  type: 8
- display: Use system proxy settings
  name: proxy
  required: false
  type: 8
- display: API Token (Deprecated)
  name: token
  required: false
  type: 4
  additionalinfo: Use the "API Token (Recommended)" parameter instead.
  hidden: true
description: Use the SentinelOne integration to send requests to your management server and get responses with data pulled from agents or from the management database.
display: SentinelOne v2
name: SentinelOne V2
script:
  commands:
  - arguments:
    - default: false
      description: Filter by computer name.
      isArray: false
      name: computer_name
      required: false
      secret: false
    - auto: PREDEFINED
      default: false
      description: 'A comma-separated list of scan statuses by which to filter the results, for example: "started,aborted".'
      isArray: false
      name: scan_status
      predefined:
      - started
      - none
      - finished
      - aborted
      required: false
      secret: false
    - auto: PREDEFINED
      default: false
      description: 'Included OS types, for example: "windows".'
      isArray: true
      name: os_type
      predefined:
      - windows
      - windows_legacy
      - macos
      - linux
      required: false
      secret: false
    - default: false
      description: 'Endpoint creation timestamp, for example: "2018-02-27T04:49:26.257525Z".'
      isArray: false
      name: created_at
      required: false
      secret: false
    - default: false
      description: Minimum number of threats per agent.
      isArray: false
      name: min_active_threats
      required: false
      secret: false
    - default: false
      defaultValue: '10'
      description: The maximum number of agents to return.
      isArray: false
      name: limit
      required: false
      secret: false
    deprecated: false
    description: Returns all agents that match the specified criteria.
    execution: false
    name: sentinelone-list-agents
    outputs:
    - contextPath: SentinelOne.Agents.NetworkStatus
      description: The agent network status.
      type: string
    - contextPath: SentinelOne.Agents.ID
      description: The agent ID.
      type: string
    - contextPath: SentinelOne.Agents.AgentVersion
      description: The agent software version.
      type: string
    - contextPath: SentinelOne.Agents.IsDecommissioned
      description: Whether the agent is decommissioned.
      type: boolean
    - contextPath: SentinelOne.Agents.IsActive
      description: Whether the agent is active.
      type: boolean
    - contextPath: SentinelOne.Agents.LastActiveDate
      description: When was the agent last active.
      type: date
    - contextPath: SentinelOne.Agents.RegisteredAt
      description: The registration date of the agent.
      type: date
    - contextPath: SentinelOne.Agents.ExternalIP
      description: The agent IP address.
      type: string
    - contextPath: SentinelOne.Agents.ThreatCount
      description: Number of active threats.
      type: number
    - contextPath: SentinelOne.Agents.EncryptedApplications
      description: Whether disk encryption is enabled.
      type: boolean
    - contextPath: SentinelOne.Agents.OSName
      description: Name of operating system.
      type: string
    - contextPath: SentinelOne.Agents.ComputerName
      description: Name of agent computer.
      type: string
    - contextPath: SentinelOne.Agents.Domain
      description: Domain name of the agent.
      type: string
    - contextPath: SentinelOne.Agents.CreatedAt
      description: Creation time of the agent.
      type: date
    - contextPath: SentinelOne.Agents.SiteName
      description: Site name associated with the agent.
      type: string
  - arguments:
    - auto: PREDEFINED
      default: false
      description: 'Exclusion item type. The options are: file_type, path, white_hash, certificate, or browser.'
      isArray: false
      name: exclusion_type
      predefined:
      - file_type
      - path
      - white_hash
      - certificate
      - browser
      required: true
      secret: false
    - default: false
      description: Value of the exclusion item for the exclusion list.
      isArray: false
      name: exclusion_value
      required: true
      secret: false
    - auto: PREDEFINED
      default: false
      description: OS type. Can be "windows", "windows_legacy", "macos", or "linux". OS type is required for hash exclusions.
      isArray: false
      name: os_type
      predefined:
      - windows
      - windows_legacy
      - macos
      - linux
      required: true
      secret: false
    - default: false
      description: Description for adding then exclusion item.
      isArray: false
      name: description
      required: false
      secret: false
    - auto: PREDEFINED
      default: false
      description: Exclusion mode (path exclusion only). Can be "suppress", "disable_in_process_monitor_deep", "disable_in_process_monitor", "disable_all_monitors", or "disable_all_monitors_deep".
      isArray: false
      name: exclusion_mode
      predefined:
      - suppress
      - disable_in_process_monitor_deep
      - disable_in_process_monitor
      - disable_all_monitors
      - disable_all_monitors_deep
      required: false
      secret: false
    - default: false
      description: Excluded path for a path exclusion list.
      isArray: false
      name: path_exclusion_type
      required: false
      secret: false
    - default: false
      description: A comma-separated list of group IDs by which to filter.
      isArray: true
      name: group_ids
      required: false
      secret: false
    - default: false
      description: A comma-separated list of site IDs by which to filter.
      isArray: true
      name: site_ids
      required: false
      secret: false
    deprecated: false
    description: Creates an exclusion item that matches the specified input filter.
    execution: false
    name: sentinelone-create-white-list-item
    outputs:
    - contextPath: SentinelOne.Exclusions.ID
      description: The entity ID on allow list.
      type: string
    - contextPath: SentinelOne.Exclusions.Type
      description: The item type on allow list.
      type: string
    - contextPath: SentinelOne.Exclusions.CreatedAt
      description: Time when the allow list item was created.
      type: date
  - arguments:
    - default: false
      description: 'List of IDs by which to filter, for example: "225494730938493804,225494730938493915".'
      isArray: true
      name: item_ids
      required: false
      secret: false
    - auto: PREDEFINED
      default: false
      description: 'A comma-separated list of OS types by which to filter, for example: "windows, linux".'
      isArray: true
      name: os_types
      predefined:
      - windows
      - windows_legacy
      - macos
      - linux
      required: false
      secret: false
    - auto: PREDEFINED
      default: false
      description: Exclusion type. Can be "file_type", "path", "white_hash", "certificate", "browser".
      isArray: false
      name: exclusion_type
      predefined:
      - file_type
      - path
      - white_hash
      - certificate
      - browser
      required: false
      secret: false
    - default: false
      defaultValue: '10'
      description: The maximum number of items to return.
      isArray: false
      name: limit
      required: false
      secret: false
    deprecated: false
    description: Lists all exclusion items that match the specified input filter.
    execution: false
    name: sentinelone-get-white-list
    outputs:
    - contextPath: SentinelOne.Exclusions.ID
      description: The exclusion item ID.
      type: string
    - contextPath: SentinelOne.Exclusions.Type
      description: The exclusion item type.
      type: string
    - contextPath: SentinelOne.Exclusions.CreatedAt
      description: Timestamp when the exclusion item was added.
      type: date
    - contextPath: SentinelOne.Exclusions.Value
      description: Value of the exclusion item.
      type: string
    - contextPath: SentinelOne.Exclusions.Source
      description: Source of the exclusion item.
      type: string
    - contextPath: SentinelOne.Exclusions.UserID
      description: User ID of the user that added the exclusion item.
      type: string
    - contextPath: SentinelOne.Exclusions.UpdatedAt
      description: Timestamp when the exclusion item was updated.
      type: date
    - contextPath: SentinelOne.Exclusions.OsType
      description: OS type of the exclusion item.
      type: string
    - contextPath: SentinelOne.Exclusions.UserName
      description: User name of the user that added the exclusion item.
      type: string
    - contextPath: SentinelOne.Exclusions.Mode
      description: 'A comma-separated list of modes by which to filter (path exclusions only), for example: "suppress".'
      type: string
  - arguments:
    - default: false
      description: The content hash.
      isArray: false
      name: hash
      required: true
      secret: false
    deprecated: false
    description: Gets the file reputation by a SHA1 hash.
    execution: false
    name: sentinelone-get-hash
    outputs:
    - contextPath: SentinelOne.Hash.Rank
      description: The hash reputation (1-10).
      type: Number
    - contextPath: SentinelOne.Hash.Hash
      description: The content hash.
      type: String
  - arguments:
    - default: false
      description: The content hash of the threat. Supports a comma-separated list of hashes.
      isArray: true
      name: content_hash
      required: false
      secret: false
    - auto: PREDEFINED
      default: false
      description: A comma-separated list of mitigation statuses. Can be "mitigated", "active", "blocked", "suspicious", "pending", or "suspicious_resolved".
      isArray: true
      name: mitigation_status
      predefined:
      - mitigated
      - active
      - blocked
      - suspicious
      - pending
      - suspicious_resolved
      required: false
      secret: false
    - default: false
      description: 'Searches for threats created before this timestamp, for example: "2018-02-27T04:49:26.257525Z".'
      isArray: false
      name: created_before
      required: false
      secret: false
    - default: false
      description: 'Searches for threats created after this timestamp, for example: "2018-02-27T04:49:26.257525Z".'
      isArray: false
      name: created_after
      required: false
      secret: false
    - default: false
      description: 'Searches for threats created on or before this timestamp, for example: "2018-02-27T04:49:26.257525Z".'
      isArray: false
      name: created_until
      required: false
      secret: false
    - default: false
      description: 'Search for threats created on or after this timestamp, for example: "2018-02-27T04:49:26.257525Z".'
      isArray: false
      name: created_from
      required: false
      secret: false
    - auto: PREDEFINED
      default: false
      defaultValue: 'false'
      description: Whether to only return resolved threats.
      isArray: false
      name: resolved
      predefined:
      - 'false'
      - 'true'
      required: false
      secret: false
    - default: false
      description: Threat display name. For API version 2.0 it can be a partial display name, doesn't have to be an exact match.
      isArray: false
      name: display_name
      required: false
      secret: false
    - default: false
      defaultValue: '20'
      description: The maximum number of threats to return. Default is 20.
      isArray: false
      name: limit
      required: false
      secret: false
    - default: false
      description: Full free-text search for fields. Can be "content_hash", "file_display_name", "file_path", "computer_name", or "uuid".
      isArray: false
      name: query
      required: false
      secret: false
    - default: false
      description: 'A comma-separated list of threat IDs, for example: "225494730938493804,225494730938493915".'
      isArray: true
      name: threat_ids
      required: false
      secret: false
    - auto: PREDEFINED
      default: false
      description: 'CSV list of threat classifications to search, for example: "Malware", "Network", "Benign".'
      isArray: false
      name: classifications
      predefined:
      - Engine
      - Static
      - Cloud
      - Behavioral
      required: false
      secret: false
    - default: false
      description: Risk level threshold to retrieve (1-10). Relevant for API version 2.0 only.
      isArray: false
      name: rank
      required: false
      secret: false
    - default: false
      description: 'A comma-separated list of Site IDs to search for threats, for example: "225494730938493804,225494730938493915".'
      isArray: true
      name: site_ids
      required: false
      secret: false
    deprecated: false
    description: Returns threats according to the specified filters.
    execution: false
    name: sentinelone-get-threats
    outputs:
    - contextPath: SentinelOne.Threat.ID
      description: The threat ID.
      type: String
    - contextPath: SentinelOne.Threat.AgentComputerName
      description: The agent computer name.
      type: String
    - contextPath: SentinelOne.Threat.CreatedDate
      description: The threat creation date.
      type: Date
    - contextPath: SentinelOne.Threat.SiteID
      description: The site ID.
      type: String
    - contextPath: SentinelOne.Threat.Classification
      description: The threat classification.
      type: string
    - contextPath: SentinelOne.Threat.ClassificationSource
      description: Source of the threat Classification.
      type: string
    - contextPath: SentinelOne.Threat.ConfidenceLevel
      description: SentinelOne threat confidence level.
      type: string
    - contextPath: SentinelOne.Threat.FileSha256
      description: SHA256 hash of the file content.
      type: string
    - contextPath: SentinelOne.Threat.MitigationStatus
      description: The agent mitigation status.
      type: String
    - contextPath: SentinelOne.Threat.AgentID
      description: The threat agent ID.
      type: String
    - contextPath: SentinelOne.Threat.Rank
      description: The number representing the cloud reputation (1-10).
      type: Number
    - contextPath: SentinelOne.Threat.MarkedAsBenign
      description: Whether the threat is marked as benign. Relevant for version 2.0 only.
      type: Boolean
  - arguments:
    - default: false
      description: 'A comma-separated list of group IDs by which to filter, for example: "225494730938493804,225494730938493915".'
      isArray: true
      name: group_ids
      required: false
      secret: false
    deprecated: false
    description: Returns a dashboard threat summary.
    execution: false
    name: sentinelone-threat-summary
    outputs:
    - contextPath: SentinelOne.Threat.NotResolved
      description: Number of unresolved threats in the system.
      type: Number
    - contextPath: SentinelOne.Threat.SuspiciousNotMitigatedNotResolved
      description: Number of unmitigated suspicious threats in the system.
      type: Number
    - contextPath: SentinelOne.Threat.SuspiciousNotResolved
      description: Number of unresolved suspicious threats in the system.
      type: Number
    - contextPath: SentinelOne.Threat.Resolved
      description: Number of resolved threats in the system.
      type: Number
    - contextPath: SentinelOne.Threat.InProgress
      description: Number of active threats in the system.
      type: Number
    - contextPath: SentinelOne.Threat.Total
      description: Total number of threats in the system.
      type: Number
    - contextPath: SentinelOne.Threat.NotMitigated
      description: Number of unmitigated threats in the system.
      type: Number
    - contextPath: SentinelOne.Threat.MaliciousNotResolved
      description: Number of unresolved malicious threats in the system.
      type: Number
    - contextPath: SentinelOne.Threat.NotMitigatedNotResolved
      description: Number of unmitigated and unresolved threats in the system.
      type: Number
  - arguments:
    - default: false
      description: A comma-separated list of threat IDs.
      isArray: true
      name: threat_ids
      required: false
      secret: false
    - auto: PREDEFINED
      default: false
      description: Scope to use for exclusions. Can be "site" or "tenant".
      isArray: false
      name: target_scope
      predefined:
      - site
      - tenant
      required: true
      secret: false
    deprecated: false
    description: Marks suspicious threats as threats.
    execution: false
    name: sentinelone-mark-as-threat
    outputs:
    - contextPath: SentinelOne.Threat.ID
      description: The threat ID.
      type: String
    - contextPath: SentinelOne.Threat.MarkedAsThreat
      description: Whether the suspicious threat was successfully marked as a threat.
      type: Boolean
  - arguments:
    - auto: PREDEFINED
      default: false
      description: Mitigation action. Can be "kill", "quarantine", "un-quarantine", "remediate", or "rollback-remediation".
      isArray: false
      name: action
      predefined:
      - kill
      - quarantine
      - un-quarantine
      - remediate
      - rollback-remediation
      required: true
      secret: false
    - default: false
      description: A comma-separated list of threat IDs.
      isArray: true
      name: threat_ids
      required: true
      secret: false
    deprecated: false
    description: Applies a mitigation action to a group of threats that match the specified input filter.
    execution: false
    name: sentinelone-mitigate-threat
    outputs:
    - contextPath: SentinelOne.Threat.ID
      description: The threat ID.
      type: String
    - contextPath: SentinelOne.Threat.Mitigated
      description: Whether the threat was successfully mitigated.
      type: Boolean
    - contextPath: SentinelOne.Threat.Mitigation.Action
      description: Number of threats affected.
      type: Number
  - arguments:
    - default: false
      description: A comma-separated list of threat IDs.
      isArray: true
      name: threat_ids
      required: true
      secret: false
    deprecated: false
    description: Resolves threats using the threat ID.
    execution: false
    name: sentinelone-resolve-threat
    outputs:
    - contextPath: SentinelOne.Threat.ID
      description: The threat ID.
      type: String
    - contextPath: SentinelOne.Threat.Resolved
      description: Whether the threat was successfully resolved.
      type: Boolean
  - arguments:
    - default: false
      description: A comma-separated list of agent IDs.
      isArray: true
      name: agent_id
      required: true
      secret: false
    deprecated: false
    description: Returns the details of an agent according to the agent ID.
    execution: false
    name: sentinelone-get-agent
    outputs:
    - contextPath: SentinelOne.Agent.NetworkStatus
      description: The agent network status.
      type: string
    - contextPath: SentinelOne.Agent.ID
      description: The agent ID.
      type: string
    - contextPath: SentinelOne.Agent.AgentVersion
      description: The agent software version.
      type: string
    - contextPath: SentinelOne.Agent.IsDecommissioned
      description: Whether the agent is decommissioned.
      type: boolean
    - contextPath: SentinelOne.Agent.IsActive
      description: Whether the agent is active.
      type: boolean
    - contextPath: SentinelOne.Agent.LastActiveDate
      description: When was the agent last active.
      type: date
    - contextPath: SentinelOne.Agent.RegisteredAt
      description: The registration date of the agent.
      type: date
    - contextPath: SentinelOne.Agent.ExternalIP
      description: The agent IP address.
      type: string
    - contextPath: SentinelOne.Agent.ThreatCount
      description: Number of active threats.
      type: number
    - contextPath: SentinelOne.Agent.EncryptedApplications
      description: Whether disk encryption is enabled.
      type: boolean
    - contextPath: SentinelOne.Agent.OSName
      description: Name of the operating system.
      type: string
    - contextPath: SentinelOne.Agent.ComputerName
      description: Name of the agent computer.
      type: string
    - contextPath: SentinelOne.Agent.Domain
      description: Domain name of the agent.
      type: string
    - contextPath: SentinelOne.Agent.CreatedAt
      description: Agent creation time.
      type: date
    - contextPath: SentinelOne.Agent.SiteName
      description: Site name associated with the agent.
      type: string
  - arguments:
    - default: false
      description: 'Timestamp of the last update, for example: "2018-02-27T04:49:26.257525Z".'
      isArray: false
      name: updated_at
      required: false
      secret: false
    - default: false
      description: 'Full-text search for fields: name, account_name.'
      isArray: false
      name: query
      required: false
      secret: false
    - auto: PREDEFINED
      default: false
      description: Site type. Can be "Trial", "Paid", "POC", "DEV", or "NFR".
      isArray: false
      name: site_type
      predefined:
      - Trial
      - Paid
      - POC
      - DEV
      - NFR
      required: false
      secret: false
    - auto: PREDEFINED
      default: false
      description: Returns sites that support the specified features. Can be "firewall-control", "device-control", or "ioc".
      isArray: false
      name: features
      predefined:
      - firewall-control
      - device-control
      - ioc
      required: false
      secret: false
    - auto: PREDEFINED
      default: false
      description: Site state. Can be "active", "deleted", or "expired".
      isArray: false
      name: state
      predefined:
      - active
      - deleted
      - expired
      required: false
      secret: false
    - auto: PREDEFINED
      default: false
      description: The suite of product features active for this site. Can be "Core" or "Complete".
      isArray: false
      name: suite
      predefined:
      - Core
      - Complete
      required: false
      secret: false
    - auto: PREDEFINED
      default: false
      description: Sites for which the user has admin privileges.
      isArray: false
      name: admin_only
      predefined:
      - 'true'
      - 'false'
      required: false
      secret: false
    - default: false
      description: 'Account ID, for example: "225494730938493804".'
      isArray: false
      name: account_id
      required: false
      secret: false
    - default: false
      description: 'Site name, for example: "My Site".'
      isArray: false
      name: site_name
      required: false
      secret: false
    - default: false
      description: 'Timestamp of the site creation, for example: "2018-02-27T04:49:26.257525Z".'
      isArray: false
      name: created_at
      required: false
      secret: false
    - default: false
      defaultValue: '50'
      description: Maximum number of results to return.
      isArray: false
      name: limit
      required: false
      secret: false
    deprecated: false
    description: Returns all sites that match the specified criteria.
    execution: false
    name: sentinelone-get-sites
    outputs:
    - contextPath: SentinelOne.Site.Creator
      description: The site creator name.
      type: string
    - contextPath: SentinelOne.Site.Name
      description: The site name.
      type: string
    - contextPath: SentinelOne.Site.Type
      description: The site type.
      type: string
    - contextPath: SentinelOne.Site.AccountName
      description: The site account name.
      type: string
    - contextPath: SentinelOne.Site.State
      description: The site state.
      type: string
    - contextPath: SentinelOne.Site.HealthStatus
      description: The health status of the site.
      type: boolean
    - contextPath: SentinelOne.Site.Suite
      description: The suite to which the site belongs.
      type: string
    - contextPath: SentinelOne.Site.ActiveLicenses
      description: Number of active licenses for the site.
      type: number
    - contextPath: SentinelOne.Site.ID
      description: ID of the site.
      type: string
    - contextPath: SentinelOne.Site.TotalLicenses
      description: Number of total licenses for the site.
      type: number
    - contextPath: SentinelOne.Site.CreatedAt
      description: Timestamp when the site was created.
      type: date
    - contextPath: SentinelOne.Site.Expiration
      description: Timestamp when the site will expire.
      type: string
    - contextPath: SentinelOne.Site.UnlimitedLicenses
      description: Whether the site has unlimited licenses.
      type: boolean
  - arguments:
    - default: false
      description: ID of the site.
      isArray: false
      name: site_id
      required: true
      secret: false
    deprecated: false
    description: Returns information about the site, according to the site ID.
    execution: false
    name: sentinelone-get-site
    outputs:
    - contextPath: SentinelOne.Site.Creator
      description: The site creator name.
      type: string
    - contextPath: SentinelOne.Site.Name
      description: The site name.
      type: string
    - contextPath: SentinelOne.Site.Type
      description: The site type.
      type: string
    - contextPath: SentinelOne.Site.AccountName
      description: The site account name.
      type: string
    - contextPath: SentinelOne.Site.State
      description: The site state.
      type: string
    - contextPath: SentinelOne.Site.HealthStatus
      description: The health status of the site.
      type: boolean
    - contextPath: SentinelOne.Site.Suite
      description: The suite to which the site belongs.
      type: string
    - contextPath: SentinelOne.Site.ActiveLicenses
      description: Number of active licenses for the site.
      type: number
    - contextPath: SentinelOne.Site.ID
      description: ID of the site.
      type: string
    - contextPath: SentinelOne.Site.TotalLicenses
      description: Number of total licenses for the site.
      type: number
    - contextPath: SentinelOne.Site.CreatedAt
      description: Timestamp when the site was created.
      type: date
    - contextPath: SentinelOne.Site.Expiration
      description: Timestamp when the site will expire.
      type: string
    - contextPath: SentinelOne.Site.UnlimitedLicenses
      description: Whether the site has unlimited licenses.
      type: boolean
    - contextPath: SentinelOne.Site.AccountID
      description: Site account ID.
      type: string
    - contextPath: SentinelOne.Site.IsDefault
      description: Whether the site is the default site.
      type: boolean
  - arguments:
    - default: false
      description: 'Site ID. For example: "225494730938493804".'
      isArray: false
      name: site_id
      required: true
    - description: If false an expiration should be supplied
      name: unlimited
      required: false
      isArray: false
      default: false
    - description: Expiration date in case unlimited is false, for example, "2019-08-03T04:49:26.257525Z".
      name: expiration
      isArray: false
      default: false
      required: false
    description: Reactivates an expired site.
    execution: false
    name: sentinelone-reactivate-site
    outputs:
    - contextPath: SentinelOne.Site.ID
      description: Site ID.
      type: string
    - contextPath: SentinelOne.Site.Reactivated
      description: Whether the site was reactivated.
      type: boolean
  - arguments:
    - default: false
      description: 'Return activities created after this timestamp, for example: "2018-02-27T04:49:26.257525Z".'
      isArray: false
      name: created_after
      required: false
      secret: false
    - default: false
      description: Email address of the user who invoked the activity (if applicable).
      isArray: false
      name: user_emails
      required: false
      secret: false
    - default: false
      description: 'List of group IDs by which to filter, for example: "225494730938493804,225494730938493915".'
      isArray: true
      name: group_ids
      required: false
      secret: false
    - default: false
      description: 'Return activities created on or before this timestamp, for example: "2018-02-27T04:49:26.257525Z".'
      isArray: false
      name: created_until
      required: false
      secret: false
    - auto: PREDEFINED
      default: false
      description: Include internal activities hidden from display.
      isArray: false
      name: include_hidden
      predefined:
      - 'true'
      - 'false'
      required: false
      secret: false
    - default: false
      description: 'A comma-separated list of activity IDs by which to filter, for example: "225494730938493804,225494730938493915".'
      isArray: true
      name: activities_ids
      required: false
      secret: false
    - default: false
      description: 'Return activities created before this timestamp, for example: "2018-02-27T04:49:26.257525Z".'
      isArray: false
      name: created_before
      required: false
      secret: false
    - default: false
      description: 'A comma-separated list of threat IDs for which to return activities, for example: "225494730938493804,225494730938493915".'
      isArray: true
      name: threats_ids
      required: false
      secret: false
    - default: false
      description: 'A comma-separated list of activity codes to return, for example: "52,53,71,72".'
      isArray: true
      name: activity_types
      required: false
      secret: false
    - default: false
      description: 'A comma-separated list of user IDs for users that invoked the activity (if applicable), for example: "225494730938493804,225494730938493915".'
      isArray: true
      name: user_ids
      required: false
      secret: false
    - default: false
      description: 'Return activities created on or after this timestamp, for example: "2018-02-27T04:49:26.257525Z".'
      isArray: false
      name: created_from
      required: false
      secret: false
    - default: false
      description: 'Return activities created within this range (inclusive), for example: "1514978764288-1514978999999".'
      isArray: false
      name: created_between
      required: false
      secret: false
    - default: false
      description: 'Return activities related to specified agents. For example: "225494730938493804,225494730938493915".'
      isArray: true
      name: agent_ids
      required: false
      secret: false
    - default: false
      description: Maximum number of items to return (1-100).
      isArray: false
      name: limit
      required: false
      secret: false
    - name: sort_by
      auto: PREDEFINED
      predefined:
      - activityType
      - createdAt
      - id
      description: Field to sort results by.
    - name: sort_order
      auto: PREDEFINED
      predefined:
      - asc
      - desc
      description: Order to sort by.
    deprecated: false
    description: Returns a list of activities.
    execution: false
    name: sentinelone-get-activities
    outputs:
    - contextPath: SentinelOne.Activity.AgentID
      description: Related agent (if applicable).
      type: String
    - contextPath: SentinelOne.Activity.AgentUpdatedVersion
      description: Agent's new version (if applicable).
      type: String
    - contextPath: SentinelOne.Activity.SiteID
      description: Related site (if applicable).
      type: String
    - contextPath: SentinelOne.Activity.UserID
      description: The user who invoked the activity (if applicable).
      type: String
    - contextPath: SentinelOne.Activity.SecondaryDescription
      description: Secondary description.
      type: String
    - contextPath: SentinelOne.Activity.OsFamily
      description: Agent's operating system type (if applicable). Can be "linux", "macos", "windows", or "windows_legacy".
      type: String
    - contextPath: SentinelOne.Activity.ActivityType
      description: Activity type.
      type: Number
    - contextPath: SentinelOne.Activity.data.SiteID
      description: The site ID.
      type: String
    - contextPath: SentinelOne.Activity.data.SiteName
      description: The site name.
      type: String
    - contextPath: SentinelOne.Activity.data.username
      description: The name of the site creator.
      type: String
    - contextPath: SentinelOne.Activity.Hash
      description: Threat file hash (if applicable).
      type: String
    - contextPath: SentinelOne.Activity.UpdatedAt
      description: Activity last updated time (UTC).
      type: Date
    - contextPath: SentinelOne.Activity.Comments
      description: Comments for the activity.
      type: String
    - contextPath: SentinelOne.Activity.ThreatID
      description: Related threat (if applicable).
      type: String
    - contextPath: SentinelOne.Activity.PrimaryDescription
      description: Primary description for the activity.
      type: String
    - contextPath: SentinelOne.Activity.GroupID
      description: Related group (if applicable).
      type: String
    - contextPath: SentinelOne.Activity.ID
      description: Activity ID.
      type: String
    - contextPath: SentinelOne.Activity.CreatedAt
      description: Activity creation time (UTC).
      type: Date
    - contextPath: SentinelOne.Activity.Description
      description: Extra activity information.
      type: String
  - arguments:
    - default: false
      description: 'Group type, for example: "static".'
      isArray: false
      name: group_type
      required: false
      secret: false
    - default: false
      description: 'A comma-separated list of group IDs by which to filter, for example: "225494730938493804,225494730938493915".'
      isArray: true
      name: group_ids
      required: false
      secret: false
    - default: false
      description: 'Group ID by which to filter, for example: "225494730938493804".'
      isArray: false
      name: group_id
      required: false
      secret: false
    - auto: PREDEFINED
      default: false
      description: Whether this is the default group.
      isArray: false
      name: is_default
      predefined:
      - 'true'
      - 'false'
      required: false
      secret: false
    - default: false
      description: The name of the group.
      isArray: false
      name: name
      required: false
      secret: false
    - default: false
      description: Free-text search.
      isArray: false
      name: query
      required: false
      secret: false
    - default: false
      description: The rank sets the priority of a dynamic group over others, for example, "1", which is the highest priority.
      isArray: false
      name: rank
      required: false
      secret: false
    - default: false
      description: Maximum number of items to return (1-200).
      isArray: false
      name: limit
      required: false
      secret: false
    deprecated: false
    description: Returns data for the specified group.
    execution: false
    name: sentinelone-get-groups
    outputs:
    - contextPath: SentinelOne.Group.siteId
      description: The ID of the site of which this group is a member.
      type: String
    - contextPath: SentinelOne.Group.filterName
      description: If the group is dynamic, the name of the filter which is used to associate agents.
      type: String
    - contextPath: SentinelOne.Group.creatorId
      description: The ID of the user that created the group.
      type: String
    - contextPath: SentinelOne.Group.name
      description: The name of the group.
      type: String
    - contextPath: SentinelOne.Group.creator
      description: The user that created the group.
      type: String
    - contextPath: SentinelOne.Group.rank
      description: The rank, which sets the priority of a dynamic group over others.
      type: Number
    - contextPath: SentinelOne.Group.updatedAt
      description: Timestamp of the last update.
      type: Date
    - contextPath: SentinelOne.Group.totalAgents
      description: Number of agents in the group.
      type: Number
    - contextPath: SentinelOne.Group.filterId
      description: If the group is dynamic, the group ID of the filter that is used to associate agents.
      type: String
    - contextPath: SentinelOne.Group.isDefault
      description: Whether the groups is the default group of the site.
      type: Boolean
    - contextPath: SentinelOne.Group.inherits
      description: Whether the policy is inherited from a site. "False" if the group has its own edited policy.
      type: Boolean
    - contextPath: SentinelOne.Group.type
      description: Group type. Can be static or dynamic
      type: String
    - contextPath: SentinelOne.Group.id
      description: The ID of the group.
      type: String
    - contextPath: SentinelOne.Group.createdAt
      description: Timestamp of group creation.
      type: Date
  - arguments:
    - default: false
      description: The ID of the group to move the agent to.
      isArray: false
      name: group_id
      required: true
      secret: false
    - default: false
      description: Agents IDs.
      isArray: true
      name: agents_ids
      required: false
      secret: false
    deprecated: false
    description: Moves agents to a new group.
    execution: false
    name: sentinelone-move-agent
    outputs:
    - contextPath: SentinelOne.Agent.AgentsMoved
      description: The number of agents that were moved to another group.
      type: Number
  - arguments:
    - default: false
      description: The ID of the group to delete.
      isArray: false
      name: group_id
      required: true
      secret: false
    deprecated: false
    description: Deletes a group, by the group ID.
    execution: false
    name: sentinelone-delete-group
    outputs:
    - contextPath: SentinelOne.DeleteGroup.Success
      description: the status of the command.
      type: String
  - arguments:
    - default: false
      description: The ID of the agent from which to retrieve the processes.
      isArray: false
      name: agents_ids
      required: true
      secret: false
    deprecated: true
    description: Deprecated. Retrieves running processes for a specific agent.
    execution: false
    name: sentinelone-agent-processes
    outputs:
    - contextPath: SentinelOne.Agent.memoryUsage
      description: Memory usage (MB).
      type: Number
    - contextPath: SentinelOne.Agent.startTime
      description: The process start time.
      type: Date
    - contextPath: SentinelOne.Agent.pid
      description: The process ID.
      type: Number
    - contextPath: SentinelOne.Agent.processName
      description: The name of the process.
      type: String
    - contextPath: SentinelOne.Agent.cpuUsage
      description: CPU usage (%).
      type: Number
    - contextPath: SentinelOne.Agent.executablePath
      description: Executable path.
      type: String
  - arguments:
    - default: false
      description: A comma-separated list of agent IDs to connect to the network. Run the list-agents command to get a list of agent IDs.
      isArray: true
      name: agent_id
      required: true
      secret: false
    deprecated: false
    description: Connects agents to network.
    execution: false
    name: sentinelone-connect-agent
    outputs:
    - contextPath: SentinelOne.Agent.AgentsAffected
      description: The number of affected agents.
      type: Number
    - contextPath: SentinelOne.Agent.ID
      description: The IDs of the affected agents.
      type: String
  - arguments:
    - default: false
      description: A comma-separated list of agent IDs to disconnect from the network. Run the list-agents command to get a list of agent IDs.
      isArray: true
      name: agent_id
      required: true
      secret: false
    deprecated: false
    description: Disconnects agents from network.
    execution: false
    name: sentinelone-disconnect-agent
    outputs:
    - contextPath: SentinelOne.Agent.NetworkStatus
      description: Agent network status.
      type: String
    - contextPath: SentinelOne.Agent.ID
      description: The IDs of the affected agents.
      type: String
  - arguments:
    - default: false
      description: The Message to broadcast to agents.
      isArray: false
      name: message
      required: true
      secret: false
    - auto: PREDEFINED
      default: false
      description: Whether to only include active agents. Default is "false".
      isArray: false
      name: active_agent
      predefined:
      - 'true'
      - 'false'
      required: false
      secret: false
    - default: false
      description: A comma-separated list of Group IDs by which to filter the results.
      isArray: true
      name: group_id
      required: false
      secret: false
    - default: false
      description: A comma-separated list of Agent IDs by which to filter the results.
      isArray: true
      name: agent_id
      required: false
      secret: false
    - default: false
      description: A comma-separated of included network domains.
      isArray: true
      name: domain
      required: false
      secret: false
    deprecated: false
    description: Broadcasts a message to all agents that match the input filters.
    execution: false
    name: sentinelone-broadcast-message
    outputs:
    - contextPath: SentinelOne.BroadcastMessage.Affected
      description: Number of affected Endpoints
      type: String
  - arguments:
    - default: false
      defaultValue: '50'
      description: Maximum number of items to return (1-100). Default is "50".
      isArray: false
      name: limit
      required: false
      secret: false
    - default: false
      description: 'QueryId obtained when creating a query in the sentinelone-create-query command. Example: "q1xx2xx3".'
      isArray: false
      name: query_id
      required: true
      secret: false
    deprecated: false
    description: Returns all Deep Visibility events that match the query.
    execution: false
    name: sentinelone-get-events
    outputs:
    - contextPath: SentinelOne.Event.ProcessUID
      description: Process unique identifier.
      type: String
    - contextPath: SentinelOne.Event.SHA256
      description: SHA256 hash of the file.
      type: String
    - contextPath: SentinelOne.Event.AgentOS
      description: OS type. Can be "windows", "linux", "macos", or "windows_legac".
      type: String
    - contextPath: SentinelOne.Event.ProcessID
      description: The process ID.
      type: Number
    - contextPath: SentinelOne.Event.User
      description: User assigned to the event.
      type: String
    - contextPath: SentinelOne.Event.Time
      description: Process start time.
      type: Date
    - contextPath: SentinelOne.Event.Endpoint
      description: The agent name.
      type: String
    - contextPath: SentinelOne.Event.SiteName
      description: Site name.
      type: String
    - contextPath: SentinelOne.Event.EventType
      description: Event type. Can be "events", "file", "ip", "url", "dns", "process", "registry", "scheduled_task", or "logins".
      type: String
    - contextPath: SentinelOne.Event.ProcessName
      description: The name of the process.
      type: String
    - contextPath: SentinelOne.Event.MD5
      description: MD5 hash of the file.
      type: String
    - contextPath: Event.ID
      description: Event process ID.
      type: String
    - contextPath: Event.Name
      description: Event name.
      type: String
    - contextPath: Event.Type
      description: Event type.
      type: String
  - arguments:
    - default: false
      description: The query string for which to return events.
      isArray: false
      name: query
      required: true
      secret: false
    - default: false
      description: Query start date, for example, "2019-08-03T04:49:26.257525Z". Limited to 93 days ago.
      isArray: false
      name: from_date
      required: true
      secret: false
    - default: false
      description: Query end date, for example, "2019-08-03T04:49:26.257525Z".
      isArray: false
      name: to_date
      required: true
      secret: false
    deprecated: false
    description: Runs a Deep Visibility Query and returns the queryId. You can use the queryId for all other commands, such as the sentinelone-get-events command.
    execution: false
    name: sentinelone-create-query
    outputs:
    - contextPath: SentinelOne.Query.FromDate
      description: Query start date.
      type: Date
    - contextPath: SentinelOne.Query.Query
      description: The search query string.
      type: String
    - contextPath: SentinelOne.Query.QueryID
      description: The query ID.
      type: String
    - contextPath: SentinelOne.Query.ToDate
      description: Query end date.
      type: Date
  - arguments:
    - default: false
      description: 'The queryId that is returned when creating a query under Create Query. Example: "q1xx2xx3". Get the query_id from the "get-query-id" command.'
      isArray: false
      name: query_id
      required: true
      secret: false
    - default: false
      defaultValue: '50'
      description: Maximum number of items to return (1-100). Default is "50".
      isArray: false
      name: limit
      required: false
      secret: false
    deprecated: false
    description: Returns a list of Deep Visibility events from query by event type - process.
    execution: false
    name: sentinelone-get-processes
    outputs:
    - contextPath: SentinelOne.Event.ParentProcessID
      description: Parent process ID.
      type: Number
    - contextPath: SentinelOne.Event.ProcessUID
      description: The process unique identifier.
      type: String
    - contextPath: SentinelOne.Event.SHA1
      description: SHA1 hash of the process image.
      type: String
    - contextPath: SentinelOne.Event.SubsystemType
      description: Process sub-system.
      type: String
    - contextPath: SentinelOne.Event.ParentProcessStartTime
      description: The parent process start time.
      type: Date
    - contextPath: SentinelOne.Event.ProcessID
      description: The process ID.
      type: Number
    - contextPath: SentinelOne.Event.ParentProcessUID
      description: Parent process unique identifier.
      type: String
    - contextPath: SentinelOne.Event.User
      description: User assigned to the event.
      type: String
    - contextPath: SentinelOne.Event.Time
      description: Start time of the process.
      type: Date
    - contextPath: SentinelOne.Event.ParentProcessName
      description: Parent process name.
      type: String
    - contextPath: SentinelOne.Event.SiteName
      description: Site name.
      type: String
    - contextPath: SentinelOne.Event.EventType
      description: The event type.
      type: String
    - contextPath: SentinelOne.Event.Endpoint
      description: The agent name (endpoint).
      type: String
    - contextPath: SentinelOne.Event.IntegrityLevel
      description: Process integrity level.
      type: String
    - contextPath: SentinelOne.Event.CMD
      description: Process CMD.
      type: String
    - contextPath: SentinelOne.Event.ProcessName
      description: Process name.
      type: String
    - contextPath: SentinelOne.Event.ProcessDisplayName
      description: Process display name.
      type: String
  - arguments:
    - default: false
      description: "A free-text search term, will match applicable attributes (sub-string match). Note: A device's physical addresses will only be matched if they start with the search term  (not if they contain the search term)."
      isArray: false
      name: query
      required: false
      secret: false
    - default: false
      description: A comma-separated list of agents IDs to shutdown.
      isArray: true
      name: agent_id
      required: false
      secret: false
    - default: false
      description: The ID of the network group.
      isArray: false
      name: group_id
      required: false
      secret: false
    deprecated: false
    description: Sends a shutdown command to all agents that match the input filter.
    execution: false
    name: sentinelone-shutdown-agent
    outputs:
    - contextPath: SentinelOne.Agent.ID
      description: The ID of the agent that was shutdown.
      type: String
  - arguments:
    - default: false
      description: "A free-text search term, will match applicable attributes (sub-string match). Note: A device's physical addresses will only be matched if they start with the search term  (not if they contain the search term)."
      isArray: false
      name: query
      required: false
      secret: false
    - default: false
      description: A comma-separated list of agents IDs to shutdown.
      isArray: false
      name: agent_id
      required: false
      secret: false
    - default: false
      description: The ID of the network group.
      isArray: false
      name: group_id
      required: false
      secret: false
    deprecated: false
    description: Sends an uninstall command to all agents that match the input filter.
    execution: false
    name: sentinelone-uninstall-agent
    outputs:
    - contextPath: SentinelOne.uninstall.Affected
      description: Number of Affected Agents.
      type: String
  - arguments:
    - name: action
      required: true
      auto: PREDEFINED
      predefined:
      - undefined
      - true_positive
      - false_positive
      - suspicious
      description: Analyst verdict action. Can be "undefined", "true_positive", "false_positive",
        "suspicious"
    - name: threat_ids
      required: true
      description: A comma-separated list of threat IDs.
      isArray: true
    description: Updates the analyst verdict to a group of threats that match
      the specified input filter.
    name: sentinelone-update-threats-verdict
    outputs:
    - contextPath: SentinelOne.Threat.ID
      description: The threat ID.
      type: String
    - contextPath: SentinelOne.Threat.Updated
      description: Whether the threat was successfully updated the analyst verdict.
      type: Boolean
    - contextPath: SentinelOne.Threat.Updation.Action
      description: Name of the analyst verdict action performed on the threats.
      type: String
  - arguments:
    - name: action
      required: true
      auto: PREDEFINED
      predefined:
      - undefined
      - true_positive
      - false_positive
      - suspicious
      description: Analyst verdict action. Can be "undefined", "true_positive", "false_positive",
        "suspicious"
    - name: alert_ids
      required: true
      description: A comma-separated list of alert IDs.
      isArray: true
    description: Updates the analyst verdict to a group of alerts that match
      the specified input filter.
    name: sentinelone-update-alerts-verdict
    outputs:
    - contextPath: SentinelOne.Alert.ID
      description: The alert ID.
      type: String
    - contextPath: SentinelOne.Alert.Updated
      description: Whether the alert was successfully updated the analyst verdict.
      type: Boolean
    - contextPath: SentinelOne.Alert.Updation.Action
      description: Name of the analyst verdict action performed on the alerts.
      type: String
  - arguments:
    - name: name
      required: true
      description: The name of the star rule
    - name: rule_severity
      required: true
      auto: PREDEFINED
      predefined:
      - Low
      - Medium
      - High
      - Critical
      description: The rule severity. Can be "Low", "Medium", "High" and "Critical"
    - name: expiration_mode
      required: true
      auto: PREDEFINED
      predefined:
      - Permanent
      - Temporary
      description: Type of Expiration Mode. Can be "Permanent" or "Temporary"
    - name: query_type
      required: true
      auto: PREDEFINED
      predefined:
      - events
      - processes
      description: Type of the query. For now it's "events"
    - name: query
      required: true
      description: The query string for which to return events.
    - name: description
      description: The description of the star rule
    - name: expiration_date
      description: 'If expiration mode is "Temporary" then it should be supplied,
        for example, "2019-08-03T04:49:26.257525Z" '
    - name: site_ids
      description: 'A comma separated list of site IDs'
      isArray: true
    - name: group_ids
      description: 'A comma separated list of Group IDs'
      isArray: true
    - name: account_ids
      description: 'A comma separated list of Account IDs'
      isArray: true
    - name: network_quarantine
      required: true
      auto: PREDEFINED
      predefined:
      - 'true'
      - 'false'
      description: To enable the network quarantine of the star rule. Can
        be true or false
    - name: treatAsThreat
      required: true
      auto: PREDEFINED
      predefined:
      - Malicious
      - Suspicious
      - UNDEFINED
      description: The treatAsThreat. Can be "Malicious", "Suspicious" and "UNDEFINED"
    description: 'Creates a custom STAR rule.'
    name: sentinelone-create-star-rule
    outputs:
    - contextPath: SentinelOne.StarRule.ID
      description: The star rule ID.
      type: String
    - contextPath: SentinelOne.StarRule.Name
      description: The star rule name.
      type: String
    - contextPath: SentinelOne.StarRule.Status
      description: The status of the star rule
      type: String
    - contextPath: SentinelOne.StarRule.Severity
      description: The severity of the star rule
      type: String
    - contextPath: SentinelOne.StarRule.Description
      description: The description of the star rule
      type: String
    - contextPath: SentinelOne.StarRule.Network Quarantine
      description: The Network Quarantine of the star rule
      type: Boolean
    - contextPath: SentinelOne.StarRule.Treat As Threat
      description: The Treat As Threat of the star rule
      type: String
    - contextPath: SentinelOne.StarRule.Expiration Mode
      description: The expiration mode of the star rule
      type: String
    - contextPath: SentinelOne.StarRule.Expiration Date
      description: The expiration date of the star rule
      type: String
    - contextPath: SentinelOne.StarRule.Scope Hierarchy
      description: The scope hierarchy of the star rule
      type: String
    - contextPath: SentinelOne.StarRule.Created At
      description: The created time for the star rule
      type: String
    - contextPath: SentinelOne.StarRule.Updated At
      description: The updated time for the star rule
      type: String
  - arguments:
    - name: status
      description: 'The status of the star rule. You can provide one or more values with comma seperated. Available options are: "Activating, Active, Deleted, Deleting, Disabled, Disabling and Draft".Example: "Draft,Active".'
    - name: creator_contains
      description: 'Free-text filter by rule creator (supports multiple values). Example:
        "Service Pack 1".'
    - name: queryType
      auto: PREDEFINED
      predefined:
      - events
      - processes
      description: 'Return rules with the filtered type. Example: "events".'
    - name: query
      description: 'Free-text filter by S1 query (supports multiple values). Example:
        "Service Pack 1".'
    - name: description_contains
      description: 'Free-text filter by rule description (supports multiple values).
        Example: "Service Pack 1".'
    - name: ruleIds
      description: 'A list of Rules IDs. Example: "225494730938493804,225494730938493915".'
    - name: name_contains
      description: 'Free-text filter by rule name (supports multiple values). Example: "Service Pack 1".'
    - name: accountIds
      description: 'List of Account IDs to filter by. Example: "225494730938493804,225494730938493915".'
    - name: expirationMode
      auto: PREDEFINED
      predefined:
      - Temporary
      - Permanent
      description: 'Return rules with the filtered expiration mode. Example: "Permanent".'
    - name: limit
      description: 'Limit number of returned items (1-1000). Example: "10".'
    - name: siteIds
      description: 'List of Site IDs to filter by. Example: "225494730938493804,225494730938493915".'
    name: sentinelone-get-star-rules
    description: Get a list of Custom Detection Rules for a given scope.
    outputs:
    - contextPath: SentinelOne.StarRule.ID
      description: The Star Rule ID
      type: Number
    - contextPath: SentinelOne.StarRule.Creator
      description: The Star Rule Creator
      type: string
    - contextPath: SentinelOne.StarRule.Name
      description: The Star Rule Name
      type: string
    - contextPath: SentinelOne.StarRule.Status
      description: The Star Rule Status
      type: string
    - contextPath: SentinelOne.StarRule.Severity
      description: The Star Rule Severity
      type: string
    - contextPath: SentinelOne.StarRule.Generated Alerts
      description: The Star Rule Generated Alerts
      type: Number
    - contextPath: SentinelOne.StarRule.Description
      description: The Star Rule Description
      type: string
    - contextPath: SentinelOne.StarRule.Status Reason
      description: The Star Rule Status Reason
      type: string
    - contextPath: SentinelOne.StarRule.Expiration Mode
      description: The Star Rule Expiration Mode
      type: string
    - contextPath: SentinelOne.StarRule.Expiration Date
      description: The Star Rule Expiration Date
      type: Date
    - contextPath: SentinelOne.StarRule.Expired
      description: The Star Rule Expired or Not
      type: Boolean
  - arguments:
    - name: rule_id
      required: true 
      description: 'Rule ID  Example: "225494730938493804".'
    - name: name
      required: true
      description: The name of the star rule
    - name: rule_severity
      required: true
      auto: PREDEFINED
      predefined:
      - Low
      - Medium
      - High
      - Critical
      description: The rule severity. Can be "Low", "Medium", "High" and "Critical"
    - name: expiration_mode
      required: true
      auto: PREDEFINED
      predefined:
      - Permanent
      - Temporary
      description: Type of Expiration Mode. Can be "Permanent" or "Temporary"
    - name: query_type
      required: true
      auto: PREDEFINED
      predefined:
      - events
      - processes
      description: Type of the query. For now it's "events"
    - name: query
      required: true
      description: The query string for which to return events.
    - name: description
      description: The description of the star rule
    - name: expiration_date
      description: 'If expiration mode is "Temporary" then it should be supplied,
        for example, "2019-08-03T04:49:26.257525Z" '
    - name: site_ids
      description: 'A comma separated list of site IDs'
      isArray: true
    - name: group_ids
      description: 'A comma separated list of Group IDs'
      isArray: true
    - name: account_ids
      description: 'A comma separated list of Account IDs'
      isArray: true
    - name: network_quarantine
      required: true
      auto: PREDEFINED
      predefined:
      - 'true'
      - 'false'
      description: To enable the network quarantine of the star rule. Can
        be true or false
    - name: treatAsThreat
      required: true
      auto: PREDEFINED
      predefined:
      - Malicious
      - Suspicious
      - UNDEFINED
      description: The treatAsThreat. Can be "Malicious", "Suspicious" and "UNDEFINED"
    description: 'Updates a custom STAR rule.'
    name: sentinelone-update-star-rule
    outputs:
    - contextPath: SentinelOne.StarRule.ID
      description: The star rule ID.
      type: String
    - contextPath: SentinelOne.StarRule.Name
      description: The star rule name.
      type: String
    - contextPath: SentinelOne.StarRule.Status
      description: The status of the star rule
      type: String
    - contextPath: SentinelOne.StarRule.Severity
      description: The severity of the star rule
      type: String
    - contextPath: SentinelOne.StarRule.Description
      description: The description of the star rule
      type: String
    - contextPath: SentinelOne.StarRule.Network Quarantine
      description: The Network Quarantine of the star rule
      type: Boolean
    - contextPath: SentinelOne.StarRule.Treat As Threat
      description: The Treat As Threat of the star rule
      type: String
    - contextPath: SentinelOne.StarRule.Expiration Mode
      description: The expiration mode of the star rule
      type: String
    - contextPath: SentinelOne.StarRule.Expiration Date
      description: The expiration date of the star rule
      type: String
    - contextPath: SentinelOne.StarRule.Scope Hierarchy
      description: The scope hierarchy of the star rule
      type: String
    - contextPath: SentinelOne.StarRule.Created At
      description: The created time for the star rule
      type: String
    - contextPath: SentinelOne.StarRule.Updated At
      description: The updated time for the star rule
      type: String
  - arguments:
    - name: rule_ids
      required: true
      description: A comma-separated list of star rule IDs.
      isArray: true
    description: Activate Custom Detection Rules that match the specified input filter.
    name: sentinelone-enable-star-rules
    outputs:
    - contextPath: SentinelOne.StarRule.ID
      description: The Rule ID.
      type: String
    - contextPath: SentinelOne.StarRule.Enabled
      description: Whether the star rule was successfully eabled or not.
      type: Boolean
  - arguments:
    - name: rule_ids
      required: true
      description: A comma-separated list of star rule IDs.
      isArray: true
    description: Disable Custom Detection Rules that match the specified input filter.
    name: sentinelone-disable-star-rules
    outputs:
    - contextPath: SentinelOne.StarRule.ID
      description: The Rule ID.
      type: String
    - contextPath: SentinelOne.StarRule.Disabled
      description: Whether the star rule was successfully disabled or not.
      type: Boolean
  - arguments:
    - name: rule_ids
      required: true
      description: A comma-separated list of star rule IDs.
      isArray: true
    description: Deletes Custom Detection Rules that match the specified input filter.
    name: sentinelone-delete-star-rule
    outputs:
    - contextPath: SentinelOne.StarRule.ID
      description: The Rule ID.
      type: String
    - contextPath: SentinelOne.StarRule.Deleted
      description: Whether the star rule was successfully deleted or not.
      type: Boolean
  - arguments:
    - auto: PREDEFINED
      defaultValue: 'true'
      description: Access global list. (Same as `tenant` flag in API docs.)
      name: global
      predefined:
      - 'true'
      - 'false'
    - description: Comma-separated list of group IDs to filter by.
      name: group_ids
    - description: Comma-separated list of site IDs to filter by.
      name: site_ids
    - description: Comma-separated list of account IDs to filter by.
      name: account_ids
    - defaultValue: '0'
      description: The number of records to skip (for paging).
      name: offset
    - defaultValue: '1000'
      description: The maximum number of records to return.
      name: limit
    description: Add a hash to the blocklist ("blacklist" in SentinelOne documentation). If the `global` flag is `true`, then group_ids, site_ids, and account_ids are ignored.
    name: sentinelone-get-blocklist
    outputs:
    - contextPath: SentinelOne.Blocklist.UserId
      description: User ID.
      type: String
    - contextPath: SentinelOne.Blocklist.UpdatedAt
      description: When entry was most recently updated.
      type: String
    - contextPath: SentinelOne.Blocklist.Value
      description: File Hash.
      type: String
    - contextPath: SentinelOne.Blocklist.ScopePath
      description: SentinelOne list scope.
      type: String
    - contextPath: SentinelOne.Blocklist.Type
      description: Block list type.
      type: String
    - contextPath: SentinelOne.Blocklist.Source
      description: Source of entry.
      type: String
    - contextPath: SentinelOne.Blocklist.ID
      description: Entry ID.
      type: String
    - contextPath: SentinelOne.Blocklist.CreatedAt
      description: Date entry was created.
      type: String
    - contextPath: SentinelOne.Blocklist.Description
      description: Description of the blocklist.
      type: String
    - contextPath: SentinelOne.Blocklist.OSType
      description: Operating system type block is enforced on.
      type: String
    - contextPath: SentinelOne.Blocklist.ScopeName
      description: Name of the block list scope.
      type: String
  - arguments:
    - description: SHA1 hash to add to the Global blocklist.
      name: sha1
    - defaultValue: XSOAR
      description: String describing the source of the block.
      name: source
    - auto: PREDEFINED
      name: os_type
      predefined:
      - windows
      - linux
      - macos
      required: true
      description: Type of operating system.
    - defaultValue: Blocked from XSOAR
      description: Note stored in SentinelOne about the block.
      name: description
    description: Add a hash to the Global blocklist in SentinelOne.
    name: sentinelone-add-hash-to-blocklist
    outputs:
    - contextPath: SentinelOne.AddHashToBlocklist.hash
      description: Hash of the file.
    - contextPath: SentinelOne.AddHashToBlocklist.status
      description: Status of the action to add a hash to the blocklist.
  - arguments:
    - description: SHA1 hash to remove from the Global blocklist.
      name: sha1
    - auto: PREDEFINED
      description: Optional operating system type. If not supplied, will remove the SHA1 hash across all platforms.
      name: os_type
      predefined:
      - windows
      - macos
      - linux
    description: Remove a hash from the Global blocklist in SentinelOne
    name: sentinelone-remove-hash-from-blocklist
    outputs:
    - contextPath: SentinelOne.RemoveHashFromBlocklist.hash
      description: Hash of the file.
    - contextPath: SentinelOne.RemoveHashFromBlocklist.status
      description: Status of the action to remove a hash from the blocklist.
  - arguments:
    - description: Agent ID to retrieve the file from.
      name: agent_id
      required: true
    - description: File path to download the file from.
      name: file_path
      required: true
    - description: Password to protect the zip file with.
      name: password
      required: true
    description: Invokes a fetch files command against an agent endpoint.
    name: sentinelone-fetch-file
  - arguments:
    - defaultValue: Agent ID
      description: SentinelOne agent ID.
      name: agent_id
      required: true
    - description: Activity ID in the get-activities command.
      name: activity_id
      required: true
    - description: Password used in the sentinelone-fetch-file command.
      name: password
      required: true
    description: Download a file fetched using th sentinelone-fetch-file command to submit the request and the sentinelone-get-activities command to get the download path.
    name: sentinelone-download-fetched-file
<<<<<<< HEAD
  - arguments:
    - name: threat_ids
      required: true
      description: A comma-separated list of threat IDs.
      isArray: true
    - name: note
      required: true
      description: Threat Note Text
    description: Add a threat note to one or more threats..
    name: sentinelone-write-threat-note
    outputs:
    - contextPath: SentinelOne.Threat.ID
      description: The Threat ID.
      type: String
    - contextPath: SentinelOne.Threat.Note
      description: The Threat Note.
      type: String
    - contextPath: SentinelOne.Threat.Status
      description: Whether the note was added successfully or not.
      type: String
  - arguments:
    - name: name
      required: true
      description: Threat Intelligence indicator name.
    - name: source
      required: true
      description: The source of the identified Threat Intelligence indicator.
    - name: type
      required: true
      auto: PREDEFINED
      predefined:
      - DNS
      - IPV4
      - IPV6
      - MD5
      - SHA1
      - SHA256
      - URL
      description: The type of the Threat Intelligence indicator
    - name: method
      required: true
      auto: PREDEFINED
      predefined:
      - EQUALS
      description: The comparison method used by SentinelOne to trigger the event.
    - name: validUntil
      required: true
      description: Expiration date for the Threat Intelligence indicator.
    - name: value
      required: true
      description: The value of the Threat Intelligence indicator.
    - name: account_ids
      required: true
      description: List of Account IDs to filter by.
      isArray: true
    - name: externalId
      description: The unique identifier of the indicator as provided by the Threat Intelligence source
    - name: description
      description: Description of the Threat Intelligence indicator
    description: Add an IoC to the Threat Intelligence database.
    name: sentinelone-create-ioc
    outputs:
    - contextPath: SentinelOne.IOC.UUID
      description: The IOC UUID.
      type: String
    - contextPath: SentinelOne.IOC.Name
      description: Threat Intelligence indicator name.
      type: String
    - contextPath: SentinelOne.IOC.Source
      description: The source of the identified Threat Intelligence indicator.
      type: String
    - contextPath: SentinelOne.IOC.Type
      description: The type of the Threat Intelligence indicator.
      type: String
    - contextPath: SentinelOne.IOC.Batch Id
      description: The IOC Batch Id.
      type: String
    - contextPath: SentinelOne.IOC.Creator
      description: The IOC Creator.
      type: String
    - contextPath: SentinelOne.IOC.Scope
      description: The IOC Scope.
      type: String
    - contextPath: SentinelOne.IOC.Scope Id
      description: The IOC Scope Id.
      type: String
    - contextPath: SentinelOne.IOC.Valid Until
      description: Expiration date for the Threat Intelligence indicator.
      type: String
    - contextPath: SentinelOne.IOC.Description
      description: Description of the Threat Intelligence indicator
      type: String
    - contextPath: SentinelOne.IOC.External Id
      description: The unique identifier of the indicator as provided by the Threat Intelligence source
      type: String
  - arguments:
    - name: account_ids
      required: true
      description: List of Account IDs to filter by.
      isArray: true
    - name: uuids
      required: true
      description: UUID of threat Intelligence indicator.
    description: Delete an IoC from the Threat Intelligence database that matches a filter.
    name: sentinelone-delete-ioc
    outputs:
    - contextPath: SentinelOne.IOC.UUID
      description: The IOC UUID.
      type: String
    - contextPath: SentinelOne.IOC.Deleted
      description: Threat Intelligence indicator deleted or not.
      type: Boolean
  - arguments:
    - name: account_ids
      required: true
      description: List of Account IDs to filter by.
      isArray: true
    - name: upload_time_gte
      required: true
      description: 'The time at which the Threat Intelligence indicator was uploaded to SentinelOne DB greater or equal than. Example: "2022-07-13T20:33:29.007906Z".'
    - name: upload_time_lte
      required: true
      description: 'The time at which the Threat Intelligence indicator was uploaded to SentinelOne DB lessthan or equal than. Example: "2022-07-13T20:33:29.007906Z".'
    - name: limit
      description: 'Limit number of returned items (1-1000). Example: "10". But limit is defaulted to 1000'
    - name: cursor
      description: 'Cursor position returned by the last request. Should be used for iterating over more than 1000 items. Example: "YWdlbnRfaWQ6NTgwMjkzODE=".'
    - name: uuids
      description: 'A list of unique Ids of the parent process of the indicator of compromise. Example: "2cffae871197f20d864fe8363eee6651".'
    - name: type
      auto: PREDEFINED
      predefined:
      - DNS
      - IPV4
      - IPV6
      - MD5
      - SHA1
      - SHA256
      - URL
      description: The type of the Threat Intelligence indicator
    - name: batch_id
      description: 'Unique ID of the uploaded indicators batch. Example: "atmtn000000028a881bcf939dc6d92ab55443".'
    - name: source
      description: 'List of the sources of the identified Threat Intelligence indicator. Example: "AlienVault".'
    - name: value
      description: 'The value of the Threat Intelligence indicator. Example: "175.0.x.x".'
    - name: external_id
      description: 'The unique identifier of the indicator as provided by the Threat Intelligence source. Example: "e277603e-1060-5ad4-9937-c26c97f1ca68".'
    - name: name_contains
      description: 'Free-text filter by the Indicator name (supports multiple values). Example: "foo.dll".'
    - name: creator_contains
      description: 'Free-text filter by the user uploaded the Threat Intelligence indicator (supports multiple values). Example: "admin@sentinelone.com".'
    - name: description_contains
      description: 'Free-text filter by the description of the indicator (supports multiple values). Example: "Malicious-activity".' 
    - name: category_in
      description: 'The categories of the Threat Intelligence indicator, e.g. the malware type associated with the IOC'
    - name: updated_at_gte
      description: 'The time at which the indicator was last updated in SentinelOne DB greater or equal than. Example: "2021-07-13T20:33:29.007906Z".'
    - name: updated_at_lte
      description: 'The time at which the indicator was last updated in SentinelOne DB lessthan or equal than. Example: "2021-07-13T20:33:29.007906Z".'
    - name: creation_time_gte
      description: 'Creation Time as set by the user greater or equal than. Example: "2021-07-13T20:33:29.007906Z".' 
    - name: creation_time_lte
      description: 'Creation Time as set by the user lessthan or equal than. Example: "2021-07-13T20:33:29.007906Z".' 
    description: Get the IOCs of a specified Account that match the filter.
    name: sentinelone-get-iocs
    outputs:
    - contextPath: SentinelOne.IOC.UUID
      description: The IOC UUID.
      type: String
    - contextPath: SentinelOne.IOC.Creator
      description: Threat Intelligence indicator Creator.
      type: String
    - contextPath: SentinelOne.IOC.Name
      description: Threat Intelligence indicator Name.
      type: String
    - contextPath: SentinelOne.IOC.Value
      description: Threat Intelligence indicator Value.
      type: String
    - contextPath: SentinelOne.IOC.Description
      description: Threat Intelligence indicator Description.
      type: String
    - contextPath: SentinelOne.IOC.Type
      description: Threat Intelligence indicator Type.
      type: String
    - contextPath: SentinelOne.IOC.External Id
      description: Threat Intelligence indicator External Id.
      type: String
    - contextPath: SentinelOne.IOC.Source
      description: Threat Intelligence indicator Source.
      type: String
    - contextPath: SentinelOne.IOC.Upload Time
      description: Threat Intelligence indicator Upload Time.
      type: String
    - contextPath: SentinelOne.IOC.Valid Until
      description: Threat Intelligence indicator Expiration Time.
      type: String
  - arguments:
    - name: query
      required: true
      description: Events matching the query search term will be returned.
    - name: from_date
      required: true
      description: Events created after this timestamp.
    - name: to_date
      required: true
      description: Events created before or at this timestamp
    - name: limit
      description: Limit number of returned items (1-100000).
    description: Start a Deep Visibility Power Query, get back status and potential results (ping afterwards using the queryId if query has not finished)
    name: sentinelone-create-power-query
  - arguments:
    - name: queryId
      required: true
      description: QueryId.
    description: Ping a Deep Visibility Power Query using the queryId if results have not returned from an initial Power Query or a previous ping
    name: sentinelone-ping-power-query
  - arguments:
    - name: status
      required: true
      auto: PREDEFINED
      predefined:
      - in_progress
      - resolved
      - unresolved
      description: Incident status. Can be "in_progress", "resolved", "unresolved"
    - name: threat_ids
      required: true
      description: A comma-separated list of threat IDs.
      isArray: true
    description: Updates the incident status to a group of threats that match
      the specified input filter.
    name: sentinelone-update-threats-status
    outputs:
    - contextPath: SentinelOne.Threat.ID
      description: The threat ID.
      type: String
    - contextPath: SentinelOne.Threat.Updated
      description: Whether the threat was successfully updated or not
      type: Boolean
    - contextPath: SentinelOne.Threat.Status
      description: Name of the status performed on the threats.
      type: String
  - arguments:
    - name: status
      required: true
      auto: PREDEFINED
      predefined:
      - in_progress
      - resolved
      - unresolved
      description: Incident status. Can be "in_progress", "resolved", "unresolved"
    - name: alert_ids
      required: true
      description: A comma-separated list of alert IDs.
      isArray: true
    description: Updates the incident status to a group of alerts that match
      the specified input filter.
    name: sentinelone-update-alerts-status
    outputs:
    - contextPath: SentinelOne.Alert.ID
      description: The alert ID.
      type: String
    - contextPath: SentinelOne.Alert.Updated
      description: Whether the alert was successfully updated or not
      type: Boolean
    - contextPath: SentinelOne.Alert.Status
      description: Name of the status performed on the alerts.
      type: String
  - arguments:
    - name: site_id
      required: true
      description: Provide valid Site ID
    description: Expire the Site of the given ID
    name: sentinelone-expire-site
    outputs:
    - contextPath: SentinelOne.Site.ID
      description: The Site ID.
      type: String
    - contextPath: SentinelOne.Site.Name
      description: The Site Name.
      type: String
    - contextPath: SentinelOne.Site.State
      description: The Site State.
      type: String
    - contextPath: SentinelOne.Site.SKU
      description: The sku of product features active for this site.
      type: String
    - contextPath: SentinelOne.Site.Site Type
      description: The Site type.
      type: String
    - contextPath: SentinelOne.Site.Suite
      description: The Site Suite.
      type: String
    - contextPath: SentinelOne.Site.Total Licences
      description: The Total Licences.
      type: String
    - contextPath: SentinelOne.Site.Account ID
      description: The Account ID.
      type: String
    - contextPath: SentinelOne.Site.Creator
      description: Full name of the creating user.
      type: String
    - contextPath: SentinelOne.Site.Creator ID
      description: Id of the creating user.
      type: String
    - contextPath: SentinelOne.Site.Description
      description: Description.
      type: String
    - contextPath: SentinelOne.Site.Expiration
      description: Expiration.
      type: String
  - arguments:
    - name: threat_id
      required: true
      description: 'Please provide the Valid Threat ID. Example: 14629133470822878.'
    - name: password
      required: true
      description: File encryption password (Aleast 10 characters, three of these uppercase,lowercase,digits and symbols. Maximum length is 256 characters)
    - name: time_to_sleep
      description: The time to sleep the command to fetch the timeline of particular threat, But it's defaulted to 30 seconds.
    name: sentinelone-fetch-threat-file
    description: Fetch a file associated with the threat that matches the filter. 
    outputs:
    - contextPath: SentinelOne.Threat.ID
      description: The threat ID.
      type: String
    - contextPath: SentinelOne.Threat.Downloadable
      description: The file is downlable or not
      type: Boolean
    - contextPath: SentinelOne.Threat.Download URL
      description: Download URL for the fetched threat file.
      type: String
  - arguments:
    - name: created_from
      required: true
      description: 'Created at greater or equal than. Example: "2018-02-27T04:49:26.257525Z".'
    - name: created_until
      required: true
      description: 'Created at lesser or equal than. Example: "2018-02-27T04:49:26.257525Z".'
    - name: ruleName
      description: 'Free-text filter by rule name. Example: "rule1".'
    - name: incidentStatus
      description: 'Incident status. Example: "IN_PROGRESS".'
    - name: analystVerdict
      description: 'Analyst verdict. Example: "TRUE_POSITIVE".'
    - name: alert_ids
      description: A comma-separated list of alert IDs.
    - name: limit
      description: 'Limit number of returned items (1-1000). Example: "10". But defaulted to 1000'
    - name: site_ids
      description: 'List of Site IDs to filter by. Example: "225494730938493804,225494730938493915".'
    name: sentinelone-get-alerts
    description: Get the list of alerts that matches the filter provided.
    outputs:
    - contextPath: SentinelOne.Alert.EventType
      description: Event type
      type: String
    - contextPath: SentinelOne.Alert.RuleName
      description: The RuleName.
      type: String
    - contextPath: SentinelOne.Alert.SrcProcUser
      description: User
      type: String
    - contextPath: SentinelOne.Alert.SrcProcName
      description: Name.
      type: String
    - contextPath: SentinelOne.Alert.SrcProcPath
      description: File path
      type: String
    - contextPath: SentinelOne.Alert.SrcProcCommandline
      description: command line
      type: String
    - contextPath: SentinelOne.Alert.SrcProcSHA1
      description: File hash sha1
      type: String
    - contextPath: SentinelOne.Alert.SrcProcStartTime
      description: Pid starttime
      type: String
    - contextPath: SentinelOne.Alert.SrcProcStorylineId
      description: Storyline
      type: String
    - contextPath: SentinelOne.Alert.SrcParentProcName
      description: Name.
      type: String
    - contextPath: SentinelOne.Alert.SrcParentProcPath
      description: File path
      type: String
    - contextPath: SentinelOne.Alert.SrcParentProcCommandline
      description: command line
      type: String
    - contextPath: SentinelOne.Alert.SrcParentProcStartTime
      description: Pid starttime
      type: String
    - contextPath: SentinelOne.Alert.SrcParentProcUser
      description: User
      type: String
    - contextPath: SentinelOne.Alert.SrcParentProcSHA1
      description: File hash sha1
      type: String
    - contextPath: SentinelOne.Alert.SrcProcSignerIdentity
      description: File signer identity
      type: String
    - contextPath: SentinelOne.Alert.SrcParentProcSignerIdentity
      description: File signer identity
      type: String
    - contextPath: SentinelOne.Alert.AlertCreatedAt
      description: Alert created at
      type: String
    - contextPath: SentinelOne.Alert.AlertId
      description: Alert Id
      type: String
    - contextPath: SentinelOne.Alert.AnalystVerdict
      description: AnalystVerdict
      type: String
    - contextPath: SentinelOne.Alert.IncidentStatus
      description: Incident status
      type: String
    - contextPath: SentinelOne.Alert.EndpointName
      description: Endpoint name
      type: String
    - contextPath: SentinelOne.Alert.AgentId
      description: Agent Id
      type: String
    - contextPath: SentinelOne.Alert.AgentUUID
      description: Agent UUID
      type: String
    - contextPath: SentinelOne.Alert.dvEventId
      description: DV event id
      type: String
    - contextPath: SentinelOne.Alert.AgentOS
      description: Agent OS
      type: String
    - contextPath: SentinelOne.Alert.AgentVersion
      description: Agent Version
      type: String
    - contextPath: SentinelOne.Alert.SiteId
      description: Site Id
      type: String
    - contextPath: SentinelOne.Alert.RuleId
      description: Rule Id
      type: String  
  dockerimage: demisto/python3:3.10.5.31928
=======
  dockerimage: demisto/python3:3.10.5.31797
>>>>>>> 32ca6d46
  isfetch: true
  longRunning: false
  longRunningPort: false
  runonce: false
  script: '-'
  type: python
  subtype: python3
tests:
- SentinelOne V2.1 - Test
- SentinelOne V2.0 - Test
fromversion: 5.0.0<|MERGE_RESOLUTION|>--- conflicted
+++ resolved
@@ -2006,7 +2006,6 @@
       required: true
     description: Download a file fetched using th sentinelone-fetch-file command to submit the request and the sentinelone-get-activities command to get the download path.
     name: sentinelone-download-fetched-file
-<<<<<<< HEAD
   - arguments:
     - name: threat_ids
       required: true
@@ -2450,9 +2449,6 @@
       description: Rule Id
       type: String  
   dockerimage: demisto/python3:3.10.5.31928
-=======
-  dockerimage: demisto/python3:3.10.5.31797
->>>>>>> 32ca6d46
   isfetch: true
   longRunning: false
   longRunningPort: false
