--- conflicted
+++ resolved
@@ -2,11 +2,7 @@
     "name": "SentinelOne",
     "description": "Endpoint protection",
     "support": "xsoar",
-<<<<<<< HEAD
     "currentVersion": "3.1.0",
-=======
-    "currentVersion": "3.0.7",
->>>>>>> 004843cd
     "author": "Cortex XSOAR",
     "url": "https://www.paloaltonetworks.com/cortex",
     "email": "",
