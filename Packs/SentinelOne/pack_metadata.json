--- conflicted
+++ resolved
@@ -2,11 +2,7 @@
     "name": "SentinelOne",
     "description": "Endpoint protection",
     "support": "partner",
-<<<<<<< HEAD
-    "currentVersion": "3.2.38",
-=======
     "currentVersion": "3.2.39",
->>>>>>> d129baca
     "author": "SentinelOne",
     "url": "https://www.sentinelone.com/support/",
     "email": "support@sentinelone.com",
