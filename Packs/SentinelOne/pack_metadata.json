{
    "name": "SentinelOne",
    "description": "Endpoint protection",
    "support": "xsoar",
<<<<<<< HEAD
    "currentVersion": "3.1.0",
=======
    "currentVersion": "3.0.6",
>>>>>>> 10752295
    "author": "Cortex XSOAR",
    "url": "https://www.paloaltonetworks.com/cortex",
    "email": "",
    "created": "2020-04-14T00:00:00Z",
    "categories": [
        "Endpoint"
    ],
    "tags": [],
    "useCases": [],
    "keywords": [],
    "marketplaces": [
        "xsoar",
        "marketplacev2"
    ]
}<|MERGE_RESOLUTION|>--- conflicted
+++ resolved
@@ -2,11 +2,7 @@
     "name": "SentinelOne",
     "description": "Endpoint protection",
     "support": "xsoar",
-<<<<<<< HEAD
-    "currentVersion": "3.1.0",
-=======
     "currentVersion": "3.0.6",
->>>>>>> 10752295
     "author": "Cortex XSOAR",
     "url": "https://www.paloaltonetworks.com/cortex",
     "email": "",
