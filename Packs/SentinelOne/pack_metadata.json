{
    "name": "SentinelOne",
    "description": "Endpoint protection",
    "support": "partner",
<<<<<<< HEAD
    "currentVersion": "3.0.10",
=======
    "currentVersion": "3.1.0",
>>>>>>> 6f8f87f8
    "author": "SentinelOne",
    "url": "https://www.sentinelone.com/support/",
    "email": "support@sentinelone.com",
    "created": "2020-04-14T00:00:00Z",
    "categories": [
        "Endpoint"
    ],
    "tags": [],
    "useCases": [],
    "keywords": [],
    "marketplaces": [
        "xsoar",
        "marketplacev2"
    ]
}<|MERGE_RESOLUTION|>--- conflicted
+++ resolved
@@ -2,11 +2,7 @@
     "name": "SentinelOne",
     "description": "Endpoint protection",
     "support": "partner",
-<<<<<<< HEAD
-    "currentVersion": "3.0.10",
-=======
     "currentVersion": "3.1.0",
->>>>>>> 6f8f87f8
     "author": "SentinelOne",
     "url": "https://www.sentinelone.com/support/",
     "email": "support@sentinelone.com",
