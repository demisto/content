--- conflicted
+++ resolved
@@ -2,11 +2,7 @@
     "name": "SentinelOne",
     "description": "Endpoint protection",
     "support": "xsoar",
-<<<<<<< HEAD
-    "currentVersion": "3.1.0",
-=======
-    "currentVersion": "3.0.3",
->>>>>>> 5bd45b61
+    "currentVersion": "3.0.4",
     "author": "Cortex XSOAR",
     "url": "https://www.paloaltonetworks.com/cortex",
     "email": "",
