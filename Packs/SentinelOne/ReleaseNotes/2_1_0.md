--- conflicted
+++ resolved
@@ -1,12 +1,8 @@
-<<<<<<< HEAD
 
 #### Integrations
 ##### SentinelOne v2
 - Added 5 commands:
-=======
-##### SentinelOne V2
-Added 5 commands:
->>>>>>> e1d23ad3
+
     - ***sentinelone-get-blocklist***
     - ***sentinelone-add-hash-to-blocklist***
     - ***sentinelone-remove-hash-from-blocklist***
