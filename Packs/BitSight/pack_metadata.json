--- conflicted
+++ resolved
@@ -2,13 +2,8 @@
     "name": "Bitsight",
     "description": "Bitsight Integration will allow you visibility into Bitsight findings for remediation in your security program.",
     "support": "partner",
-<<<<<<< HEAD
-    "currentVersion": "1.1.18",
-    "author": "BitSight",
-=======
     "currentVersion": "1.1.21",
     "author": "Bitsight",
->>>>>>> 90cf3b88
     "url": "https://service.bitsighttech.com/",
     "email": "support@bitsight.com",
     "categories": [
