--- conflicted
+++ resolved
@@ -1,31 +1,6 @@
 Use the "Bitsight for Security Performance Management" Integration to get company guid, details, and findings. This integration also allows to fetch the findings by using the fetch incidents capability.
 This integration was integrated and tested with version 01 of Bitsight for Security Performance Management
 
-<<<<<<< HEAD
-## Configure Bitsight for Security Performance Management on Cortex XSOAR
-
-1. Navigate to **Settings** > **Integrations** > **Servers & Services**.
-2. Search for Bitsight for Security Performance Management.
-3. Click **Add instance** to create and configure a new integration instance.
-
-    | **Parameter** | **Description** | **Required** |
-    | --- | --- | --- |
-    | API Key |  | True |
-    | Company's GUID | Use "bitsight-companies-guid-get" command to retrieve the company's GUID. | False |
-    | First fetch time in days | Enter the number in days. When the fetch incident runs for first time, incidents will be fetched for a given number of days. | False |
-    | Max Fetch | Maximum number of incidents to fetch. The maximum value is 200. | False |
-    | Findings Minimum Severity | Minimum severity of the findings to fetch. | False |
-    | Findings Minimum Asset Category | Filter by the asset category \(critical, high, medium, low\). | False |
-    | Findings Grade | Filter the result by the value of grade. | False |
-    | Risk Vector ('All' has been selected by default) | This parameter supports comma separated list of values. By default 'All' will be selected, if you need only particular values you can unselect 'All' and select the required values. | False |
-    | Trust any certificate (not secure) |  | False |
-    | Use system proxy settings |  | False |
-    | Fetch incidents |  | False |
-    | Incident type |  | False |
-    | Incidents Fetch Interval |  | False |
-
-4. Click **Test** to validate the URLs, token, and connection.
-=======
 ## Configure Bitsight for Security Performance Management in Cortex
 
 
@@ -43,7 +18,6 @@
 | Use system proxy settings |  | False |
 | Fetch incidents |  | False |
 | Incident type |  | False |
->>>>>>> 99be3b1c
 
 ## Commands
 You can execute these commands from the CLI, as part of an automation, or in a playbook.
