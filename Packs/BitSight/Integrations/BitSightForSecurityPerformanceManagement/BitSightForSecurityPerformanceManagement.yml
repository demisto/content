category: Utilities
commonfields:
  id: BitSight for Security Performance Management
  version: -1
configuration:
- display: API Key
  name: apikey
  required: true
  type: 4
- additionalinfo: Use "bitsight-companies-guid-get" command to retrieve the company's GUID.
  display: Company's GUID
  name: guid
  type: 0
  required: false
- additionalinfo: Enter the number in days. When the fetch incident runs for first time, incidents will be fetched for a given number of days.
  defaultvalue: '3'
  display: First fetch time in days
  name: first_fetch
  type: 0
  required: false
- additionalinfo: Maximum number of incidents to fetch. The maximum value is 200.
  defaultvalue: '25'
  display: Max Fetch
  name: max_fetch
  type: 0
  required: false
- additionalinfo: Minimum severity of the findings to fetch.
  defaultvalue: Material
  display: Findings Minimum Severity
  name: findings_min_severity
  options:
  - Minor
  - Moderate
  - Material
  - Severe
  type: 15
  required: false
- additionalinfo: Filter by the asset category (critical, high, medium, low).
  defaultvalue: High
  display: Findings Minimum Asset Category
  name: findings_min_asset_category
  options:
  - Low
  - Medium
  - High
  - Critical
  type: 15
  required: false
- additionalinfo: Filter the result by the value of grade.
  defaultvalue: WARN,BAD
  display: Findings Grade
  name: findings_grade
  options:
  - GOOD
  - FAIR
  - WARN
  - BAD
  - NEUTRAL
  type: 16
  required: false
- additionalinfo: This parameter supports comma separated list of values. By default 'All' will be selected, if you need only particular values you can unselect 'All' and select the required values.
  defaultvalue: All
  display: Risk Vector ('All' has been selected by default)
  name: risk_vector
  options:
  - Web Application Headers
  - Botnet Infections
  - Breaches
  - Desktop Software
  - DKIM
  - DNSSEC
  - File Sharing
  - Insecure Systems
  - Malware Servers
  - Mobile App Publications
  - Mobile Application Security
  - Mobile Software
  - Open Ports
  - Patching Cadence
  - Potentially Exploited
  - Server Software
  - Spam Propagation
  - SPF
  - SSL Certificates
  - SSL Configurations
  - Unsolicited Communications
  - All
  type: 16
  required: false
- display: Trust any certificate (not secure)
  name: insecure
  type: 8
  required: false
- display: Use system proxy settings
  name: proxy
  type: 8
  required: false
- display: Fetch incidents
  name: isFetch
  type: 8
  required: false
- display: Incident type
  name: incidentType
  type: 13
  required: false
<<<<<<< HEAD
description: Use the "BitSight for Security Performance Management" Integration to get company guid, details, and findings. This integration also allows to fetch the findings by using the fetch incidents capability.
display: BitSight for Security Performance Management
=======
description: Use the "Bitsight for Security Performance Management" Integration to get company guid, details, and findings. This integration also allows to fetch the findings by using the fetch incidents capability.
display: Bitsight for Security Performance Management
>>>>>>> 90cf3b88
name: BitSight for Security Performance Management
script:
  commands:
  - arguments:
    - description: |-
        GUID of the company to fetch its details.

        Note: Users can get the list of the GUID by executing the "bitsight-companies-guid-get" command.
      name: guid
      required: true
<<<<<<< HEAD
    description: BitSight command to get company details based on the provided GUID. The details include rating details, rating history, and grades for individual risk vectors.
=======
    description: Bitsight command to get company details based on the provided GUID. The details include rating details, rating history, and grades for individual risk vectors.
>>>>>>> 90cf3b88
    execution: true
    name: bitsight-company-details-get
    outputs:
    - contextPath: BitSight.Company.guid
      description: The unique identifier of this company.
      type: string
    - contextPath: BitSight.Company.customId
      description: The customizable ID assigned to this company.
      type: string
    - contextPath: BitSight.Company.name
      description: The name of this company.
      type: string
    - contextPath: BitSight.Company.description
      description: Details about this company, which typically includes its industry and location.
      type: string
    - contextPath: BitSight.Company.ipv4Count
      description: The number of IP addresses attributed to this company.
      type: number
    - contextPath: BitSight.Company.peopleCount
      description: The number of employees in this company.
      type: number
    - contextPath: BitSight.Company.shortname
      description: The abbreviated name of this company.
      type: string
    - contextPath: BitSight.Company.industry
      description: The industry of this company.
      type: string
    - contextPath: BitSight.Company.industrySlug
      description: The industry slug name of this company.
      type: string
    - contextPath: BitSight.Company.subIndustry
      description: The sub-industry of this company.
      type: string
    - contextPath: BitSight.Company.subIndustrySlug
      description: The sub-industry slug name of this company.
      type: string
    - contextPath: BitSight.Company.homePage
      description: The URL of this company's primary external website.
      type: string
    - contextPath: BitSight.Company.primaryDomain
      description: The name of this company's primary domain.
      type: string
    - contextPath: BitSight.Company.type
      description: The type of rating.
      type: string
    - contextPath: BitSight.Company.displayURL
      description: The URL to this company's overview page in the Bitsight platform.
      type: string
    - contextPath: BitSight.Company.ratingDetails.name
      description: The name of this risk vector.
      type: string
    - contextPath: BitSight.Company.ratingDetails.rating
      description: Internal rating of this risk vector.
      type: number
    - contextPath: BitSight.Company.ratingDetails.grade
      description: The letter grade of this risk vector.
      type: string
    - contextPath: BitSight.Company.ratingDetails.percentile
      description: This company's performance on this risk vector against their peers.
      type: number
    - contextPath: BitSight.Company.ratingDetails.gradeColor
      description: The hex code to display letter grade colors in HTML applications.
      type: string
    - contextPath: BitSight.Company.ratingDetails.category
      description: The risk category of this risk vector.
      type: string
    - contextPath: BitSight.Company.ratingDetails.categoryOrder
      description: Used to visually sort this risk category in the Bitsight platform.
      type: number
    - contextPath: BitSight.Company.ratingDetails.beta
      description: A true value indicates this risk vector is in beta and does not affect this company's security rating.
      type: boolean
    - contextPath: BitSight.Company.ratingDetails.order
      description: Used to visually sort this risk vector in the Bitsight platform.
      type: number
    - contextPath: BitSight.Company.ratingDetails.displayUrl
<<<<<<< HEAD
      description: The URL in the BitSight platform that contains the details of this risk vector.
=======
      description: The URL in the Bitsight platform that contains the details of this risk vector.
>>>>>>> 90cf3b88
      type: string
    - contextPath: BitSight.Company.ratings.ratingDate
      description: The date when this Bitsight Security Rating Report was generated.
      type: date
    - contextPath: BitSight.Company.ratings.rating
      description: The Bitsight Security Rating of this company on this day.
      type: number
    - contextPath: BitSight.Company.ratings.range
      description: The rating category of this company on this day.
      type: string
    - contextPath: BitSight.Company.ratings.ratingColor
      description: The hex code to display rating category colors in HTML applications.
      type: string
    - contextPath: BitSight.Company.searchCount
      description: The number of times this company has been listed in search results.
      type: number
    - contextPath: BitSight.Company.subscriptionType
      description: The type of subscription used to monitor this company.
      type: string
    - contextPath: BitSight.Company.sparkline
      description: The URL path to the security rating trend line of this company during the past one year.
      type: string
    - contextPath: BitSight.Company.subscriptionTypeKey
      description: The slug name of the subscription used to monitor this company.
      type: string
    - contextPath: BitSight.Company.subscriptionEndDate
      description: The date when the subscription to this company expires.
      type: date
    - contextPath: BitSight.Company.bulkEmailSenderStatus
      description: A FULL value indicates this company provides bulk email sending services, which excludes this company from the Spam Propagation risk vector.
      type: string
    - contextPath: BitSight.Company.serviceProvider
      description: A true value indicates this company is a service provider.
      type: boolean
    - contextPath: BitSight.Company.customerMonitoringCount
      description: The number of companies that are monitoring this company.
      type: number
    - contextPath: BitSight.Company.availableUpgradeTypes
      description: For internal Bitsight use.
      type: string
    - contextPath: BitSight.Company.hasCompanyTree
      description: A true value indicates this company has a Ratings Tree.
      type: boolean
    - contextPath: BitSight.Company.hasPreferredContact
      description: For internal Bitsight use.
      type: boolean
    - contextPath: BitSight.Company.isBundle
      description: A true value indicates this company is part of a ratings bundle.
      type: boolean
    - contextPath: BitSight.Company.ratingIndustryMedian
      description: Indicates this company's position in the peer group distribution chart.
      type: string
    - contextPath: BitSight.Company.primaryCompany.guid
      description: The unique identifier of this organization's primary company.
      type: string
    - contextPath: BitSight.Company.primaryCompany.name
      description: The name of this organization's primary company.
      type: string
    - contextPath: BitSight.Company.permissions.canDownloadCompanyReport
<<<<<<< HEAD
      description: A true value indicates you can view and download BitSight Security Rating Reports (PDF).
=======
      description: A true value indicates you can view and download Bitsight Security Rating Reports (PDF).
>>>>>>> 90cf3b88
      type: boolean
    - contextPath: BitSight.Company.permissions.canViewForensics
      description: A true value indicates you have the Event Forensics add-on package.
      type: boolean
    - contextPath: BitSight.Company.permissions.canViewServiceProviders
<<<<<<< HEAD
      description: A true value indicates you can access BitSight for Fourth Party Risk Management.
=======
      description: A true value indicates you can access Bitsight for Fourth Party Risk Management.
>>>>>>> 90cf3b88
      type: boolean
    - contextPath: BitSight.Company.permissions.canRequestSelfPublishedEntity
      description: A true value indicates you can request the creation of a self-published rating.
      type: boolean
    - contextPath: BitSight.Company.permissions.canViewInfrastructure
      description: A true value indicates you can view your infrastructure attribution.
      type: boolean
    - contextPath: BitSight.Company.permissions.canAnnotate
      description: A true value indicates you can identify assets and segment your network with infrastructure tags.
      type: boolean
    - contextPath: BitSight.Company.permissions.canViewCompanyReports
      description: A true value indicates you can view Bitsight Security Rating Reports.
      type: boolean
    - contextPath: BitSight.Company.permissions.canManagePrimaryCompany
      description: A true value indicates you can highlight a primary for your organization.
      type: boolean
    - contextPath: BitSight.Company.permissions.hasControl
      description: For internal Bitsight use.
      type: boolean
    - contextPath: BitSight.Company.permissions.canEnableVendorAccess
      description: A true value indicates you can modify vendor access.
      type: boolean
    - contextPath: BitSight.Company.isPrimary
      description: A true value indicates your company is the primary for your organization.
      type: boolean
    - contextPath: BitSight.Company.securityGrade
      description: For internal Bitsight use.
      type: string
    - contextPath: BitSight.Company.inSpmPortfolio
      description: A true value indicates this company is in your Security Performance Management portfolio (My Company, SPM Subsidiary, etc.).
      type: boolean
    - contextPath: BitSight.Company.isMycompMysubsBundle
      description: For internal Bitsight use.
      type: string
    - contextPath: BitSight.Company.companyFeatures
      description: For internal Bitsight use.
      type: string
  - arguments:
    - description: |-
        GUID of the company.

        Note: Users can get the list of the GUID by executing the "bitsight-companies-guid-get" command.
      name: guid
      required: true
    - description: 'Filter the findings that were seen on and after this date. Format accepted: YYYY-MM-DD, Example: 2021-01-01.'
      name: first_seen
      required: true
    - description: 'Filter the findings that were seen on and prior to this date. Format accepted: YYYY-MM-DD, Example: 2021-01-01.'
      name: last_seen
      required: true
    - auto: PREDEFINED
      description: Minimum Severity of the findings.
      name: severity
      predefined:
      - minor
      - moderate
      - material
      - severe
    - auto: PREDEFINED
      description: 'Filter by the grade of the findings. Supports comma separated values. Select the values from the list of predefined values: good, fair, warn, bad and, neutral.'
      isArray: true
      name: grade
    - auto: PREDEFINED
      description: |-
        Minimum Asset Category of the findings.

        Example: If low is selected from the options then low, medium, high, and critical will be considered in retrieving results.
      name: asset_category
      predefined:
      - low
      - medium
      - high
      - critical
    - description: 'Risk category of the findings. Supports comma separated values. Select the values from the list of predefined values: Web Application Headers, Botnet Infections, Breaches, Desktop Software, DKIM, DNSSEC, File Sharing, Insecure Systems, Malware Servers, Mobile App Publications, Mobile Application Security, Mobile Software, Open Ports, Patching Cadence, Potentially Exploited, Server Software, Spam Propagation, SPF, SSL Certificates, SSL Configurations and, Unsolicited Communications.'
      isArray: true
      name: risk_vector_label
    - defaultValue: '100'
      description: |-
        Set the maximum number of results to be retrieved. The maximum value is 1000.

        Note: If a negative value is provided then the default value of 100 will be used.
      name: limit
    - defaultValue: '0'
      description: Set the starting point of the results to be returned. A 0 (zero) value starts the results from the first record in the result set.
      name: offset
<<<<<<< HEAD
    description: BitSight command to get company findings.
=======
    description: Bitsight command to get company findings.
>>>>>>> 90cf3b88
    name: bitsight-company-findings-get
    outputs:
    - contextPath: BitSight.Company.guid
      description: The unique identifier of this company.
      type: string
    - contextPath: BitSight.Company.CompanyFinding.temporaryId
      description: A temporary identifier for this finding.
      type: string
    - contextPath: BitSight.Company.CompanyFinding.affectsRating
      description: Indicates if this finding has an impact on the letter grade.
      type: boolean
    - contextPath: BitSight.Company.CompanyFinding.assets.asset
      description: The asset (IP address or domain) associated with this finding.
      type: string
    - contextPath: BitSight.Company.CompanyFinding.assets.identifier
      description: Identifier associated with the asset.
      type: string
    - contextPath: BitSight.Company.CompanyFinding.assets.category
      description: The Bitsight-calculated asset importance.
      type: string
    - contextPath: BitSight.Company.CompanyFinding.assets.importance
      description: For internal Bitsight use.
      type: number
    - contextPath: BitSight.Company.CompanyFinding.assets.isIp
      description: A true value indicates this asset is an IP address.
      type: boolean
    - contextPath: BitSight.Company.CompanyFinding.details
      description: Details of this finding. The included keys vary, depending on the following risk types Compromised Systems, Diligence, File Sharing.
      type: string
    - contextPath: BitSight.Company.CompanyFinding.evidenceKey
      description: The company's asset (domain or IP address) that's attributed to the finding.
      type: string
    - contextPath: BitSight.Company.CompanyFinding.firstSeen
      description: The date of the first observation.
      type: date
    - contextPath: BitSight.Company.CompanyFinding.lastSeen
      description: The date of the most recent observation.
      type: date
    - contextPath: BitSight.Company.CompanyFinding.relatedFindings
      description: Details of related findings.
      type: string
    - contextPath: BitSight.Company.CompanyFinding.riskCategory
      description: The risk category associated with this finding.
      type: string
    - contextPath: BitSight.Company.CompanyFinding.riskVector
      description: The slug name of the risk vector associated with this finding.
      type: string
    - contextPath: BitSight.Company.CompanyFinding.riskVectorLabel
      description: The name of the risk vector associated with this finding.
      type: string
    - contextPath: BitSight.Company.CompanyFinding.rolledupObservationId
      description: A unique identifier for this observation.
      type: string
    - contextPath: BitSight.Company.CompanyFinding.severity
      description: The severity of the finding, which is the measured risk that this finding introduces.
      type: number
    - contextPath: BitSight.Company.CompanyFinding.severityCategory
      description: The slug name of the finding severity.
      type: string
    - contextPath: BitSight.Company.CompanyFinding.tags
      description: Infrastructure tags that help identify this asset.
      type: string
    - contextPath: BitSight.Company.CompanyFinding.duration
      description: For internal Bitsight use.
      type: string
    - contextPath: BitSight.Company.CompanyFinding.comments
      description: A thread of finding comments.
      type: string
    - contextPath: BitSight.Company.CompanyFinding.remainingDecay
      description: For internal Bitsight use.
      type: number
    - contextPath: BitSight.Company.CompanyFinding.remediationHistory.lastRequestedRefreshDate
      description: The date when a record refresh that included this finding was last requested.
      type: date
    - contextPath: BitSight.Company.CompanyFinding.remediationHistory.lastRefreshStatusDate
      description: The date when a refresh of the remediation status of this finding was last requested.
      type: date
    - contextPath: BitSight.Company.CompanyFinding.remediationHistory.lastRefreshStatusLabel
      description: The current record refresh status of this finding.
      type: string
    - contextPath: BitSight.Company.CompanyFinding.remediationHistory.lastRefreshReasonCode
      description: The reason code of the last refresh of this finding.
      type: string
    - contextPath: BitSight.Company.CompanyFinding.remediationHistory.lastRemediationStatusLabel
      description: The current remediation status of this finding.
      type: string
    - contextPath: BitSight.Company.CompanyFinding.remediationHistory.lastRemediationStatusDate
      description: The date when the remediation status of this finding was last changed.
      type: date
    - contextPath: BitSight.Company.CompanyFinding.remediationHistory.remediationAssignments
      description: The users who are assigned to remediate this finding.
      type: unknown
    - contextPath: BitSight.Company.CompanyFinding.remediationHistory.lastRemediationStatusUpdatedBy
      description: The name of the user who updated the remediation status of this finding.
      type: string
    - contextPath: BitSight.Company.CompanyFinding.assetOverrides.asset
      description: The domain or IP address of the overridden asset.
      type: string
    - contextPath: BitSight.Company.CompanyFinding.assetOverrides.importance
      description: The user-assigned asset importance.
      type: string
    - contextPath: BitSight.Company.CompanyFinding.assetOverrides.overrideImportance
      description: For internal Bitsight use.
      type: unknown
    - contextPath: BitSight.Company.CompanyFinding.attributedCompanies.guid
      description: The unique identifier of the company attributed to the finding.
      type: string
    - contextPath: BitSight.Company.CompanyFinding.attributedCompanies.name
      description: The name of the company that is attributed to the finding.
      type: string
    - contextPath: BitSight.Page.name
      description: Name of the command.
      type: String
    - contextPath: BitSight.Page.next
      description: The URL to navigate to the next page of results.
      type: String
    - contextPath: BitSight.Page.previous
      description: The URL to navigate to the previous page of results.
      type: String
    - contextPath: BitSight.Page.count
      description: The number of findings.
      type: Number
<<<<<<< HEAD
  - description: BitSight command to get list of companies and GUID.
=======
  - description: Bitsight command to get list of companies and GUID.
>>>>>>> 90cf3b88
    name: bitsight-companies-guid-get
    outputs:
    - contextPath: BitSight.Company.name
      description: Name of this company.
      type: String
    - contextPath: BitSight.Company.shortname
      description: The abbreviated name of this company.
      type: String
    - contextPath: BitSight.Company.guid
      description: The unique identifier of this company.
      type: String
    - contextPath: BitSight.Company.customId
      description: The customizable ID assigned to this company.
      type: String
    - contextPath: BitSight.Company.networkSizeV4
      description: The number of IPv4 addresses attributed to this company.
      type: Number
    - contextPath: BitSight.Company.rating
      description: The most recent security rating of this company.
      type: Number
    - contextPath: BitSight.Company.ratingDate
      description: The date when the rating report for this company was generated.
      type: Date
    - contextPath: BitSight.Company.dateAdded
      description: The date when this company was added to your portfolio.
      type: Date
    - contextPath: BitSight.Company.industry
      description: The industry of this company.
      type: String
    - contextPath: BitSight.Company.industrySlug
      description: The slug name of this company's industry.
      type: String
    - contextPath: BitSight.Company.subIndustry
      description: The sub-industry of this company.
      type: String
    - contextPath: BitSight.Company.subIndustrySlug
      description: The slug name of this company's sub-industry.
      type: String
    - contextPath: BitSight.Company.type
      description: The rating type.
      type: String
    - contextPath: BitSight.Company.logo
      description: The URL in the Bitsight platform to this company's logo image.
      type: String
    - contextPath: BitSight.Company.sparkline
<<<<<<< HEAD
      description: The URL in the BitSight platform to this company's historical ratings trend line.
=======
      description: The URL in the Bitsight platform to this company's historical ratings trend line.
>>>>>>> 90cf3b88
      type: String
    - contextPath: BitSight.Company.externalId
      description: The external ID assigned to this company.
      type: Number
    - contextPath: BitSight.Company.subscriptionType
      description: The subscription type used to monitor this company.
      type: String
    - contextPath: BitSight.Company.subscriptionTypeKey
      description: The slug name of the subscription type used to monitor this company.
      type: String
    - contextPath: BitSight.Company.primaryDomain
      description: The primary domain of this company.
      type: String
    - contextPath: BitSight.Company.securityGrade
      description: For internal Bitsight use.
      type: String
    - contextPath: BitSight.Company.gradeDate
      description: For internal Bitsight use.
      type: Date
    - contextPath: BitSight.Company.displayURL
      description: The URL in the Bitsight platform to this company's overview page.
      type: String
    - contextPath: BitSight.Company.href
      description: The URL in the Bitsight platform to this company's page.
      type: String
    - contextPath: BitSight.MyCompany.guid
      description: The unique identifier of my company.
      type: String
<<<<<<< HEAD
  dockerimage: demisto/python3:3.10.13.73190
=======
  dockerimage: demisto/python3:3.10.13.87159
>>>>>>> 90cf3b88
  isfetch: true
  runonce: false
  script: '-'
  subtype: python3
  type: python
tests:
- BitSight for Security Performance Management-Test
defaultmapperin: BitSight - Incoming Mapper
defaultclassifier: BitSight - Classifier
fromversion: 6.0.0<|MERGE_RESOLUTION|>--- conflicted
+++ resolved
@@ -103,13 +103,8 @@
   name: incidentType
   type: 13
   required: false
-<<<<<<< HEAD
-description: Use the "BitSight for Security Performance Management" Integration to get company guid, details, and findings. This integration also allows to fetch the findings by using the fetch incidents capability.
-display: BitSight for Security Performance Management
-=======
 description: Use the "Bitsight for Security Performance Management" Integration to get company guid, details, and findings. This integration also allows to fetch the findings by using the fetch incidents capability.
 display: Bitsight for Security Performance Management
->>>>>>> 90cf3b88
 name: BitSight for Security Performance Management
 script:
   commands:
@@ -120,11 +115,7 @@
         Note: Users can get the list of the GUID by executing the "bitsight-companies-guid-get" command.
       name: guid
       required: true
-<<<<<<< HEAD
-    description: BitSight command to get company details based on the provided GUID. The details include rating details, rating history, and grades for individual risk vectors.
-=======
     description: Bitsight command to get company details based on the provided GUID. The details include rating details, rating history, and grades for individual risk vectors.
->>>>>>> 90cf3b88
     execution: true
     name: bitsight-company-details-get
     outputs:
@@ -201,11 +192,7 @@
       description: Used to visually sort this risk vector in the Bitsight platform.
       type: number
     - contextPath: BitSight.Company.ratingDetails.displayUrl
-<<<<<<< HEAD
-      description: The URL in the BitSight platform that contains the details of this risk vector.
-=======
       description: The URL in the Bitsight platform that contains the details of this risk vector.
->>>>>>> 90cf3b88
       type: string
     - contextPath: BitSight.Company.ratings.ratingDate
       description: The date when this Bitsight Security Rating Report was generated.
@@ -265,21 +252,13 @@
       description: The name of this organization's primary company.
       type: string
     - contextPath: BitSight.Company.permissions.canDownloadCompanyReport
-<<<<<<< HEAD
-      description: A true value indicates you can view and download BitSight Security Rating Reports (PDF).
-=======
       description: A true value indicates you can view and download Bitsight Security Rating Reports (PDF).
->>>>>>> 90cf3b88
       type: boolean
     - contextPath: BitSight.Company.permissions.canViewForensics
       description: A true value indicates you have the Event Forensics add-on package.
       type: boolean
     - contextPath: BitSight.Company.permissions.canViewServiceProviders
-<<<<<<< HEAD
-      description: A true value indicates you can access BitSight for Fourth Party Risk Management.
-=======
       description: A true value indicates you can access Bitsight for Fourth Party Risk Management.
->>>>>>> 90cf3b88
       type: boolean
     - contextPath: BitSight.Company.permissions.canRequestSelfPublishedEntity
       description: A true value indicates you can request the creation of a self-published rating.
@@ -365,11 +344,7 @@
     - defaultValue: '0'
       description: Set the starting point of the results to be returned. A 0 (zero) value starts the results from the first record in the result set.
       name: offset
-<<<<<<< HEAD
-    description: BitSight command to get company findings.
-=======
     description: Bitsight command to get company findings.
->>>>>>> 90cf3b88
     name: bitsight-company-findings-get
     outputs:
     - contextPath: BitSight.Company.guid
@@ -492,11 +467,7 @@
     - contextPath: BitSight.Page.count
       description: The number of findings.
       type: Number
-<<<<<<< HEAD
-  - description: BitSight command to get list of companies and GUID.
-=======
   - description: Bitsight command to get list of companies and GUID.
->>>>>>> 90cf3b88
     name: bitsight-companies-guid-get
     outputs:
     - contextPath: BitSight.Company.name
@@ -542,11 +513,7 @@
       description: The URL in the Bitsight platform to this company's logo image.
       type: String
     - contextPath: BitSight.Company.sparkline
-<<<<<<< HEAD
-      description: The URL in the BitSight platform to this company's historical ratings trend line.
-=======
       description: The URL in the Bitsight platform to this company's historical ratings trend line.
->>>>>>> 90cf3b88
       type: String
     - contextPath: BitSight.Company.externalId
       description: The external ID assigned to this company.
@@ -575,11 +542,7 @@
     - contextPath: BitSight.MyCompany.guid
       description: The unique identifier of my company.
       type: String
-<<<<<<< HEAD
-  dockerimage: demisto/python3:3.10.13.73190
-=======
   dockerimage: demisto/python3:3.10.13.87159
->>>>>>> 90cf3b88
   isfetch: true
   runonce: false
   script: '-'
