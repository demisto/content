--- conflicted
+++ resolved
@@ -61,15 +61,9 @@
     "web application security": "web_appsec",
     "dmarc": "dmarc",
 }
-<<<<<<< HEAD
-PACK_VERSION = get_pack_version() or '1.1.23'
-CALLING_PLATFORM_VERSION = 'XSOAR'
-CONNECTOR_NAME_VERSION = f'Bitsight - {PACK_VERSION}'
-=======
 PACK_VERSION = get_pack_version(pack_name="Bitsight") or "1.1.22"
 CALLING_PLATFORM_VERSION = "XSOAR"
 CONNECTOR_NAME_VERSION = f"Bitsight - {PACK_VERSION}"
->>>>>>> df38f1f0
 # Disable insecure warnings
 urllib3.disable_warnings()
 
