--- conflicted
+++ resolved
@@ -162,10 +162,6 @@
 apis
 googleapis
 APPDATA
-<<<<<<< HEAD
-txt
-=======
 txt
 retries
-Registerserver
->>>>>>> 9d6c5180
+Registerserver