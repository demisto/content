category: Analytics & SIEM
sectionOrder:
- Connect
- Collect
commonfields:
  id: Google Chronicle Backstory
  version: -1
configuration:
- display: User's Service Account JSON
  name: service_account_credential
  required: true
  type: 4
  section: Connect
- additionalinfo: Select the region based on the location of the chronicle backstory instance.
  defaultvalue: General
  display: Region
  name: region
  options:
  - General
  - Europe
  - Asia
  type: 15
  section: Connect
- display: Provide comma(',') separated categories (e.g. APT-Activity, Phishing). Indicators belonging to these "categories" would be considered as "malicious" when executing reputation commands.
  name: malicious_categories
  type: 12
  section: Collect
  advanced: true
- display: Provide comma(',') separated categories (e.g. Unwanted, VirusTotal YARA Rule Match). Indicators belonging to these "categories" would be considered as "suspicious" when executing reputation commands.
  name: suspicious_categories
  type: 12
  section: Collect
  advanced: true
- display: Specify the "severity" of indicator that should be considered as "malicious" irrespective of the category.  If you wish to consider all indicators with High severity as Malicious, set this parameter to 'High'. Allowed values are 'High', 'Medium' and 'Low'. This configuration is applicable to reputation commands only.
  name: override_severity_malicious
  options:
  - high
  - medium
  - low
  type: 16
  section: Collect
  advanced: true
- display: Specify the "severity" of indicator that should be considered as "suspicious" irrespective of the category. If you wish to consider all indicators with Medium severity as Suspicious, set this parameter to 'Medium'. Allowed values are 'High', 'Medium' and 'Low'. This configuration is applicable to reputation commands only.
  name: override_severity_suspicious
  options:
  - high
  - medium
  - low
  type: 16
  section: Collect
  advanced: true
- display: Specify the numeric value of "confidence score". If the indicator's confidence score is equal or above the configured threshold, it would be considered as "malicious". The value provided should be greater than the suspicious threshold. This configuration is applicable to reputation commands only.
  name: override_confidence_score_malicious_threshold
  type: 0
  section: Collect
  advanced: true
- display: Specify the numeric value of "confidence score". If the indicator's confidence score is equal or above the configured threshold, it would be considered as "suspicious". The value provided should be smaller than the malicious threshold. This configuration is applicable to reputation commands only.
  name: override_confidence_score_suspicious_threshold
  type: 0
  section: Collect
  advanced: true
- display: Select the confidence score level. If the indicator's confidence score level is equal or above the configured level, it would be considered as "malicious". The confidence level configured should have higher precedence than the suspicious level. This configuration is applicable to reputation commands only. Refer the "confidence score" level precedence UNKNOWN SEVERITY < INFORMATIONAL < LOW < MEDIUM < HIGH.
  name: override_confidence_level_malicious
  options:
  - unknown_severity
  - informational
  - low
  - medium
  - high
  type: 15
  section: Collect
  advanced: true
- display: |-
    Select the confidence score level. If the indicator's confidence score level is equal or above the configured level, it would be considered as "suspicious".
    The confidence level configured should have lesser precedence than the malicious level. This configuration is applicable to reputation commands only. Refer the "confidence score" level precedence UNKNOWN SEVERITY < INFORMATIONAL < LOW < MEDIUM < HIGH.
  name: override_confidence_level_suspicious
  options:
  - unknown_severity
  - informational
  - low
  - medium
  - high
  type: 15
  section: Collect
  advanced: true
- display: Fetch incidents
  name: isFetch
  type: 8
  section: Collect
- display: Incident type
  name: incidentType
  type: 13
  section: Connect
- additionalinfo: |-
    The UTC date or relative timestamp from where to start fetching incidents.

    Supported formats: N minutes, N hours, N days, N weeks, N months, N years, yyyy-mm-dd, yyyy-mm-ddTHH:MM:SSZ

    For example: 10 minutes, 5 hours, 8 days, 2 weeks, 8 months, 2021-12-31, 01 Mar 2021, 01 Feb 2021 04:45:33, 2022-04-17T14:05:44Z
  defaultvalue: 3 days
  display: First fetch time
  name: first_fetch
  type: 0
  section: Collect
- defaultvalue: '100'
  display: How many incidents to fetch each time
  name: max_fetch
  type: 0
  section: Collect
- additionalinfo: Select Chronicle alert type to create actionable incident. Available options are IOC Domain matches(Default), Assets with alerts, Detection alerts and User alerts.
  defaultvalue: IOC Domain matches
  display: Chronicle Alert Type (Select the type of data to consider for fetch incidents).
  name: backstory_alert_type
  options:
  - IOC Domain matches
  - Assets with alerts
  - Detection alerts
  - User alerts
  type: 15
  section: Collect
  advanced: true
- display: Select the severity of alerts to be filtered for Fetch Incidents. Available options are 'High', 'Medium', 'Low' and 'Unspecified' (If not selected, fetches all alerts).
  name: incident_severity
  options:
  - High
  - Medium
  - Low
  - Unspecified
  type: 15
  section: Collect
  advanced: true
- additionalinfo: 'Fetches detection by either Rule ID (format: ru_{UUID}) or Version ID (format: {ruleId}@v_{int64}_{int64}. Enter in comma separated format to add multiple. Entered rules have precedence over the "Fetch all rules detections" checkbox.'
  display: Detections to fetch by Rule ID or Version ID
  name: fetch_detection_by_ids
  type: 0
  section: Collect
  advanced: true
- additionalinfo: Fetch detections for all versions of all the rules.
  display: Fetch all rules detections
  name: fetch_all_detections
  type: 8
  section: Collect
  advanced: true
- additionalinfo: Select the alert state to filter the detections to be fetched using fetch incidents. Available options are 'ALERTING' and 'NOT_ALERTING' (Default-No Selection).
  display: Filter detections by alert state
  name: fetch_detection_by_alert_state
  options:
  - ALERTING
  - NOT_ALERTING
  type: 15
  section: Collect
  advanced: true
- additionalinfo: Select the time window to query Chronicle. While selecting the time window consider the time delay for an event to appear in Chronicle after generation. Available options are 15 (Default), 30, 45 and 60. This parameter is not applied when "IOC Domain matches" Chronicle Alert Type is selected. Don't touch unless you're missing alerts.
  defaultvalue: '15'
  display: Time window (in minutes)
  name: time_window
  options:
  - '15'
  - '30'
  - '45'
  - '60'
  type: 15
  section: Collect
  advanced: true
- additionalinfo: Sort detections by "DETECTION_TIME" or by "CREATED_TIME". If not specified, it defaults to "CREATED_TIME". This configuration is applicable to "Detection alerts" only.
  defaultvalue: CREATED_TIME
  display: List Basis
  name: fetch_detection_by_list_basis
  options:
  - CREATED_TIME
  - DETECTION_TIME
  type: 15
  section: Collect
  advanced: true
- display: Trust any certificate (not secure)
  name: insecure
  type: 8
  section: Connect
  advanced: true
- display: Use system proxy settings
  name: proxy
  type: 8
  section: Connect
  advanced: true
- additionalinfo: Reliability of the source providing the intelligence data.
  defaultvalue: B - Usually reliable
  display: Source Reliability
  name: integrationReliability
  options:
  - A+ - 3rd party enrichment
  - A - Completely reliable
  - B - Usually reliable
  - C - Fairly reliable
  - D - Not usually reliable
  - E - Unreliable
  - F - Reliability cannot be judged
  type: 15
  section: Collect
- defaultvalue: indicatorType
  name: feedExpirationPolicy
  display: ''
  options:
  - never
  - interval
  - indicatorType
  - suddenDeath
  type: 17
  section: Collect
  advanced: true
- defaultvalue: '20160'
  name: feedExpirationInterval
  display: ''
  type: 1
  section: Collect
  advanced: true
description: Use the Chronicle integration to retrieve Asset alerts or IOC Domain matches as Incidents. Use it to fetch a list of infected assets based on the indicator accessed. This integration also provides reputation and threat enrichment of indicators observed in the enterprise.
display: Chronicle
name: Google Chronicle Backstory
script:
  commands:
  - arguments:
    - auto: PREDEFINED
      description: Fetches IOC Domain matches in the specified time interval. If configured, overrides the start_time argument.
      name: preset_time_range
      predefined:
      - Last 1 day
      - Last 7 days
      - Last 15 days
      - Last 30 days
    - description: 'The value of the start time for your request, in RFC 3339 format (e.g. 2002-10-02T15:00:00Z) or relative time. If not supplied, the default is the UTC time corresponding to 3 days earlier than current time. Formats: YYYY-MM-ddTHH:mm:ssZ, YYYY-MM-dd, N days, N hours. Example: 2020-05-01T00:00:00Z, 2020-05-01, 2 days, 5 hours, 01 Mar 2021, 01 Feb 2021 04:45:33, 15 Jun.'
      name: start_time
    - defaultValue: '10000'
      description: The maximum number of IOCs to return. You can specify between 1 and 10000.
      name: page_size
    description: Lists the IOC Domain matches within your enterprise for the specified time interval. The indicator of compromise (IOC) domain matches lists for which the domains that your security infrastructure has flagged as both suspicious and that have been seen recently within your enterprise.
    name: gcb-list-iocs
    outputs:
    - contextPath: Domain.Name
      description: The domain name of the artifact.
      type: String
    - contextPath: GoogleChronicleBackstory.Iocs.Artifact
      description: The Indicator artifact.
      type: String
    - contextPath: GoogleChronicleBackstory.Iocs.IocIngestTime
      description: Time(UTC) the IOC was first seen by Chronicle.
      type: Date
    - contextPath: GoogleChronicleBackstory.Iocs.FirstAccessedTime
      description: Time(UTC) the artifact was first seen within your enterprise.
      type: Date
    - contextPath: GoogleChronicleBackstory.Iocs.LastAccessedTime
      description: Time(UTC) the artifact was most recently seen within your enterprise.
      type: Date
    - contextPath: GoogleChronicleBackstory.Iocs.Sources.Category
      description: Source Category represents the behavior of the artifact.
      type: String
    - contextPath: GoogleChronicleBackstory.Iocs.Sources.IntRawConfidenceScore
      description: The numeric confidence score of the IOC reported by the source.
      type: Number
    - contextPath: GoogleChronicleBackstory.Iocs.Sources.NormalizedConfidenceScore
      description: The normalized confidence score of the IOC reported by the source.
      type: String
    - contextPath: GoogleChronicleBackstory.Iocs.Sources.RawSeverity
      description: The severity of the IOC as reported by the source.
      type: String
    - contextPath: GoogleChronicleBackstory.Iocs.Sources.Source
      description: The source that reported the IOC.
      type: String
  - arguments:
    - default: true
      description: ' The artifact indicator associated with assets. The artifact type can be one of the following: IP, Domain, MD5, SHA1, or SHA256. '
      name: artifact_value
      required: true
    - auto: PREDEFINED
      description: Fetches assets that accessed the artifact during the interval specified. If configured, overrides the start_time and end_time arguments.
      name: preset_time_range
      predefined:
      - Last 1 day
      - Last 7 days
      - Last 15 days
      - Last 30 days
    - description: 'The value of the start time for your request, in RFC 3339 format (e.g. 2002-10-02T15:00:00Z) or relative time. If not supplied, the default is the UTC time corresponding to 3 days earlier than current time. Formats: YYYY-MM-ddTHH:mm:ssZ, YYYY-MM-dd, N days, N hours. Example: 2020-05-01T00:00:00Z, 2020-05-01, 2 days, 5 hours, 01 Mar 2021, 01 Feb 2021 04:45:33, 15 Jun.'
      name: start_time
    - description: 'The value of the end time for your request, in RFC 3339 format (e.g. 2002-10-02T15:00:00Z) or relative time. If not supplied,  the default is current UTC time. Formats: YYYY-MM-ddTHH:mm:ssZ, YYYY-MM-dd, N days, N hours. Example: 2020-05-01T00:00:00Z, 2020-05-01, 2 days, 5 hours, 01 Mar 2021, 01 Feb 2021 04:45:33, 15 Jun.'
      name: end_time
    - defaultValue: '10000'
      description: The maximum number of IOCs to return. You can specify between 1 and 10000.
      name: page_size
    description: Returns a list of the assets that accessed the input artifact (IP, domain, MD5, SHA1 and SHA256) during the specified time.
    name: gcb-assets
    outputs:
    - contextPath: GoogleChronicleBackstory.Asset.HostName
      description: The hostname of the asset that accessed the artifact.
      type: String
    - contextPath: GoogleChronicleBackstory.Asset.IpAddress
      description: The IP address of the asset that accessed the artifact.
      type: String
    - contextPath: GoogleChronicleBackstory.Asset.MacAddress
      description: The MAC address of the asset that accessed the artifact.
      type: String
    - contextPath: GoogleChronicleBackstory.Asset.ProductId
      description: The Product ID of the asset that accessed the artifact.
      type: String
    - contextPath: GoogleChronicleBackstory.Asset.AccessedDomain
      description: The domain artifact accessed by the asset.
      type: String
    - contextPath: GoogleChronicleBackstory.Asset.AccessedIP
      description: The IP address artifact accessed by the asset.
      type: String
    - contextPath: GoogleChronicleBackstory.Asset.AccessedMD5
      description: The MD5 file hash artifact accessed by the asset.
      type: String
    - contextPath: GoogleChronicleBackstory.Asset.AccessedSHA1
      description: The SHA1 file hash artifact accessed by the asset.
      type: String
    - contextPath: GoogleChronicleBackstory.Asset.AccessedSHA256
      description: The SHA256 file hash artifact accessed by the asset.
      type: String
    - contextPath: GoogleChronicleBackstory.Asset.FirstAccessedTime
      description: The time when the asset first accessed the artifact.
      type: Date
    - contextPath: GoogleChronicleBackstory.Asset.LastAccessedTime
      description: The time when the asset last accessed the artifact.
      type: Date
    - contextPath: Host.Hostname
      description: The hostname of the asset that accessed the artifact.
      type: String
    - contextPath: Host.ID
      description: The Product ID of the asset that accessed the artifact.
      type: String
    - contextPath: Host.IP
      description: The IP address of the asset that accessed the artifact.
      type: String
    - contextPath: Host.MACAddress
      description: The MAC address of the asset that accessed the artifact.
      type: String
  - arguments:
    - default: true
      description: The IP address to check.
      isArray: true
      name: ip
      required: true
    description: Checks the reputation of an IP address.
    name: ip
    outputs:
    - contextPath: DBotScore.Indicator
      description: The indicator that was tested.
      type: String
    - contextPath: DBotScore.Type
      description: The indicator type.
      type: String
    - contextPath: DBotScore.Vendor
      description: The vendor used to calculate the score.
      type: String
    - contextPath: DBotScore.Score
      description: 'The reputation score (0: Unknown, 1: Good, 2: Suspicious, 3: Bad)'
      type: Number
    - contextPath: IP.Address
      description: The IP address of the artifact.
      type: String
    - contextPath: IP.Malicious.Vendor
      description: For malicious IPs, the vendor that made the decision.
      type: String
    - contextPath: IP.Malicious.Description
      description: For malicious IPs, the reason that the vendor made the decision.
      type: String
    - contextPath: GoogleChronicleBackstory.IP.IoCQueried
      description: The artifact that was queried.
      type: String
    - contextPath: GoogleChronicleBackstory.IP.Sources.Address.IpAddress
      description: The IP address of the artifact.
      type: String
    - contextPath: GoogleChronicleBackstory.IP.Sources.Address.Domain
      description: The domain name of the artifact.
      type: String
    - contextPath: GoogleChronicleBackstory.IP.Sources.Address.Port
      description: The port numbers of the artifact.
      type: Unknown
    - contextPath: GoogleChronicleBackstory.IP.Sources.Category
      description: The behavior of the artifact.
      type: String
    - contextPath: GoogleChronicleBackstory.IP.Sources.ConfidenceScore
      description: The confidence score indicating the accuracy and appropriateness of the assigned category.
      type: Number
    - contextPath: GoogleChronicleBackstory.IP.Sources.FirstAccessedTime
      description: The time the IOC was first accessed within the enterprise.
      type: Date
    - contextPath: GoogleChronicleBackstory.IP.Sources.LastAccessedTime
      description: The time the IOC was most recently seen within your enterprise.
      type: Date
    - contextPath: GoogleChronicleBackstory.IP.Sources.Severity
      description: Impact of the artifact on the enterprise.
      type: String
  - arguments:
    - default: true
      description: The domain name to check.
      isArray: true
      name: domain
      required: true
    description: Checks the reputation of a domain.
    name: domain
    outputs:
    - contextPath: DBotScore.Indicator
      description: The indicator that was tested.
      type: String
    - contextPath: DBotScore.Type
      description: The indicator type.
      type: String
    - contextPath: DBotScore.Vendor
      description: The vendor used to calculate the score.
      type: String
    - contextPath: DBotScore.Score
      description: 'The reputation score (0: Unknown, 1: Good, 2: Suspicious, 3: Bad)'
      type: Number
    - contextPath: Domain.Name
      description: The domain name of the artifact.
      type: String
    - contextPath: Domain.Malicious.Vendor
      description: For malicious domains, the vendor that made the decision.
      type: String
    - contextPath: Domain.Malicious.Description
      description: For malicious domains, the reason that the vendor made the decision.
      type: String
    - contextPath: GoogleChronicleBackstory.Domain.IoCQueried
      description: The domain that queried.
      type: String
    - contextPath: GoogleChronicleBackstory.Domain.Sources.Address.IpAddress
      description: The IP address of the artifact.
      type: String
    - contextPath: GoogleChronicleBackstory.Domain.Sources.Address.Domain
      description: The domain name of the artifact.
      type: String
    - contextPath: GoogleChronicleBackstory.Domain.Sources.Address.Port
      description: The port numbers of the artifact.
      type: Unknown
    - contextPath: GoogleChronicleBackstory.Domain.Sources.Category
      description: The behavior of the artifact.
      type: String
    - contextPath: GoogleChronicleBackstory.Domain.Sources.ConfidenceScore
      description: The confidence score indicating the accuracy and appropriateness of the assigned category.
      type: Number
    - contextPath: GoogleChronicleBackstory.Domain.Sources.FirstAccessedTime
      description: The time the IOC was first accessed within the enterprise.
      type: Date
    - contextPath: GoogleChronicleBackstory.Domain.Sources.LastAccessedTime
      description: The time the IOC was most recently seen within your enterprise.
      type: Date
    - contextPath: GoogleChronicleBackstory.Domain.Sources.Severity
      description: Impact of the artifact on the enterprise.
      type: String
  - arguments:
    - description: The artifact indicator value. The supported artifact types are IP and domain.
      name: artifact_value
      required: true
    description: Accepts an artifact indicator and returns any threat intelligence associated with the artifact. The threat intelligence information is drawn from your enterprise security systems and from Chronicle's IoC partners (for example, the DHS threat feed).
    name: gcb-ioc-details
    outputs:
    - contextPath: Domain.Name
      description: The domain name of the artifact.
      type: String
    - contextPath: IP.Address
      description: The IP address of the of the artifact.
      type: String
    - contextPath: GoogleChronicleBackstory.IocDetails.IoCQueried
      description: The artifact entered by the user.
      type: String
    - contextPath: GoogleChronicleBackstory.IocDetails.Sources.Address.IpAddress
      description: The IP address of the artifact.
      type: String
    - contextPath: GoogleChronicleBackstory.IocDetails.Sources.Address.Domain
      description: The domain name of the artifact.
      type: String
    - contextPath: GoogleChronicleBackstory.IocDetails.Sources.Address.Port
      description: The port numbers of the artifact.
      type: Unknown
    - contextPath: GoogleChronicleBackstory.IocDetails.Sources.Category
      description: The behavior of the artifact.
      type: String
    - contextPath: GoogleChronicleBackstory.IocDetails.Sources.ConfidenceScore
      description: The confidence score indicating the accuracy and appropriateness of the assigned category.
      type: Number
    - contextPath: GoogleChronicleBackstory.IocDetails.Sources.FirstAccessedTime
      description: The time the IOC was first accessed within the enterprise.
      type: Date
    - contextPath: GoogleChronicleBackstory.IocDetails.Sources.LastAccessedTime
      description: The time the IOC was most recently seen within your enterprise.
      type: Date
    - contextPath: GoogleChronicleBackstory.IocDetails.Sources.Severity
      description: Impact of the artifact on the enterprise.
      type: String
  - arguments:
    - auto: PREDEFINED
      description: Fetch alerts for the specified time range. If preset_time_range is configured, overrides the start_time and end_time arguments.
      name: preset_time_range
      predefined:
      - Last 1 day
      - Last 7 days
      - Last 15 days
      - Last 30 days
    - description: 'The value of the start time for your request, in RFC 3339 format (e.g. 2002-10-02T15:00:00Z) or relative time. If not supplied, the default is the UTC time corresponding to 3 days earlier than current time. Formats: YYYY-MM-ddTHH:mm:ssZ, YYYY-MM-dd, N days, N hours. Example: 2020-05-01T00:00:00Z, 2020-05-01, 2 days, 5 hours, 01 Mar 2021, 01 Feb 2021 04:45:33, 15 Jun.'
      name: start_time
    - description: 'The value of the end time for your request, in RFC 3339 format (e.g. 2002-10-02T15:00:00Z) or relative time. If not supplied,  the default is current UTC time. Formats: YYYY-MM-ddTHH:mm:ssZ, YYYY-MM-dd, N days, N hours. Example: 2020-05-01T00:00:00Z, 2020-05-01, 2 days, 5 hours, 01 Mar 2021, 01 Feb 2021 04:45:33, 15 Jun.'
      name: end_time
    - defaultValue: '10000'
      description: The maximum number of IOCs to return. You can specify between 1 and 100000.
      name: page_size
    - auto: PREDEFINED
      description: The severity by which to filter the returned alerts. If not supplied, all alerts are fetched. This is applicable for asset alerts only. The possible values are "High", "Medium", "Low", or "Unspecified".
      name: severity
      predefined:
      - High
      - Medium
      - Low
      - Unspecified
    - auto: PREDEFINED
      defaultValue: Asset Alerts
      description: Specify which type of alerts you want. The possible values are "Asset Alerts" or "User Alerts".
      name: alert_type
      predefined:
      - Asset Alerts
      - User Alerts
    description: List all the alerts tracked within your enterprise for the specified time range. Both the parsed alerts and their corresponding raw alert logs are returned.
    name: gcb-list-alerts
    outputs:
    - contextPath: GoogleChronicleBackstory.Alert.AssetName
      description: The asset identifier. It can be IP Address, MAC Address, Hostname or Product ID.
      type: String
    - contextPath: GoogleChronicleBackstory.Alert.AlertInfo.Name
      description: The name of the alert.
      type: String
    - contextPath: GoogleChronicleBackstory.Alert.AlertInfo.Severity
      description: The severity of the alert.
      type: String
    - contextPath: GoogleChronicleBackstory.Alert.AlertInfo.SourceProduct
      description: The source of the alert.
      type: String
    - contextPath: GoogleChronicleBackstory.Alert.AlertInfo.Timestamp
      description: The time of the alert in Chronicle.
      type: String
    - contextPath: GoogleChronicleBackstory.Alert.AlertCounts
      description: The total number of alerts.
      type: Number
    - contextPath: GoogleChronicleBackstory.UserAlert.User
      description: The user identifier. It can be username or email address.
      type: String
    - contextPath: GoogleChronicleBackstory.UserAlert.AlertInfo.Name
      description: The name of the user alert.
      type: String
    - contextPath: GoogleChronicleBackstory.UserAlert.AlertInfo.SourceProduct
      description: The source of the user alert.
      type: String
    - contextPath: GoogleChronicleBackstory.UserAlert.AlertInfo.Timestamp
      description: The time of the user alert in Chronicle.
      type: String
    - contextPath: GoogleChronicleBackstory.UserAlert.AlertInfo.RawLog
      description: The raw log of the user alert.
      type: String
    - contextPath: GoogleChronicleBackstory.UserAlert.AlertCounts
      description: The total number of user alerts.
      type: Number
  - arguments:
    - auto: PREDEFINED
      description: Specify the identifier type of the asset you are investigating. The possible values are Host Name, IP Address, MAC Address or Product ID.
      name: asset_identifier_type
      predefined:
      - Host Name
      - IP Address
      - MAC Address
      - Product ID
      required: true
    - description: Value of the asset identifier.
      name: asset_identifier
      required: true
    - auto: PREDEFINED
      description: Get events that are discovered during the interval specified. If configured, overrides the start_time and end_time arguments.
      name: preset_time_range
      predefined:
      - Last 1 day
      - Last 7 days
      - Last 15 days
      - Last 30 days
    - description: ' The value of the start time for your request. The format of Date should comply with RFC 3339 (e.g. 2002-10-02T15:00:00Z) or relative time. If not supplied, the product considers UTC time corresponding to 2 hours earlier than current time. Formats: YYYY-MM-ddTHH:mm:ssZ, YYYY-MM-dd, N days, N hours. Example: 2020-05-01T00:00:00Z, 2020-05-01, 2 days, 5 hours, 01 Mar 2021, 01 Feb 2021 04:45:33, 15 Jun.'
      name: start_time
    - description: 'The value of the end time for your request. The format of Date should comply with RFC 3339 (e.g. 2002-10-02T15:00:00Z) or relative time. If not supplied, the product considers current UTC time. Formats: YYYY-MM-ddTHH:mm:ssZ, YYYY-MM-dd, N days, N hours. Example: 2020-05-01T00:00:00Z, 2020-05-01, 2 days, 5 hours, 01 Mar 2021, 01 Feb 2021 04:45:33, 15 Jun.'
      name: end_time
    - defaultValue: '10000'
      description: Specify the maximum number of events to fetch. You can specify between 1 and 10000.
      name: page_size
    - description: 'Specify the reference time for the asset you are investigating, in RFC 3339 format (e.g. 2002-10-02T15:00:00Z) or relative time. If not supplied, the product considers start time as reference time. Formats: YYYY-MM-ddTHH:mm:ssZ, YYYY-MM-dd, N days, N hours. Example: 2020-05-01T00:00:00Z, 2020-05-01, 2 days, 5 hours, 01 Mar 2021, 01 Feb 2021 04:45:33, 15 Jun.'
      name: reference_time
    description: List all of the events discovered within your enterprise on a particular device within the specified time range. If you receive the maximum number of events you specified using the page_size parameter (or 100, the default), there might still be more events within your Chronicle account. You can narrow the time range and issue the call again to ensure you have visibility into all possible events. This command returns more than 60 different types of events. Any event would have only specific output context set. Refer the UDM documentation to figure out the output properties specific to the event types.
    name: gcb-list-events
    outputs:
    - contextPath: GoogleChronicleBackstory.Events.eventType
      description: Specifies the type of the event.
      type: String
    - contextPath: GoogleChronicleBackstory.Events.eventTimestamp
      description: The GMT timestamp when the event was generated.
      type: Date
    - contextPath: GoogleChronicleBackstory.Events.collectedTimestamp
      description: The GMT timestamp when the event was collected by the vendor's local collection infrastructure.
      type: Date
    - contextPath: GoogleChronicleBackstory.Events.description
      description: Human-readable description of the event.
      type: String
    - contextPath: GoogleChronicleBackstory.Events.productEventType
      description: Short, descriptive, human-readable, and product-specific event name or type.
      type: String
    - contextPath: GoogleChronicleBackstory.Events.productLogId
      description: A vendor-specific event identifier to uniquely identify the event (a GUID). Users might use this identifier to search the vendor's proprietary console for the event in question.
      type: String
    - contextPath: GoogleChronicleBackstory.Events.productName
      description: Specifies the name of the product.
      type: String
    - contextPath: GoogleChronicleBackstory.Events.productVersion
      description: Specifies the version of the product.
      type: String
    - contextPath: GoogleChronicleBackstory.Events.urlBackToProduct
      description: URL linking to a relevant website where you can view more information about this specific event or the general event category.
      type: String
    - contextPath: GoogleChronicleBackstory.Events.vendorName
      description: Specifies the product vendor's name.
      type: String
    - contextPath: GoogleChronicleBackstory.Events.principal.assetId
      description: Vendor-specific unique device identifier.
      type: String
    - contextPath: GoogleChronicleBackstory.Events.principal.email
      description: Email address.
      type: String
    - contextPath: GoogleChronicleBackstory.Events.principal.hostname
      description: Client hostname or domain name field.
      type: String
    - contextPath: GoogleChronicleBackstory.Events.principal.platform
      description: Platform operating system.
      type: String
    - contextPath: GoogleChronicleBackstory.Events.principal.platformPatchLevel
      description: Platform operating system patch level.
      type: String
    - contextPath: GoogleChronicleBackstory.Events.principal.platformVersion
      description: Platform operating system version.
      type: String
    - contextPath: GoogleChronicleBackstory.Events.principal.ip
      description: IP address associated with a network connection.
      type: String
    - contextPath: GoogleChronicleBackstory.Events.principal.port
      description: Source or destination network port number when a specific network connection is described within an event.
      type: String
    - contextPath: GoogleChronicleBackstory.Events.principal.mac
      description: MAC addresses associated with a device.
      type: String
    - contextPath: GoogleChronicleBackstory.Events.principal.administrativeDomain
      description: Domain which the device belongs to (for example, the Windows domain).
      type: String
    - contextPath: GoogleChronicleBackstory.Events.principal.url
      description: Standard URL.
      type: String
    - contextPath: GoogleChronicleBackstory.Events.principal.file.fileMetadata
      description: Metadata associated with the file.
      type: String
    - contextPath: GoogleChronicleBackstory.Events.principal.file.fullPath
      description: Full path identifying the location of the file on the system.
      type: String
    - contextPath: GoogleChronicleBackstory.Events.principal.file.md5
      description: MD5 hash value of the file.
      type: String
    - contextPath: GoogleChronicleBackstory.Events.principal.file.mimeType
      description: Multipurpose Internet Mail Extensions (MIME) type of the file.
      type: String
    - contextPath: GoogleChronicleBackstory.Events.principal.file.sha1
      description: SHA-1 hash value of the file.
      type: String
    - contextPath: GoogleChronicleBackstory.Events.principal.file.sha256
      description: SHA-256 hash value of the file.
      type: String
    - contextPath: GoogleChronicleBackstory.Events.principal.file.size
      description: Size of the file.
      type: String
    - contextPath: GoogleChronicleBackstory.Events.principal.process.commandLine
      description: Stores the command line string for the process.
      type: String
    - contextPath: GoogleChronicleBackstory.Events.principal.process.productSpecificProcessId
      description: Stores the product specific process ID.
      type: String
    - contextPath: GoogleChronicleBackstory.Events.principal.process.productSpecificParentProcessId
      description: Stores the product specific process ID for the parent process.
      type: String
    - contextPath: GoogleChronicleBackstory.Events.principal.process.file
      description: Stores the file name of the file in use by the process.
      type: String
    - contextPath: GoogleChronicleBackstory.Events.principal.process.file.fileMetadata
      description: Metadata associated with the file.
      type: String
    - contextPath: GoogleChronicleBackstory.Events.principal.process.file.fullPath
      description: Full path identifying the location of the file on the system.
      type: String
    - contextPath: GoogleChronicleBackstory.Events.principal.process.file.md5
      description: MD5 hash value of the file.
      type: String
    - contextPath: GoogleChronicleBackstory.Events.principal.process.file.mimeType
      description: Multipurpose Internet Mail Extensions (MIME) type of the file.
      type: String
    - contextPath: GoogleChronicleBackstory.Events.principal.process.file.sha1
      description: SHA-1 hash value of the file.
      type: String
    - contextPath: GoogleChronicleBackstory.Events.principal.process.file.sha256
      description: SHA-256 hash value of the file.
      type: String
    - contextPath: GoogleChronicleBackstory.Events.principal.process.file.size
      description: Size of the file.
      type: String
    - contextPath: GoogleChronicleBackstory.Events.principal.process.parentPid
      description: Stores the process ID for the parent process.
      type: String
    - contextPath: GoogleChronicleBackstory.Events.principal.process.pid
      description: Stores the process ID.
      type: String
    - contextPath: GoogleChronicleBackstory.Events.principal.registry.registryKey
      description: Stores the registry key associated with an application or system component.
      type: String
    - contextPath: GoogleChronicleBackstory.Events.principal.registry.registryValueName
      description: Stores the name of the registry value associated with an application or system component.
      type: String
    - contextPath: GoogleChronicleBackstory.Events.principal.registry.registryValueData
      description: Stores the data associated with a registry value.
      type: String
    - contextPath: GoogleChronicleBackstory.Events.principal.user.emailAddresses
      description: Stores the email addresses for the user.
      type: String
    - contextPath: GoogleChronicleBackstory.Events.principal.user.employeeId
      description: Stores the human resources employee ID for the user.
      type: String
    - contextPath: GoogleChronicleBackstory.Events.principal.user.firstName
      description: Stores the first name for the user.
      type: String
    - contextPath: GoogleChronicleBackstory.Events.principal.user.middleName
      description: Stores the middle name for the user.
      type: String
    - contextPath: GoogleChronicleBackstory.Events.principal.user.lastName
      description: Stores the last name for the user.
      type: String
    - contextPath: GoogleChronicleBackstory.Events.principal.user.groupid
      description: Stores the group ID associated with a user.
      type: String
    - contextPath: GoogleChronicleBackstory.Events.principal.user.phoneNumbers
      description: Stores the phone numbers for the user.
      type: String
    - contextPath: GoogleChronicleBackstory.Events.principal.user.title
      description: Stores the job title for the user.
      type: String
    - contextPath: GoogleChronicleBackstory.Events.principal.user.userDisplayName
      description: Stores the display name for the user.
      type: String
    - contextPath: GoogleChronicleBackstory.Events.principal.user.userid
      description: Stores the user ID.
      type: String
    - contextPath: GoogleChronicleBackstory.Events.principal.user.windowsSid
      description: Stores the Microsoft Windows security identifier (SID) associated with a user.
      type: String
    - contextPath: GoogleChronicleBackstory.Events.target.assetId
      description: Vendor-specific unique device identifier.
      type: String
    - contextPath: GoogleChronicleBackstory.Events.target.email
      description: Email address.
      type: String
    - contextPath: GoogleChronicleBackstory.Events.target.hostname
      description: Client hostname or domain name field.
      type: String
    - contextPath: GoogleChronicleBackstory.Events.target.platform
      description: Platform operating system.
      type: String
    - contextPath: GoogleChronicleBackstory.Events.target.platformPatchLevel
      description: Platform operating system patch level.
      type: String
    - contextPath: GoogleChronicleBackstory.Events.target.platformVersion
      description: Platform operating system version.
      type: String
    - contextPath: GoogleChronicleBackstory.Events.target.ip
      description: IP address associated with a network connection.
      type: String
    - contextPath: GoogleChronicleBackstory.Events.target.port
      description: Source or destination network port number when a specific network connection is described within an event.
      type: String
    - contextPath: GoogleChronicleBackstory.Events.target.mac
      description: One or more MAC addresses associated with a device.
      type: String
    - contextPath: GoogleChronicleBackstory.Events.target.administrativeDomain
      description: Domain which the device belongs to (for example, the Windows domain).
      type: String
    - contextPath: GoogleChronicleBackstory.Events.target.url
      description: Standard URL.
      type: String
    - contextPath: GoogleChronicleBackstory.Events.target.file.fileMetadata
      description: Metadata associated with the file.
      type: String
    - contextPath: GoogleChronicleBackstory.Events.target.file.fullPath
      description: Full path identifying the location of the file on the system.
      type: String
    - contextPath: GoogleChronicleBackstory.Events.target.file.md5
      description: MD5 hash value of the file.
      type: String
    - contextPath: GoogleChronicleBackstory.Events.target.file.mimeType
      description: Multipurpose Internet Mail Extensions (MIME) type of the file.
      type: String
    - contextPath: GoogleChronicleBackstory.Events.target.file.sha1
      description: SHA-1 hash value of the file.
      type: String
    - contextPath: GoogleChronicleBackstory.Events.target.file.sha256
      description: SHA-256 hash value of the file.
      type: String
    - contextPath: GoogleChronicleBackstory.Events.target.file.size
      description: Size of the file.
      type: String
    - contextPath: GoogleChronicleBackstory.Events.target.process.commandLine
      description: Stores the command line string for the process.
      type: String
    - contextPath: GoogleChronicleBackstory.Events.target.process.productSpecificProcessId
      description: Stores the product specific process ID.
      type: String
    - contextPath: GoogleChronicleBackstory.Events.target.process.productSpecificParentProcessId
      description: Stores the product specific process ID for the parent process.
      type: String
    - contextPath: GoogleChronicleBackstory.Events.target.process.file
      description: Stores the file name of the file in use by the process.
      type: String
    - contextPath: GoogleChronicleBackstory.Events.target.process.file.fileMetadata
      description: Metadata associated with the file.
      type: String
    - contextPath: GoogleChronicleBackstory.Events.target.process.file.fullPath
      description: Full path identifying the location of the file on the system.
      type: String
    - contextPath: GoogleChronicleBackstory.Events.target.process.file.md5
      description: MD5 hash value of the file.
      type: String
    - contextPath: GoogleChronicleBackstory.Events.target.process.file.mimeType
      description: Multipurpose Internet Mail Extensions (MIME) type of the file.
      type: String
    - contextPath: GoogleChronicleBackstory.Events.target.process.file.sha1
      description: SHA-1 hash value of the file.
      type: String
    - contextPath: GoogleChronicleBackstory.Events.target.process.file.sha256
      description: SHA-256 hash value of the file.
      type: String
    - contextPath: GoogleChronicleBackstory.Events.target.process.file.size
      description: Size of the file.
      type: String
    - contextPath: GoogleChronicleBackstory.Events.target.process.parentPid
      description: Stores the process ID for the parent process.
      type: String
    - contextPath: GoogleChronicleBackstory.Events.target.process.pid
      description: Stores the process ID.
      type: String
    - contextPath: GoogleChronicleBackstory.Events.target.registry.registryKey
      description: Stores the registry key associated with an application or system component.
      type: String
    - contextPath: GoogleChronicleBackstory.Events.target.registry.registryValueName
      description: Stores the name of the registry value associated with an application or system component.
      type: String
    - contextPath: GoogleChronicleBackstory.Events.target.registry.registryValueData
      description: Stores the data associated with a registry value.
      type: String
    - contextPath: GoogleChronicleBackstory.Events.target.user.emailAddresses
      description: Stores the email addresses for the user.
      type: String
    - contextPath: GoogleChronicleBackstory.Events.target.user.employeeId
      description: Stores the human resources employee ID for the user.
      type: String
    - contextPath: GoogleChronicleBackstory.Events.target.user.firstName
      description: Stores the first name for the user.
      type: String
    - contextPath: GoogleChronicleBackstory.Events.target.user.middleName
      description: Stores the middle name for the user.
      type: String
    - contextPath: GoogleChronicleBackstory.Events.target.user.lastName
      description: Stores the last name for the user.
      type: String
    - contextPath: GoogleChronicleBackstory.Events.target.user.groupid
      description: Stores the group ID associated with a user.
      type: String
    - contextPath: GoogleChronicleBackstory.Events.target.user.phoneNumbers
      description: Stores the phone numbers for the user.
      type: String
    - contextPath: GoogleChronicleBackstory.Events.target.user.title
      description: Stores the job title for the user.
      type: String
    - contextPath: GoogleChronicleBackstory.Events.target.user.userDisplayName
      description: Stores the display name for the user.
      type: String
    - contextPath: GoogleChronicleBackstory.Events.target.user.userid
      description: Stores the user ID.
      type: String
    - contextPath: GoogleChronicleBackstory.Events.target.user.windowsSid
      description: Stores the Microsoft Windows security identifier (SID) associated with a user.
      type: String
    - contextPath: GoogleChronicleBackstory.Events.intermediary.assetId
      description: Vendor-specific unique device identifier.
      type: String
    - contextPath: GoogleChronicleBackstory.Events.intermediary.email
      description: Email address.
      type: String
    - contextPath: GoogleChronicleBackstory.Events.intermediary.hostname
      description: Client hostname or domain name field.
      type: String
    - contextPath: GoogleChronicleBackstory.Events.intermediary.platform
      description: Platform operating system.
      type: String
    - contextPath: GoogleChronicleBackstory.Events.intermediary.platformPatchLevel
      description: Platform operating system patch level.
      type: String
    - contextPath: GoogleChronicleBackstory.Events.intermediary.platformVersion
      description: Platform operating system version.
      type: String
    - contextPath: GoogleChronicleBackstory.Events.intermediary.ip
      description: IP address associated with a network connection.
      type: String
    - contextPath: GoogleChronicleBackstory.Events.intermediary.port
      description: Source or destination network port number when a specific network connection is described within an event.
      type: String
    - contextPath: GoogleChronicleBackstory.Events.intermediary.mac
      description: One or more MAC addresses associated with a device.
      type: String
    - contextPath: GoogleChronicleBackstory.Events.intermediary.administrativeDomain
      description: Domain which the device belongs to (for example, the Windows domain).
      type: String
    - contextPath: GoogleChronicleBackstory.Events.intermediary.url
      description: Standard URL.
      type: String
    - contextPath: GoogleChronicleBackstory.Events.intermediary.file.fileMetadata
      description: Metadata associated with the file.
      type: String
    - contextPath: GoogleChronicleBackstory.Events.intermediary.file.fullPath
      description: Full path identifying the location of the file on the system.
      type: String
    - contextPath: GoogleChronicleBackstory.Events.intermediary.file.md5
      description: MD5 hash value of the file.
      type: String
    - contextPath: GoogleChronicleBackstory.Events.intermediary.file.mimeType
      description: Multipurpose Internet Mail Extensions (MIME) type of the file.
      type: String
    - contextPath: GoogleChronicleBackstory.Events.intermediary.file.sha1
      description: SHA-1 hash value of the file.
      type: String
    - contextPath: GoogleChronicleBackstory.Events.intermediary.file.sha256
      description: SHA-256 hash value of the file.
      type: String
    - contextPath: GoogleChronicleBackstory.Events.intermediary.file.size
      description: Size of the file.
      type: String
    - contextPath: GoogleChronicleBackstory.Events.intermediary.process.commandLine
      description: Stores the command line string for the process.
      type: String
    - contextPath: GoogleChronicleBackstory.Events.intermediary.process.productSpecificProcessId
      description: Stores the product specific process ID.
      type: String
    - contextPath: GoogleChronicleBackstory.Events.intermediary.process.productSpecificParentProcessId
      description: Stores the product specific process ID for the parent process.
      type: String
    - contextPath: GoogleChronicleBackstory.Events.intermediary.process.file
      description: Stores the file name of the file in use by the process.
      type: String
    - contextPath: GoogleChronicleBackstory.Events.intermediary.process.file.fileMetadata
      description: Metadata associated with the file.
      type: String
    - contextPath: GoogleChronicleBackstory.Events.intermediary.process.file.fullPath
      description: Full path identifying the location of the file on the system.
      type: String
    - contextPath: GoogleChronicleBackstory.Events.intermediary.process.file.md5
      description: MD5 hash value of the file.
      type: String
    - contextPath: GoogleChronicleBackstory.Events.intermediary.process.file.mimeType
      description: Multipurpose Internet Mail Extensions (MIME) type of the file.
      type: String
    - contextPath: GoogleChronicleBackstory.Events.intermediary.process.file.sha1
      description: SHA-1 hash value of the file.
      type: String
    - contextPath: GoogleChronicleBackstory.Events.intermediary.process.file.sha256
      description: SHA-256 hash value of the file.
      type: String
    - contextPath: GoogleChronicleBackstory.Events.intermediary.process.file.size
      description: Size of the file.
      type: String
    - contextPath: GoogleChronicleBackstory.Events.intermediary.process.parentPid
      description: Stores the process ID for the parent process.
      type: String
    - contextPath: GoogleChronicleBackstory.Events.intermediary.process.pid
      description: Stores the process ID.
      type: String
    - contextPath: GoogleChronicleBackstory.Events.intermediary.registry.registryKey
      description: Stores the registry key associated with an application or system component.
      type: String
    - contextPath: GoogleChronicleBackstory.Events.intermediary.registry.registryValueName
      description: Stores the name of the registry value associated with an application or system component.
      type: String
    - contextPath: GoogleChronicleBackstory.Events.intermediary.registry.registryValueData
      description: Stores the data associated with a registry value.
      type: String
    - contextPath: GoogleChronicleBackstory.Events.intermediary.user.emailAddresses
      description: Stores the email addresses for the user.
      type: String
    - contextPath: GoogleChronicleBackstory.Events.intermediary.user.employeeId
      description: Stores the human resources employee ID for the user.
      type: String
    - contextPath: GoogleChronicleBackstory.Events.intermediary.user.firstName
      description: Stores the first name for the user.
      type: String
    - contextPath: GoogleChronicleBackstory.Events.intermediary.user.middleName
      description: Stores the middle name for the user.
      type: String
    - contextPath: GoogleChronicleBackstory.Events.intermediary.user.lastName
      description: Stores the last name for the user.
      type: String
    - contextPath: GoogleChronicleBackstory.Events.intermediary.user.groupid
      description: Stores the group ID associated with a user.
      type: String
    - contextPath: GoogleChronicleBackstory.Events.intermediary.user.phoneNumbers
      description: Stores the phone numbers for the user.
      type: String
    - contextPath: GoogleChronicleBackstory.Events.intermediary.user.title
      description: Stores the job title for the user.
      type: String
    - contextPath: GoogleChronicleBackstory.Events.intermediary.user.userDisplayName
      description: Stores the display name for the user.
      type: String
    - contextPath: GoogleChronicleBackstory.Events.intermediary.user.userid
      description: Stores the user ID.
      type: String
    - contextPath: GoogleChronicleBackstory.Events.intermediary.user.windowsSid
      description: Stores the Microsoft Windows security identifier (SID) associated with a user.
      type: String
    - contextPath: GoogleChronicleBackstory.Events.src.assetId
      description: Vendor-specific unique device identifier.
      type: String
    - contextPath: GoogleChronicleBackstory.Events.src.email
      description: Email address.
      type: String
    - contextPath: GoogleChronicleBackstory.Events.src.hostname
      description: Client hostname or domain name field.
      type: String
    - contextPath: GoogleChronicleBackstory.Events.src.platform
      description: Platform operating system.
      type: String
    - contextPath: GoogleChronicleBackstory.Events.src.platformPatchLevel
      description: Platform operating system patch level.
      type: String
    - contextPath: GoogleChronicleBackstory.Events.src.platformVersion
      description: Platform operating system version.
      type: String
    - contextPath: GoogleChronicleBackstory.Events.src.ip
      description: IP address associated with a network connection.
      type: String
    - contextPath: GoogleChronicleBackstory.Events.src.port
      description: Source or destination network port number when a specific network connection is described within an event.
      type: String
    - contextPath: GoogleChronicleBackstory.Events.src.mac
      description: One or more MAC addresses associated with a device.
      type: String
    - contextPath: GoogleChronicleBackstory.Events.src.administrativeDomain
      description: Domain which the device belongs to (for example, the Windows domain).
      type: String
    - contextPath: GoogleChronicleBackstory.Events.src.url
      description: Standard URL.
      type: String
    - contextPath: GoogleChronicleBackstory.Events.src.file.fileMetadata
      description: Metadata associated with the file.
      type: String
    - contextPath: GoogleChronicleBackstory.Events.src.file.fullPath
      description: Full path identifying the location of the file on the system.
      type: String
    - contextPath: GoogleChronicleBackstory.Events.src.file.md5
      description: MD5 hash value of the file.
      type: String
    - contextPath: GoogleChronicleBackstory.Events.src.file.mimeType
      description: Multipurpose Internet Mail Extensions (MIME) type of the file.
      type: String
    - contextPath: GoogleChronicleBackstory.Events.src.file.sha1
      description: SHA-1 hash value of the file.
      type: String
    - contextPath: GoogleChronicleBackstory.Events.src.file.sha256
      description: SHA-256 hash value of the file.
      type: String
    - contextPath: GoogleChronicleBackstory.Events.src.file.size
      description: Size of the file.
      type: String
    - contextPath: GoogleChronicleBackstory.Events.src.process.commandLine
      description: Stores the command line string for the process.
      type: String
    - contextPath: GoogleChronicleBackstory.Events.src.process.productSpecificProcessId
      description: Stores the product specific process ID.
      type: String
    - contextPath: GoogleChronicleBackstory.Events.src.process.productSpecificParentProcessId
      description: Stores the product specific process ID for the parent process.
      type: String
    - contextPath: GoogleChronicleBackstory.Events.src.process.file
      description: Stores the file name of the file in use by the process.
      type: String
    - contextPath: GoogleChronicleBackstory.Events.src.process.file.fileMetadata
      description: Metadata associated with the file.
      type: String
    - contextPath: GoogleChronicleBackstory.Events.src.process.file.fullPath
      description: Full path identifying the location of the file on the system.
      type: String
    - contextPath: GoogleChronicleBackstory.Events.src.process.file.md5
      description: MD5 hash value of the file.
      type: String
    - contextPath: GoogleChronicleBackstory.Events.src.process.file.mimeType
      description: Multipurpose Internet Mail Extensions (MIME) type of the file.
      type: String
    - contextPath: GoogleChronicleBackstory.Events.src.process.file.sha1
      description: SHA-1 hash value of the file.
      type: String
    - contextPath: GoogleChronicleBackstory.Events.src.process.file.sha256
      description: SHA-256 hash value of the file.
      type: String
    - contextPath: GoogleChronicleBackstory.Events.src.process.file.size
      description: Size of the file.
      type: String
    - contextPath: GoogleChronicleBackstory.Events.src.process.parentPid
      description: Stores the process ID for the parent process.
      type: String
    - contextPath: GoogleChronicleBackstory.Events.src.process.pid
      description: Stores the process ID.
      type: String
    - contextPath: GoogleChronicleBackstory.Events.src.registry.registryKey
      description: Stores the registry key associated with an application or system component.
      type: String
    - contextPath: GoogleChronicleBackstory.Events.src.registry.registryValueName
      description: Stores the name of the registry value associated with an application or system component.
      type: String
    - contextPath: GoogleChronicleBackstory.Events.src.registry.registryValueData
      description: Stores the data associated with a registry value.
      type: String
    - contextPath: GoogleChronicleBackstory.Events.src.user.emailAddresses
      description: Stores the email addresses for the user.
      type: String
    - contextPath: GoogleChronicleBackstory.Events.src.user.employeeId
      description: Stores the human resources employee ID for the user.
      type: String
    - contextPath: GoogleChronicleBackstory.Events.src.user.firstName
      description: Stores the first name for the user.
      type: String
    - contextPath: GoogleChronicleBackstory.Events.src.user.middleName
      description: Stores the middle name for the user.
      type: String
    - contextPath: GoogleChronicleBackstory.Events.src.user.lastName
      description: Stores the last name for the user.
      type: String
    - contextPath: GoogleChronicleBackstory.Events.src.user.groupid
      description: Stores the group ID associated with a user.
      type: String
    - contextPath: GoogleChronicleBackstory.Events.src.user.phoneNumbers
      description: Stores the phone numbers for the user.
      type: String
    - contextPath: GoogleChronicleBackstory.Events.src.user.title
      description: Stores the job title for the user.
      type: String
    - contextPath: GoogleChronicleBackstory.Events.src.user.userDisplayName
      description: Stores the display name for the user.
      type: String
    - contextPath: GoogleChronicleBackstory.Events.src.user.userid
      description: Stores the user ID.
      type: String
    - contextPath: GoogleChronicleBackstory.Events.src.user.windowsSid
      description: Stores the Microsoft Windows security identifier (SID) associated with a user.
      type: String
    - contextPath: GoogleChronicleBackstory.Events.observer.assetId
      description: Vendor-specific unique device identifier.
      type: String
    - contextPath: GoogleChronicleBackstory.Events.observer.email
      description: Email address.
      type: String
    - contextPath: GoogleChronicleBackstory.Events.observer.hostname
      description: Client hostname or domain name field.
      type: String
    - contextPath: GoogleChronicleBackstory.Events.observer.platform
      description: Platform operating system.
      type: String
    - contextPath: GoogleChronicleBackstory.Events.observer.platformPatchLevel
      description: Platform operating system patch level.
      type: String
    - contextPath: GoogleChronicleBackstory.Events.observer.platformVersion
      description: Platform operating system version.
      type: String
    - contextPath: GoogleChronicleBackstory.Events.observer.ip
      description: IP address associated with a network connection.
      type: String
    - contextPath: GoogleChronicleBackstory.Events.observer.port
      description: Source or destination network port number when a specific network connection is described within an event.
      type: String
    - contextPath: GoogleChronicleBackstory.Events.observer.mac
      description: One or more MAC addresses associated with a device.
      type: String
    - contextPath: GoogleChronicleBackstory.Events.observer.administrativeDomain
      description: Domain which the device belongs to (for example, the Windows domain).
      type: String
    - contextPath: GoogleChronicleBackstory.Events.observer.url
      description: Standard URL.
      type: String
    - contextPath: GoogleChronicleBackstory.Events.observer.file.fileMetadata
      description: Metadata associated with the file.
      type: String
    - contextPath: GoogleChronicleBackstory.Events.observer.file.fullPath
      description: Full path identifying the location of the file on the system.
      type: String
    - contextPath: GoogleChronicleBackstory.Events.observer.file.md5
      description: MD5 hash value of the file.
      type: String
    - contextPath: GoogleChronicleBackstory.Events.observer.file.mimeType
      description: Multipurpose Internet Mail Extensions (MIME) type of the file.
      type: String
    - contextPath: GoogleChronicleBackstory.Events.observer.file.sha1
      description: SHA-1 hash value of the file.
      type: String
    - contextPath: GoogleChronicleBackstory.Events.observer.file.sha256
      description: SHA-256 hash value of the file.
      type: String
    - contextPath: GoogleChronicleBackstory.Events.observer.file.size
      description: Size of the file.
      type: String
    - contextPath: GoogleChronicleBackstory.Events.observer.process.commandLine
      description: Stores the command line string for the process.
      type: String
    - contextPath: GoogleChronicleBackstory.Events.observer.process.productSpecificProcessId
      description: Stores the product specific process ID.
      type: String
    - contextPath: GoogleChronicleBackstory.Events.observer.process.productSpecificParentProcessId
      description: Stores the product specific process ID for the parent process.
      type: String
    - contextPath: GoogleChronicleBackstory.Events.observer.process.file
      description: Stores the file name of the file in use by the process.
      type: String
    - contextPath: GoogleChronicleBackstory.Events.observer.process.file.fileMetadata
      description: Metadata associated with the file.
      type: String
    - contextPath: GoogleChronicleBackstory.Events.observer.process.file.fullPath
      description: Full path identifying the location of the file on the system.
      type: String
    - contextPath: GoogleChronicleBackstory.Events.observer.process.file.md5
      description: MD5 hash value of the file.
      type: String
    - contextPath: GoogleChronicleBackstory.Events.observer.process.file.mimeType
      description: Multipurpose Internet Mail Extensions (MIME) type of the file.
      type: String
    - contextPath: GoogleChronicleBackstory.Events.observer.process.file.sha1
      description: SHA-1 hash value of the file.
      type: String
    - contextPath: GoogleChronicleBackstory.Events.observer.process.file.sha256
      description: SHA-256 hash value of the file.
      type: String
    - contextPath: GoogleChronicleBackstory.Events.observer.process.file.size
      description: Size of the file.
      type: String
    - contextPath: GoogleChronicleBackstory.Events.observer.process.parentPid
      description: Stores the process ID for the parent process.
      type: String
    - contextPath: GoogleChronicleBackstory.Events.observer.process.pid
      description: Stores the process ID.
      type: String
    - contextPath: GoogleChronicleBackstory.Events.observer.registry.registryKey
      description: Stores the registry key associated with an application or system component.
      type: String
    - contextPath: GoogleChronicleBackstory.Events.observer.registry.registryValueName
      description: Stores the name of the registry value associated with an application or system component.
      type: String
    - contextPath: GoogleChronicleBackstory.Events.observer.registry.registryValueData
      description: Stores the data associated with a registry value.
      type: String
    - contextPath: GoogleChronicleBackstory.Events.observer.user.emailAddresses
      description: Stores the email addresses for the user.
      type: String
    - contextPath: GoogleChronicleBackstory.Events.observer.user.employeeId
      description: Stores the human resources employee ID for the user.
      type: String
    - contextPath: GoogleChronicleBackstory.Events.observer.user.firstName
      description: Stores the first name for the user.
      type: String
    - contextPath: GoogleChronicleBackstory.Events.observer.user.middleName
      description: Stores the middle name for the user.
      type: String
    - contextPath: GoogleChronicleBackstory.Events.observer.user.lastName
      description: Stores the last name for the user.
      type: String
    - contextPath: GoogleChronicleBackstory.Events.observer.user.groupid
      description: Stores the group ID associated with a user.
      type: String
    - contextPath: GoogleChronicleBackstory.Events.observer.user.phoneNumbers
      description: Stores the phone numbers for the user.
      type: String
    - contextPath: GoogleChronicleBackstory.Events.observer.user.title
      description: Stores the job title for the user.
      type: String
    - contextPath: GoogleChronicleBackstory.Events.observer.user.userDisplayName
      description: Stores the display name for the user.
      type: String
    - contextPath: GoogleChronicleBackstory.Events.observer.user.userid
      description: Stores the user ID.
      type: String
    - contextPath: GoogleChronicleBackstory.Events.observer.user.windowsSid
      description: Stores the Microsoft Windows security identifier (SID) associated with a user.
      type: String
    - contextPath: GoogleChronicleBackstory.Events.about.assetId
      description: Vendor-specific unique device identifier.
      type: String
    - contextPath: GoogleChronicleBackstory.Events.about.email
      description: Email address.
      type: String
    - contextPath: GoogleChronicleBackstory.Events.about.hostname
      description: Client hostname or domain name field.
      type: String
    - contextPath: GoogleChronicleBackstory.Events.about.platform
      description: Platform operating system.
      type: String
    - contextPath: GoogleChronicleBackstory.Events.about.platformPatchLevel
      description: Platform operating system patch level.
      type: String
    - contextPath: GoogleChronicleBackstory.Events.about.platformVersion
      description: Platform operating system version.
      type: String
    - contextPath: GoogleChronicleBackstory.Events.about.ip
      description: IP address associated with a network connection.
      type: String
    - contextPath: GoogleChronicleBackstory.Events.about.port
      description: Source or destination network port number when a specific network connection is described within an event.
      type: String
    - contextPath: GoogleChronicleBackstory.Events.about.mac
      description: One or more MAC addresses associated with a device.
      type: String
    - contextPath: GoogleChronicleBackstory.Events.about.administrativeDomain
      description: Domain which the device belongs to (for example, the Windows domain).
      type: String
    - contextPath: GoogleChronicleBackstory.Events.about.url
      description: Standard URL.
      type: String
    - contextPath: GoogleChronicleBackstory.Events.about.file.fileMetadata
      description: Metadata associated with the file.
      type: String
    - contextPath: GoogleChronicleBackstory.Events.about.file.fullPath
      description: Full path identifying the location of the file on the system.
      type: String
    - contextPath: GoogleChronicleBackstory.Events.about.file.md5
      description: MD5 hash value of the file.
      type: String
    - contextPath: GoogleChronicleBackstory.Events.about.file.mimeType
      description: Multipurpose Internet Mail Extensions (MIME) type of the file.
      type: String
    - contextPath: GoogleChronicleBackstory.Events.about.file.sha1
      description: SHA-1 hash value of the file.
      type: String
    - contextPath: GoogleChronicleBackstory.Events.about.file.sha256
      description: SHA-256 hash value of the file.
      type: String
    - contextPath: GoogleChronicleBackstory.Events.about.file.size
      description: Size of the file.
      type: String
    - contextPath: GoogleChronicleBackstory.Events.about.process.commandLine
      description: Stores the command line string for the process.
      type: String
    - contextPath: GoogleChronicleBackstory.Events.about.process.productSpecificProcessId
      description: Stores the product specific process ID.
      type: String
    - contextPath: GoogleChronicleBackstory.Events.about.process.productSpecificParentProcessId
      description: Stores the product specific process ID for the parent process.
      type: String
    - contextPath: GoogleChronicleBackstory.Events.about.process.file
      description: Stores the file name of the file in use by the process.
      type: String
    - contextPath: GoogleChronicleBackstory.Events.about.process.file.fileMetadata
      description: Metadata associated with the file.
      type: String
    - contextPath: GoogleChronicleBackstory.Events.about.process.file.fullPath
      description: Full path identifying the location of the file on the system.
      type: String
    - contextPath: GoogleChronicleBackstory.Events.about.process.file.md5
      description: MD5 hash value of the file.
      type: String
    - contextPath: GoogleChronicleBackstory.Events.about.process.file.mimeType
      description: Multipurpose Internet Mail Extensions (MIME) type of the file.
      type: String
    - contextPath: GoogleChronicleBackstory.Events.about.process.file.sha1
      description: SHA-1 hash value of the file.
      type: String
    - contextPath: GoogleChronicleBackstory.Events.about.process.file.sha256
      description: SHA-256 hash value of the file.
      type: String
    - contextPath: GoogleChronicleBackstory.Events.about.process.file.size
      description: Size of the file.
      type: String
    - contextPath: GoogleChronicleBackstory.Events.about.process.parentPid
      description: Stores the process ID for the parent process.
      type: String
    - contextPath: GoogleChronicleBackstory.Events.about.process.pid
      description: Stores the process ID.
      type: String
    - contextPath: GoogleChronicleBackstory.Events.about.registry.registryKey
      description: Stores the registry key associated with an application or system component.
      type: String
    - contextPath: GoogleChronicleBackstory.Events.about.registry.registryValueName
      description: Stores the name of the registry value associated with an application or system component.
      type: String
    - contextPath: GoogleChronicleBackstory.Events.about.registry.registryValueData
      description: Stores the data associated with a registry value.
      type: String
    - contextPath: GoogleChronicleBackstory.Events.about.user.emailAddresses
      description: Stores the email addresses for the user.
      type: String
    - contextPath: GoogleChronicleBackstory.Events.about.user.employeeId
      description: Stores the human resources employee ID for the user.
      type: String
    - contextPath: GoogleChronicleBackstory.Events.about.user.firstName
      description: Stores the first name for the user.
      type: String
    - contextPath: GoogleChronicleBackstory.Events.about.user.middleName
      description: Stores the middle name for the user.
      type: String
    - contextPath: GoogleChronicleBackstory.Events.about.user.lastName
      description: Stores the last name for the user.
      type: String
    - contextPath: GoogleChronicleBackstory.Events.about.user.groupid
      description: Stores the group ID associated with a user.
      type: String
    - contextPath: GoogleChronicleBackstory.Events.about.user.phoneNumbers
      description: Stores the phone numbers for the user.
      type: String
    - contextPath: GoogleChronicleBackstory.Events.about.user.title
      description: Stores the job title for the user.
      type: String
    - contextPath: GoogleChronicleBackstory.Events.about.user.userDisplayName
      description: Stores the display name for the user.
      type: String
    - contextPath: GoogleChronicleBackstory.Events.about.user.userid
      description: Stores the user ID.
      type: String
    - contextPath: GoogleChronicleBackstory.Events.about.user.windowsSid
      description: Stores the Microsoft Windows security identifier (SID) associated with a user.
      type: String
    - contextPath: GoogleChronicleBackstory.Events.network.applicationProtocol
      description: Indicates the network application protocol.
      type: String
    - contextPath: GoogleChronicleBackstory.Events.network.direction
      description: Indicates the direction of network traffic.
      type: String
    - contextPath: GoogleChronicleBackstory.Events.network.email
      description: Specifies the email address for the sender/recipient.
      type: String
    - contextPath: GoogleChronicleBackstory.Events.network.ipProtocol
      description: Indicates the IP protocol.
      type: String
    - contextPath: GoogleChronicleBackstory.Events.network.receivedBytes
      description: Specifies the number of bytes received.
      type: String
    - contextPath: GoogleChronicleBackstory.Events.network.sentBytes
      description: Specifies the number of bytes sent.
      type: String
    - contextPath: GoogleChronicleBackstory.Events.network.dhcp.clientHostname
      description: Hostname for the client.
      type: String
    - contextPath: GoogleChronicleBackstory.Events.network.dhcp.clientIdentifier
      description: Client identifier.
      type: String
    - contextPath: GoogleChronicleBackstory.Events.network.dhcp.file
      description: Filename for the boot image.
      type: String
    - contextPath: GoogleChronicleBackstory.Events.network.dhcp.flags
      description: Value for the DHCP flags field.
      type: String
    - contextPath: GoogleChronicleBackstory.Events.network.dhcp.hlen
      description: Hardware address length.
      type: String
    - contextPath: GoogleChronicleBackstory.Events.network.dhcp.hops
      description: DHCP hop count.
      type: String
    - contextPath: GoogleChronicleBackstory.Events.network.dhcp.htype
      description: Hardware address type.
      type: String
    - contextPath: GoogleChronicleBackstory.Events.network.dhcp.leaseTimeSeconds
      description: Client-requested lease time for an IP address in seconds.
      type: String
    - contextPath: GoogleChronicleBackstory.Events.network.dhcp.opcode
      description: BOOTP op code.
      type: String
    - contextPath: GoogleChronicleBackstory.Events.network.dhcp.requestedAddress
      description: Client identifier.
      type: String
    - contextPath: GoogleChronicleBackstory.Events.network.dhcp.seconds
      description: Seconds elapsed since the client began the address acquisition/renewal process.
      type: String
    - contextPath: GoogleChronicleBackstory.Events.network.dhcp.sname
      description: Name of the server which the client has requested to boot from.
      type: String
    - contextPath: GoogleChronicleBackstory.Events.network.dhcp.transactionId
      description: Client transaction ID.
      type: String
    - contextPath: GoogleChronicleBackstory.Events.network.dhcp.type
      description: DHCP message type.
      type: String
    - contextPath: GoogleChronicleBackstory.Events.network.dhcp.chaddr
      description: IP address for the client hardware.
      type: String
    - contextPath: GoogleChronicleBackstory.Events.network.dhcp.ciaddr
      description: IP address for the client.
      type: String
    - contextPath: GoogleChronicleBackstory.Events.network.dhcp.giaddr
      description: IP address for the relay agent.
      type: String
    - contextPath: GoogleChronicleBackstory.Events.network.dhcp.siaddr
      description: IP address for the next bootstrap server.
      type: String
    - contextPath: GoogleChronicleBackstory.Events.network.dhcp.yiaddr
      description: Your IP address.
      type: String
    - contextPath: GoogleChronicleBackstory.Events.network.dns.authoritative
      description: Set to true for authoritative DNS servers.
      type: String
    - contextPath: GoogleChronicleBackstory.Events.network.dns.id
      description: Stores the DNS query identifier.
      type: String
    - contextPath: GoogleChronicleBackstory.Events.network.dns.response
      description: Set to true if the event is a DNS response.
      type: String
    - contextPath: GoogleChronicleBackstory.Events.network.dns.opcode
      description: Stores the DNS OpCode used to specify the type of DNS query (standard, inverse, server status, etc.).
      type: String
    - contextPath: GoogleChronicleBackstory.Events.network.dns.recursionAvailable
      description: Set to true if a recursive DNS lookup is available.
      type: String
    - contextPath: GoogleChronicleBackstory.Events.network.dns.recursionDesired
      description: Set to true if a recursive DNS lookup is requested.
      type: String
    - contextPath: GoogleChronicleBackstory.Events.network.dns.responseCode
      description: Stores the DNS response code as defined by RFC 1035, Domain Names - Implementation and Specification.
      type: String
    - contextPath: GoogleChronicleBackstory.Events.network.dns.truncated
      description: Set to true if this is a truncated DNS response.
      type: String
    - contextPath: GoogleChronicleBackstory.Events.network.dns.questions.name
      description: Stores the domain name.
      type: String
    - contextPath: GoogleChronicleBackstory.Events.network.dns.questions.class
      description: Stores the code specifying the class of the query.
      type: String
    - contextPath: GoogleChronicleBackstory.Events.network.dns.questions.type
      description: Stores the code specifying the type of the query.
      type: String
    - contextPath: GoogleChronicleBackstory.Events.network.dns.answers.binaryData
      description: Stores the raw bytes of any non-UTF8 strings that might be included as part of a DNS response.
      type: String
    - contextPath: GoogleChronicleBackstory.Events.network.dns.answers.class
      description: Stores the code specifying the class of the resource record.
      type: String
    - contextPath: GoogleChronicleBackstory.Events.network.dns.answers.data
      description: Stores the payload or response to the DNS question for all responses encoded in UTF-8 format.
      type: String
    - contextPath: GoogleChronicleBackstory.Events.network.dns.answers.name
      description: Stores the name of the owner of the resource record.
      type: String
    - contextPath: GoogleChronicleBackstory.Events.network.dns.answers.ttl
      description: Stores the time interval for which the resource record can be cached before the source of the information should again be queried.
      type: String
    - contextPath: GoogleChronicleBackstory.Events.network.dns.answers.type
      description: Stores the code specifying the type of the resource record.
      type: String
    - contextPath: GoogleChronicleBackstory.Events.network.dns.authority.binaryData
      description: Stores the raw bytes of any non-UTF8 strings that might be included as part of a DNS response.
      type: String
    - contextPath: GoogleChronicleBackstory.Events.network.dns.authority.class
      description: Stores the code specifying the class of the resource record.
      type: String
    - contextPath: GoogleChronicleBackstory.Events.network.dns.authority.data
      description: Stores the payload or response to the DNS question for all responses encoded in UTF-8 format.
      type: String
    - contextPath: GoogleChronicleBackstory.Events.network.dns.authority.name
      description: Stores the name of the owner of the resource record.
      type: String
    - contextPath: GoogleChronicleBackstory.Events.network.dns.authority.ttl
      description: Stores the time interval for which the resource record can be cached before the source of the information should again be queried.
      type: String
    - contextPath: GoogleChronicleBackstory.Events.network.dns.authority.type
      description: Stores the code specifying the type of the resource record.
      type: String
    - contextPath: GoogleChronicleBackstory.Events.network.dns.additional.binaryData
      description: Stores the raw bytes of any non-UTF8 strings that might be included as part of a DNS response.
      type: String
    - contextPath: GoogleChronicleBackstory.Events.network.dns.additional.class
      description: Stores the code specifying the class of the resource record.
      type: String
    - contextPath: GoogleChronicleBackstory.Events.network.dns.additional.data
      description: Stores the payload or response to the DNS question for all responses encoded in UTF-8 format.
      type: String
    - contextPath: GoogleChronicleBackstory.Events.network.dns.additional.name
      description: Stores the name of the owner of the resource record.
      type: String
    - contextPath: GoogleChronicleBackstory.Events.network.dns.additional.ttl
      description: Stores the time interval for which the resource record can be cached before the source of the information should again be queried.
      type: String
    - contextPath: GoogleChronicleBackstory.Events.network.dns.additional.type
      description: Stores the code specifying the type of the resource record.
      type: String
    - contextPath: GoogleChronicleBackstory.Events.network.email.from
      description: Stores the from email address.
      type: String
    - contextPath: GoogleChronicleBackstory.Events.network.email.replyTo
      description: Stores the reply_to email address.
      type: String
    - contextPath: GoogleChronicleBackstory.Events.network.email.to
      description: Stores the to email addresses.
      type: String
    - contextPath: GoogleChronicleBackstory.Events.network.email.cc
      description: Stores the cc email addresses.
      type: String
    - contextPath: GoogleChronicleBackstory.Events.network.email.bcc
      description: Stores the bcc email addresses.
      type: String
    - contextPath: GoogleChronicleBackstory.Events.network.email.mailId
      description: Stores the mail (or message) ID.
      type: String
    - contextPath: GoogleChronicleBackstory.Events.network.email.subject
      description: Stores the email subject line.
      type: String
    - contextPath: GoogleChronicleBackstory.Events.network.ftp.command
      description: Stores the FTP command.
      type: String
    - contextPath: GoogleChronicleBackstory.Events.network.http.method
      description: Stores the HTTP request method.
      type: String
    - contextPath: GoogleChronicleBackstory.Events.network.http.referralUrl
      description: Stores the URL for the HTTP referer.
      type: String
    - contextPath: GoogleChronicleBackstory.Events.network.http.responseCode
      description: Stores the HTTP response status code, which indicates whether a specific HTTP request has been successfully completed.
      type: String
    - contextPath: GoogleChronicleBackstory.Events.network.http.useragent
      description: Stores the User-Agent request header which includes the application type, operating system, software vendor or software version of the requesting software user agent.
      type: String
    - contextPath: GoogleChronicleBackstory.Events.authentication.authType
      description: Type of system an authentication event is associated with (Chronicle UDM).
      type: String
    - contextPath: GoogleChronicleBackstory.Events.authentication.mechanism
      description: Mechanism(s) used for authentication.
      type: String
    - contextPath: GoogleChronicleBackstory.Events.securityResult.about
      description: Provide a description of the security result.
      type: String
    - contextPath: GoogleChronicleBackstory.Events.securityResult.action
      description: Specify a security action.
      type: String
    - contextPath: GoogleChronicleBackstory.Events.securityResult.category
      description: Specify a security category.
      type: String
    - contextPath: GoogleChronicleBackstory.Events.securityResult.confidence
      description: Specify a confidence with regards to a security event as estimated by the product.
      type: String
    - contextPath: GoogleChronicleBackstory.Events.securityResult.confidenceDetails
      description: Additional detail with regards to the confidence of a security event as estimated by the product vendor.
      type: String
    - contextPath: GoogleChronicleBackstory.Events.securityResult.priority
      description: Specify a priority with regards to a security event as estimated by the product vendor.
      type: String
    - contextPath: GoogleChronicleBackstory.Events.securityResult.priorityDetails
      description: Vendor-specific information about the security result priority.
      type: String
    - contextPath: GoogleChronicleBackstory.Events.securityResult.ruleId
      description: Identifier for the security rule.
      type: String
    - contextPath: GoogleChronicleBackstory.Events.securityResult.ruleName
      description: Name of the security rule.
      type: String
    - contextPath: GoogleChronicleBackstory.Events.securityResult.severity
      description: Severity of a security event as estimated by the product vendor using values defined by the Chronicle UDM.
      type: String
    - contextPath: GoogleChronicleBackstory.Events.securityResult.severityDetails
      description: Severity for a security event as estimated by the product vendor.
      type: String
    - contextPath: GoogleChronicleBackstory.Events.securityResult.threatName
      description: Name of the security threat.
      type: String
    - contextPath: GoogleChronicleBackstory.Events.securityResult.urlBackToProduct
      description: URL to direct you to the source product console for this security event.
      type: String
  - arguments:
    - default: true
      description: |-
        Unique identifier for a rule or specific version of a rule, defined and returned by the server. You can specify exactly one rule identifier.
        Use the following format to specify the id:
         ru_{UUID} or {ruleId}@v_{int64}_{int64}. If not specified then detections for all versions of all rules are returned.
      name: id
    - description: |-
        (Deprecated: use `start_time` instead) Time to begin returning detections, filtering on a detection's "detectionTime". If not specified, the start time is treated as open-ended.
        Formats: YYYY-MM-ddTHH:mm:ssZ, YYYY-MM-dd, N days, N hours.
        Example: 2020-05-01T00:00:00Z, 2020-05-01, 2 days, 5 hours, 01 Mar 2021, 01 Feb 2021 04:45:33, 15 Jun.
      name: detection_start_time
    - description: |-
        (Deprecated: use `end_time` instead) Time to stop returning detections, filtering on a detection's "detectionTime". If not specified, the end time is treated as open-ended.
        Formats: YYYY-MM-ddTHH:mm:ssZ, YYYY-MM-dd, N days, N hours.
        Example: 2020-05-01T00:00:00Z, 2020-05-01, 2 days, 5 hours, 01 Mar 2021, 01 Feb 2021 04:45:33, 15 Jun.
      name: detection_end_time
    - auto: PREDEFINED
      description: |-
        Filter detections on if they are ALERTING or NOT_ALERTING.
        Avoid specifying to return all detections.
      name: alert_state
      predefined:
      - ALERTING
      - NOT_ALERTING
    - defaultValue: '100'
      description: Specify the limit on the number of detections to display. You can specify between 1 and 1000.
      name: page_size
    - description: A page token received from a previous call. Provide this to retrieve the subsequent page. If the page token is configured, overrides the detection start and end time arguments.
      name: page_token
    - auto: PREDEFINED
      defaultValue: 'False'
      description: |-
        Whether the user wants to retrieve detections for all versions of a rule with a given rule identifier.

        Note: If this option is set to true, rule id is required.
      name: detection_for_all_versions
      predefined:
      - 'True'
      - 'False'
    - auto: PREDEFINED
      description: |-
        Sort detections by "DETECTION_TIME" or by "CREATED_TIME". If not specified, it defaults to "DETECTION_TIME". Detections are returned in descending order of the timestamp.

        Note: Requires either "start_time" or "end_time" argument.
      name: list_basis
      predefined:
      - DETECTION_TIME
      - CREATED_TIME
    - description: |-
        Time to begin returning detections, filtering by the detection field specified in the listBasis parameter. If not specified, the start time is treated as open-ended.
        Formats: YYYY-MM-ddTHH:mm:ssZ, YYYY-MM-dd, N days, N hours.
        Example: 2020-05-01T00:00:00Z, 2020-05-01, 2 days, 5 hours, 01 Mar 2021, 01 Feb 2021 04:45:33, 15 Jun.
      name: start_time
    - description: |-
        Time to stop returning detections, filtering by the detection field specified by the listBasis parameter. If not specified, the end time is treated as open-ended.
        Formats: YYYY-MM-ddTHH:mm:ssZ, YYYY-MM-dd, N days, N hours.
        Example: 2020-05-01T00:00:00Z, 2020-05-01, 2 days, 5 hours, 01 Mar 2021, 01 Feb 2021 04:45:33, 15 Jun.
      name: end_time
    description: Return the detections for the specified version of a rule, the latest version of a rule, all versions of a rule, or all versions of all rules.
    name: gcb-list-detections
    outputs:
    - contextPath: GoogleChronicleBackstory.Detections.id
      description: Identifier for the detection.
      type: String
    - contextPath: GoogleChronicleBackstory.Detections.ruleId
      description: Identifier for the rule generating the detection.
      type: String
    - contextPath: GoogleChronicleBackstory.Detections.ruleVersion
      description: Identifier for the rule version generating the detection.
      type: String
    - contextPath: GoogleChronicleBackstory.Detections.ruleName
      description: Name of the rule generating the detection, as parsed from ruleText.
      type: String
    - contextPath: GoogleChronicleBackstory.Detections.timeWindowStartTime
      description: The start time of the window the detection was found in.
      type: Date
    - contextPath: GoogleChronicleBackstory.Detections.timeWindowEndTime
      description: The end time of the window the detection was found in.
      type: Date
    - contextPath: GoogleChronicleBackstory.Detections.alertState
      description: Indicates whether the rule generating this detection currently has alerting enabled or disabled.
      type: String
    - contextPath: GoogleChronicleBackstory.Detections.urlBackToProduct
      description: URL pointing to the Chronicle UI for this detection.
      type: String
    - contextPath: GoogleChronicleBackstory.Detections.type
      description: Type of detection.
      type: String
    - contextPath: GoogleChronicleBackstory.Detections.createdTime
      description: Time the detection was created.
      type: Date
    - contextPath: GoogleChronicleBackstory.Detections.detectionTime
      description: The time period the detection was found in.
      type: Date
    - contextPath: GoogleChronicleBackstory.Detections.ruleType
      description: Whether the rule generating this detection is a single event or multi-event rule.
      type: String
    - contextPath: GoogleChronicleBackstory.Detections.detectionFields.key
      description: The key for a field specified in the rule, for MULTI_EVENT rules.
      type: String
    - contextPath: GoogleChronicleBackstory.Detections.detectionFields.value
      description: The value for a field specified in the rule, for MULTI_EVENT rules.
      type: String
    - contextPath: GoogleChronicleBackstory.Detections.collectionElements.label
      description: The variable a given set of UDM events belongs to.
      type: String
    - contextPath: GoogleChronicleBackstory.Detections.collectionElements.references.principalAssetIdentifier
      description: Specifies the principal asset identifier of the event.
      type: String
    - contextPath: GoogleChronicleBackstory.Detections.collectionElements.references.targetAssetIdentifier
      description: Specifies the target asset identifier of the event.
      type: String
    - contextPath: GoogleChronicleBackstory.Detections.collectionElements.references.eventType
      description: Specifies the type of the event.
      type: String
    - contextPath: GoogleChronicleBackstory.Detections.collectionElements.references.eventTimestamp
      description: The GMT timestamp when the event was generated.
      type: Date
    - contextPath: GoogleChronicleBackstory.Detections.collectionElements.references.ingestedTimestamp
      description: The GMT timestamp when the event was ingested in the vendor's instance.
      type: Date
    - contextPath: GoogleChronicleBackstory.Detections.collectionElements.references.description
      description: Human-readable description of the event.
      type: String
    - contextPath: GoogleChronicleBackstory.Detections.collectionElements.references.productEventType
      description: Short, descriptive, human-readable, and product-specific event name or type.
      type: String
    - contextPath: GoogleChronicleBackstory.Detections.collectionElements.references.productLogId
      description: A vendor-specific event identifier to uniquely identify the event (a GUID). Users might use this identifier to search the vendor's proprietary console for the event in question.
      type: String
    - contextPath: GoogleChronicleBackstory.Detections.collectionElements.references.productName
      description: Specifies the name of the product.
      type: String
    - contextPath: GoogleChronicleBackstory.Detections.collectionElements.references.productVersion
      description: Specifies the version of the product.
      type: String
    - contextPath: GoogleChronicleBackstory.Detections.collectionElements.references.urlBackToProduct
      description: URL linking to a relevant website where you can view more information about this specific event or the general event category.
      type: String
    - contextPath: GoogleChronicleBackstory.Detections.collectionElements.references.vendorName
      description: Specifies the product vendor's name.
      type: String
    - contextPath: GoogleChronicleBackstory.Detections.collectionElements.references.principal.assetId
      description: Vendor-specific unique device identifier.
      type: String
    - contextPath: GoogleChronicleBackstory.Detections.collectionElements.references.principal.email
      description: Email address.
      type: String
    - contextPath: GoogleChronicleBackstory.Detections.collectionElements.references.principal.hostname
      description: Client hostname or domain name field.
      type: String
    - contextPath: GoogleChronicleBackstory.Detections.collectionElements.references.principal.platform
      description: Platform operating system.
      type: String
    - contextPath: GoogleChronicleBackstory.Detections.collectionElements.references.principal.platformPatchLevel
      description: Platform operating system patch level.
      type: String
    - contextPath: GoogleChronicleBackstory.Detections.collectionElements.references.principal.platformVersion
      description: Platform operating system version.
      type: String
    - contextPath: GoogleChronicleBackstory.Detections.collectionElements.references.principal.ip
      description: IP address associated with a network connection.
      type: String
    - contextPath: GoogleChronicleBackstory.Detections.collectionElements.references.principal.port
      description: Source or destination network port number when a specific network connection is described within an event.
      type: String
    - contextPath: GoogleChronicleBackstory.Detections.collectionElements.references.principal.mac
      description: MAC addresses associated with a device.
      type: String
    - contextPath: GoogleChronicleBackstory.Detections.collectionElements.references.principal.administrativeDomain
      description: Domain which the device belongs to (for example, the Windows domain).
      type: String
    - contextPath: GoogleChronicleBackstory.Detections.collectionElements.references.principal.url
      description: Standard URL.
      type: String
    - contextPath: GoogleChronicleBackstory.Detections.collectionElements.references.principal.file.fileMetadata
      description: Metadata associated with the file.
      type: String
    - contextPath: GoogleChronicleBackstory.Detections.collectionElements.references.principal.file.fullPath
      description: Full path identifying the location of the file on the system.
      type: String
    - contextPath: GoogleChronicleBackstory.Detections.collectionElements.references.principal.file.md5
      description: MD5 hash value of the file.
      type: String
    - contextPath: GoogleChronicleBackstory.Detections.collectionElements.references.principal.file.mimeType
      description: Multipurpose Internet Mail Extensions (MIME) type of the file.
      type: String
    - contextPath: GoogleChronicleBackstory.Detections.collectionElements.references.principal.file.sha1
      description: SHA-1 hash value of the file.
      type: String
    - contextPath: GoogleChronicleBackstory.Detections.collectionElements.references.principal.file.sha256
      description: SHA-256 hash value of the file.
      type: String
    - contextPath: GoogleChronicleBackstory.Detections.collectionElements.references.principal.file.size
      description: Size of the file.
      type: String
    - contextPath: GoogleChronicleBackstory.Detections.collectionElements.references.principal.process.commandLine
      description: Stores the command line string for the process.
      type: String
    - contextPath: GoogleChronicleBackstory.Detections.collectionElements.references.principal.process.productSpecificProcessId
      description: Stores the product specific process ID.
      type: String
    - contextPath: GoogleChronicleBackstory.Detections.collectionElements.references.principal.process.productSpecificParentProcessId
      description: Stores the product specific process ID for the parent process.
      type: String
    - contextPath: GoogleChronicleBackstory.Detections.collectionElements.references.principal.process.file
      description: Stores the file name of the file in use by the process.
      type: String
    - contextPath: GoogleChronicleBackstory.Detections.collectionElements.references.principal.process.file.fileMetadata
      description: Metadata associated with the file.
      type: String
    - contextPath: GoogleChronicleBackstory.Detections.collectionElements.references.principal.process.file.fullPath
      description: Full path identifying the location of the file on the system.
      type: String
    - contextPath: GoogleChronicleBackstory.Detections.collectionElements.references.principal.process.file.md5
      description: MD5 hash value of the file.
      type: String
    - contextPath: GoogleChronicleBackstory.Detections.collectionElements.references.principal.process.file.mimeType
      description: Multipurpose Internet Mail Extensions (MIME) type of the file.
      type: String
    - contextPath: GoogleChronicleBackstory.Detections.collectionElements.references.principal.process.file.sha1
      description: SHA-1 hash value of the file.
      type: String
    - contextPath: GoogleChronicleBackstory.Detections.collectionElements.references.principal.process.file.sha256
      description: SHA-256 hash value of the file.
      type: String
    - contextPath: GoogleChronicleBackstory.Detections.collectionElements.references.principal.process.file.size
      description: Size of the file.
      type: String
    - contextPath: GoogleChronicleBackstory.Detections.collectionElements.references.principal.process.parentPid
      description: Stores the process ID for the parent process.
      type: String
    - contextPath: GoogleChronicleBackstory.Detections.collectionElements.references.principal.process.pid
      description: Stores the process ID.
      type: String
    - contextPath: GoogleChronicleBackstory.Detections.collectionElements.references.principal.registry.registryKey
      description: Stores the registry key associated with an application or system component.
      type: String
    - contextPath: GoogleChronicleBackstory.Detections.collectionElements.references.principal.registry.registryValueName
      description: Stores the name of the registry value associated with an application or system component.
      type: String
    - contextPath: GoogleChronicleBackstory.Detections.collectionElements.references.principal.registry.registryValueData
      description: Stores the data associated with a registry value.
      type: String
    - contextPath: GoogleChronicleBackstory.Detections.collectionElements.references.principal.user.emailAddresses
      description: Stores the email addresses for the user.
      type: String
    - contextPath: GoogleChronicleBackstory.Detections.collectionElements.references.principal.user.employeeId
      description: Stores the human resources employee ID for the user.
      type: String
    - contextPath: GoogleChronicleBackstory.Detections.collectionElements.references.principal.user.firstName
      description: Stores the first name for the user.
      type: String
    - contextPath: GoogleChronicleBackstory.Detections.collectionElements.references.principal.user.middleName
      description: Stores the middle name for the user.
      type: String
    - contextPath: GoogleChronicleBackstory.Detections.collectionElements.references.principal.user.lastName
      description: Stores the last name for the user.
      type: String
    - contextPath: GoogleChronicleBackstory.Detections.collectionElements.references.principal.user.groupid
      description: Stores the group ID associated with a user.
      type: String
    - contextPath: GoogleChronicleBackstory.Detections.collectionElements.references.principal.user.phoneNumbers
      description: Stores the phone numbers for the user.
      type: String
    - contextPath: GoogleChronicleBackstory.Detections.collectionElements.references.principal.user.title
      description: Stores the job title for the user.
      type: String
    - contextPath: GoogleChronicleBackstory.Detections.collectionElements.references.principal.user.userDisplayName
      description: Stores the display name for the user.
      type: String
    - contextPath: GoogleChronicleBackstory.Detections.collectionElements.references.principal.user.userid
      description: Stores the user ID.
      type: String
    - contextPath: GoogleChronicleBackstory.Detections.collectionElements.references.principal.user.windowsSid
      description: Stores the Microsoft Windows security identifier (SID) associated with a user.
      type: String
    - contextPath: GoogleChronicleBackstory.Detections.collectionElements.references.target.assetId
      description: Vendor-specific unique device identifier.
      type: String
    - contextPath: GoogleChronicleBackstory.Detections.collectionElements.references.target.email
      description: Email address.
      type: String
    - contextPath: GoogleChronicleBackstory.Detections.collectionElements.references.target.hostname
      description: Client hostname or domain name field.
      type: String
    - contextPath: GoogleChronicleBackstory.Detections.collectionElements.references.target.platform
      description: Platform operating system.
      type: String
    - contextPath: GoogleChronicleBackstory.Detections.collectionElements.references.target.platformPatchLevel
      description: Platform operating system patch level.
      type: String
    - contextPath: GoogleChronicleBackstory.Detections.collectionElements.references.target.platformVersion
      description: Platform operating system version.
      type: String
    - contextPath: GoogleChronicleBackstory.Detections.collectionElements.references.target.ip
      description: IP address associated with a network connection.
      type: String
    - contextPath: GoogleChronicleBackstory.Detections.collectionElements.references.target.port
      description: Source or destination network port number when a specific network connection is described within an event.
      type: String
    - contextPath: GoogleChronicleBackstory.Detections.collectionElements.references.target.mac
      description: One or more MAC addresses associated with a device.
      type: String
    - contextPath: GoogleChronicleBackstory.Detections.collectionElements.references.target.administrativeDomain
      description: Domain which the device belongs to (for example, the Windows domain).
      type: String
    - contextPath: GoogleChronicleBackstory.Detections.collectionElements.references.target.url
      description: Standard URL.
      type: String
    - contextPath: GoogleChronicleBackstory.Detections.collectionElements.references.target.file.fileMetadata
      description: Metadata associated with the file.
      type: String
    - contextPath: GoogleChronicleBackstory.Detections.collectionElements.references.target.file.fullPath
      description: Full path identifying the location of the file on the system.
      type: String
    - contextPath: GoogleChronicleBackstory.Detections.collectionElements.references.target.file.md5
      description: MD5 hash value of the file.
      type: String
    - contextPath: GoogleChronicleBackstory.Detections.collectionElements.references.target.file.mimeType
      description: Multipurpose Internet Mail Extensions (MIME) type of the file.
      type: String
    - contextPath: GoogleChronicleBackstory.Detections.collectionElements.references.target.file.sha1
      description: SHA-1 hash value of the file.
      type: String
    - contextPath: GoogleChronicleBackstory.Detections.collectionElements.references.target.file.sha256
      description: SHA-256 hash value of the file.
      type: String
    - contextPath: GoogleChronicleBackstory.Detections.collectionElements.references.target.file.size
      description: Size of the file.
      type: String
    - contextPath: GoogleChronicleBackstory.Detections.collectionElements.references.target.process.commandLine
      description: Stores the command line string for the process.
      type: String
    - contextPath: GoogleChronicleBackstory.Detections.collectionElements.references.target.process.productSpecificProcessId
      description: Stores the product specific process ID.
      type: String
    - contextPath: GoogleChronicleBackstory.Detections.collectionElements.references.target.process.productSpecificParentProcessId
      description: Stores the product specific process ID for the parent process.
      type: String
    - contextPath: GoogleChronicleBackstory.Detections.collectionElements.references.target.process.file
      description: Stores the file name of the file in use by the process.
      type: String
    - contextPath: GoogleChronicleBackstory.Detections.collectionElements.references.target.process.file.fileMetadata
      description: Metadata associated with the file.
      type: String
    - contextPath: GoogleChronicleBackstory.Detections.collectionElements.references.target.process.file.fullPath
      description: Full path identifying the location of the file on the system.
      type: String
    - contextPath: GoogleChronicleBackstory.Detections.collectionElements.references.target.process.file.md5
      description: MD5 hash value of the file.
      type: String
    - contextPath: GoogleChronicleBackstory.Detections.collectionElements.references.target.process.file.mimeType
      description: Multipurpose Internet Mail Extensions (MIME) type of the file.
      type: String
    - contextPath: GoogleChronicleBackstory.Detections.collectionElements.references.target.process.file.sha1
      description: SHA-1 hash value of the file.
      type: String
    - contextPath: GoogleChronicleBackstory.Detections.collectionElements.references.target.process.file.sha256
      description: SHA-256 hash value of the file.
      type: String
    - contextPath: GoogleChronicleBackstory.Detections.collectionElements.references.target.process.file.size
      description: Size of the file.
      type: String
    - contextPath: GoogleChronicleBackstory.Detections.collectionElements.references.target.process.parentPid
      description: Stores the process ID for the parent process.
      type: String
    - contextPath: GoogleChronicleBackstory.Detections.collectionElements.references.target.process.pid
      description: Stores the process ID.
      type: String
    - contextPath: GoogleChronicleBackstory.Detections.collectionElements.references.target.registry.registryKey
      description: Stores the registry key associated with an application or system component.
      type: String
    - contextPath: GoogleChronicleBackstory.Detections.collectionElements.references.target.registry.registryValueName
      description: Stores the name of the registry value associated with an application or system component.
      type: String
    - contextPath: GoogleChronicleBackstory.Detections.collectionElements.references.target.registry.registryValueData
      description: Stores the data associated with a registry value.
      type: String
    - contextPath: GoogleChronicleBackstory.Detections.collectionElements.references.target.user.emailAddresses
      description: Stores the email addresses for the user.
      type: String
    - contextPath: GoogleChronicleBackstory.Detections.collectionElements.references.target.user.employeeId
      description: Stores the human resources employee ID for the user.
      type: String
    - contextPath: GoogleChronicleBackstory.Detections.collectionElements.references.target.user.firstName
      description: Stores the first name for the user.
      type: String
    - contextPath: GoogleChronicleBackstory.Detections.collectionElements.references.target.user.middleName
      description: Stores the middle name for the user.
      type: String
    - contextPath: GoogleChronicleBackstory.Detections.collectionElements.references.target.user.lastName
      description: Stores the last name for the user.
      type: String
    - contextPath: GoogleChronicleBackstory.Detections.collectionElements.references.target.user.groupid
      description: Stores the group ID associated with a user.
      type: String
    - contextPath: GoogleChronicleBackstory.Detections.collectionElements.references.target.user.phoneNumbers
      description: Stores the phone numbers for the user.
      type: String
    - contextPath: GoogleChronicleBackstory.Detections.collectionElements.references.target.user.title
      description: Stores the job title for the user.
      type: String
    - contextPath: GoogleChronicleBackstory.Detections.collectionElements.references.target.user.userDisplayName
      description: Stores the display name for the user.
      type: String
    - contextPath: GoogleChronicleBackstory.Detections.collectionElements.references.target.user.userid
      description: Stores the user ID.
      type: String
    - contextPath: GoogleChronicleBackstory.Detections.collectionElements.references.target.user.windowsSid
      description: Stores the Microsoft Windows security identifier (SID) associated with a user.
      type: String
    - contextPath: GoogleChronicleBackstory.Detections.collectionElements.references.intermediary.assetId
      description: Vendor-specific unique device identifier.
      type: String
    - contextPath: GoogleChronicleBackstory.Detections.collectionElements.references.intermediary.email
      description: Email address.
      type: String
    - contextPath: GoogleChronicleBackstory.Detections.collectionElements.references.intermediary.hostname
      description: Client hostname or domain name field.
      type: String
    - contextPath: GoogleChronicleBackstory.Detections.collectionElements.references.intermediary.platform
      description: Platform operating system.
      type: String
    - contextPath: GoogleChronicleBackstory.Detections.collectionElements.references.intermediary.platformPatchLevel
      description: Platform operating system patch level.
      type: String
    - contextPath: GoogleChronicleBackstory.Detections.collectionElements.references.intermediary.platformVersion
      description: Platform operating system version.
      type: String
    - contextPath: GoogleChronicleBackstory.Detections.collectionElements.references.intermediary.ip
      description: IP address associated with a network connection.
      type: String
    - contextPath: GoogleChronicleBackstory.Detections.collectionElements.references.intermediary.port
      description: Source or destination network port number when a specific network connection is described within an event.
      type: String
    - contextPath: GoogleChronicleBackstory.Detections.collectionElements.references.intermediary.mac
      description: One or more MAC addresses associated with a device.
      type: String
    - contextPath: GoogleChronicleBackstory.Detections.collectionElements.references.intermediary.administrativeDomain
      description: Domain which the device belongs to (for example, the Windows domain).
      type: String
    - contextPath: GoogleChronicleBackstory.Detections.collectionElements.references.intermediary.url
      description: Standard URL.
      type: String
    - contextPath: GoogleChronicleBackstory.Detections.collectionElements.references.intermediary.file.fileMetadata
      description: Metadata associated with the file.
      type: String
    - contextPath: GoogleChronicleBackstory.Detections.collectionElements.references.intermediary.file.fullPath
      description: Full path identifying the location of the file on the system.
      type: String
    - contextPath: GoogleChronicleBackstory.Detections.collectionElements.references.intermediary.file.md5
      description: MD5 hash value of the file.
      type: String
    - contextPath: GoogleChronicleBackstory.Detections.collectionElements.references.intermediary.file.mimeType
      description: Multipurpose Internet Mail Extensions (MIME) type of the file.
      type: String
    - contextPath: GoogleChronicleBackstory.Detections.collectionElements.references.intermediary.file.sha1
      description: SHA-1 hash value of the file.
      type: String
    - contextPath: GoogleChronicleBackstory.Detections.collectionElements.references.intermediary.file.sha256
      description: SHA-256 hash value of the file.
      type: String
    - contextPath: GoogleChronicleBackstory.Detections.collectionElements.references.intermediary.file.size
      description: Size of the file.
      type: String
    - contextPath: GoogleChronicleBackstory.Detections.collectionElements.references.intermediary.process.commandLine
      description: Stores the command line string for the process.
      type: String
    - contextPath: GoogleChronicleBackstory.Detections.collectionElements.references.intermediary.process.productSpecificProcessId
      description: Stores the product specific process ID.
      type: String
    - contextPath: GoogleChronicleBackstory.Detections.collectionElements.references.intermediary.process.productSpecificParentProcessId
      description: Stores the product specific process ID for the parent process.
      type: String
    - contextPath: GoogleChronicleBackstory.Detections.collectionElements.references.intermediary.process.file
      description: Stores the file name of the file in use by the process.
      type: String
    - contextPath: GoogleChronicleBackstory.Detections.collectionElements.references.intermediary.process.file.fileMetadata
      description: Metadata associated with the file.
      type: String
    - contextPath: GoogleChronicleBackstory.Detections.collectionElements.references.intermediary.process.file.fullPath
      description: Full path identifying the location of the file on the system.
      type: String
    - contextPath: GoogleChronicleBackstory.Detections.collectionElements.references.intermediary.process.file.md5
      description: MD5 hash value of the file.
      type: String
    - contextPath: GoogleChronicleBackstory.Detections.collectionElements.references.intermediary.process.file.mimeType
      description: Multipurpose Internet Mail Extensions (MIME) type of the file.
      type: String
    - contextPath: GoogleChronicleBackstory.Detections.collectionElements.references.intermediary.process.file.sha1
      description: SHA-1 hash value of the file.
      type: String
    - contextPath: GoogleChronicleBackstory.Detections.collectionElements.references.intermediary.process.file.sha256
      description: SHA-256 hash value of the file.
      type: String
    - contextPath: GoogleChronicleBackstory.Detections.collectionElements.references.intermediary.process.file.size
      description: Size of the file.
      type: String
    - contextPath: GoogleChronicleBackstory.Detections.collectionElements.references.intermediary.process.parentPid
      description: Stores the process ID for the parent process.
      type: String
    - contextPath: GoogleChronicleBackstory.Detections.collectionElements.references.intermediary.process.pid
      description: Stores the process ID.
      type: String
    - contextPath: GoogleChronicleBackstory.Detections.collectionElements.references.intermediary.registry.registryKey
      description: Stores the registry key associated with an application or system component.
      type: String
    - contextPath: GoogleChronicleBackstory.Detections.collectionElements.references.intermediary.registry.registryValueName
      description: Stores the name of the registry value associated with an application or system component.
      type: String
    - contextPath: GoogleChronicleBackstory.Detections.collectionElements.references.intermediary.registry.registryValueData
      description: Stores the data associated with a registry value.
      type: String
    - contextPath: GoogleChronicleBackstory.Detections.collectionElements.references.intermediary.user.emailAddresses
      description: Stores the email addresses for the user.
      type: String
    - contextPath: GoogleChronicleBackstory.Detections.collectionElements.references.intermediary.user.employeeId
      description: Stores the human resources employee ID for the user.
      type: String
    - contextPath: GoogleChronicleBackstory.Detections.collectionElements.references.intermediary.user.firstName
      description: Stores the first name for the user.
      type: String
    - contextPath: GoogleChronicleBackstory.Detections.collectionElements.references.intermediary.user.middleName
      description: Stores the middle name for the user.
      type: String
    - contextPath: GoogleChronicleBackstory.Detections.collectionElements.references.intermediary.user.lastName
      description: Stores the last name for the user.
      type: String
    - contextPath: GoogleChronicleBackstory.Detections.collectionElements.references.intermediary.user.groupid
      description: Stores the group ID associated with a user.
      type: String
    - contextPath: GoogleChronicleBackstory.Detections.collectionElements.references.intermediary.user.phoneNumbers
      description: Stores the phone numbers for the user.
      type: String
    - contextPath: GoogleChronicleBackstory.Detections.collectionElements.references.intermediary.user.title
      description: Stores the job title for the user.
      type: String
    - contextPath: GoogleChronicleBackstory.Detections.collectionElements.references.intermediary.user.userDisplayName
      description: Stores the display name for the user.
      type: String
    - contextPath: GoogleChronicleBackstory.Detections.collectionElements.references.intermediary.user.userid
      description: Stores the user ID.
      type: String
    - contextPath: GoogleChronicleBackstory.Detections.collectionElements.references.intermediary.user.windowsSid
      description: Stores the Microsoft Windows security identifier (SID) associated with a user.
      type: String
    - contextPath: GoogleChronicleBackstory.Detections.collectionElements.references.src.assetId
      description: Vendor-specific unique device identifier.
      type: String
    - contextPath: GoogleChronicleBackstory.Detections.collectionElements.references.src.email
      description: Email address.
      type: String
    - contextPath: GoogleChronicleBackstory.Detections.collectionElements.references.src.hostname
      description: Client hostname or domain name field.
      type: String
    - contextPath: GoogleChronicleBackstory.Detections.collectionElements.references.src.platform
      description: Platform operating system.
      type: String
    - contextPath: GoogleChronicleBackstory.Detections.collectionElements.references.src.platformPatchLevel
      description: Platform operating system patch level.
      type: String
    - contextPath: GoogleChronicleBackstory.Detections.collectionElements.references.src.platformVersion
      description: Platform operating system version.
      type: String
    - contextPath: GoogleChronicleBackstory.Detections.collectionElements.references.src.ip
      description: IP address associated with a network connection.
      type: String
    - contextPath: GoogleChronicleBackstory.Detections.collectionElements.references.src.port
      description: Source or destination network port number when a specific network connection is described within an event.
      type: String
    - contextPath: GoogleChronicleBackstory.Detections.collectionElements.references.src.mac
      description: One or more MAC addresses associated with a device.
      type: String
    - contextPath: GoogleChronicleBackstory.Detections.collectionElements.references.src.administrativeDomain
      description: Domain which the device belongs to (for example, the Windows domain).
      type: String
    - contextPath: GoogleChronicleBackstory.Detections.collectionElements.references.src.url
      description: Standard URL.
      type: String
    - contextPath: GoogleChronicleBackstory.Detections.collectionElements.references.src.file.fileMetadata
      description: Metadata associated with the file.
      type: String
    - contextPath: GoogleChronicleBackstory.Detections.collectionElements.references.src.file.fullPath
      description: Full path identifying the location of the file on the system.
      type: String
    - contextPath: GoogleChronicleBackstory.Detections.collectionElements.references.src.file.md5
      description: MD5 hash value of the file.
      type: String
    - contextPath: GoogleChronicleBackstory.Detections.collectionElements.references.src.file.mimeType
      description: Multipurpose Internet Mail Extensions (MIME) type of the file.
      type: String
    - contextPath: GoogleChronicleBackstory.Detections.collectionElements.references.src.file.sha1
      description: SHA-1 hash value of the file.
      type: String
    - contextPath: GoogleChronicleBackstory.Detections.collectionElements.references.src.file.sha256
      description: SHA-256 hash value of the file.
      type: String
    - contextPath: GoogleChronicleBackstory.Detections.collectionElements.references.src.file.size
      description: Size of the file.
      type: String
    - contextPath: GoogleChronicleBackstory.Detections.collectionElements.references.src.process.commandLine
      description: Stores the command line string for the process.
      type: String
    - contextPath: GoogleChronicleBackstory.Detections.collectionElements.references.src.process.productSpecificProcessId
      description: Stores the product specific process ID.
      type: String
    - contextPath: GoogleChronicleBackstory.Detections.collectionElements.references.src.process.productSpecificParentProcessId
      description: Stores the product specific process ID for the parent process.
      type: String
    - contextPath: GoogleChronicleBackstory.Detections.collectionElements.references.src.process.file
      description: Stores the file name of the file in use by the process.
      type: String
    - contextPath: GoogleChronicleBackstory.Detections.collectionElements.references.src.process.file.fileMetadata
      description: Metadata associated with the file.
      type: String
    - contextPath: GoogleChronicleBackstory.Detections.collectionElements.references.src.process.file.fullPath
      description: Full path identifying the location of the file on the system.
      type: String
    - contextPath: GoogleChronicleBackstory.Detections.collectionElements.references.src.process.file.md5
      description: MD5 hash value of the file.
      type: String
    - contextPath: GoogleChronicleBackstory.Detections.collectionElements.references.src.process.file.mimeType
      description: Multipurpose Internet Mail Extensions (MIME) type of the file.
      type: String
    - contextPath: GoogleChronicleBackstory.Detections.collectionElements.references.src.process.file.sha1
      description: SHA-1 hash value of the file.
      type: String
    - contextPath: GoogleChronicleBackstory.Detections.collectionElements.references.src.process.file.sha256
      description: SHA-256 hash value of the file.
      type: String
    - contextPath: GoogleChronicleBackstory.Detections.collectionElements.references.src.process.file.size
      description: Size of the file.
      type: String
    - contextPath: GoogleChronicleBackstory.Detections.collectionElements.references.src.process.parentPid
      description: Stores the process ID for the parent process.
      type: String
    - contextPath: GoogleChronicleBackstory.Detections.collectionElements.references.src.process.pid
      description: Stores the process ID.
      type: String
    - contextPath: GoogleChronicleBackstory.Detections.collectionElements.references.src.registry.registryKey
      description: Stores the registry key associated with an application or system component.
      type: String
    - contextPath: GoogleChronicleBackstory.Detections.collectionElements.references.src.registry.registryValueName
      description: Stores the name of the registry value associated with an application or system component.
      type: String
    - contextPath: GoogleChronicleBackstory.Detections.collectionElements.references.src.registry.registryValueData
      description: Stores the data associated with a registry value.
      type: String
    - contextPath: GoogleChronicleBackstory.Detections.collectionElements.references.src.user.emailAddresses
      description: Stores the email addresses for the user.
      type: String
    - contextPath: GoogleChronicleBackstory.Detections.collectionElements.references.src.user.employeeId
      description: Stores the human resources employee ID for the user.
      type: String
    - contextPath: GoogleChronicleBackstory.Detections.collectionElements.references.src.user.firstName
      description: Stores the first name for the user.
      type: String
    - contextPath: GoogleChronicleBackstory.Detections.collectionElements.references.src.user.middleName
      description: Stores the middle name for the user.
      type: String
    - contextPath: GoogleChronicleBackstory.Detections.collectionElements.references.src.user.lastName
      description: Stores the last name for the user.
      type: String
    - contextPath: GoogleChronicleBackstory.Detections.collectionElements.references.src.user.groupid
      description: Stores the group ID associated with a user.
      type: String
    - contextPath: GoogleChronicleBackstory.Detections.collectionElements.references.src.user.phoneNumbers
      description: Stores the phone numbers for the user.
      type: String
    - contextPath: GoogleChronicleBackstory.Detections.collectionElements.references.src.user.title
      description: Stores the job title for the user.
      type: String
    - contextPath: GoogleChronicleBackstory.Detections.collectionElements.references.src.user.userDisplayName
      description: Stores the display name for the user.
      type: String
    - contextPath: GoogleChronicleBackstory.Detections.collectionElements.references.src.user.userid
      description: Stores the user ID.
      type: String
    - contextPath: GoogleChronicleBackstory.Detections.collectionElements.references.src.user.windowsSid
      description: Stores the Microsoft Windows security identifier (SID) associated with a user.
      type: String
    - contextPath: GoogleChronicleBackstory.Detections.collectionElements.references.observer.assetId
      description: Vendor-specific unique device identifier.
      type: String
    - contextPath: GoogleChronicleBackstory.Detections.collectionElements.references.observer.email
      description: Email address.
      type: String
    - contextPath: GoogleChronicleBackstory.Detections.collectionElements.references.observer.hostname
      description: Client hostname or domain name field.
      type: String
    - contextPath: GoogleChronicleBackstory.Detections.collectionElements.references.observer.platform
      description: Platform operating system.
      type: String
    - contextPath: GoogleChronicleBackstory.Detections.collectionElements.references.observer.platformPatchLevel
      description: Platform operating system patch level.
      type: String
    - contextPath: GoogleChronicleBackstory.Detections.collectionElements.references.observer.platformVersion
      description: Platform operating system version.
      type: String
    - contextPath: GoogleChronicleBackstory.Detections.collectionElements.references.observer.ip
      description: IP address associated with a network connection.
      type: String
    - contextPath: GoogleChronicleBackstory.Detections.collectionElements.references.observer.port
      description: Source or destination network port number when a specific network connection is described within an event.
      type: String
    - contextPath: GoogleChronicleBackstory.Detections.collectionElements.references.observer.mac
      description: One or more MAC addresses associated with a device.
      type: String
    - contextPath: GoogleChronicleBackstory.Detections.collectionElements.references.observer.administrativeDomain
      description: Domain which the device belongs to (for example, the Windows domain).
      type: String
    - contextPath: GoogleChronicleBackstory.Detections.collectionElements.references.observer.url
      description: Standard URL.
      type: String
    - contextPath: GoogleChronicleBackstory.Detections.collectionElements.references.observer.file.fileMetadata
      description: Metadata associated with the file.
      type: String
    - contextPath: GoogleChronicleBackstory.Detections.collectionElements.references.observer.file.fullPath
      description: Full path identifying the location of the file on the system.
      type: String
    - contextPath: GoogleChronicleBackstory.Detections.collectionElements.references.observer.file.md5
      description: MD5 hash value of the file.
      type: String
    - contextPath: GoogleChronicleBackstory.Detections.collectionElements.references.observer.file.mimeType
      description: Multipurpose Internet Mail Extensions (MIME) type of the file.
      type: String
    - contextPath: GoogleChronicleBackstory.Detections.collectionElements.references.observer.file.sha1
      description: SHA-1 hash value of the file.
      type: String
    - contextPath: GoogleChronicleBackstory.Detections.collectionElements.references.observer.file.sha256
      description: SHA-256 hash value of the file.
      type: String
    - contextPath: GoogleChronicleBackstory.Detections.collectionElements.references.observer.file.size
      description: Size of the file.
      type: String
    - contextPath: GoogleChronicleBackstory.Detections.collectionElements.references.observer.process.commandLine
      description: Stores the command line string for the process.
      type: String
    - contextPath: GoogleChronicleBackstory.Detections.collectionElements.references.observer.process.productSpecificProcessId
      description: Stores the product specific process ID.
      type: String
    - contextPath: GoogleChronicleBackstory.Detections.collectionElements.references.observer.process.productSpecificParentProcessId
      description: Stores the product specific process ID for the parent process.
      type: String
    - contextPath: GoogleChronicleBackstory.Detections.collectionElements.references.observer.process.file
      description: Stores the file name of the file in use by the process.
      type: String
    - contextPath: GoogleChronicleBackstory.Detections.collectionElements.references.observer.process.file.fileMetadata
      description: Metadata associated with the file.
      type: String
    - contextPath: GoogleChronicleBackstory.Detections.collectionElements.references.observer.process.file.fullPath
      description: Full path identifying the location of the file on the system.
      type: String
    - contextPath: GoogleChronicleBackstory.Detections.collectionElements.references.observer.process.file.md5
      description: MD5 hash value of the file.
      type: String
    - contextPath: GoogleChronicleBackstory.Detections.collectionElements.references.observer.process.file.mimeType
      description: Multipurpose Internet Mail Extensions (MIME) type of the file.
      type: String
    - contextPath: GoogleChronicleBackstory.Detections.collectionElements.references.observer.process.file.sha1
      description: SHA-1 hash value of the file.
      type: String
    - contextPath: GoogleChronicleBackstory.Detections.collectionElements.references.observer.process.file.sha256
      description: SHA-256 hash value of the file.
      type: String
    - contextPath: GoogleChronicleBackstory.Detections.collectionElements.references.observer.process.file.size
      description: Size of the file.
      type: String
    - contextPath: GoogleChronicleBackstory.Detections.collectionElements.references.observer.process.parentPid
      description: Stores the process ID for the parent process.
      type: String
    - contextPath: GoogleChronicleBackstory.Detections.collectionElements.references.observer.process.pid
      description: Stores the process ID.
      type: String
    - contextPath: GoogleChronicleBackstory.Detections.collectionElements.references.observer.registry.registryKey
      description: Stores the registry key associated with an application or system component.
      type: String
    - contextPath: GoogleChronicleBackstory.Detections.collectionElements.references.observer.registry.registryValueName
      description: Stores the name of the registry value associated with an application or system component.
      type: String
    - contextPath: GoogleChronicleBackstory.Detections.collectionElements.references.observer.registry.registryValueData
      description: Stores the data associated with a registry value.
      type: String
    - contextPath: GoogleChronicleBackstory.Detections.collectionElements.references.observer.user.emailAddresses
      description: Stores the email addresses for the user.
      type: String
    - contextPath: GoogleChronicleBackstory.Detections.collectionElements.references.observer.user.employeeId
      description: Stores the human resources employee ID for the user.
      type: String
    - contextPath: GoogleChronicleBackstory.Detections.collectionElements.references.observer.user.firstName
      description: Stores the first name for the user.
      type: String
    - contextPath: GoogleChronicleBackstory.Detections.collectionElements.references.observer.user.middleName
      description: Stores the middle name for the user.
      type: String
    - contextPath: GoogleChronicleBackstory.Detections.collectionElements.references.observer.user.lastName
      description: Stores the last name for the user.
      type: String
    - contextPath: GoogleChronicleBackstory.Detections.collectionElements.references.observer.user.groupid
      description: Stores the group ID associated with a user.
      type: String
    - contextPath: GoogleChronicleBackstory.Detections.collectionElements.references.observer.user.phoneNumbers
      description: Stores the phone numbers for the user.
      type: String
    - contextPath: GoogleChronicleBackstory.Detections.collectionElements.references.observer.user.title
      description: Stores the job title for the user.
      type: String
    - contextPath: GoogleChronicleBackstory.Detections.collectionElements.references.observer.user.userDisplayName
      description: Stores the display name for the user.
      type: String
    - contextPath: GoogleChronicleBackstory.Detections.collectionElements.references.observer.user.userid
      description: Stores the user ID.
      type: String
    - contextPath: GoogleChronicleBackstory.Detections.collectionElements.references.observer.user.windowsSid
      description: Stores the Microsoft Windows security identifier (SID) associated with a user.
      type: String
    - contextPath: GoogleChronicleBackstory.Detections.collectionElements.references.about.assetId
      description: Vendor-specific unique device identifier.
      type: String
    - contextPath: GoogleChronicleBackstory.Detections.collectionElements.references.about.email
      description: Email address.
      type: String
    - contextPath: GoogleChronicleBackstory.Detections.collectionElements.references.about.hostname
      description: Client hostname or domain name field.
      type: String
    - contextPath: GoogleChronicleBackstory.Detections.collectionElements.references.about.platform
      description: Platform operating system.
      type: String
    - contextPath: GoogleChronicleBackstory.Detections.collectionElements.references.about.platformPatchLevel
      description: Platform operating system patch level.
      type: String
    - contextPath: GoogleChronicleBackstory.Detections.collectionElements.references.about.platformVersion
      description: Platform operating system version.
      type: String
    - contextPath: GoogleChronicleBackstory.Detections.collectionElements.references.about.ip
      description: IP address associated with a network connection.
      type: String
    - contextPath: GoogleChronicleBackstory.Detections.collectionElements.references.about.port
      description: Source or destination network port number when a specific network connection is described within an event.
      type: String
    - contextPath: GoogleChronicleBackstory.Detections.collectionElements.references.about.mac
      description: One or more MAC addresses associated with a device.
      type: String
    - contextPath: GoogleChronicleBackstory.Detections.collectionElements.references.about.administrativeDomain
      description: Domain which the device belongs to (for example, the Windows domain).
      type: String
    - contextPath: GoogleChronicleBackstory.Detections.collectionElements.references.about.url
      description: Standard URL.
      type: String
    - contextPath: GoogleChronicleBackstory.Detections.collectionElements.references.about.file.fileMetadata
      description: Metadata associated with the file.
      type: String
    - contextPath: GoogleChronicleBackstory.Detections.collectionElements.references.about.file.fullPath
      description: Full path identifying the location of the file on the system.
      type: String
    - contextPath: GoogleChronicleBackstory.Detections.collectionElements.references.about.file.md5
      description: MD5 hash value of the file.
      type: String
    - contextPath: GoogleChronicleBackstory.Detections.collectionElements.references.about.file.mimeType
      description: Multipurpose Internet Mail Extensions (MIME) type of the file.
      type: String
    - contextPath: GoogleChronicleBackstory.Detections.collectionElements.references.about.file.sha1
      description: SHA-1 hash value of the file.
      type: String
    - contextPath: GoogleChronicleBackstory.Detections.collectionElements.references.about.file.sha256
      description: SHA-256 hash value of the file.
      type: String
    - contextPath: GoogleChronicleBackstory.Detections.collectionElements.references.about.file.size
      description: Size of the file.
      type: String
    - contextPath: GoogleChronicleBackstory.Detections.collectionElements.references.about.process.commandLine
      description: Stores the command line string for the process.
      type: String
    - contextPath: GoogleChronicleBackstory.Detections.collectionElements.references.about.process.productSpecificProcessId
      description: Stores the product specific process ID.
      type: String
    - contextPath: GoogleChronicleBackstory.Detections.collectionElements.references.about.process.productSpecificParentProcessId
      description: Stores the product specific process ID for the parent process.
      type: String
    - contextPath: GoogleChronicleBackstory.Detections.collectionElements.references.about.process.file
      description: Stores the file name of the file in use by the process.
      type: String
    - contextPath: GoogleChronicleBackstory.Detections.collectionElements.references.about.process.file.fileMetadata
      description: Metadata associated with the file.
      type: String
    - contextPath: GoogleChronicleBackstory.Detections.collectionElements.references.about.process.file.fullPath
      description: Full path identifying the location of the file on the system.
      type: String
    - contextPath: GoogleChronicleBackstory.Detections.collectionElements.references.about.process.file.md5
      description: MD5 hash value of the file.
      type: String
    - contextPath: GoogleChronicleBackstory.Detections.collectionElements.references.about.process.file.mimeType
      description: Multipurpose Internet Mail Extensions (MIME) type of the file.
      type: String
    - contextPath: GoogleChronicleBackstory.Detections.collectionElements.references.about.process.file.sha1
      description: SHA-1 hash value of the file.
      type: String
    - contextPath: GoogleChronicleBackstory.Detections.collectionElements.references.about.process.file.sha256
      description: SHA-256 hash value of the file.
      type: String
    - contextPath: GoogleChronicleBackstory.Detections.collectionElements.references.about.process.file.size
      description: Size of the file.
      type: String
    - contextPath: GoogleChronicleBackstory.Detections.collectionElements.references.about.process.parentPid
      description: Stores the process ID for the parent process.
      type: String
    - contextPath: GoogleChronicleBackstory.Detections.collectionElements.references.about.process.pid
      description: Stores the process ID.
      type: String
    - contextPath: GoogleChronicleBackstory.Detections.collectionElements.references.about.registry.registryKey
      description: Stores the registry key associated with an application or system component.
      type: String
    - contextPath: GoogleChronicleBackstory.Detections.collectionElements.references.about.registry.registryValueName
      description: Stores the name of the registry value associated with an application or system component.
      type: String
    - contextPath: GoogleChronicleBackstory.Detections.collectionElements.references.about.registry.registryValueData
      description: Stores the data associated with a registry value.
      type: String
    - contextPath: GoogleChronicleBackstory.Detections.collectionElements.references.about.user.emailAddresses
      description: Stores the email addresses for the user.
      type: String
    - contextPath: GoogleChronicleBackstory.Detections.collectionElements.references.about.user.employeeId
      description: Stores the human resources employee ID for the user.
      type: String
    - contextPath: GoogleChronicleBackstory.Detections.collectionElements.references.about.user.firstName
      description: Stores the first name for the user.
      type: String
    - contextPath: GoogleChronicleBackstory.Detections.collectionElements.references.about.user.middleName
      description: Stores the middle name for the user.
      type: String
    - contextPath: GoogleChronicleBackstory.Detections.collectionElements.references.about.user.lastName
      description: Stores the last name for the user.
      type: String
    - contextPath: GoogleChronicleBackstory.Detections.collectionElements.references.about.user.groupid
      description: Stores the group ID associated with a user.
      type: String
    - contextPath: GoogleChronicleBackstory.Detections.collectionElements.references.about.user.phoneNumbers
      description: Stores the phone numbers for the user.
      type: String
    - contextPath: GoogleChronicleBackstory.Detections.collectionElements.references.about.user.title
      description: Stores the job title for the user.
      type: String
    - contextPath: GoogleChronicleBackstory.Detections.collectionElements.references.about.user.userDisplayName
      description: Stores the display name for the user.
      type: String
    - contextPath: GoogleChronicleBackstory.Detections.collectionElements.references.about.user.userid
      description: Stores the user ID.
      type: String
    - contextPath: GoogleChronicleBackstory.Detections.collectionElements.references.about.user.windowsSid
      description: Stores the Microsoft Windows security identifier (SID) associated with a user.
      type: String
    - contextPath: GoogleChronicleBackstory.Detections.collectionElements.references.network.applicationProtocol
      description: Indicates the network application protocol.
      type: String
    - contextPath: GoogleChronicleBackstory.Detections.collectionElements.references.network.direction
      description: Indicates the direction of network traffic.
      type: String
    - contextPath: GoogleChronicleBackstory.Detections.collectionElements.references.network.email
      description: Specifies the email address for the sender/recipient.
      type: String
    - contextPath: GoogleChronicleBackstory.Detections.collectionElements.references.network.ipProtocol
      description: Indicates the IP protocol.
      type: String
    - contextPath: GoogleChronicleBackstory.Detections.collectionElements.references.network.receivedBytes
      description: Specifies the number of bytes received.
      type: String
    - contextPath: GoogleChronicleBackstory.Detections.collectionElements.references.network.sentBytes
      description: Specifies the number of bytes sent.
      type: String
    - contextPath: GoogleChronicleBackstory.Detections.collectionElements.references.network.dhcp.clientHostname
      description: Hostname for the client.
      type: String
    - contextPath: GoogleChronicleBackstory.Detections.collectionElements.references.network.dhcp.clientIdentifier
      description: Client identifier.
      type: String
    - contextPath: GoogleChronicleBackstory.Detections.collectionElements.references.network.dhcp.file
      description: Filename for the boot image.
      type: String
    - contextPath: GoogleChronicleBackstory.Detections.collectionElements.references.network.dhcp.flags
      description: Value for the DHCP flags field.
      type: String
    - contextPath: GoogleChronicleBackstory.Detections.collectionElements.references.network.dhcp.hlen
      description: Hardware address length.
      type: String
    - contextPath: GoogleChronicleBackstory.Detections.collectionElements.references.network.dhcp.hops
      description: DHCP hop count.
      type: String
    - contextPath: GoogleChronicleBackstory.Detections.collectionElements.references.network.dhcp.htype
      description: Hardware address type.
      type: String
    - contextPath: GoogleChronicleBackstory.Detections.collectionElements.references.network.dhcp.leaseTimeSeconds
      description: Client-requested lease time for an IP address in seconds.
      type: String
    - contextPath: GoogleChronicleBackstory.Detections.collectionElements.references.network.dhcp.opcode
      description: BOOTP op code.
      type: String
    - contextPath: GoogleChronicleBackstory.Detections.collectionElements.references.network.dhcp.requestedAddress
      description: Client identifier.
      type: String
    - contextPath: GoogleChronicleBackstory.Detections.collectionElements.references.network.dhcp.seconds
      description: Seconds elapsed since the client began the address acquisition/renewal process.
      type: String
    - contextPath: GoogleChronicleBackstory.Detections.collectionElements.references.network.dhcp.sname
      description: Name of the server which the client has requested to boot from.
      type: String
    - contextPath: GoogleChronicleBackstory.Detections.collectionElements.references.network.dhcp.transactionId
      description: Client transaction ID.
      type: String
    - contextPath: GoogleChronicleBackstory.Detections.collectionElements.references.network.dhcp.type
      description: DHCP message type.
      type: String
    - contextPath: GoogleChronicleBackstory.Detections.collectionElements.references.network.dhcp.chaddr
      description: IP address for the client hardware.
      type: String
    - contextPath: GoogleChronicleBackstory.Detections.collectionElements.references.network.dhcp.ciaddr
      description: IP address for the client.
      type: String
    - contextPath: GoogleChronicleBackstory.Detections.collectionElements.references.network.dhcp.giaddr
      description: IP address for the relay agent.
      type: String
    - contextPath: GoogleChronicleBackstory.Detections.collectionElements.references.network.dhcp.siaddr
      description: IP address for the next bootstrap server.
      type: String
    - contextPath: GoogleChronicleBackstory.Detections.collectionElements.references.network.dhcp.yiaddr
      description: Your IP address.
      type: String
    - contextPath: GoogleChronicleBackstory.Detections.collectionElements.references.network.dns.authoritative
      description: Set to true for authoritative DNS servers.
      type: String
    - contextPath: GoogleChronicleBackstory.Detections.collectionElements.references.network.dns.id
      description: Stores the DNS query identifier.
      type: String
    - contextPath: GoogleChronicleBackstory.Detections.collectionElements.references.network.dns.response
      description: Set to true if the event is a DNS response.
      type: String
    - contextPath: GoogleChronicleBackstory.Detections.collectionElements.references.network.dns.opcode
      description: Stores the DNS OpCode used to specify the type of DNS query (standard, inverse, server status, etc.).
      type: String
    - contextPath: GoogleChronicleBackstory.Detections.collectionElements.references.network.dns.recursionAvailable
      description: Set to true if a recursive DNS lookup is available.
      type: String
    - contextPath: GoogleChronicleBackstory.Detections.collectionElements.references.network.dns.recursionDesired
      description: Set to true if a recursive DNS lookup is requested.
      type: String
    - contextPath: GoogleChronicleBackstory.Detections.collectionElements.references.network.dns.responseCode
      description: Stores the DNS response code as defined by RFC 1035, Domain Names - Implementation and Specification.
      type: String
    - contextPath: GoogleChronicleBackstory.Detections.collectionElements.references.network.dns.truncated
      description: Set to true if this is a truncated DNS response.
      type: String
    - contextPath: GoogleChronicleBackstory.Detections.collectionElements.references.network.dns.questions.name
      description: Stores the domain name.
      type: String
    - contextPath: GoogleChronicleBackstory.Detections.collectionElements.references.network.dns.questions.class
      description: Stores the code specifying the class of the query.
      type: String
    - contextPath: GoogleChronicleBackstory.Detections.collectionElements.references.network.dns.questions.type
      description: Stores the code specifying the type of the query.
      type: String
    - contextPath: GoogleChronicleBackstory.Detections.collectionElements.references.network.dns.answers.binaryData
      description: Stores the raw bytes of any non-UTF8 strings that might be included as part of a DNS response.
      type: String
    - contextPath: GoogleChronicleBackstory.Detections.collectionElements.references.network.dns.answers.class
      description: Stores the code specifying the class of the resource record.
      type: String
    - contextPath: GoogleChronicleBackstory.Detections.collectionElements.references.network.dns.answers.data
      description: Stores the payload or response to the DNS question for all responses encoded in UTF-8 format.
      type: String
    - contextPath: GoogleChronicleBackstory.Detections.collectionElements.references.network.dns.answers.name
      description: Stores the name of the owner of the resource record.
      type: String
    - contextPath: GoogleChronicleBackstory.Detections.collectionElements.references.network.dns.answers.ttl
      description: Stores the time interval for which the resource record can be cached before the source of the information should again be queried.
      type: String
    - contextPath: GoogleChronicleBackstory.Detections.collectionElements.references.network.dns.answers.type
      description: Stores the code specifying the type of the resource record.
      type: String
    - contextPath: GoogleChronicleBackstory.Detections.collectionElements.references.network.dns.authority.binaryData
      description: Stores the raw bytes of any non-UTF8 strings that might be included as part of a DNS response.
      type: String
    - contextPath: GoogleChronicleBackstory.Detections.collectionElements.references.network.dns.authority.class
      description: Stores the code specifying the class of the resource record.
      type: String
    - contextPath: GoogleChronicleBackstory.Detections.collectionElements.references.network.dns.authority.data
      description: Stores the payload or response to the DNS question for all responses encoded in UTF-8 format.
      type: String
    - contextPath: GoogleChronicleBackstory.Detections.collectionElements.references.network.dns.authority.name
      description: Stores the name of the owner of the resource record.
      type: String
    - contextPath: GoogleChronicleBackstory.Detections.collectionElements.references.network.dns.authority.ttl
      description: Stores the time interval for which the resource record can be cached before the source of the information should again be queried.
      type: String
    - contextPath: GoogleChronicleBackstory.Detections.collectionElements.references.network.dns.authority.type
      description: Stores the code specifying the type of the resource record.
      type: String
    - contextPath: GoogleChronicleBackstory.Detections.collectionElements.references.network.dns.additional.binaryData
      description: Stores the raw bytes of any non-UTF8 strings that might be included as part of a DNS response.
      type: String
    - contextPath: GoogleChronicleBackstory.Detections.collectionElements.references.network.dns.additional.class
      description: Stores the code specifying the class of the resource record.
      type: String
    - contextPath: GoogleChronicleBackstory.Detections.collectionElements.references.network.dns.additional.data
      description: Stores the payload or response to the DNS question for all responses encoded in UTF-8 format.
      type: String
    - contextPath: GoogleChronicleBackstory.Detections.collectionElements.references.network.dns.additional.name
      description: Stores the name of the owner of the resource record.
      type: String
    - contextPath: GoogleChronicleBackstory.Detections.collectionElements.references.network.dns.additional.ttl
      description: Stores the time interval for which the resource record can be cached before the source of the information should again be queried.
      type: String
    - contextPath: GoogleChronicleBackstory.Detections.collectionElements.references.network.dns.additional.type
      description: Stores the code specifying the type of the resource record.
      type: String
    - contextPath: GoogleChronicleBackstory.Detections.collectionElements.references.network.email.from
      description: Stores the from email address.
      type: String
    - contextPath: GoogleChronicleBackstory.Detections.collectionElements.references.network.email.replyTo
      description: Stores the reply_to email address.
      type: String
    - contextPath: GoogleChronicleBackstory.Detections.collectionElements.references.network.email.to
      description: Stores the to email addresses.
      type: String
    - contextPath: GoogleChronicleBackstory.Detections.collectionElements.references.network.email.cc
      description: Stores the cc email addresses.
      type: String
    - contextPath: GoogleChronicleBackstory.Detections.collectionElements.references.network.email.bcc
      description: Stores the bcc email addresses.
      type: String
    - contextPath: GoogleChronicleBackstory.Detections.collectionElements.references.network.email.mailId
      description: Stores the mail (or message) ID.
      type: String
    - contextPath: GoogleChronicleBackstory.Detections.collectionElements.references.network.email.subject
      description: Stores the email subject line.
      type: String
    - contextPath: GoogleChronicleBackstory.Detections.collectionElements.references.network.ftp.command
      description: Stores the FTP command.
      type: String
    - contextPath: GoogleChronicleBackstory.Detections.collectionElements.references.network.http.method
      description: Stores the HTTP request method.
      type: String
    - contextPath: GoogleChronicleBackstory.Detections.collectionElements.references.network.http.referralUrl
      description: Stores the URL for the HTTP referer.
      type: String
    - contextPath: GoogleChronicleBackstory.Detections.collectionElements.references.network.http.responseCode
      description: Stores the HTTP response status code, which indicates whether a specific HTTP request has been successfully completed.
      type: String
    - contextPath: GoogleChronicleBackstory.Detections.collectionElements.references.network.http.useragent
      description: Stores the User-Agent request header which includes the application type, operating system, software vendor or software version of the requesting software user agent.
      type: String
    - contextPath: GoogleChronicleBackstory.Detections.collectionElements.references.authentication.authType
      description: Type of system an authentication event is associated with (Chronicle UDM).
      type: String
    - contextPath: GoogleChronicleBackstory.Detections.collectionElements.references.authentication.mechanism
      description: Mechanism(s) used for authentication.
      type: String
    - contextPath: GoogleChronicleBackstory.Detections.collectionElements.references.securityResult.about
      description: Provide a description of the security result.
      type: String
    - contextPath: GoogleChronicleBackstory.Detections.collectionElements.references.securityResult.action
      description: Specify a security action.
      type: String
    - contextPath: GoogleChronicleBackstory.Detections.collectionElements.references.securityResult.category
      description: Specify a security category.
      type: String
    - contextPath: GoogleChronicleBackstory.Detections.collectionElements.references.securityResult.confidence
      description: Specify a confidence with regards to a security event as estimated by the product.
      type: String
    - contextPath: GoogleChronicleBackstory.Detections.collectionElements.references.securityResult.confidenceDetails
      description: Additional detail with regards to the confidence of a security event as estimated by the product vendor.
      type: String
    - contextPath: GoogleChronicleBackstory.Detections.collectionElements.references.securityResult.priority
      description: Specify a priority with regards to a security event as estimated by the product vendor.
      type: String
    - contextPath: GoogleChronicleBackstory.Detections.collectionElements.references.securityResult.priorityDetails
      description: Vendor-specific information about the security result priority.
      type: String
    - contextPath: GoogleChronicleBackstory.Detections.collectionElements.references.securityResult.ruleId
      description: Identifier for the security rule.
      type: String
    - contextPath: GoogleChronicleBackstory.Detections.collectionElements.references.securityResult.ruleName
      description: Name of the security rule.
      type: String
    - contextPath: GoogleChronicleBackstory.Detections.collectionElements.references.securityResult.severity
      description: Severity of a security event as estimated by the product vendor using values defined by the Chronicle UDM.
      type: String
    - contextPath: GoogleChronicleBackstory.Detections.collectionElements.references.securityResult.severityDetails
      description: Severity for a security event as estimated by the product vendor.
      type: String
    - contextPath: GoogleChronicleBackstory.Detections.collectionElements.references.securityResult.threatName
      description: Name of the security threat.
      type: String
    - contextPath: GoogleChronicleBackstory.Detections.collectionElements.references.securityResult.urlBackToProduct
      description: URL to direct you to the source product console for this security event.
      type: String
    - contextPath: GoogleChronicleBackstory.Token.name
      description: The name of the command to which the value of the nextPageToken corresponds.
      type: String
    - contextPath: GoogleChronicleBackstory.Token.nextPageToken
      description: A page token that can be provided to the next call to view the next page of detections. Absent if this is the last page.
      type: String
  - arguments:
    - defaultValue: '100'
      description: Specify the maximum number of Rules to return. You can specify between 1 and 1000.
      name: page_size
    - description: A page token, received from a previous call.  Provide this to retrieve the subsequent page.
      name: page_token
    - auto: PREDEFINED
      description: To filter live rules.
      name: live_rule
      predefined:
      - 'true'
      - 'false'
    description: List the latest versions of all Rules.
    name: gcb-list-rules
    outputs:
    - contextPath: GoogleChronicleBackstory.Rules.ruleId
      description: Unique identifier for a Rule.
      type: String
    - contextPath: GoogleChronicleBackstory.Rules.versionId
      description: Unique identifier for a specific version of a rule.
      type: String
    - contextPath: GoogleChronicleBackstory.Rules.ruleName
      description: Name of the rule, as parsed from ruleText.
      type: String
    - contextPath: GoogleChronicleBackstory.Rules.ruleText
      description: Source code for the rule, as defined by the user.
      type: String
    - contextPath: GoogleChronicleBackstory.Rules.liveRuleEnabled
      description: Whether the rule is enabled to run as a Live Rule.
      type: Boolean
    - contextPath: GoogleChronicleBackstory.Rules.alertingEnabled
      description: Whether the rule is enabled to generate Alerts.
      type: Boolean
    - contextPath: GoogleChronicleBackstory.Rules.versionCreateTime
      description: A string representing the time in ISO-8601 format.
      type: String
    - contextPath: GoogleChronicleBackstory.Rules.compilationState
      description: Compilation state of the rule. It can be SUCCEEDED or FAILED.
      type: String
    - contextPath: GoogleChronicleBackstory.Rules.compilationError
      description: A compilation error if compilationState is FAILED, absent if compilationState is SUCCEEDED.
      type: String
    - contextPath: GoogleChronicleBackstory.Rules.Metadata.severity
      description: Severity for the rule.
      type: String
    - contextPath: GoogleChronicleBackstory.Rules.Metadata.author
      description: Name of author for the rule.
      type: String
    - contextPath: GoogleChronicleBackstory.Rules.Metadata.description
      description: Description of the rule.
      type: String
    - contextPath: GoogleChronicleBackstory.Rules.Metadata.reference
      description: Reference link for the rule.
      type: String
    - contextPath: GoogleChronicleBackstory.Rules.Metadata.created
      description: Time at which the rule is created.
      type: String
    - contextPath: GoogleChronicleBackstory.Rules.Metadata.updated
      description: Time at which the rule is updated.
      type: String
    - contextPath: GoogleChronicleBackstory.Token.name
      description: The name of the command to which the value of the nextPageToken corresponds.
      type: String
    - contextPath: GoogleChronicleBackstory.Token.nextPageToken
      description: A page token that can be provided to the next call to view the next page of Rules. Absent if this is the last page.
      type: String
  - arguments:
    - description: Rule text in YARA-L 2.0 format for the rule to be created.
      name: rule_text
      required: true
    description: Creates a new rule. By default the live rule status will be set to disabled.
    name: gcb-create-rule
    outputs:
    - contextPath: GoogleChronicleBackstory.Rules.ruleId
      description: Unique identifier for a Rule.
      type: String
    - contextPath: GoogleChronicleBackstory.Rules.versionId
      description: Unique identifier for a specific version of a rule.
      type: String
    - contextPath: GoogleChronicleBackstory.Rules.ruleName
      description: Name of the rule, as parsed from ruleText.
      type: String
    - contextPath: GoogleChronicleBackstory.Rules.ruleText
      description: Source code for the rule, as defined by the user.
      type: String
    - contextPath: GoogleChronicleBackstory.Rules.liveRuleEnabled
      description: Whether the rule is enabled to run as a Live Rule.
      type: Boolean
    - contextPath: GoogleChronicleBackstory.Rules.alertingEnabled
      description: Whether the rule is enabled to generate Alerts.
      type: Boolean
    - contextPath: GoogleChronicleBackstory.Rules.versionCreateTime
      description: A string representing the time in ISO-8601 format.
      type: String
    - contextPath: GoogleChronicleBackstory.Rules.compilationState
      description: Compilation state of the rule. It can be SUCCEEDED or FAILED.
      type: String
    - contextPath: GoogleChronicleBackstory.Rules.compilationError
      description: A compilation error if compilationState is FAILED, absent if compilationState is SUCCEEDED.
      type: String
    - contextPath: GoogleChronicleBackstory.Rules.ruleType
      description: Indicates the type of event in rule. It can be SINGLE_EVENT or MULTI_EVENT.
      type: String
    - contextPath: GoogleChronicleBackstory.Rules.metadata.severity
      description: Severity for the rule.
      type: String
    - contextPath: GoogleChronicleBackstory.Rules.metadata.author
      description: Name of author for the rule.
      type: String
    - contextPath: GoogleChronicleBackstory.Rules.metadata.description
      description: Description of the rule.
      type: String
    - contextPath: GoogleChronicleBackstory.Rules.metadata.reference
      description: Reference link for the rule.
      type: String
    - contextPath: GoogleChronicleBackstory.Rules.metadata.created
      description: Time at which the rule is created.
      type: String
    - contextPath: GoogleChronicleBackstory.Rules.metadata.updated
      description: Time at which the rule is updated.
      type: String
  - arguments:
    - description: Rule ID or Version ID of the rule to be retrieved.
      name: id
      required: true
    description: Retrieves the rule details of specified Rule ID or Version ID.
    name: gcb-get-rule
    outputs:
    - contextPath: GoogleChronicleBackstory.Rules.ruleId
      description: Unique identifier for a Rule.
      type: String
    - contextPath: GoogleChronicleBackstory.Rules.versionId
      description: Unique identifier for a specific version of a rule.
      type: String
    - contextPath: GoogleChronicleBackstory.Rules.ruleName
      description: Name of the rule, as parsed from ruleText.
      type: String
    - contextPath: GoogleChronicleBackstory.Rules.ruleText
      description: Source code for the rule, as defined by the user.
      type: String
    - contextPath: GoogleChronicleBackstory.Rules.liveRuleEnabled
      description: Whether the rule is enabled to run as a Live Rule.
      type: Boolean
    - contextPath: GoogleChronicleBackstory.Rules.alertingEnabled
      description: Whether the rule is enabled to generate Alerts.
      type: Boolean
    - contextPath: GoogleChronicleBackstory.Rules.versionCreateTime
      description: A string representing the time in ISO-8601 format.
      type: String
    - contextPath: GoogleChronicleBackstory.Rules.compilationState
      description: Compilation state of the rule. It can be SUCCEEDED or FAILED.
      type: String
    - contextPath: GoogleChronicleBackstory.Rules.compilationError
      description: A compilation error if compilationState is FAILED, absent if compilationState is SUCCEEDED.
      type: String
    - contextPath: GoogleChronicleBackstory.Rules.ruleType
      description: Indicates the type of event in rule. It can be SINGLE_EVENT or MULTI_EVENT.
      type: String
    - contextPath: GoogleChronicleBackstory.Rules.metadata.severity
      description: Severity for the rule.
      type: String
    - contextPath: GoogleChronicleBackstory.Rules.metadata.author
      description: Name of author for the rule.
      type: String
    - contextPath: GoogleChronicleBackstory.Rules.metadata.description
      description: Description of the rule.
      type: String
    - contextPath: GoogleChronicleBackstory.Rules.metadata.reference
      description: Reference link for the rule.
      type: String
    - contextPath: GoogleChronicleBackstory.Rules.metadata.created
      description: Time at which the rule is created.
      type: String
    - contextPath: GoogleChronicleBackstory.Rules.metadata.updated
      description: Time at which the rule is updated.
      type: String
  - arguments:
    - description: ID of the rule to be deleted.
      name: rule_id
      required: true
    description: Deletes the rule specified by Rule ID.
    name: gcb-delete-rule
    outputs:
    - contextPath: GoogleChronicleBackstory.DeleteRule.ruleId
      description: Unique identifier for a Rule.
      type: String
    - contextPath: GoogleChronicleBackstory.DeleteRule.actionStatus
      description: Whether the rule is successfully deleted or not.
      type: String
  - arguments:
    - description: Rule ID for a Rule for which to create a new version.
      name: rule_id
      required: true
    - description: Rule text in YARA-L 2.0 format for the new version of the rule to be created.
      name: rule_text
      required: true
    description: Creates a new version of an existing rule.
    name: gcb-create-rule-version
    outputs:
    - contextPath: GoogleChronicleBackstory.Rules.ruleId
      description: Unique identifier for a Rule.
      type: String
    - contextPath: GoogleChronicleBackstory.Rules.versionId
      description: Unique identifier for a specific version of a rule.
      type: String
    - contextPath: GoogleChronicleBackstory.Rules.ruleName
      description: Name of the rule, as parsed from ruleText.
      type: String
    - contextPath: GoogleChronicleBackstory.Rules.ruleText
      description: Source code for the rule, as defined by the user.
      type: String
    - contextPath: GoogleChronicleBackstory.Rules.liveRuleEnabled
      description: Whether the rule is enabled to run as a Live Rule.
      type: Boolean
    - contextPath: GoogleChronicleBackstory.Rules.alertingEnabled
      description: Whether the rule is enabled to generate Alerts.
      type: Boolean
    - contextPath: GoogleChronicleBackstory.Rules.versionCreateTime
      description: A string representing the time in ISO-8601 format.
      type: String
    - contextPath: GoogleChronicleBackstory.Rules.compilationState
      description: Compilation state of the rule. It can be SUCCEEDED or FAILED.
      type: String
    - contextPath: GoogleChronicleBackstory.Rules.compilationError
      description: A compilation error if compilationState is FAILED, absent if compilationState is SUCCEEDED.
      type: String
    - contextPath: GoogleChronicleBackstory.Rules.ruleType
      description: Indicates the type of event in rule. It can be SINGLE_EVENT or MULTI_EVENT.
      type: String
    - contextPath: GoogleChronicleBackstory.Rules.metadata.severity
      description: Severity for the rule.
      type: String
    - contextPath: GoogleChronicleBackstory.Rules.metadata.author
      description: Name of author for the rule.
      type: String
    - contextPath: GoogleChronicleBackstory.Rules.metadata.description
      description: Description of the rule.
      type: String
    - contextPath: GoogleChronicleBackstory.Rules.metadata.reference
      description: Reference link for the rule.
      type: String
    - contextPath: GoogleChronicleBackstory.Rules.metadata.created
      description: Time at which the rule is created.
      type: String
    - contextPath: GoogleChronicleBackstory.Rules.metadata.updated
      description: Time at which the rule is updated.
      type: String
  - arguments:
    - description: ID of the rule.
      name: rule_id
      required: true
    - auto: PREDEFINED
      description: New alerting status for the Rule. Possible values are 'enable' or 'disable'.
      name: alerting_status
      predefined:
      - enable
      - disable
      required: true
    description: Updates the alerting status for a rule specified by Rule ID.
    name: gcb-change-rule-alerting-status
    outputs:
    - contextPath: GoogleChronicleBackstory.RuleAlertingChange.ruleId
      description: Unique identifier for a Rule.
      type: String
    - contextPath: GoogleChronicleBackstory.RuleAlertingChange.actionStatus
      description: Whether the alerting status for the rule is successfully updated or not.
      type: String
    - contextPath: GoogleChronicleBackstory.RuleAlertingChange.alertingStatus
      description: New alerting status for the rule.
      type: String
  - arguments:
    - description: ID of the rule.
      name: rule_id
      required: true
    - auto: PREDEFINED
      description: New live rule status for the Rule. Possible values are 'enable' or 'disable'.
      name: live_rule_status
      predefined:
      - enable
      - disable
      required: true
    description: Updates the live rule status for a rule specified by Rule ID.
    name: gcb-change-live-rule-status
    outputs:
    - contextPath: GoogleChronicleBackstory.LiveRuleStatusChange.ruleId
      description: Unique identifier for a Rule.
      type: String
    - contextPath: GoogleChronicleBackstory.LiveRuleStatusChange.actionStatus
      description: Whether the live rule status for the rule is successfully updated or not.
      type: String
    - contextPath: GoogleChronicleBackstory.LiveRuleStatusChange.liveRuleStatus
      description: New live rule status for the rule.
      type: String
  - arguments:
    - description: Rule ID or Version ID of the rule whose retrohunt is to be started.
      name: rule_id
      required: true
    - defaultValue: 1 week
      description: |-
        Start time for the time range of logs being processed. The format of Date should comply with RFC 3339 (e.g. 2002-10-02T15:00:00Z) or relative time. If not supplied, the product considers UTC time corresponding to 1 week earlier than current time.
        Formats: YYYY-MM-ddTHH:mm:ssZ, YYYY-MM-dd, N days, N hours.
        Example: 2020-05-01T00:00:00Z, 2020-05-01, 2 days, 5 hours, 01 Mar 2021, 01 Feb 2021 04:45:33, 15 Jun.
      name: start_time
    - defaultValue: 10 min
      description: |-
        End time for the time range of logs being processed. The format of Date should comply with RFC 3339 (e.g. 2002-10-02T15:00:00Z) or relative time. If not supplied, the product considers UTC time corresponding to 10 minutes earlier than current time.
        Formats: YYYY-MM-ddTHH:mm:ssZ, YYYY-MM-dd, N days, N hours.
        Example: 2020-05-01T00:00:00Z, 2020-05-01, 2 days, 5 hours, 01 Mar 2021, 01 Feb 2021 04:45:33, 15 Jun.
      name: end_time
    description: Initiate a retrohunt for the specified rule.
    name: gcb-start-retrohunt
    outputs:
    - contextPath: GoogleChronicleBackstory.RetroHunt.retrohuntId
      description: Unique identifier for a retrohunt, defined and returned by the server.
      type: String
    - contextPath: GoogleChronicleBackstory.RetroHunt.ruleId
      description: Unique identifier for a Rule.
      type: String
    - contextPath: GoogleChronicleBackstory.RetroHunt.versionId
      description: Unique identifier for a specific version of a rule.
      type: String
    - contextPath: GoogleChronicleBackstory.RetroHunt.eventStartTime
      description: Start time for the time range of logs being processed.
      type: Date
    - contextPath: GoogleChronicleBackstory.RetroHunt.eventEndTime
      description: End time for the time range of logs being processed.
      type: Date
    - contextPath: GoogleChronicleBackstory.RetroHunt.retrohuntStartTime
      description: Start time for the retrohunt.
      type: Date
    - contextPath: GoogleChronicleBackstory.RetroHunt.state
      description: Current state of the retrohunt. It can be STATE_UNSPECIFIED, RUNNING, DONE, or CANCELLED.
      type: String
  - arguments:
    - description: Rule ID or Version ID of the rule whose retrohunt is to be retrieved.
      name: id
      required: true
    - description: Unique identifier for a retrohunt, defined and returned by the server. You must specify exactly one retrohunt identifier.
      name: retrohunt_id
      required: true
    description: Get retrohunt for a specific version of rule.
    name: gcb-get-retrohunt
    outputs:
    - contextPath: GoogleChronicleBackstory.RetroHunt.retrohuntId
      description: Unique identifier for a retrohunt, defined and returned by the server.
      type: String
    - contextPath: GoogleChronicleBackstory.RetroHunt.ruleId
      description: Unique identifier for a Rule.
      type: String
    - contextPath: GoogleChronicleBackstory.RetroHunt.versionId
      description: Unique identifier for a specific version of a rule.
      type: String
    - contextPath: GoogleChronicleBackstory.RetroHunt.eventStartTime
      description: Start time for the time range of logs being processed.
      type: Date
    - contextPath: GoogleChronicleBackstory.RetroHunt.eventEndTime
      description: End time for the time range of logs being processed.
      type: Date
    - contextPath: GoogleChronicleBackstory.RetroHunt.retrohuntStartTime
      description: Start time for the retrohunt.
      type: Date
    - contextPath: GoogleChronicleBackstory.RetroHunt.retrohuntEndTime
      description: End time for the retrohunt.
      type: Date
    - contextPath: GoogleChronicleBackstory.RetroHunt.state
      description: Current state of the retrohunt. It can be STATE_UNSPECIFIED, RUNNING, DONE or CANCELLED.
      type: String
    - contextPath: GoogleChronicleBackstory.RetroHunt.progressPercentage
      description: Percentage progress towards retrohunt completion (0.00 to 100.00).
      type: Number
  - arguments:
    - description: Rule ID or Version ID of the rule whose retrohunts are to be listed. If not supplied, retohunts for all versions of all rules will be listed.
      name: id
    - auto: PREDEFINED
      defaultValue: 'false'
      description: |-
        Whether to retrieve retrohunts for all versions of a rule with a given rule identifier.
        Note: If this option is set to true, rule id is required.
      name: retrohunts_for_all_versions
      predefined:
      - 'true'
      - 'false'
    - auto: PREDEFINED
      description: Filter retrohunts based on their status. The possible values are "RUNNING", "DONE", or "CANCELLED".
      name: state
      predefined:
      - RUNNING
      - DONE
      - CANCELLED
    - defaultValue: '100'
      description: Specify the maximum number of retohunts to return. You can specify between 1 and 1000.
      name: page_size
    - description: A page token, received from a previous call. Provide this to retrieve the subsequent page.
      name: page_token
    description: List retrohunts for a rule.
    name: gcb-list-retrohunts
    outputs:
    - contextPath: GoogleChronicleBackstory.RetroHunt.retrohuntId
      description: Unique identifier for a retrohunt, defined and returned by the server.
      type: String
    - contextPath: GoogleChronicleBackstory.RetroHunt.ruleId
      description: Unique identifier for a Rule.
      type: String
    - contextPath: GoogleChronicleBackstory.RetroHunt.versionId
      description: Unique identifier for a specific version of a rule.
      type: String
    - contextPath: GoogleChronicleBackstory.RetroHunt.eventStartTime
      description: Start time for the time range of logs being processed.
      type: Date
    - contextPath: GoogleChronicleBackstory.RetroHunt.eventEndTime
      description: End time for the time range of logs being processed.
      type: Date
    - contextPath: GoogleChronicleBackstory.RetroHunt.retrohuntStartTime
      description: Start time for the retrohunt.
      type: Date
    - contextPath: GoogleChronicleBackstory.RetroHunt.retrohuntEndTime
      description: End time for the retrohunt.
      type: Date
    - contextPath: GoogleChronicleBackstory.RetroHunt.state
      description: Current state of the retrohunt. It can be STATE_UNSPECIFIED, RUNNING, DONE or CANCELLED.
      type: String
    - contextPath: GoogleChronicleBackstory.RetroHunt.progressPercentage
      description: Percentage progress towards retrohunt completion (0.00 to 100.00).
      type: Number
  - arguments:
    - description: Rule ID or Version ID of the rule whose retrohunt is to be cancelled.
      name: id
      required: true
    - description: Unique identifier for a retrohunt, defined and returned by the server. You must specify exactly one retrohunt identifier.
      name: retrohunt_id
      required: true
    description: Cancel a retrohunt for a specified rule.
    name: gcb-cancel-retrohunt
    outputs:
    - contextPath: GoogleChronicleBackstory.RetroHunt.id
      description: Unique identifier for a Rule.
      type: String
    - contextPath: GoogleChronicleBackstory.RetroHunt.retrohuntId
      description: Unique identifier for a retrohunt, defined and returned by the server.
      type: String
    - contextPath: GoogleChronicleBackstory.RetroHunt.cancelled
      description: Whether the retrohunt is cancelled or not.
      type: Boolean
  - arguments:
    - description: Provide a unique name of the list to create a reference list.
      name: name
      required: true
    - description: Description of the list.
      name: description
      required: true
    - description: |-
        Enter the content to be added into the reference list.
        Format accepted is: "Line 1, Line 2, Line 3".
      name: lines
      required: true
    - default: true
      defaultValue: ','
      description: |-
        Delimiter by which the content of the list is seperated.
        Eg:  " , " , " : ", " ; "
      name: delimiter
    description: Create a new reference list.
    name: gcb-create-reference-list
    outputs:
    - contextPath: GoogleChronicleBackstory.ReferenceList.name
      description: Unique name of the list.
      type: String
    - contextPath: GoogleChronicleBackstory.ReferenceList.description
      description: Description of the list.
      type: String
    - contextPath: GoogleChronicleBackstory.ReferenceList.lines
      description: List of line items.
      type: String
    - contextPath: GoogleChronicleBackstory.ReferenceList.createTime
      description: Time when the list was created.
      type: Date
  - arguments:
    - default: true
      defaultValue: '100'
      description: Number of results to retrieve in the response. Maximum size allowed is 1000.
      name: page_size
    - description: The next page token to retrieve the next set of results.
      name: page_token
    - auto: PREDEFINED
      defaultValue: BASIC
      description: Select option to control the returned response. BASIC will return the metadata for the list, but not the full contents. FULL will return everything.
      name: view
      predefined:
      - BASIC
      - FULL
    description: Retrieve all the reference lists.
    name: gcb-list-reference-list
    outputs:
    - contextPath: GoogleChronicleBackstory.ReferenceLists.name
      description: Unique name of the list.
      type: String
    - contextPath: GoogleChronicleBackstory.ReferenceLists.description
      description: Description of the list.
      type: String
    - contextPath: GoogleChronicleBackstory.ReferenceLists.createTime
      description: Time when the list was created.
      type: Date
    - contextPath: GoogleChronicleBackstory.ReferenceLists.lines
      description: List of line items.
      type: String
  - arguments:
    - description: Provide a unique name of the list to retrieve the result.
      name: name
      required: true
    - auto: PREDEFINED
      default: true
      defaultValue: FULL
      description: Select option to control the returned response. BASIC will return the metadata for the list, but not the full contents. FULL will return everything.
      name: view
      predefined:
      - FULL
      - BASIC
    description: Returns the specified list.
    name: gcb-get-reference-list
    outputs:
    - contextPath: GoogleChronicleBackstory.ReferenceList.name
      description: Unique name of the list.
      type: String
    - contextPath: GoogleChronicleBackstory.ReferenceList.description
      description: Description of the list.
      type: String
    - contextPath: GoogleChronicleBackstory.ReferenceList.createTime
      description: Time when the list was created.
      type: Date
    - contextPath: GoogleChronicleBackstory.ReferenceList.lines
      description: List of line items.
      type: String
  - arguments:
    - description: Provide a unique name of the list to update.
      name: name
      required: true
    - description: |-
        Enter the content to be updated into the reference list.
        Format accepted is: "Line 1, Line 2, Line 3".

        Note: Use gcb-get-reference-list to retrieve the content and description of the list.
      name: lines
      required: true
    - description: Description to be updated of the list.
      name: description
    - defaultValue: ','
      description: |-
        Delimiter by which the content of the list is seperated.
        Eg:  " , " , " : ", " ; "
      name: delimiter
    description: Updates an existing reference list.
    name: gcb-update-reference-list
    outputs:
    - contextPath: GoogleChronicleBackstory.ReferenceList.name
      description: Unique name of the list.
      type: String
    - contextPath: GoogleChronicleBackstory.ReferenceList.description
      description: Description of the list.
      type: String
    - contextPath: GoogleChronicleBackstory.ReferenceList.lines
      description: List of line items.
      type: String
    - contextPath: GoogleChronicleBackstory.ReferenceList.createTime
      description: Time when the list was created.
      type: Date
  - arguments:
    - description: Rule text in YARA-L 2.0 format for the rule to stream.
      name: rule_text
      required: true
    - description: "Start time for the time range of the rule being tested. The format of Date should comply with RFC 3339 (e.g. 2022-10-02T15:00:00Z) or relative time. \n\nFormats: YYYY-MM-ddTHH:mm:ssZ, YYYY-MM-dd, N days, N hours.\nExample: 2022-05-01T00:00:00Z, 2022-05-01, 2 days, 5 hours, 01 Mar 2022, 01 Feb 2022 04:45:33, 15 Jun.\n\n\nNote: The time window between start_time and end_time cannot be greater than 2 weeks."
      name: start_time
      required: true
    - description: "End time for the time range of the rule being tested. The format of Date should comply with RFC 3339 (e.g. 2022-10-02T15:00:00Z) or relative time. \n\nFormats: YYYY-MM-ddTHH:mm:ssZ, YYYY-MM-dd, N days, N hours.\nExample: 2022-05-01T00:00:00Z, 2022-05-01, 2 days, 5 hours, 01 Mar 2022, 01 Feb 2022 04:45:33, 15 Jun.\n\nNote: The time window between start_time and end_time cannot be greater than 2 weeks."
      name: end_time
      required: true
    - default: true
      defaultValue: '1000'
      description: 'Maximum number of results to return. Specify a value between 1 and 10,000. '
      name: max_results
    description: Test a rule over a specified time range. Return any errors and any detections up to the specified maximum.
    name: gcb-test-rule-stream
    outputs:
    - contextPath: GoogleChronicleBackstory.StreamRules.list.detection.type
      description: Type of detection.
      type: String
    - contextPath: GoogleChronicleBackstory.StreamRules.list.detection.detection.ruleName
      description: Name of the rule generating the detection, as parsed from ruleText.
      type: String
    - contextPath: GoogleChronicleBackstory.StreamRules.list.detection.detection.ruleType
      description: Whether the rule generating this detection is a single event or multi-event rule.
      type: String
    - contextPath: GoogleChronicleBackstory.StreamRules.list.detection.detection.ruleLabels
      description: Information about the rule
      type: Unknown
    - contextPath: GoogleChronicleBackstory.StreamRules.list.detection.id
      description: Identifier for the detection.
      type: String
    - contextPath: GoogleChronicleBackstory.StreamRules.list.detection.timeWindow.startTime
      description: The start time of the window the detection was found in.
      type: Date
    - contextPath: GoogleChronicleBackstory.StreamRules.list.detection.timeWindow.endTime
      description: The end time of the window the detection was found in.
      type: Date
    - contextPath: GoogleChronicleBackstory.StreamRules.list.detection.collectionElements.references.event.metadata.productLogId
      description: A vendor-specific event identifier to uniquely identify the event (a GUID). Users might use this identifier to search the vendor's proprietary console for the event in question.
      type: String
    - contextPath: GoogleChronicleBackstory.StreamRules.list.detection.collectionElements.references.event.metadata.eventTimestamp
      description: The GMT timestamp when the event was generated.
      type: Date
    - contextPath: GoogleChronicleBackstory.StreamRules.list.detection.collectionElements.references.event.metadata.eventType
      description: Specifies the type of the event.
      type: String
    - contextPath: GoogleChronicleBackstory.StreamRules.list.detection.collectionElements.references.event.metadata.vendorName
      description: Specifies the product vendor's name.
      type: String
    - contextPath: GoogleChronicleBackstory.StreamRules.list.detection.collectionElements.references.event.metadata.productName
      description: Specifies the name of the product.
      type: String
    - contextPath: GoogleChronicleBackstory.StreamRules.list.detection.collectionElements.references.event.metadata.productEventType
      description: Short, descriptive, human-readable, and product-specific event name or type.
      type: String
    - contextPath: GoogleChronicleBackstory.StreamRules.list.detection.collectionElements.references.event.metadata.ingestedTimestamp
      description: The GMT timestamp when the event was ingested in the vendor's instance.
      type: Date
    - contextPath: GoogleChronicleBackstory.StreamRules.list.detection.collectionElements.references.event.metadata.id
      description: Stores the ID of metadata.
      type: String
    - contextPath: GoogleChronicleBackstory.StreamRules.list.detection.collectionElements.references.event.principal.hostname
      description: Client hostname or domain name field.
      type: String
    - contextPath: GoogleChronicleBackstory.StreamRules.list.detection.collectionElements.references.event.principal.user.userid
      description: Stores the user ID.
      type: String
    - contextPath: GoogleChronicleBackstory.StreamRules.list.detection.collectionElements.references.event.principal.user.userDisplayName
      description: Stores the display name for the user.
      type: String
    - contextPath: GoogleChronicleBackstory.StreamRules.list.detection.collectionElements.references.event.principal.user.windowsSid
      description: Stores the Microsoft Windows security identifier (SID) associated with a user.
      type: String
    - contextPath: GoogleChronicleBackstory.StreamRules.list.detection.collectionElements.references.event.principal.user.emailAddresses
      description: Stores the email addresses for the user.
      type: Unknown
    - contextPath: GoogleChronicleBackstory.StreamRules.list.detection.collectionElements.references.event.principal.user.productObjectId
      description: Stores the products object ID.
      type: String
    - contextPath: GoogleChronicleBackstory.StreamRules.list.detection.collectionElements.references.event.principal.user.attribute.labels
      description: Stores users session metrics
      type: Unknown
    - contextPath: GoogleChronicleBackstory.StreamRules.list.detection.collectionElements.references.event.principal.user.firstName
      description: Stores the first name for the user.
      type: String
    - contextPath: GoogleChronicleBackstory.StreamRules.list.detection.collectionElements.references.event.principal.user.lastName
      description: Stores the last name for the user.
      type: String
    - contextPath: GoogleChronicleBackstory.StreamRules.list.detection.collectionElements.references.event.principal.user.phoneNumbers
      description: Stores the phone numbers for the user.
      type: Unknown
    - contextPath: GoogleChronicleBackstory.StreamRules.list.detection.collectionElements.references.event.principal.user.personalAddress.city
      description: Stores city of user.
      type: String
    - contextPath: GoogleChronicleBackstory.StreamRules.list.detection.collectionElements.references.event.principal.user.personalAddress.state
      description: Stores state of user.
      type: String
    - contextPath: GoogleChronicleBackstory.StreamRules.list.detection.collectionElements.references.event.principal.user.personalAddress.name
      description: Stores address name of user.
      type: String
    - contextPath: GoogleChronicleBackstory.StreamRules.list.detection.collectionElements.references.event.principal.user.title
      description: Stores the job title for the user.
      type: String
    - contextPath: GoogleChronicleBackstory.StreamRules.list.detection.collectionElements.references.event.principal.user.companyName
      description: Stores users company name.
      type: String
    - contextPath: GoogleChronicleBackstory.StreamRules.list.detection.collectionElements.references.event.principal.user.department
      description: Stores users departments
      type: Unknown
    - contextPath: GoogleChronicleBackstory.StreamRules.list.detection.collectionElements.references.event.principal.user.officeAddress.name
      description: Stores company official address name.
      type: String
    - contextPath: GoogleChronicleBackstory.StreamRules.list.detection.collectionElements.references.event.principal.process.pid
      description: Stores the process ID.
      type: String
    - contextPath: GoogleChronicleBackstory.StreamRules.list.detection.collectionElements.references.event.principal.process.file.fullPath
      description: Full path identifying the location of the file on the system.
      type: String
    - contextPath: GoogleChronicleBackstory.StreamRules.list.detection.collectionElements.references.event.principal.process.productSpecificProcessId
      description: Stores the product specific process ID.
      type: String
    - contextPath: GoogleChronicleBackstory.StreamRules.list.detection.collectionElements.references.event.principal.administrativeDomain
      description: Domain which the device belongs to (for example, the Windows domain).
      type: String
    - contextPath: GoogleChronicleBackstory.StreamRules.list.detection.collectionElements.references.event.about
      description: Stores event labels.
      type: Unknown
    - contextPath: GoogleChronicleBackstory.StreamRules.list.detection.collectionElements.references.event.securityResult
      description: Provide a description of the security result.
      type: Unknown
    - contextPath: GoogleChronicleBackstory.StreamRules.list.detection.collectionElements.references.event.network.applicationProtocol
      description: Indicates the network application protocol.
      type: String
    - contextPath: GoogleChronicleBackstory.StreamRules.list.detection.collectionElements.references.event.network.dns.questions
      description: Stores the domain name.
      type: Unknown
    - contextPath: GoogleChronicleBackstory.StreamRules.list.detection.collectionElements.references.event.network.dns.answers
      description: Stores dns associated data.
      type: Unknown
    - contextPath: GoogleChronicleBackstory.StreamRules.list.detection.collectionElements.label
      description: The variable a given set of UDM events belongs to.
      type: String
    - contextPath: GoogleChronicleBackstory.StreamRules.list.detection.detectionTime
      description: The time period the detection was found in.
      type: Date
<<<<<<< HEAD
  dockerimage: demisto/googleapi-python3:1.0.0.63394
=======
  dockerimage: demisto/googleapi-python3:1.0.0.64384
  feed: false
>>>>>>> ad185257
  isfetch: true
  runonce: false
  script: '-'
  subtype: python3
  type: python
tests:
- Google Chronicle Backstory Asset - Test
- Google Chronicle Backstory List IOCs - Test
- Google Chronicle Backstory List Alerts - Test
- Google Chronicle Backstory IOC Details - Test
- Google Chronicle Backstory List Events - Test
- Google Chronicle Backstory List Detections - Test
- Google Chronicle Backstory Reputation - Test
- Google Chronicle Backstory Stream Test Rule
fromversion: 5.0.0<|MERGE_RESOLUTION|>--- conflicted
+++ resolved
@@ -3586,12 +3586,8 @@
     - contextPath: GoogleChronicleBackstory.StreamRules.list.detection.detectionTime
       description: The time period the detection was found in.
       type: Date
-<<<<<<< HEAD
-  dockerimage: demisto/googleapi-python3:1.0.0.63394
-=======
   dockerimage: demisto/googleapi-python3:1.0.0.64384
   feed: false
->>>>>>> ad185257
   isfetch: true
   runonce: false
   script: '-'
