category: Analytics & SIEM
commonfields:
  id: Google Chronicle Backstory
  version: -1
configuration:
- display: User's Service Account JSON
  name: service_account_credential
  required: true
  type: 4
- additionalinfo: Select the region based on the location of the chronicle backstory
    instance.
  defaultvalue: General
  display: Region
  name: region
  options:
  - General
  - Europe
  - Asia
  required: false
  type: 15
- display: Provide comma(',') separated categories (e.g. APT-Activity, Phishing).
    Indicators belonging to these "categories" would be considered as "malicious"
    when executing reputation commands.
  name: malicious_categories
  required: false
  type: 12
- display: Provide comma(',') separated categories (e.g. Unwanted, VirusTotal YARA
    Rule Match). Indicators belonging to these "categories" would be considered as
    "suspicious" when executing reputation commands.
  name: suspicious_categories
  required: false
  type: 12
- display: Specify the "severity" of indicator that should be considered as "malicious"
    irrespective of the category.  If you wish to consider all indicators with High
    severity as Malicious, set this parameter to 'High'. Allowed values are 'High',
    'Medium' and 'Low'. This configuration is applicable to reputation commands only.
  name: override_severity_malicious
  options:
  - high
  - medium
  - low
  required: false
  type: 16
- display: Specify the "severity" of indicator that should be considered as "suspicious"
    irrespective of the category. If you wish to consider all indicators with Medium
    severity as Suspicious, set this parameter to 'Medium'. Allowed values are 'High',
    'Medium' and 'Low'. This configuration is applicable to reputation commands only.
  name: override_severity_suspicious
  options:
  - high
  - medium
  - low
  required: false
  type: 16
- display: Specify the numeric value of "confidence score". If the indicator's confidence
    score is equal or above the configured threshold, it would be considered as "malicious".
    The value provided should be greater than the suspicious threshold. This configuration
    is applicable to reputation commands only.
  name: override_confidence_score_malicious_threshold
  required: false
  type: 0
- display: Specify the numeric value of "confidence score". If the indicator's confidence
    score is equal or above the configured threshold, it would be considered as "suspicious".
    The value provided should be smaller than the malicious threshold. This configuration
    is applicable to reputation commands only.
  name: override_confidence_score_suspicious_threshold
  required: false
  type: 0
- display: Select the confidence score level. If the indicator's confidence score
    level is equal or above the configured level, it would be considered as "malicious".
    The confidence level configured should have higher precedence than the suspicious
    level. This configuration is applicable to reputation commands only. Refer the
    "confidence score" level precedence UNKNOWN SEVERITY < INFORMATIONAL < LOW < MEDIUM
    < HIGH.
  name: override_confidence_level_malicious
  options:
  - unknown_severity
  - informational
  - low
  - medium
  - high
  required: false
  type: 15
- display: |-
    Select the confidence score level. If the indicator's confidence score level is equal or above the configured level, it would be considered as "suspicious".
    The confidence level configured should have lesser precedence than the malicious level. This configuration is applicable to reputation commands only. Refer the "confidence score" level precedence UNKNOWN SEVERITY < INFORMATIONAL < LOW < MEDIUM < HIGH.
  name: override_confidence_level_suspicious
  options:
  - unknown_severity
  - informational
  - low
  - medium
  - high
  required: false
  type: 15
- display: Fetch incidents
  name: isFetch
  required: false
  type: 8
- display: Incident type
  name: incidentType
  required: false
  type: 13
- additionalinfo: |-
    The UTC date or relative timestamp from where to start fetching incidents.

    Supported formats: N minutes, N hours, N days, N weeks, N months, N years, yyyy-mm-dd, yyyy-mm-ddTHH:MM:SSZ

    For example: 10 minutes, 5 hours, 8 days, 2 weeks, 8 months, 2021-12-31, 01 Mar 2021, 01 Feb 2021 04:45:33, 2022-04-17T14:05:44Z
  defaultvalue: 3 days
  display: First fetch time
  name: first_fetch
  required: false
  type: 0
- defaultvalue: '100'
  display: How many incidents to fetch each time
  name: max_fetch
  required: false
  type: 0
- additionalinfo: Select Chronicle alert type to create actionable incident. Available
    options are IOC Domain matches(Default), Assets with alerts, Detection alerts
    and User alerts.
  defaultvalue: IOC Domain matches
  display: Chronicle Alert Type (Select the type of data to consider for fetch incidents).
  hidden: false
  name: backstory_alert_type
  options:
  - IOC Domain matches
  - Assets with alerts
  - Detection alerts
  - User alerts
  required: false
  type: 15
- display: Select the severity of alerts to be filtered for Fetch Incidents. Available
    options are 'High', 'Medium', 'Low' and 'Unspecified' (If not selected, fetches
    all alerts).
  name: incident_severity
  options:
  - High
  - Medium
  - Low
  - Unspecified
  required: false
  type: 15
- additionalinfo: 'Fetches detection by either Rule ID (format: ru_{UUID}) or Version
    ID (format: {ruleId}@v_{int64}_{int64}. Enter in comma separated format to add
    multiple. Entered rules have precedence over the "Fetch all rules detections"
    checkbox.'
  display: Detections to fetch by Rule ID or Version ID
  hidden: false
  name: fetch_detection_by_ids
  required: false
  type: 0
- additionalinfo: Fetch detections for all versions of all the rules.
  display: Fetch all rules detections
  hidden: false
  name: fetch_all_detections
  required: false
  type: 8
- additionalinfo: Select the alert state to filter the detections to be fetched using
    fetch incidents. Available options are 'ALERTING' and 'NOT_ALERTING' (Default-No
    Selection).
  display: Filter detections by alert state
  name: fetch_detection_by_alert_state
  options:
  - ALERTING
  - NOT_ALERTING
  required: false
  type: 15
- additionalinfo: Select the time window to query Chronicle. While selecting the time
    window consider the time delay for an event to appear in Chronicle after generation.
    Available options are 15 (Default), 30, 45 and 60. This parameter is not applied
    when "IOC Domain matches" Chronicle Alert Type is selected. Don't touch unless
    you're missing alerts.
  defaultvalue: '15'
  display: Time window (in minutes)
  hidden: false
  name: time_window
  options:
  - '15'
  - '30'
  - '45'
  - '60'
  required: false
  type: 15
- additionalinfo: Sort detections by "DETECTION_TIME" or by "CREATED_TIME". If not
    specified, it defaults to "CREATED_TIME". This configuration is applicable to
    "Detection alerts" only.
  defaultvalue: CREATED_TIME
  display: List Basis
  name: fetch_detection_by_list_basis
  options:
  - CREATED_TIME
  - DETECTION_TIME
  required: false
  type: 15
- display: Trust any certificate (not secure)
  name: insecure
  required: false
  type: 8
- display: Use system proxy settings
  name: proxy
  required: false
  type: 8
- additionalinfo: Reliability of the source providing the intelligence data.
  defaultvalue: B - Usually reliable
  display: Source Reliability
  name: integrationReliability
  options:
  - A+ - 3rd party enrichment
  - A - Completely reliable
  - B - Usually reliable
  - C - Fairly reliable
  - D - Not usually reliable
  - E - Unreliable
  - F - Reliability cannot be judged
  required: false
  type: 15
- defaultvalue: indicatorType
  name: feedExpirationPolicy
  display: ''
  options:
  - never
  - interval
  - indicatorType
  - suddenDeath
  required: false
  type: 17
- defaultvalue: '20160'
  name: feedExpirationInterval
  display: ''
  required: false
  type: 1
description: Use the Chronicle integration to retrieve Asset alerts or IOC Domain
  matches as Incidents. Use it to fetch a list of infected assets based on the indicator
  accessed. This integration also provides reputation and threat enrichment of indicators
  observed in the enterprise.
display: Chronicle
name: Google Chronicle Backstory
script:
  commands:
  - arguments:
    - auto: PREDEFINED
      default: false
      description: Fetches IOC Domain matches in the specified time interval. If configured,
        overrides the start_time argument.
      isArray: false
      name: preset_time_range
      predefined:
      - Last 1 day
      - Last 7 days
      - Last 15 days
      - Last 30 days
      required: false
      secret: false
    - default: false
      description: 'The value of the start time for your request, in RFC 3339 format
        (e.g. 2002-10-02T15:00:00Z) or relative time. If not supplied, the default
        is the UTC time corresponding to 3 days earlier than current time. Formats:
        YYYY-MM-ddTHH:mm:ssZ, YYYY-MM-dd, N days, N hours. Example: 2020-05-01T00:00:00Z,
        2020-05-01, 2 days, 5 hours, 01 Mar 2021, 01 Feb 2021 04:45:33, 15 Jun.'
      isArray: false
      name: start_time
      required: false
      secret: false
    - default: false
      defaultValue: '10000'
      description: The maximum number of IOCs to return. You can specify between 1
        and 10000.
      isArray: false
      name: page_size
      required: false
      secret: false
    deprecated: false
    description: Lists the IOC Domain matches within your enterprise for the specified
      time interval. The indicator of compromise (IOC) domain matches lists for which
      the domains that your security infrastructure has flagged as both suspicious
      and that have been seen recently within your enterprise.
    execution: false
    name: gcb-list-iocs
    outputs:
    - contextPath: Domain.Name
      description: The domain name of the artifact.
      type: String
    - contextPath: GoogleChronicleBackstory.Iocs.Artifact
      description: The Indicator artifact.
      type: String
    - contextPath: GoogleChronicleBackstory.Iocs.IocIngestTime
      description: Time(UTC) the IOC was first seen by Chronicle.
      type: Date
    - contextPath: GoogleChronicleBackstory.Iocs.FirstAccessedTime
      description: Time(UTC) the artifact was first seen within your enterprise.
      type: Date
    - contextPath: GoogleChronicleBackstory.Iocs.LastAccessedTime
      description: Time(UTC) the artifact was most recently seen within your enterprise.
      type: Date
    - contextPath: GoogleChronicleBackstory.Iocs.Sources.Category
      description: Source Category represents the behavior of the artifact.
      type: String
    - contextPath: GoogleChronicleBackstory.Iocs.Sources.IntRawConfidenceScore
      description: The numeric confidence score of the IOC reported by the source.
      type: Number
    - contextPath: GoogleChronicleBackstory.Iocs.Sources.NormalizedConfidenceScore
      description: The normalized confidence score of the IOC reported by the source.
      type: String
    - contextPath: GoogleChronicleBackstory.Iocs.Sources.RawSeverity
      description: The severity of the IOC as reported by the source.
      type: String
    - contextPath: GoogleChronicleBackstory.Iocs.Sources.Source
      description: The source that reported the IOC.
      type: String
  - arguments:
    - default: true
      description: ' The artifact indicator associated with assets. The artifact type
        can be one of the following: IP, Domain, MD5, SHA1, or SHA256. '
      isArray: false
      name: artifact_value
      required: true
      secret: false
    - auto: PREDEFINED
      default: false
      description: Fetches assets that accessed the artifact during the interval specified.
        If configured, overrides the start_time and end_time arguments.
      isArray: false
      name: preset_time_range
      predefined:
      - Last 1 day
      - Last 7 days
      - Last 15 days
      - Last 30 days
      required: false
      secret: false
    - default: false
      description: 'The value of the start time for your request, in RFC 3339 format
        (e.g. 2002-10-02T15:00:00Z) or relative time. If not supplied, the default
        is the UTC time corresponding to 3 days earlier than current time. Formats:
        YYYY-MM-ddTHH:mm:ssZ, YYYY-MM-dd, N days, N hours. Example: 2020-05-01T00:00:00Z,
        2020-05-01, 2 days, 5 hours, 01 Mar 2021, 01 Feb 2021 04:45:33, 15 Jun.'
      isArray: false
      name: start_time
      required: false
      secret: false
    - default: false
      description: 'The value of the end time for your request, in RFC 3339 format
        (e.g. 2002-10-02T15:00:00Z) or relative time. If not supplied,  the default
        is current UTC time. Formats: YYYY-MM-ddTHH:mm:ssZ, YYYY-MM-dd, N days, N
        hours. Example: 2020-05-01T00:00:00Z, 2020-05-01, 2 days, 5 hours, 01 Mar
        2021, 01 Feb 2021 04:45:33, 15 Jun.'
      isArray: false
      name: end_time
      required: false
      secret: false
    - default: false
      defaultValue: '10000'
      description: The maximum number of IOCs to return. You can specify between 1
        and 10000.
      isArray: false
      name: page_size
      required: false
      secret: false
    deprecated: false
    description: Returns a list of the assets that accessed the input artifact (IP,
      domain, MD5, SHA1 and SHA256) during the specified time.
    execution: false
    name: gcb-assets
    outputs:
    - contextPath: GoogleChronicleBackstory.Asset.HostName
      description: The hostname of the asset that accessed the artifact.
      type: String
    - contextPath: GoogleChronicleBackstory.Asset.IpAddress
      description: The IP address of the asset that accessed the artifact.
      type: String
    - contextPath: GoogleChronicleBackstory.Asset.MacAddress
      description: The MAC address of the asset that accessed the artifact.
      type: String
    - contextPath: GoogleChronicleBackstory.Asset.ProductId
      description: The Product ID of the asset that accessed the artifact.
      type: String
    - contextPath: GoogleChronicleBackstory.Asset.AccessedDomain
      description: The domain artifact accessed by the asset.
      type: String
    - contextPath: GoogleChronicleBackstory.Asset.AccessedIP
      description: The IP address artifact accessed by the asset.
      type: String
    - contextPath: GoogleChronicleBackstory.Asset.AccessedMD5
      description: The MD5 file hash artifact accessed by the asset.
      type: String
    - contextPath: GoogleChronicleBackstory.Asset.AccessedSHA1
      description: The SHA1 file hash artifact accessed by the asset.
      type: String
    - contextPath: GoogleChronicleBackstory.Asset.AccessedSHA256
      description: The SHA256 file hash artifact accessed by the asset.
      type: String
    - contextPath: GoogleChronicleBackstory.Asset.FirstAccessedTime
      description: The time when the asset first accessed the artifact.
      type: Date
    - contextPath: GoogleChronicleBackstory.Asset.LastAccessedTime
      description: The time when the asset last accessed the artifact.
      type: Date
    - contextPath: Host.Hostname
      description: The hostname of the asset that accessed the artifact.
      type: String
    - contextPath: Host.ID
      description: The Product ID of the asset that accessed the artifact.
      type: String
    - contextPath: Host.IP
      description: The IP address of the asset that accessed the artifact.
      type: String
    - contextPath: Host.MACAddress
      description: The MAC address of the asset that accessed the artifact.
      type: String
  - arguments:
    - default: true
      description: The IP address to check.
      isArray: true
      name: ip
      required: true
      secret: false
    deprecated: false
    description: Checks the reputation of an IP address.
    execution: false
    name: ip
    outputs:
    - contextPath: DBotScore.Indicator
      description: The indicator that was tested.
      type: String
    - contextPath: DBotScore.Type
      description: The indicator type.
      type: String
    - contextPath: DBotScore.Vendor
      description: The vendor used to calculate the score.
      type: String
    - contextPath: DBotScore.Score
      description: 'The reputation score (0: Unknown, 1: Good, 2: Suspicious, 3: Bad)'
      type: Number
    - contextPath: IP.Address
      description: The IP address of the artifact.
      type: String
    - contextPath: IP.Malicious.Vendor
      description: For malicious IPs, the vendor that made the decision.
      type: String
    - contextPath: IP.Malicious.Description
      description: For malicious IPs, the reason that the vendor made the decision.
      type: String
    - contextPath: GoogleChronicleBackstory.IP.IoCQueried
      description: The artifact that was queried.
      type: String
    - contextPath: GoogleChronicleBackstory.IP.Sources.Address.IpAddress
      description: The IP address of the artifact.
      type: String
    - contextPath: GoogleChronicleBackstory.IP.Sources.Address.Domain
      description: The domain name of the artifact.
      type: String
    - contextPath: GoogleChronicleBackstory.IP.Sources.Address.Port
      description: The port numbers of the artifact.
      type: Unknown
    - contextPath: GoogleChronicleBackstory.IP.Sources.Category
      description: The behavior of the artifact.
      type: String
    - contextPath: GoogleChronicleBackstory.IP.Sources.ConfidenceScore
      description: The confidence score indicating the accuracy and appropriateness
        of the assigned category.
      type: Number
    - contextPath: GoogleChronicleBackstory.IP.Sources.FirstAccessedTime
      description: The time the IOC was first accessed within the enterprise.
      type: Date
    - contextPath: GoogleChronicleBackstory.IP.Sources.LastAccessedTime
      description: The time the IOC was most recently seen within your enterprise.
      type: Date
    - contextPath: GoogleChronicleBackstory.IP.Sources.Severity
      description: Impact of the artifact on the enterprise.
      type: String
  - arguments:
    - default: true
      description: The domain name to check.
      isArray: true
      name: domain
      required: true
      secret: false
    deprecated: false
    description: Checks the reputation of a domain.
    execution: false
    name: domain
    outputs:
    - contextPath: DBotScore.Indicator
      description: The indicator that was tested.
      type: String
    - contextPath: DBotScore.Type
      description: The indicator type.
      type: String
    - contextPath: DBotScore.Vendor
      description: The vendor used to calculate the score.
      type: String
    - contextPath: DBotScore.Score
      description: 'The reputation score (0: Unknown, 1: Good, 2: Suspicious, 3: Bad)'
      type: Number
    - contextPath: Domain.Name
      description: The domain name of the artifact.
      type: String
    - contextPath: Domain.Malicious.Vendor
      description: For malicious domains, the vendor that made the decision.
      type: String
    - contextPath: Domain.Malicious.Description
      description: For malicious domains, the reason that the vendor made the decision.
      type: String
    - contextPath: GoogleChronicleBackstory.Domain.IoCQueried
      description: The domain that queried.
      type: String
    - contextPath: GoogleChronicleBackstory.Domain.Sources.Address.IpAddress
      description: The IP address of the artifact.
      type: String
    - contextPath: GoogleChronicleBackstory.Domain.Sources.Address.Domain
      description: The domain name of the artifact.
      type: String
    - contextPath: GoogleChronicleBackstory.Domain.Sources.Address.Port
      description: The port numbers of the artifact.
      type: Unknown
    - contextPath: GoogleChronicleBackstory.Domain.Sources.Category
      description: The behavior of the artifact.
      type: String
    - contextPath: GoogleChronicleBackstory.Domain.Sources.ConfidenceScore
      description: The confidence score indicating the accuracy and appropriateness
        of the assigned category.
      type: Number
    - contextPath: GoogleChronicleBackstory.Domain.Sources.FirstAccessedTime
      description: The time the IOC was first accessed within the enterprise.
      type: Date
    - contextPath: GoogleChronicleBackstory.Domain.Sources.LastAccessedTime
      description: The time the IOC was most recently seen within your enterprise.
      type: Date
    - contextPath: GoogleChronicleBackstory.Domain.Sources.Severity
      description: Impact of the artifact on the enterprise.
      type: String
  - arguments:
    - default: false
      description: The artifact indicator value. The supported artifact types are
        IP and domain.
      isArray: false
      name: artifact_value
      required: true
      secret: false
    deprecated: false
    description: Accepts an artifact indicator and returns any threat intelligence
      associated with the artifact. The threat intelligence information is drawn from
      your enterprise security systems and from Chronicle's IoC partners (for example,
      the DHS threat feed).
    execution: false
    name: gcb-ioc-details
    outputs:
    - contextPath: Domain.Name
      description: The domain name of the artifact.
      type: String
    - contextPath: IP.Address
      description: The IP address of the of the artifact.
      type: String
    - contextPath: GoogleChronicleBackstory.IocDetails.IoCQueried
      description: The artifact entered by the user.
      type: String
    - contextPath: GoogleChronicleBackstory.IocDetails.Sources.Address.IpAddress
      description: The IP address of the artifact.
      type: String
    - contextPath: GoogleChronicleBackstory.IocDetails.Sources.Address.Domain
      description: The domain name of the artifact.
      type: String
    - contextPath: GoogleChronicleBackstory.IocDetails.Sources.Address.Port
      description: The port numbers of the artifact.
      type: Unknown
    - contextPath: GoogleChronicleBackstory.IocDetails.Sources.Category
      description: The behavior of the artifact.
      type: String
    - contextPath: GoogleChronicleBackstory.IocDetails.Sources.ConfidenceScore
      description: The confidence score indicating the accuracy and appropriateness
        of the assigned category.
      type: Number
    - contextPath: GoogleChronicleBackstory.IocDetails.Sources.FirstAccessedTime
      description: The time the IOC was first accessed within the enterprise.
      type: Date
    - contextPath: GoogleChronicleBackstory.IocDetails.Sources.LastAccessedTime
      description: The time the IOC was most recently seen within your enterprise.
      type: Date
    - contextPath: GoogleChronicleBackstory.IocDetails.Sources.Severity
      description: Impact of the artifact on the enterprise.
      type: String
  - arguments:
    - auto: PREDEFINED
      default: false
      description: Fetch alerts for the specified time range. If preset_time_range
        is configured, overrides the start_time and end_time arguments.
      isArray: false
      name: preset_time_range
      predefined:
      - Last 1 day
      - Last 7 days
      - Last 15 days
      - Last 30 days
      required: false
      secret: false
    - default: false
      description: 'The value of the start time for your request, in RFC 3339 format
        (e.g. 2002-10-02T15:00:00Z) or relative time. If not supplied, the default
        is the UTC time corresponding to 3 days earlier than current time. Formats:
        YYYY-MM-ddTHH:mm:ssZ, YYYY-MM-dd, N days, N hours. Example: 2020-05-01T00:00:00Z,
        2020-05-01, 2 days, 5 hours, 01 Mar 2021, 01 Feb 2021 04:45:33, 15 Jun.'
      isArray: false
      name: start_time
      required: false
      secret: false
    - default: false
      description: 'The value of the end time for your request, in RFC 3339 format
        (e.g. 2002-10-02T15:00:00Z) or relative time. If not supplied,  the default
        is current UTC time. Formats: YYYY-MM-ddTHH:mm:ssZ, YYYY-MM-dd, N days, N
        hours. Example: 2020-05-01T00:00:00Z, 2020-05-01, 2 days, 5 hours, 01 Mar
        2021, 01 Feb 2021 04:45:33, 15 Jun.'
      isArray: false
      name: end_time
      required: false
      secret: false
    - default: false
      defaultValue: '10000'
      description: The maximum number of IOCs to return. You can specify between 1
        and 100000.
      isArray: false
      name: page_size
      required: false
      secret: false
    - auto: PREDEFINED
      default: false
      description: The severity by which to filter the returned alerts. If not supplied,
        all alerts are fetched. This is applicable for asset alerts only. The possible
        values are "High", "Medium", "Low", or "Unspecified".
      isArray: false
      name: severity
      predefined:
      - High
      - Medium
      - Low
      - Unspecified
      required: false
      secret: false
    - auto: PREDEFINED
      default: false
      defaultValue: Asset Alerts
      description: Specify which type of alerts you want. The possible values are
        "Asset Alerts" or "User Alerts".
      isArray: false
      name: alert_type
      predefined:
      - Asset Alerts
      - User Alerts
      required: false
      secret: false
    deprecated: false
    description: List all the alerts tracked within your enterprise for the specified
      time range. Both the parsed alerts and their corresponding raw alert logs are
      returned.
    execution: false
    name: gcb-list-alerts
    outputs:
    - contextPath: GoogleChronicleBackstory.Alert.AssetName
      description: The asset identifier. It can be IP Address, MAC Address, Hostname
        or Product ID.
      type: String
    - contextPath: GoogleChronicleBackstory.Alert.AlertInfo.Name
      description: The name of the alert.
      type: String
    - contextPath: GoogleChronicleBackstory.Alert.AlertInfo.Severity
      description: The severity of the alert.
      type: String
    - contextPath: GoogleChronicleBackstory.Alert.AlertInfo.SourceProduct
      description: The source of the alert.
      type: String
    - contextPath: GoogleChronicleBackstory.Alert.AlertInfo.Timestamp
      description: The time of the alert in Chronicle.
      type: String
    - contextPath: GoogleChronicleBackstory.Alert.AlertCounts
      description: The total number of alerts.
      type: Number
    - contextPath: GoogleChronicleBackstory.UserAlert.User
      description: The user identifier. It can be username or email address.
      type: String
    - contextPath: GoogleChronicleBackstory.UserAlert.AlertInfo.Name
      description: The name of the user alert.
      type: String
    - contextPath: GoogleChronicleBackstory.UserAlert.AlertInfo.SourceProduct
      description: The source of the user alert.
      type: String
    - contextPath: GoogleChronicleBackstory.UserAlert.AlertInfo.Timestamp
      description: The time of the user alert in Chronicle.
      type: String
    - contextPath: GoogleChronicleBackstory.UserAlert.AlertInfo.RawLog
      description: The raw log of the user alert.
      type: String
    - contextPath: GoogleChronicleBackstory.UserAlert.AlertCounts
      description: The total number of user alerts.
      type: Number
  - arguments:
    - auto: PREDEFINED
      default: false
      description: Specify the identifier type of the asset you are investigating.
        The possible values are Host Name, IP Address, MAC Address or Product ID.
      isArray: false
      name: asset_identifier_type
      predefined:
      - Host Name
      - IP Address
      - MAC Address
      - Product ID
      required: true
      secret: false
    - default: false
      description: Value of the asset identifier.
      isArray: false
      name: asset_identifier
      required: true
      secret: false
    - auto: PREDEFINED
      default: false
      description: Get events that are discovered during the interval specified. If
        configured, overrides the start_time and end_time arguments.
      isArray: false
      name: preset_time_range
      predefined:
      - Last 1 day
      - Last 7 days
      - Last 15 days
      - Last 30 days
      required: false
      secret: false
    - default: false
      description: ' The value of the start time for your request. The format of Date
        should comply with RFC 3339 (e.g. 2002-10-02T15:00:00Z) or relative time.
        If not supplied, the product considers UTC time corresponding to 2 hours earlier
        than current time. Formats: YYYY-MM-ddTHH:mm:ssZ, YYYY-MM-dd, N days, N hours.
        Example: 2020-05-01T00:00:00Z, 2020-05-01, 2 days, 5 hours, 01 Mar 2021, 01
        Feb 2021 04:45:33, 15 Jun.'
      isArray: false
      name: start_time
      required: false
      secret: false
    - default: false
      description: 'The value of the end time for your request. The format of Date
        should comply with RFC 3339 (e.g. 2002-10-02T15:00:00Z) or relative time.
        If not supplied, the product considers current UTC time. Formats: YYYY-MM-ddTHH:mm:ssZ,
        YYYY-MM-dd, N days, N hours. Example: 2020-05-01T00:00:00Z, 2020-05-01, 2
        days, 5 hours, 01 Mar 2021, 01 Feb 2021 04:45:33, 15 Jun.'
      isArray: false
      name: end_time
      required: false
      secret: false
    - default: false
      defaultValue: '10000'
      description: Specify the maximum number of events to fetch. You can specify
        between 1 and 10000.
      isArray: false
      name: page_size
      required: false
      secret: false
    - default: false
      description: 'Specify the reference time for the asset you are investigating,
        in RFC 3339 format (e.g. 2002-10-02T15:00:00Z) or relative time. If not supplied,
        the product considers start time as reference time. Formats: YYYY-MM-ddTHH:mm:ssZ,
        YYYY-MM-dd, N days, N hours. Example: 2020-05-01T00:00:00Z, 2020-05-01, 2
        days, 5 hours, 01 Mar 2021, 01 Feb 2021 04:45:33, 15 Jun.'
      isArray: false
      name: reference_time
      required: false
      secret: false
    deprecated: false
    description: List all of the events discovered within your enterprise on a particular
      device within the specified time range. If you receive the maximum number of
      events you specified using the page_size parameter (or 100, the default), there
      might still be more events within your Chronicle account. You can narrow the
      time range and issue the call again to ensure you have visibility into all possible
      events. This command returns more than 60 different types of events. Any event
      would have only specific output context set. Refer the UDM documentation to
      figure out the output properties specific to the event types.
    execution: false
    name: gcb-list-events
    outputs:
    - contextPath: GoogleChronicleBackstory.Events.eventType
      description: Specifies the type of the event.
      type: String
    - contextPath: GoogleChronicleBackstory.Events.eventTimestamp
      description: The GMT timestamp when the event was generated.
      type: Date
    - contextPath: GoogleChronicleBackstory.Events.collectedTimestamp
      description: The GMT timestamp when the event was collected by the vendor's
        local collection infrastructure.
      type: Date
    - contextPath: GoogleChronicleBackstory.Events.description
      description: Human-readable description of the event.
      type: String
    - contextPath: GoogleChronicleBackstory.Events.productEventType
      description: Short, descriptive, human-readable, and product-specific event
        name or type.
      type: String
    - contextPath: GoogleChronicleBackstory.Events.productLogId
      description: A vendor-specific event identifier to uniquely identify the event
        (a GUID). Users might use this identifier to search the vendor's proprietary
        console for the event in question.
      type: String
    - contextPath: GoogleChronicleBackstory.Events.productName
      description: Specifies the name of the product.
      type: String
    - contextPath: GoogleChronicleBackstory.Events.productVersion
      description: Specifies the version of the product.
      type: String
    - contextPath: GoogleChronicleBackstory.Events.urlBackToProduct
      description: URL linking to a relevant website where you can view more information
        about this specific event or the general event category.
      type: String
    - contextPath: GoogleChronicleBackstory.Events.vendorName
      description: Specifies the product vendor's name.
      type: String
    - contextPath: GoogleChronicleBackstory.Events.principal.assetId
      description: Vendor-specific unique device identifier.
      type: String
    - contextPath: GoogleChronicleBackstory.Events.principal.email
      description: Email address.
      type: String
    - contextPath: GoogleChronicleBackstory.Events.principal.hostname
      description: Client hostname or domain name field.
      type: String
    - contextPath: GoogleChronicleBackstory.Events.principal.platform
      description: Platform operating system.
      type: String
    - contextPath: GoogleChronicleBackstory.Events.principal.platformPatchLevel
      description: Platform operating system patch level.
      type: String
    - contextPath: GoogleChronicleBackstory.Events.principal.platformVersion
      description: Platform operating system version.
      type: String
    - contextPath: GoogleChronicleBackstory.Events.principal.ip
      description: IP address associated with a network connection.
      type: String
    - contextPath: GoogleChronicleBackstory.Events.principal.port
      description: Source or destination network port number when a specific network
        connection is described within an event.
      type: String
    - contextPath: GoogleChronicleBackstory.Events.principal.mac
      description: MAC addresses associated with a device.
      type: String
    - contextPath: GoogleChronicleBackstory.Events.principal.administrativeDomain
      description: Domain which the device belongs to (for example, the Windows domain).
      type: String
    - contextPath: GoogleChronicleBackstory.Events.principal.url
      description: Standard URL.
      type: String
    - contextPath: GoogleChronicleBackstory.Events.principal.file.fileMetadata
      description: Metadata associated with the file.
      type: String
    - contextPath: GoogleChronicleBackstory.Events.principal.file.fullPath
      description: Full path identifying the location of the file on the system.
      type: String
    - contextPath: GoogleChronicleBackstory.Events.principal.file.md5
      description: MD5 hash value of the file.
      type: String
    - contextPath: GoogleChronicleBackstory.Events.principal.file.mimeType
      description: Multipurpose Internet Mail Extensions (MIME) type of the file.
      type: String
    - contextPath: GoogleChronicleBackstory.Events.principal.file.sha1
      description: SHA-1 hash value of the file.
      type: String
    - contextPath: GoogleChronicleBackstory.Events.principal.file.sha256
      description: SHA-256 hash value of the file.
      type: String
    - contextPath: GoogleChronicleBackstory.Events.principal.file.size
      description: Size of the file.
      type: String
    - contextPath: GoogleChronicleBackstory.Events.principal.process.commandLine
      description: Stores the command line string for the process.
      type: String
    - contextPath: GoogleChronicleBackstory.Events.principal.process.productSpecificProcessId
      description: Stores the product specific process ID.
      type: String
    - contextPath: GoogleChronicleBackstory.Events.principal.process.productSpecificParentProcessId
      description: Stores the product specific process ID for the parent process.
      type: String
    - contextPath: GoogleChronicleBackstory.Events.principal.process.file
      description: Stores the file name of the file in use by the process.
      type: String
    - contextPath: GoogleChronicleBackstory.Events.principal.process.file.fileMetadata
      description: Metadata associated with the file.
      type: String
    - contextPath: GoogleChronicleBackstory.Events.principal.process.file.fullPath
      description: Full path identifying the location of the file on the system.
      type: String
    - contextPath: GoogleChronicleBackstory.Events.principal.process.file.md5
      description: MD5 hash value of the file.
      type: String
    - contextPath: GoogleChronicleBackstory.Events.principal.process.file.mimeType
      description: Multipurpose Internet Mail Extensions (MIME) type of the file.
      type: String
    - contextPath: GoogleChronicleBackstory.Events.principal.process.file.sha1
      description: SHA-1 hash value of the file.
      type: String
    - contextPath: GoogleChronicleBackstory.Events.principal.process.file.sha256
      description: SHA-256 hash value of the file.
      type: String
    - contextPath: GoogleChronicleBackstory.Events.principal.process.file.size
      description: Size of the file.
      type: String
    - contextPath: GoogleChronicleBackstory.Events.principal.process.parentPid
      description: Stores the process ID for the parent process.
      type: String
    - contextPath: GoogleChronicleBackstory.Events.principal.process.pid
      description: Stores the process ID.
      type: String
    - contextPath: GoogleChronicleBackstory.Events.principal.registry.registryKey
      description: Stores the registry key associated with an application or system
        component.
      type: String
    - contextPath: GoogleChronicleBackstory.Events.principal.registry.registryValueName
      description: Stores the name of the registry value associated with an application
        or system component.
      type: String
    - contextPath: GoogleChronicleBackstory.Events.principal.registry.registryValueData
      description: Stores the data associated with a registry value.
      type: String
    - contextPath: GoogleChronicleBackstory.Events.principal.user.emailAddresses
      description: Stores the email addresses for the user.
      type: String
    - contextPath: GoogleChronicleBackstory.Events.principal.user.employeeId
      description: Stores the human resources employee ID for the user.
      type: String
    - contextPath: GoogleChronicleBackstory.Events.principal.user.firstName
      description: Stores the first name for the user.
      type: String
    - contextPath: GoogleChronicleBackstory.Events.principal.user.middleName
      description: Stores the middle name for the user.
      type: String
    - contextPath: GoogleChronicleBackstory.Events.principal.user.lastName
      description: Stores the last name for the user.
      type: String
    - contextPath: GoogleChronicleBackstory.Events.principal.user.groupid
      description: Stores the group ID associated with a user.
      type: String
    - contextPath: GoogleChronicleBackstory.Events.principal.user.phoneNumbers
      description: Stores the phone numbers for the user.
      type: String
    - contextPath: GoogleChronicleBackstory.Events.principal.user.title
      description: Stores the job title for the user.
      type: String
    - contextPath: GoogleChronicleBackstory.Events.principal.user.userDisplayName
      description: Stores the display name for the user.
      type: String
    - contextPath: GoogleChronicleBackstory.Events.principal.user.userid
      description: Stores the user ID.
      type: String
    - contextPath: GoogleChronicleBackstory.Events.principal.user.windowsSid
      description: Stores the Microsoft Windows security identifier (SID) associated
        with a user.
      type: String
    - contextPath: GoogleChronicleBackstory.Events.target.assetId
      description: Vendor-specific unique device identifier.
      type: String
    - contextPath: GoogleChronicleBackstory.Events.target.email
      description: Email address.
      type: String
    - contextPath: GoogleChronicleBackstory.Events.target.hostname
      description: Client hostname or domain name field.
      type: String
    - contextPath: GoogleChronicleBackstory.Events.target.platform
      description: Platform operating system.
      type: String
    - contextPath: GoogleChronicleBackstory.Events.target.platformPatchLevel
      description: Platform operating system patch level.
      type: String
    - contextPath: GoogleChronicleBackstory.Events.target.platformVersion
      description: Platform operating system version.
      type: String
    - contextPath: GoogleChronicleBackstory.Events.target.ip
      description: IP address associated with a network connection.
      type: String
    - contextPath: GoogleChronicleBackstory.Events.target.port
      description: Source or destination network port number when a specific network
        connection is described within an event.
      type: String
    - contextPath: GoogleChronicleBackstory.Events.target.mac
      description: One or more MAC addresses associated with a device.
      type: String
    - contextPath: GoogleChronicleBackstory.Events.target.administrativeDomain
      description: Domain which the device belongs to (for example, the Windows domain).
      type: String
    - contextPath: GoogleChronicleBackstory.Events.target.url
      description: Standard URL.
      type: String
    - contextPath: GoogleChronicleBackstory.Events.target.file.fileMetadata
      description: Metadata associated with the file.
      type: String
    - contextPath: GoogleChronicleBackstory.Events.target.file.fullPath
      description: Full path identifying the location of the file on the system.
      type: String
    - contextPath: GoogleChronicleBackstory.Events.target.file.md5
      description: MD5 hash value of the file.
      type: String
    - contextPath: GoogleChronicleBackstory.Events.target.file.mimeType
      description: Multipurpose Internet Mail Extensions (MIME) type of the file.
      type: String
    - contextPath: GoogleChronicleBackstory.Events.target.file.sha1
      description: SHA-1 hash value of the file.
      type: String
    - contextPath: GoogleChronicleBackstory.Events.target.file.sha256
      description: SHA-256 hash value of the file.
      type: String
    - contextPath: GoogleChronicleBackstory.Events.target.file.size
      description: Size of the file.
      type: String
    - contextPath: GoogleChronicleBackstory.Events.target.process.commandLine
      description: Stores the command line string for the process.
      type: String
    - contextPath: GoogleChronicleBackstory.Events.target.process.productSpecificProcessId
      description: Stores the product specific process ID.
      type: String
    - contextPath: GoogleChronicleBackstory.Events.target.process.productSpecificParentProcessId
      description: Stores the product specific process ID for the parent process.
      type: String
    - contextPath: GoogleChronicleBackstory.Events.target.process.file
      description: Stores the file name of the file in use by the process.
      type: String
    - contextPath: GoogleChronicleBackstory.Events.target.process.file.fileMetadata
      description: Metadata associated with the file.
      type: String
    - contextPath: GoogleChronicleBackstory.Events.target.process.file.fullPath
      description: Full path identifying the location of the file on the system.
      type: String
    - contextPath: GoogleChronicleBackstory.Events.target.process.file.md5
      description: MD5 hash value of the file.
      type: String
    - contextPath: GoogleChronicleBackstory.Events.target.process.file.mimeType
      description: Multipurpose Internet Mail Extensions (MIME) type of the file.
      type: String
    - contextPath: GoogleChronicleBackstory.Events.target.process.file.sha1
      description: SHA-1 hash value of the file.
      type: String
    - contextPath: GoogleChronicleBackstory.Events.target.process.file.sha256
      description: SHA-256 hash value of the file.
      type: String
    - contextPath: GoogleChronicleBackstory.Events.target.process.file.size
      description: Size of the file.
      type: String
    - contextPath: GoogleChronicleBackstory.Events.target.process.parentPid
      description: Stores the process ID for the parent process.
      type: String
    - contextPath: GoogleChronicleBackstory.Events.target.process.pid
      description: Stores the process ID.
      type: String
    - contextPath: GoogleChronicleBackstory.Events.target.registry.registryKey
      description: Stores the registry key associated with an application or system
        component.
      type: String
    - contextPath: GoogleChronicleBackstory.Events.target.registry.registryValueName
      description: Stores the name of the registry value associated with an application
        or system component.
      type: String
    - contextPath: GoogleChronicleBackstory.Events.target.registry.registryValueData
      description: Stores the data associated with a registry value.
      type: String
    - contextPath: GoogleChronicleBackstory.Events.target.user.emailAddresses
      description: Stores the email addresses for the user.
      type: String
    - contextPath: GoogleChronicleBackstory.Events.target.user.employeeId
      description: Stores the human resources employee ID for the user.
      type: String
    - contextPath: GoogleChronicleBackstory.Events.target.user.firstName
      description: Stores the first name for the user.
      type: String
    - contextPath: GoogleChronicleBackstory.Events.target.user.middleName
      description: Stores the middle name for the user.
      type: String
    - contextPath: GoogleChronicleBackstory.Events.target.user.lastName
      description: Stores the last name for the user.
      type: String
    - contextPath: GoogleChronicleBackstory.Events.target.user.groupid
      description: Stores the group ID associated with a user.
      type: String
    - contextPath: GoogleChronicleBackstory.Events.target.user.phoneNumbers
      description: Stores the phone numbers for the user.
      type: String
    - contextPath: GoogleChronicleBackstory.Events.target.user.title
      description: Stores the job title for the user.
      type: String
    - contextPath: GoogleChronicleBackstory.Events.target.user.userDisplayName
      description: Stores the display name for the user.
      type: String
    - contextPath: GoogleChronicleBackstory.Events.target.user.userid
      description: Stores the user ID.
      type: String
    - contextPath: GoogleChronicleBackstory.Events.target.user.windowsSid
      description: Stores the Microsoft Windows security identifier (SID) associated
        with a user.
      type: String
    - contextPath: GoogleChronicleBackstory.Events.intermediary.assetId
      description: Vendor-specific unique device identifier.
      type: String
    - contextPath: GoogleChronicleBackstory.Events.intermediary.email
      description: Email address.
      type: String
    - contextPath: GoogleChronicleBackstory.Events.intermediary.hostname
      description: Client hostname or domain name field.
      type: String
    - contextPath: GoogleChronicleBackstory.Events.intermediary.platform
      description: Platform operating system.
      type: String
    - contextPath: GoogleChronicleBackstory.Events.intermediary.platformPatchLevel
      description: Platform operating system patch level.
      type: String
    - contextPath: GoogleChronicleBackstory.Events.intermediary.platformVersion
      description: Platform operating system version.
      type: String
    - contextPath: GoogleChronicleBackstory.Events.intermediary.ip
      description: IP address associated with a network connection.
      type: String
    - contextPath: GoogleChronicleBackstory.Events.intermediary.port
      description: Source or destination network port number when a specific network
        connection is described within an event.
      type: String
    - contextPath: GoogleChronicleBackstory.Events.intermediary.mac
      description: One or more MAC addresses associated with a device.
      type: String
    - contextPath: GoogleChronicleBackstory.Events.intermediary.administrativeDomain
      description: Domain which the device belongs to (for example, the Windows domain).
      type: String
    - contextPath: GoogleChronicleBackstory.Events.intermediary.url
      description: Standard URL.
      type: String
    - contextPath: GoogleChronicleBackstory.Events.intermediary.file.fileMetadata
      description: Metadata associated with the file.
      type: String
    - contextPath: GoogleChronicleBackstory.Events.intermediary.file.fullPath
      description: Full path identifying the location of the file on the system.
      type: String
    - contextPath: GoogleChronicleBackstory.Events.intermediary.file.md5
      description: MD5 hash value of the file.
      type: String
    - contextPath: GoogleChronicleBackstory.Events.intermediary.file.mimeType
      description: Multipurpose Internet Mail Extensions (MIME) type of the file.
      type: String
    - contextPath: GoogleChronicleBackstory.Events.intermediary.file.sha1
      description: SHA-1 hash value of the file.
      type: String
    - contextPath: GoogleChronicleBackstory.Events.intermediary.file.sha256
      description: SHA-256 hash value of the file.
      type: String
    - contextPath: GoogleChronicleBackstory.Events.intermediary.file.size
      description: Size of the file.
      type: String
    - contextPath: GoogleChronicleBackstory.Events.intermediary.process.commandLine
      description: Stores the command line string for the process.
      type: String
    - contextPath: GoogleChronicleBackstory.Events.intermediary.process.productSpecificProcessId
      description: Stores the product specific process ID.
      type: String
    - contextPath: GoogleChronicleBackstory.Events.intermediary.process.productSpecificParentProcessId
      description: Stores the product specific process ID for the parent process.
      type: String
    - contextPath: GoogleChronicleBackstory.Events.intermediary.process.file
      description: Stores the file name of the file in use by the process.
      type: String
    - contextPath: GoogleChronicleBackstory.Events.intermediary.process.file.fileMetadata
      description: Metadata associated with the file.
      type: String
    - contextPath: GoogleChronicleBackstory.Events.intermediary.process.file.fullPath
      description: Full path identifying the location of the file on the system.
      type: String
    - contextPath: GoogleChronicleBackstory.Events.intermediary.process.file.md5
      description: MD5 hash value of the file.
      type: String
    - contextPath: GoogleChronicleBackstory.Events.intermediary.process.file.mimeType
      description: Multipurpose Internet Mail Extensions (MIME) type of the file.
      type: String
    - contextPath: GoogleChronicleBackstory.Events.intermediary.process.file.sha1
      description: SHA-1 hash value of the file.
      type: String
    - contextPath: GoogleChronicleBackstory.Events.intermediary.process.file.sha256
      description: SHA-256 hash value of the file.
      type: String
    - contextPath: GoogleChronicleBackstory.Events.intermediary.process.file.size
      description: Size of the file.
      type: String
    - contextPath: GoogleChronicleBackstory.Events.intermediary.process.parentPid
      description: Stores the process ID for the parent process.
      type: String
    - contextPath: GoogleChronicleBackstory.Events.intermediary.process.pid
      description: Stores the process ID.
      type: String
    - contextPath: GoogleChronicleBackstory.Events.intermediary.registry.registryKey
      description: Stores the registry key associated with an application or system
        component.
      type: String
    - contextPath: GoogleChronicleBackstory.Events.intermediary.registry.registryValueName
      description: Stores the name of the registry value associated with an application
        or system component.
      type: String
    - contextPath: GoogleChronicleBackstory.Events.intermediary.registry.registryValueData
      description: Stores the data associated with a registry value.
      type: String
    - contextPath: GoogleChronicleBackstory.Events.intermediary.user.emailAddresses
      description: Stores the email addresses for the user.
      type: String
    - contextPath: GoogleChronicleBackstory.Events.intermediary.user.employeeId
      description: Stores the human resources employee ID for the user.
      type: String
    - contextPath: GoogleChronicleBackstory.Events.intermediary.user.firstName
      description: Stores the first name for the user.
      type: String
    - contextPath: GoogleChronicleBackstory.Events.intermediary.user.middleName
      description: Stores the middle name for the user.
      type: String
    - contextPath: GoogleChronicleBackstory.Events.intermediary.user.lastName
      description: Stores the last name for the user.
      type: String
    - contextPath: GoogleChronicleBackstory.Events.intermediary.user.groupid
      description: Stores the group ID associated with a user.
      type: String
    - contextPath: GoogleChronicleBackstory.Events.intermediary.user.phoneNumbers
      description: Stores the phone numbers for the user.
      type: String
    - contextPath: GoogleChronicleBackstory.Events.intermediary.user.title
      description: Stores the job title for the user.
      type: String
    - contextPath: GoogleChronicleBackstory.Events.intermediary.user.userDisplayName
      description: Stores the display name for the user.
      type: String
    - contextPath: GoogleChronicleBackstory.Events.intermediary.user.userid
      description: Stores the user ID.
      type: String
    - contextPath: GoogleChronicleBackstory.Events.intermediary.user.windowsSid
      description: Stores the Microsoft Windows security identifier (SID) associated
        with a user.
      type: String
    - contextPath: GoogleChronicleBackstory.Events.src.assetId
      description: Vendor-specific unique device identifier.
      type: String
    - contextPath: GoogleChronicleBackstory.Events.src.email
      description: Email address.
      type: String
    - contextPath: GoogleChronicleBackstory.Events.src.hostname
      description: Client hostname or domain name field.
      type: String
    - contextPath: GoogleChronicleBackstory.Events.src.platform
      description: Platform operating system.
      type: String
    - contextPath: GoogleChronicleBackstory.Events.src.platformPatchLevel
      description: Platform operating system patch level.
      type: String
    - contextPath: GoogleChronicleBackstory.Events.src.platformVersion
      description: Platform operating system version.
      type: String
    - contextPath: GoogleChronicleBackstory.Events.src.ip
      description: IP address associated with a network connection.
      type: String
    - contextPath: GoogleChronicleBackstory.Events.src.port
      description: Source or destination network port number when a specific network
        connection is described within an event.
      type: String
    - contextPath: GoogleChronicleBackstory.Events.src.mac
      description: One or more MAC addresses associated with a device.
      type: String
    - contextPath: GoogleChronicleBackstory.Events.src.administrativeDomain
      description: Domain which the device belongs to (for example, the Windows domain).
      type: String
    - contextPath: GoogleChronicleBackstory.Events.src.url
      description: Standard URL.
      type: String
    - contextPath: GoogleChronicleBackstory.Events.src.file.fileMetadata
      description: Metadata associated with the file.
      type: String
    - contextPath: GoogleChronicleBackstory.Events.src.file.fullPath
      description: Full path identifying the location of the file on the system.
      type: String
    - contextPath: GoogleChronicleBackstory.Events.src.file.md5
      description: MD5 hash value of the file.
      type: String
    - contextPath: GoogleChronicleBackstory.Events.src.file.mimeType
      description: Multipurpose Internet Mail Extensions (MIME) type of the file.
      type: String
    - contextPath: GoogleChronicleBackstory.Events.src.file.sha1
      description: SHA-1 hash value of the file.
      type: String
    - contextPath: GoogleChronicleBackstory.Events.src.file.sha256
      description: SHA-256 hash value of the file.
      type: String
    - contextPath: GoogleChronicleBackstory.Events.src.file.size
      description: Size of the file.
      type: String
    - contextPath: GoogleChronicleBackstory.Events.src.process.commandLine
      description: Stores the command line string for the process.
      type: String
    - contextPath: GoogleChronicleBackstory.Events.src.process.productSpecificProcessId
      description: Stores the product specific process ID.
      type: String
    - contextPath: GoogleChronicleBackstory.Events.src.process.productSpecificParentProcessId
      description: Stores the product specific process ID for the parent process.
      type: String
    - contextPath: GoogleChronicleBackstory.Events.src.process.file
      description: Stores the file name of the file in use by the process.
      type: String
    - contextPath: GoogleChronicleBackstory.Events.src.process.file.fileMetadata
      description: Metadata associated with the file.
      type: String
    - contextPath: GoogleChronicleBackstory.Events.src.process.file.fullPath
      description: Full path identifying the location of the file on the system.
      type: String
    - contextPath: GoogleChronicleBackstory.Events.src.process.file.md5
      description: MD5 hash value of the file.
      type: String
    - contextPath: GoogleChronicleBackstory.Events.src.process.file.mimeType
      description: Multipurpose Internet Mail Extensions (MIME) type of the file.
      type: String
    - contextPath: GoogleChronicleBackstory.Events.src.process.file.sha1
      description: SHA-1 hash value of the file.
      type: String
    - contextPath: GoogleChronicleBackstory.Events.src.process.file.sha256
      description: SHA-256 hash value of the file.
      type: String
    - contextPath: GoogleChronicleBackstory.Events.src.process.file.size
      description: Size of the file.
      type: String
    - contextPath: GoogleChronicleBackstory.Events.src.process.parentPid
      description: Stores the process ID for the parent process.
      type: String
    - contextPath: GoogleChronicleBackstory.Events.src.process.pid
      description: Stores the process ID.
      type: String
    - contextPath: GoogleChronicleBackstory.Events.src.registry.registryKey
      description: Stores the registry key associated with an application or system
        component.
      type: String
    - contextPath: GoogleChronicleBackstory.Events.src.registry.registryValueName
      description: Stores the name of the registry value associated with an application
        or system component.
      type: String
    - contextPath: GoogleChronicleBackstory.Events.src.registry.registryValueData
      description: Stores the data associated with a registry value.
      type: String
    - contextPath: GoogleChronicleBackstory.Events.src.user.emailAddresses
      description: Stores the email addresses for the user.
      type: String
    - contextPath: GoogleChronicleBackstory.Events.src.user.employeeId
      description: Stores the human resources employee ID for the user.
      type: String
    - contextPath: GoogleChronicleBackstory.Events.src.user.firstName
      description: Stores the first name for the user.
      type: String
    - contextPath: GoogleChronicleBackstory.Events.src.user.middleName
      description: Stores the middle name for the user.
      type: String
    - contextPath: GoogleChronicleBackstory.Events.src.user.lastName
      description: Stores the last name for the user.
      type: String
    - contextPath: GoogleChronicleBackstory.Events.src.user.groupid
      description: Stores the group ID associated with a user.
      type: String
    - contextPath: GoogleChronicleBackstory.Events.src.user.phoneNumbers
      description: Stores the phone numbers for the user.
      type: String
    - contextPath: GoogleChronicleBackstory.Events.src.user.title
      description: Stores the job title for the user.
      type: String
    - contextPath: GoogleChronicleBackstory.Events.src.user.userDisplayName
      description: Stores the display name for the user.
      type: String
    - contextPath: GoogleChronicleBackstory.Events.src.user.userid
      description: Stores the user ID.
      type: String
    - contextPath: GoogleChronicleBackstory.Events.src.user.windowsSid
      description: Stores the Microsoft Windows security identifier (SID) associated
        with a user.
      type: String
    - contextPath: GoogleChronicleBackstory.Events.observer.assetId
      description: Vendor-specific unique device identifier.
      type: String
    - contextPath: GoogleChronicleBackstory.Events.observer.email
      description: Email address.
      type: String
    - contextPath: GoogleChronicleBackstory.Events.observer.hostname
      description: Client hostname or domain name field.
      type: String
    - contextPath: GoogleChronicleBackstory.Events.observer.platform
      description: Platform operating system.
      type: String
    - contextPath: GoogleChronicleBackstory.Events.observer.platformPatchLevel
      description: Platform operating system patch level.
      type: String
    - contextPath: GoogleChronicleBackstory.Events.observer.platformVersion
      description: Platform operating system version.
      type: String
    - contextPath: GoogleChronicleBackstory.Events.observer.ip
      description: IP address associated with a network connection.
      type: String
    - contextPath: GoogleChronicleBackstory.Events.observer.port
      description: Source or destination network port number when a specific network
        connection is described within an event.
      type: String
    - contextPath: GoogleChronicleBackstory.Events.observer.mac
      description: One or more MAC addresses associated with a device.
      type: String
    - contextPath: GoogleChronicleBackstory.Events.observer.administrativeDomain
      description: Domain which the device belongs to (for example, the Windows domain).
      type: String
    - contextPath: GoogleChronicleBackstory.Events.observer.url
      description: Standard URL.
      type: String
    - contextPath: GoogleChronicleBackstory.Events.observer.file.fileMetadata
      description: Metadata associated with the file.
      type: String
    - contextPath: GoogleChronicleBackstory.Events.observer.file.fullPath
      description: Full path identifying the location of the file on the system.
      type: String
    - contextPath: GoogleChronicleBackstory.Events.observer.file.md5
      description: MD5 hash value of the file.
      type: String
    - contextPath: GoogleChronicleBackstory.Events.observer.file.mimeType
      description: Multipurpose Internet Mail Extensions (MIME) type of the file.
      type: String
    - contextPath: GoogleChronicleBackstory.Events.observer.file.sha1
      description: SHA-1 hash value of the file.
      type: String
    - contextPath: GoogleChronicleBackstory.Events.observer.file.sha256
      description: SHA-256 hash value of the file.
      type: String
    - contextPath: GoogleChronicleBackstory.Events.observer.file.size
      description: Size of the file.
      type: String
    - contextPath: GoogleChronicleBackstory.Events.observer.process.commandLine
      description: Stores the command line string for the process.
      type: String
    - contextPath: GoogleChronicleBackstory.Events.observer.process.productSpecificProcessId
      description: Stores the product specific process ID.
      type: String
    - contextPath: GoogleChronicleBackstory.Events.observer.process.productSpecificParentProcessId
      description: Stores the product specific process ID for the parent process.
      type: String
    - contextPath: GoogleChronicleBackstory.Events.observer.process.file
      description: Stores the file name of the file in use by the process.
      type: String
    - contextPath: GoogleChronicleBackstory.Events.observer.process.file.fileMetadata
      description: Metadata associated with the file.
      type: String
    - contextPath: GoogleChronicleBackstory.Events.observer.process.file.fullPath
      description: Full path identifying the location of the file on the system.
      type: String
    - contextPath: GoogleChronicleBackstory.Events.observer.process.file.md5
      description: MD5 hash value of the file.
      type: String
    - contextPath: GoogleChronicleBackstory.Events.observer.process.file.mimeType
      description: Multipurpose Internet Mail Extensions (MIME) type of the file.
      type: String
    - contextPath: GoogleChronicleBackstory.Events.observer.process.file.sha1
      description: SHA-1 hash value of the file.
      type: String
    - contextPath: GoogleChronicleBackstory.Events.observer.process.file.sha256
      description: SHA-256 hash value of the file.
      type: String
    - contextPath: GoogleChronicleBackstory.Events.observer.process.file.size
      description: Size of the file.
      type: String
    - contextPath: GoogleChronicleBackstory.Events.observer.process.parentPid
      description: Stores the process ID for the parent process.
      type: String
    - contextPath: GoogleChronicleBackstory.Events.observer.process.pid
      description: Stores the process ID.
      type: String
    - contextPath: GoogleChronicleBackstory.Events.observer.registry.registryKey
      description: Stores the registry key associated with an application or system
        component.
      type: String
    - contextPath: GoogleChronicleBackstory.Events.observer.registry.registryValueName
      description: Stores the name of the registry value associated with an application
        or system component.
      type: String
    - contextPath: GoogleChronicleBackstory.Events.observer.registry.registryValueData
      description: Stores the data associated with a registry value.
      type: String
    - contextPath: GoogleChronicleBackstory.Events.observer.user.emailAddresses
      description: Stores the email addresses for the user.
      type: String
    - contextPath: GoogleChronicleBackstory.Events.observer.user.employeeId
      description: Stores the human resources employee ID for the user.
      type: String
    - contextPath: GoogleChronicleBackstory.Events.observer.user.firstName
      description: Stores the first name for the user.
      type: String
    - contextPath: GoogleChronicleBackstory.Events.observer.user.middleName
      description: Stores the middle name for the user.
      type: String
    - contextPath: GoogleChronicleBackstory.Events.observer.user.lastName
      description: Stores the last name for the user.
      type: String
    - contextPath: GoogleChronicleBackstory.Events.observer.user.groupid
      description: Stores the group ID associated with a user.
      type: String
    - contextPath: GoogleChronicleBackstory.Events.observer.user.phoneNumbers
      description: Stores the phone numbers for the user.
      type: String
    - contextPath: GoogleChronicleBackstory.Events.observer.user.title
      description: Stores the job title for the user.
      type: String
    - contextPath: GoogleChronicleBackstory.Events.observer.user.userDisplayName
      description: Stores the display name for the user.
      type: String
    - contextPath: GoogleChronicleBackstory.Events.observer.user.userid
      description: Stores the user ID.
      type: String
    - contextPath: GoogleChronicleBackstory.Events.observer.user.windowsSid
      description: Stores the Microsoft Windows security identifier (SID) associated
        with a user.
      type: String
    - contextPath: GoogleChronicleBackstory.Events.about.assetId
      description: Vendor-specific unique device identifier.
      type: String
    - contextPath: GoogleChronicleBackstory.Events.about.email
      description: Email address.
      type: String
    - contextPath: GoogleChronicleBackstory.Events.about.hostname
      description: Client hostname or domain name field.
      type: String
    - contextPath: GoogleChronicleBackstory.Events.about.platform
      description: Platform operating system.
      type: String
    - contextPath: GoogleChronicleBackstory.Events.about.platformPatchLevel
      description: Platform operating system patch level.
      type: String
    - contextPath: GoogleChronicleBackstory.Events.about.platformVersion
      description: Platform operating system version.
      type: String
    - contextPath: GoogleChronicleBackstory.Events.about.ip
      description: IP address associated with a network connection.
      type: String
    - contextPath: GoogleChronicleBackstory.Events.about.port
      description: Source or destination network port number when a specific network
        connection is described within an event.
      type: String
    - contextPath: GoogleChronicleBackstory.Events.about.mac
      description: One or more MAC addresses associated with a device.
      type: String
    - contextPath: GoogleChronicleBackstory.Events.about.administrativeDomain
      description: Domain which the device belongs to (for example, the Windows domain).
      type: String
    - contextPath: GoogleChronicleBackstory.Events.about.url
      description: Standard URL.
      type: String
    - contextPath: GoogleChronicleBackstory.Events.about.file.fileMetadata
      description: Metadata associated with the file.
      type: String
    - contextPath: GoogleChronicleBackstory.Events.about.file.fullPath
      description: Full path identifying the location of the file on the system.
      type: String
    - contextPath: GoogleChronicleBackstory.Events.about.file.md5
      description: MD5 hash value of the file.
      type: String
    - contextPath: GoogleChronicleBackstory.Events.about.file.mimeType
      description: Multipurpose Internet Mail Extensions (MIME) type of the file.
      type: String
    - contextPath: GoogleChronicleBackstory.Events.about.file.sha1
      description: SHA-1 hash value of the file.
      type: String
    - contextPath: GoogleChronicleBackstory.Events.about.file.sha256
      description: SHA-256 hash value of the file.
      type: String
    - contextPath: GoogleChronicleBackstory.Events.about.file.size
      description: Size of the file.
      type: String
    - contextPath: GoogleChronicleBackstory.Events.about.process.commandLine
      description: Stores the command line string for the process.
      type: String
    - contextPath: GoogleChronicleBackstory.Events.about.process.productSpecificProcessId
      description: Stores the product specific process ID.
      type: String
    - contextPath: GoogleChronicleBackstory.Events.about.process.productSpecificParentProcessId
      description: Stores the product specific process ID for the parent process.
      type: String
    - contextPath: GoogleChronicleBackstory.Events.about.process.file
      description: Stores the file name of the file in use by the process.
      type: String
    - contextPath: GoogleChronicleBackstory.Events.about.process.file.fileMetadata
      description: Metadata associated with the file.
      type: String
    - contextPath: GoogleChronicleBackstory.Events.about.process.file.fullPath
      description: Full path identifying the location of the file on the system.
      type: String
    - contextPath: GoogleChronicleBackstory.Events.about.process.file.md5
      description: MD5 hash value of the file.
      type: String
    - contextPath: GoogleChronicleBackstory.Events.about.process.file.mimeType
      description: Multipurpose Internet Mail Extensions (MIME) type of the file.
      type: String
    - contextPath: GoogleChronicleBackstory.Events.about.process.file.sha1
      description: SHA-1 hash value of the file.
      type: String
    - contextPath: GoogleChronicleBackstory.Events.about.process.file.sha256
      description: SHA-256 hash value of the file.
      type: String
    - contextPath: GoogleChronicleBackstory.Events.about.process.file.size
      description: Size of the file.
      type: String
    - contextPath: GoogleChronicleBackstory.Events.about.process.parentPid
      description: Stores the process ID for the parent process.
      type: String
    - contextPath: GoogleChronicleBackstory.Events.about.process.pid
      description: Stores the process ID.
      type: String
    - contextPath: GoogleChronicleBackstory.Events.about.registry.registryKey
      description: Stores the registry key associated with an application or system
        component.
      type: String
    - contextPath: GoogleChronicleBackstory.Events.about.registry.registryValueName
      description: Stores the name of the registry value associated with an application
        or system component.
      type: String
    - contextPath: GoogleChronicleBackstory.Events.about.registry.registryValueData
      description: Stores the data associated with a registry value.
      type: String
    - contextPath: GoogleChronicleBackstory.Events.about.user.emailAddresses
      description: Stores the email addresses for the user.
      type: String
    - contextPath: GoogleChronicleBackstory.Events.about.user.employeeId
      description: Stores the human resources employee ID for the user.
      type: String
    - contextPath: GoogleChronicleBackstory.Events.about.user.firstName
      description: Stores the first name for the user.
      type: String
    - contextPath: GoogleChronicleBackstory.Events.about.user.middleName
      description: Stores the middle name for the user.
      type: String
    - contextPath: GoogleChronicleBackstory.Events.about.user.lastName
      description: Stores the last name for the user.
      type: String
    - contextPath: GoogleChronicleBackstory.Events.about.user.groupid
      description: Stores the group ID associated with a user.
      type: String
    - contextPath: GoogleChronicleBackstory.Events.about.user.phoneNumbers
      description: Stores the phone numbers for the user.
      type: String
    - contextPath: GoogleChronicleBackstory.Events.about.user.title
      description: Stores the job title for the user.
      type: String
    - contextPath: GoogleChronicleBackstory.Events.about.user.userDisplayName
      description: Stores the display name for the user.
      type: String
    - contextPath: GoogleChronicleBackstory.Events.about.user.userid
      description: Stores the user ID.
      type: String
    - contextPath: GoogleChronicleBackstory.Events.about.user.windowsSid
      description: Stores the Microsoft Windows security identifier (SID) associated
        with a user.
      type: String
    - contextPath: GoogleChronicleBackstory.Events.network.applicationProtocol
      description: Indicates the network application protocol.
      type: String
    - contextPath: GoogleChronicleBackstory.Events.network.direction
      description: Indicates the direction of network traffic.
      type: String
    - contextPath: GoogleChronicleBackstory.Events.network.email
      description: Specifies the email address for the sender/recipient.
      type: String
    - contextPath: GoogleChronicleBackstory.Events.network.ipProtocol
      description: Indicates the IP protocol.
      type: String
    - contextPath: GoogleChronicleBackstory.Events.network.receivedBytes
      description: Specifies the number of bytes received.
      type: String
    - contextPath: GoogleChronicleBackstory.Events.network.sentBytes
      description: Specifies the number of bytes sent.
      type: String
    - contextPath: GoogleChronicleBackstory.Events.network.dhcp.clientHostname
      description: Hostname for the client.
      type: String
    - contextPath: GoogleChronicleBackstory.Events.network.dhcp.clientIdentifier
      description: Client identifier.
      type: String
    - contextPath: GoogleChronicleBackstory.Events.network.dhcp.file
      description: Filename for the boot image.
      type: String
    - contextPath: GoogleChronicleBackstory.Events.network.dhcp.flags
      description: Value for the DHCP flags field.
      type: String
    - contextPath: GoogleChronicleBackstory.Events.network.dhcp.hlen
      description: Hardware address length.
      type: String
    - contextPath: GoogleChronicleBackstory.Events.network.dhcp.hops
      description: DHCP hop count.
      type: String
    - contextPath: GoogleChronicleBackstory.Events.network.dhcp.htype
      description: Hardware address type.
      type: String
    - contextPath: GoogleChronicleBackstory.Events.network.dhcp.leaseTimeSeconds
      description: Client-requested lease time for an IP address in seconds.
      type: String
    - contextPath: GoogleChronicleBackstory.Events.network.dhcp.opcode
      description: BOOTP op code.
      type: String
    - contextPath: GoogleChronicleBackstory.Events.network.dhcp.requestedAddress
      description: Client identifier.
      type: String
    - contextPath: GoogleChronicleBackstory.Events.network.dhcp.seconds
      description: Seconds elapsed since the client began the address acquisition/renewal
        process.
      type: String
    - contextPath: GoogleChronicleBackstory.Events.network.dhcp.sname
      description: Name of the server which the client has requested to boot from.
      type: String
    - contextPath: GoogleChronicleBackstory.Events.network.dhcp.transactionId
      description: Client transaction ID.
      type: String
    - contextPath: GoogleChronicleBackstory.Events.network.dhcp.type
      description: DHCP message type.
      type: String
    - contextPath: GoogleChronicleBackstory.Events.network.dhcp.chaddr
      description: IP address for the client hardware.
      type: String
    - contextPath: GoogleChronicleBackstory.Events.network.dhcp.ciaddr
      description: IP address for the client.
      type: String
    - contextPath: GoogleChronicleBackstory.Events.network.dhcp.giaddr
      description: IP address for the relay agent.
      type: String
    - contextPath: GoogleChronicleBackstory.Events.network.dhcp.siaddr
      description: IP address for the next bootstrap server.
      type: String
    - contextPath: GoogleChronicleBackstory.Events.network.dhcp.yiaddr
      description: Your IP address.
      type: String
    - contextPath: GoogleChronicleBackstory.Events.network.dns.authoritative
      description: Set to true for authoritative DNS servers.
      type: String
    - contextPath: GoogleChronicleBackstory.Events.network.dns.id
      description: Stores the DNS query identifier.
      type: String
    - contextPath: GoogleChronicleBackstory.Events.network.dns.response
      description: Set to true if the event is a DNS response.
      type: String
    - contextPath: GoogleChronicleBackstory.Events.network.dns.opcode
      description: Stores the DNS OpCode used to specify the type of DNS query (standard,
        inverse, server status, etc.).
      type: String
    - contextPath: GoogleChronicleBackstory.Events.network.dns.recursionAvailable
      description: Set to true if a recursive DNS lookup is available.
      type: String
    - contextPath: GoogleChronicleBackstory.Events.network.dns.recursionDesired
      description: Set to true if a recursive DNS lookup is requested.
      type: String
    - contextPath: GoogleChronicleBackstory.Events.network.dns.responseCode
      description: Stores the DNS response code as defined by RFC 1035, Domain Names
        - Implementation and Specification.
      type: String
    - contextPath: GoogleChronicleBackstory.Events.network.dns.truncated
      description: Set to true if this is a truncated DNS response.
      type: String
    - contextPath: GoogleChronicleBackstory.Events.network.dns.questions.name
      description: Stores the domain name.
      type: String
    - contextPath: GoogleChronicleBackstory.Events.network.dns.questions.class
      description: Stores the code specifying the class of the query.
      type: String
    - contextPath: GoogleChronicleBackstory.Events.network.dns.questions.type
      description: Stores the code specifying the type of the query.
      type: String
    - contextPath: GoogleChronicleBackstory.Events.network.dns.answers.binaryData
      description: Stores the raw bytes of any non-UTF8 strings that might be included
        as part of a DNS response.
      type: String
    - contextPath: GoogleChronicleBackstory.Events.network.dns.answers.class
      description: Stores the code specifying the class of the resource record.
      type: String
    - contextPath: GoogleChronicleBackstory.Events.network.dns.answers.data
      description: Stores the payload or response to the DNS question for all responses
        encoded in UTF-8 format.
      type: String
    - contextPath: GoogleChronicleBackstory.Events.network.dns.answers.name
      description: Stores the name of the owner of the resource record.
      type: String
    - contextPath: GoogleChronicleBackstory.Events.network.dns.answers.ttl
      description: Stores the time interval for which the resource record can be cached
        before the source of the information should again be queried.
      type: String
    - contextPath: GoogleChronicleBackstory.Events.network.dns.answers.type
      description: Stores the code specifying the type of the resource record.
      type: String
    - contextPath: GoogleChronicleBackstory.Events.network.dns.authority.binaryData
      description: Stores the raw bytes of any non-UTF8 strings that might be included
        as part of a DNS response.
      type: String
    - contextPath: GoogleChronicleBackstory.Events.network.dns.authority.class
      description: Stores the code specifying the class of the resource record.
      type: String
    - contextPath: GoogleChronicleBackstory.Events.network.dns.authority.data
      description: Stores the payload or response to the DNS question for all responses
        encoded in UTF-8 format.
      type: String
    - contextPath: GoogleChronicleBackstory.Events.network.dns.authority.name
      description: Stores the name of the owner of the resource record.
      type: String
    - contextPath: GoogleChronicleBackstory.Events.network.dns.authority.ttl
      description: Stores the time interval for which the resource record can be cached
        before the source of the information should again be queried.
      type: String
    - contextPath: GoogleChronicleBackstory.Events.network.dns.authority.type
      description: Stores the code specifying the type of the resource record.
      type: String
    - contextPath: GoogleChronicleBackstory.Events.network.dns.additional.binaryData
      description: Stores the raw bytes of any non-UTF8 strings that might be included
        as part of a DNS response.
      type: String
    - contextPath: GoogleChronicleBackstory.Events.network.dns.additional.class
      description: Stores the code specifying the class of the resource record.
      type: String
    - contextPath: GoogleChronicleBackstory.Events.network.dns.additional.data
      description: Stores the payload or response to the DNS question for all responses
        encoded in UTF-8 format.
      type: String
    - contextPath: GoogleChronicleBackstory.Events.network.dns.additional.name
      description: Stores the name of the owner of the resource record.
      type: String
    - contextPath: GoogleChronicleBackstory.Events.network.dns.additional.ttl
      description: Stores the time interval for which the resource record can be cached
        before the source of the information should again be queried.
      type: String
    - contextPath: GoogleChronicleBackstory.Events.network.dns.additional.type
      description: Stores the code specifying the type of the resource record.
      type: String
    - contextPath: GoogleChronicleBackstory.Events.network.email.from
      description: Stores the from email address.
      type: String
    - contextPath: GoogleChronicleBackstory.Events.network.email.replyTo
      description: Stores the reply_to email address.
      type: String
    - contextPath: GoogleChronicleBackstory.Events.network.email.to
      description: Stores the to email addresses.
      type: String
    - contextPath: GoogleChronicleBackstory.Events.network.email.cc
      description: Stores the cc email addresses.
      type: String
    - contextPath: GoogleChronicleBackstory.Events.network.email.bcc
      description: Stores the bcc email addresses.
      type: String
    - contextPath: GoogleChronicleBackstory.Events.network.email.mailId
      description: Stores the mail (or message) ID.
      type: String
    - contextPath: GoogleChronicleBackstory.Events.network.email.subject
      description: Stores the email subject line.
      type: String
    - contextPath: GoogleChronicleBackstory.Events.network.ftp.command
      description: Stores the FTP command.
      type: String
    - contextPath: GoogleChronicleBackstory.Events.network.http.method
      description: Stores the HTTP request method.
      type: String
    - contextPath: GoogleChronicleBackstory.Events.network.http.referralUrl
      description: Stores the URL for the HTTP referer.
      type: String
    - contextPath: GoogleChronicleBackstory.Events.network.http.responseCode
      description: Stores the HTTP response status code, which indicates whether a
        specific HTTP request has been successfully completed.
      type: String
    - contextPath: GoogleChronicleBackstory.Events.network.http.useragent
      description: Stores the User-Agent request header which includes the application
        type, operating system, software vendor or software version of the requesting
        software user agent.
      type: String
    - contextPath: GoogleChronicleBackstory.Events.authentication.authType
      description: Type of system an authentication event is associated with (Chronicle
        UDM).
      type: String
    - contextPath: GoogleChronicleBackstory.Events.authentication.mechanism
      description: Mechanism(s) used for authentication.
      type: String
    - contextPath: GoogleChronicleBackstory.Events.securityResult.about
      description: Provide a description of the security result.
      type: String
    - contextPath: GoogleChronicleBackstory.Events.securityResult.action
      description: Specify a security action.
      type: String
    - contextPath: GoogleChronicleBackstory.Events.securityResult.category
      description: Specify a security category.
      type: String
    - contextPath: GoogleChronicleBackstory.Events.securityResult.confidence
      description: Specify a confidence with regards to a security event as estimated
        by the product.
      type: String
    - contextPath: GoogleChronicleBackstory.Events.securityResult.confidenceDetails
      description: Additional detail with regards to the confidence of a security
        event as estimated by the product vendor.
      type: String
    - contextPath: GoogleChronicleBackstory.Events.securityResult.priority
      description: Specify a priority with regards to a security event as estimated
        by the product vendor.
      type: String
    - contextPath: GoogleChronicleBackstory.Events.securityResult.priorityDetails
      description: Vendor-specific information about the security result priority.
      type: String
    - contextPath: GoogleChronicleBackstory.Events.securityResult.ruleId
      description: Identifier for the security rule.
      type: String
    - contextPath: GoogleChronicleBackstory.Events.securityResult.ruleName
      description: Name of the security rule.
      type: String
    - contextPath: GoogleChronicleBackstory.Events.securityResult.severity
      description: Severity of a security event as estimated by the product vendor
        using values defined by the Chronicle UDM.
      type: String
    - contextPath: GoogleChronicleBackstory.Events.securityResult.severityDetails
      description: Severity for a security event as estimated by the product vendor.
      type: String
    - contextPath: GoogleChronicleBackstory.Events.securityResult.threatName
      description: Name of the security threat.
      type: String
    - contextPath: GoogleChronicleBackstory.Events.securityResult.urlBackToProduct
      description: URL to direct you to the source product console for this security
        event.
      type: String
  - arguments:
    - default: true
      description: |-
        Unique identifier for a rule or specific version of a rule, defined and returned by the server. You can specify exactly one rule identifier.
        Use the following format to specify the id:
         ru_{UUID} or {ruleId}@v_{int64}_{int64}. If not specified then detections for all versions of all rules are returned.
      isArray: false
      name: id
      required: false
      secret: false
    - default: false
      description: |-
        (Deprecated: use `start_time` instead) Time to begin returning detections, filtering on a detection's "detectionTime". If not specified, the start time is treated as open-ended.
        Formats: YYYY-MM-ddTHH:mm:ssZ, YYYY-MM-dd, N days, N hours.
        Example: 2020-05-01T00:00:00Z, 2020-05-01, 2 days, 5 hours, 01 Mar 2021, 01 Feb 2021 04:45:33, 15 Jun.
      isArray: false
      name: detection_start_time
      required: false
      secret: false
    - default: false
      description: |-
        (Deprecated: use `end_time` instead) Time to stop returning detections, filtering on a detection's "detectionTime". If not specified, the end time is treated as open-ended.
        Formats: YYYY-MM-ddTHH:mm:ssZ, YYYY-MM-dd, N days, N hours.
        Example: 2020-05-01T00:00:00Z, 2020-05-01, 2 days, 5 hours, 01 Mar 2021, 01 Feb 2021 04:45:33, 15 Jun.
      isArray: false
      name: detection_end_time
      required: false
      secret: false
    - auto: PREDEFINED
      default: false
      description: |-
        Filter detections on if they are ALERTING or NOT_ALERTING.
        Avoid specifying to return all detections.
      isArray: false
      name: alert_state
      predefined:
      - ALERTING
      - NOT_ALERTING
      required: false
      secret: false
    - default: false
      defaultValue: '100'
      description: Specify the limit on the number of detections to display. You can
        specify between 1 and 1000.
      isArray: false
      name: page_size
      required: false
      secret: false
    - default: false
      description: A page token received from a previous call. Provide this to retrieve
        the subsequent page. If the page token is configured, overrides the detection
        start and end time arguments.
      isArray: false
      name: page_token
      required: false
      secret: false
    - auto: PREDEFINED
      default: false
      defaultValue: 'False'
      description: |-
        Whether the user wants to retrieve detections for all versions of a rule with a given rule identifier.

        Note: If this option is set to true, rule id is required.
      isArray: false
      name: detection_for_all_versions
      predefined:
      - 'True'
      - 'False'
      required: false
      secret: false
    - auto: PREDEFINED
      default: false
      description: |-
        Sort detections by "DETECTION_TIME" or by "CREATED_TIME". If not specified, it defaults to "DETECTION_TIME". Detections are returned in descending order of the timestamp.

        Note: Requires either "start_time" or "end_time" argument.
      isArray: false
      name: list_basis
      predefined:
      - DETECTION_TIME
      - CREATED_TIME
      required: false
      secret: false
    - default: false
      description: |-
        Time to begin returning detections, filtering by the detection field specified in the listBasis parameter. If not specified, the start time is treated as open-ended.
        Formats: YYYY-MM-ddTHH:mm:ssZ, YYYY-MM-dd, N days, N hours.
        Example: 2020-05-01T00:00:00Z, 2020-05-01, 2 days, 5 hours, 01 Mar 2021, 01 Feb 2021 04:45:33, 15 Jun.
      isArray: false
      name: start_time
      required: false
      secret: false
    - default: false
      description: |-
        Time to stop returning detections, filtering by the detection field specified by the listBasis parameter. If not specified, the end time is treated as open-ended.
        Formats: YYYY-MM-ddTHH:mm:ssZ, YYYY-MM-dd, N days, N hours.
        Example: 2020-05-01T00:00:00Z, 2020-05-01, 2 days, 5 hours, 01 Mar 2021, 01 Feb 2021 04:45:33, 15 Jun.
      isArray: false
      name: end_time
      required: false
      secret: false
    deprecated: false
    description: Return the detections for the specified version of a rule, the latest
      version of a rule, all versions of a rule, or all versions of all rules.
    execution: false
    name: gcb-list-detections
    outputs:
    - contextPath: GoogleChronicleBackstory.Detections.id
      description: Identifier for the detection.
      type: String
    - contextPath: GoogleChronicleBackstory.Detections.ruleId
      description: Identifier for the rule generating the detection.
      type: String
    - contextPath: GoogleChronicleBackstory.Detections.ruleVersion
      description: Identifier for the rule version generating the detection.
      type: String
    - contextPath: GoogleChronicleBackstory.Detections.ruleName
      description: Name of the rule generating the detection, as parsed from ruleText.
      type: String
    - contextPath: GoogleChronicleBackstory.Detections.timeWindowStartTime
      description: The start time of the window the detection was found in.
      type: Date
    - contextPath: GoogleChronicleBackstory.Detections.timeWindowEndTime
      description: The end time of the window the detection was found in.
      type: Date
    - contextPath: GoogleChronicleBackstory.Detections.alertState
      description: Indicates whether the rule generating this detection currently
        has alerting enabled or disabled.
      type: String
    - contextPath: GoogleChronicleBackstory.Detections.urlBackToProduct
      description: URL pointing to the Chronicle UI for this detection.
      type: String
    - contextPath: GoogleChronicleBackstory.Detections.type
      description: Type of detection.
      type: String
    - contextPath: GoogleChronicleBackstory.Detections.createdTime
      description: Time the detection was created.
      type: Date
    - contextPath: GoogleChronicleBackstory.Detections.detectionTime
      description: The time period the detection was found in.
      type: Date
    - contextPath: GoogleChronicleBackstory.Detections.ruleType
      description: Whether the rule generating this detection is a single event or
        multi-event rule.
      type: String
    - contextPath: GoogleChronicleBackstory.Detections.detectionFields.key
      description: The key for a field specified in the rule, for MULTI_EVENT rules.
      type: String
    - contextPath: GoogleChronicleBackstory.Detections.detectionFields.value
      description: The value for a field specified in the rule, for MULTI_EVENT rules.
      type: String
    - contextPath: GoogleChronicleBackstory.Detections.collectionElements.label
      description: The variable a given set of UDM events belongs to.
      type: String
    - contextPath: GoogleChronicleBackstory.Detections.collectionElements.references.principalAssetIdentifier
      description: Specifies the principal asset identifier of the event.
      type: String
    - contextPath: GoogleChronicleBackstory.Detections.collectionElements.references.targetAssetIdentifier
      description: Specifies the target asset identifier of the event.
      type: String
    - contextPath: GoogleChronicleBackstory.Detections.collectionElements.references.eventType
      description: Specifies the type of the event.
      type: String
    - contextPath: GoogleChronicleBackstory.Detections.collectionElements.references.eventTimestamp
      description: The GMT timestamp when the event was generated.
      type: Date
    - contextPath: GoogleChronicleBackstory.Detections.collectionElements.references.ingestedTimestamp
      description: The GMT timestamp when the event was ingested in the vendor's instance.
      type: Date
    - contextPath: GoogleChronicleBackstory.Detections.collectionElements.references.description
      description: Human-readable description of the event.
      type: String
    - contextPath: GoogleChronicleBackstory.Detections.collectionElements.references.productEventType
      description: Short, descriptive, human-readable, and product-specific event
        name or type.
      type: String
    - contextPath: GoogleChronicleBackstory.Detections.collectionElements.references.productLogId
      description: A vendor-specific event identifier to uniquely identify the event
        (a GUID). Users might use this identifier to search the vendor's proprietary
        console for the event in question.
      type: String
    - contextPath: GoogleChronicleBackstory.Detections.collectionElements.references.productName
      description: Specifies the name of the product.
      type: String
    - contextPath: GoogleChronicleBackstory.Detections.collectionElements.references.productVersion
      description: Specifies the version of the product.
      type: String
    - contextPath: GoogleChronicleBackstory.Detections.collectionElements.references.urlBackToProduct
      description: URL linking to a relevant website where you can view more information
        about this specific event or the general event category.
      type: String
    - contextPath: GoogleChronicleBackstory.Detections.collectionElements.references.vendorName
      description: Specifies the product vendor's name.
      type: String
    - contextPath: GoogleChronicleBackstory.Detections.collectionElements.references.principal.assetId
      description: Vendor-specific unique device identifier.
      type: String
    - contextPath: GoogleChronicleBackstory.Detections.collectionElements.references.principal.email
      description: Email address.
      type: String
    - contextPath: GoogleChronicleBackstory.Detections.collectionElements.references.principal.hostname
      description: Client hostname or domain name field.
      type: String
    - contextPath: GoogleChronicleBackstory.Detections.collectionElements.references.principal.platform
      description: Platform operating system.
      type: String
    - contextPath: GoogleChronicleBackstory.Detections.collectionElements.references.principal.platformPatchLevel
      description: Platform operating system patch level.
      type: String
    - contextPath: GoogleChronicleBackstory.Detections.collectionElements.references.principal.platformVersion
      description: Platform operating system version.
      type: String
    - contextPath: GoogleChronicleBackstory.Detections.collectionElements.references.principal.ip
      description: IP address associated with a network connection.
      type: String
    - contextPath: GoogleChronicleBackstory.Detections.collectionElements.references.principal.port
      description: Source or destination network port number when a specific network
        connection is described within an event.
      type: String
    - contextPath: GoogleChronicleBackstory.Detections.collectionElements.references.principal.mac
      description: MAC addresses associated with a device.
      type: String
    - contextPath: GoogleChronicleBackstory.Detections.collectionElements.references.principal.administrativeDomain
      description: Domain which the device belongs to (for example, the Windows domain).
      type: String
    - contextPath: GoogleChronicleBackstory.Detections.collectionElements.references.principal.url
      description: Standard URL.
      type: String
    - contextPath: GoogleChronicleBackstory.Detections.collectionElements.references.principal.file.fileMetadata
      description: Metadata associated with the file.
      type: String
    - contextPath: GoogleChronicleBackstory.Detections.collectionElements.references.principal.file.fullPath
      description: Full path identifying the location of the file on the system.
      type: String
    - contextPath: GoogleChronicleBackstory.Detections.collectionElements.references.principal.file.md5
      description: MD5 hash value of the file.
      type: String
    - contextPath: GoogleChronicleBackstory.Detections.collectionElements.references.principal.file.mimeType
      description: Multipurpose Internet Mail Extensions (MIME) type of the file.
      type: String
    - contextPath: GoogleChronicleBackstory.Detections.collectionElements.references.principal.file.sha1
      description: SHA-1 hash value of the file.
      type: String
    - contextPath: GoogleChronicleBackstory.Detections.collectionElements.references.principal.file.sha256
      description: SHA-256 hash value of the file.
      type: String
    - contextPath: GoogleChronicleBackstory.Detections.collectionElements.references.principal.file.size
      description: Size of the file.
      type: String
    - contextPath: GoogleChronicleBackstory.Detections.collectionElements.references.principal.process.commandLine
      description: Stores the command line string for the process.
      type: String
    - contextPath: GoogleChronicleBackstory.Detections.collectionElements.references.principal.process.productSpecificProcessId
      description: Stores the product specific process ID.
      type: String
    - contextPath: GoogleChronicleBackstory.Detections.collectionElements.references.principal.process.productSpecificParentProcessId
      description: Stores the product specific process ID for the parent process.
      type: String
    - contextPath: GoogleChronicleBackstory.Detections.collectionElements.references.principal.process.file
      description: Stores the file name of the file in use by the process.
      type: String
    - contextPath: GoogleChronicleBackstory.Detections.collectionElements.references.principal.process.file.fileMetadata
      description: Metadata associated with the file.
      type: String
    - contextPath: GoogleChronicleBackstory.Detections.collectionElements.references.principal.process.file.fullPath
      description: Full path identifying the location of the file on the system.
      type: String
    - contextPath: GoogleChronicleBackstory.Detections.collectionElements.references.principal.process.file.md5
      description: MD5 hash value of the file.
      type: String
    - contextPath: GoogleChronicleBackstory.Detections.collectionElements.references.principal.process.file.mimeType
      description: Multipurpose Internet Mail Extensions (MIME) type of the file.
      type: String
    - contextPath: GoogleChronicleBackstory.Detections.collectionElements.references.principal.process.file.sha1
      description: SHA-1 hash value of the file.
      type: String
    - contextPath: GoogleChronicleBackstory.Detections.collectionElements.references.principal.process.file.sha256
      description: SHA-256 hash value of the file.
      type: String
    - contextPath: GoogleChronicleBackstory.Detections.collectionElements.references.principal.process.file.size
      description: Size of the file.
      type: String
    - contextPath: GoogleChronicleBackstory.Detections.collectionElements.references.principal.process.parentPid
      description: Stores the process ID for the parent process.
      type: String
    - contextPath: GoogleChronicleBackstory.Detections.collectionElements.references.principal.process.pid
      description: Stores the process ID.
      type: String
    - contextPath: GoogleChronicleBackstory.Detections.collectionElements.references.principal.registry.registryKey
      description: Stores the registry key associated with an application or system
        component.
      type: String
    - contextPath: GoogleChronicleBackstory.Detections.collectionElements.references.principal.registry.registryValueName
      description: Stores the name of the registry value associated with an application
        or system component.
      type: String
    - contextPath: GoogleChronicleBackstory.Detections.collectionElements.references.principal.registry.registryValueData
      description: Stores the data associated with a registry value.
      type: String
    - contextPath: GoogleChronicleBackstory.Detections.collectionElements.references.principal.user.emailAddresses
      description: Stores the email addresses for the user.
      type: String
    - contextPath: GoogleChronicleBackstory.Detections.collectionElements.references.principal.user.employeeId
      description: Stores the human resources employee ID for the user.
      type: String
    - contextPath: GoogleChronicleBackstory.Detections.collectionElements.references.principal.user.firstName
      description: Stores the first name for the user.
      type: String
    - contextPath: GoogleChronicleBackstory.Detections.collectionElements.references.principal.user.middleName
      description: Stores the middle name for the user.
      type: String
    - contextPath: GoogleChronicleBackstory.Detections.collectionElements.references.principal.user.lastName
      description: Stores the last name for the user.
      type: String
    - contextPath: GoogleChronicleBackstory.Detections.collectionElements.references.principal.user.groupid
      description: Stores the group ID associated with a user.
      type: String
    - contextPath: GoogleChronicleBackstory.Detections.collectionElements.references.principal.user.phoneNumbers
      description: Stores the phone numbers for the user.
      type: String
    - contextPath: GoogleChronicleBackstory.Detections.collectionElements.references.principal.user.title
      description: Stores the job title for the user.
      type: String
    - contextPath: GoogleChronicleBackstory.Detections.collectionElements.references.principal.user.userDisplayName
      description: Stores the display name for the user.
      type: String
    - contextPath: GoogleChronicleBackstory.Detections.collectionElements.references.principal.user.userid
      description: Stores the user ID.
      type: String
    - contextPath: GoogleChronicleBackstory.Detections.collectionElements.references.principal.user.windowsSid
      description: Stores the Microsoft Windows security identifier (SID) associated
        with a user.
      type: String
    - contextPath: GoogleChronicleBackstory.Detections.collectionElements.references.target.assetId
      description: Vendor-specific unique device identifier.
      type: String
    - contextPath: GoogleChronicleBackstory.Detections.collectionElements.references.target.email
      description: Email address.
      type: String
    - contextPath: GoogleChronicleBackstory.Detections.collectionElements.references.target.hostname
      description: Client hostname or domain name field.
      type: String
    - contextPath: GoogleChronicleBackstory.Detections.collectionElements.references.target.platform
      description: Platform operating system.
      type: String
    - contextPath: GoogleChronicleBackstory.Detections.collectionElements.references.target.platformPatchLevel
      description: Platform operating system patch level.
      type: String
    - contextPath: GoogleChronicleBackstory.Detections.collectionElements.references.target.platformVersion
      description: Platform operating system version.
      type: String
    - contextPath: GoogleChronicleBackstory.Detections.collectionElements.references.target.ip
      description: IP address associated with a network connection.
      type: String
    - contextPath: GoogleChronicleBackstory.Detections.collectionElements.references.target.port
      description: Source or destination network port number when a specific network
        connection is described within an event.
      type: String
    - contextPath: GoogleChronicleBackstory.Detections.collectionElements.references.target.mac
      description: One or more MAC addresses associated with a device.
      type: String
    - contextPath: GoogleChronicleBackstory.Detections.collectionElements.references.target.administrativeDomain
      description: Domain which the device belongs to (for example, the Windows domain).
      type: String
    - contextPath: GoogleChronicleBackstory.Detections.collectionElements.references.target.url
      description: Standard URL.
      type: String
    - contextPath: GoogleChronicleBackstory.Detections.collectionElements.references.target.file.fileMetadata
      description: Metadata associated with the file.
      type: String
    - contextPath: GoogleChronicleBackstory.Detections.collectionElements.references.target.file.fullPath
      description: Full path identifying the location of the file on the system.
      type: String
    - contextPath: GoogleChronicleBackstory.Detections.collectionElements.references.target.file.md5
      description: MD5 hash value of the file.
      type: String
    - contextPath: GoogleChronicleBackstory.Detections.collectionElements.references.target.file.mimeType
      description: Multipurpose Internet Mail Extensions (MIME) type of the file.
      type: String
    - contextPath: GoogleChronicleBackstory.Detections.collectionElements.references.target.file.sha1
      description: SHA-1 hash value of the file.
      type: String
    - contextPath: GoogleChronicleBackstory.Detections.collectionElements.references.target.file.sha256
      description: SHA-256 hash value of the file.
      type: String
    - contextPath: GoogleChronicleBackstory.Detections.collectionElements.references.target.file.size
      description: Size of the file.
      type: String
    - contextPath: GoogleChronicleBackstory.Detections.collectionElements.references.target.process.commandLine
      description: Stores the command line string for the process.
      type: String
    - contextPath: GoogleChronicleBackstory.Detections.collectionElements.references.target.process.productSpecificProcessId
      description: Stores the product specific process ID.
      type: String
    - contextPath: GoogleChronicleBackstory.Detections.collectionElements.references.target.process.productSpecificParentProcessId
      description: Stores the product specific process ID for the parent process.
      type: String
    - contextPath: GoogleChronicleBackstory.Detections.collectionElements.references.target.process.file
      description: Stores the file name of the file in use by the process.
      type: String
    - contextPath: GoogleChronicleBackstory.Detections.collectionElements.references.target.process.file.fileMetadata
      description: Metadata associated with the file.
      type: String
    - contextPath: GoogleChronicleBackstory.Detections.collectionElements.references.target.process.file.fullPath
      description: Full path identifying the location of the file on the system.
      type: String
    - contextPath: GoogleChronicleBackstory.Detections.collectionElements.references.target.process.file.md5
      description: MD5 hash value of the file.
      type: String
    - contextPath: GoogleChronicleBackstory.Detections.collectionElements.references.target.process.file.mimeType
      description: Multipurpose Internet Mail Extensions (MIME) type of the file.
      type: String
    - contextPath: GoogleChronicleBackstory.Detections.collectionElements.references.target.process.file.sha1
      description: SHA-1 hash value of the file.
      type: String
    - contextPath: GoogleChronicleBackstory.Detections.collectionElements.references.target.process.file.sha256
      description: SHA-256 hash value of the file.
      type: String
    - contextPath: GoogleChronicleBackstory.Detections.collectionElements.references.target.process.file.size
      description: Size of the file.
      type: String
    - contextPath: GoogleChronicleBackstory.Detections.collectionElements.references.target.process.parentPid
      description: Stores the process ID for the parent process.
      type: String
    - contextPath: GoogleChronicleBackstory.Detections.collectionElements.references.target.process.pid
      description: Stores the process ID.
      type: String
    - contextPath: GoogleChronicleBackstory.Detections.collectionElements.references.target.registry.registryKey
      description: Stores the registry key associated with an application or system
        component.
      type: String
    - contextPath: GoogleChronicleBackstory.Detections.collectionElements.references.target.registry.registryValueName
      description: Stores the name of the registry value associated with an application
        or system component.
      type: String
    - contextPath: GoogleChronicleBackstory.Detections.collectionElements.references.target.registry.registryValueData
      description: Stores the data associated with a registry value.
      type: String
    - contextPath: GoogleChronicleBackstory.Detections.collectionElements.references.target.user.emailAddresses
      description: Stores the email addresses for the user.
      type: String
    - contextPath: GoogleChronicleBackstory.Detections.collectionElements.references.target.user.employeeId
      description: Stores the human resources employee ID for the user.
      type: String
    - contextPath: GoogleChronicleBackstory.Detections.collectionElements.references.target.user.firstName
      description: Stores the first name for the user.
      type: String
    - contextPath: GoogleChronicleBackstory.Detections.collectionElements.references.target.user.middleName
      description: Stores the middle name for the user.
      type: String
    - contextPath: GoogleChronicleBackstory.Detections.collectionElements.references.target.user.lastName
      description: Stores the last name for the user.
      type: String
    - contextPath: GoogleChronicleBackstory.Detections.collectionElements.references.target.user.groupid
      description: Stores the group ID associated with a user.
      type: String
    - contextPath: GoogleChronicleBackstory.Detections.collectionElements.references.target.user.phoneNumbers
      description: Stores the phone numbers for the user.
      type: String
    - contextPath: GoogleChronicleBackstory.Detections.collectionElements.references.target.user.title
      description: Stores the job title for the user.
      type: String
    - contextPath: GoogleChronicleBackstory.Detections.collectionElements.references.target.user.userDisplayName
      description: Stores the display name for the user.
      type: String
    - contextPath: GoogleChronicleBackstory.Detections.collectionElements.references.target.user.userid
      description: Stores the user ID.
      type: String
    - contextPath: GoogleChronicleBackstory.Detections.collectionElements.references.target.user.windowsSid
      description: Stores the Microsoft Windows security identifier (SID) associated
        with a user.
      type: String
    - contextPath: GoogleChronicleBackstory.Detections.collectionElements.references.intermediary.assetId
      description: Vendor-specific unique device identifier.
      type: String
    - contextPath: GoogleChronicleBackstory.Detections.collectionElements.references.intermediary.email
      description: Email address.
      type: String
    - contextPath: GoogleChronicleBackstory.Detections.collectionElements.references.intermediary.hostname
      description: Client hostname or domain name field.
      type: String
    - contextPath: GoogleChronicleBackstory.Detections.collectionElements.references.intermediary.platform
      description: Platform operating system.
      type: String
    - contextPath: GoogleChronicleBackstory.Detections.collectionElements.references.intermediary.platformPatchLevel
      description: Platform operating system patch level.
      type: String
    - contextPath: GoogleChronicleBackstory.Detections.collectionElements.references.intermediary.platformVersion
      description: Platform operating system version.
      type: String
    - contextPath: GoogleChronicleBackstory.Detections.collectionElements.references.intermediary.ip
      description: IP address associated with a network connection.
      type: String
    - contextPath: GoogleChronicleBackstory.Detections.collectionElements.references.intermediary.port
      description: Source or destination network port number when a specific network
        connection is described within an event.
      type: String
    - contextPath: GoogleChronicleBackstory.Detections.collectionElements.references.intermediary.mac
      description: One or more MAC addresses associated with a device.
      type: String
    - contextPath: GoogleChronicleBackstory.Detections.collectionElements.references.intermediary.administrativeDomain
      description: Domain which the device belongs to (for example, the Windows domain).
      type: String
    - contextPath: GoogleChronicleBackstory.Detections.collectionElements.references.intermediary.url
      description: Standard URL.
      type: String
    - contextPath: GoogleChronicleBackstory.Detections.collectionElements.references.intermediary.file.fileMetadata
      description: Metadata associated with the file.
      type: String
    - contextPath: GoogleChronicleBackstory.Detections.collectionElements.references.intermediary.file.fullPath
      description: Full path identifying the location of the file on the system.
      type: String
    - contextPath: GoogleChronicleBackstory.Detections.collectionElements.references.intermediary.file.md5
      description: MD5 hash value of the file.
      type: String
    - contextPath: GoogleChronicleBackstory.Detections.collectionElements.references.intermediary.file.mimeType
      description: Multipurpose Internet Mail Extensions (MIME) type of the file.
      type: String
    - contextPath: GoogleChronicleBackstory.Detections.collectionElements.references.intermediary.file.sha1
      description: SHA-1 hash value of the file.
      type: String
    - contextPath: GoogleChronicleBackstory.Detections.collectionElements.references.intermediary.file.sha256
      description: SHA-256 hash value of the file.
      type: String
    - contextPath: GoogleChronicleBackstory.Detections.collectionElements.references.intermediary.file.size
      description: Size of the file.
      type: String
    - contextPath: GoogleChronicleBackstory.Detections.collectionElements.references.intermediary.process.commandLine
      description: Stores the command line string for the process.
      type: String
    - contextPath: GoogleChronicleBackstory.Detections.collectionElements.references.intermediary.process.productSpecificProcessId
      description: Stores the product specific process ID.
      type: String
    - contextPath: GoogleChronicleBackstory.Detections.collectionElements.references.intermediary.process.productSpecificParentProcessId
      description: Stores the product specific process ID for the parent process.
      type: String
    - contextPath: GoogleChronicleBackstory.Detections.collectionElements.references.intermediary.process.file
      description: Stores the file name of the file in use by the process.
      type: String
    - contextPath: GoogleChronicleBackstory.Detections.collectionElements.references.intermediary.process.file.fileMetadata
      description: Metadata associated with the file.
      type: String
    - contextPath: GoogleChronicleBackstory.Detections.collectionElements.references.intermediary.process.file.fullPath
      description: Full path identifying the location of the file on the system.
      type: String
    - contextPath: GoogleChronicleBackstory.Detections.collectionElements.references.intermediary.process.file.md5
      description: MD5 hash value of the file.
      type: String
    - contextPath: GoogleChronicleBackstory.Detections.collectionElements.references.intermediary.process.file.mimeType
      description: Multipurpose Internet Mail Extensions (MIME) type of the file.
      type: String
    - contextPath: GoogleChronicleBackstory.Detections.collectionElements.references.intermediary.process.file.sha1
      description: SHA-1 hash value of the file.
      type: String
    - contextPath: GoogleChronicleBackstory.Detections.collectionElements.references.intermediary.process.file.sha256
      description: SHA-256 hash value of the file.
      type: String
    - contextPath: GoogleChronicleBackstory.Detections.collectionElements.references.intermediary.process.file.size
      description: Size of the file.
      type: String
    - contextPath: GoogleChronicleBackstory.Detections.collectionElements.references.intermediary.process.parentPid
      description: Stores the process ID for the parent process.
      type: String
    - contextPath: GoogleChronicleBackstory.Detections.collectionElements.references.intermediary.process.pid
      description: Stores the process ID.
      type: String
    - contextPath: GoogleChronicleBackstory.Detections.collectionElements.references.intermediary.registry.registryKey
      description: Stores the registry key associated with an application or system
        component.
      type: String
    - contextPath: GoogleChronicleBackstory.Detections.collectionElements.references.intermediary.registry.registryValueName
      description: Stores the name of the registry value associated with an application
        or system component.
      type: String
    - contextPath: GoogleChronicleBackstory.Detections.collectionElements.references.intermediary.registry.registryValueData
      description: Stores the data associated with a registry value.
      type: String
    - contextPath: GoogleChronicleBackstory.Detections.collectionElements.references.intermediary.user.emailAddresses
      description: Stores the email addresses for the user.
      type: String
    - contextPath: GoogleChronicleBackstory.Detections.collectionElements.references.intermediary.user.employeeId
      description: Stores the human resources employee ID for the user.
      type: String
    - contextPath: GoogleChronicleBackstory.Detections.collectionElements.references.intermediary.user.firstName
      description: Stores the first name for the user.
      type: String
    - contextPath: GoogleChronicleBackstory.Detections.collectionElements.references.intermediary.user.middleName
      description: Stores the middle name for the user.
      type: String
    - contextPath: GoogleChronicleBackstory.Detections.collectionElements.references.intermediary.user.lastName
      description: Stores the last name for the user.
      type: String
    - contextPath: GoogleChronicleBackstory.Detections.collectionElements.references.intermediary.user.groupid
      description: Stores the group ID associated with a user.
      type: String
    - contextPath: GoogleChronicleBackstory.Detections.collectionElements.references.intermediary.user.phoneNumbers
      description: Stores the phone numbers for the user.
      type: String
    - contextPath: GoogleChronicleBackstory.Detections.collectionElements.references.intermediary.user.title
      description: Stores the job title for the user.
      type: String
    - contextPath: GoogleChronicleBackstory.Detections.collectionElements.references.intermediary.user.userDisplayName
      description: Stores the display name for the user.
      type: String
    - contextPath: GoogleChronicleBackstory.Detections.collectionElements.references.intermediary.user.userid
      description: Stores the user ID.
      type: String
    - contextPath: GoogleChronicleBackstory.Detections.collectionElements.references.intermediary.user.windowsSid
      description: Stores the Microsoft Windows security identifier (SID) associated
        with a user.
      type: String
    - contextPath: GoogleChronicleBackstory.Detections.collectionElements.references.src.assetId
      description: Vendor-specific unique device identifier.
      type: String
    - contextPath: GoogleChronicleBackstory.Detections.collectionElements.references.src.email
      description: Email address.
      type: String
    - contextPath: GoogleChronicleBackstory.Detections.collectionElements.references.src.hostname
      description: Client hostname or domain name field.
      type: String
    - contextPath: GoogleChronicleBackstory.Detections.collectionElements.references.src.platform
      description: Platform operating system.
      type: String
    - contextPath: GoogleChronicleBackstory.Detections.collectionElements.references.src.platformPatchLevel
      description: Platform operating system patch level.
      type: String
    - contextPath: GoogleChronicleBackstory.Detections.collectionElements.references.src.platformVersion
      description: Platform operating system version.
      type: String
    - contextPath: GoogleChronicleBackstory.Detections.collectionElements.references.src.ip
      description: IP address associated with a network connection.
      type: String
    - contextPath: GoogleChronicleBackstory.Detections.collectionElements.references.src.port
      description: Source or destination network port number when a specific network
        connection is described within an event.
      type: String
    - contextPath: GoogleChronicleBackstory.Detections.collectionElements.references.src.mac
      description: One or more MAC addresses associated with a device.
      type: String
    - contextPath: GoogleChronicleBackstory.Detections.collectionElements.references.src.administrativeDomain
      description: Domain which the device belongs to (for example, the Windows domain).
      type: String
    - contextPath: GoogleChronicleBackstory.Detections.collectionElements.references.src.url
      description: Standard URL.
      type: String
    - contextPath: GoogleChronicleBackstory.Detections.collectionElements.references.src.file.fileMetadata
      description: Metadata associated with the file.
      type: String
    - contextPath: GoogleChronicleBackstory.Detections.collectionElements.references.src.file.fullPath
      description: Full path identifying the location of the file on the system.
      type: String
    - contextPath: GoogleChronicleBackstory.Detections.collectionElements.references.src.file.md5
      description: MD5 hash value of the file.
      type: String
    - contextPath: GoogleChronicleBackstory.Detections.collectionElements.references.src.file.mimeType
      description: Multipurpose Internet Mail Extensions (MIME) type of the file.
      type: String
    - contextPath: GoogleChronicleBackstory.Detections.collectionElements.references.src.file.sha1
      description: SHA-1 hash value of the file.
      type: String
    - contextPath: GoogleChronicleBackstory.Detections.collectionElements.references.src.file.sha256
      description: SHA-256 hash value of the file.
      type: String
    - contextPath: GoogleChronicleBackstory.Detections.collectionElements.references.src.file.size
      description: Size of the file.
      type: String
    - contextPath: GoogleChronicleBackstory.Detections.collectionElements.references.src.process.commandLine
      description: Stores the command line string for the process.
      type: String
    - contextPath: GoogleChronicleBackstory.Detections.collectionElements.references.src.process.productSpecificProcessId
      description: Stores the product specific process ID.
      type: String
    - contextPath: GoogleChronicleBackstory.Detections.collectionElements.references.src.process.productSpecificParentProcessId
      description: Stores the product specific process ID for the parent process.
      type: String
    - contextPath: GoogleChronicleBackstory.Detections.collectionElements.references.src.process.file
      description: Stores the file name of the file in use by the process.
      type: String
    - contextPath: GoogleChronicleBackstory.Detections.collectionElements.references.src.process.file.fileMetadata
      description: Metadata associated with the file.
      type: String
    - contextPath: GoogleChronicleBackstory.Detections.collectionElements.references.src.process.file.fullPath
      description: Full path identifying the location of the file on the system.
      type: String
    - contextPath: GoogleChronicleBackstory.Detections.collectionElements.references.src.process.file.md5
      description: MD5 hash value of the file.
      type: String
    - contextPath: GoogleChronicleBackstory.Detections.collectionElements.references.src.process.file.mimeType
      description: Multipurpose Internet Mail Extensions (MIME) type of the file.
      type: String
    - contextPath: GoogleChronicleBackstory.Detections.collectionElements.references.src.process.file.sha1
      description: SHA-1 hash value of the file.
      type: String
    - contextPath: GoogleChronicleBackstory.Detections.collectionElements.references.src.process.file.sha256
      description: SHA-256 hash value of the file.
      type: String
    - contextPath: GoogleChronicleBackstory.Detections.collectionElements.references.src.process.file.size
      description: Size of the file.
      type: String
    - contextPath: GoogleChronicleBackstory.Detections.collectionElements.references.src.process.parentPid
      description: Stores the process ID for the parent process.
      type: String
    - contextPath: GoogleChronicleBackstory.Detections.collectionElements.references.src.process.pid
      description: Stores the process ID.
      type: String
    - contextPath: GoogleChronicleBackstory.Detections.collectionElements.references.src.registry.registryKey
      description: Stores the registry key associated with an application or system
        component.
      type: String
    - contextPath: GoogleChronicleBackstory.Detections.collectionElements.references.src.registry.registryValueName
      description: Stores the name of the registry value associated with an application
        or system component.
      type: String
    - contextPath: GoogleChronicleBackstory.Detections.collectionElements.references.src.registry.registryValueData
      description: Stores the data associated with a registry value.
      type: String
    - contextPath: GoogleChronicleBackstory.Detections.collectionElements.references.src.user.emailAddresses
      description: Stores the email addresses for the user.
      type: String
    - contextPath: GoogleChronicleBackstory.Detections.collectionElements.references.src.user.employeeId
      description: Stores the human resources employee ID for the user.
      type: String
    - contextPath: GoogleChronicleBackstory.Detections.collectionElements.references.src.user.firstName
      description: Stores the first name for the user.
      type: String
    - contextPath: GoogleChronicleBackstory.Detections.collectionElements.references.src.user.middleName
      description: Stores the middle name for the user.
      type: String
    - contextPath: GoogleChronicleBackstory.Detections.collectionElements.references.src.user.lastName
      description: Stores the last name for the user.
      type: String
    - contextPath: GoogleChronicleBackstory.Detections.collectionElements.references.src.user.groupid
      description: Stores the group ID associated with a user.
      type: String
    - contextPath: GoogleChronicleBackstory.Detections.collectionElements.references.src.user.phoneNumbers
      description: Stores the phone numbers for the user.
      type: String
    - contextPath: GoogleChronicleBackstory.Detections.collectionElements.references.src.user.title
      description: Stores the job title for the user.
      type: String
    - contextPath: GoogleChronicleBackstory.Detections.collectionElements.references.src.user.userDisplayName
      description: Stores the display name for the user.
      type: String
    - contextPath: GoogleChronicleBackstory.Detections.collectionElements.references.src.user.userid
      description: Stores the user ID.
      type: String
    - contextPath: GoogleChronicleBackstory.Detections.collectionElements.references.src.user.windowsSid
      description: Stores the Microsoft Windows security identifier (SID) associated
        with a user.
      type: String
    - contextPath: GoogleChronicleBackstory.Detections.collectionElements.references.observer.assetId
      description: Vendor-specific unique device identifier.
      type: String
    - contextPath: GoogleChronicleBackstory.Detections.collectionElements.references.observer.email
      description: Email address.
      type: String
    - contextPath: GoogleChronicleBackstory.Detections.collectionElements.references.observer.hostname
      description: Client hostname or domain name field.
      type: String
    - contextPath: GoogleChronicleBackstory.Detections.collectionElements.references.observer.platform
      description: Platform operating system.
      type: String
    - contextPath: GoogleChronicleBackstory.Detections.collectionElements.references.observer.platformPatchLevel
      description: Platform operating system patch level.
      type: String
    - contextPath: GoogleChronicleBackstory.Detections.collectionElements.references.observer.platformVersion
      description: Platform operating system version.
      type: String
    - contextPath: GoogleChronicleBackstory.Detections.collectionElements.references.observer.ip
      description: IP address associated with a network connection.
      type: String
    - contextPath: GoogleChronicleBackstory.Detections.collectionElements.references.observer.port
      description: Source or destination network port number when a specific network
        connection is described within an event.
      type: String
    - contextPath: GoogleChronicleBackstory.Detections.collectionElements.references.observer.mac
      description: One or more MAC addresses associated with a device.
      type: String
    - contextPath: GoogleChronicleBackstory.Detections.collectionElements.references.observer.administrativeDomain
      description: Domain which the device belongs to (for example, the Windows domain).
      type: String
    - contextPath: GoogleChronicleBackstory.Detections.collectionElements.references.observer.url
      description: Standard URL.
      type: String
    - contextPath: GoogleChronicleBackstory.Detections.collectionElements.references.observer.file.fileMetadata
      description: Metadata associated with the file.
      type: String
    - contextPath: GoogleChronicleBackstory.Detections.collectionElements.references.observer.file.fullPath
      description: Full path identifying the location of the file on the system.
      type: String
    - contextPath: GoogleChronicleBackstory.Detections.collectionElements.references.observer.file.md5
      description: MD5 hash value of the file.
      type: String
    - contextPath: GoogleChronicleBackstory.Detections.collectionElements.references.observer.file.mimeType
      description: Multipurpose Internet Mail Extensions (MIME) type of the file.
      type: String
    - contextPath: GoogleChronicleBackstory.Detections.collectionElements.references.observer.file.sha1
      description: SHA-1 hash value of the file.
      type: String
    - contextPath: GoogleChronicleBackstory.Detections.collectionElements.references.observer.file.sha256
      description: SHA-256 hash value of the file.
      type: String
    - contextPath: GoogleChronicleBackstory.Detections.collectionElements.references.observer.file.size
      description: Size of the file.
      type: String
    - contextPath: GoogleChronicleBackstory.Detections.collectionElements.references.observer.process.commandLine
      description: Stores the command line string for the process.
      type: String
    - contextPath: GoogleChronicleBackstory.Detections.collectionElements.references.observer.process.productSpecificProcessId
      description: Stores the product specific process ID.
      type: String
    - contextPath: GoogleChronicleBackstory.Detections.collectionElements.references.observer.process.productSpecificParentProcessId
      description: Stores the product specific process ID for the parent process.
      type: String
    - contextPath: GoogleChronicleBackstory.Detections.collectionElements.references.observer.process.file
      description: Stores the file name of the file in use by the process.
      type: String
    - contextPath: GoogleChronicleBackstory.Detections.collectionElements.references.observer.process.file.fileMetadata
      description: Metadata associated with the file.
      type: String
    - contextPath: GoogleChronicleBackstory.Detections.collectionElements.references.observer.process.file.fullPath
      description: Full path identifying the location of the file on the system.
      type: String
    - contextPath: GoogleChronicleBackstory.Detections.collectionElements.references.observer.process.file.md5
      description: MD5 hash value of the file.
      type: String
    - contextPath: GoogleChronicleBackstory.Detections.collectionElements.references.observer.process.file.mimeType
      description: Multipurpose Internet Mail Extensions (MIME) type of the file.
      type: String
    - contextPath: GoogleChronicleBackstory.Detections.collectionElements.references.observer.process.file.sha1
      description: SHA-1 hash value of the file.
      type: String
    - contextPath: GoogleChronicleBackstory.Detections.collectionElements.references.observer.process.file.sha256
      description: SHA-256 hash value of the file.
      type: String
    - contextPath: GoogleChronicleBackstory.Detections.collectionElements.references.observer.process.file.size
      description: Size of the file.
      type: String
    - contextPath: GoogleChronicleBackstory.Detections.collectionElements.references.observer.process.parentPid
      description: Stores the process ID for the parent process.
      type: String
    - contextPath: GoogleChronicleBackstory.Detections.collectionElements.references.observer.process.pid
      description: Stores the process ID.
      type: String
    - contextPath: GoogleChronicleBackstory.Detections.collectionElements.references.observer.registry.registryKey
      description: Stores the registry key associated with an application or system
        component.
      type: String
    - contextPath: GoogleChronicleBackstory.Detections.collectionElements.references.observer.registry.registryValueName
      description: Stores the name of the registry value associated with an application
        or system component.
      type: String
    - contextPath: GoogleChronicleBackstory.Detections.collectionElements.references.observer.registry.registryValueData
      description: Stores the data associated with a registry value.
      type: String
    - contextPath: GoogleChronicleBackstory.Detections.collectionElements.references.observer.user.emailAddresses
      description: Stores the email addresses for the user.
      type: String
    - contextPath: GoogleChronicleBackstory.Detections.collectionElements.references.observer.user.employeeId
      description: Stores the human resources employee ID for the user.
      type: String
    - contextPath: GoogleChronicleBackstory.Detections.collectionElements.references.observer.user.firstName
      description: Stores the first name for the user.
      type: String
    - contextPath: GoogleChronicleBackstory.Detections.collectionElements.references.observer.user.middleName
      description: Stores the middle name for the user.
      type: String
    - contextPath: GoogleChronicleBackstory.Detections.collectionElements.references.observer.user.lastName
      description: Stores the last name for the user.
      type: String
    - contextPath: GoogleChronicleBackstory.Detections.collectionElements.references.observer.user.groupid
      description: Stores the group ID associated with a user.
      type: String
    - contextPath: GoogleChronicleBackstory.Detections.collectionElements.references.observer.user.phoneNumbers
      description: Stores the phone numbers for the user.
      type: String
    - contextPath: GoogleChronicleBackstory.Detections.collectionElements.references.observer.user.title
      description: Stores the job title for the user.
      type: String
    - contextPath: GoogleChronicleBackstory.Detections.collectionElements.references.observer.user.userDisplayName
      description: Stores the display name for the user.
      type: String
    - contextPath: GoogleChronicleBackstory.Detections.collectionElements.references.observer.user.userid
      description: Stores the user ID.
      type: String
    - contextPath: GoogleChronicleBackstory.Detections.collectionElements.references.observer.user.windowsSid
      description: Stores the Microsoft Windows security identifier (SID) associated
        with a user.
      type: String
    - contextPath: GoogleChronicleBackstory.Detections.collectionElements.references.about.assetId
      description: Vendor-specific unique device identifier.
      type: String
    - contextPath: GoogleChronicleBackstory.Detections.collectionElements.references.about.email
      description: Email address.
      type: String
    - contextPath: GoogleChronicleBackstory.Detections.collectionElements.references.about.hostname
      description: Client hostname or domain name field.
      type: String
    - contextPath: GoogleChronicleBackstory.Detections.collectionElements.references.about.platform
      description: Platform operating system.
      type: String
    - contextPath: GoogleChronicleBackstory.Detections.collectionElements.references.about.platformPatchLevel
      description: Platform operating system patch level.
      type: String
    - contextPath: GoogleChronicleBackstory.Detections.collectionElements.references.about.platformVersion
      description: Platform operating system version.
      type: String
    - contextPath: GoogleChronicleBackstory.Detections.collectionElements.references.about.ip
      description: IP address associated with a network connection.
      type: String
    - contextPath: GoogleChronicleBackstory.Detections.collectionElements.references.about.port
      description: Source or destination network port number when a specific network
        connection is described within an event.
      type: String
    - contextPath: GoogleChronicleBackstory.Detections.collectionElements.references.about.mac
      description: One or more MAC addresses associated with a device.
      type: String
    - contextPath: GoogleChronicleBackstory.Detections.collectionElements.references.about.administrativeDomain
      description: Domain which the device belongs to (for example, the Windows domain).
      type: String
    - contextPath: GoogleChronicleBackstory.Detections.collectionElements.references.about.url
      description: Standard URL.
      type: String
    - contextPath: GoogleChronicleBackstory.Detections.collectionElements.references.about.file.fileMetadata
      description: Metadata associated with the file.
      type: String
    - contextPath: GoogleChronicleBackstory.Detections.collectionElements.references.about.file.fullPath
      description: Full path identifying the location of the file on the system.
      type: String
    - contextPath: GoogleChronicleBackstory.Detections.collectionElements.references.about.file.md5
      description: MD5 hash value of the file.
      type: String
    - contextPath: GoogleChronicleBackstory.Detections.collectionElements.references.about.file.mimeType
      description: Multipurpose Internet Mail Extensions (MIME) type of the file.
      type: String
    - contextPath: GoogleChronicleBackstory.Detections.collectionElements.references.about.file.sha1
      description: SHA-1 hash value of the file.
      type: String
    - contextPath: GoogleChronicleBackstory.Detections.collectionElements.references.about.file.sha256
      description: SHA-256 hash value of the file.
      type: String
    - contextPath: GoogleChronicleBackstory.Detections.collectionElements.references.about.file.size
      description: Size of the file.
      type: String
    - contextPath: GoogleChronicleBackstory.Detections.collectionElements.references.about.process.commandLine
      description: Stores the command line string for the process.
      type: String
    - contextPath: GoogleChronicleBackstory.Detections.collectionElements.references.about.process.productSpecificProcessId
      description: Stores the product specific process ID.
      type: String
    - contextPath: GoogleChronicleBackstory.Detections.collectionElements.references.about.process.productSpecificParentProcessId
      description: Stores the product specific process ID for the parent process.
      type: String
    - contextPath: GoogleChronicleBackstory.Detections.collectionElements.references.about.process.file
      description: Stores the file name of the file in use by the process.
      type: String
    - contextPath: GoogleChronicleBackstory.Detections.collectionElements.references.about.process.file.fileMetadata
      description: Metadata associated with the file.
      type: String
    - contextPath: GoogleChronicleBackstory.Detections.collectionElements.references.about.process.file.fullPath
      description: Full path identifying the location of the file on the system.
      type: String
    - contextPath: GoogleChronicleBackstory.Detections.collectionElements.references.about.process.file.md5
      description: MD5 hash value of the file.
      type: String
    - contextPath: GoogleChronicleBackstory.Detections.collectionElements.references.about.process.file.mimeType
      description: Multipurpose Internet Mail Extensions (MIME) type of the file.
      type: String
    - contextPath: GoogleChronicleBackstory.Detections.collectionElements.references.about.process.file.sha1
      description: SHA-1 hash value of the file.
      type: String
    - contextPath: GoogleChronicleBackstory.Detections.collectionElements.references.about.process.file.sha256
      description: SHA-256 hash value of the file.
      type: String
    - contextPath: GoogleChronicleBackstory.Detections.collectionElements.references.about.process.file.size
      description: Size of the file.
      type: String
    - contextPath: GoogleChronicleBackstory.Detections.collectionElements.references.about.process.parentPid
      description: Stores the process ID for the parent process.
      type: String
    - contextPath: GoogleChronicleBackstory.Detections.collectionElements.references.about.process.pid
      description: Stores the process ID.
      type: String
    - contextPath: GoogleChronicleBackstory.Detections.collectionElements.references.about.registry.registryKey
      description: Stores the registry key associated with an application or system
        component.
      type: String
    - contextPath: GoogleChronicleBackstory.Detections.collectionElements.references.about.registry.registryValueName
      description: Stores the name of the registry value associated with an application
        or system component.
      type: String
    - contextPath: GoogleChronicleBackstory.Detections.collectionElements.references.about.registry.registryValueData
      description: Stores the data associated with a registry value.
      type: String
    - contextPath: GoogleChronicleBackstory.Detections.collectionElements.references.about.user.emailAddresses
      description: Stores the email addresses for the user.
      type: String
    - contextPath: GoogleChronicleBackstory.Detections.collectionElements.references.about.user.employeeId
      description: Stores the human resources employee ID for the user.
      type: String
    - contextPath: GoogleChronicleBackstory.Detections.collectionElements.references.about.user.firstName
      description: Stores the first name for the user.
      type: String
    - contextPath: GoogleChronicleBackstory.Detections.collectionElements.references.about.user.middleName
      description: Stores the middle name for the user.
      type: String
    - contextPath: GoogleChronicleBackstory.Detections.collectionElements.references.about.user.lastName
      description: Stores the last name for the user.
      type: String
    - contextPath: GoogleChronicleBackstory.Detections.collectionElements.references.about.user.groupid
      description: Stores the group ID associated with a user.
      type: String
    - contextPath: GoogleChronicleBackstory.Detections.collectionElements.references.about.user.phoneNumbers
      description: Stores the phone numbers for the user.
      type: String
    - contextPath: GoogleChronicleBackstory.Detections.collectionElements.references.about.user.title
      description: Stores the job title for the user.
      type: String
    - contextPath: GoogleChronicleBackstory.Detections.collectionElements.references.about.user.userDisplayName
      description: Stores the display name for the user.
      type: String
    - contextPath: GoogleChronicleBackstory.Detections.collectionElements.references.about.user.userid
      description: Stores the user ID.
      type: String
    - contextPath: GoogleChronicleBackstory.Detections.collectionElements.references.about.user.windowsSid
      description: Stores the Microsoft Windows security identifier (SID) associated
        with a user.
      type: String
    - contextPath: GoogleChronicleBackstory.Detections.collectionElements.references.network.applicationProtocol
      description: Indicates the network application protocol.
      type: String
    - contextPath: GoogleChronicleBackstory.Detections.collectionElements.references.network.direction
      description: Indicates the direction of network traffic.
      type: String
    - contextPath: GoogleChronicleBackstory.Detections.collectionElements.references.network.email
      description: Specifies the email address for the sender/recipient.
      type: String
    - contextPath: GoogleChronicleBackstory.Detections.collectionElements.references.network.ipProtocol
      description: Indicates the IP protocol.
      type: String
    - contextPath: GoogleChronicleBackstory.Detections.collectionElements.references.network.receivedBytes
      description: Specifies the number of bytes received.
      type: String
    - contextPath: GoogleChronicleBackstory.Detections.collectionElements.references.network.sentBytes
      description: Specifies the number of bytes sent.
      type: String
    - contextPath: GoogleChronicleBackstory.Detections.collectionElements.references.network.dhcp.clientHostname
      description: Hostname for the client.
      type: String
    - contextPath: GoogleChronicleBackstory.Detections.collectionElements.references.network.dhcp.clientIdentifier
      description: Client identifier.
      type: String
    - contextPath: GoogleChronicleBackstory.Detections.collectionElements.references.network.dhcp.file
      description: Filename for the boot image.
      type: String
    - contextPath: GoogleChronicleBackstory.Detections.collectionElements.references.network.dhcp.flags
      description: Value for the DHCP flags field.
      type: String
    - contextPath: GoogleChronicleBackstory.Detections.collectionElements.references.network.dhcp.hlen
      description: Hardware address length.
      type: String
    - contextPath: GoogleChronicleBackstory.Detections.collectionElements.references.network.dhcp.hops
      description: DHCP hop count.
      type: String
    - contextPath: GoogleChronicleBackstory.Detections.collectionElements.references.network.dhcp.htype
      description: Hardware address type.
      type: String
    - contextPath: GoogleChronicleBackstory.Detections.collectionElements.references.network.dhcp.leaseTimeSeconds
      description: Client-requested lease time for an IP address in seconds.
      type: String
    - contextPath: GoogleChronicleBackstory.Detections.collectionElements.references.network.dhcp.opcode
      description: BOOTP op code.
      type: String
    - contextPath: GoogleChronicleBackstory.Detections.collectionElements.references.network.dhcp.requestedAddress
      description: Client identifier.
      type: String
    - contextPath: GoogleChronicleBackstory.Detections.collectionElements.references.network.dhcp.seconds
      description: Seconds elapsed since the client began the address acquisition/renewal
        process.
      type: String
    - contextPath: GoogleChronicleBackstory.Detections.collectionElements.references.network.dhcp.sname
      description: Name of the server which the client has requested to boot from.
      type: String
    - contextPath: GoogleChronicleBackstory.Detections.collectionElements.references.network.dhcp.transactionId
      description: Client transaction ID.
      type: String
    - contextPath: GoogleChronicleBackstory.Detections.collectionElements.references.network.dhcp.type
      description: DHCP message type.
      type: String
    - contextPath: GoogleChronicleBackstory.Detections.collectionElements.references.network.dhcp.chaddr
      description: IP address for the client hardware.
      type: String
    - contextPath: GoogleChronicleBackstory.Detections.collectionElements.references.network.dhcp.ciaddr
      description: IP address for the client.
      type: String
    - contextPath: GoogleChronicleBackstory.Detections.collectionElements.references.network.dhcp.giaddr
      description: IP address for the relay agent.
      type: String
    - contextPath: GoogleChronicleBackstory.Detections.collectionElements.references.network.dhcp.siaddr
      description: IP address for the next bootstrap server.
      type: String
    - contextPath: GoogleChronicleBackstory.Detections.collectionElements.references.network.dhcp.yiaddr
      description: Your IP address.
      type: String
    - contextPath: GoogleChronicleBackstory.Detections.collectionElements.references.network.dns.authoritative
      description: Set to true for authoritative DNS servers.
      type: String
    - contextPath: GoogleChronicleBackstory.Detections.collectionElements.references.network.dns.id
      description: Stores the DNS query identifier.
      type: String
    - contextPath: GoogleChronicleBackstory.Detections.collectionElements.references.network.dns.response
      description: Set to true if the event is a DNS response.
      type: String
    - contextPath: GoogleChronicleBackstory.Detections.collectionElements.references.network.dns.opcode
      description: Stores the DNS OpCode used to specify the type of DNS query (standard,
        inverse, server status, etc.).
      type: String
    - contextPath: GoogleChronicleBackstory.Detections.collectionElements.references.network.dns.recursionAvailable
      description: Set to true if a recursive DNS lookup is available.
      type: String
    - contextPath: GoogleChronicleBackstory.Detections.collectionElements.references.network.dns.recursionDesired
      description: Set to true if a recursive DNS lookup is requested.
      type: String
    - contextPath: GoogleChronicleBackstory.Detections.collectionElements.references.network.dns.responseCode
      description: Stores the DNS response code as defined by RFC 1035, Domain Names
        - Implementation and Specification.
      type: String
    - contextPath: GoogleChronicleBackstory.Detections.collectionElements.references.network.dns.truncated
      description: Set to true if this is a truncated DNS response.
      type: String
    - contextPath: GoogleChronicleBackstory.Detections.collectionElements.references.network.dns.questions.name
      description: Stores the domain name.
      type: String
    - contextPath: GoogleChronicleBackstory.Detections.collectionElements.references.network.dns.questions.class
      description: Stores the code specifying the class of the query.
      type: String
    - contextPath: GoogleChronicleBackstory.Detections.collectionElements.references.network.dns.questions.type
      description: Stores the code specifying the type of the query.
      type: String
    - contextPath: GoogleChronicleBackstory.Detections.collectionElements.references.network.dns.answers.binaryData
      description: Stores the raw bytes of any non-UTF8 strings that might be included
        as part of a DNS response.
      type: String
    - contextPath: GoogleChronicleBackstory.Detections.collectionElements.references.network.dns.answers.class
      description: Stores the code specifying the class of the resource record.
      type: String
    - contextPath: GoogleChronicleBackstory.Detections.collectionElements.references.network.dns.answers.data
      description: Stores the payload or response to the DNS question for all responses
        encoded in UTF-8 format.
      type: String
    - contextPath: GoogleChronicleBackstory.Detections.collectionElements.references.network.dns.answers.name
      description: Stores the name of the owner of the resource record.
      type: String
    - contextPath: GoogleChronicleBackstory.Detections.collectionElements.references.network.dns.answers.ttl
      description: Stores the time interval for which the resource record can be cached
        before the source of the information should again be queried.
      type: String
    - contextPath: GoogleChronicleBackstory.Detections.collectionElements.references.network.dns.answers.type
      description: Stores the code specifying the type of the resource record.
      type: String
    - contextPath: GoogleChronicleBackstory.Detections.collectionElements.references.network.dns.authority.binaryData
      description: Stores the raw bytes of any non-UTF8 strings that might be included
        as part of a DNS response.
      type: String
    - contextPath: GoogleChronicleBackstory.Detections.collectionElements.references.network.dns.authority.class
      description: Stores the code specifying the class of the resource record.
      type: String
    - contextPath: GoogleChronicleBackstory.Detections.collectionElements.references.network.dns.authority.data
      description: Stores the payload or response to the DNS question for all responses
        encoded in UTF-8 format.
      type: String
    - contextPath: GoogleChronicleBackstory.Detections.collectionElements.references.network.dns.authority.name
      description: Stores the name of the owner of the resource record.
      type: String
    - contextPath: GoogleChronicleBackstory.Detections.collectionElements.references.network.dns.authority.ttl
      description: Stores the time interval for which the resource record can be cached
        before the source of the information should again be queried.
      type: String
    - contextPath: GoogleChronicleBackstory.Detections.collectionElements.references.network.dns.authority.type
      description: Stores the code specifying the type of the resource record.
      type: String
    - contextPath: GoogleChronicleBackstory.Detections.collectionElements.references.network.dns.additional.binaryData
      description: Stores the raw bytes of any non-UTF8 strings that might be included
        as part of a DNS response.
      type: String
    - contextPath: GoogleChronicleBackstory.Detections.collectionElements.references.network.dns.additional.class
      description: Stores the code specifying the class of the resource record.
      type: String
    - contextPath: GoogleChronicleBackstory.Detections.collectionElements.references.network.dns.additional.data
      description: Stores the payload or response to the DNS question for all responses
        encoded in UTF-8 format.
      type: String
    - contextPath: GoogleChronicleBackstory.Detections.collectionElements.references.network.dns.additional.name
      description: Stores the name of the owner of the resource record.
      type: String
    - contextPath: GoogleChronicleBackstory.Detections.collectionElements.references.network.dns.additional.ttl
      description: Stores the time interval for which the resource record can be cached
        before the source of the information should again be queried.
      type: String
    - contextPath: GoogleChronicleBackstory.Detections.collectionElements.references.network.dns.additional.type
      description: Stores the code specifying the type of the resource record.
      type: String
    - contextPath: GoogleChronicleBackstory.Detections.collectionElements.references.network.email.from
      description: Stores the from email address.
      type: String
    - contextPath: GoogleChronicleBackstory.Detections.collectionElements.references.network.email.replyTo
      description: Stores the reply_to email address.
      type: String
    - contextPath: GoogleChronicleBackstory.Detections.collectionElements.references.network.email.to
      description: Stores the to email addresses.
      type: String
    - contextPath: GoogleChronicleBackstory.Detections.collectionElements.references.network.email.cc
      description: Stores the cc email addresses.
      type: String
    - contextPath: GoogleChronicleBackstory.Detections.collectionElements.references.network.email.bcc
      description: Stores the bcc email addresses.
      type: String
    - contextPath: GoogleChronicleBackstory.Detections.collectionElements.references.network.email.mailId
      description: Stores the mail (or message) ID.
      type: String
    - contextPath: GoogleChronicleBackstory.Detections.collectionElements.references.network.email.subject
      description: Stores the email subject line.
      type: String
    - contextPath: GoogleChronicleBackstory.Detections.collectionElements.references.network.ftp.command
      description: Stores the FTP command.
      type: String
    - contextPath: GoogleChronicleBackstory.Detections.collectionElements.references.network.http.method
      description: Stores the HTTP request method.
      type: String
    - contextPath: GoogleChronicleBackstory.Detections.collectionElements.references.network.http.referralUrl
      description: Stores the URL for the HTTP referer.
      type: String
    - contextPath: GoogleChronicleBackstory.Detections.collectionElements.references.network.http.responseCode
      description: Stores the HTTP response status code, which indicates whether a
        specific HTTP request has been successfully completed.
      type: String
    - contextPath: GoogleChronicleBackstory.Detections.collectionElements.references.network.http.useragent
      description: Stores the User-Agent request header which includes the application
        type, operating system, software vendor or software version of the requesting
        software user agent.
      type: String
    - contextPath: GoogleChronicleBackstory.Detections.collectionElements.references.authentication.authType
      description: Type of system an authentication event is associated with (Chronicle
        UDM).
      type: String
    - contextPath: GoogleChronicleBackstory.Detections.collectionElements.references.authentication.mechanism
      description: Mechanism(s) used for authentication.
      type: String
    - contextPath: GoogleChronicleBackstory.Detections.collectionElements.references.securityResult.about
      description: Provide a description of the security result.
      type: String
    - contextPath: GoogleChronicleBackstory.Detections.collectionElements.references.securityResult.action
      description: Specify a security action.
      type: String
    - contextPath: GoogleChronicleBackstory.Detections.collectionElements.references.securityResult.category
      description: Specify a security category.
      type: String
    - contextPath: GoogleChronicleBackstory.Detections.collectionElements.references.securityResult.confidence
      description: Specify a confidence with regards to a security event as estimated
        by the product.
      type: String
    - contextPath: GoogleChronicleBackstory.Detections.collectionElements.references.securityResult.confidenceDetails
      description: Additional detail with regards to the confidence of a security
        event as estimated by the product vendor.
      type: String
    - contextPath: GoogleChronicleBackstory.Detections.collectionElements.references.securityResult.priority
      description: Specify a priority with regards to a security event as estimated
        by the product vendor.
      type: String
    - contextPath: GoogleChronicleBackstory.Detections.collectionElements.references.securityResult.priorityDetails
      description: Vendor-specific information about the security result priority.
      type: String
    - contextPath: GoogleChronicleBackstory.Detections.collectionElements.references.securityResult.ruleId
      description: Identifier for the security rule.
      type: String
    - contextPath: GoogleChronicleBackstory.Detections.collectionElements.references.securityResult.ruleName
      description: Name of the security rule.
      type: String
    - contextPath: GoogleChronicleBackstory.Detections.collectionElements.references.securityResult.severity
      description: Severity of a security event as estimated by the product vendor
        using values defined by the Chronicle UDM.
      type: String
    - contextPath: GoogleChronicleBackstory.Detections.collectionElements.references.securityResult.severityDetails
      description: Severity for a security event as estimated by the product vendor.
      type: String
    - contextPath: GoogleChronicleBackstory.Detections.collectionElements.references.securityResult.threatName
      description: Name of the security threat.
      type: String
    - contextPath: GoogleChronicleBackstory.Detections.collectionElements.references.securityResult.urlBackToProduct
      description: URL to direct you to the source product console for this security
        event.
      type: String
    - contextPath: GoogleChronicleBackstory.Token.name
      description: The name of the command to which the value of the nextPageToken
        corresponds.
      type: String
    - contextPath: GoogleChronicleBackstory.Token.nextPageToken
      description: A page token that can be provided to the next call to view the
        next page of detections. Absent if this is the last page.
      type: String
  - arguments:
    - default: false
      defaultValue: '100'
      description: Specify the maximum number of Rules to return. You can specify
        between 1 and 1000.
      isArray: false
      name: page_size
      required: false
      secret: false
    - default: false
      description: A page token, received from a previous call.  Provide this to retrieve
        the subsequent page.
      isArray: false
      name: page_token
      required: false
      secret: false
    - auto: PREDEFINED
      default: false
      description: To filter live rules.
      isArray: false
      name: live_rule
      predefined:
      - 'true'
      - 'false'
      required: false
      secret: false
    deprecated: false
    description: List the latest versions of all Rules.
    execution: false
    name: gcb-list-rules
    outputs:
    - contextPath: GoogleChronicleBackstory.Rules.ruleId
      description: Unique identifier for a Rule.
      type: String
    - contextPath: GoogleChronicleBackstory.Rules.versionId
      description: Unique identifier for a specific version of a rule.
      type: String
    - contextPath: GoogleChronicleBackstory.Rules.ruleName
      description: Name of the rule, as parsed from ruleText.
      type: String
    - contextPath: GoogleChronicleBackstory.Rules.ruleText
      description: Source code for the rule, as defined by the user.
      type: String
    - contextPath: GoogleChronicleBackstory.Rules.liveRuleEnabled
      description: Whether the rule is enabled to run as a Live Rule.
      type: Boolean
    - contextPath: GoogleChronicleBackstory.Rules.alertingEnabled
      description: Whether the rule is enabled to generate Alerts.
      type: Boolean
    - contextPath: GoogleChronicleBackstory.Rules.versionCreateTime
      description: A string representing the time in ISO-8601 format.
      type: String
    - contextPath: GoogleChronicleBackstory.Rules.compilationState
      description: Compilation state of the rule. It can be SUCCEEDED or FAILED.
      type: String
    - contextPath: GoogleChronicleBackstory.Rules.compilationError
      description: A compilation error if compilationState is FAILED, absent if compilationState
        is SUCCEEDED.
      type: String
    - contextPath: GoogleChronicleBackstory.Rules.Metadata.severity
      description: Severity for the rule.
      type: String
    - contextPath: GoogleChronicleBackstory.Rules.Metadata.author
      description: Name of author for the rule.
      type: String
    - contextPath: GoogleChronicleBackstory.Rules.Metadata.description
      description: Description of the rule.
      type: String
    - contextPath: GoogleChronicleBackstory.Rules.Metadata.reference
      description: Reference link for the rule.
      type: String
    - contextPath: GoogleChronicleBackstory.Rules.Metadata.created
      description: Time at which the rule is created.
      type: String
    - contextPath: GoogleChronicleBackstory.Rules.Metadata.updated
      description: Time at which the rule is updated.
      type: String
    - contextPath: GoogleChronicleBackstory.Token.name
      description: The name of the command to which the value of the nextPageToken
        corresponds.
      type: String
    - contextPath: GoogleChronicleBackstory.Token.nextPageToken
      description: A page token that can be provided to the next call to view the
        next page of Rules. Absent if this is the last page.
      type: String
<<<<<<< HEAD
  - arguments:
    - default: false
      description: Rule text in YARA-L 2.0 format for the rule to be created.
      isArray: false
      name: rule_text
      required: true
      secret: false
    deprecated: false
    description: Creates a new rule. By default the live rule status will be set to
      disabled.
    execution: false
    name: gcb-create-rule
    outputs:
    - contextPath: GoogleChronicleBackstory.Rules.ruleId
      description: Unique identifier for a Rule.
      type: String
    - contextPath: GoogleChronicleBackstory.Rules.versionId
      description: Unique identifier for a specific version of a rule.
      type: String
    - contextPath: GoogleChronicleBackstory.Rules.ruleName
      description: Name of the rule, as parsed from ruleText.
      type: String
    - contextPath: GoogleChronicleBackstory.Rules.ruleText
      description: Source code for the rule, as defined by the user.
      type: String
    - contextPath: GoogleChronicleBackstory.Rules.liveRuleEnabled
      description: Whether the rule is enabled to run as a Live Rule.
      type: Boolean
    - contextPath: GoogleChronicleBackstory.Rules.alertingEnabled
      description: Whether the rule is enabled to generate Alerts.
      type: Boolean
    - contextPath: GoogleChronicleBackstory.Rules.versionCreateTime
      description: A string representing the time in ISO-8601 format.
      type: String
    - contextPath: GoogleChronicleBackstory.Rules.compilationState
      description: Compilation state of the rule. It can be SUCCEEDED or FAILED.
      type: String
    - contextPath: GoogleChronicleBackstory.Rules.compilationError
      description: A compilation error if compilationState is FAILED, absent if compilationState
        is SUCCEEDED.
      type: String
    - contextPath: GoogleChronicleBackstory.Rules.ruleType
      description: Indicates the type of event in rule. It can be SINGLE_EVENT or
        MULTI_EVENT.
      type: String
    - contextPath: GoogleChronicleBackstory.Rules.metadata.severity
      description: Severity for the rule.
      type: String
    - contextPath: GoogleChronicleBackstory.Rules.metadata.author
      description: Name of author for the rule.
      type: String
    - contextPath: GoogleChronicleBackstory.Rules.metadata.description
      description: Description of the rule.
      type: String
    - contextPath: GoogleChronicleBackstory.Rules.metadata.reference
      description: Reference link for the rule.
      type: String
    - contextPath: GoogleChronicleBackstory.Rules.metadata.created
      description: Time at which the rule is created.
      type: String
    - contextPath: GoogleChronicleBackstory.Rules.metadata.updated
      description: Time at which the rule is updated.
      type: String
  - arguments:
    - default: false
      description: Rule ID or Version ID of the rule to be retrieved.
      isArray: false
      name: id
      required: true
      secret: false
    deprecated: false
    description: Retrieves the rule details of specified Rule ID or Version ID.
    execution: false
    name: gcb-get-rule
    outputs:
    - contextPath: GoogleChronicleBackstory.Rules.ruleId
      description: Unique identifier for a Rule.
      type: String
    - contextPath: GoogleChronicleBackstory.Rules.versionId
      description: Unique identifier for a specific version of a rule.
      type: String
    - contextPath: GoogleChronicleBackstory.Rules.ruleName
      description: Name of the rule, as parsed from ruleText.
      type: String
    - contextPath: GoogleChronicleBackstory.Rules.ruleText
      description: Source code for the rule, as defined by the user.
      type: String
    - contextPath: GoogleChronicleBackstory.Rules.liveRuleEnabled
      description: Whether the rule is enabled to run as a Live Rule.
      type: Boolean
    - contextPath: GoogleChronicleBackstory.Rules.alertingEnabled
      description: Whether the rule is enabled to generate Alerts.
      type: Boolean
    - contextPath: GoogleChronicleBackstory.Rules.versionCreateTime
      description: A string representing the time in ISO-8601 format.
      type: String
    - contextPath: GoogleChronicleBackstory.Rules.compilationState
      description: Compilation state of the rule. It can be SUCCEEDED or FAILED.
      type: String
    - contextPath: GoogleChronicleBackstory.Rules.compilationError
      description: A compilation error if compilationState is FAILED, absent if compilationState
        is SUCCEEDED.
      type: String
    - contextPath: GoogleChronicleBackstory.Rules.ruleType
      description: Indicates the type of event in rule. It can be SINGLE_EVENT or
        MULTI_EVENT.
      type: String
    - contextPath: GoogleChronicleBackstory.Rules.metadata.severity
      description: Severity for the rule.
      type: String
    - contextPath: GoogleChronicleBackstory.Rules.metadata.author
      description: Name of author for the rule.
      type: String
    - contextPath: GoogleChronicleBackstory.Rules.metadata.description
      description: Description of the rule.
      type: String
    - contextPath: GoogleChronicleBackstory.Rules.metadata.reference
      description: Reference link for the rule.
      type: String
    - contextPath: GoogleChronicleBackstory.Rules.metadata.created
      description: Time at which the rule is created.
      type: String
    - contextPath: GoogleChronicleBackstory.Rules.metadata.updated
      description: Time at which the rule is updated.
      type: String
  - arguments:
    - default: false
      description: ID of the rule to be deleted.
      isArray: false
      name: rule_id
      required: true
      secret: false
    deprecated: false
    description: Deletes the rule specified by Rule ID.
    execution: false
    name: gcb-delete-rule
    outputs:
    - contextPath: GoogleChronicleBackstory.DeleteRule.ruleId
      description: Unique identifier for a Rule.
      type: String
    - contextPath: GoogleChronicleBackstory.DeleteRule.actionStatus
      description: Whether the rule is successfully deleted or not.
      type: String
  - arguments:
    - default: false
      description: Rule ID for a Rule for which to create a new version.
      isArray: false
      name: rule_id
      required: true
      secret: false
    - default: false
      description: Rule text in YARA-L 2.0 format for the new version of the rule
        to be created.
      isArray: false
      name: rule_text
      required: true
      secret: false
    deprecated: false
    description: Creates a new version of an existing rule.
    execution: false
    name: gcb-create-rule-version
    outputs:
    - contextPath: GoogleChronicleBackstory.Rules.ruleId
      description: Unique identifier for a Rule.
      type: String
    - contextPath: GoogleChronicleBackstory.Rules.versionId
      description: Unique identifier for a specific version of a rule.
      type: String
    - contextPath: GoogleChronicleBackstory.Rules.ruleName
      description: Name of the rule, as parsed from ruleText.
      type: String
    - contextPath: GoogleChronicleBackstory.Rules.ruleText
      description: Source code for the rule, as defined by the user.
      type: String
    - contextPath: GoogleChronicleBackstory.Rules.liveRuleEnabled
      description: Whether the rule is enabled to run as a Live Rule.
      type: Boolean
    - contextPath: GoogleChronicleBackstory.Rules.alertingEnabled
      description: Whether the rule is enabled to generate Alerts.
      type: Boolean
    - contextPath: GoogleChronicleBackstory.Rules.versionCreateTime
      description: A string representing the time in ISO-8601 format.
      type: String
    - contextPath: GoogleChronicleBackstory.Rules.compilationState
      description: Compilation state of the rule. It can be SUCCEEDED or FAILED.
      type: String
    - contextPath: GoogleChronicleBackstory.Rules.compilationError
      description: A compilation error if compilationState is FAILED, absent if compilationState
        is SUCCEEDED.
      type: String
    - contextPath: GoogleChronicleBackstory.Rules.ruleType
      description: Indicates the type of event in rule. It can be SINGLE_EVENT or
        MULTI_EVENT.
      type: String
    - contextPath: GoogleChronicleBackstory.Rules.metadata.severity
      description: Severity for the rule.
      type: String
    - contextPath: GoogleChronicleBackstory.Rules.metadata.author
      description: Name of author for the rule.
      type: String
    - contextPath: GoogleChronicleBackstory.Rules.metadata.description
      description: Description of the rule.
      type: String
    - contextPath: GoogleChronicleBackstory.Rules.metadata.reference
      description: Reference link for the rule.
      type: String
    - contextPath: GoogleChronicleBackstory.Rules.metadata.created
      description: Time at which the rule is created.
      type: String
    - contextPath: GoogleChronicleBackstory.Rules.metadata.updated
      description: Time at which the rule is updated.
      type: String
  - arguments:
    - default: false
      description: ID of the rule.
      isArray: false
      name: rule_id
      required: true
      secret: false
    - auto: PREDEFINED
      default: false
      description: New alerting status for the Rule. Possible values are 'enable'
        or 'disable'.
      isArray: false
      name: alerting_status
      predefined:
      - enable
      - disable
      required: true
      secret: false
    deprecated: false
    description: Updates the alerting status for a rule specified by Rule ID.
    execution: false
    name: gcb-change-rule-alerting-status
    outputs:
    - contextPath: GoogleChronicleBackstory.RuleAlertingChange.ruleId
      description: Unique identifier for a Rule.
      type: String
    - contextPath: GoogleChronicleBackstory.RuleAlertingChange.actionStatus
      description: Whether the alerting status for the rule is successfully updated
        or not.
      type: String
    - contextPath: GoogleChronicleBackstory.RuleAlertingChange.alertingStatus
      description: New alerting status for the rule.
      type: String
  - arguments:
    - default: false
      description: ID of the rule.
      isArray: false
      name: rule_id
      required: true
      secret: false
    - auto: PREDEFINED
      default: false
      description: New live rule status for the Rule. Possible values are 'enable'
        or 'disable'.
      isArray: false
      name: live_rule_status
      predefined:
      - enable
      - disable
      required: true
      secret: false
    deprecated: false
    description: Updates the live rule status for a rule specified by Rule ID.
    execution: false
    name: gcb-change-live-rule-status
    outputs:
    - contextPath: GoogleChronicleBackstory.LiveRuleStatusChange.ruleId
      description: Unique identifier for a Rule.
      type: String
    - contextPath: GoogleChronicleBackstory.LiveRuleStatusChange.actionStatus
      description: Whether the live rule status for the rule is successfully updated
        or not.
      type: String
    - contextPath: GoogleChronicleBackstory.LiveRuleStatusChange.liveRuleStatus
      description: New live rule status for the rule.
      type: String
  - arguments:
    - default: false
      description: Rule ID or Version ID of the rule whose retrohunt is to be started.
      isArray: false
      name: rule_id
      required: true
      secret: false
    - default: false
      defaultValue: 1 week
      description: |-
        Start time for the time range of logs being processed. The format of Date should comply with RFC 3339 (e.g. 2002-10-02T15:00:00Z) or relative time. If not supplied, the product considers UTC time corresponding to 1 week earlier than current time.
        Formats: YYYY-MM-ddTHH:mm:ssZ, YYYY-MM-dd, N days, N hours.
        Example: 2020-05-01T00:00:00Z, 2020-05-01, 2 days, 5 hours, 01 Mar 2021, 01 Feb 2021 04:45:33, 15 Jun.
      isArray: false
      name: start_time
      required: false
      secret: false
    - default: false
      defaultValue: 10 min
      description: |-
        End time for the time range of logs being processed. The format of Date should comply with RFC 3339 (e.g. 2002-10-02T15:00:00Z) or relative time. If not supplied, the product considers UTC time corresponding to 10 minutes earlier than current time.
        Formats: YYYY-MM-ddTHH:mm:ssZ, YYYY-MM-dd, N days, N hours.
        Example: 2020-05-01T00:00:00Z, 2020-05-01, 2 days, 5 hours, 01 Mar 2021, 01 Feb 2021 04:45:33, 15 Jun.
      isArray: false
      name: end_time
      required: false
      secret: false
    deprecated: false
    description: Initiate a retrohunt for the specified rule.
    execution: false
    name: gcb-start-retrohunt
    outputs:
    - contextPath: GoogleChronicleBackstory.RetroHunt.retrohuntId
      description: Unique identifier for a retrohunt, defined and returned by the
        server.
      type: String
    - contextPath: GoogleChronicleBackstory.RetroHunt.ruleId
      description: Unique identifier for a Rule.
      type: String
    - contextPath: GoogleChronicleBackstory.RetroHunt.versionId
      description: Unique identifier for a specific version of a rule.
      type: String
    - contextPath: GoogleChronicleBackstory.RetroHunt.eventStartTime
      description: Start time for the time range of logs being processed.
      type: Date
    - contextPath: GoogleChronicleBackstory.RetroHunt.eventEndTime
      description: End time for the time range of logs being processed.
      type: Date
    - contextPath: GoogleChronicleBackstory.RetroHunt.retrohuntStartTime
      description: Start time for the retrohunt.
      type: Date
    - contextPath: GoogleChronicleBackstory.RetroHunt.state
      description: Current state of the retrohunt. It can be STATE_UNSPECIFIED, RUNNING,
        DONE, or CANCELLED.
      type: String
  - arguments:
    - default: false
      description: Rule ID or Version ID of the rule whose retrohunt is to be retrieved.
      isArray: false
      name: id
      required: true
      secret: false
    - default: false
      description: Unique identifier for a retrohunt, defined and returned by the
        server. You must specify exactly one retrohunt identifier.
      isArray: false
      name: retrohunt_id
      required: true
      secret: false
    deprecated: false
    description: Get retrohunt for a specific version of rule.
    execution: false
    name: gcb-get-retrohunt
    outputs:
    - contextPath: GoogleChronicleBackstory.RetroHunt.retrohuntId
      description: Unique identifier for a retrohunt, defined and returned by the
        server.
      type: String
    - contextPath: GoogleChronicleBackstory.RetroHunt.ruleId
      description: Unique identifier for a Rule.
      type: String
    - contextPath: GoogleChronicleBackstory.RetroHunt.versionId
      description: Unique identifier for a specific version of a rule.
      type: String
    - contextPath: GoogleChronicleBackstory.RetroHunt.eventStartTime
      description: Start time for the time range of logs being processed.
      type: Date
    - contextPath: GoogleChronicleBackstory.RetroHunt.eventEndTime
      description: End time for the time range of logs being processed.
      type: Date
    - contextPath: GoogleChronicleBackstory.RetroHunt.retrohuntStartTime
      description: Start time for the retrohunt.
      type: Date
    - contextPath: GoogleChronicleBackstory.RetroHunt.retrohuntEndTime
      description: End time for the retrohunt.
      type: Date
    - contextPath: GoogleChronicleBackstory.RetroHunt.state
      description: Current state of the retrohunt. It can be STATE_UNSPECIFIED, RUNNING,
        DONE or CANCELLED.
      type: String
    - contextPath: GoogleChronicleBackstory.RetroHunt.progressPercentage
      description: Percentage progress towards retrohunt completion (0.00 to 100.00).
      type: Number
  - arguments:
    - default: false
      description: Rule ID or Version ID of the rule whose retrohunts are to be listed.
        If not supplied, retohunts for all versions of all rules will be listed.
      isArray: false
      name: id
      required: false
      secret: false
    - auto: PREDEFINED
      default: false
      defaultValue: 'false'
      description: |-
        Whether to retrieve retrohunts for all versions of a rule with a given rule identifier.
        Note: If this option is set to true, rule id is required.
      isArray: false
      name: retrohunts_for_all_versions
      predefined:
      - 'true'
      - 'false'
      required: false
      secret: false
    - auto: PREDEFINED
      default: false
      description: Filter retrohunts based on their status. The possible values are
        "RUNNING", "DONE", or "CANCELLED".
      isArray: false
      name: state
      predefined:
      - RUNNING
      - DONE
      - CANCELLED
      required: false
      secret: false
    - default: false
      defaultValue: '100'
      description: Specify the maximum number of retohunts to return. You can specify
        between 1 and 1000.
      isArray: false
      name: page_size
      required: false
      secret: false
    - default: false
      description: A page token, received from a previous call. Provide this to retrieve
        the subsequent page.
      isArray: false
      name: page_token
      required: false
      secret: false
    deprecated: false
    description: List retrohunts for a rule.
    execution: false
    name: gcb-list-retrohunts
    outputs:
    - contextPath: GoogleChronicleBackstory.RetroHunt.retrohuntId
      description: Unique identifier for a retrohunt, defined and returned by the
        server.
      type: String
    - contextPath: GoogleChronicleBackstory.RetroHunt.ruleId
      description: Unique identifier for a Rule.
      type: String
    - contextPath: GoogleChronicleBackstory.RetroHunt.versionId
      description: Unique identifier for a specific version of a rule.
      type: String
    - contextPath: GoogleChronicleBackstory.RetroHunt.eventStartTime
      description: Start time for the time range of logs being processed.
      type: Date
    - contextPath: GoogleChronicleBackstory.RetroHunt.eventEndTime
      description: End time for the time range of logs being processed.
      type: Date
    - contextPath: GoogleChronicleBackstory.RetroHunt.retrohuntStartTime
      description: Start time for the retrohunt.
      type: Date
    - contextPath: GoogleChronicleBackstory.RetroHunt.retrohuntEndTime
      description: End time for the retrohunt.
      type: Date
    - contextPath: GoogleChronicleBackstory.RetroHunt.state
      description: Current state of the retrohunt. It can be STATE_UNSPECIFIED, RUNNING,
        DONE or CANCELLED.
      type: String
    - contextPath: GoogleChronicleBackstory.RetroHunt.progressPercentage
      description: Percentage progress towards retrohunt completion (0.00 to 100.00).
      type: Number
  - arguments:
    - default: false
      description: Rule ID or Version ID of the rule whose retrohunt is to be cancelled.
      isArray: false
      name: id
      required: true
      secret: false
    - default: false
      description: Unique identifier for a retrohunt, defined and returned by the
        server. You must specify exactly one retrohunt identifier.
      isArray: false
      name: retrohunt_id
      required: true
      secret: false
    deprecated: false
    description: Cancel a retrohunt for a specified rule.
    execution: false
    name: gcb-cancel-retrohunt
    outputs:
    - contextPath: GoogleChronicleBackstory.RetroHunt.id
      description: Unique identifier for a Rule.
      type: String
    - contextPath: GoogleChronicleBackstory.RetroHunt.retrohuntId
      description: Unique identifier for a retrohunt, defined and returned by the
        server.
      type: String
    - contextPath: GoogleChronicleBackstory.RetroHunt.cancelled
      description: Whether the retrohunt is cancelled or not.
      type: Boolean
  - arguments:
    - default: false
      description: Provide a unique name of the list to create a reference list.
      isArray: false
      name: name
      required: true
      secret: false
    - default: false
      description: Description of the list.
      isArray: false
      name: description
      required: true
      secret: false
    - default: false
      description: |-
        Enter the content to be added into the reference list.
        Format accepted is: "Line 1, Line 2, Line 3".
      isArray: false
      name: lines
      required: true
      secret: false
    - default: true
      defaultValue: ','
      description: |-
        Delimiter by which the content of the list is seperated.
        Eg:  " , " , " : ", " ; "
      isArray: false
      name: delimiter
      required: false
      secret: false
    deprecated: false
    description: Create a new reference list.
    execution: false
    name: gcb-create-reference-list
    outputs:
    - contextPath: GoogleChronicleBackstory.ReferenceList.name
      description: Unique name of the list.
      type: String
    - contextPath: GoogleChronicleBackstory.ReferenceList.description
      description: Description of the list.
      type: String
    - contextPath: GoogleChronicleBackstory.ReferenceList.lines
      description: List of line items.
      type: String
    - contextPath: GoogleChronicleBackstory.ReferenceList.createTime
      description: Time when the list was created.
      type: Date
  - arguments:
    - default: true
      defaultValue: '100'
      description: Number of results to retrieve in the response. Maximum size allowed
        is 1000.
      isArray: false
      name: page_size
      required: false
      secret: false
    - default: false
      description: The next page token to retrieve the next set of results.
      isArray: false
      name: page_token
      required: false
      secret: false
    - auto: PREDEFINED
      default: false
      defaultValue: BASIC
      description: Select option to control the returned response. BASIC will return
        the metadata for the list, but not the full contents. FULL will return everything.
      isArray: false
      name: view
      predefined:
      - BASIC
      - FULL
      required: false
      secret: false
    deprecated: false
    description: Retrieve all the reference lists.
    execution: false
    name: gcb-list-reference-list
    outputs:
    - contextPath: GoogleChronicleBackstory.ReferenceLists.name
      description: Unique name of the list.
      type: String
    - contextPath: GoogleChronicleBackstory.ReferenceLists.description
      description: Description of the list.
      type: String
    - contextPath: GoogleChronicleBackstory.ReferenceLists.createTime
      description: Time when the list was created.
      type: Date
    - contextPath: GoogleChronicleBackstory.ReferenceLists.lines
      description: List of line items.
      type: String
  - arguments:
    - default: false
      description: Provide a unique name of the list to retrieve the result.
      isArray: false
      name: name
      required: true
      secret: false
    - auto: PREDEFINED
      default: true
      defaultValue: FULL
      description: Select option to control the returned response. BASIC will return
        the metadata for the list, but not the full contents. FULL will return everything.
      isArray: false
      name: view
      predefined:
      - FULL
      - BASIC
      required: false
      secret: false
    deprecated: false
    description: Returns the specified list.
    execution: false
    name: gcb-get-reference-list
    outputs:
    - contextPath: GoogleChronicleBackstory.ReferenceList.name
      description: Unique name of the list.
      type: String
    - contextPath: GoogleChronicleBackstory.ReferenceList.description
      description: Description of the list.
      type: String
    - contextPath: GoogleChronicleBackstory.ReferenceList.createTime
      description: Time when the list was created.
      type: Date
    - contextPath: GoogleChronicleBackstory.ReferenceList.lines
      description: List of line items.
      type: String
  - arguments:
    - default: false
      description: Provide a unique name of the list to update.
      isArray: false
      name: name
      required: true
      secret: false
    - default: false
      description: |-
        Enter the content to be updated into the reference list.
        Format accepted is: "Line 1, Line 2, Line 3".

        Note: Use gcb-get-reference-list to retrieve the content and description of the list.
      isArray: false
      name: lines
      required: true
      secret: false
    - default: false
      description: Description to be updated of the list.
      isArray: false
      name: description
      required: false
      secret: false
    - default: false
      defaultValue: ','
      description: |-
        Delimiter by which the content of the list is seperated.
        Eg:  " , " , " : ", " ; "
      isArray: false
      name: delimiter
      required: false
      secret: false
    deprecated: false
    description: Updates an existing reference list.
    execution: false
    name: gcb-update-reference-list
    outputs:
    - contextPath: GoogleChronicleBackstory.ReferenceList.name
      description: Unique name of the list.
      type: String
    - contextPath: GoogleChronicleBackstory.ReferenceList.description
      description: Description of the list.
      type: String
    - contextPath: GoogleChronicleBackstory.ReferenceList.lines
      description: List of line items.
      type: String
    - contextPath: GoogleChronicleBackstory.ReferenceList.createTime
      description: Time when the list was created.
      type: Date
=======
>>>>>>> 38959922
  dockerimage: demisto/googleapi-python3:1.0.0.32437
  feed: false
  isfetch: true
  longRunning: false
  longRunningPort: false
  runonce: false
  script: '-'
  subtype: python3
  type: python
tests:
- Google Chronicle Backstory Asset - Test
- Google Chronicle Backstory List IOCs - Test
- Google Chronicle Backstory List Alerts - Test
- Google Chronicle Backstory IOC Details - Test
- Google Chronicle Backstory List Events - Test
- Google Chronicle Backstory List Detections - Test
- Google Chronicle Backstory Reputation - Test
fromversion: 5.0.0<|MERGE_RESOLUTION|>--- conflicted
+++ resolved
@@ -3295,7 +3295,6 @@
       description: A page token that can be provided to the next call to view the
         next page of Rules. Absent if this is the last page.
       type: String
-<<<<<<< HEAD
   - arguments:
     - default: false
       description: Rule text in YARA-L 2.0 format for the rule to be created.
@@ -3964,8 +3963,6 @@
     - contextPath: GoogleChronicleBackstory.ReferenceList.createTime
       description: Time when the list was created.
       type: Date
-=======
->>>>>>> 38959922
   dockerimage: demisto/googleapi-python3:1.0.0.32437
   feed: false
   isfetch: true
