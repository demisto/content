--- conflicted
+++ resolved
@@ -8,13 +8,8 @@
 **Note:** The `gcb-list-rules` command would filter rules depending upon the argument `live_rule`.In this case, the total number of rules fetched might not match with the value of the page_size argument and this is a known behaviour with respect to the endpoint from which we are fetching the rules.
 #### Troubleshoot
 
-<<<<<<< HEAD
 ##### Problem #1
-Demisto invokes data pull every minute and looks for alerts/events generated at the last minute. The alert/event has 2 timestamps; the time when the event was generated (event timestamp) on the source product(EDR, Firewall, etc) and the event hit Chronicle(ingestion timestamp).
-=======
-##### Problem
 Cortex XSOAR invokes data pull every minute and looks for alerts/events generated at the last minute. The alert/event has 2 timestamps; the time when the event was generated (event timestamp) on the source product(EDR, Firewall, etc) and the event hit Chronicle(ingestion timestamp).
->>>>>>> eade100c
 
 Considering the latency of the data pipeline usually, the ingestion timestamp can be significantly delayed compared to the event timestamp. Given the fact that Chronicle APIs fetches the alerts/events based on event timestamp, if queried in real-time there are high chances of the alerts getting missed. Considering Cortex XSOAR queries for events in the last 1 minute and if the pipeline latency is greater than a minute, such events are missed in Cortex XSOAR.
 
