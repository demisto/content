--- conflicted
+++ resolved
@@ -19,31 +19,6 @@
 - Using these rules, users can filter incoming incidents and take specific actions, such as dropping all incidents or dropping and updating them based on certain conditions.
 - Please refer for information on [Pre-Process rules](https://xsoar.pan.dev/docs/incidents/incident-pre-processing#:~:text=Creating%20Rules&text=Navigate%20to%20Settings%20%3E%20Integrations%20%3E%20Pre,viewing%20the%20list%20of%20rules).
 
-<<<<<<< HEAD
-## Configure Chronicle Streaming API on Cortex XSOAR
-
-1. Navigate to **Settings** > **Integrations** > **Servers & Services**.
-2. Search for Chronicle Streaming API.
-3. Click **Add instance** to create and configure a new integration instance.
-
-    | **Parameter** | **Description** | **Required** |
-    | --- | --- | --- |
-    | User's Service Account JSON | Your Customer Experience Engineer (CEE) will provide you with a [Google Developer Service Account Credential](https://developers.google.com/identity/protocols/OAuth2#serviceaccount) to enable the Google API client to communicate with the Backstory API. | True |
-    | Region | Select the region based on the location of the chronicle backstory instance. If the region is not listed in the dropdown, choose the "Other" option and specify the region in the "Other Region" text field. | False |
-    | Other Region | Specify the region based on the location of the chronicle backstory instance. Only applicable if the "Other" option is selected in the Region dropdown. | False |
-    | Incident type |  | False |
-    | First fetch time | The date or relative timestamp from where to start fetching detections. Default will be the current time.<br/><br/>Note: The API is designed to retrieve data for the past 7 days only. Requests for data beyond that timeframe will result in errors.<br/><br/>Supported formats: N minutes, N hours, N days, N weeks, yyyy-mm-dd, yyyy-mm-ddTHH:MM:SSZ<br/><br/>For example: 10 minutes, 5 hours, 6 days, 1 week, 2024-12-31, 01 Mar 2024, 01 Feb 2024 04:45:33, 2024-04-17T14:05:44Z | False |
-    | Chronicle Alert Type | Select Chronicle Alert types to be considered for Fetch Incidents. Available options are Curated Rule Detection Alerts and Rule Detection Alerts \(If not selected, fetches all detections\). | False |
-    | Severity of Detection | Select the severity of detections to be considered for Fetch Incidents. Available options are 'High', 'Medium', 'Low', 'Informational' and 'Unspecified' \(If not selected, fetches all detections\). | False |
-    | Rule Names for Detection Ingestion | Only detections with the given rule names will be allowed for ingestion. | False |
-    | If selected, detections with the above rule names will be denied for ingestion. |  | False |
-    | Rule IDs for Detection Ingestion | Only the detections with the given rule IDs will be allowed for ingestion. | False |
-    | If selected, detections with above rule IDs will be denied for ingestion. |  | False |
-    | Trust any certificate (not secure) |  | False |
-    | Use system proxy settings |  | False |
-
-4. Click **Test** to validate the URLs, token, and connection.
-=======
 ## Configure Chronicle Streaming API in Cortex
 
 
@@ -54,10 +29,15 @@
 | Other Region | Specify the region based on the location of the chronicle backstory instance. Only applicable if the "Other" option is selected in the Region dropdown. | False |
 | Incident type |  | False |
 | First fetch time | The date or relative timestamp from where to start fetching detections. Default will be the current time.<br/><br/>Note: The API is designed to retrieve data for the past 7 days only. Requests for data beyond that timeframe will result in errors.<br/><br/>Supported formats: N minutes, N hours, N days, N weeks, yyyy-mm-dd, yyyy-mm-ddTHH:MM:SSZ<br/><br/>For example: 10 minutes, 5 hours, 6 days, 1 week, 2024-12-31, 01 Mar 2024, 01 Feb 2024 04:45:33, 2024-04-17T14:05:44Z | False |
+| Chronicle Alert Type | Select Chronicle Alert types to be considered for Fetch Incidents. Available options are Curated Rule Detection Alerts and Rule Detection Alerts \(If not selected, fetches all detections\). | False |
+| Severity of Detection | Select the severity of detections to be considered for Fetch Incidents. Available options are 'High', 'Medium', 'Low', 'Informational' and 'Unspecified' \(If not selected, fetches all detections\). | False |
+| Rule Names for Detection Ingestion | Only detections with the given rule names will be allowed for ingestion. | False |
+| If selected, detections with the above rule names will be denied for ingestion. |  | False |
+| Rule IDs for Detection Ingestion | Only the detections with the given rule IDs will be allowed for ingestion. | False |
+| If selected, detections with above rule IDs will be denied for ingestion. |  | False |
 | Trust any certificate (not secure) |  | False |
 | Use system proxy settings |  | False |
 
->>>>>>> b25a00ef
 
 ## Generic Notes
 
