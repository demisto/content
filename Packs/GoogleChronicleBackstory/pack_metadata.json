--- conflicted
+++ resolved
@@ -1,5 +1,4 @@
 {
-<<<<<<< HEAD
     "name": "Chronicle",
     "description": "Use the Chronicle integration to retrieve Asset alerts or IOC Domain matches as Incidents. Use it to fetch a list of infected assets based on the indicator accessed. This integration also provides reputation and threat enrichment of indicators observed in the enterprise.",
     "support": "Chronicle",
@@ -12,27 +11,6 @@
     ],
     "tags": [],
     "created": "2020-04-14T00:00:00Z",
-    "updated": "2020-03-14T00:00:00Z",
-    "beta": false,
-    "deprecated": false,
     "useCases": [],
-    "keywords": [],
-    "dependencies": {},
-    "displayedImages": []
-=======
-  "name": "Google Chronicle Backstory",
-  "description": "Use the Google Chronicle Backstory integration to retrieve Asset alerts or IOC Domain matches as Incidents. Use it to fetch a list of infected assets based on the indicator accessed. This integration also provides reputation and threat enrichment of indicators observed in the enterprise.",
-  "support": "xsoar",
-  "currentVersion": "1.0.0",
-  "author": "Cortex XSOAR",
-  "url": "https://www.paloaltonetworks.com/cortex",
-  "email": "",
-  "created": "2020-04-14T00:00:00Z",
-  "categories": [
-    "Analytics & SIEM"
-  ],
-  "tags": [],
-  "useCases": [],
-  "keywords": []
->>>>>>> 8361e80a
+    "keywords": []
 }