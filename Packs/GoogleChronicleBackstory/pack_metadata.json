{
    "name": "Chronicle",
    "description": "Use the Chronicle integration to retrieve Asset alerts or IOC Domain matches as Incidents. Use it to fetch a list of infected assets based on the indicator accessed. This integration also provides reputation and threat enrichment of indicators observed in the enterprise.",
    "support": "partner",
<<<<<<< HEAD
    "currentVersion": "1.1.3",
  "certification": "certified",
=======
    "currentVersion": "1.1.2",
    "certification": "certified",
>>>>>>> 7a16b668
    "author": "Chronicle",
    "url": "",
    "email": "chronicle-support@chronicle.security",
    "categories": [
        "Analytics & SIEM"
    ],
    "tags": [],
    "created": "2020-04-14T00:00:00Z",
    "useCases": [],
    "keywords": [],
    "githubUser": [
        "crestdatasystems"
    ],
    "dependencies": {
        "CommonTypes": {
            "mandatory": true,
            "display_name": "Common Types"
        },
        "Flashpoint": {
            "mandatory": false,
            "display_name": "Flashpoint"
        },
        "VirusTotal": {
            "mandatory": false,
            "display_name": "VirusTotal"
        },
        "CyberTotal": {
            "mandatory": false,
            "display_name": "CyberTotal"
        },
        "ThreatMiner": {
            "mandatory": false,
            "display_name": "ThreatMiner"
        },
        "illuminate": {
            "mandatory": false,
            "display_name": "illuminate"
        },
        "RecordedFuture": {
            "mandatory": false,
            "display_name": "RecordedFuture v2"
        },
        "DomainTools": {
            "mandatory": false,
            "display_name": "DomainTools"
        },
        "AutoFocus": {
            "mandatory": false,
            "display_name": "AutoFocus"
        },
        "SlashNextPhishingIncidentResponse": {
            "mandatory": false,
            "display_name": "SlashNext Phishing Incident Response"
        },
        "ThreatExchange": {
            "mandatory": false,
            "display_name": "ThreatExchange"
        },
        "SANS": {
            "mandatory": true,
            "display_name": "SANS"
        },
        "XForceExchange": {
            "mandatory": false,
            "display_name": "IBM X-Force Exchange"
        },
        "HelloWorld": {
            "mandatory": false,
            "display_name": "HelloWorld"
        },
        "JsonWhoIs": {
            "mandatory": false,
            "display_name": "JsonWhoIs"
        },
        "URLHaus": {
            "mandatory": false,
            "display_name": "URLhaus"
        },
        "Pwned": {
            "mandatory": false,
            "display_name": "Pwned"
        },
        "PassiveTotal": {
            "mandatory": false,
            "display_name": "PassiveTotal"
        },
        "PaloAltoNetworks_PAN_OS_EDL_Management": {
            "mandatory": true,
            "display_name": "Palo Alto Networks PAN-OS EDL Management"
        },
        "Cisco-umbrella": {
            "mandatory": false,
            "display_name": "Cisco Umbrella Investigate"
        },
        "ThreatQ": {
            "mandatory": false,
            "display_name": "ThreatQ"
        },
        "ThreatConnect": {
            "mandatory": false,
            "display_name": "ThreatConnect"
        },
        "XFE": {
            "mandatory": false,
            "display_name": "IBM X-Force Exchange"
        },
        "NIST": {
            "mandatory": true,
            "display_name": "NIST"
        },
        "Phishing": {
            "mandatory": true,
            "display_name": "Phishing"
        },
        "AlienVault_OTX": {
            "mandatory": false,
            "display_name": "AlienVault OTX"
        },
        "Expanse": {
            "mandatory": false,
            "display_name": "Expanse"
        },
        "CommonScripts": {
            "mandatory": true,
            "display_name": "Common Scripts"
        },
        "CommonPlaybooks": {
            "mandatory": true,
            "display_name": "Common Playbooks"
        },
        "Alexa": {
            "mandatory": false,
            "display_name": "Alexa Rank Indicator"
        },
        "Whois": {
            "mandatory": false,
            "display_name": "Whois"
        },
        "DomainTools_Iris": {
            "mandatory": false,
            "display_name": "DomainTools Iris"
        },
        "APIVoid": {
            "mandatory": false,
            "display_name": "APIVoid"
        },
        "iDefense": {
            "mandatory": false,
            "display_name": "iDefense"
        },
        "PolySwarm": {
            "mandatory": false,
            "display_name": "PolySwarm"
        },
        "Symantec_Deepsight": {
            "mandatory": false,
            "display_name": "Symantec Deepsight Intelligence (Beta)"
        },
        "isight": {
            "mandatory": false,
            "display_name": "FireEye iSIGHT"
        },
        "Recorded_Future": {
            "mandatory": false,
            "display_name": "Recorded Future"
        },
        "EclecticIQ": {
            "mandatory": false,
            "display_name": "EclecticIQ Platform"
        },
        "AwakeSecurity": {
            "mandatory": false,
            "display_name": "Awake Security"
        },
        "Anomali_ThreatStream": {
            "mandatory": false,
            "display_name": "Anomali ThreatStream"
        },
        "Maltiverse": {
            "mandatory": false,
            "display_name": "Maltiverse"
        },
        "TruSTAR": {
            "mandatory": false,
            "display_name": "TruSTAR"
        },
        "CrowdStrikeIntel": {
            "mandatory": false,
            "display_name": "CrowdStrike Falcon Intel"
        }
    },
    "displayedImages": [
        "CommonTypes",
        "Flashpoint",
        "VirusTotal",
        "CyberTotal",
        "ThreatMiner",
        "illuminate",
        "RecordedFuture",
        "DomainTools",
        "AutoFocus",
        "SlashNextPhishingIncidentResponse",
        "ThreatExchange",
        "SANS",
        "XForceExchange",
        "HelloWorld",
        "JsonWhoIs",
        "URLHaus",
        "Pwned",
        "PassiveTotal",
        "PaloAltoNetworks_PAN_OS_EDL_Management",
        "Cisco-umbrella",
        "ThreatQ",
        "ThreatConnect",
        "XFE",
        "NIST",
        "Phishing",
        "AlienVault_OTX",
        "Expanse",
        "CommonScripts",
        "CommonPlaybooks",
        "Alexa",
        "Whois",
        "DomainTools_Iris",
        "APIVoid",
        "iDefense",
        "PolySwarm",
        "Symantec_Deepsight",
        "isight",
        "Recorded_Future",
        "EclecticIQ",
        "AwakeSecurity",
        "Anomali_ThreatStream",
        "Maltiverse",
        "TruSTAR",
        "CrowdStrikeIntel"
    ]
}<|MERGE_RESOLUTION|>--- conflicted
+++ resolved
@@ -2,13 +2,8 @@
     "name": "Chronicle",
     "description": "Use the Chronicle integration to retrieve Asset alerts or IOC Domain matches as Incidents. Use it to fetch a list of infected assets based on the indicator accessed. This integration also provides reputation and threat enrichment of indicators observed in the enterprise.",
     "support": "partner",
-<<<<<<< HEAD
     "currentVersion": "1.1.3",
-  "certification": "certified",
-=======
-    "currentVersion": "1.1.2",
     "certification": "certified",
->>>>>>> 7a16b668
     "author": "Chronicle",
     "url": "",
     "email": "chronicle-support@chronicle.security",
