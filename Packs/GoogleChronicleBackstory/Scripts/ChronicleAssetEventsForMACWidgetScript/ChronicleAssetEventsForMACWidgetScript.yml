--- conflicted
+++ resolved
@@ -14,11 +14,7 @@
   must:
   - '|||gcb-list-events'
 timeout: 300ns
-<<<<<<< HEAD
-dockerimage: demisto/python3:3.10.9.40422
-=======
 dockerimage: demisto/python3:3.10.14.90585
->>>>>>> 90cf3b88
 runas: DBotWeakRole
 fromversion: 5.0.0
 tests:
