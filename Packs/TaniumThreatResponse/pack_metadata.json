{
    "name": "Tanium Threat Response",
    "description": "Use the Tanium Threat Response integration to manage endpoints processes, evidence, alerts, files, snapshots, and connections.",
    "support": "xsoar",
<<<<<<< HEAD
    "currentVersion": "2.2.10",
=======
    "currentVersion": "2.2.11",
>>>>>>> 9b058242
    "author": "Cortex XSOAR",
    "url": "https://www.paloaltonetworks.com/cortex",
    "email": "",
    "created": "2020-04-14T00:00:00Z",
    "categories": [
        "Endpoint"
    ],
    "tags": [],
    "useCases": [],
    "keywords": [],
    "marketplaces": [
        "xsoar",
        "marketplacev2"
    ]
}<|MERGE_RESOLUTION|>--- conflicted
+++ resolved
@@ -2,23 +2,14 @@
     "name": "Tanium Threat Response",
     "description": "Use the Tanium Threat Response integration to manage endpoints processes, evidence, alerts, files, snapshots, and connections.",
     "support": "xsoar",
-<<<<<<< HEAD
-    "currentVersion": "2.2.10",
-=======
     "currentVersion": "2.2.11",
->>>>>>> 9b058242
     "author": "Cortex XSOAR",
     "url": "https://www.paloaltonetworks.com/cortex",
     "email": "",
     "created": "2020-04-14T00:00:00Z",
-    "categories": [
-        "Endpoint"
-    ],
+    "categories": ["Endpoint"],
     "tags": [],
     "useCases": [],
     "keywords": [],
-    "marketplaces": [
-        "xsoar",
-        "marketplacev2"
-    ]
+    "marketplaces": ["xsoar", "marketplacev2"]
 }