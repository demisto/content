--- conflicted
+++ resolved
@@ -2,11 +2,7 @@
     "name": "Tanium Threat Response",
     "description": "Use the Tanium Threat Response integration to manage endpoints processes, evidence, alerts, files, snapshots, and connections.",
     "support": "xsoar",
-<<<<<<< HEAD
-    "currentVersion": "2.2.13",
-=======
     "currentVersion": "2.2.14",
->>>>>>> 9d6c5180
     "author": "Cortex XSOAR",
     "url": "https://www.paloaltonetworks.com/cortex",
     "email": "",
