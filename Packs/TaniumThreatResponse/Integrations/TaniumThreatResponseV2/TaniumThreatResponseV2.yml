--- conflicted
+++ resolved
@@ -43,19 +43,15 @@
   name: filter_by_label_name
   required: false
   type: 0
-<<<<<<< HEAD
-- display: API Version
-=======
   defaultvalue: ''
 - defaultvalue: 3.x
   display: API Version
->>>>>>> 24016177
   additionalinfo: the version of Tanium Threat Response your instance supports.
   name: api_version
   required: false
   options:
-  - 3.x
-  - 4.x
+    - 3.x
+    - 4.x
   type: 15
 - display: Trust any certificate (not secure)
   name: insecure
@@ -1833,19 +1829,47 @@
     name: tanium-tr-get-response-actions
     outputs:
     - contextPath: Tanium.ResponseActions.id
+      description: ''
+      type: String
     - contextPath: Tanium.ResponseActions.type
+      description: ''
+      type: String
     - contextPath: Tanium.ResponseActions.status
+      description: ''
+      type: String
     - contextPath: Tanium.ResponseActions.computerName
+      description: ''
+      type: String
     - contextPath: Tanium.ResponseActions.userId
+      description: ''
+      type: String
     - contextPath: Tanium.ResponseActions.userName
+      description: ''
+      type: String
     - contextPath: Tanium.ResponseActions.results.taskIds
+      description: ''
+      type: String
     - contextPath: Tanium.ResponseActions.results.actionIds
+      description: ''
+      type: String
     - contextPath: Tanium.ResponseActions.results.snapshotName
+      description: ''
+      type: String
     - contextPath: Tanium.ResponseActions.results.uuid
+      description: ''
+      type: String
     - contextPath: Tanium.ResponseActions.expirationTime
+      description: ''
+      type: Date
     - contextPath: Tanium.ResponseActions.createdAt
+      description: ''
+      type: Date
     - contextPath: Tanium.ResponseActions.updatedAt
+      description: ''
+      type: Date
     - contextPath: Tanium.ResponseActions.eid
+      description: ''
+      type: String
   - arguments:
     - description: Target computer name
       name: computer_name
@@ -1856,17 +1880,41 @@
     name: tanium-tr-response-action-gather-snapshot
     outputs:
     - contextPath: Tanium.ResponseActions.type
+      description: ''
+      type: String
     - contextPath: Tanium.ResponseActions.computerName
+      description: ''
+      type: String
     - contextPath: Tanium.ResponseActions.options
+      description: ''
+      type: String
     - contextPath: Tanium.ResponseActions.status
+      description: ''
+      type: String
     - contextPath: Tanium.ResponseActions.userId
+      description: ''
+      type: String
     - contextPath: Tanium.ResponseActions.userName
+      description: ''
+      type: String
     - contextPath: Tanium.ResponseActions.results
+      description: ''
+      type: String
     - contextPath: Tanium.ResponseActions.expirationTime
+      description: ''
+      type: Date
     - contextPath: Tanium.ResponseActions.createdAt
+      description: ''
+      type: Date
     - contextPath: Tanium.ResponseActions.updatedAt
+      description: ''
+      type: Date
     - contextPath: Tanium.ResponseActions.id
+      description: ''
+      type: String
     - contextPath: Tanium.ResponseActions.eid
+      description: ''
+      type: String
   dockerimage: demisto/lxml:1.0.0.48857
   isfetch: true
   runonce: false
