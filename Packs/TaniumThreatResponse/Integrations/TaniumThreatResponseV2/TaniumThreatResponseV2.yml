category: Endpoint
commonfields:
  id: Tanium Threat Response v2
  version: -1
configuration:
- display: Hostname, IP address, or server URL
  name: url
  required: true
  type: 0
- display: Username
  name: credentials
  required: false
  type: 9
- display: Fetch incidents
  name: isFetch
  required: false
  type: 8
- display: Incident type
  name: incidentType
  required: false
  type: 13
- defaultvalue: 24 hours
  display: First fetch timestamp (<number> <time unit>, e.g., 12 hours, 7 days)
  name: first_fetch
  required: false
  type: 0
- defaultvalue: '50'
  display: Maximum number of incidents to fetch each time
  name: max_fetch
  required: false
  type: 0
- defaultvalue: unresolved
  display: Alert states to filter by in fetch incidents command. Empty list won't filter the incidents by state.
  name: filter_alerts_by_state
  options:
  - unresolved
  - inprogress
  - resolved
  - suppressed
  required: false
  type: 16
- display: Label name to filter by in fetch incidents command. Leave empty to not filter the incidents by label name.
  name: filter_by_label_name
  required: false
  type: 0
  defaultvalue: ''
- defaultvalue: 3.x
  display: API Version
  additionalinfo: the version of Tanium Threat Response your instance supports.
  name: api_version
  required: false
  options:
    - 3.x
    - 4.x
  type: 15
- display: Trust any certificate (not secure)
  name: insecure
  required: false
  type: 8
- display: Use system proxy settings
  name: proxy
  required: false
  type: 8
- defaultvalue: '1'
  display: Incidents Fetch Interval
  name: incidentFetchInterval
  required: false
  type: 19
description: Use the Tanium Threat Response integration to manage endpoint processes, evidence, alerts, files, snapshots, and connections. This integration works with Tanium Threat Response version 3.0.159 and above.
display: Tanium Threat Response v2
name: Tanium Threat Response v2
script:
  commands:
  - arguments:
    - description: The intel document ID.
      name: intel_doc_id
      required: true
    description: Returns an intel document object based on ID.
    name: tanium-tr-get-intel-doc-by-id
    outputs:
    - contextPath: Tanium.IntelDoc.AlertCount
      description: The number of alerts that currently exist for this intel.
      type: Number
    - contextPath: Tanium.IntelDoc.CreatedAt
      description: The date this intel was first added to the system.
      type: Date
    - contextPath: Tanium.IntelDoc.Description
      description: The description of the intel, as declared in the document or as updated by a user.
      type: String
    - contextPath: Tanium.IntelDoc.ID
      description: The unique identifier for this intel in this instance of the system.
      type: Number
    - contextPath: Tanium.IntelDoc.LabelIds
      description: The IDs of all labels applied to this intel.
      type: Number
    - contextPath: Tanium.IntelDoc.Name
      description: The name of the intel, as declared in the document or as updated by a user.
      type: String
    - contextPath: Tanium.IntelDoc.UnresolvedAlertCount
      description: The number of unresolved alerts that currently exist for this intel.
      type: Number
    - contextPath: Tanium.IntelDoc.UpdatedAt
      description: The date when this intel was last updated.
      type: Date
  - arguments:
    - defaultValue: '50'
      description: The maximum number of intel documents to return.
      name: limit
    - defaultValue: '0'
      description: The offset number to begin listing intel documents.
      name: offset
    - description: The name of the intel document to show.
      name: name
    - description: The description of the intel document to show.
      name: description
    - description: The type of the intel document to show.
      name: type
    - description: The label ID of the intel document to show.
      name: label_id
    - description: The mitre technique ID of the intel document to show.
      name: mitre_technique_id
    description: Returns a comma-separated list of all intel documents.
    name: tanium-tr-list-intel-docs
    outputs:
    - contextPath: Tanium.IntelDoc.AlertCount
      description: The number of alerts that currently exist for this intel.
      type: Number
    - contextPath: Tanium.IntelDoc.CreatedAt
      description: The date this intel was first added to the system.
      type: Date
    - contextPath: Tanium.IntelDoc.Description
      description: The description of the intel, as declared in the document or as updated by a user.
      type: String
    - contextPath: Tanium.IntelDoc.ID
      description: The unique identifier for this intel in this instance of the system.
      type: Number
    - contextPath: Tanium.IntelDoc.LabelIds
      description: The IDs of all labels applied to this intel.
      type: Number
    - contextPath: Tanium.IntelDoc.Name
      description: The name of the intel, as declared in the document or as updated by a user.
      type: String
    - contextPath: Tanium.IntelDoc.UnresolvedAlertCount
      description: The number of unresolved alerts that currently exist for this intel.
      type: Number
    - contextPath: Tanium.IntelDoc.UpdatedAt
      description: The date when this intel was last updated.
      type: Date
  - arguments:
    - defaultValue: '5'
      description: The maximum number of alerts to return.
      name: limit
    - description: The offset number to begin listing alerts.
      name: offset
    - description: Filter alerts by the specified computer IP address.
      name: computer_ip_address
    - description: Filter alerts by the specified computer name.
      name: computer_name
    - description: Filter alerts by the specified scan config ID.
      name: scan_config_id
    - description: Filter alerts by the specified intel document ID.
      name: intel_doc_id
    - description: Filter alerts by the specified severity.
      name: severity
    - description: Filter alerts by the specified priority.
      name: priority
    - description: Filter alerts by the specified type.
      name: type
    - auto: PREDEFINED
      description: Filter alerts by the specified state. Can be "Unresolved", "In Progress", "Dismissed", "Ignored", or "Resolved".
      name: state
      predefined:
      - Unresolved
      - In Progress
      - Ignored
      - Resolved
      - Dismissed
    description: Returns a comma-separated list of all alerts.
    name: tanium-tr-list-alerts
    outputs:
    - contextPath: Tanium.Alert.Priority
      description: The priority of the alert.
      type: String
    - contextPath: Tanium.Alert.ComputerName
      description: The hostname of the computer that generated the alert.
      type: String
    - contextPath: Tanium.Alert.GUID
      description: A globally unique identifier for this alert in the customer environment.
      type: String
    - contextPath: Tanium.Alert.AlertedAt
      description: The date the alert was generated.
      type: Date
    - contextPath: Tanium.Alert.UpdatedAt
      description: The date the alert state was last updated.
      type: Date
    - contextPath: Tanium.Alert.State
      description: The current state of the alert. For example, "unresolved" or "inprogress".
      type: String
    - contextPath: Tanium.Alert.ComputerIpAddress
      description: The IP address of the computer that generated the alert.
      type: String
    - contextPath: Tanium.Alert.Type
      description: The name of the alert type. For example, "detect.endpoint.match".
      type: String
    - contextPath: Tanium.Alert.ID
      description: The ID of the alert. For example, "123".
      type: Number
    - contextPath: Tanium.Alert.CreatedAt
      description: The date the alert was received by the Detect product.
      type: Date
    - contextPath: Tanium.Alert.IntelDocId
      description: The intel document revision, if intelDocId exists.
      type: Number
    - contextPath: Tanium.Alert.Severity
      description: The severity of the alert.
      type: String
  - arguments:
    - description: The alert ID.
      name: alert_id
      required: true
    description: Returns an alert object based on alert ID.
    name: tanium-tr-get-alert-by-id
    outputs:
    - contextPath: Tanium.Alert.Priority
      description: The priority of the alert.
      type: String
    - contextPath: Tanium.Alert.ComputerName
      description: The hostname of the computer that generated the alert.
      type: String
    - contextPath: Tanium.Alert.GUID
      description: A globally unique identifier for this alert in the customer environment.
      type: String
    - contextPath: Tanium.Alert.AlertedAt
      description: The date the alert was generated.
      type: Date
    - contextPath: Tanium.Alert.UpdatedAt
      description: The date the alert state was last updated.
      type: Date
    - contextPath: Tanium.Alert.State
      description: The current state of the alert. For example, "unresolved" or "inprogress".
      type: String
    - contextPath: Tanium.Alert.ComputerIpAddress
      description: The IP address of the computer that generated the alert.
      type: String
    - contextPath: Tanium.Alert.Type
      description: The name of the alert type. For example, "detect.endpoint.match".
      type: String
    - contextPath: Tanium.Alert.ID
      description: The ID of the alert. For example, "123".
      type: Number
    - contextPath: Tanium.Alert.CreatedAt
      description: The date the alert was received by the Detect product.
      type: Date
    - contextPath: Tanium.Alert.IntelDocId
      description: The intel document revision, if intelDocId exists.
      type: Number
    - contextPath: Tanium.Alert.Severity
      description: The severity of the alert.
      type: String
  - arguments:
    - description: A comma-separated list of alert IDs to update.
      isArray: true
      name: alert_ids
      required: true
    - auto: PREDEFINED
      description: The new state for the alerts. Can be "Unresolved", "In Progress", "Dismissed", "Ignored", or "Resolved".
      name: state
      predefined:
      - dismissed
      - unresolved
      - inprogress
      - ignored
      - resolved
      required: true
    description: Updates the state of the specified alerts.
    name: tanium-tr-alert-update-state
  - arguments:
    - description: The connection ID.
      name: connection_id
      required: true
    description: Captures a new snapshot by connection ID.
    name: tanium-tr-create-snapshot
    outputs:
    - contextPath: Tanium.SnapshotTask.connection
      description: Connection ID of the snapshot.
      type: String
    - contextPath: Tanium.SnapshotTask.startTime
      description: Snapshot start time.
      type: Date
    - contextPath: Tanium.SnapshotTask.status
      description: Snapshot creation task status.
      type: String
    - contextPath: Tanium.SnapshotTask.taskId
      description: Snapshot creation task ID. You can get task status using the tanium-tr-get-task-by-id command.
      type: Number
  - arguments:
    - description: A comma-separated list of snapshot IDs to delete.
      isArray: true
      name: snapshot_ids
      required: true
    description: Deletes a snapshot by connection name and snapshot ID.
    name: tanium-tr-delete-snapshot
  - arguments:
    - defaultValue: '50'
      description: The maximum number of local snapshots to return.
      name: limit
    - defaultValue: '0'
      description: The offset number to begin listing local snapshots.
      name: offset
    description: Returns all local snapshots of a single connection.
    name: tanium-tr-list-snapshots
    outputs:
    - contextPath: Tanium.Snapshot.size
      description: The snapshot size.
      type: String
    - contextPath: Tanium.Snapshot.created
      description: The snapshot creation date.
      type: String
    - contextPath: Tanium.Snapshot.completed
      description: The snapshot completed date.
      type: String
    - contextPath: Tanium.Snapshot.name
      description: The snapshot name.
      type: String
    - contextPath: Tanium.Snapshot.isUpload
      description: Is the snapshot uploaded.
      type: Boolean
    - contextPath: Tanium.Snapshot.evidenceType
      description: The snapshot evidence type.
      type: String
    - contextPath: Tanium.Snapshot.hostname
      description: The snapshot hostname.
      type: String
    - contextPath: Tanium.Snapshot.connectionId
      description: The snapshot connection ID.
      type: String
    - contextPath: Tanium.Snapshot.recorderVersion
      description: The snapshot recorder version.
      type: String
    - contextPath: Tanium.Snapshot.uuid
      description: The snapshot UUID.
      type: String
  - arguments:
    - description: The connection ID.
      name: connection_id
      required: true
    description: Deletes a local snapshot by connection ID.
    name: tanium-tr-delete-local-snapshot
  - arguments:
    - defaultValue: '50'
      description: The maximum number of connections to return.
      name: limit
    - defaultValue: '0'
      description: The offset number to begin listing connections.
      name: offset
    - description: A comma-separated list of connection statuses to filter connections by, for example status=connected,waiting.
      isArray: true
      name: status
      predefined:
      - disconnected
      - timeout
      - waiting
      - connected
      auto: PREDEFINED
    - description: A comma-separated list of IPs to filter connections by, for example status=1.1.1.1,1.1.1.1.
      isArray: true
      name: ip
    - description: A comma-separated list of platforms to filter connections by, for example platform=Linux,Windows.
      isArray: true
      name: platform
    - description: A comma-separated list of hostnames to filter connections by, for example hostname=host1,host2.
      isArray: true
      name: hostname
    description: Returns a list of all connections.
    name: tanium-tr-list-connections
    outputs:
    - contextPath: Tanium.Connection.id
      description: The connection ID.
      type: String
    - contextPath: Tanium.Connection.initiatedAt
      description: The date the connection was created.
      type: Date
    - contextPath: Tanium.Connection.hostname
      description: The connection hostname.
      type: String
    - contextPath: Tanium.Connection.status
      description: The current connection state.
      type: String
    - contextPath: Tanium.Connection.platform
      description: The connection operating system.
      type: String
    - contextPath: Tanium.Connection.ip
      description: The connection IP.
      type: String
    - contextPath: Tanium.Connection.connectedAt
      description: The date the connection was connected.
      type: String
    - contextPath: Tanium.Connection.message
      description: The connection message describing the status.
      type: String
    - contextPath: Tanium.Connection.personaId
      description: The connection persona ID.
      type: String
    - contextPath: Tanium.Connection.clientId
      description: The connection client ID.
      type: String
    - contextPath: Tanium.Connection.userId
      description: The connection user ID.
      type: String
    - contextPath: Tanium.Connection.eid
      description: The connection EID.
      type: String
    - contextPath: Tanium.Connection.hasTools
      description: Has connection tools.
      type: Boolean
  - arguments:
    - description: Client ID. Use tanium-tr-get-system-status to get all possible client_ids.
      name: client_id
      required: true
    - description: IP address to connect. Use tanium-tr-get-system-status to get all possible IPs.
      name: ip
      required: true
    - description: Commputer platform, for example Windows or Linux.
      name: platform
      required: true
    - description: Hostname of the computer to connect. Use tanium-tr-get-system-status to get all possible hostnames.
      name: hostname
      required: true
    description: Creates a local or remote connection.
    name: tanium-tr-create-connection
    outputs:
    - contextPath: Tanium.Connection.id
      description: New connection ID.
      type: String
  - arguments:
    - description: The connection ID.
      name: connection_id
      required: true
    description: Deletes a connection by connection ID.
    name: tanium-tr-delete-connection
  - arguments:
    - description: The connection ID.
      name: connection_id
      required: true
    description: Closes a connection by connection ID.
    name: tanium-tr-close-connection
  - arguments:
    - defaultValue: '50'
      description: The maximum number of labels to return.
      name: limit
    - defaultValue: '0'
      description: The offset number to begin listing labels.
      name: offset
    description: Returns all available labels in the system.
    name: tanium-tr-list-labels
    outputs:
    - contextPath: Tanium.Label.createdAt
      description: The date this label was created.
      type: Date
    - contextPath: Tanium.Label.description
      description: An extended description of the label.
      type: String
    - contextPath: Tanium.Label.id
      description: The unique identifier for this label.
      type: Number
    - contextPath: Tanium.Label.indicatorCount
      description: The number of indicator-based intel documents associated with this label, not including Tanium Signals.
      type: Number
    - contextPath: Tanium.Label.name
      description: The label display name.
      type: String
    - contextPath: Tanium.Label.signalCount
      description: The number of Tanium Signal documents associated with this label.
      type: Number
    - contextPath: Tanium.Label.updatedAt
      description: The date this label was last updated, not including the intel and signal counts.
      type: Date
  - arguments:
    - description: The label ID. Use tanium-tr-intel-docs-labels-list command to get the available label IDs.
      name: label_id
      required: true
    description: Returns a label object based on label ID.
    name: tanium-tr-get-label-by-id
    outputs:
    - contextPath: Tanium.Label.createdAt
      description: The date this label was created.
      type: Date
    - contextPath: Tanium.Label.description
      description: An extended description of the label.
      type: String
    - contextPath: Tanium.Label.id
      description: The unique identifier for this label.
      type: Number
    - contextPath: Tanium.Label.indicatorCount
      description: The number of indicator-based intel documents associated with this label, not including Tanium Signals.
      type: Number
    - contextPath: Tanium.Label.name
      description: The label display name.
      type: String
    - contextPath: Tanium.Label.signalCount
      description: The number of Tanium Signal documents associated with this label.
      type: Number
    - contextPath: Tanium.Label.updatedAt
      description: The date this label was last updated, not including the intel and signal counts.
      type: Date
  - arguments:
    - defaultValue: '50'
      description: The maximum number of files to return.
      name: limit
    - defaultValue: '0'
      description: The offset to start getting file downloads.
      name: offset
    - description: The column to sort by.
      name: sort
    - description: A comma-separated list of hostnames to filter downloaded files by, for example hostname=host1,host2.
      isArray: true
      name: hostname
    - description: A comma-separated list of hashes to filter downloaded files by, for example hash=123,456.
      isArray: true
      name: hash
    - description: Get the downloaded files with a process start time that matches the specified date and time, for example process_time_start=2019-09-03T17:51:40.000Z.
      name: process_time_start
    description: Returns all downloaded files in the system.
    name: tanium-tr-list-file-downloads
    outputs:
    - contextPath: Tanium.FileDownload.size
      description: The size of the file in bytes.
      type: Number
    - contextPath: Tanium.FileDownload.path
      description: The path of the file.
      type: String
    - contextPath: Tanium.FileDownload.downloaded
      description: The date this file was downloaded.
      type: Date
    - contextPath: Tanium.FileDownload.hostname
      description: The hostname of the downloaded file.
      type: String
    - contextPath: Tanium.FileDownload.processCreationTime
      description: The date the file was created.
      type: Date
    - contextPath: Tanium.FileDownload.hash
      description: The file hash.
      type: String
    - contextPath: Tanium.FileDownload.uuid
      description: The downloaded file uuid.
      type: Number
    - contextPath: Tanium.FileDownload.lastModified
      description: The date the file was last modified.
      type: Date
    - contextPath: Tanium.FileDownload.createdBy
      description: The user that created this file.
      type: String
    - contextPath: Tanium.FileDownload.createdByProc
      description: The process path that created this file.
      type: String
    - contextPath: Tanium.FileDownload.lastModifiedBy
      description: The user that last modified this file.
      type: String
    - contextPath: Tanium.FileDownload.lastModifiedByProc
      description: The process path that last modified this file.
      type: String
    - contextPath: Tanium.FileDownload.evidenceType
      description: The file evidence type.
      type: String
  - arguments:
    - description: The file ID.
      name: file_id
      required: true
    description: 'Gets the actual content of a downloaded file by file ID. Downloaded file password: `infected`.'
    name: tanium-tr-get-downloaded-file
    outputs:
    - contextPath: File.EntryID
      description: The file entry ID.
      type: String
    - contextPath: File.Extension
      description: The file extension.
      type: String
    - contextPath: File.Info
      description: Information about the file.
      type: String
    - contextPath: File.MD5
      description: The MD5 hash of the file.
      type: String
    - contextPath: File.Name
      description: The file name.
      type: String
    - contextPath: File.SHA1
      description: The SHA1 hash of the file.
      type: String
    - contextPath: File.SHA256
      description: The SHA256 hash of the file.
      type: String
    - contextPath: File.SHA512
      description: The SHA512 hash of the file.
      type: String
    - contextPath: File.SSDeep
      description: The SSDeep hash of the file (same as displayed in file entries).
      type: String
    - contextPath: File.Size
      description: The file size in bytes.
      type: Number
    - contextPath: File.Type
      description: The file type.
      type: String
  - arguments:
    - description: The connection ID.
      name: connection_id
      required: true
    - auto: PREDEFINED
      defaultValue: combined
      description: The event type. Can be "File", "Network", "Registry", "Process", "Driver", "Combined", "DNS", or "Image".
      name: type
      predefined:
      - File
      - Network
      - Registry
      - Process
      - Driver
      - Combined
      - DNS
      - Image
      required: true
    - defaultValue: '50'
      description: The maximum number of events to return.
      name: limit
    - defaultValue: '0'
      description: The offset to start getting the result set.
      name: offset
    - description: "Advanced search that filters according to event fields. For example: [['process_id', 'gt', '30'], ['username', 'ne', 'administrator']]. Optional fields: process_id, process_name, process_hash, process_command_line, username, process_name, create_time (UTC). Optional operators: eq (equals), ne (does not equal); for integers/date: gt (greater than), gte (greater than or equals), ls (less than), lse (less than or equals); for strings: co (contains), nc (does not contain). "
      name: filter
    - auto: PREDEFINED
      defaultValue: all
      description: Whether the results should fit all filters or at least one filter.
      name: match
      predefined:
      - all
      - any
    - description: 'A comma-separated list of fields to sort on prefixed by +/- for ascending or descending and ordered by priority left to right. Optional fields: process_id, process_name, process_hash, process_command_line, username, process_name, create_time (UTC).'
      name: sort
    - description: 'A comma-separated list of fields on which to search. Optional fields: process_id, process_name, process_hash, process_command_line, username, process_name, create_time.'
      name: fields
    description: Queries events for a connection.
    name: tanium-tr-list-events-by-connection
    outputs:
    - contextPath: TaniumEvent.id
      description: The event ID.
      type: String
    - contextPath: TaniumEvent.groupName
      description: The event group name.
      type: String
    - contextPath: TaniumEvent.file
      description: The path of the file in the event.
      type: String
    - contextPath: TaniumEvent.operation
      description: The event operation.
      type: String
    - contextPath: TaniumEvent.processId
      description: The event process ID.
      type: Number
    - contextPath: TaniumEvent.pid
      description: The event PID.
      type: Number
    - contextPath: TaniumEvent.processPath
      description: The event process path.
      type: String
    - contextPath: TaniumEvent.processTableId
      description: The event process table ID.
      type: Number
    - contextPath: TaniumEvent.timestamp
      description: The date the event was created.
      type: Date
    - contextPath: TaniumEvent.userName
      description: The username associated with the event.
      type: String
    - contextPath: TaniumEvent.remoteAddress
      description: The network event destination address.
      type: String
    - contextPath: TaniumEvent.remoteAddressPort
      description: The network event destination port.
      type: Number
    - contextPath: TaniumEvent.localAddress
      description: The network event source address.
      type: String
    - contextPath: TaniumEvent.localAddressPort
      description: The network event source port.
      type: Number
    - contextPath: TaniumEvent.keyPath
      description: The registry key path.
      type: String
    - contextPath: TaniumEvent.valueName
      description: The registry value name.
      type: String
    - contextPath: TaniumEvent.exitCode
      description: The process exit code.
      type: Number
    - contextPath: TaniumEvent.processCommandLine
      description: The process command line.
      type: String
    - contextPath: TaniumEvent.parentCommandLine
      description: The parent command line.
      type: String
    - contextPath: TaniumEvent.processHash
      description: The process hash value.
      type: String
    - contextPath: TaniumEvent.hashes
      description: The hashes of the driver.
      type: String
    - contextPath: TaniumEvent.imageLoaded
      description: The image loaded path of the driver.
      type: String
    - contextPath: TaniumEvent.signature
      description: The signature of the driver.
      type: String
    - contextPath: TaniumEvent.signed
      description: Whether the driver is signed.
      type: Boolean
    - contextPath: TaniumEvent.eventId
      description: The event ID.
      type: Number
    - contextPath: TaniumEvent.eventOpcode
      description: The event opcode.
      type: Number
    - contextPath: TaniumEvent.eventRecordId
      description: The event record ID.
      type: Number
    - contextPath: TaniumEvent.eventTaskId
      description: The event task ID.
      type: Number
    - contextPath: TaniumEvent.query
      description: The query of the DNS.
      type: String
    - contextPath: TaniumEvent.response
      description: The response of the DNS.
      type: String
    - contextPath: TaniumEvent.imagePath
      description: The image path.
      type: String
    - contextPath: TaniumEvent.createTime
      description: The process creation date and time.
      type: Date
    - contextPath: TaniumEvent.endTime
      description: The process end date and time.
      type: Date
    - contextPath: TaniumEvent.eventTaskName
      description: The event task name.
      type: String
    - contextPath: TaniumEvent.hash
      description: The event process hash.
      type: String
  - arguments:
    - description: File download ID.
      name: file_id
      required: true
    description: Gets the metadata of a file download.
    name: tanium-tr-get-file-download-info
    outputs:
    - contextPath: Tanium.FileDownload.size
      description: The downloaded file size in bytes.
      type: Number
    - contextPath: Tanium.FileDownload.path
      description: The downloaded file path.
      type: String
    - contextPath: Tanium.FileDownload.downloaded
      description: The date this file was downloaded.
      type: Date
    - contextPath: Tanium.FileDownload.hostname
      description: The downloaded file hostname.
      type: String
    - contextPath: Tanium.FileDownload.processCreationTime
      description: The date the downloaded file was created.
      type: Date
    - contextPath: Tanium.FileDownload.hash
      description: The downloaded file hash.
      type: String
    - contextPath: Tanium.FileDownload.uuid
      description: The downloaded file UUID.
      type: Number
    - contextPath: Tanium.FileDownload.lastModified
      description: The date the downloaded file was last modified.
      type: Date
    - contextPath: Tanium.FileDownload.createdBy
      description: The user that created this file.
      type: String
    - contextPath: Tanium.FileDownload.createdByProc
      description: The process path that created this file.
      type: String
    - contextPath: Tanium.FileDownload.lastModifiedBy
      description: The user that last modified this file.
      type: String
    - contextPath: Tanium.FileDownload.lastModifiedByProc
      description: The process path that modified this file.
      type: String
    - contextPath: Tanium.FileDownload.evidenceType
      description: The downloaded file evidence type.
      type: String
  - arguments:
    - description: The connection ID.
      name: connection_id
      required: true
    - description: The process table ID.
      name: ptid
      required: true
    description: Get information for a process.
    name: tanium-tr-get-process-info
    outputs:
    - contextPath: Tanium.ProcessInfo.childrenCount
      description: The number of process children.
      type: Number
    - contextPath: Tanium.ProcessInfo.context
      description: The process tree context.
      type: String
    - contextPath: Tanium.ProcessInfo.createTime
      description: The date the process was created.
      type: Date
    - contextPath: Tanium.ProcessInfo.createTimeRaw
      description: The timestamp when the process was created.
      type: Date
    - contextPath: Tanium.ProcessInfo.dnsEventsCount
      description: The number of DNS events in the process.
      type: Number
    - contextPath: Tanium.ProcessInfo.driverEventsCount
      description: The number of driver events in the process.
      type: Number
    - contextPath: Tanium.ProcessInfo.endTime
      description: The process termination date and time.
      type: Date
    - contextPath: Tanium.ProcessInfo.endTimeRaw
      description: The process termination timestamp.
      type: Date
    - contextPath: Tanium.ProcessInfo.exitCode
      description: The process exit code.
      type: Number
    - contextPath: Tanium.ProcessInfo.fileEventsCount
      description: The number of File events in the process.
      type: Number
    - contextPath: Tanium.ProcessInfo.groupName
      description: The process group name.
      type: String
    - contextPath: Tanium.ProcessInfo.hashTypeName
      description: The process hash type.
      type: String
    - contextPath: Tanium.ProcessInfo.id
      description: The process ID in the Tanium system.
      type: String
    - contextPath: Tanium.ProcessInfo.imageEventsCount
      description: The number of image events in the process.
      type: Number
    - contextPath: Tanium.ProcessInfo.networkEventsCount
      description: The number of network events in the process.
      type: Number
    - contextPath: Tanium.ProcessInfo.parentProcessTableId
      description: The parent process table ID.
      type: String
    - contextPath: Tanium.ProcessInfo.pid
      description: The process PID.
      type: Number
    - contextPath: Tanium.ProcessInfo.processEventsCount
      description: The number of process events in the process.
      type: Number
    - contextPath: Tanium.ProcessInfo.processHash
      description: The process hash.
      type: String
    - contextPath: Tanium.ProcessInfo.processPath
      description: The process path.
      type: String
    - contextPath: Tanium.ProcessInfo.processTableId
      description: The process table ID.
      type: String
    - contextPath: Tanium.ProcessInfo.registryEventsCount
      description: The number of registry events in the process.
      type: Number
    - contextPath: Tanium.ProcessInfo.securityEventsCount
      description: The number of security events in the process.
      type: Number
    - contextPath: Tanium.ProcessInfo.uniqueProcessId
      description: The unique process ID.
      type: String
    - contextPath: Tanium.ProcessInfo.userName
      description: The username who created the process.
      type: String
  - arguments:
    - description: The connection name.
      name: connection_id
      required: true
    - description: The process instance ID.
      name: ptid
      required: true
    - auto: PREDEFINED
      defaultValue: combined
      description: The event type. Can be "File", "Network", "Registry", "Process", "Driver", "Combined", "DNS", or "Image".
      name: type
      predefined:
      - File
      - Network
      - Registry
      - Process
      - Driver
      - Combined
      - DNS
      - Image
      required: true
    - defaultValue: '50'
      description: The maximum number of events to return.
      name: limit
    - defaultValue: '0'
      description: The offset number to begin listing events.
      name: offset
    description: Gets the events for a process.
    name: tanium-tr-get-events-by-process
    outputs:
    - contextPath: Tanium.ProcessEvent.id
      description: The event ID.
      type: Number
    - contextPath: Tanium.ProcessEvent.detail
      description: The event details.
      type: Unknown
    - contextPath: Tanium.ProcessEvent.operation
      description: The event operation.
      type: String
    - contextPath: Tanium.ProcessEvent.timestamp
      description: The date and time the event was created.
      type: Date
    - contextPath: Tanium.ProcessEvent.type
      description: The event type.
      type: String
  - arguments:
    - description: The connection ID.
      name: connection_id
      required: true
    - description: The process table ID.
      name: ptid
      required: true
    - defaultValue: '50'
      description: The maximum number of entries to return.
      name: limit
    - defaultValue: '0'
      description: The offset number to begin listing entries.
      name: offset
    description: Gets the children of this process instance.
    name: tanium-tr-get-process-children
    outputs:
    - contextPath: Tanium.ProcessChildren.childrenCount
      description: The number of process children.
      type: Number
    - contextPath: Tanium.ProcessChildren.context
      description: The child process tree context.
      type: String
    - contextPath: Tanium.ProcessChildren.createTime
      description: The date and time the child process was created.
      type: Date
    - contextPath: Tanium.ProcessChildren.createTimeRaw
      description: The child process creation timestamp.
      type: Date
    - contextPath: Tanium.ProcessChildren.dnsEventsCount
      description: The number of DNS events in the child process.
      type: Number
    - contextPath: Tanium.ProcessChildren.driverEventsCount
      description: The number of driver events in the child process.
      type: Number
    - contextPath: Tanium.ProcessChildren.endTime
      description: The child process termination date and time.
      type: Date
    - contextPath: Tanium.ProcessChildren.endTimeRaw
      description: The child process termination timestamp.
      type: Date
    - contextPath: Tanium.ProcessChildren.exitCode
      description: The child process exit code.
      type: Number
    - contextPath: Tanium.ProcessChildren.fileEventsCount
      description: The number of file events in the child process.
      type: Number
    - contextPath: Tanium.ProcessChildren.groupName
      description: The child process group name.
      type: String
    - contextPath: Tanium.ProcessChildren.hashTypeName
      description: The child process hash type.
      type: String
    - contextPath: Tanium.ProcessChildren.id
      description: The child process ID in the Tanium system.
      type: String
    - contextPath: Tanium.ProcessChildren.imageEventsCount
      description: The number of image events in the child process.
      type: Number
    - contextPath: Tanium.ProcessChildren.networkEventsCount
      description: The number of network events in the child process.
      type: Number
    - contextPath: Tanium.ProcessChildren.parentProcessTableId
      description: The parent process table ID.
      type: String
    - contextPath: Tanium.ProcessChildren.pid
      description: The child process PID.
      type: Number
    - contextPath: Tanium.ProcessChildren.processEventsCount
      description: Number of process events in the child process.
      type: Number
    - contextPath: Tanium.ProcessChildren.processHash
      description: The child process hash.
      type: String
    - contextPath: Tanium.ProcessChildren.processPath
      description: The child process path.
      type: String
    - contextPath: Tanium.ProcessChildren.processTableId
      description: The child process table ID.
      type: String
    - contextPath: Tanium.ProcessChildren.registryEventsCount
      description: The number of registry events in the child process.
      type: Number
    - contextPath: Tanium.ProcessChildren.securityEventsCount
      description: The number of security events in the child process.
      type: Number
    - contextPath: Tanium.ProcessChildren.uniqueProcessId
      description: The unique child process ID.
      type: String
    - contextPath: Tanium.ProcessChildren.userName
      description: The username who created the child process.
      type: String
  - arguments:
    - description: The connection ID.
      name: connection_id
      required: true
    - description: The process table ID.
      name: ptid
      required: true
    description: Gets information for the parent process.
    name: tanium-tr-get-parent-process
    outputs:
    - contextPath: Tanium.ProcessParent.childrenCount
      description: The number of process children.
      type: Number
    - contextPath: Tanium.ProcessParent.context
      description: The parent process tree context.
      type: String
    - contextPath: Tanium.ProcessParent.createTime
      description: The parent process creation date and time.
      type: Date
    - contextPath: Tanium.ProcessParent.createTimeRaw
      description: The parent process creation timestamp.
      type: Date
    - contextPath: Tanium.ProcessParent.dnsEventsCount
      description: The number of DNS events in the parent process.
      type: Number
    - contextPath: Tanium.ProcessParent.driverEventsCount
      description: The number of driver events in the parent process.
      type: Number
    - contextPath: Tanium.ProcessParent.endTime
      description: The parent process termination date and time.
      type: Date
    - contextPath: Tanium.ProcessParent.endTimeRaw
      description: The parent process termination timestamp.
      type: Date
    - contextPath: Tanium.ProcessParent.exitCode
      description: The parent process exit code.
      type: Number
    - contextPath: Tanium.ProcessParent.fileEventsCount
      description: The number of file events in the parent process.
      type: Number
    - contextPath: Tanium.ProcessParent.groupName
      description: The parent process group name.
      type: String
    - contextPath: Tanium.ProcessParent.hashTypeName
      description: Tehe parent process hash type.
      type: String
    - contextPath: Tanium.ProcessParent.id
      description: The parent process ID in the Tanium system.
      type: String
    - contextPath: Tanium.ProcessParent.imageEventsCount
      description: The number of image events in the parent process.
      type: Number
    - contextPath: Tanium.ProcessParent.networkEventsCount
      description: The number of network events in the parent process.
      type: Number
    - contextPath: Tanium.ProcessParent.parentProcessTableId
      description: The parent process table ID.
      type: String
    - contextPath: Tanium.ProcessParent.pid
      description: The parent process PID.
      type: Number
    - contextPath: Tanium.ProcessParent.processEventsCount
      description: The number of parent process events in the process.
      type: Number
    - contextPath: Tanium.ProcessParent.processHash
      description: The parent process hash.
      type: String
    - contextPath: Tanium.ProcessParent.processPath
      description: The parent process path.
      type: String
    - contextPath: Tanium.ProcessParent.processTableId
      description: The parent process table ID.
      type: String
    - contextPath: Tanium.ProcessParent.registryEventsCount
      description: The number of registry events in the parent process.
      type: Number
    - contextPath: Tanium.ProcessParent.securityEventsCount
      description: The number of security events in the parent process.
      type: Number
    - contextPath: Tanium.ProcessParent.uniqueProcessId
      description: The unique parent process ID.
      type: String
    - contextPath: Tanium.ProcessParent.userName
      description: The username who created the parent process.
      type: String
  - arguments:
    - description: The connection ID.
      name: connection_id
      required: true
    - description: The process instance ID.
      name: ptid
      required: true
    - auto: PREDEFINED
      description: The process context. Can be `parent`, `node`, `siblings`, `children`.
      name: context
      predefined:
      - parent
      - node
      - siblings
      - children
    description: Gets the process tree for the process instance.
    name: tanium-tr-get-process-tree
    outputs:
    - contextPath: Tanium.ProcessTree.childrenCount
      description: The number of process tree children.
      type: Number
    - contextPath: Tanium.ProcessTree.context
      description: The process tree context.
      type: String
    - contextPath: Tanium.ProcessTree.createTime
      description: The date and time the process tree was created.
      type: Date
    - contextPath: Tanium.ProcessTree.createTimeRaw
      description: The process tree creation timestamp.
      type: Date
    - contextPath: Tanium.ProcessTree.dnsEventsCount
      description: The number of DNS events in the process tree.
      type: Number
    - contextPath: Tanium.ProcessTree.driverEventsCount
      description: The number of driver events in the process tree.
      type: Number
    - contextPath: Tanium.ProcessTree.endTime
      description: The process tree termination date and time.
      type: Date
    - contextPath: Tanium.ProcessTree.endTimeRaw
      description: The process tree termination timestamp.
      type: Date
    - contextPath: Tanium.ProcessTree.exitCode
      description: The process tree exit code.
      type: Number
    - contextPath: Tanium.ProcessTree.fileEventsCount
      description: The number of file events in the process tree.
      type: Number
    - contextPath: Tanium.ProcessTree.groupName
      description: The process tree group name.
      type: String
    - contextPath: Tanium.ProcessTree.hashTypeName
      description: The process tree hash type.
      type: String
    - contextPath: Tanium.ProcessTree.id
      description: The process tree ID in the Tanium system.
      type: String
    - contextPath: Tanium.ProcessTree.imageEventsCount
      description: The bumber of image events in the process tree.
      type: Number
    - contextPath: Tanium.ProcessTree.networkEventsCount
      description: The number of network events in the process tree.
      type: Number
    - contextPath: Tanium.ProcessTree.parentProcessTableId
      description: The process tree parent process table ID.
      type: String
    - contextPath: Tanium.ProcessTree.pid
      description: The process tree PID.
      type: Number
    - contextPath: Tanium.ProcessTree.processEventsCount
      description: The number of process tree events in the process.
      type: Number
    - contextPath: Tanium.ProcessTree.processHash
      description: The process tree hash.
      type: String
    - contextPath: Tanium.ProcessTree.processPath
      description: The process tree path.
      type: String
    - contextPath: Tanium.ProcessTree.processTableId
      description: The process tree table ID.
      type: String
    - contextPath: Tanium.ProcessTree.registryEventsCount
      description: The number of registry events in the process tree.
      type: Number
    - contextPath: Tanium.ProcessTree.securityEventsCount
      description: The number of security events in the process tree.
      type: Number
    - contextPath: Tanium.ProcessTree.uniqueProcessId
      description: The unique process tree ID.
      type: String
    - contextPath: Tanium.ProcessTree.userName
      description: The username who created the process tree.
      type: String
  - arguments:
    - defaultValue: '50'
      description: The maximum number of evidences to return.
      name: limit
    - defaultValue: '0'
      description: The offset to start getting the events result set.
      name: offset
    - description: A comma-separated list of fields by which to sort, using +/- prefixes for ascending/descending, in order of priority (left to right).
      name: sort
    - description: A comma-separated list of hostnames to filter event evidences by, for example hostname=123,456.
      isArray: true
      name: hostname
    - description: Get the event evidences that match a specific type, for example type=file.
      name: type
    description: Returns a list of all available event evidences in the system.
    name: tanium-tr-event-evidence-list
    outputs:
    - contextPath: Tanium.Evidence.name
      description: The event evidence name.
      type: String
    - contextPath: Tanium.Evidence.uuid
      description: The event evidence UUID.
      type: String
    - contextPath: Tanium.Evidence.createdAt
      description: The date and time the event evidence was created.
      type: Date
    - contextPath: Tanium.Evidence.hostname
      description: The event evidence connection hostname.
      type: String
    - contextPath: Tanium.Evidence.evidenceType
      description: The event evidence type.
      type: Number
    - contextPath: Tanium.Evidence.size
      description: The event evidence size.
      type: Number
  - description: Returns event evidence properties for IOC generation.
    name: tanium-tr-event-evidence-get-properties
    outputs:
    - contextPath: Tanium.EvidenceProperties.type
      description: The event evidence property type.
      type: String
    - contextPath: Tanium.EvidenceProperties.value
      description: The event evidence property value.
      type: String
    arguments: []
  - arguments:
    - description: The event evidence ID.
      name: evidence_id
      required: true
    description: Gets event evidence by evidence ID.
    name: tanium-tr-get-evidence-by-id
    outputs:
    - contextPath: Tanium.Evidence.commandline
      description: The event evidence command line.
      type: String
    - contextPath: Tanium.Evidence.createTime
      description: Date and time the event evidence was created.
      type: Date
    - contextPath: Tanium.Evidence.createTimeRaw
      description: The event evidence creation timestamp.
      type: Number
    - contextPath: Tanium.Evidence.created
      description: The date and time the event evidence was created.
      type: Date
    - contextPath: Tanium.Evidence.domain
      description: The event evidence domain.
      type: String
    - contextPath: Tanium.Evidence.eventtype
      description: The event evidence event type.
      type: String
    - contextPath: Tanium.Evidence.evidencetype
      description: The event evidence type.
      type: String
    - contextPath: Tanium.Evidence.exitCode
      description: The event evidence exit code.
      type: Number
    - contextPath: Tanium.Evidence.hostname
      description: The event evidence host name.
      type: String
    - contextPath: Tanium.Evidence.summary
      description: The event evidence summary.
      type: String
    - contextPath: Tanium.Evidence.timestamp
      description: The event evidence creation date.
      type: Date
    - contextPath: Tanium.Evidence.type
      description: The event evidence type.
      type: String
    - contextPath: Tanium.Evidence.username
      description: The event evidence creation username.
      type: String
    - contextPath: Tanium.Evidence.utctimecreated
      description: The event evidence creation UTC date.
      type: Date
    - contextPath: Tanium.Evidence.uuid
      description: The event evidence UUID.
      type: String
  - arguments:
    - description: The connection ID.
      name: connection_id
      required: true
    - description: The process instance ID.
      name: ptid
      required: true
    - description: The connection hostname.
      name: hostname
      required: true
    - description: The summary of the event evidence.
      name: summary
    description: Creates event evidence from process.
    name: tanium-tr-create-evidence
  - arguments:
    - description: A comma separated list of the event evidence IDs to delete.
      isArray: true
      name: evidence_ids
      required: true
    description: Deletes event evidences from Tanium.
    name: tanium-tr-delete-evidence
  - arguments:
    - description: The path to the file.
      name: path
      required: true
    - description: The connection ID.
      name: connection_id
      required: true
    description: Requests a new file download.
    name: tanium-tr-request-file-download
    outputs:
    - contextPath: Tanium.FileDownloadTask.compress
      description: Is file compressed.
      type: String
    - contextPath: Tanium.FileDownloadTask.connection
      description: The file download host.
      type: String
    - contextPath: Tanium.FileDownloadTask.taskId
      description: The file download task ID.
      type: Number
    - contextPath: Tanium.FileDownloadTask.paths
      description: The file download paths.
      type: String
    - contextPath: Tanium.FileDownloadTask.startTime
      description: The download start time.
      type: Date
    - contextPath: Tanium.FileDownloadTask.status
      description: The status of the file download request.
      type: String
  - arguments:
    - description: The file download ID.
      name: file_id
      required: true
    description: Deletes a file download.
    name: tanium-tr-delete-file-download
  - arguments:
    - description: The path to the directory.
      name: path
      required: true
    - description: The connection ID.
      name: connection_id
      required: true
    - defaultValue: '50'
      description: The maximum number of files to return.
      name: limit
    - defaultValue: '0'
      description: The offset to start getting files.
      name: offset
    description: Gets a list of files in the given directory.
    name: tanium-tr-list-files-in-directory
    outputs:
    - contextPath: Tanium.File.connectionId
      description: The connection ID.
      type: String
    - contextPath: Tanium.File.createdDate
      description: The date and time the file was created.
      type: Date
    - contextPath: Tanium.File.modifiedDate
      description: The date the file was last modified.
      type: Date
    - contextPath: Tanium.File.name
      description: The file name.
      type: String
    - contextPath: Tanium.File.path
      description: The file path.
      type: String
    - contextPath: Tanium.File.permissions
      description: The file permissions.
      type: Number
    - contextPath: Tanium.File.size
      description: The file size.
      type: Number
    - contextPath: Tanium.File.type
      description: The file type.
      type: String
  - arguments:
    - defaultValue: The connection ID.
      description: The ID of the connection.
      name: connection_id
      required: true
    - defaultValue: Path to file.
      description: The file path.
      name: path
      required: true
    description: Gets information about a file from a remote connection.
    name: tanium-tr-get-file-info
    outputs:
    - contextPath: Tanium.File.canonicalPath
      description: The file path.
      type: String
    - contextPath: Tanium.File.cid
      description: The file CID.
      type: String
    - contextPath: Tanium.File.connectionId
      description: The file connection ID.
      type: String
    - contextPath: Tanium.File.createdDate
      description: The date the file was created.
      type: Date
    - contextPath: Tanium.File.modifiedDate
      description: The date the file was last modified.
      type: Date
    - contextPath: Tanium.File.name
      description: The file name.
      type: String
    - contextPath: Tanium.File.path
      description: The file path.
      type: String
    - contextPath: Tanium.File.permissions
      description: The file permissions.
      type: Number
    - contextPath: Tanium.File.size
      description: The file size.
      type: Number
    - contextPath: Tanium.File.type
      description: The file type.
      type: String
    - contextPath: Tanium.File.sessionId
      description: The file session ID.
      type: String
  - arguments:
    - description: The connection ID.
      name: connection_id
      required: true
    - description: The path to the file.
      name: path
      required: true
    description: Deletes a file from the given endpoint.
    name: tanium-tr-delete-file-from-endpoint
  - arguments:
    - description: List the label IDs for the intel document with this ID.
      name: intel_doc_id
      required: true
    description: List all labels for the identified intel document.
    name: tanium-tr-intel-docs-labels-list
    outputs:
    - contextPath: Tanium.IntelDocLabel.IntelDocID
      description: The requested intel doc ID.
      type: String
    - contextPath: Tanium.IntelDocLabel.LabelsList.ID
      description: The unique identifier for this label.
      type: Number
    - contextPath: Tanium.IntelDocLabel.LabelsList.Name
      description: The display name of the label.
      type: String
    - contextPath: Tanium.IntelDocLabel.LabelsList.Description
      description: An extended description of the label.
      type: String
    - contextPath: Tanium.IntelDocLabel.LabelsList.IndicatorCount
      description: The number of indicator-based intel documents associated with this label, not including Tanium Signals.
      type: Number
    - contextPath: Tanium.IntelDocLabel.LabelsList.SignalCount
      description: The number of Tanium Signal documents associated with this label.
      type: Number
    - contextPath: Tanium.IntelDocLabel.LabelsList.CreatedAt
      description: The date this label was created.
      type: Date
    - contextPath: Tanium.IntelDocLabel.LabelsList.UpdatedAt
      description: The date this label was last updated, not including the intel and signal counts.
      type: Date
  - arguments:
    - description: Associate the new label with the intel document with this ID.
      name: intel_doc_id
      required: true
    - description: The ID of the new label to associate with the target intel document. (Use tanium-tr-intel-docs-labels-list command in order to get the available label IDs).
      name: label_id
      required: true
    description: Create a new label association for the identified intel document.
    name: tanium-tr-intel-docs-add-label
    outputs:
    - contextPath: Tanium.IntelDocLabel.IntelDocID
      description: The requested intel doc ID.
      type: String
    - contextPath: Tanium.IntelDocLabel.LabelsList.ID
      description: The unique identifier for this label.
      type: Number
    - contextPath: Tanium.IntelDocLabel.LabelsList.Name
      description: The display name of the label.
      type: String
    - contextPath: Tanium.IntelDocLabel.LabelsList.Description
      description: An extended description of the label.
      type: String
    - contextPath: Tanium.IntelDocLabel.LabelsList.IndicatorCount
      description: The number of indicator-based intel documents associated with this label, not including Tanium Signals.
      type: Number
    - contextPath: Tanium.IntelDocLabel.LabelsList.SignalCount
      description: The number of Tanium Signal documents associated with this label.
      type: Number
    - contextPath: Tanium.IntelDocLabel.LabelsList.CreatedAt
      description: The date this label was created.
      type: Date
    - contextPath: Tanium.IntelDocLabel.LabelsList.UpdatedAt
      description: The date this label was last updated, not including the intel and signal counts.
      type: Date
  - arguments:
    - description: Remove the label from the intel document with this ID.
      name: intel_doc_id
      required: true
    - description: The ID of the label to disassociate from the target intel document. (Use tanium-tr-intel-docs-labels-list command in order to get the available label IDs).
      name: label_id
      required: true
    description: Delete a label association for the identified intel document.
    name: tanium-tr-intel-docs-remove-label
    outputs:
    - contextPath: Tanium.IntelDocLabel.IntelDocID
      description: Requested doc ID.
      type: String
    - contextPath: Tanium.IntelDocLabel.LabelsList.CreatedAt
      description: Date when label was created.
      type: Date
    - contextPath: Tanium.IntelDocLabel.LabelsList.Description
      description: Label description.
      type: String
    - contextPath: Tanium.IntelDocLabel.LabelsList.ID
      description: Label ID.
      type: Number
    - contextPath: Tanium.IntelDocLabel.LabelsList.IndicatorCount
      description: Number of related indicators.
      type: Number
    - contextPath: Tanium.IntelDocLabel.LabelsList.Name
      description: Label name.
      type: String
    - contextPath: Tanium.IntelDocLabel.LabelsList.SignalCount
      description: Number of related signal counts.
      type: Number
    - contextPath: Tanium.IntelDocLabel.LabelsList.UpdatedAt
      description: Date when label was last updated.
      type: Date
  - arguments:
    - description: The file entry ID.
      name: entry_id
      required: true
    - auto: PREDEFINED
      description: The suffix at the end of a filename. (Available file types - yara, stix, ioc)
      name: file_extension
      predefined:
      - ioc
      - yara
      - stix
      required: true
    description: Add a new intel document to the system by providing its document contents.
    name: tanium-tr-intel-doc-create
    outputs:
    - contextPath: Tanium.IntelDoc.AlertCount
      description: The number of alerts that currently exist for this intel.
      type: Number
    - contextPath: Tanium.IntelDoc.CreatedAt
      description: The date at which this intel was first added to the system.
      type: Date
    - contextPath: Tanium.IntelDoc.Description
      description: The description of the intel, as declared in the document or as updated by a user.
      type: String
    - contextPath: Tanium.IntelDoc.ID
      description: The unique identifier for this intel in this instance of the system.
      type: Number
    - contextPath: Tanium.IntelDoc.LabelIds
      description: The IDs of all labels applied to this intel.
      type: Number
    - contextPath: Tanium.IntelDoc.Name
      description: The name of the intel, as declared in the document or as updated by a user.
      type: String
    - contextPath: Tanium.IntelDoc.UnresolvedAlertCount
      description: The number of unresolved alerts that currently exist for this intel.
      type: Number
    - contextPath: Tanium.IntelDoc.UpdatedAt
      description: The date when this intel was last updated.
      type: Date
    - contextPath: Tanium.IntelDoc.revisionId
      description: The number of times the contents of the intel with this ID have been updated.
      type: Number
    - contextPath: Tanium.IntelDoc.Type
      description: The shortened type name of the intel. For example, "openioc", "stix", "yara".
      type: String
    - contextPath: Tanium.IntelDoc.typeVersion
      description: The version number of the intel type. For example, "1.0", "2.3", etc.
      type: String
    - contextPath: Tanium.IntelDoc.intrinsicId
      description: The unique identifier claimed by the intel document, such as a guid or other built-in ID.
      type: String
    - contextPath: Tanium.IntelDoc.Md5
      description: The hex digest of the MD5 sum of the contents of the document that represents this intel.
      type: String
    - contextPath: Tanium.IntelDoc.Size
      description: The size of the intel document contents, in bytes.
      type: String

  - arguments:
    - description: The ID of the intel document to update.
      name: intel_doc_id
      required: true
    - description: The file entry ID.
      name: entry_id
      required: true
    - auto: PREDEFINED
      description: The suffix at the end of a filename. (Available file types - yara, stix, ioc)
      name: file_extension
      predefined:
      - ioc
      - yara
      - stix
    description: Update the contents of an existing intel document by providing the document contents.
    name: tanium-tr-intel-doc-update
    outputs:
    - contextPath: Tanium.IntelDoc.AlertCount
      description: The number of alerts that currently exist for this intel.
      type: Number
    - contextPath: Tanium.IntelDoc.CreatedAt
      description: The date at which this intel was first added to the system.
      type: Date
    - contextPath: Tanium.IntelDoc.Description
      description: The description of the intel, as declared in the document or as updated by a user.
      type: String
    - contextPath: Tanium.IntelDoc.ID
      description: The unique identifier for this intel in this instance of the system.
      type: Number
    - contextPath: Tanium.IntelDoc.LabelIds
      description: The IDs of all labels applied to this intel.
      type: Number
    - contextPath: Tanium.IntelDoc.Name
      description: The name of the intel, as declared in the document or as updated by a user.
      type: String
    - contextPath: Tanium.IntelDoc.UnresolvedAlertCount
      description: The number of unresolved alerts that currently exist for this intel.
      type: Number
    - contextPath: Tanium.IntelDoc.UpdatedAt
      description: The date when this intel was last updated.
      type: Date
    - contextPath: Tanium.IntelDoc.revisionId
      description: The number of times the contents of the intel with this ID have been updated.
      type: Number
    - contextPath: Tanium.IntelDoc.Type
      description: The shortened type name of the intel. For example, "openioc", "stix", "yara".
      type: String
    - contextPath: Tanium.IntelDoc.typeVersion
      description: The version number of the intel type. For example, "1.0", "2.3", etc.
      type: String
    - contextPath: Tanium.IntelDoc.intrinsicId
      description: The unique identifier claimed by the intel document, such as a guid or other built-in ID.
      type: String
    - contextPath: Tanium.IntelDoc.Md5
      description: The hex digest of the MD5 sum of the contents of the document that represents this intel.
      type: String
    - contextPath: Tanium.IntelDoc.Size
      description: The size of the intel document contents, in bytes.
      type: String
  - description: Deploys intel using the service account context.
    name: tanium-tr-intel-deploy
    arguments: []
  - description: Displays status of last intel deployment.
    name: tanium-tr-intel-deploy-status
    outputs:
    - contextPath: Tanium.IntelDeployStatus.CreatedAt
      description: The creation date of the last intel deployment.
      type: Date
    - contextPath: Tanium.IntelDeployStatus.ModifiedAt
      description: The modification date of the last intel deployment.
      type: Date
    - contextPath: Tanium.IntelDeployStatus.CurrentRevision
      description: Revision number, incremented each time the intel is modified
      type: Number
    - contextPath: Tanium.IntelDeployStatus.CurrentSize
      description: The size of the intel document contents, in bytes.
      type: Number
    arguments: []
  - arguments:
    - description: The task ID.
      name: task_id
      required: true
    description: Get task by ID.
    name: tanium-tr-get-task-by-id
    outputs:
    - contextPath: Tanium.Task.createdAt
      description: The date at which this task was first added to the system.
      type: Date
    - contextPath: Tanium.Task.id
      description: The unique identifier for this task in this instance of the system.
      type: Number
    - contextPath: Tanium.Task.updatedAt
      description: The date when this task was last updated.
      type: Date
    - contextPath: Tanium.Task.startTime
      description: The date when this task started.
      type: Date
    - contextPath: Tanium.Task.endTime
      description: The date when this task ended.
      type: Date
    - contextPath: Tanium.Task.error
      description: Task errors.
      type: String
    - contextPath: Tanium.Task.status
      description: Task status.
      type: String
    - contextPath: Tanium.Task.type
      description: Task type.
      type: String
    - contextPath: Tanium.Task.metadata
      description: Task metadata.
      type: Unknown
    - contextPath: Tanium.Task.results
      description: Task results.
      type: Unknown
  - arguments:
    - defaultValue: '50'
      description: The maximum number of entries to return.
      name: limit
    - defaultValue: '0'
      description: The offset number to begin listing entries.
      name: offset
    - description: A comma-separated list of statuses to filter system status by, for example status=Blocked,Leader.
      isArray: true
      name: status
    - predefined:
      - Blocked
      - Leader
      - Normal
      - Slow link
      description: A comma-separated list of IP servers to filter system status by, for example ip_server=1.1.1.1,2.2.2.2.
      isArray: true
      name: ip_server
      auto: PREDEFINED
    - description: A comma-separated list of IP clients to filter system-status by, for example ip_client=1.1.1.1,2.2.2.2.
      isArray: true
      name: ip_client
    - description: A comma-separated list of hostnames to filter system-status by, for example hostname=host1,host2.
      isArray: true
      name: hostname
    - description: The port to use to get the system-status, for example port=80.
      name: port
    description: Gets system status, including connections, client IDs, hostnames, and IPs.
    name: tanium-tr-get-system-status
    outputs:
    - contextPath: Tanium.SystemStatus.clientId
      description: The client ID to use when creating a new connection.
      type: Number
    - contextPath: Tanium.SystemStatus.computerId
      description: The computer ID.
      type: Number
    - contextPath: Tanium.SystemStatus.hostName
      description: The hostname to connect.
      type: String
    - contextPath: Tanium.SystemStatus.ipaddressClient
      description: The client IP address.
      type: String
    - contextPath: Tanium.SystemStatus.ipaddressServer
      description: The server IP address.
      type: String
    - contextPath: Tanium.SystemStatus.lastRegistration
      description: The host last registration time.
      type: Date
    - contextPath: Tanium.SystemStatus.portNumber
      description: The connection port number.
      type: Number
    - contextPath: Tanium.SystemStatus.protocolVersion
      description: The connection protocol version.
      type: Number
    - contextPath: Tanium.SystemStatus.publicKeyValid
      description: Is public key valid.
      type: Boolean
    - contextPath: Tanium.SystemStatus.status
      description: The host status.
      type: String
  - name: tanium-tr-intel-doc-delete
    arguments:
    - description: The intel document ID.
      name: intel_doc_id
      required: true
    description: Remove an intel document from the system by providing its ID
  - name: tanium-tr-start-quick-scan
    arguments:
    - description: The intel document ID.
      name: intel_doc_id
      required: true
    - description: The name of a Tanium computer group. See command description for possible ways to retrieve this value.
      name: computer_group_name
      required: true
    outputs:
    - contextPath: Tanium.QuickScan.IntelDocId
      description: The unique identifier for this intel in this instance of the system.
      type: Number
    - contextPath: Tanium.QuickScan.ComputerGroupId
      description: The ID of a Tanium computer group.
      type: Number
    - contextPath: Tanium.QuickScan.ID
      description: The ID of the quick scan
      type: Number
    - contextPath: Tanium.QuickScan.AlertCount
      description: The number of alerts returned from the quick scan
      type: Number
    - contextPath: Tanium.QuickScan.CreatedAt
      description: The date the quick scan was created
      type: Date
    - contextPath: Tanium.QuickScan.UserId
      description: The user ID which initiated the quick scan
      type: Number
    - contextPath: Tanium.QuickScan.QuestionId
      description: The ID of the quick scan question
      type: Number
    description: Scan a computer group for hashes in intel document. Computer groups can be viewed by navigating to `Administration -> Computer Groups` in the Threat-Response product console. Computer group names and IDs can also be retrieved by using the `tn-list-groups` command in the `Tanium` integration.
  - arguments:
    - description: Offset to start getting response actions (default is '0')
      name: offset
    - description: Max number of response actions to return (default is '50')
      name: limit
    - auto: PREDEFINED
      defaultValue: desc
      description: Specify whether to sort by column in ascending or descending order (default is 'desc')
      name: sort_order
      predefined:
      - asc
      - desc
    - description: Filter on a partial computer name
      name: partial_computer_name
    - description: Filter on status
      name: status
    - description: Filter on type
      name: type
    description: Returns the Response Actions matching the specified filters
    name: tanium-tr-get-response-actions
    outputs:
    - contextPath: Tanium.ResponseActions.id
      description: ''
      type: String
    - contextPath: Tanium.ResponseActions.type
      description: ''
      type: String
    - contextPath: Tanium.ResponseActions.status
      description: ''
      type: String
    - contextPath: Tanium.ResponseActions.computerName
      description: ''
      type: String
    - contextPath: Tanium.ResponseActions.userId
      description: ''
      type: String
    - contextPath: Tanium.ResponseActions.userName
      description: ''
      type: String
    - contextPath: Tanium.ResponseActions.results.taskIds
      description: ''
      type: String
    - contextPath: Tanium.ResponseActions.results.actionIds
      description: ''
      type: String
    - contextPath: Tanium.ResponseActions.results.snapshotName
      description: ''
      type: String
    - contextPath: Tanium.ResponseActions.results.uuid
      description: ''
      type: String
    - contextPath: Tanium.ResponseActions.expirationTime
      description: ''
      type: Date
    - contextPath: Tanium.ResponseActions.createdAt
      description: ''
      type: Date
    - contextPath: Tanium.ResponseActions.updatedAt
      description: ''
      type: Date
    - contextPath: Tanium.ResponseActions.eid
      description: ''
      type: String
  - arguments:
    - description: Target computer name
      name: computer_name
      required: true
    - description: Time unit to specify how long a snapshot should persist (i.e. "7 days", "1 month". Default is "7 days").
      name: expiration_time
    description: Creates a "gatherSnapshot" Response Action for the specified host
    name: tanium-tr-response-action-gather-snapshot
    outputs:
    - contextPath: Tanium.ResponseActions.type
      description: ''
      type: String
    - contextPath: Tanium.ResponseActions.computerName
      description: ''
      type: String
    - contextPath: Tanium.ResponseActions.options
      description: ''
      type: String
    - contextPath: Tanium.ResponseActions.status
      description: ''
      type: String
    - contextPath: Tanium.ResponseActions.userId
      description: ''
      type: String
    - contextPath: Tanium.ResponseActions.userName
      description: ''
      type: String
    - contextPath: Tanium.ResponseActions.results
      description: ''
      type: String
    - contextPath: Tanium.ResponseActions.expirationTime
      description: ''
      type: Date
    - contextPath: Tanium.ResponseActions.createdAt
      description: ''
      type: Date
    - contextPath: Tanium.ResponseActions.updatedAt
      description: ''
      type: Date
    - contextPath: Tanium.ResponseActions.id
      description: ''
      type: String
    - contextPath: Tanium.ResponseActions.eid
      description: ''
      type: String
<<<<<<< HEAD
  dockerimage: demisto/lxml:1.0.0.61498
=======
  dockerimage: demisto/lxml:1.0.0.63707
>>>>>>> a56da0f6
  isfetch: true
  runonce: false
  script: ''
  subtype: python3
  type: python
tests:
- Tanium Threat Response V2 Test
fromversion: 6.0.0<|MERGE_RESOLUTION|>--- conflicted
+++ resolved
@@ -1915,11 +1915,7 @@
     - contextPath: Tanium.ResponseActions.eid
       description: ''
       type: String
-<<<<<<< HEAD
-  dockerimage: demisto/lxml:1.0.0.61498
-=======
   dockerimage: demisto/lxml:1.0.0.63707
->>>>>>> a56da0f6
   isfetch: true
   runonce: false
   script: ''
