--- conflicted
+++ resolved
@@ -3,1927 +3,1923 @@
   id: Tanium Threat Response v2
   version: -1
 configuration:
-- display: Hostname, IP address, or server URL
-  name: url
-  required: true
-  type: 0
-- display: Username
-  name: credentials
-  type: 9
-  required: false
-- display: Fetch incidents
-  name: isFetch
-  type: 8
-  required: false
-- display: Incident type
-  name: incidentType
-  type: 13
-  required: false
-- defaultvalue: 24 hours
-  display: First fetch timestamp (<number> <time unit>, e.g., 12 hours, 7 days)
-  name: first_fetch
-  type: 0
-  required: false
-- defaultvalue: '50'
-  display: Maximum number of incidents to fetch each time
-  name: max_fetch
-  type: 0
-  required: false
-- defaultvalue: unresolved
-  display: Alert states to filter by in fetch incidents command. Empty list won't filter the incidents by state.
-  name: filter_alerts_by_state
-  options:
-  - unresolved
-  - inprogress
-  - resolved
-  - suppressed
-  type: 16
-  required: false
-- display: Label name to filter by in fetch incidents command. Leave empty to not filter the incidents by label name.
-  name: filter_by_label_name
-  type: 0
-  defaultvalue: ''
-  required: false
-- defaultvalue: 3.x
-  display: API Version
-  additionalinfo: the version of Tanium Threat Response your instance supports.
-  name: api_version
-  options:
-  - 3.x
-  - 4.x
-  type: 15
-  required: false
-- display: Trust any certificate (not secure)
-  name: insecure
-  type: 8
-  required: false
-- display: Use system proxy settings
-  name: proxy
-  type: 8
-  required: false
-- defaultvalue: '1'
-  display: Incidents Fetch Interval
-  name: incidentFetchInterval
-  type: 19
-  required: false
+  - display: Hostname, IP address, or server URL
+    name: url
+    required: true
+    type: 0
+  - display: Username
+    name: credentials
+    type: 9
+    required: false
+  - display: Fetch incidents
+    name: isFetch
+    type: 8
+    required: false
+  - display: Incident type
+    name: incidentType
+    type: 13
+    required: false
+  - defaultvalue: 24 hours
+    display: First fetch timestamp (<number> <time unit>, e.g., 12 hours, 7 days)
+    name: first_fetch
+    type: 0
+    required: false
+  - defaultvalue: "50"
+    display: Maximum number of incidents to fetch each time
+    name: max_fetch
+    type: 0
+    required: false
+  - defaultvalue: unresolved
+    display: Alert states to filter by in fetch incidents command. Empty list won't filter the incidents by state.
+    name: filter_alerts_by_state
+    options:
+      - unresolved
+      - inprogress
+      - resolved
+      - suppressed
+    type: 16
+    required: false
+  - display: Label name to filter by in fetch incidents command. Leave empty to not filter the incidents by label name.
+    name: filter_by_label_name
+    type: 0
+    defaultvalue: ""
+    required: false
+  - defaultvalue: 3.x
+    display: API Version
+    additionalinfo: the version of Tanium Threat Response your instance supports.
+    name: api_version
+    options:
+      - 3.x
+      - 4.x
+    type: 15
+    required: false
+  - display: Trust any certificate (not secure)
+    name: insecure
+    type: 8
+    required: false
+  - display: Use system proxy settings
+    name: proxy
+    type: 8
+    required: false
+  - defaultvalue: "1"
+    display: Incidents Fetch Interval
+    name: incidentFetchInterval
+    type: 19
+    required: false
 description: Use the Tanium Threat Response integration to manage endpoint processes, evidence, alerts, files, snapshots, and connections. This integration works with Tanium Threat Response version 3.0.159 and above.
 display: Tanium Threat Response v2
 name: Tanium Threat Response v2
 script:
   commands:
-  - arguments:
-    - description: The intel document ID.
-      name: intel_doc_id
-      required: true
-    description: Returns an intel document object based on ID.
-    name: tanium-tr-get-intel-doc-by-id
-    outputs:
-    - contextPath: Tanium.IntelDoc.AlertCount
-      description: The number of alerts that currently exist for this intel.
-      type: Number
-    - contextPath: Tanium.IntelDoc.CreatedAt
-      description: The date this intel was first added to the system.
-      type: Date
-    - contextPath: Tanium.IntelDoc.Description
-      description: The description of the intel, as declared in the document or as updated by a user.
-      type: String
-    - contextPath: Tanium.IntelDoc.ID
-      description: The unique identifier for this intel in this instance of the system.
-      type: Number
-    - contextPath: Tanium.IntelDoc.LabelIds
-      description: The IDs of all labels applied to this intel.
-      type: Number
-    - contextPath: Tanium.IntelDoc.Name
-      description: The name of the intel, as declared in the document or as updated by a user.
-      type: String
-    - contextPath: Tanium.IntelDoc.UnresolvedAlertCount
-      description: The number of unresolved alerts that currently exist for this intel.
-      type: Number
-    - contextPath: Tanium.IntelDoc.UpdatedAt
-      description: The date when this intel was last updated.
-      type: Date
-  - arguments:
-    - defaultValue: '50'
-      description: The maximum number of intel documents to return.
-      name: limit
-    - defaultValue: '0'
-      description: The offset number to begin listing intel documents.
-      name: offset
-    - description: The name of the intel document to show.
-      name: name
-    - description: The description of the intel document to show.
-      name: description
-    - description: The type of the intel document to show.
-      name: type
-    - description: The label ID of the intel document to show.
-      name: label_id
-    - description: The mitre technique ID of the intel document to show.
-      name: mitre_technique_id
-    description: Returns a comma-separated list of all intel documents.
-    name: tanium-tr-list-intel-docs
-    outputs:
-    - contextPath: Tanium.IntelDoc.AlertCount
-      description: The number of alerts that currently exist for this intel.
-      type: Number
-    - contextPath: Tanium.IntelDoc.CreatedAt
-      description: The date this intel was first added to the system.
-      type: Date
-    - contextPath: Tanium.IntelDoc.Description
-      description: The description of the intel, as declared in the document or as updated by a user.
-      type: String
-    - contextPath: Tanium.IntelDoc.ID
-      description: The unique identifier for this intel in this instance of the system.
-      type: Number
-    - contextPath: Tanium.IntelDoc.LabelIds
-      description: The IDs of all labels applied to this intel.
-      type: Number
-    - contextPath: Tanium.IntelDoc.Name
-      description: The name of the intel, as declared in the document or as updated by a user.
-      type: String
-    - contextPath: Tanium.IntelDoc.UnresolvedAlertCount
-      description: The number of unresolved alerts that currently exist for this intel.
-      type: Number
-    - contextPath: Tanium.IntelDoc.UpdatedAt
-      description: The date when this intel was last updated.
-      type: Date
-  - arguments:
-    - defaultValue: '5'
-      description: The maximum number of alerts to return.
-      name: limit
-    - description: The offset number to begin listing alerts.
-      name: offset
-    - description: Filter alerts by the specified computer IP address.
-      name: computer_ip_address
-    - description: Filter alerts by the specified computer name.
-      name: computer_name
-    - description: Filter alerts by the specified scan config ID.
-      name: scan_config_id
-    - description: Filter alerts by the specified intel document ID.
-      name: intel_doc_id
-    - description: Filter alerts by the specified severity.
-      name: severity
-    - description: Filter alerts by the specified priority.
-      name: priority
-    - description: Filter alerts by the specified type.
-      name: type
-    - auto: PREDEFINED
-      description: Filter alerts by the specified state. Can be "Unresolved", "In Progress", "Dismissed", "Ignored", or "Resolved".
-      name: state
-      predefined:
-      - Unresolved
-      - In Progress
-      - Ignored
-      - Resolved
-      - Dismissed
-    description: Returns a comma-separated list of all alerts.
-    name: tanium-tr-list-alerts
-    outputs:
-    - contextPath: Tanium.Alert.Priority
-      description: The priority of the alert.
-      type: String
-    - contextPath: Tanium.Alert.ComputerName
-      description: The hostname of the computer that generated the alert.
-      type: String
-    - contextPath: Tanium.Alert.GUID
-      description: A globally unique identifier for this alert in the customer environment.
-      type: String
-    - contextPath: Tanium.Alert.AlertedAt
-      description: The date the alert was generated.
-      type: Date
-    - contextPath: Tanium.Alert.UpdatedAt
-      description: The date the alert state was last updated.
-      type: Date
-    - contextPath: Tanium.Alert.State
-      description: The current state of the alert. For example, "unresolved" or "inprogress".
-      type: String
-    - contextPath: Tanium.Alert.ComputerIpAddress
-      description: The IP address of the computer that generated the alert.
-      type: String
-    - contextPath: Tanium.Alert.Type
-      description: The name of the alert type. For example, "detect.endpoint.match".
-      type: String
-    - contextPath: Tanium.Alert.ID
-      description: The ID of the alert. For example, "123".
-      type: Number
-    - contextPath: Tanium.Alert.CreatedAt
-      description: The date the alert was received by the Detect product.
-      type: Date
-    - contextPath: Tanium.Alert.IntelDocId
-      description: The intel document revision, if intelDocId exists.
-      type: Number
-    - contextPath: Tanium.Alert.Severity
-      description: The severity of the alert.
-      type: String
-  - arguments:
-    - description: The alert ID.
-      name: alert_id
-      required: true
-    description: Returns an alert object based on alert ID.
-    name: tanium-tr-get-alert-by-id
-    outputs:
-    - contextPath: Tanium.Alert.Priority
-      description: The priority of the alert.
-      type: String
-    - contextPath: Tanium.Alert.ComputerName
-      description: The hostname of the computer that generated the alert.
-      type: String
-    - contextPath: Tanium.Alert.GUID
-      description: A globally unique identifier for this alert in the customer environment.
-      type: String
-    - contextPath: Tanium.Alert.AlertedAt
-      description: The date the alert was generated.
-      type: Date
-    - contextPath: Tanium.Alert.UpdatedAt
-      description: The date the alert state was last updated.
-      type: Date
-    - contextPath: Tanium.Alert.State
-      description: The current state of the alert. For example, "unresolved" or "inprogress".
-      type: String
-    - contextPath: Tanium.Alert.ComputerIpAddress
-      description: The IP address of the computer that generated the alert.
-      type: String
-    - contextPath: Tanium.Alert.Type
-      description: The name of the alert type. For example, "detect.endpoint.match".
-      type: String
-    - contextPath: Tanium.Alert.ID
-      description: The ID of the alert. For example, "123".
-      type: Number
-    - contextPath: Tanium.Alert.CreatedAt
-      description: The date the alert was received by the Detect product.
-      type: Date
-    - contextPath: Tanium.Alert.IntelDocId
-      description: The intel document revision, if intelDocId exists.
-      type: Number
-    - contextPath: Tanium.Alert.Severity
-      description: The severity of the alert.
-      type: String
-  - arguments:
-    - description: A comma-separated list of alert IDs to update.
-      isArray: true
-      name: alert_ids
-      required: true
-    - auto: PREDEFINED
-      description: The new state for the alerts. Can be "Unresolved", "In Progress", "Dismissed", "Ignored", or "Resolved".
-      name: state
-      predefined:
-      - dismissed
-      - unresolved
-      - inprogress
-      - ignored
-      - resolved
-      required: true
-    description: Updates the state of the specified alerts.
-    name: tanium-tr-alert-update-state
-  - arguments:
-    - description: The connection ID.
-      name: connection_id
-      required: true
-    description: Captures a new snapshot by connection ID.
-    name: tanium-tr-create-snapshot
-    outputs:
-    - contextPath: Tanium.SnapshotTask.connection
-      description: Connection ID of the snapshot.
-      type: String
-    - contextPath: Tanium.SnapshotTask.startTime
-      description: Snapshot start time.
-      type: Date
-    - contextPath: Tanium.SnapshotTask.status
-      description: Snapshot creation task status.
-      type: String
-    - contextPath: Tanium.SnapshotTask.taskId
-      description: Snapshot creation task ID. You can get task status using the tanium-tr-get-task-by-id command.
-      type: Number
-  - arguments:
-    - description: A comma-separated list of snapshot IDs to delete.
-      isArray: true
-      name: snapshot_ids
-      required: true
-    description: Deletes a snapshot by connection name and snapshot ID.
-    name: tanium-tr-delete-snapshot
-  - arguments:
-    - defaultValue: '50'
-      description: The maximum number of local snapshots to return.
-      name: limit
-    - defaultValue: '0'
-      description: The offset number to begin listing local snapshots.
-      name: offset
-    description: Returns all local snapshots of a single connection.
-    name: tanium-tr-list-snapshots
-    outputs:
-    - contextPath: Tanium.Snapshot.size
-      description: The snapshot size.
-      type: String
-    - contextPath: Tanium.Snapshot.created
-      description: The snapshot creation date.
-      type: String
-    - contextPath: Tanium.Snapshot.completed
-      description: The snapshot completed date.
-      type: String
-    - contextPath: Tanium.Snapshot.name
-      description: The snapshot name.
-      type: String
-    - contextPath: Tanium.Snapshot.isUpload
-      description: Is the snapshot uploaded.
-      type: Boolean
-    - contextPath: Tanium.Snapshot.evidenceType
-      description: The snapshot evidence type.
-      type: String
-    - contextPath: Tanium.Snapshot.hostname
-      description: The snapshot hostname.
-      type: String
-    - contextPath: Tanium.Snapshot.connectionId
-      description: The snapshot connection ID.
-      type: String
-    - contextPath: Tanium.Snapshot.recorderVersion
-      description: The snapshot recorder version.
-      type: String
-    - contextPath: Tanium.Snapshot.uuid
-      description: The snapshot UUID.
-      type: String
-  - arguments:
-    - description: The connection ID.
-      name: connection_id
-      required: true
-    description: Deletes a local snapshot by connection ID.
-    name: tanium-tr-delete-local-snapshot
-  - arguments:
-    - defaultValue: '50'
-      description: The maximum number of connections to return.
-      name: limit
-    - defaultValue: '0'
-      description: The offset number to begin listing connections.
-      name: offset
-    - description: A comma-separated list of connection statuses to filter connections by, for example status=connected,waiting.
-      isArray: true
-      name: status
-      predefined:
-      - disconnected
-      - timeout
-      - waiting
-      - connected
-      auto: PREDEFINED
-    - description: A comma-separated list of IPs to filter connections by, for example status=1.1.1.1,1.1.1.1.
-      isArray: true
-      name: ip
-    - description: A comma-separated list of platforms to filter connections by, for example platform=Linux,Windows.
-      isArray: true
-      name: platform
-    - description: A comma-separated list of hostnames to filter connections by, for example hostname=host1,host2.
-      isArray: true
-      name: hostname
-    description: Returns a list of all connections.
-    name: tanium-tr-list-connections
-    outputs:
-    - contextPath: Tanium.Connection.id
-      description: The connection ID.
-      type: String
-    - contextPath: Tanium.Connection.initiatedAt
-      description: The date the connection was created.
-      type: Date
-    - contextPath: Tanium.Connection.hostname
-      description: The connection hostname.
-      type: String
-    - contextPath: Tanium.Connection.status
-      description: The current connection state.
-      type: String
-    - contextPath: Tanium.Connection.platform
-      description: The connection operating system.
-      type: String
-    - contextPath: Tanium.Connection.ip
-      description: The connection IP.
-      type: String
-    - contextPath: Tanium.Connection.connectedAt
-      description: The date the connection was connected.
-      type: String
-    - contextPath: Tanium.Connection.message
-      description: The connection message describing the status.
-      type: String
-    - contextPath: Tanium.Connection.personaId
-      description: The connection persona ID.
-      type: String
-    - contextPath: Tanium.Connection.clientId
-      description: The connection client ID.
-      type: String
-    - contextPath: Tanium.Connection.userId
-      description: The connection user ID.
-      type: String
-    - contextPath: Tanium.Connection.eid
-      description: The connection EID.
-      type: String
-    - contextPath: Tanium.Connection.hasTools
-      description: Has connection tools.
-      type: Boolean
-  - arguments:
-    - description: Client ID. Use tanium-tr-get-system-status to get all possible client_ids.
-      name: client_id
-      required: true
-    - description: IP address to connect. Use tanium-tr-get-system-status to get all possible IPs.
-      name: ip
-      required: true
-    - description: Commputer platform, for example Windows or Linux.
-      name: platform
-      required: true
-    - description: Hostname of the computer to connect. Use tanium-tr-get-system-status to get all possible hostnames.
-      name: hostname
-      required: true
-    description: Creates a local or remote connection.
-    name: tanium-tr-create-connection
-    outputs:
-    - contextPath: Tanium.Connection.id
-      description: New connection ID.
-      type: String
-  - arguments:
-    - description: The connection ID.
-      name: connection_id
-      required: true
-    description: Deletes a connection by connection ID.
-    name: tanium-tr-delete-connection
-  - arguments:
-    - description: The connection ID.
-      name: connection_id
-      required: true
-    description: Closes a connection by connection ID.
-    name: tanium-tr-close-connection
-  - arguments:
-    - defaultValue: '50'
-      description: The maximum number of labels to return.
-      name: limit
-    - defaultValue: '0'
-      description: The offset number to begin listing labels.
-      name: offset
-    description: Returns all available labels in the system.
-    name: tanium-tr-list-labels
-    outputs:
-    - contextPath: Tanium.Label.createdAt
-      description: The date this label was created.
-      type: Date
-    - contextPath: Tanium.Label.description
-      description: An extended description of the label.
-      type: String
-    - contextPath: Tanium.Label.id
-      description: The unique identifier for this label.
-      type: Number
-    - contextPath: Tanium.Label.indicatorCount
-      description: The number of indicator-based intel documents associated with this label, not including Tanium Signals.
-      type: Number
-    - contextPath: Tanium.Label.name
-      description: The label display name.
-      type: String
-    - contextPath: Tanium.Label.signalCount
-      description: The number of Tanium Signal documents associated with this label.
-      type: Number
-    - contextPath: Tanium.Label.updatedAt
-      description: The date this label was last updated, not including the intel and signal counts.
-      type: Date
-  - arguments:
-    - description: The label ID. Use tanium-tr-intel-docs-labels-list command to get the available label IDs.
-      name: label_id
-      required: true
-    description: Returns a label object based on label ID.
-    name: tanium-tr-get-label-by-id
-    outputs:
-    - contextPath: Tanium.Label.createdAt
-      description: The date this label was created.
-      type: Date
-    - contextPath: Tanium.Label.description
-      description: An extended description of the label.
-      type: String
-    - contextPath: Tanium.Label.id
-      description: The unique identifier for this label.
-      type: Number
-    - contextPath: Tanium.Label.indicatorCount
-      description: The number of indicator-based intel documents associated with this label, not including Tanium Signals.
-      type: Number
-    - contextPath: Tanium.Label.name
-      description: The label display name.
-      type: String
-    - contextPath: Tanium.Label.signalCount
-      description: The number of Tanium Signal documents associated with this label.
-      type: Number
-    - contextPath: Tanium.Label.updatedAt
-      description: The date this label was last updated, not including the intel and signal counts.
-      type: Date
-  - arguments:
-    - defaultValue: '50'
-      description: The maximum number of files to return.
-      name: limit
-    - defaultValue: '0'
-      description: The offset to start getting file downloads.
-      name: offset
-    - description: The column to sort by.
-      name: sort
-    - description: A comma-separated list of hostnames to filter downloaded files by, for example hostname=host1,host2.
-      isArray: true
-      name: hostname
-    - description: A comma-separated list of hashes to filter downloaded files by, for example hash=123,456.
-      isArray: true
-      name: hash
-    - description: Get the downloaded files with a process start time that matches the specified date and time, for example process_time_start=2019-09-03T17:51:40.000Z.
-      name: process_time_start
-    description: Returns all downloaded files in the system.
-    name: tanium-tr-list-file-downloads
-    outputs:
-    - contextPath: Tanium.FileDownload.size
-      description: The size of the file in bytes.
-      type: Number
-    - contextPath: Tanium.FileDownload.path
-      description: The path of the file.
-      type: String
-    - contextPath: Tanium.FileDownload.downloaded
-      description: The date this file was downloaded.
-      type: Date
-    - contextPath: Tanium.FileDownload.hostname
-      description: The hostname of the downloaded file.
-      type: String
-    - contextPath: Tanium.FileDownload.processCreationTime
-      description: The date the file was created.
-      type: Date
-    - contextPath: Tanium.FileDownload.hash
-      description: The file hash.
-      type: String
-    - contextPath: Tanium.FileDownload.uuid
-      description: The downloaded file uuid.
-      type: Number
-    - contextPath: Tanium.FileDownload.lastModified
-      description: The date the file was last modified.
-      type: Date
-    - contextPath: Tanium.FileDownload.createdBy
-      description: The user that created this file.
-      type: String
-    - contextPath: Tanium.FileDownload.createdByProc
-      description: The process path that created this file.
-      type: String
-    - contextPath: Tanium.FileDownload.lastModifiedBy
-      description: The user that last modified this file.
-      type: String
-    - contextPath: Tanium.FileDownload.lastModifiedByProc
-      description: The process path that last modified this file.
-      type: String
-    - contextPath: Tanium.FileDownload.evidenceType
-      description: The file evidence type.
-      type: String
-  - arguments:
-    - description: The file ID.
-      name: file_id
-      required: true
-    description: 'Gets the actual content of a downloaded file by file ID. Downloaded file password: `infected`.'
-    name: tanium-tr-get-downloaded-file
-    outputs:
-    - contextPath: File.EntryID
-      description: The file entry ID.
-      type: String
-    - contextPath: File.Extension
-      description: The file extension.
-      type: String
-    - contextPath: File.Info
-      description: Information about the file.
-      type: String
-    - contextPath: File.MD5
-      description: The MD5 hash of the file.
-      type: String
-    - contextPath: File.Name
-      description: The file name.
-      type: String
-    - contextPath: File.SHA1
-      description: The SHA1 hash of the file.
-      type: String
-    - contextPath: File.SHA256
-      description: The SHA256 hash of the file.
-      type: String
-    - contextPath: File.SHA512
-      description: The SHA512 hash of the file.
-      type: String
-    - contextPath: File.SSDeep
-      description: The SSDeep hash of the file (same as displayed in file entries).
-      type: String
-    - contextPath: File.Size
-      description: The file size in bytes.
-      type: Number
-    - contextPath: File.Type
-      description: The file type.
-      type: String
-  - arguments:
-    - description: The connection ID.
-      name: connection_id
-      required: true
-    - auto: PREDEFINED
-      defaultValue: combined
-      description: The event type. Can be "File", "Network", "Registry", "Process", "Driver", "Combined", "DNS", or "Image".
-      name: type
-      predefined:
-      - File
-      - Network
-      - Registry
-      - Process
-      - Driver
-      - Combined
-      - DNS
-      - Image
-      required: true
-    - defaultValue: '50'
-      description: The maximum number of events to return.
-      name: limit
-    - defaultValue: '0'
-      description: The offset to start getting the result set.
-      name: offset
-    - description: "Advanced search that filters according to event fields. For example: [['process_id', 'gt', '30'], ['username', 'ne', 'administrator']]. Optional fields: process_id, process_name, process_hash, process_command_line, username, process_name, create_time (UTC). Optional operators: eq (equals), ne (does not equal); for integers/date: gt (greater than), gte (greater than or equals), ls (less than), lse (less than or equals); for strings: co (contains), nc (does not contain). "
-      name: filter
-    - auto: PREDEFINED
-      defaultValue: all
-      description: Whether the results should fit all filters or at least one filter.
-      name: match
-      predefined:
-      - all
-      - any
-    - description: 'A comma-separated list of fields to sort on prefixed by +/- for ascending or descending and ordered by priority left to right. Optional fields: process_id, process_name, process_hash, process_command_line, username, process_name, create_time (UTC).'
-      name: sort
-    - description: 'A comma-separated list of fields on which to search. Optional fields: process_id, process_name, process_hash, process_command_line, username, process_name, create_time.'
-      name: fields
-    description: Queries events for a connection.
-    name: tanium-tr-list-events-by-connection
-    outputs:
-    - contextPath: TaniumEvent.id
-      description: The event ID.
-      type: String
-    - contextPath: TaniumEvent.groupName
-      description: The event group name.
-      type: String
-    - contextPath: TaniumEvent.file
-      description: The path of the file in the event.
-      type: String
-    - contextPath: TaniumEvent.operation
-      description: The event operation.
-      type: String
-    - contextPath: TaniumEvent.processId
-      description: The event process ID.
-      type: Number
-    - contextPath: TaniumEvent.pid
-      description: The event PID.
-      type: Number
-    - contextPath: TaniumEvent.processPath
-      description: The event process path.
-      type: String
-    - contextPath: TaniumEvent.processTableId
-      description: The event process table ID.
-      type: Number
-    - contextPath: TaniumEvent.timestamp
-      description: The date the event was created.
-      type: Date
-    - contextPath: TaniumEvent.userName
-      description: The username associated with the event.
-      type: String
-    - contextPath: TaniumEvent.remoteAddress
-      description: The network event destination address.
-      type: String
-    - contextPath: TaniumEvent.remoteAddressPort
-      description: The network event destination port.
-      type: Number
-    - contextPath: TaniumEvent.localAddress
-      description: The network event source address.
-      type: String
-    - contextPath: TaniumEvent.localAddressPort
-      description: The network event source port.
-      type: Number
-    - contextPath: TaniumEvent.keyPath
-      description: The registry key path.
-      type: String
-    - contextPath: TaniumEvent.valueName
-      description: The registry value name.
-      type: String
-    - contextPath: TaniumEvent.exitCode
-      description: The process exit code.
-      type: Number
-    - contextPath: TaniumEvent.processCommandLine
-      description: The process command line.
-      type: String
-    - contextPath: TaniumEvent.parentCommandLine
-      description: The parent command line.
-      type: String
-    - contextPath: TaniumEvent.processHash
-      description: The process hash value.
-      type: String
-    - contextPath: TaniumEvent.hashes
-      description: The hashes of the driver.
-      type: String
-    - contextPath: TaniumEvent.imageLoaded
-      description: The image loaded path of the driver.
-      type: String
-    - contextPath: TaniumEvent.signature
-      description: The signature of the driver.
-      type: String
-    - contextPath: TaniumEvent.signed
-      description: Whether the driver is signed.
-      type: Boolean
-    - contextPath: TaniumEvent.eventId
-      description: The event ID.
-      type: Number
-    - contextPath: TaniumEvent.eventOpcode
-      description: The event opcode.
-      type: Number
-    - contextPath: TaniumEvent.eventRecordId
-      description: The event record ID.
-      type: Number
-    - contextPath: TaniumEvent.eventTaskId
-      description: The event task ID.
-      type: Number
-    - contextPath: TaniumEvent.query
-      description: The query of the DNS.
-      type: String
-    - contextPath: TaniumEvent.response
-      description: The response of the DNS.
-      type: String
-    - contextPath: TaniumEvent.imagePath
-      description: The image path.
-      type: String
-    - contextPath: TaniumEvent.createTime
-      description: The process creation date and time.
-      type: Date
-    - contextPath: TaniumEvent.endTime
-      description: The process end date and time.
-      type: Date
-    - contextPath: TaniumEvent.eventTaskName
-      description: The event task name.
-      type: String
-    - contextPath: TaniumEvent.hash
-      description: The event process hash.
-      type: String
-  - arguments:
-    - description: File download ID.
-      name: file_id
-      required: true
-    description: Gets the metadata of a file download.
-    name: tanium-tr-get-file-download-info
-    outputs:
-    - contextPath: Tanium.FileDownload.size
-      description: The downloaded file size in bytes.
-      type: Number
-    - contextPath: Tanium.FileDownload.path
-      description: The downloaded file path.
-      type: String
-    - contextPath: Tanium.FileDownload.downloaded
-      description: The date this file was downloaded.
-      type: Date
-    - contextPath: Tanium.FileDownload.hostname
-      description: The downloaded file hostname.
-      type: String
-    - contextPath: Tanium.FileDownload.processCreationTime
-      description: The date the downloaded file was created.
-      type: Date
-    - contextPath: Tanium.FileDownload.hash
-      description: The downloaded file hash.
-      type: String
-    - contextPath: Tanium.FileDownload.uuid
-      description: The downloaded file UUID.
-      type: Number
-    - contextPath: Tanium.FileDownload.lastModified
-      description: The date the downloaded file was last modified.
-      type: Date
-    - contextPath: Tanium.FileDownload.createdBy
-      description: The user that created this file.
-      type: String
-    - contextPath: Tanium.FileDownload.createdByProc
-      description: The process path that created this file.
-      type: String
-    - contextPath: Tanium.FileDownload.lastModifiedBy
-      description: The user that last modified this file.
-      type: String
-    - contextPath: Tanium.FileDownload.lastModifiedByProc
-      description: The process path that modified this file.
-      type: String
-    - contextPath: Tanium.FileDownload.evidenceType
-      description: The downloaded file evidence type.
-      type: String
-  - arguments:
-    - description: The connection ID.
-      name: connection_id
-      required: true
-    - description: The process table ID.
-      name: ptid
-      required: true
-    description: Get information for a process.
-    name: tanium-tr-get-process-info
-    outputs:
-    - contextPath: Tanium.ProcessInfo.childrenCount
-      description: The number of process children.
-      type: Number
-    - contextPath: Tanium.ProcessInfo.context
-      description: The process tree context.
-      type: String
-    - contextPath: Tanium.ProcessInfo.createTime
-      description: The date the process was created.
-      type: Date
-    - contextPath: Tanium.ProcessInfo.createTimeRaw
-      description: The timestamp when the process was created.
-      type: Date
-    - contextPath: Tanium.ProcessInfo.dnsEventsCount
-      description: The number of DNS events in the process.
-      type: Number
-    - contextPath: Tanium.ProcessInfo.driverEventsCount
-      description: The number of driver events in the process.
-      type: Number
-    - contextPath: Tanium.ProcessInfo.endTime
-      description: The process termination date and time.
-      type: Date
-    - contextPath: Tanium.ProcessInfo.endTimeRaw
-      description: The process termination timestamp.
-      type: Date
-    - contextPath: Tanium.ProcessInfo.exitCode
-      description: The process exit code.
-      type: Number
-    - contextPath: Tanium.ProcessInfo.fileEventsCount
-      description: The number of File events in the process.
-      type: Number
-    - contextPath: Tanium.ProcessInfo.groupName
-      description: The process group name.
-      type: String
-    - contextPath: Tanium.ProcessInfo.hashTypeName
-      description: The process hash type.
-      type: String
-    - contextPath: Tanium.ProcessInfo.id
-      description: The process ID in the Tanium system.
-      type: String
-    - contextPath: Tanium.ProcessInfo.imageEventsCount
-      description: The number of image events in the process.
-      type: Number
-    - contextPath: Tanium.ProcessInfo.networkEventsCount
-      description: The number of network events in the process.
-      type: Number
-    - contextPath: Tanium.ProcessInfo.parentProcessTableId
-      description: The parent process table ID.
-      type: String
-    - contextPath: Tanium.ProcessInfo.pid
-      description: The process PID.
-      type: Number
-    - contextPath: Tanium.ProcessInfo.processEventsCount
-      description: The number of process events in the process.
-      type: Number
-    - contextPath: Tanium.ProcessInfo.processHash
-      description: The process hash.
-      type: String
-    - contextPath: Tanium.ProcessInfo.processPath
-      description: The process path.
-      type: String
-    - contextPath: Tanium.ProcessInfo.processTableId
-      description: The process table ID.
-      type: String
-    - contextPath: Tanium.ProcessInfo.registryEventsCount
-      description: The number of registry events in the process.
-      type: Number
-    - contextPath: Tanium.ProcessInfo.securityEventsCount
-      description: The number of security events in the process.
-      type: Number
-    - contextPath: Tanium.ProcessInfo.uniqueProcessId
-      description: The unique process ID.
-      type: String
-    - contextPath: Tanium.ProcessInfo.userName
-      description: The username who created the process.
-      type: String
-  - arguments:
-    - description: The connection name.
-      name: connection_id
-      required: true
-    - description: The process instance ID.
-      name: ptid
-      required: true
-    - auto: PREDEFINED
-      defaultValue: combined
-      description: The event type. Can be "File", "Network", "Registry", "Process", "Driver", "Combined", "DNS", or "Image".
-      name: type
-      predefined:
-      - File
-      - Network
-      - Registry
-      - Process
-      - Driver
-      - Combined
-      - DNS
-      - Image
-      required: true
-    - defaultValue: '50'
-      description: The maximum number of events to return.
-      name: limit
-    - defaultValue: '0'
-      description: The offset number to begin listing events.
-      name: offset
-    description: Gets the events for a process.
-    name: tanium-tr-get-events-by-process
-    outputs:
-    - contextPath: Tanium.ProcessEvent.id
-      description: The event ID.
-      type: Number
-    - contextPath: Tanium.ProcessEvent.detail
-      description: The event details.
-      type: Unknown
-    - contextPath: Tanium.ProcessEvent.operation
-      description: The event operation.
-      type: String
-    - contextPath: Tanium.ProcessEvent.timestamp
-      description: The date and time the event was created.
-      type: Date
-    - contextPath: Tanium.ProcessEvent.type
-      description: The event type.
-      type: String
-  - arguments:
-    - description: The connection ID.
-      name: connection_id
-      required: true
-    - description: The process table ID.
-      name: ptid
-      required: true
-    - defaultValue: '50'
-      description: The maximum number of entries to return.
-      name: limit
-    - defaultValue: '0'
-      description: The offset number to begin listing entries.
-      name: offset
-    description: Gets the children of this process instance.
-    name: tanium-tr-get-process-children
-    outputs:
-    - contextPath: Tanium.ProcessChildren.childrenCount
-      description: The number of process children.
-      type: Number
-    - contextPath: Tanium.ProcessChildren.context
-      description: The child process tree context.
-      type: String
-    - contextPath: Tanium.ProcessChildren.createTime
-      description: The date and time the child process was created.
-      type: Date
-    - contextPath: Tanium.ProcessChildren.createTimeRaw
-      description: The child process creation timestamp.
-      type: Date
-    - contextPath: Tanium.ProcessChildren.dnsEventsCount
-      description: The number of DNS events in the child process.
-      type: Number
-    - contextPath: Tanium.ProcessChildren.driverEventsCount
-      description: The number of driver events in the child process.
-      type: Number
-    - contextPath: Tanium.ProcessChildren.endTime
-      description: The child process termination date and time.
-      type: Date
-    - contextPath: Tanium.ProcessChildren.endTimeRaw
-      description: The child process termination timestamp.
-      type: Date
-    - contextPath: Tanium.ProcessChildren.exitCode
-      description: The child process exit code.
-      type: Number
-    - contextPath: Tanium.ProcessChildren.fileEventsCount
-      description: The number of file events in the child process.
-      type: Number
-    - contextPath: Tanium.ProcessChildren.groupName
-      description: The child process group name.
-      type: String
-    - contextPath: Tanium.ProcessChildren.hashTypeName
-      description: The child process hash type.
-      type: String
-    - contextPath: Tanium.ProcessChildren.id
-      description: The child process ID in the Tanium system.
-      type: String
-    - contextPath: Tanium.ProcessChildren.imageEventsCount
-      description: The number of image events in the child process.
-      type: Number
-    - contextPath: Tanium.ProcessChildren.networkEventsCount
-      description: The number of network events in the child process.
-      type: Number
-    - contextPath: Tanium.ProcessChildren.parentProcessTableId
-      description: The parent process table ID.
-      type: String
-    - contextPath: Tanium.ProcessChildren.pid
-      description: The child process PID.
-      type: Number
-    - contextPath: Tanium.ProcessChildren.processEventsCount
-      description: Number of process events in the child process.
-      type: Number
-    - contextPath: Tanium.ProcessChildren.processHash
-      description: The child process hash.
-      type: String
-    - contextPath: Tanium.ProcessChildren.processPath
-      description: The child process path.
-      type: String
-    - contextPath: Tanium.ProcessChildren.processTableId
-      description: The child process table ID.
-      type: String
-    - contextPath: Tanium.ProcessChildren.registryEventsCount
-      description: The number of registry events in the child process.
-      type: Number
-    - contextPath: Tanium.ProcessChildren.securityEventsCount
-      description: The number of security events in the child process.
-      type: Number
-    - contextPath: Tanium.ProcessChildren.uniqueProcessId
-      description: The unique child process ID.
-      type: String
-    - contextPath: Tanium.ProcessChildren.userName
-      description: The username who created the child process.
-      type: String
-  - arguments:
-    - description: The connection ID.
-      name: connection_id
-      required: true
-    - description: The process table ID.
-      name: ptid
-      required: true
-    description: Gets information for the parent process.
-    name: tanium-tr-get-parent-process
-    outputs:
-    - contextPath: Tanium.ProcessParent.childrenCount
-      description: The number of process children.
-      type: Number
-    - contextPath: Tanium.ProcessParent.context
-      description: The parent process tree context.
-      type: String
-    - contextPath: Tanium.ProcessParent.createTime
-      description: The parent process creation date and time.
-      type: Date
-    - contextPath: Tanium.ProcessParent.createTimeRaw
-      description: The parent process creation timestamp.
-      type: Date
-    - contextPath: Tanium.ProcessParent.dnsEventsCount
-      description: The number of DNS events in the parent process.
-      type: Number
-    - contextPath: Tanium.ProcessParent.driverEventsCount
-      description: The number of driver events in the parent process.
-      type: Number
-    - contextPath: Tanium.ProcessParent.endTime
-      description: The parent process termination date and time.
-      type: Date
-    - contextPath: Tanium.ProcessParent.endTimeRaw
-      description: The parent process termination timestamp.
-      type: Date
-    - contextPath: Tanium.ProcessParent.exitCode
-      description: The parent process exit code.
-      type: Number
-    - contextPath: Tanium.ProcessParent.fileEventsCount
-      description: The number of file events in the parent process.
-      type: Number
-    - contextPath: Tanium.ProcessParent.groupName
-      description: The parent process group name.
-      type: String
-    - contextPath: Tanium.ProcessParent.hashTypeName
-      description: Tehe parent process hash type.
-      type: String
-    - contextPath: Tanium.ProcessParent.id
-      description: The parent process ID in the Tanium system.
-      type: String
-    - contextPath: Tanium.ProcessParent.imageEventsCount
-      description: The number of image events in the parent process.
-      type: Number
-    - contextPath: Tanium.ProcessParent.networkEventsCount
-      description: The number of network events in the parent process.
-      type: Number
-    - contextPath: Tanium.ProcessParent.parentProcessTableId
-      description: The parent process table ID.
-      type: String
-    - contextPath: Tanium.ProcessParent.pid
-      description: The parent process PID.
-      type: Number
-    - contextPath: Tanium.ProcessParent.processEventsCount
-      description: The number of parent process events in the process.
-      type: Number
-    - contextPath: Tanium.ProcessParent.processHash
-      description: The parent process hash.
-      type: String
-    - contextPath: Tanium.ProcessParent.processPath
-      description: The parent process path.
-      type: String
-    - contextPath: Tanium.ProcessParent.processTableId
-      description: The parent process table ID.
-      type: String
-    - contextPath: Tanium.ProcessParent.registryEventsCount
-      description: The number of registry events in the parent process.
-      type: Number
-    - contextPath: Tanium.ProcessParent.securityEventsCount
-      description: The number of security events in the parent process.
-      type: Number
-    - contextPath: Tanium.ProcessParent.uniqueProcessId
-      description: The unique parent process ID.
-      type: String
-    - contextPath: Tanium.ProcessParent.userName
-      description: The username who created the parent process.
-      type: String
-  - arguments:
-    - description: The connection ID.
-      name: connection_id
-      required: true
-    - description: The process instance ID.
-      name: ptid
-      required: true
-    - auto: PREDEFINED
-      description: The process context. Can be `parent`, `node`, `siblings`, `children`.
-      name: context
-      predefined:
-      - parent
-      - node
-      - siblings
-      - children
-    description: Gets the process tree for the process instance.
-    name: tanium-tr-get-process-tree
-    outputs:
-    - contextPath: Tanium.ProcessTree.childrenCount
-      description: The number of process tree children.
-      type: Number
-    - contextPath: Tanium.ProcessTree.context
-      description: The process tree context.
-      type: String
-    - contextPath: Tanium.ProcessTree.createTime
-      description: The date and time the process tree was created.
-      type: Date
-    - contextPath: Tanium.ProcessTree.createTimeRaw
-      description: The process tree creation timestamp.
-      type: Date
-    - contextPath: Tanium.ProcessTree.dnsEventsCount
-      description: The number of DNS events in the process tree.
-      type: Number
-    - contextPath: Tanium.ProcessTree.driverEventsCount
-      description: The number of driver events in the process tree.
-      type: Number
-    - contextPath: Tanium.ProcessTree.endTime
-      description: The process tree termination date and time.
-      type: Date
-    - contextPath: Tanium.ProcessTree.endTimeRaw
-      description: The process tree termination timestamp.
-      type: Date
-    - contextPath: Tanium.ProcessTree.exitCode
-      description: The process tree exit code.
-      type: Number
-    - contextPath: Tanium.ProcessTree.fileEventsCount
-      description: The number of file events in the process tree.
-      type: Number
-    - contextPath: Tanium.ProcessTree.groupName
-      description: The process tree group name.
-      type: String
-    - contextPath: Tanium.ProcessTree.hashTypeName
-      description: The process tree hash type.
-      type: String
-    - contextPath: Tanium.ProcessTree.id
-      description: The process tree ID in the Tanium system.
-      type: String
-    - contextPath: Tanium.ProcessTree.imageEventsCount
-      description: The bumber of image events in the process tree.
-      type: Number
-    - contextPath: Tanium.ProcessTree.networkEventsCount
-      description: The number of network events in the process tree.
-      type: Number
-    - contextPath: Tanium.ProcessTree.parentProcessTableId
-      description: The process tree parent process table ID.
-      type: String
-    - contextPath: Tanium.ProcessTree.pid
-      description: The process tree PID.
-      type: Number
-    - contextPath: Tanium.ProcessTree.processEventsCount
-      description: The number of process tree events in the process.
-      type: Number
-    - contextPath: Tanium.ProcessTree.processHash
-      description: The process tree hash.
-      type: String
-    - contextPath: Tanium.ProcessTree.processPath
-      description: The process tree path.
-      type: String
-    - contextPath: Tanium.ProcessTree.processTableId
-      description: The process tree table ID.
-      type: String
-    - contextPath: Tanium.ProcessTree.registryEventsCount
-      description: The number of registry events in the process tree.
-      type: Number
-    - contextPath: Tanium.ProcessTree.securityEventsCount
-      description: The number of security events in the process tree.
-      type: Number
-    - contextPath: Tanium.ProcessTree.uniqueProcessId
-      description: The unique process tree ID.
-      type: String
-    - contextPath: Tanium.ProcessTree.userName
-      description: The username who created the process tree.
-      type: String
-  - arguments:
-    - defaultValue: '50'
-      description: The maximum number of evidences to return.
-      name: limit
-    - defaultValue: '0'
-      description: The offset to start getting the events result set.
-      name: offset
-    - description: A comma-separated list of fields by which to sort, using +/- prefixes for ascending/descending, in order of priority (left to right).
-      name: sort
-    - description: A comma-separated list of hostnames to filter event evidences by, for example hostname=123,456.
-      isArray: true
-      name: hostname
-    - description: Get the event evidences that match a specific type, for example type=file.
-      name: type
-    description: Returns a list of all available event evidences in the system.
-    name: tanium-tr-event-evidence-list
-    outputs:
-    - contextPath: Tanium.Evidence.name
-      description: The event evidence name.
-      type: String
-    - contextPath: Tanium.Evidence.uuid
-      description: The event evidence UUID.
-      type: String
-    - contextPath: Tanium.Evidence.createdAt
-      description: The date and time the event evidence was created.
-      type: Date
-    - contextPath: Tanium.Evidence.hostname
-      description: The event evidence connection hostname.
-      type: String
-    - contextPath: Tanium.Evidence.evidenceType
-      description: The event evidence type.
-      type: Number
-    - contextPath: Tanium.Evidence.size
-      description: The event evidence size.
-      type: Number
-  - description: Returns event evidence properties for IOC generation.
-    name: tanium-tr-event-evidence-get-properties
-    outputs:
-    - contextPath: Tanium.EvidenceProperties.type
-      description: The event evidence property type.
-      type: String
-    - contextPath: Tanium.EvidenceProperties.value
-      description: The event evidence property value.
-      type: String
-    arguments: []
-  - arguments:
-    - description: The event evidence ID.
-      name: evidence_id
-      required: true
-    description: Gets event evidence by evidence ID.
-    name: tanium-tr-get-evidence-by-id
-    outputs:
-    - contextPath: Tanium.Evidence.commandline
-      description: The event evidence command line.
-      type: String
-    - contextPath: Tanium.Evidence.createTime
-      description: Date and time the event evidence was created.
-      type: Date
-    - contextPath: Tanium.Evidence.createTimeRaw
-      description: The event evidence creation timestamp.
-      type: Number
-    - contextPath: Tanium.Evidence.created
-      description: The date and time the event evidence was created.
-      type: Date
-    - contextPath: Tanium.Evidence.domain
-      description: The event evidence domain.
-      type: String
-    - contextPath: Tanium.Evidence.eventtype
-      description: The event evidence event type.
-      type: String
-    - contextPath: Tanium.Evidence.evidencetype
-      description: The event evidence type.
-      type: String
-    - contextPath: Tanium.Evidence.exitCode
-      description: The event evidence exit code.
-      type: Number
-    - contextPath: Tanium.Evidence.hostname
-      description: The event evidence host name.
-      type: String
-    - contextPath: Tanium.Evidence.summary
-      description: The event evidence summary.
-      type: String
-    - contextPath: Tanium.Evidence.timestamp
-      description: The event evidence creation date.
-      type: Date
-    - contextPath: Tanium.Evidence.type
-      description: The event evidence type.
-      type: String
-    - contextPath: Tanium.Evidence.username
-      description: The event evidence creation username.
-      type: String
-    - contextPath: Tanium.Evidence.utctimecreated
-      description: The event evidence creation UTC date.
-      type: Date
-    - contextPath: Tanium.Evidence.uuid
-      description: The event evidence UUID.
-      type: String
-  - arguments:
-    - description: The connection ID.
-      name: connection_id
-      required: true
-    - description: The process instance ID.
-      name: ptid
-      required: true
-    - description: The connection hostname.
-      name: hostname
-      required: true
-    - description: The summary of the event evidence.
-      name: summary
-    description: Creates event evidence from process.
-    name: tanium-tr-create-evidence
-  - arguments:
-    - description: A comma separated list of the event evidence IDs to delete.
-      isArray: true
-      name: evidence_ids
-      required: true
-    description: Deletes event evidences from Tanium.
-    name: tanium-tr-delete-evidence
-  - arguments:
-    - description: The path to the file.
-      name: path
-      required: true
-    - description: The connection ID.
-      name: connection_id
-      required: true
-    description: Requests a new file download.
-    name: tanium-tr-request-file-download
-    outputs:
-    - contextPath: Tanium.FileDownloadTask.compress
-      description: Is file compressed.
-      type: String
-    - contextPath: Tanium.FileDownloadTask.connection
-      description: The file download host.
-      type: String
-    - contextPath: Tanium.FileDownloadTask.taskId
-      description: The file download task ID.
-      type: Number
-    - contextPath: Tanium.FileDownloadTask.paths
-      description: The file download paths.
-      type: String
-    - contextPath: Tanium.FileDownloadTask.startTime
-      description: The download start time.
-      type: Date
-    - contextPath: Tanium.FileDownloadTask.status
-      description: The status of the file download request.
-      type: String
-  - arguments:
-    - description: The file download ID.
-      name: file_id
-      required: true
-    description: Deletes a file download.
-    name: tanium-tr-delete-file-download
-  - arguments:
-    - description: The path to the directory.
-      name: path
-      required: true
-    - description: The connection ID.
-      name: connection_id
-      required: true
-    - defaultValue: '50'
-      description: The maximum number of files to return.
-      name: limit
-    - defaultValue: '0'
-      description: The offset to start getting files.
-      name: offset
-    description: Gets a list of files in the given directory.
-    name: tanium-tr-list-files-in-directory
-    outputs:
-    - contextPath: Tanium.File.connectionId
-      description: The connection ID.
-      type: String
-    - contextPath: Tanium.File.createdDate
-      description: The date and time the file was created.
-      type: Date
-    - contextPath: Tanium.File.modifiedDate
-      description: The date the file was last modified.
-      type: Date
-    - contextPath: Tanium.File.name
-      description: The file name.
-      type: String
-    - contextPath: Tanium.File.path
-      description: The file path.
-      type: String
-    - contextPath: Tanium.File.permissions
-      description: The file permissions.
-      type: Number
-    - contextPath: Tanium.File.size
-      description: The file size.
-      type: Number
-    - contextPath: Tanium.File.type
-      description: The file type.
-      type: String
-  - arguments:
-    - defaultValue: The connection ID.
-      description: The ID of the connection.
-      name: connection_id
-      required: true
-    - defaultValue: Path to file.
-      description: The file path.
-      name: path
-      required: true
-    description: Gets information about a file from a remote connection.
-    name: tanium-tr-get-file-info
-    outputs:
-    - contextPath: Tanium.File.canonicalPath
-      description: The file path.
-      type: String
-    - contextPath: Tanium.File.cid
-      description: The file CID.
-      type: String
-    - contextPath: Tanium.File.connectionId
-      description: The file connection ID.
-      type: String
-    - contextPath: Tanium.File.createdDate
-      description: The date the file was created.
-      type: Date
-    - contextPath: Tanium.File.modifiedDate
-      description: The date the file was last modified.
-      type: Date
-    - contextPath: Tanium.File.name
-      description: The file name.
-      type: String
-    - contextPath: Tanium.File.path
-      description: The file path.
-      type: String
-    - contextPath: Tanium.File.permissions
-      description: The file permissions.
-      type: Number
-    - contextPath: Tanium.File.size
-      description: The file size.
-      type: Number
-    - contextPath: Tanium.File.type
-      description: The file type.
-      type: String
-    - contextPath: Tanium.File.sessionId
-      description: The file session ID.
-      type: String
-  - arguments:
-    - description: The connection ID.
-      name: connection_id
-      required: true
-    - description: The path to the file.
-      name: path
-      required: true
-    description: Deletes a file from the given endpoint.
-    name: tanium-tr-delete-file-from-endpoint
-  - arguments:
-    - description: List the label IDs for the intel document with this ID.
-      name: intel_doc_id
-      required: true
-    description: List all labels for the identified intel document.
-    name: tanium-tr-intel-docs-labels-list
-    outputs:
-    - contextPath: Tanium.IntelDocLabel.IntelDocID
-      description: The requested intel doc ID.
-      type: String
-    - contextPath: Tanium.IntelDocLabel.LabelsList.ID
-      description: The unique identifier for this label.
-      type: Number
-    - contextPath: Tanium.IntelDocLabel.LabelsList.Name
-      description: The display name of the label.
-      type: String
-    - contextPath: Tanium.IntelDocLabel.LabelsList.Description
-      description: An extended description of the label.
-      type: String
-    - contextPath: Tanium.IntelDocLabel.LabelsList.IndicatorCount
-      description: The number of indicator-based intel documents associated with this label, not including Tanium Signals.
-      type: Number
-    - contextPath: Tanium.IntelDocLabel.LabelsList.SignalCount
-      description: The number of Tanium Signal documents associated with this label.
-      type: Number
-    - contextPath: Tanium.IntelDocLabel.LabelsList.CreatedAt
-      description: The date this label was created.
-      type: Date
-    - contextPath: Tanium.IntelDocLabel.LabelsList.UpdatedAt
-      description: The date this label was last updated, not including the intel and signal counts.
-      type: Date
-  - arguments:
-    - description: Associate the new label with the intel document with this ID.
-      name: intel_doc_id
-      required: true
-    - description: The ID of the new label to associate with the target intel document. (Use tanium-tr-intel-docs-labels-list command in order to get the available label IDs).
-      name: label_id
-      required: true
-    description: Create a new label association for the identified intel document.
-    name: tanium-tr-intel-docs-add-label
-    outputs:
-    - contextPath: Tanium.IntelDocLabel.IntelDocID
-      description: The requested intel doc ID.
-      type: String
-    - contextPath: Tanium.IntelDocLabel.LabelsList.ID
-      description: The unique identifier for this label.
-      type: Number
-    - contextPath: Tanium.IntelDocLabel.LabelsList.Name
-      description: The display name of the label.
-      type: String
-    - contextPath: Tanium.IntelDocLabel.LabelsList.Description
-      description: An extended description of the label.
-      type: String
-    - contextPath: Tanium.IntelDocLabel.LabelsList.IndicatorCount
-      description: The number of indicator-based intel documents associated with this label, not including Tanium Signals.
-      type: Number
-    - contextPath: Tanium.IntelDocLabel.LabelsList.SignalCount
-      description: The number of Tanium Signal documents associated with this label.
-      type: Number
-    - contextPath: Tanium.IntelDocLabel.LabelsList.CreatedAt
-      description: The date this label was created.
-      type: Date
-    - contextPath: Tanium.IntelDocLabel.LabelsList.UpdatedAt
-      description: The date this label was last updated, not including the intel and signal counts.
-      type: Date
-  - arguments:
-    - description: Remove the label from the intel document with this ID.
-      name: intel_doc_id
-      required: true
-    - description: The ID of the label to disassociate from the target intel document. (Use tanium-tr-intel-docs-labels-list command in order to get the available label IDs).
-      name: label_id
-      required: true
-    description: Delete a label association for the identified intel document.
-    name: tanium-tr-intel-docs-remove-label
-    outputs:
-    - contextPath: Tanium.IntelDocLabel.IntelDocID
-      description: Requested doc ID.
-      type: String
-    - contextPath: Tanium.IntelDocLabel.LabelsList.CreatedAt
-      description: Date when label was created.
-      type: Date
-    - contextPath: Tanium.IntelDocLabel.LabelsList.Description
-      description: Label description.
-      type: String
-    - contextPath: Tanium.IntelDocLabel.LabelsList.ID
-      description: Label ID.
-      type: Number
-    - contextPath: Tanium.IntelDocLabel.LabelsList.IndicatorCount
-      description: Number of related indicators.
-      type: Number
-    - contextPath: Tanium.IntelDocLabel.LabelsList.Name
-      description: Label name.
-      type: String
-    - contextPath: Tanium.IntelDocLabel.LabelsList.SignalCount
-      description: Number of related signal counts.
-      type: Number
-    - contextPath: Tanium.IntelDocLabel.LabelsList.UpdatedAt
-      description: Date when label was last updated.
-      type: Date
-  - arguments:
-    - description: The file entry ID.
-      name: entry_id
-      required: true
-    - auto: PREDEFINED
-      description: The suffix at the end of a filename. (Available file types - yara, stix, ioc).
-      name: file_extension
-      predefined:
-      - ioc
-      - yara
-      - stix
-      required: true
-    description: Add a new intel document to the system by providing its document contents.
-    name: tanium-tr-intel-doc-create
-    outputs:
-    - contextPath: Tanium.IntelDoc.AlertCount
-      description: The number of alerts that currently exist for this intel.
-      type: Number
-    - contextPath: Tanium.IntelDoc.CreatedAt
-      description: The date at which this intel was first added to the system.
-      type: Date
-    - contextPath: Tanium.IntelDoc.Description
-      description: The description of the intel, as declared in the document or as updated by a user.
-      type: String
-    - contextPath: Tanium.IntelDoc.ID
-      description: The unique identifier for this intel in this instance of the system.
-      type: Number
-    - contextPath: Tanium.IntelDoc.LabelIds
-      description: The IDs of all labels applied to this intel.
-      type: Number
-    - contextPath: Tanium.IntelDoc.Name
-      description: The name of the intel, as declared in the document or as updated by a user.
-      type: String
-    - contextPath: Tanium.IntelDoc.UnresolvedAlertCount
-      description: The number of unresolved alerts that currently exist for this intel.
-      type: Number
-    - contextPath: Tanium.IntelDoc.UpdatedAt
-      description: The date when this intel was last updated.
-      type: Date
-    - contextPath: Tanium.IntelDoc.revisionId
-      description: The number of times the contents of the intel with this ID have been updated.
-      type: Number
-    - contextPath: Tanium.IntelDoc.Type
-      description: The shortened type name of the intel. For example, "openioc", "stix", "yara".
-      type: String
-    - contextPath: Tanium.IntelDoc.typeVersion
-      description: The version number of the intel type. For example, "1.0", "2.3", etc.
-      type: String
-    - contextPath: Tanium.IntelDoc.intrinsicId
-      description: The unique identifier claimed by the intel document, such as a guid or other built-in ID.
-      type: String
-    - contextPath: Tanium.IntelDoc.Md5
-      description: The hex digest of the MD5 sum of the contents of the document that represents this intel.
-      type: String
-    - contextPath: Tanium.IntelDoc.Size
-      description: The size of the intel document contents, in bytes.
-      type: String
+    - arguments:
+        - description: The intel document ID.
+          name: intel_doc_id
+          required: true
+      description: Returns an intel document object based on ID.
+      name: tanium-tr-get-intel-doc-by-id
+      outputs:
+        - contextPath: Tanium.IntelDoc.AlertCount
+          description: The number of alerts that currently exist for this intel.
+          type: Number
+        - contextPath: Tanium.IntelDoc.CreatedAt
+          description: The date this intel was first added to the system.
+          type: Date
+        - contextPath: Tanium.IntelDoc.Description
+          description: The description of the intel, as declared in the document or as updated by a user.
+          type: String
+        - contextPath: Tanium.IntelDoc.ID
+          description: The unique identifier for this intel in this instance of the system.
+          type: Number
+        - contextPath: Tanium.IntelDoc.LabelIds
+          description: The IDs of all labels applied to this intel.
+          type: Number
+        - contextPath: Tanium.IntelDoc.Name
+          description: The name of the intel, as declared in the document or as updated by a user.
+          type: String
+        - contextPath: Tanium.IntelDoc.UnresolvedAlertCount
+          description: The number of unresolved alerts that currently exist for this intel.
+          type: Number
+        - contextPath: Tanium.IntelDoc.UpdatedAt
+          description: The date when this intel was last updated.
+          type: Date
+    - arguments:
+        - defaultValue: "50"
+          description: The maximum number of intel documents to return.
+          name: limit
+        - defaultValue: "0"
+          description: The offset number to begin listing intel documents.
+          name: offset
+        - description: The name of the intel document to show.
+          name: name
+        - description: The description of the intel document to show.
+          name: description
+        - description: The type of the intel document to show.
+          name: type
+        - description: The label ID of the intel document to show.
+          name: label_id
+        - description: The mitre technique ID of the intel document to show.
+          name: mitre_technique_id
+      description: Returns a comma-separated list of all intel documents.
+      name: tanium-tr-list-intel-docs
+      outputs:
+        - contextPath: Tanium.IntelDoc.AlertCount
+          description: The number of alerts that currently exist for this intel.
+          type: Number
+        - contextPath: Tanium.IntelDoc.CreatedAt
+          description: The date this intel was first added to the system.
+          type: Date
+        - contextPath: Tanium.IntelDoc.Description
+          description: The description of the intel, as declared in the document or as updated by a user.
+          type: String
+        - contextPath: Tanium.IntelDoc.ID
+          description: The unique identifier for this intel in this instance of the system.
+          type: Number
+        - contextPath: Tanium.IntelDoc.LabelIds
+          description: The IDs of all labels applied to this intel.
+          type: Number
+        - contextPath: Tanium.IntelDoc.Name
+          description: The name of the intel, as declared in the document or as updated by a user.
+          type: String
+        - contextPath: Tanium.IntelDoc.UnresolvedAlertCount
+          description: The number of unresolved alerts that currently exist for this intel.
+          type: Number
+        - contextPath: Tanium.IntelDoc.UpdatedAt
+          description: The date when this intel was last updated.
+          type: Date
+    - arguments:
+        - defaultValue: "5"
+          description: The maximum number of alerts to return.
+          name: limit
+        - description: The offset number to begin listing alerts.
+          name: offset
+        - description: Filter alerts by the specified computer IP address.
+          name: computer_ip_address
+        - description: Filter alerts by the specified computer name.
+          name: computer_name
+        - description: Filter alerts by the specified scan config ID.
+          name: scan_config_id
+        - description: Filter alerts by the specified intel document ID.
+          name: intel_doc_id
+        - description: Filter alerts by the specified severity.
+          name: severity
+        - description: Filter alerts by the specified priority.
+          name: priority
+        - description: Filter alerts by the specified type.
+          name: type
+        - auto: PREDEFINED
+          description: Filter alerts by the specified state. Can be "Unresolved", "In Progress", "Dismissed", "Ignored", or "Resolved".
+          name: state
+          predefined:
+            - Unresolved
+            - In Progress
+            - Ignored
+            - Resolved
+            - Dismissed
+      description: Returns a comma-separated list of all alerts.
+      name: tanium-tr-list-alerts
+      outputs:
+        - contextPath: Tanium.Alert.Priority
+          description: The priority of the alert.
+          type: String
+        - contextPath: Tanium.Alert.ComputerName
+          description: The hostname of the computer that generated the alert.
+          type: String
+        - contextPath: Tanium.Alert.GUID
+          description: A globally unique identifier for this alert in the customer environment.
+          type: String
+        - contextPath: Tanium.Alert.AlertedAt
+          description: The date the alert was generated.
+          type: Date
+        - contextPath: Tanium.Alert.UpdatedAt
+          description: The date the alert state was last updated.
+          type: Date
+        - contextPath: Tanium.Alert.State
+          description: The current state of the alert. For example, "unresolved" or "inprogress".
+          type: String
+        - contextPath: Tanium.Alert.ComputerIpAddress
+          description: The IP address of the computer that generated the alert.
+          type: String
+        - contextPath: Tanium.Alert.Type
+          description: The name of the alert type. For example, "detect.endpoint.match".
+          type: String
+        - contextPath: Tanium.Alert.ID
+          description: The ID of the alert. For example, "123".
+          type: Number
+        - contextPath: Tanium.Alert.CreatedAt
+          description: The date the alert was received by the Detect product.
+          type: Date
+        - contextPath: Tanium.Alert.IntelDocId
+          description: The intel document revision, if intelDocId exists.
+          type: Number
+        - contextPath: Tanium.Alert.Severity
+          description: The severity of the alert.
+          type: String
+    - arguments:
+        - description: The alert ID.
+          name: alert_id
+          required: true
+      description: Returns an alert object based on alert ID.
+      name: tanium-tr-get-alert-by-id
+      outputs:
+        - contextPath: Tanium.Alert.Priority
+          description: The priority of the alert.
+          type: String
+        - contextPath: Tanium.Alert.ComputerName
+          description: The hostname of the computer that generated the alert.
+          type: String
+        - contextPath: Tanium.Alert.GUID
+          description: A globally unique identifier for this alert in the customer environment.
+          type: String
+        - contextPath: Tanium.Alert.AlertedAt
+          description: The date the alert was generated.
+          type: Date
+        - contextPath: Tanium.Alert.UpdatedAt
+          description: The date the alert state was last updated.
+          type: Date
+        - contextPath: Tanium.Alert.State
+          description: The current state of the alert. For example, "unresolved" or "inprogress".
+          type: String
+        - contextPath: Tanium.Alert.ComputerIpAddress
+          description: The IP address of the computer that generated the alert.
+          type: String
+        - contextPath: Tanium.Alert.Type
+          description: The name of the alert type. For example, "detect.endpoint.match".
+          type: String
+        - contextPath: Tanium.Alert.ID
+          description: The ID of the alert. For example, "123".
+          type: Number
+        - contextPath: Tanium.Alert.CreatedAt
+          description: The date the alert was received by the Detect product.
+          type: Date
+        - contextPath: Tanium.Alert.IntelDocId
+          description: The intel document revision, if intelDocId exists.
+          type: Number
+        - contextPath: Tanium.Alert.Severity
+          description: The severity of the alert.
+          type: String
+    - arguments:
+        - description: A comma-separated list of alert IDs to update.
+          isArray: true
+          name: alert_ids
+          required: true
+        - auto: PREDEFINED
+          description: The new state for the alerts. Can be "Unresolved", "In Progress", "Dismissed", "Ignored", or "Resolved".
+          name: state
+          predefined:
+            - dismissed
+            - unresolved
+            - inprogress
+            - ignored
+            - resolved
+          required: true
+      description: Updates the state of the specified alerts.
+      name: tanium-tr-alert-update-state
+    - arguments:
+        - description: The connection ID.
+          name: connection_id
+          required: true
+      description: Captures a new snapshot by connection ID.
+      name: tanium-tr-create-snapshot
+      outputs:
+        - contextPath: Tanium.SnapshotTask.connection
+          description: Connection ID of the snapshot.
+          type: String
+        - contextPath: Tanium.SnapshotTask.startTime
+          description: Snapshot start time.
+          type: Date
+        - contextPath: Tanium.SnapshotTask.status
+          description: Snapshot creation task status.
+          type: String
+        - contextPath: Tanium.SnapshotTask.taskId
+          description: Snapshot creation task ID. You can get task status using the tanium-tr-get-task-by-id command.
+          type: Number
+    - arguments:
+        - description: A comma-separated list of snapshot IDs to delete.
+          isArray: true
+          name: snapshot_ids
+          required: true
+      description: Deletes a snapshot by connection name and snapshot ID.
+      name: tanium-tr-delete-snapshot
+    - arguments:
+        - defaultValue: "50"
+          description: The maximum number of local snapshots to return.
+          name: limit
+        - defaultValue: "0"
+          description: The offset number to begin listing local snapshots.
+          name: offset
+      description: Returns all local snapshots of a single connection.
+      name: tanium-tr-list-snapshots
+      outputs:
+        - contextPath: Tanium.Snapshot.size
+          description: The snapshot size.
+          type: String
+        - contextPath: Tanium.Snapshot.created
+          description: The snapshot creation date.
+          type: String
+        - contextPath: Tanium.Snapshot.completed
+          description: The snapshot completed date.
+          type: String
+        - contextPath: Tanium.Snapshot.name
+          description: The snapshot name.
+          type: String
+        - contextPath: Tanium.Snapshot.isUpload
+          description: Is the snapshot uploaded.
+          type: Boolean
+        - contextPath: Tanium.Snapshot.evidenceType
+          description: The snapshot evidence type.
+          type: String
+        - contextPath: Tanium.Snapshot.hostname
+          description: The snapshot hostname.
+          type: String
+        - contextPath: Tanium.Snapshot.connectionId
+          description: The snapshot connection ID.
+          type: String
+        - contextPath: Tanium.Snapshot.recorderVersion
+          description: The snapshot recorder version.
+          type: String
+        - contextPath: Tanium.Snapshot.uuid
+          description: The snapshot UUID.
+          type: String
+    - arguments:
+        - description: The connection ID.
+          name: connection_id
+          required: true
+      description: Deletes a local snapshot by connection ID.
+      name: tanium-tr-delete-local-snapshot
+    - arguments:
+        - defaultValue: "50"
+          description: The maximum number of connections to return.
+          name: limit
+        - defaultValue: "0"
+          description: The offset number to begin listing connections.
+          name: offset
+        - description: A comma-separated list of connection statuses to filter connections by, for example status=connected,waiting.
+          isArray: true
+          name: status
+          predefined:
+            - disconnected
+            - timeout
+            - waiting
+            - connected
+          auto: PREDEFINED
+        - description: A comma-separated list of IPs to filter connections by, for example status=1.1.1.1,1.1.1.1.
+          isArray: true
+          name: ip
+        - description: A comma-separated list of platforms to filter connections by, for example platform=Linux,Windows.
+          isArray: true
+          name: platform
+        - description: A comma-separated list of hostnames to filter connections by, for example hostname=host1,host2.
+          isArray: true
+          name: hostname
+      description: Returns a list of all connections.
+      name: tanium-tr-list-connections
+      outputs:
+        - contextPath: Tanium.Connection.id
+          description: The connection ID.
+          type: String
+        - contextPath: Tanium.Connection.initiatedAt
+          description: The date the connection was created.
+          type: Date
+        - contextPath: Tanium.Connection.hostname
+          description: The connection hostname.
+          type: String
+        - contextPath: Tanium.Connection.status
+          description: The current connection state.
+          type: String
+        - contextPath: Tanium.Connection.platform
+          description: The connection operating system.
+          type: String
+        - contextPath: Tanium.Connection.ip
+          description: The connection IP.
+          type: String
+        - contextPath: Tanium.Connection.connectedAt
+          description: The date the connection was connected.
+          type: String
+        - contextPath: Tanium.Connection.message
+          description: The connection message describing the status.
+          type: String
+        - contextPath: Tanium.Connection.personaId
+          description: The connection persona ID.
+          type: String
+        - contextPath: Tanium.Connection.clientId
+          description: The connection client ID.
+          type: String
+        - contextPath: Tanium.Connection.userId
+          description: The connection user ID.
+          type: String
+        - contextPath: Tanium.Connection.eid
+          description: The connection EID.
+          type: String
+        - contextPath: Tanium.Connection.hasTools
+          description: Has connection tools.
+          type: Boolean
+    - arguments:
+        - description: Client ID. Use tanium-tr-get-system-status to get all possible client_ids.
+          name: client_id
+          required: true
+        - description: IP address to connect. Use tanium-tr-get-system-status to get all possible IPs.
+          name: ip
+          required: true
+        - description: Commputer platform, for example Windows or Linux.
+          name: platform
+          required: true
+        - description: Hostname of the computer to connect. Use tanium-tr-get-system-status to get all possible hostnames.
+          name: hostname
+          required: true
+      description: Creates a local or remote connection.
+      name: tanium-tr-create-connection
+      outputs:
+        - contextPath: Tanium.Connection.id
+          description: New connection ID.
+          type: String
+    - arguments:
+        - description: The connection ID.
+          name: connection_id
+          required: true
+      description: Deletes a connection by connection ID.
+      name: tanium-tr-delete-connection
+    - arguments:
+        - description: The connection ID.
+          name: connection_id
+          required: true
+      description: Closes a connection by connection ID.
+      name: tanium-tr-close-connection
+    - arguments:
+        - defaultValue: "50"
+          description: The maximum number of labels to return.
+          name: limit
+        - defaultValue: "0"
+          description: The offset number to begin listing labels.
+          name: offset
+      description: Returns all available labels in the system.
+      name: tanium-tr-list-labels
+      outputs:
+        - contextPath: Tanium.Label.createdAt
+          description: The date this label was created.
+          type: Date
+        - contextPath: Tanium.Label.description
+          description: An extended description of the label.
+          type: String
+        - contextPath: Tanium.Label.id
+          description: The unique identifier for this label.
+          type: Number
+        - contextPath: Tanium.Label.indicatorCount
+          description: The number of indicator-based intel documents associated with this label, not including Tanium Signals.
+          type: Number
+        - contextPath: Tanium.Label.name
+          description: The label display name.
+          type: String
+        - contextPath: Tanium.Label.signalCount
+          description: The number of Tanium Signal documents associated with this label.
+          type: Number
+        - contextPath: Tanium.Label.updatedAt
+          description: The date this label was last updated, not including the intel and signal counts.
+          type: Date
+    - arguments:
+        - description: The label ID. Use tanium-tr-intel-docs-labels-list command to get the available label IDs.
+          name: label_id
+          required: true
+      description: Returns a label object based on label ID.
+      name: tanium-tr-get-label-by-id
+      outputs:
+        - contextPath: Tanium.Label.createdAt
+          description: The date this label was created.
+          type: Date
+        - contextPath: Tanium.Label.description
+          description: An extended description of the label.
+          type: String
+        - contextPath: Tanium.Label.id
+          description: The unique identifier for this label.
+          type: Number
+        - contextPath: Tanium.Label.indicatorCount
+          description: The number of indicator-based intel documents associated with this label, not including Tanium Signals.
+          type: Number
+        - contextPath: Tanium.Label.name
+          description: The label display name.
+          type: String
+        - contextPath: Tanium.Label.signalCount
+          description: The number of Tanium Signal documents associated with this label.
+          type: Number
+        - contextPath: Tanium.Label.updatedAt
+          description: The date this label was last updated, not including the intel and signal counts.
+          type: Date
+    - arguments:
+        - defaultValue: "50"
+          description: The maximum number of files to return.
+          name: limit
+        - defaultValue: "0"
+          description: The offset to start getting file downloads.
+          name: offset
+        - description: The column to sort by.
+          name: sort
+        - description: A comma-separated list of hostnames to filter downloaded files by, for example hostname=host1,host2.
+          isArray: true
+          name: hostname
+        - description: A comma-separated list of hashes to filter downloaded files by, for example hash=123,456.
+          isArray: true
+          name: hash
+        - description: Get the downloaded files with a process start time that matches the specified date and time, for example process_time_start=2019-09-03T17:51:40.000Z.
+          name: process_time_start
+      description: Returns all downloaded files in the system.
+      name: tanium-tr-list-file-downloads
+      outputs:
+        - contextPath: Tanium.FileDownload.size
+          description: The size of the file in bytes.
+          type: Number
+        - contextPath: Tanium.FileDownload.path
+          description: The path of the file.
+          type: String
+        - contextPath: Tanium.FileDownload.downloaded
+          description: The date this file was downloaded.
+          type: Date
+        - contextPath: Tanium.FileDownload.hostname
+          description: The hostname of the downloaded file.
+          type: String
+        - contextPath: Tanium.FileDownload.processCreationTime
+          description: The date the file was created.
+          type: Date
+        - contextPath: Tanium.FileDownload.hash
+          description: The file hash.
+          type: String
+        - contextPath: Tanium.FileDownload.uuid
+          description: The downloaded file uuid.
+          type: Number
+        - contextPath: Tanium.FileDownload.lastModified
+          description: The date the file was last modified.
+          type: Date
+        - contextPath: Tanium.FileDownload.createdBy
+          description: The user that created this file.
+          type: String
+        - contextPath: Tanium.FileDownload.createdByProc
+          description: The process path that created this file.
+          type: String
+        - contextPath: Tanium.FileDownload.lastModifiedBy
+          description: The user that last modified this file.
+          type: String
+        - contextPath: Tanium.FileDownload.lastModifiedByProc
+          description: The process path that last modified this file.
+          type: String
+        - contextPath: Tanium.FileDownload.evidenceType
+          description: The file evidence type.
+          type: String
+    - arguments:
+        - description: The file ID.
+          name: file_id
+          required: true
+      description: "Gets the actual content of a downloaded file by file ID. Downloaded file password: `infected`."
+      name: tanium-tr-get-downloaded-file
+      outputs:
+        - contextPath: File.EntryID
+          description: The file entry ID.
+          type: String
+        - contextPath: File.Extension
+          description: The file extension.
+          type: String
+        - contextPath: File.Info
+          description: Information about the file.
+          type: String
+        - contextPath: File.MD5
+          description: The MD5 hash of the file.
+          type: String
+        - contextPath: File.Name
+          description: The file name.
+          type: String
+        - contextPath: File.SHA1
+          description: The SHA1 hash of the file.
+          type: String
+        - contextPath: File.SHA256
+          description: The SHA256 hash of the file.
+          type: String
+        - contextPath: File.SHA512
+          description: The SHA512 hash of the file.
+          type: String
+        - contextPath: File.SSDeep
+          description: The SSDeep hash of the file (same as displayed in file entries).
+          type: String
+        - contextPath: File.Size
+          description: The file size in bytes.
+          type: Number
+        - contextPath: File.Type
+          description: The file type.
+          type: String
+    - arguments:
+        - description: The connection ID.
+          name: connection_id
+          required: true
+        - auto: PREDEFINED
+          defaultValue: combined
+          description: The event type. Can be "File", "Network", "Registry", "Process", "Driver", "Combined", "DNS", or "Image".
+          name: type
+          predefined:
+            - File
+            - Network
+            - Registry
+            - Process
+            - Driver
+            - Combined
+            - DNS
+            - Image
+          required: true
+        - defaultValue: "50"
+          description: The maximum number of events to return.
+          name: limit
+        - defaultValue: "0"
+          description: The offset to start getting the result set.
+          name: offset
+        - description: "Advanced search that filters according to event fields. For example: [['process_id', 'gt', '30'], ['username', 'ne', 'administrator']]. Optional fields: process_id, process_name, process_hash, process_command_line, username, process_name, create_time (UTC). Optional operators: eq (equals), ne (does not equal); for integers/date: gt (greater than), gte (greater than or equals), ls (less than), lse (less than or equals); for strings: co (contains), nc (does not contain). "
+          name: filter
+        - auto: PREDEFINED
+          defaultValue: all
+          description: Whether the results should fit all filters or at least one filter.
+          name: match
+          predefined:
+            - all
+            - any
+        - description: "A comma-separated list of fields to sort on prefixed by +/- for ascending or descending and ordered by priority left to right. Optional fields: process_id, process_name, process_hash, process_command_line, username, process_name, create_time (UTC)."
+          name: sort
+        - description: "A comma-separated list of fields on which to search. Optional fields: process_id, process_name, process_hash, process_command_line, username, process_name, create_time."
+          name: fields
+      description: Queries events for a connection.
+      name: tanium-tr-list-events-by-connection
+      outputs:
+        - contextPath: TaniumEvent.id
+          description: The event ID.
+          type: String
+        - contextPath: TaniumEvent.groupName
+          description: The event group name.
+          type: String
+        - contextPath: TaniumEvent.file
+          description: The path of the file in the event.
+          type: String
+        - contextPath: TaniumEvent.operation
+          description: The event operation.
+          type: String
+        - contextPath: TaniumEvent.processId
+          description: The event process ID.
+          type: Number
+        - contextPath: TaniumEvent.pid
+          description: The event PID.
+          type: Number
+        - contextPath: TaniumEvent.processPath
+          description: The event process path.
+          type: String
+        - contextPath: TaniumEvent.processTableId
+          description: The event process table ID.
+          type: Number
+        - contextPath: TaniumEvent.timestamp
+          description: The date the event was created.
+          type: Date
+        - contextPath: TaniumEvent.userName
+          description: The username associated with the event.
+          type: String
+        - contextPath: TaniumEvent.remoteAddress
+          description: The network event destination address.
+          type: String
+        - contextPath: TaniumEvent.remoteAddressPort
+          description: The network event destination port.
+          type: Number
+        - contextPath: TaniumEvent.localAddress
+          description: The network event source address.
+          type: String
+        - contextPath: TaniumEvent.localAddressPort
+          description: The network event source port.
+          type: Number
+        - contextPath: TaniumEvent.keyPath
+          description: The registry key path.
+          type: String
+        - contextPath: TaniumEvent.valueName
+          description: The registry value name.
+          type: String
+        - contextPath: TaniumEvent.exitCode
+          description: The process exit code.
+          type: Number
+        - contextPath: TaniumEvent.processCommandLine
+          description: The process command line.
+          type: String
+        - contextPath: TaniumEvent.parentCommandLine
+          description: The parent command line.
+          type: String
+        - contextPath: TaniumEvent.processHash
+          description: The process hash value.
+          type: String
+        - contextPath: TaniumEvent.hashes
+          description: The hashes of the driver.
+          type: String
+        - contextPath: TaniumEvent.imageLoaded
+          description: The image loaded path of the driver.
+          type: String
+        - contextPath: TaniumEvent.signature
+          description: The signature of the driver.
+          type: String
+        - contextPath: TaniumEvent.signed
+          description: Whether the driver is signed.
+          type: Boolean
+        - contextPath: TaniumEvent.eventId
+          description: The event ID.
+          type: Number
+        - contextPath: TaniumEvent.eventOpcode
+          description: The event opcode.
+          type: Number
+        - contextPath: TaniumEvent.eventRecordId
+          description: The event record ID.
+          type: Number
+        - contextPath: TaniumEvent.eventTaskId
+          description: The event task ID.
+          type: Number
+        - contextPath: TaniumEvent.query
+          description: The query of the DNS.
+          type: String
+        - contextPath: TaniumEvent.response
+          description: The response of the DNS.
+          type: String
+        - contextPath: TaniumEvent.imagePath
+          description: The image path.
+          type: String
+        - contextPath: TaniumEvent.createTime
+          description: The process creation date and time.
+          type: Date
+        - contextPath: TaniumEvent.endTime
+          description: The process end date and time.
+          type: Date
+        - contextPath: TaniumEvent.eventTaskName
+          description: The event task name.
+          type: String
+        - contextPath: TaniumEvent.hash
+          description: The event process hash.
+          type: String
+    - arguments:
+        - description: File download ID.
+          name: file_id
+          required: true
+      description: Gets the metadata of a file download.
+      name: tanium-tr-get-file-download-info
+      outputs:
+        - contextPath: Tanium.FileDownload.size
+          description: The downloaded file size in bytes.
+          type: Number
+        - contextPath: Tanium.FileDownload.path
+          description: The downloaded file path.
+          type: String
+        - contextPath: Tanium.FileDownload.downloaded
+          description: The date this file was downloaded.
+          type: Date
+        - contextPath: Tanium.FileDownload.hostname
+          description: The downloaded file hostname.
+          type: String
+        - contextPath: Tanium.FileDownload.processCreationTime
+          description: The date the downloaded file was created.
+          type: Date
+        - contextPath: Tanium.FileDownload.hash
+          description: The downloaded file hash.
+          type: String
+        - contextPath: Tanium.FileDownload.uuid
+          description: The downloaded file UUID.
+          type: Number
+        - contextPath: Tanium.FileDownload.lastModified
+          description: The date the downloaded file was last modified.
+          type: Date
+        - contextPath: Tanium.FileDownload.createdBy
+          description: The user that created this file.
+          type: String
+        - contextPath: Tanium.FileDownload.createdByProc
+          description: The process path that created this file.
+          type: String
+        - contextPath: Tanium.FileDownload.lastModifiedBy
+          description: The user that last modified this file.
+          type: String
+        - contextPath: Tanium.FileDownload.lastModifiedByProc
+          description: The process path that modified this file.
+          type: String
+        - contextPath: Tanium.FileDownload.evidenceType
+          description: The downloaded file evidence type.
+          type: String
+    - arguments:
+        - description: The connection ID.
+          name: connection_id
+          required: true
+        - description: The process table ID.
+          name: ptid
+          required: true
+      description: Get information for a process.
+      name: tanium-tr-get-process-info
+      outputs:
+        - contextPath: Tanium.ProcessInfo.childrenCount
+          description: The number of process children.
+          type: Number
+        - contextPath: Tanium.ProcessInfo.context
+          description: The process tree context.
+          type: String
+        - contextPath: Tanium.ProcessInfo.createTime
+          description: The date the process was created.
+          type: Date
+        - contextPath: Tanium.ProcessInfo.createTimeRaw
+          description: The timestamp when the process was created.
+          type: Date
+        - contextPath: Tanium.ProcessInfo.dnsEventsCount
+          description: The number of DNS events in the process.
+          type: Number
+        - contextPath: Tanium.ProcessInfo.driverEventsCount
+          description: The number of driver events in the process.
+          type: Number
+        - contextPath: Tanium.ProcessInfo.endTime
+          description: The process termination date and time.
+          type: Date
+        - contextPath: Tanium.ProcessInfo.endTimeRaw
+          description: The process termination timestamp.
+          type: Date
+        - contextPath: Tanium.ProcessInfo.exitCode
+          description: The process exit code.
+          type: Number
+        - contextPath: Tanium.ProcessInfo.fileEventsCount
+          description: The number of File events in the process.
+          type: Number
+        - contextPath: Tanium.ProcessInfo.groupName
+          description: The process group name.
+          type: String
+        - contextPath: Tanium.ProcessInfo.hashTypeName
+          description: The process hash type.
+          type: String
+        - contextPath: Tanium.ProcessInfo.id
+          description: The process ID in the Tanium system.
+          type: String
+        - contextPath: Tanium.ProcessInfo.imageEventsCount
+          description: The number of image events in the process.
+          type: Number
+        - contextPath: Tanium.ProcessInfo.networkEventsCount
+          description: The number of network events in the process.
+          type: Number
+        - contextPath: Tanium.ProcessInfo.parentProcessTableId
+          description: The parent process table ID.
+          type: String
+        - contextPath: Tanium.ProcessInfo.pid
+          description: The process PID.
+          type: Number
+        - contextPath: Tanium.ProcessInfo.processEventsCount
+          description: The number of process events in the process.
+          type: Number
+        - contextPath: Tanium.ProcessInfo.processHash
+          description: The process hash.
+          type: String
+        - contextPath: Tanium.ProcessInfo.processPath
+          description: The process path.
+          type: String
+        - contextPath: Tanium.ProcessInfo.processTableId
+          description: The process table ID.
+          type: String
+        - contextPath: Tanium.ProcessInfo.registryEventsCount
+          description: The number of registry events in the process.
+          type: Number
+        - contextPath: Tanium.ProcessInfo.securityEventsCount
+          description: The number of security events in the process.
+          type: Number
+        - contextPath: Tanium.ProcessInfo.uniqueProcessId
+          description: The unique process ID.
+          type: String
+        - contextPath: Tanium.ProcessInfo.userName
+          description: The username who created the process.
+          type: String
+    - arguments:
+        - description: The connection name.
+          name: connection_id
+          required: true
+        - description: The process instance ID.
+          name: ptid
+          required: true
+        - auto: PREDEFINED
+          defaultValue: combined
+          description: The event type. Can be "File", "Network", "Registry", "Process", "Driver", "Combined", "DNS", or "Image".
+          name: type
+          predefined:
+            - File
+            - Network
+            - Registry
+            - Process
+            - Driver
+            - Combined
+            - DNS
+            - Image
+          required: true
+        - defaultValue: "50"
+          description: The maximum number of events to return.
+          name: limit
+        - defaultValue: "0"
+          description: The offset number to begin listing events.
+          name: offset
+      description: Gets the events for a process.
+      name: tanium-tr-get-events-by-process
+      outputs:
+        - contextPath: Tanium.ProcessEvent.id
+          description: The event ID.
+          type: Number
+        - contextPath: Tanium.ProcessEvent.detail
+          description: The event details.
+          type: Unknown
+        - contextPath: Tanium.ProcessEvent.operation
+          description: The event operation.
+          type: String
+        - contextPath: Tanium.ProcessEvent.timestamp
+          description: The date and time the event was created.
+          type: Date
+        - contextPath: Tanium.ProcessEvent.type
+          description: The event type.
+          type: String
+    - arguments:
+        - description: The connection ID.
+          name: connection_id
+          required: true
+        - description: The process table ID.
+          name: ptid
+          required: true
+        - defaultValue: "50"
+          description: The maximum number of entries to return.
+          name: limit
+        - defaultValue: "0"
+          description: The offset number to begin listing entries.
+          name: offset
+      description: Gets the children of this process instance.
+      name: tanium-tr-get-process-children
+      outputs:
+        - contextPath: Tanium.ProcessChildren.childrenCount
+          description: The number of process children.
+          type: Number
+        - contextPath: Tanium.ProcessChildren.context
+          description: The child process tree context.
+          type: String
+        - contextPath: Tanium.ProcessChildren.createTime
+          description: The date and time the child process was created.
+          type: Date
+        - contextPath: Tanium.ProcessChildren.createTimeRaw
+          description: The child process creation timestamp.
+          type: Date
+        - contextPath: Tanium.ProcessChildren.dnsEventsCount
+          description: The number of DNS events in the child process.
+          type: Number
+        - contextPath: Tanium.ProcessChildren.driverEventsCount
+          description: The number of driver events in the child process.
+          type: Number
+        - contextPath: Tanium.ProcessChildren.endTime
+          description: The child process termination date and time.
+          type: Date
+        - contextPath: Tanium.ProcessChildren.endTimeRaw
+          description: The child process termination timestamp.
+          type: Date
+        - contextPath: Tanium.ProcessChildren.exitCode
+          description: The child process exit code.
+          type: Number
+        - contextPath: Tanium.ProcessChildren.fileEventsCount
+          description: The number of file events in the child process.
+          type: Number
+        - contextPath: Tanium.ProcessChildren.groupName
+          description: The child process group name.
+          type: String
+        - contextPath: Tanium.ProcessChildren.hashTypeName
+          description: The child process hash type.
+          type: String
+        - contextPath: Tanium.ProcessChildren.id
+          description: The child process ID in the Tanium system.
+          type: String
+        - contextPath: Tanium.ProcessChildren.imageEventsCount
+          description: The number of image events in the child process.
+          type: Number
+        - contextPath: Tanium.ProcessChildren.networkEventsCount
+          description: The number of network events in the child process.
+          type: Number
+        - contextPath: Tanium.ProcessChildren.parentProcessTableId
+          description: The parent process table ID.
+          type: String
+        - contextPath: Tanium.ProcessChildren.pid
+          description: The child process PID.
+          type: Number
+        - contextPath: Tanium.ProcessChildren.processEventsCount
+          description: Number of process events in the child process.
+          type: Number
+        - contextPath: Tanium.ProcessChildren.processHash
+          description: The child process hash.
+          type: String
+        - contextPath: Tanium.ProcessChildren.processPath
+          description: The child process path.
+          type: String
+        - contextPath: Tanium.ProcessChildren.processTableId
+          description: The child process table ID.
+          type: String
+        - contextPath: Tanium.ProcessChildren.registryEventsCount
+          description: The number of registry events in the child process.
+          type: Number
+        - contextPath: Tanium.ProcessChildren.securityEventsCount
+          description: The number of security events in the child process.
+          type: Number
+        - contextPath: Tanium.ProcessChildren.uniqueProcessId
+          description: The unique child process ID.
+          type: String
+        - contextPath: Tanium.ProcessChildren.userName
+          description: The username who created the child process.
+          type: String
+    - arguments:
+        - description: The connection ID.
+          name: connection_id
+          required: true
+        - description: The process table ID.
+          name: ptid
+          required: true
+      description: Gets information for the parent process.
+      name: tanium-tr-get-parent-process
+      outputs:
+        - contextPath: Tanium.ProcessParent.childrenCount
+          description: The number of process children.
+          type: Number
+        - contextPath: Tanium.ProcessParent.context
+          description: The parent process tree context.
+          type: String
+        - contextPath: Tanium.ProcessParent.createTime
+          description: The parent process creation date and time.
+          type: Date
+        - contextPath: Tanium.ProcessParent.createTimeRaw
+          description: The parent process creation timestamp.
+          type: Date
+        - contextPath: Tanium.ProcessParent.dnsEventsCount
+          description: The number of DNS events in the parent process.
+          type: Number
+        - contextPath: Tanium.ProcessParent.driverEventsCount
+          description: The number of driver events in the parent process.
+          type: Number
+        - contextPath: Tanium.ProcessParent.endTime
+          description: The parent process termination date and time.
+          type: Date
+        - contextPath: Tanium.ProcessParent.endTimeRaw
+          description: The parent process termination timestamp.
+          type: Date
+        - contextPath: Tanium.ProcessParent.exitCode
+          description: The parent process exit code.
+          type: Number
+        - contextPath: Tanium.ProcessParent.fileEventsCount
+          description: The number of file events in the parent process.
+          type: Number
+        - contextPath: Tanium.ProcessParent.groupName
+          description: The parent process group name.
+          type: String
+        - contextPath: Tanium.ProcessParent.hashTypeName
+          description: Tehe parent process hash type.
+          type: String
+        - contextPath: Tanium.ProcessParent.id
+          description: The parent process ID in the Tanium system.
+          type: String
+        - contextPath: Tanium.ProcessParent.imageEventsCount
+          description: The number of image events in the parent process.
+          type: Number
+        - contextPath: Tanium.ProcessParent.networkEventsCount
+          description: The number of network events in the parent process.
+          type: Number
+        - contextPath: Tanium.ProcessParent.parentProcessTableId
+          description: The parent process table ID.
+          type: String
+        - contextPath: Tanium.ProcessParent.pid
+          description: The parent process PID.
+          type: Number
+        - contextPath: Tanium.ProcessParent.processEventsCount
+          description: The number of parent process events in the process.
+          type: Number
+        - contextPath: Tanium.ProcessParent.processHash
+          description: The parent process hash.
+          type: String
+        - contextPath: Tanium.ProcessParent.processPath
+          description: The parent process path.
+          type: String
+        - contextPath: Tanium.ProcessParent.processTableId
+          description: The parent process table ID.
+          type: String
+        - contextPath: Tanium.ProcessParent.registryEventsCount
+          description: The number of registry events in the parent process.
+          type: Number
+        - contextPath: Tanium.ProcessParent.securityEventsCount
+          description: The number of security events in the parent process.
+          type: Number
+        - contextPath: Tanium.ProcessParent.uniqueProcessId
+          description: The unique parent process ID.
+          type: String
+        - contextPath: Tanium.ProcessParent.userName
+          description: The username who created the parent process.
+          type: String
+    - arguments:
+        - description: The connection ID.
+          name: connection_id
+          required: true
+        - description: The process instance ID.
+          name: ptid
+          required: true
+        - auto: PREDEFINED
+          description: The process context. Can be `parent`, `node`, `siblings`, `children`.
+          name: context
+          predefined:
+            - parent
+            - node
+            - siblings
+            - children
+      description: Gets the process tree for the process instance.
+      name: tanium-tr-get-process-tree
+      outputs:
+        - contextPath: Tanium.ProcessTree.childrenCount
+          description: The number of process tree children.
+          type: Number
+        - contextPath: Tanium.ProcessTree.context
+          description: The process tree context.
+          type: String
+        - contextPath: Tanium.ProcessTree.createTime
+          description: The date and time the process tree was created.
+          type: Date
+        - contextPath: Tanium.ProcessTree.createTimeRaw
+          description: The process tree creation timestamp.
+          type: Date
+        - contextPath: Tanium.ProcessTree.dnsEventsCount
+          description: The number of DNS events in the process tree.
+          type: Number
+        - contextPath: Tanium.ProcessTree.driverEventsCount
+          description: The number of driver events in the process tree.
+          type: Number
+        - contextPath: Tanium.ProcessTree.endTime
+          description: The process tree termination date and time.
+          type: Date
+        - contextPath: Tanium.ProcessTree.endTimeRaw
+          description: The process tree termination timestamp.
+          type: Date
+        - contextPath: Tanium.ProcessTree.exitCode
+          description: The process tree exit code.
+          type: Number
+        - contextPath: Tanium.ProcessTree.fileEventsCount
+          description: The number of file events in the process tree.
+          type: Number
+        - contextPath: Tanium.ProcessTree.groupName
+          description: The process tree group name.
+          type: String
+        - contextPath: Tanium.ProcessTree.hashTypeName
+          description: The process tree hash type.
+          type: String
+        - contextPath: Tanium.ProcessTree.id
+          description: The process tree ID in the Tanium system.
+          type: String
+        - contextPath: Tanium.ProcessTree.imageEventsCount
+          description: The bumber of image events in the process tree.
+          type: Number
+        - contextPath: Tanium.ProcessTree.networkEventsCount
+          description: The number of network events in the process tree.
+          type: Number
+        - contextPath: Tanium.ProcessTree.parentProcessTableId
+          description: The process tree parent process table ID.
+          type: String
+        - contextPath: Tanium.ProcessTree.pid
+          description: The process tree PID.
+          type: Number
+        - contextPath: Tanium.ProcessTree.processEventsCount
+          description: The number of process tree events in the process.
+          type: Number
+        - contextPath: Tanium.ProcessTree.processHash
+          description: The process tree hash.
+          type: String
+        - contextPath: Tanium.ProcessTree.processPath
+          description: The process tree path.
+          type: String
+        - contextPath: Tanium.ProcessTree.processTableId
+          description: The process tree table ID.
+          type: String
+        - contextPath: Tanium.ProcessTree.registryEventsCount
+          description: The number of registry events in the process tree.
+          type: Number
+        - contextPath: Tanium.ProcessTree.securityEventsCount
+          description: The number of security events in the process tree.
+          type: Number
+        - contextPath: Tanium.ProcessTree.uniqueProcessId
+          description: The unique process tree ID.
+          type: String
+        - contextPath: Tanium.ProcessTree.userName
+          description: The username who created the process tree.
+          type: String
+    - arguments:
+        - defaultValue: "50"
+          description: The maximum number of evidences to return.
+          name: limit
+        - defaultValue: "0"
+          description: The offset to start getting the events result set.
+          name: offset
+        - description: A comma-separated list of fields by which to sort, using +/- prefixes for ascending/descending, in order of priority (left to right).
+          name: sort
+        - description: A comma-separated list of hostnames to filter event evidences by, for example hostname=123,456.
+          isArray: true
+          name: hostname
+        - description: Get the event evidences that match a specific type, for example type=file.
+          name: type
+      description: Returns a list of all available event evidences in the system.
+      name: tanium-tr-event-evidence-list
+      outputs:
+        - contextPath: Tanium.Evidence.name
+          description: The event evidence name.
+          type: String
+        - contextPath: Tanium.Evidence.uuid
+          description: The event evidence UUID.
+          type: String
+        - contextPath: Tanium.Evidence.createdAt
+          description: The date and time the event evidence was created.
+          type: Date
+        - contextPath: Tanium.Evidence.hostname
+          description: The event evidence connection hostname.
+          type: String
+        - contextPath: Tanium.Evidence.evidenceType
+          description: The event evidence type.
+          type: Number
+        - contextPath: Tanium.Evidence.size
+          description: The event evidence size.
+          type: Number
+    - description: Returns event evidence properties for IOC generation.
+      name: tanium-tr-event-evidence-get-properties
+      outputs:
+        - contextPath: Tanium.EvidenceProperties.type
+          description: The event evidence property type.
+          type: String
+        - contextPath: Tanium.EvidenceProperties.value
+          description: The event evidence property value.
+          type: String
+      arguments: []
+    - arguments:
+        - description: The event evidence ID.
+          name: evidence_id
+          required: true
+      description: Gets event evidence by evidence ID.
+      name: tanium-tr-get-evidence-by-id
+      outputs:
+        - contextPath: Tanium.Evidence.commandline
+          description: The event evidence command line.
+          type: String
+        - contextPath: Tanium.Evidence.createTime
+          description: Date and time the event evidence was created.
+          type: Date
+        - contextPath: Tanium.Evidence.createTimeRaw
+          description: The event evidence creation timestamp.
+          type: Number
+        - contextPath: Tanium.Evidence.created
+          description: The date and time the event evidence was created.
+          type: Date
+        - contextPath: Tanium.Evidence.domain
+          description: The event evidence domain.
+          type: String
+        - contextPath: Tanium.Evidence.eventtype
+          description: The event evidence event type.
+          type: String
+        - contextPath: Tanium.Evidence.evidencetype
+          description: The event evidence type.
+          type: String
+        - contextPath: Tanium.Evidence.exitCode
+          description: The event evidence exit code.
+          type: Number
+        - contextPath: Tanium.Evidence.hostname
+          description: The event evidence host name.
+          type: String
+        - contextPath: Tanium.Evidence.summary
+          description: The event evidence summary.
+          type: String
+        - contextPath: Tanium.Evidence.timestamp
+          description: The event evidence creation date.
+          type: Date
+        - contextPath: Tanium.Evidence.type
+          description: The event evidence type.
+          type: String
+        - contextPath: Tanium.Evidence.username
+          description: The event evidence creation username.
+          type: String
+        - contextPath: Tanium.Evidence.utctimecreated
+          description: The event evidence creation UTC date.
+          type: Date
+        - contextPath: Tanium.Evidence.uuid
+          description: The event evidence UUID.
+          type: String
+    - arguments:
+        - description: The connection ID.
+          name: connection_id
+          required: true
+        - description: The process instance ID.
+          name: ptid
+          required: true
+        - description: The connection hostname.
+          name: hostname
+          required: true
+        - description: The summary of the event evidence.
+          name: summary
+      description: Creates event evidence from process.
+      name: tanium-tr-create-evidence
+    - arguments:
+        - description: A comma separated list of the event evidence IDs to delete.
+          isArray: true
+          name: evidence_ids
+          required: true
+      description: Deletes event evidences from Tanium.
+      name: tanium-tr-delete-evidence
+    - arguments:
+        - description: The path to the file.
+          name: path
+          required: true
+        - description: The connection ID.
+          name: connection_id
+          required: true
+      description: Requests a new file download.
+      name: tanium-tr-request-file-download
+      outputs:
+        - contextPath: Tanium.FileDownloadTask.compress
+          description: Is file compressed.
+          type: String
+        - contextPath: Tanium.FileDownloadTask.connection
+          description: The file download host.
+          type: String
+        - contextPath: Tanium.FileDownloadTask.taskId
+          description: The file download task ID.
+          type: Number
+        - contextPath: Tanium.FileDownloadTask.paths
+          description: The file download paths.
+          type: String
+        - contextPath: Tanium.FileDownloadTask.startTime
+          description: The download start time.
+          type: Date
+        - contextPath: Tanium.FileDownloadTask.status
+          description: The status of the file download request.
+          type: String
+    - arguments:
+        - description: The file download ID.
+          name: file_id
+          required: true
+      description: Deletes a file download.
+      name: tanium-tr-delete-file-download
+    - arguments:
+        - description: The path to the directory.
+          name: path
+          required: true
+        - description: The connection ID.
+          name: connection_id
+          required: true
+        - defaultValue: "50"
+          description: The maximum number of files to return.
+          name: limit
+        - defaultValue: "0"
+          description: The offset to start getting files.
+          name: offset
+      description: Gets a list of files in the given directory.
+      name: tanium-tr-list-files-in-directory
+      outputs:
+        - contextPath: Tanium.File.connectionId
+          description: The connection ID.
+          type: String
+        - contextPath: Tanium.File.createdDate
+          description: The date and time the file was created.
+          type: Date
+        - contextPath: Tanium.File.modifiedDate
+          description: The date the file was last modified.
+          type: Date
+        - contextPath: Tanium.File.name
+          description: The file name.
+          type: String
+        - contextPath: Tanium.File.path
+          description: The file path.
+          type: String
+        - contextPath: Tanium.File.permissions
+          description: The file permissions.
+          type: Number
+        - contextPath: Tanium.File.size
+          description: The file size.
+          type: Number
+        - contextPath: Tanium.File.type
+          description: The file type.
+          type: String
+    - arguments:
+        - defaultValue: The connection ID.
+          description: The ID of the connection.
+          name: connection_id
+          required: true
+        - defaultValue: Path to file.
+          description: The file path.
+          name: path
+          required: true
+      description: Gets information about a file from a remote connection.
+      name: tanium-tr-get-file-info
+      outputs:
+        - contextPath: Tanium.File.canonicalPath
+          description: The file path.
+          type: String
+        - contextPath: Tanium.File.cid
+          description: The file CID.
+          type: String
+        - contextPath: Tanium.File.connectionId
+          description: The file connection ID.
+          type: String
+        - contextPath: Tanium.File.createdDate
+          description: The date the file was created.
+          type: Date
+        - contextPath: Tanium.File.modifiedDate
+          description: The date the file was last modified.
+          type: Date
+        - contextPath: Tanium.File.name
+          description: The file name.
+          type: String
+        - contextPath: Tanium.File.path
+          description: The file path.
+          type: String
+        - contextPath: Tanium.File.permissions
+          description: The file permissions.
+          type: Number
+        - contextPath: Tanium.File.size
+          description: The file size.
+          type: Number
+        - contextPath: Tanium.File.type
+          description: The file type.
+          type: String
+        - contextPath: Tanium.File.sessionId
+          description: The file session ID.
+          type: String
+    - arguments:
+        - description: The connection ID.
+          name: connection_id
+          required: true
+        - description: The path to the file.
+          name: path
+          required: true
+      description: Deletes a file from the given endpoint.
+      name: tanium-tr-delete-file-from-endpoint
+    - arguments:
+        - description: List the label IDs for the intel document with this ID.
+          name: intel_doc_id
+          required: true
+      description: List all labels for the identified intel document.
+      name: tanium-tr-intel-docs-labels-list
+      outputs:
+        - contextPath: Tanium.IntelDocLabel.IntelDocID
+          description: The requested intel doc ID.
+          type: String
+        - contextPath: Tanium.IntelDocLabel.LabelsList.ID
+          description: The unique identifier for this label.
+          type: Number
+        - contextPath: Tanium.IntelDocLabel.LabelsList.Name
+          description: The display name of the label.
+          type: String
+        - contextPath: Tanium.IntelDocLabel.LabelsList.Description
+          description: An extended description of the label.
+          type: String
+        - contextPath: Tanium.IntelDocLabel.LabelsList.IndicatorCount
+          description: The number of indicator-based intel documents associated with this label, not including Tanium Signals.
+          type: Number
+        - contextPath: Tanium.IntelDocLabel.LabelsList.SignalCount
+          description: The number of Tanium Signal documents associated with this label.
+          type: Number
+        - contextPath: Tanium.IntelDocLabel.LabelsList.CreatedAt
+          description: The date this label was created.
+          type: Date
+        - contextPath: Tanium.IntelDocLabel.LabelsList.UpdatedAt
+          description: The date this label was last updated, not including the intel and signal counts.
+          type: Date
+    - arguments:
+        - description: Associate the new label with the intel document with this ID.
+          name: intel_doc_id
+          required: true
+        - description: The ID of the new label to associate with the target intel document. (Use tanium-tr-intel-docs-labels-list command in order to get the available label IDs).
+          name: label_id
+          required: true
+      description: Create a new label association for the identified intel document.
+      name: tanium-tr-intel-docs-add-label
+      outputs:
+        - contextPath: Tanium.IntelDocLabel.IntelDocID
+          description: The requested intel doc ID.
+          type: String
+        - contextPath: Tanium.IntelDocLabel.LabelsList.ID
+          description: The unique identifier for this label.
+          type: Number
+        - contextPath: Tanium.IntelDocLabel.LabelsList.Name
+          description: The display name of the label.
+          type: String
+        - contextPath: Tanium.IntelDocLabel.LabelsList.Description
+          description: An extended description of the label.
+          type: String
+        - contextPath: Tanium.IntelDocLabel.LabelsList.IndicatorCount
+          description: The number of indicator-based intel documents associated with this label, not including Tanium Signals.
+          type: Number
+        - contextPath: Tanium.IntelDocLabel.LabelsList.SignalCount
+          description: The number of Tanium Signal documents associated with this label.
+          type: Number
+        - contextPath: Tanium.IntelDocLabel.LabelsList.CreatedAt
+          description: The date this label was created.
+          type: Date
+        - contextPath: Tanium.IntelDocLabel.LabelsList.UpdatedAt
+          description: The date this label was last updated, not including the intel and signal counts.
+          type: Date
+    - arguments:
+        - description: Remove the label from the intel document with this ID.
+          name: intel_doc_id
+          required: true
+        - description: The ID of the label to disassociate from the target intel document. (Use tanium-tr-intel-docs-labels-list command in order to get the available label IDs).
+          name: label_id
+          required: true
+      description: Delete a label association for the identified intel document.
+      name: tanium-tr-intel-docs-remove-label
+      outputs:
+        - contextPath: Tanium.IntelDocLabel.IntelDocID
+          description: Requested doc ID.
+          type: String
+        - contextPath: Tanium.IntelDocLabel.LabelsList.CreatedAt
+          description: Date when label was created.
+          type: Date
+        - contextPath: Tanium.IntelDocLabel.LabelsList.Description
+          description: Label description.
+          type: String
+        - contextPath: Tanium.IntelDocLabel.LabelsList.ID
+          description: Label ID.
+          type: Number
+        - contextPath: Tanium.IntelDocLabel.LabelsList.IndicatorCount
+          description: Number of related indicators.
+          type: Number
+        - contextPath: Tanium.IntelDocLabel.LabelsList.Name
+          description: Label name.
+          type: String
+        - contextPath: Tanium.IntelDocLabel.LabelsList.SignalCount
+          description: Number of related signal counts.
+          type: Number
+        - contextPath: Tanium.IntelDocLabel.LabelsList.UpdatedAt
+          description: Date when label was last updated.
+          type: Date
+    - arguments:
+        - description: The file entry ID.
+          name: entry_id
+          required: true
+        - auto: PREDEFINED
+          description: The suffix at the end of a filename. (Available file types - yara, stix, ioc).
+          name: file_extension
+          predefined:
+            - ioc
+            - yara
+            - stix
+          required: true
+      description: Add a new intel document to the system by providing its document contents.
+      name: tanium-tr-intel-doc-create
+      outputs:
+        - contextPath: Tanium.IntelDoc.AlertCount
+          description: The number of alerts that currently exist for this intel.
+          type: Number
+        - contextPath: Tanium.IntelDoc.CreatedAt
+          description: The date at which this intel was first added to the system.
+          type: Date
+        - contextPath: Tanium.IntelDoc.Description
+          description: The description of the intel, as declared in the document or as updated by a user.
+          type: String
+        - contextPath: Tanium.IntelDoc.ID
+          description: The unique identifier for this intel in this instance of the system.
+          type: Number
+        - contextPath: Tanium.IntelDoc.LabelIds
+          description: The IDs of all labels applied to this intel.
+          type: Number
+        - contextPath: Tanium.IntelDoc.Name
+          description: The name of the intel, as declared in the document or as updated by a user.
+          type: String
+        - contextPath: Tanium.IntelDoc.UnresolvedAlertCount
+          description: The number of unresolved alerts that currently exist for this intel.
+          type: Number
+        - contextPath: Tanium.IntelDoc.UpdatedAt
+          description: The date when this intel was last updated.
+          type: Date
+        - contextPath: Tanium.IntelDoc.revisionId
+          description: The number of times the contents of the intel with this ID have been updated.
+          type: Number
+        - contextPath: Tanium.IntelDoc.Type
+          description: The shortened type name of the intel. For example, "openioc", "stix", "yara".
+          type: String
+        - contextPath: Tanium.IntelDoc.typeVersion
+          description: The version number of the intel type. For example, "1.0", "2.3", etc.
+          type: String
+        - contextPath: Tanium.IntelDoc.intrinsicId
+          description: The unique identifier claimed by the intel document, such as a guid or other built-in ID.
+          type: String
+        - contextPath: Tanium.IntelDoc.Md5
+          description: The hex digest of the MD5 sum of the contents of the document that represents this intel.
+          type: String
+        - contextPath: Tanium.IntelDoc.Size
+          description: The size of the intel document contents, in bytes.
+          type: String
 
-  - arguments:
-    - description: The ID of the intel document to update.
-      name: intel_doc_id
-      required: true
-    - description: The file entry ID.
-      name: entry_id
-      required: true
-    - auto: PREDEFINED
-      description: The suffix at the end of a filename. (Available file types - yara, stix, ioc).
-      name: file_extension
-      predefined:
-      - ioc
-      - yara
-      - stix
-    description: Update the contents of an existing intel document by providing the document contents.
-    name: tanium-tr-intel-doc-update
-    outputs:
-    - contextPath: Tanium.IntelDoc.AlertCount
-      description: The number of alerts that currently exist for this intel.
-      type: Number
-    - contextPath: Tanium.IntelDoc.CreatedAt
-      description: The date at which this intel was first added to the system.
-      type: Date
-    - contextPath: Tanium.IntelDoc.Description
-      description: The description of the intel, as declared in the document or as updated by a user.
-      type: String
-    - contextPath: Tanium.IntelDoc.ID
-      description: The unique identifier for this intel in this instance of the system.
-      type: Number
-    - contextPath: Tanium.IntelDoc.LabelIds
-      description: The IDs of all labels applied to this intel.
-      type: Number
-    - contextPath: Tanium.IntelDoc.Name
-      description: The name of the intel, as declared in the document or as updated by a user.
-      type: String
-    - contextPath: Tanium.IntelDoc.UnresolvedAlertCount
-      description: The number of unresolved alerts that currently exist for this intel.
-      type: Number
-    - contextPath: Tanium.IntelDoc.UpdatedAt
-      description: The date when this intel was last updated.
-      type: Date
-    - contextPath: Tanium.IntelDoc.revisionId
-      description: The number of times the contents of the intel with this ID have been updated.
-      type: Number
-    - contextPath: Tanium.IntelDoc.Type
-      description: The shortened type name of the intel. For example, "openioc", "stix", "yara".
-      type: String
-    - contextPath: Tanium.IntelDoc.typeVersion
-      description: The version number of the intel type. For example, "1.0", "2.3", etc.
-      type: String
-    - contextPath: Tanium.IntelDoc.intrinsicId
-      description: The unique identifier claimed by the intel document, such as a guid or other built-in ID.
-      type: String
-    - contextPath: Tanium.IntelDoc.Md5
-      description: The hex digest of the MD5 sum of the contents of the document that represents this intel.
-      type: String
-    - contextPath: Tanium.IntelDoc.Size
-      description: The size of the intel document contents, in bytes.
-      type: String
-  - description: Deploys intel using the service account context.
-    name: tanium-tr-intel-deploy
-    arguments: []
-  - description: Displays status of last intel deployment.
-    name: tanium-tr-intel-deploy-status
-    outputs:
-    - contextPath: Tanium.IntelDeployStatus.CreatedAt
-      description: The creation date of the last intel deployment.
-      type: Date
-    - contextPath: Tanium.IntelDeployStatus.ModifiedAt
-      description: The modification date of the last intel deployment.
-      type: Date
-    - contextPath: Tanium.IntelDeployStatus.CurrentRevision
-      description: Revision number, incremented each time the intel is modified.
-      type: Number
-    - contextPath: Tanium.IntelDeployStatus.CurrentSize
-      description: The size of the intel document contents, in bytes.
-      type: Number
-    arguments: []
-  - arguments:
-    - description: The task ID.
-      name: task_id
-      required: true
-    description: Get task by ID.
-    name: tanium-tr-get-task-by-id
-    outputs:
-    - contextPath: Tanium.Task.createdAt
-      description: The date at which this task was first added to the system.
-      type: Date
-    - contextPath: Tanium.Task.id
-      description: The unique identifier for this task in this instance of the system.
-      type: Number
-    - contextPath: Tanium.Task.updatedAt
-      description: The date when this task was last updated.
-      type: Date
-    - contextPath: Tanium.Task.startTime
-      description: The date when this task started.
-      type: Date
-    - contextPath: Tanium.Task.endTime
-      description: The date when this task ended.
-      type: Date
-    - contextPath: Tanium.Task.error
-      description: Task errors.
-      type: String
-    - contextPath: Tanium.Task.status
-      description: Task status.
-      type: String
-    - contextPath: Tanium.Task.type
-      description: Task type.
-      type: String
-    - contextPath: Tanium.Task.metadata
-      description: Task metadata.
-      type: Unknown
-    - contextPath: Tanium.Task.results
-      description: Task results.
-      type: Unknown
-  - arguments:
-    - defaultValue: '50'
-      description: The maximum number of entries to return.
-      name: limit
-    - defaultValue: '0'
-      description: The offset number to begin listing entries.
-      name: offset
-    - description: A comma-separated list of statuses to filter system status by, for example status=Blocked,Leader.
-      isArray: true
-      name: status
-    - predefined:
-      - Blocked
-      - Leader
-      - Normal
-      - Slow link
-      description: A comma-separated list of IP servers to filter system status by, for example ip_server=1.1.1.1,2.2.2.2.
-      isArray: true
-      name: ip_server
-      auto: PREDEFINED
-    - description: A comma-separated list of IP clients to filter system-status by, for example ip_client=1.1.1.1,2.2.2.2.
-      isArray: true
-      name: ip_client
-    - description: A comma-separated list of hostnames to filter system-status by, for example hostname=host1,host2.
-      isArray: true
-      name: hostname
-    - description: The port to use to get the system-status, for example port=80.
-      name: port
-    description: Gets system status, including connections, client IDs, hostnames, and IPs.
-    name: tanium-tr-get-system-status
-    outputs:
-    - contextPath: Tanium.SystemStatus.clientId
-      description: The client ID to use when creating a new connection.
-      type: Number
-    - contextPath: Tanium.SystemStatus.computerId
-      description: The computer ID.
-      type: Number
-    - contextPath: Tanium.SystemStatus.hostName
-      description: The hostname to connect.
-      type: String
-    - contextPath: Tanium.SystemStatus.ipaddressClient
-      description: The client IP address.
-      type: String
-    - contextPath: Tanium.SystemStatus.ipaddressServer
-      description: The server IP address.
-      type: String
-    - contextPath: Tanium.SystemStatus.lastRegistration
-      description: The host last registration time.
-      type: Date
-    - contextPath: Tanium.SystemStatus.portNumber
-      description: The connection port number.
-      type: Number
-    - contextPath: Tanium.SystemStatus.protocolVersion
-      description: The connection protocol version.
-      type: Number
-    - contextPath: Tanium.SystemStatus.publicKeyValid
-      description: Is public key valid.
-      type: Boolean
-    - contextPath: Tanium.SystemStatus.status
-      description: The host status.
-      type: String
-  - name: tanium-tr-intel-doc-delete
-    arguments:
-    - description: The intel document ID.
-      name: intel_doc_id
-      required: true
-    description: Remove an intel document from the system by providing its ID.
-  - name: tanium-tr-start-quick-scan
-    arguments:
-    - description: The intel document ID.
-      name: intel_doc_id
-      required: true
-    - description: The name of a Tanium computer group. See command description for possible ways to retrieve this value.
-      name: computer_group_name
-      required: true
-    outputs:
-    - contextPath: Tanium.QuickScan.IntelDocId
-      description: The unique identifier for this intel in this instance of the system.
-      type: Number
-    - contextPath: Tanium.QuickScan.ComputerGroupId
-      description: The ID of a Tanium computer group.
-      type: Number
-    - contextPath: Tanium.QuickScan.ID
-      description: The ID of the quick scan.
-      type: Number
-    - contextPath: Tanium.QuickScan.AlertCount
-      description: The number of alerts returned from the quick scan.
-      type: Number
-    - contextPath: Tanium.QuickScan.CreatedAt
-      description: The date the quick scan was created.
-      type: Date
-    - contextPath: Tanium.QuickScan.UserId
-      description: The user ID which initiated the quick scan.
-      type: Number
-    - contextPath: Tanium.QuickScan.QuestionId
-      description: The ID of the quick scan question.
-      type: Number
-    description: Scan a computer group for hashes in intel document. Computer groups can be viewed by navigating to `Administration -> Computer Groups` in the Threat-Response product console. Computer group names and IDs can also be retrieved by using the `tn-list-groups` command in the `Tanium` integration.
-  - arguments:
-    - description: Offset to start getting response actions (default is '0').
-      name: offset
-    - description: Max number of response actions to return (default is '50').
-      name: limit
-    - auto: PREDEFINED
-      defaultValue: desc
-      description: Specify whether to sort by column in ascending or descending order (default is 'desc').
-      name: sort_order
-      predefined:
-      - asc
-      - desc
-    - description: Filter on a partial computer name.
-      name: partial_computer_name
-    - description: Filter on status.
-      name: status
-    - description: Filter on type.
-      name: type
-    description: Returns the Response Actions matching the specified filters.
-    name: tanium-tr-get-response-actions
-    outputs:
-    - contextPath: Tanium.ResponseActions.id
-      description: ''
-      type: String
-    - contextPath: Tanium.ResponseActions.type
-      description: ''
-      type: String
-    - contextPath: Tanium.ResponseActions.status
-      description: ''
-      type: String
-    - contextPath: Tanium.ResponseActions.computerName
-      description: ''
-      type: String
-    - contextPath: Tanium.ResponseActions.userId
-      description: ''
-      type: String
-    - contextPath: Tanium.ResponseActions.userName
-      description: ''
-      type: String
-    - contextPath: Tanium.ResponseActions.results.taskIds
-      description: ''
-      type: String
-    - contextPath: Tanium.ResponseActions.results.actionIds
-      description: ''
-      type: String
-    - contextPath: Tanium.ResponseActions.results.snapshotName
-      description: ''
-      type: String
-    - contextPath: Tanium.ResponseActions.results.uuid
-      description: ''
-      type: String
-    - contextPath: Tanium.ResponseActions.expirationTime
-      description: ''
-      type: Date
-    - contextPath: Tanium.ResponseActions.createdAt
-      description: ''
-      type: Date
-    - contextPath: Tanium.ResponseActions.updatedAt
-      description: ''
-      type: Date
-    - contextPath: Tanium.ResponseActions.eid
-      description: ''
-      type: String
-  - arguments:
-    - description: Target computer name.
-      name: computer_name
-      required: true
-    - description: Time unit to specify how long a snapshot should persist (i.e. "7 days", "1 month". Default is "7 days").
-      name: expiration_time
-    description: Creates a "gatherSnapshot" Response Action for the specified host.
-    name: tanium-tr-response-action-gather-snapshot
-    outputs:
-    - contextPath: Tanium.ResponseActions.type
-      description: ''
-      type: String
-    - contextPath: Tanium.ResponseActions.computerName
-      description: ''
-      type: String
-    - contextPath: Tanium.ResponseActions.options
-      description: ''
-      type: String
-    - contextPath: Tanium.ResponseActions.status
-      description: ''
-      type: String
-    - contextPath: Tanium.ResponseActions.userId
-      description: ''
-      type: String
-    - contextPath: Tanium.ResponseActions.userName
-      description: ''
-      type: String
-    - contextPath: Tanium.ResponseActions.results
-      description: ''
-      type: String
-    - contextPath: Tanium.ResponseActions.expirationTime
-      description: ''
-      type: Date
-    - contextPath: Tanium.ResponseActions.createdAt
-      description: ''
-      type: Date
-    - contextPath: Tanium.ResponseActions.updatedAt
-      description: ''
-      type: Date
-    - contextPath: Tanium.ResponseActions.id
-      description: ''
-      type: String
-    - contextPath: Tanium.ResponseActions.eid
-      description: ''
-      type: String
-<<<<<<< HEAD
-  dockerimage: demisto/lxml:1.0.0.75587
-=======
+    - arguments:
+        - description: The ID of the intel document to update.
+          name: intel_doc_id
+          required: true
+        - description: The file entry ID.
+          name: entry_id
+          required: true
+        - auto: PREDEFINED
+          description: The suffix at the end of a filename. (Available file types - yara, stix, ioc).
+          name: file_extension
+          predefined:
+            - ioc
+            - yara
+            - stix
+      description: Update the contents of an existing intel document by providing the document contents.
+      name: tanium-tr-intel-doc-update
+      outputs:
+        - contextPath: Tanium.IntelDoc.AlertCount
+          description: The number of alerts that currently exist for this intel.
+          type: Number
+        - contextPath: Tanium.IntelDoc.CreatedAt
+          description: The date at which this intel was first added to the system.
+          type: Date
+        - contextPath: Tanium.IntelDoc.Description
+          description: The description of the intel, as declared in the document or as updated by a user.
+          type: String
+        - contextPath: Tanium.IntelDoc.ID
+          description: The unique identifier for this intel in this instance of the system.
+          type: Number
+        - contextPath: Tanium.IntelDoc.LabelIds
+          description: The IDs of all labels applied to this intel.
+          type: Number
+        - contextPath: Tanium.IntelDoc.Name
+          description: The name of the intel, as declared in the document or as updated by a user.
+          type: String
+        - contextPath: Tanium.IntelDoc.UnresolvedAlertCount
+          description: The number of unresolved alerts that currently exist for this intel.
+          type: Number
+        - contextPath: Tanium.IntelDoc.UpdatedAt
+          description: The date when this intel was last updated.
+          type: Date
+        - contextPath: Tanium.IntelDoc.revisionId
+          description: The number of times the contents of the intel with this ID have been updated.
+          type: Number
+        - contextPath: Tanium.IntelDoc.Type
+          description: The shortened type name of the intel. For example, "openioc", "stix", "yara".
+          type: String
+        - contextPath: Tanium.IntelDoc.typeVersion
+          description: The version number of the intel type. For example, "1.0", "2.3", etc.
+          type: String
+        - contextPath: Tanium.IntelDoc.intrinsicId
+          description: The unique identifier claimed by the intel document, such as a guid or other built-in ID.
+          type: String
+        - contextPath: Tanium.IntelDoc.Md5
+          description: The hex digest of the MD5 sum of the contents of the document that represents this intel.
+          type: String
+        - contextPath: Tanium.IntelDoc.Size
+          description: The size of the intel document contents, in bytes.
+          type: String
+    - description: Deploys intel using the service account context.
+      name: tanium-tr-intel-deploy
+      arguments: []
+    - description: Displays status of last intel deployment.
+      name: tanium-tr-intel-deploy-status
+      outputs:
+        - contextPath: Tanium.IntelDeployStatus.CreatedAt
+          description: The creation date of the last intel deployment.
+          type: Date
+        - contextPath: Tanium.IntelDeployStatus.ModifiedAt
+          description: The modification date of the last intel deployment.
+          type: Date
+        - contextPath: Tanium.IntelDeployStatus.CurrentRevision
+          description: Revision number, incremented each time the intel is modified.
+          type: Number
+        - contextPath: Tanium.IntelDeployStatus.CurrentSize
+          description: The size of the intel document contents, in bytes.
+          type: Number
+      arguments: []
+    - arguments:
+        - description: The task ID.
+          name: task_id
+          required: true
+      description: Get task by ID.
+      name: tanium-tr-get-task-by-id
+      outputs:
+        - contextPath: Tanium.Task.createdAt
+          description: The date at which this task was first added to the system.
+          type: Date
+        - contextPath: Tanium.Task.id
+          description: The unique identifier for this task in this instance of the system.
+          type: Number
+        - contextPath: Tanium.Task.updatedAt
+          description: The date when this task was last updated.
+          type: Date
+        - contextPath: Tanium.Task.startTime
+          description: The date when this task started.
+          type: Date
+        - contextPath: Tanium.Task.endTime
+          description: The date when this task ended.
+          type: Date
+        - contextPath: Tanium.Task.error
+          description: Task errors.
+          type: String
+        - contextPath: Tanium.Task.status
+          description: Task status.
+          type: String
+        - contextPath: Tanium.Task.type
+          description: Task type.
+          type: String
+        - contextPath: Tanium.Task.metadata
+          description: Task metadata.
+          type: Unknown
+        - contextPath: Tanium.Task.results
+          description: Task results.
+          type: Unknown
+    - arguments:
+        - defaultValue: "50"
+          description: The maximum number of entries to return.
+          name: limit
+        - defaultValue: "0"
+          description: The offset number to begin listing entries.
+          name: offset
+        - description: A comma-separated list of statuses to filter system status by, for example status=Blocked,Leader.
+          isArray: true
+          name: status
+        - predefined:
+            - Blocked
+            - Leader
+            - Normal
+            - Slow link
+          description: A comma-separated list of IP servers to filter system status by, for example ip_server=1.1.1.1,2.2.2.2.
+          isArray: true
+          name: ip_server
+          auto: PREDEFINED
+        - description: A comma-separated list of IP clients to filter system-status by, for example ip_client=1.1.1.1,2.2.2.2.
+          isArray: true
+          name: ip_client
+        - description: A comma-separated list of hostnames to filter system-status by, for example hostname=host1,host2.
+          isArray: true
+          name: hostname
+        - description: The port to use to get the system-status, for example port=80.
+          name: port
+      description: Gets system status, including connections, client IDs, hostnames, and IPs.
+      name: tanium-tr-get-system-status
+      outputs:
+        - contextPath: Tanium.SystemStatus.clientId
+          description: The client ID to use when creating a new connection.
+          type: Number
+        - contextPath: Tanium.SystemStatus.computerId
+          description: The computer ID.
+          type: Number
+        - contextPath: Tanium.SystemStatus.hostName
+          description: The hostname to connect.
+          type: String
+        - contextPath: Tanium.SystemStatus.ipaddressClient
+          description: The client IP address.
+          type: String
+        - contextPath: Tanium.SystemStatus.ipaddressServer
+          description: The server IP address.
+          type: String
+        - contextPath: Tanium.SystemStatus.lastRegistration
+          description: The host last registration time.
+          type: Date
+        - contextPath: Tanium.SystemStatus.portNumber
+          description: The connection port number.
+          type: Number
+        - contextPath: Tanium.SystemStatus.protocolVersion
+          description: The connection protocol version.
+          type: Number
+        - contextPath: Tanium.SystemStatus.publicKeyValid
+          description: Is public key valid.
+          type: Boolean
+        - contextPath: Tanium.SystemStatus.status
+          description: The host status.
+          type: String
+    - name: tanium-tr-intel-doc-delete
+      arguments:
+        - description: The intel document ID.
+          name: intel_doc_id
+          required: true
+      description: Remove an intel document from the system by providing its ID.
+    - name: tanium-tr-start-quick-scan
+      arguments:
+        - description: The intel document ID.
+          name: intel_doc_id
+          required: true
+        - description: The name of a Tanium computer group. See command description for possible ways to retrieve this value.
+          name: computer_group_name
+          required: true
+      outputs:
+        - contextPath: Tanium.QuickScan.IntelDocId
+          description: The unique identifier for this intel in this instance of the system.
+          type: Number
+        - contextPath: Tanium.QuickScan.ComputerGroupId
+          description: The ID of a Tanium computer group.
+          type: Number
+        - contextPath: Tanium.QuickScan.ID
+          description: The ID of the quick scan.
+          type: Number
+        - contextPath: Tanium.QuickScan.AlertCount
+          description: The number of alerts returned from the quick scan.
+          type: Number
+        - contextPath: Tanium.QuickScan.CreatedAt
+          description: The date the quick scan was created.
+          type: Date
+        - contextPath: Tanium.QuickScan.UserId
+          description: The user ID which initiated the quick scan.
+          type: Number
+        - contextPath: Tanium.QuickScan.QuestionId
+          description: The ID of the quick scan question.
+          type: Number
+      description: Scan a computer group for hashes in intel document. Computer groups can be viewed by navigating to `Administration -> Computer Groups` in the Threat-Response product console. Computer group names and IDs can also be retrieved by using the `tn-list-groups` command in the `Tanium` integration.
+    - arguments:
+        - description: Offset to start getting response actions (default is '0').
+          name: offset
+        - description: Max number of response actions to return (default is '50').
+          name: limit
+        - auto: PREDEFINED
+          defaultValue: desc
+          description: Specify whether to sort by column in ascending or descending order (default is 'desc').
+          name: sort_order
+          predefined:
+            - asc
+            - desc
+        - description: Filter on a partial computer name.
+          name: partial_computer_name
+        - description: Filter on status.
+          name: status
+        - description: Filter on type.
+          name: type
+      description: Returns the Response Actions matching the specified filters.
+      name: tanium-tr-get-response-actions
+      outputs:
+        - contextPath: Tanium.ResponseActions.id
+          description: ""
+          type: String
+        - contextPath: Tanium.ResponseActions.type
+          description: ""
+          type: String
+        - contextPath: Tanium.ResponseActions.status
+          description: ""
+          type: String
+        - contextPath: Tanium.ResponseActions.computerName
+          description: ""
+          type: String
+        - contextPath: Tanium.ResponseActions.userId
+          description: ""
+          type: String
+        - contextPath: Tanium.ResponseActions.userName
+          description: ""
+          type: String
+        - contextPath: Tanium.ResponseActions.results.taskIds
+          description: ""
+          type: String
+        - contextPath: Tanium.ResponseActions.results.actionIds
+          description: ""
+          type: String
+        - contextPath: Tanium.ResponseActions.results.snapshotName
+          description: ""
+          type: String
+        - contextPath: Tanium.ResponseActions.results.uuid
+          description: ""
+          type: String
+        - contextPath: Tanium.ResponseActions.expirationTime
+          description: ""
+          type: Date
+        - contextPath: Tanium.ResponseActions.createdAt
+          description: ""
+          type: Date
+        - contextPath: Tanium.ResponseActions.updatedAt
+          description: ""
+          type: Date
+        - contextPath: Tanium.ResponseActions.eid
+          description: ""
+          type: String
+    - arguments:
+        - description: Target computer name.
+          name: computer_name
+          required: true
+        - description: Time unit to specify how long a snapshot should persist (i.e. "7 days", "1 month". Default is "7 days").
+          name: expiration_time
+      description: Creates a "gatherSnapshot" Response Action for the specified host.
+      name: tanium-tr-response-action-gather-snapshot
+      outputs:
+        - contextPath: Tanium.ResponseActions.type
+          description: ""
+          type: String
+        - contextPath: Tanium.ResponseActions.computerName
+          description: ""
+          type: String
+        - contextPath: Tanium.ResponseActions.options
+          description: ""
+          type: String
+        - contextPath: Tanium.ResponseActions.status
+          description: ""
+          type: String
+        - contextPath: Tanium.ResponseActions.userId
+          description: ""
+          type: String
+        - contextPath: Tanium.ResponseActions.userName
+          description: ""
+          type: String
+        - contextPath: Tanium.ResponseActions.results
+          description: ""
+          type: String
+        - contextPath: Tanium.ResponseActions.expirationTime
+          description: ""
+          type: Date
+        - contextPath: Tanium.ResponseActions.createdAt
+          description: ""
+          type: Date
+        - contextPath: Tanium.ResponseActions.updatedAt
+          description: ""
+          type: Date
+        - contextPath: Tanium.ResponseActions.id
+          description: ""
+          type: String
+        - contextPath: Tanium.ResponseActions.eid
+          description: ""
+          type: String
   dockerimage: demisto/lxml:1.0.0.76061
->>>>>>> 9b058242
   isfetch: true
-  script: ''
+  script: ""
   subtype: python3
   type: python
 tests:
-- Tanium Threat Response V2 Test
+  - Tanium Threat Response V2 Test
 fromversion: 6.0.0