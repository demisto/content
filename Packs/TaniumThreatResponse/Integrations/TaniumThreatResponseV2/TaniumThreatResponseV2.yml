--- conflicted
+++ resolved
@@ -1915,11 +1915,7 @@
     - contextPath: Tanium.ResponseActions.eid
       description: ''
       type: String
-<<<<<<< HEAD
-  dockerimage: demisto/lxml:1.0.0.80144
-=======
   dockerimage: demisto/lxml:1.0.0.84687
->>>>>>> 5cfcc708
   isfetch: true
   script: ''
   subtype: python3
