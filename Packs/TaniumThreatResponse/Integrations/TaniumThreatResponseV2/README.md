--- conflicted
+++ resolved
@@ -1,13 +1,7 @@
 Use the Tanium Threat Response integration to manage endpoints processes, evidence, alerts, files, snapshots, and connections. This Integration works with Tanium Threat Response version 3.0.159 and above.
 This integration was integrated and tested with versions 3.5.284 and 4.x of Tanium Threat Response v2.
 
-<<<<<<< HEAD
-<~XSIAM>
-This is the default integration for this content pack when configured by the Data Onboarder.
-</~XSIAM>
-=======
 This is the default integration for this content pack when configured by the Data Onboarder in Cortex XSIAM.
->>>>>>> 35d850ab
 
 ## Configure Tanium Threat Response v2 on Cortex XSOAR
 
