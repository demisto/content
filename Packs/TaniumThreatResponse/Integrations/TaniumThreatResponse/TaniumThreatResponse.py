--- conflicted
+++ resolved
@@ -478,7 +478,7 @@
     return '&'.join(['state=' + state.lower() for state in alerts_states_to_retrieve])
 
 
-def validate_connection_name(client, arg_input, skip='False'):
+def validate_connection_name(client, arg_input, skip=False):
     """ Tanium API's connection-name parameter is case sensitive - this function queries for the user input
     and returns the precise string to use in the API, or raises a ValueError if doesn't exist.
 
@@ -491,7 +491,7 @@
         (str) The precise connection name.
 
     """
-    if arg_input.startswith('local-') or skip == 'True':  # don't check snapshots
+    if arg_input.startswith('local-') or skip:  # don't check snapshots
         return arg_input
     if is_ip_valid(arg_input):
         # if input is IP, try with the format a-b-c-d first because it will replace the IP with the real connection name
@@ -502,17 +502,9 @@
         if results and len(results) == 1:
             return results[0]
     results = client.do_request('GET', f'/plugin/products/trace/computers?name={arg_input}')
-<<<<<<< HEAD
     if results and len(results) == 1 and results[0].lower() == arg_input.lower():
         return results[0]
     raise ValueError('The specified connection name does not exist.')
-=======
-    demisto.info(f'Results: {str(results)}')
-    return arg_input
-    # if results and len(results) == 1 and results[0].lower() == arg_input.lower():
-    #     return results[0]
-    # raise ValueError('The specified connection name does not exist.')
->>>>>>> cd1173da
 
 
 def test_module(client, data_args):
@@ -647,14 +639,14 @@
 
 def create_snapshot(client, data_args):
     con_name = validate_connection_name(client, data_args.get('connection-name'),
-                                        data_args.get('skip_conn_name_validation', 'False'))
+                                        argToBoolean(data_args.get('skip_conn_name_validation', 'False')))
     client.do_request('POST', f'/plugin/products/trace/conns/{con_name}/snapshots', resp_type='content')
     return f"Initiated snapshot creation request for {con_name}.", {}, {}
 
 
 def delete_snapshot(client, data_args):
     con_name = validate_connection_name(client, data_args.get('connection-name'),
-                                        data_args.get('skip_conn_name_validation', 'False'))
+                                        argToBoolean(data_args.get('skip_conn_name_validation', 'False')))
     snapshot_id = data_args.get('snapshot-id')
     client.do_request('DELETE', f'/plugin/products/trace/conns/{con_name}/snapshots/{snapshot_id}', resp_type='content')
     context = {
@@ -716,7 +708,7 @@
 
 def get_connection(client, data_args):
     conn_name = validate_connection_name(client, data_args.get('connection-name'),
-                                         data_args.get('skip_conn_name_validation', 'False'))
+                                         argToBoolean(data_args.get('skip_conn_name_validation', 'False')))
     raw_response = client.do_request('GET', '/plugin/products/trace/conns')
     connection_raw_response: dict = {}
     found = False
@@ -743,7 +735,7 @@
     remote = bool(data_args.get('remote'))
     dst_type = data_args.get('destination-type')
     dst = validate_connection_name(client, data_args.get('destination'),
-                                   data_args.get('skip_conn_name_validation', 'False'))
+                                   argToBoolean(data_args.get('skip_conn_name_validation', 'False')))
     conn_timeout = data_args.get('connection-timeout')
 
     body = {
@@ -761,7 +753,7 @@
 
 def delete_connection(client, data_args):
     conn_name = validate_connection_name(client, data_args.get('connection-name'),
-                                         data_args.get('skip_conn_name_validation', 'False'))
+                                         argToBoolean(data_args.get('skip_conn_name_validation', 'False')))
     client.do_request('DELETE', '/plugin/products/trace/conns/{conn_name}', resp_type='text')
     context = {
         'Name': conn_name,
@@ -850,7 +842,7 @@
     limit = int(data_args.get('limit'))
     offset = int(data_args.get('offset'))
     connection = validate_connection_name(client, data_args.get('connection-name'),
-                                          data_args.get('skip_conn_name_validation', 'False'))
+                                          argToBoolean(data_args.get('skip_conn_name_validation', 'False')))
     sort = data_args.get('sort')
     fields = data_args.get('fields')
     event_type = data_args.get('event-type').lower()
@@ -909,7 +901,7 @@
 
 def get_process_info(client, data_args):
     conn_name = validate_connection_name(client, data_args.get('connection-name'),
-                                         data_args.get('skip_conn_name_validation', 'False'))
+                                         argToBoolean(data_args.get('skip_conn_name_validation', 'False')))
     ptid = data_args.get('ptid')
     raw_response = client.do_request('GET', f'/plugin/products/trace/conns/{conn_name}/processes/{ptid}')
     process = get_process_item(raw_response)
@@ -927,7 +919,7 @@
     limit = int(data_args.get('limit'))
     offset = int(data_args.get('offset'))
     conn_name = validate_connection_name(client, data_args.get('connection-name'),
-                                         data_args.get('skip_conn_name_validation', 'False'))
+                                         argToBoolean(data_args.get('skip_conn_name_validation', 'False')))
     ptid = data_args.get('ptid')
     raw_response = client.do_request('GET', f'/plugin/products/trace/conns/{conn_name}/processevents/{ptid}',
                                      params={'limit': limit, 'offset': offset})
@@ -947,7 +939,7 @@
 
 def get_process_children(client, data_args):
     conn_name = validate_connection_name(client, data_args.get('connection-name'),
-                                         data_args.get('skip_conn_name_validation', 'False'))
+                                         argToBoolean(data_args.get('skip_conn_name_validation', 'False')))
     ptid = data_args.get('ptid')
     raw_response = client.do_request('GET', f'/plugin/products/trace/conns/{conn_name}/processtrees/{ptid}/children')
 
@@ -968,7 +960,7 @@
 
 def get_parent_process(client, data_args):
     conn_name = validate_connection_name(client, data_args.get('connection-name'),
-                                         data_args.get('skip_conn_name_validation', 'False'))
+                                         argToBoolean(data_args.get('skip_conn_name_validation', 'False')))
     ptid = data_args.get('ptid')
     raw_response = client.do_request('GET', f'/plugin/products/trace/conns/{conn_name}/parentprocesses/{ptid}')
     process = get_process_item(raw_response)
@@ -984,7 +976,7 @@
 
 def get_parent_process_tree(client, data_args):
     conn_name = validate_connection_name(client, data_args.get('connection-name'),
-                                         data_args.get('skip_conn_name_validation', 'False'))
+                                         argToBoolean(data_args.get('skip_conn_name_validation', 'False')))
     ptid = data_args.get('ptid')
     raw_response = client.do_request('GET', f'/plugin/products/trace/conns/{conn_name}/parentprocesstrees/{ptid}')
 
@@ -1017,7 +1009,7 @@
 
 def get_process_tree(client, data_args):
     conn_name = validate_connection_name(client, data_args.get('connection-name'),
-                                         data_args.get('skip_conn_name_validation', 'False'))
+                                         argToBoolean(data_args.get('skip_conn_name_validation', 'False')))
     ptid = data_args.get('ptid')
     raw_response = client.do_request('GET', f'/plugin/products/trace/conns/{conn_name}/processtrees/{ptid}')
 
@@ -1089,7 +1081,7 @@
 
 def create_evidence(client, data_args):
     conn_name = validate_connection_name(client, data_args.get('connection-name'),
-                                         data_args.get('skip_conn_name_validation', 'False'))
+                                         argToBoolean(data_args.get('skip_conn_name_validation', 'False')))
     ptid = data_args.get('ptid')
 
     params = {'match': 'all', 'f1': 'process_table_id', 'o1': 'eq', 'v1': ptid}
@@ -1125,7 +1117,7 @@
 
 def request_file_download(client, data_args):
     con_name = validate_connection_name(client, data_args.get('connection-name'),
-                                        data_args.get('skip_conn_name_validation', 'False'))
+                                        argToBoolean(data_args.get('skip_conn_name_validation', 'False')))
     path = data_args.get('path')
 
     # context object will help us to verify the request has succeed in the download file playbook.
@@ -1196,7 +1188,7 @@
 
 def list_files_in_dir(client, data_args):
     con_name = validate_connection_name(client, data_args.get('connection-name'),
-                                        data_args.get('skip_conn_name_validation', 'False'))
+                                        argToBoolean(data_args.get('skip_conn_name_validation', 'False')))
     dir_path_name = data_args.get('path')
     dir_path = urllib.parse.quote(dir_path_name, safe='')
     limit = int(data_args.get('limit'))
@@ -1221,7 +1213,7 @@
 
 def get_file_info(client, data_args):
     con_name = validate_connection_name(client, data_args.get('connection-name'),
-                                        data_args.get('skip_conn_name_validation', 'False'))
+                                        argToBoolean(data_args.get('skip_conn_name_validation', 'False')))
     path_name = data_args.get('path')
     path = urllib.parse.quote(path_name, safe='')
 
@@ -1238,7 +1230,7 @@
 
 def delete_file_from_endpoint(client, data_args):
     con_name = validate_connection_name(client, data_args.get('connection-name'),
-                                        data_args.get('skip_conn_name_validation', 'False'))
+                                        argToBoolean(data_args.get('skip_conn_name_validation', 'False')))
     path = urllib.parse.quote(data_args.get('path'))
     client.do_request('DELETE', f'/plugin/products/trace/filedownloads/{con_name}/{path}', resp_type='text')
     context = {
@@ -1252,7 +1244,7 @@
 
 def get_process_timeline(client, data_args):
     con_name = validate_connection_name(client, data_args.get('connection-name'),
-                                        data_args.get('skip_conn_name_validation', 'False'))
+                                        argToBoolean(data_args.get('skip_conn_name_validation', 'False')))
     ptid = data_args.get('ptid')
     category = data_args.get('category')
     limit = int(data_args.get('limit'))
