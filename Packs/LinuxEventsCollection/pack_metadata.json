{
    "name": "Linux Events Collection",
    "description": "Linux is an operating system for servers, desktops, cloud, and IoTs",
    "support": "xsoar",
<<<<<<< HEAD
    "currentVersion": "1.0.7",
=======
    "currentVersion": "1.0.8",
>>>>>>> 90cf3b88
    "author": "Cortex XSOAR",
    "url": "https://www.paloaltonetworks.com/cortex",
    "email": "",
    "categories": [
        "Analytics & SIEM"
    ],
    "tags": [],
    "useCases": [],
    "keywords": [],
    "marketplaces": [
        "marketplacev2"
    ]
}<|MERGE_RESOLUTION|>--- conflicted
+++ resolved
@@ -2,11 +2,7 @@
     "name": "Linux Events Collection",
     "description": "Linux is an operating system for servers, desktops, cloud, and IoTs",
     "support": "xsoar",
-<<<<<<< HEAD
-    "currentVersion": "1.0.7",
-=======
     "currentVersion": "1.0.8",
->>>>>>> 90cf3b88
     "author": "Cortex XSOAR",
     "url": "https://www.paloaltonetworks.com/cortex",
     "email": "",
