--- conflicted
+++ resolved
@@ -38,11 +38,7 @@
 3. Configure an [XDR Collector Filebeat profile](https://docs-cortex.paloaltonetworks.com/r/Cortex-XSIAM/Cortex-XSIAM-Documentation/XDR-Collector-profiles) for the requested linux servers as described [here](https://docs-cortex.paloaltonetworks.com/r/Cortex-XSIAM/Cortex-XSIAM-Documentation/Add-an-XDR-Collector-profile-for-Linux).
       - When configuring the Filebeat YAML configuration file, use the *LinuxEventCollection* template as a reference:
  ![LinuxEventCollection Filebeat Template](doc_files/LinuxFilebeatTemplate.png)
-<<<<<<< HEAD
-      - Customize the *[paths](https://www.elastic.co/guide/en/beats/filebeat/current/filebeat-input-filestream.html#filestream-input-paths)* parameter in accordance to the requested log files for collection: 
-=======
       - Customize the *[paths](https://www.elastic.co/guide/en/beats/filebeat/current/filebeat-input-filestream.html#filestream-input-paths)* parameter in accordance to the requested log files for collection:
->>>>>>> 4ac5246f
          ```yaml
             filebeat.inputs:
             - type: filestream
