--- conflicted
+++ resolved
@@ -2,11 +2,7 @@
     "name": "Google IP Ranges Feed",
     "description": "Use the Google IP Ranges Feed integration to get GCP and Google global IP ranges.",
     "support": "xsoar",
-<<<<<<< HEAD
-    "currentVersion": "2.0.26",
-=======
     "currentVersion": "2.0.38",
->>>>>>> 90cf3b88
     "author": "Cortex XSOAR",
     "url": "https://www.paloaltonetworks.com/cortex",
     "email": "",
