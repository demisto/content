--- conflicted
+++ resolved
@@ -84,10 +84,7 @@
     name: gcp-whitelist-get-indicators
   dockerimage: demisto/dnspython:1.0.0.24037
   feed: true
-<<<<<<< HEAD
-=======
   runonce: false
->>>>>>> 9ddafcfd
   script: '-'
   subtype: python3
   type: python
