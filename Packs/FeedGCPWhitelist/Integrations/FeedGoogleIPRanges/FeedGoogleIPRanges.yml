--- conflicted
+++ resolved
@@ -100,11 +100,7 @@
       defaultValue: "10"
     description: Gets indicators from the feed.
     name: google-ip-ranges-get-indicators
-<<<<<<< HEAD
-  dockerimage: demisto/py3-tools:1.0.0.79870
-=======
   dockerimage: demisto/py3-tools:1.0.0.86612
->>>>>>> 90cf3b88
   feed: true
   runonce: false
   script: '-'
