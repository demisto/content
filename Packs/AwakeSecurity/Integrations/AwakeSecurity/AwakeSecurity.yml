commonfields:
  id: Awake Security
  version: -1
sectionOrder:
- Connect
- Collect
name: Awake Security
display: Awake Security
category: Network Security
description: Network Traffic Analysis.
detaileddescription: ""
configuration:
- display: Credentials
  name: credentials
  defaultvalue: ""
  type: 9
  required: true
  section: Connect
- display: Awake Security server address
  name: server
  defaultvalue: https://example.awake.cloud
  type: 0
  required: true
  section: Connect
- display: Trust any certificate (not secure)
  name: unsecure
  type: 8
  section: Connect
  advanced: true
  required: false
- display: Fetch incidents
  name: isFetch
  type: 8
  section: Collect
  required: false
- display: Incident type
  name: incidentType
  type: 13
  section: Connect
  required: false
- display: Use system proxy settings
  name: proxy
  type: 8
  section: Connect
  advanced: true
  required: false
- display: 'Comma-separated list of threat behaviors to generate incidents for, e.g., "Exfiltration: SSL upload from non-browser to notable domain, Lateral Movement: Unix-based PSEXEC, C2: Possible ICMP tunnel"'
  name: threat_behaviors
  defaultvalue: ""
  type: 0
  section: Collect
  advanced: true
  required: false
- display: Period between incident fetch interval (in minutes)
  name: fetch_interval
  defaultvalue: "1"
  type: 0
  required: true
  section: Collect
  advanced: true
- display: Minimum threshold to determine an indicator suspicious in Demisto
  name: suspicious_threshold
  defaultvalue: "33"
  type: 0
  required: true
  section: Connect
- display: Minimum threshold to determine an indicator malicious in Demisto
  name: malicious_threshold
  defaultvalue: "66"
  type: 0
  required: true
  section: Connect
- additionalinfo: Reliability of the source providing the intelligence data.
  defaultvalue: B - Usually reliable
  display: Source Reliability
  name: integrationReliability
  options:
  - A+ - 3rd party enrichment
  - A - Completely reliable
  - B - Usually reliable
  - C - Fairly reliable
  - D - Not usually reliable
  - E - Unreliable
  - F - Reliability cannot be judged
  type: 15
  section: Connect
  advanced: true
  required: false
- defaultvalue: indicatorType
  name: feedExpirationPolicy
  display: ''
  options:
  - never
  - interval
  - indicatorType
  - suddenDeath
  type: 17
  section: Connect
  advanced: true
  required: false
- defaultvalue: '20160'
  name: feedExpirationInterval
  display: ''
  type: 1
  section: Connect
  advanced: true
  required: false
script:
  script: ''
  type: python
  subtype: python3
<<<<<<< HEAD
  dockerimage: demisto/python3:3.10.12.63474
=======
  dockerimage: demisto/python3:3.10.13.80593
>>>>>>> 51ee7d33
  commands:
  - name: awake-query-devices
    arguments:
    - name: queryExpression
      description: A query expression in Awake Query Language.
    - name: startTime
      required: true
      description: Query start time ("2000-01-01T00:00:00Z").
    - name: endTime
      required: true
      description: Query end time ("2000-01-01T00:00:00Z").
    - name: ipAddress
      description: IP address to filter by (exact match).
    - name: deviceName
      description: Device name to filter by (regular expression).
    - name: domainName
      description: Domain name to filter by (regular expression).
    - name: protocol
      description: Protocol to filter by (all uppercase, i.e. "TLS").
    - name: tag
      description: Tag to filter by (regular expression).
    outputs:
    - contextPath: AwakeSecurity.Devices.deviceId
      description: Awake Security unique identifier for the specified device.
      type: string
    - contextPath: AwakeSecurity.Devices.deviceName
      description: Device name.
      type: string
    - contextPath: AwakeSecurity.Devices.firstSeen
      description: Date that the specified device was first seen.
      type: string
    - contextPath: AwakeSecurity.Devices.lastSeen
      description: Date that the specified device was last seen.
      type: string
    - contextPath: AwakeSecurity.Devices.os
      description: Operating system associated with the specified device.
      type: string
    - contextPath: AwakeSecurity.Devices.deviceType
      description: Device type.
      type: string
    - contextPath: AwakeSecurity.Devices.ips
      description: List of IP addresses associated with the specified device.
      type: unknown
    - contextPath: AwakeSecurity.Devices.monitoringPointIds
      description: List of monitoring point IDs the specified device was seen on.
      type: string
    - contextPath: AwakeSecurity.Devices.application
      description: List of applications the specified device was seen using.
      type: string
    - contextPath: AwakeSecurity.Devices.notabilityPercentile
      description: How the notability of this device compares to other devices.
      type: number
    - contextPath: AwakeSecurity.Devices.numberSimilarDevices
      description: Number of devices that are similar to this device.
      type: number
    - contextPath: AwakeSecurity.Devices.numberSessions
      description: Number of TCP sessions for this device.
      type: number
    - contextPath: AwakeSecurity.Devices.ackTime
      description: Date of the last TCP session acknowledgment of the device associated with the specified email address.
      type: number
    - contextPath: AwakeSecurity.Devices.whiteListed
      description: Is the device associated with the specified email address in the allow list.
      type: bool
    description: Query devices in Awake Security.
  - name: awake-query-activities
    arguments:
    - name: queryExpression
      description: A query expression in the Awake Query Language.
    - name: startTime
      required: true
      description: Query start time ("2000-01-01T00:00:00Z").
    - name: endTime
      required: true
      description: Query end time ("2000-01-01T00:00:00Z").
    - name: ipAddress
      description: IP address to filter by (exact match).
    - name: deviceName
      description: Device name to filter by (regular expression).
    - name: domainName
      description: Domain name to filter by (regular expression).
    - name: protocol
      description: Protocol to filter by (all uppercase, i.e. "TLS").
    - name: tag
      description: 'Tag to filter by (regular expression).'
    outputs:
    - contextPath: AwakeSecurity.Activities.activityId
      description: UUID that uniquely identifies the activity.
      type: string
    - contextPath: AwakeSecurity.Activities.sessionId
      description: UUID that uniquely identifies the corresponding session.
      type: string
    - contextPath: AwakeSecurity.Activities.sourceIP
      description: IP address of the source.
      type: string
    - contextPath: AwakeSecurity.Activities.sourceHost
      description: Hostname of the source.
      type: string
    - contextPath: AwakeSecurity.Activities.sourcePort
      description: Port of the source.
      type: number
    - contextPath: AwakeSecurity.Activities.destinationIP
      description: IP address of the destination.
      type: string
    - contextPath: AwakeSecurity.Activities.destinationHost
      description: Hostname of the destination.
      type: string
    - contextPath: AwakeSecurity.Activities.destinationPort
      description: Port of the destination.
      type: number
    - contextPath: AwakeSecurity.Activities.directionKnown
      description: Do we know for sure which endpoint was the client?
      type: bool
    - contextPath: AwakeSecurity.Activities.activityDeviceName
      description: Device name for the endpoint within your network.
      type: string
    - contextPath: AwakeSecurity.Activities.activityStart
      description: Date when the activity began.
      type: string
    - contextPath: AwakeSecurity.Activities.activityEnd
      description: Date when the activity ended.
      type: string
    - contextPath: AwakeSecurity.Activities.protocols
      description: Protocols that the activity used.
      type: string
    description: Query activities in Awake Security.
  - name: awake-query-domains
    arguments:
    - name: queryExpression
      description: A query expression in the Awake Query Language.
    - name: startTime
      required: true
      description: Query start time ("2000-01-01T00:00:00Z").
    - name: endTime
      required: true
      description: Query end time ("2000-01-01T00:00:00Z").
    - name: ipAddress
      description: IP address to filter by (exact match).
    - name: deviceName
      description: Device name to filter by (regular expression).
    - name: domainName
      description: Domain name to filter by (regular expression).
    - name: protocol
      description: Protocol to filter by (all uppercase, i.e. "TLS").
    - name: tag
      description: 'Tag to filter by (regular expression).'
    outputs:
    - contextPath: AwakeSecurity.Domains.name
      description: Domain name.
      type: string
    - contextPath: AwakeSecurity.Domains.created
      description: Date the specified domain was created.
      type: string
    - contextPath: AwakeSecurity.Domains.lastUpdated
      description: Date the specified domain was last updated.
      type: string
    - contextPath: AwakeSecurity.Domains.registrantOrg
      description: Organization of the registrant.
      type: string
    - contextPath: AwakeSecurity.Domains.registrantCountry
      description: Country of the registrant.
      type: string
    - contextPath: AwakeSecurity.Domains.registrarName
      description: Name of the registrar.
      type: string
    - contextPath: AwakeSecurity.Domains.whoisServer
      description: Address of the WHOIS server.
      type: string
    - contextPath: AwakeSecurity.Domains.whoisFound
      description: Was this domain found via WHOIS.
      type: bool
    - contextPath: AwakeSecurity.Domains.deviceCount
      description: Number of devices currently interacting with the specified domain.
      type: number
    - contextPath: AwakeSecurity.Domains.totalDevices
      description: Total number of devices that have interacted with the specified domain.
      type: number
    - contextPath: AwakeSecurity.Domains.intelCount
      description: Number of matches of imported intel against the specified domain.
      type: number
    - contextPath: AwakeSecurity.Domains.lastSeen
      description: Date of the most recent interaction with the specified domain.
      type: number
    - contextPath: AwakeSecurity.Domains.nameservers
      description: List of authoritative nameservers for the specified domain.
      type: string
    - contextPath: AwakeSecurity.Domains.notability
      description: Notability score of the domain.
      type: number
    - contextPath: AwakeSecurity.Domains.whiteListed
      description: Is the specified domain in allow list.
      type: bool
    description: Query domains in Awake Security.
  - name: awake-pcap-download
    arguments:
    - name: protocol
      description: Protocol to filter by (all uppercase, e.g., "TLS").
    - name: hostA
      description: First host's address.
    - name: portA
      description: First host's port.
    - name: hostB
      description: Second host's address.
    - name: portB
      description: Second host's port.
    - name: startTime
      description: Query start time ("2000-01-01T00:00:00Z").
    - name: endTime
      description: Query end time ("2000-01-01T00:00:00Z").
    outputs:
    - contextPath: File.Size
      description: File size.
      type: number
    - contextPath: File.MD5
      description: MD5 of the file.
      type: string
    - contextPath: File.SHA1
      description: SHA-1 of the file.
      type: string
    - contextPath: File.SHA256
      description: SHA-256 of the file.
      type: string
    - contextPath: File.Name
      description: File name.
      type: string
    - contextPath: File.SSDeep
      description: SSDeep hash of the file.
      type: string
    - contextPath: File.EntryID
      description: War room Entry ID of the file.
      type: string
    - contextPath: File.Info
      description: File common metadata.
      type: string
    - contextPath: File.Type
      description: File type.
      type: string
    - contextPath: File.Extension
      description: 'File Extension e.g: "pcap".'
      type: string
    description: Download a PCAP.
  - name: domain
    arguments:
    - name: domain
      required: true
      description: The domain names.
      isArray: true
      default: true
    - name: lookback_minutes
      description: How many minutes of history to query from the current time. Default is 480.
      defaultValue: "480"
    outputs:
    - contextPath: AwakeSecurity.Domains.approxBytesTransferred
      description: Approximate bytes the indicator transferred.
      type: number
    - contextPath: AwakeSecurity.Domains.DomainWithSameRegistrant
      description: Domains with the same registrant.
      type: unknown
    - contextPath: AwakeSecurity.Domains.domainsWithSameRegistrant.registrationDate
      description: Date that the domain with the same registrant as the specified domain was registered.
      type: string
    - contextPath: AwakeSecurity.Domains.IntelSources
      description: Indicators of compromise from Awake Security.
      type: string
    - contextPath: AwakeSecurity.Domains.ipAddresses
      description: IP addressesassociated with the domain.
      type: string
    - contextPath: AwakeSecurity.Domains.isAlexaTopOneMillion
      description: Does the domain appear in Alexa 1 million list.
      type: string
    - contextPath: AwakeSecurity.Domains.isDGA
      description: Is domain generation algorithm.
      type: boolean
    - contextPath: AwakeSecurity.Domains.lastSeen
      description: Last time the domain was seen.
      type: string
    - contextPath: AwakeSecurity.Domains.notabillity
      description: Notability score of the domain.
      type: number
    - contextPath: AwakeSecurity.Domains.numAssociatedActivities
      description: Number of network activities associated with the domain.
      type: number
    - contextPath: AwakeSecurity.Domains.numAssociatedADevices
      description: Number of devices associated with the domain.
      type: number
    - contextPath: AwakeSecurity.Domains.protocols
      description: List of protocols used in the domain activities.
      type: string
    - contextPath: AwakeSecurity.Domains.relatedSubdomains
      description: Related subdomains of the specified domain.
      type: string
    - contextPath: AwakeSecurity.Domains.subdomains
      description: Subdomains of the specified domain.
      type: string
    - contextPath: AwakeSecurity.Domains.topDevices
      description: LIst of devices that accessed the specified domain (maximum is 10).
      type: string
    - contextPath: AwakeSecurity.Domains.totalNumDevices
      description: Total number of devices that accessed the specified domain.
      type: number
    - contextPath: AwakeSecurity.Domains.whiteListed
      description: Is the specified domain in allow list.
      type: boolean
    - contextPath: DBotScore.Indicator
      description: The indicator that was tested.
      type: String
    - contextPath: DBotScore.Type
      description: The indicator type.
      type: String
    - contextPath: DBotScore.Vendor
      description: The vendor used to calculate the score.
      type: String
    - contextPath: DBotScore.Score
      description: The actual score.
      type: Number
    - contextPath: Domain.Name
      description: The domain name.
      type: String
    description: Lookup and enrich a domain.
  - name: ip
    arguments:
    - name: ip
      required: true
      description: The IP addresses.
      isArray: true
    - name: lookback_minutes
      description: How many minutes of history to query from the current time. Default is 480.
      defaultValue: "480"
    outputs:
    - contextPath: AwakeSecurity.IPs.activityCount
      description: Number of activities associated with the specified IP address.
      type: number
    - contextPath: AwakeSecurity.IPs.deviceCount
      description: Number of devices associated with the specified IP address.
      type: number
    - contextPath: AwakeSecurity.IPs.devices
      description: Device object associated with the specified IP address.
      type: unknown
    - contextPath: AwakeSecurity.IPs.domains
      description: Domain object associated with the specified IP address.
      type: unknown
    - contextPath: AwakeSecurity.IPs.ipFirstSeen
      description: Date that the IP address was first seen in Awake Security.
      type: string
    - contextPath: AwakeSecurity.IPs.ipLastSeen
      description: Date that the IP address was last seen in Awake Security.
      type: string
    - contextPath: DBotScore.Indicator
      description: The indicator that was tested.
      type: String
    - contextPath: DBotScore.Type
      description: The indicator type.
      type: String
    - contextPath: DBotScore.Vendor
      description: The vendor used to calculate the score.
      type: String
    - contextPath: DBotScore.Score
      description: The actual score.
      type: Number
    - contextPath: IP.Address
      description: The IP Address.
      type: String
    description: Lookup and enrich an IP address.
  - name: email
    arguments:
    - name: email
      description: The email addresses.
      isArray: true
    - name: lookback_minutes
      description: How many minutes of history to query from the current time. Default is 480.
      defaultValue: "480"
    outputs:
    - contextPath: AwakeSecurity.Emails.deviceId
      description: Device ID associated with the specified email address.
      type: string
    - contextPath: AwakeSecurity.Emails.deviceName
      description: Device name associated with the specified email address.
      type: string
    - contextPath: AwakeSecurity.Emails.firstSeen
      description: Date that the email address was first seen in Awake Security.
      type: string
    - contextPath: AwakeSecurity.Emails.lastSeen
      description: Date that the email address was last seen in Awake Security.
      type: string
    - contextPath: AwakeSecurity.Emails.duration
      description: Time (in seconds) between the email address first seen date and last seen date in Awake Security.
      type: string
    - contextPath: AwakeSecurity.Emails.os
      description: Operating system of the device associated with the specified email address.
      type: string
    - contextPath: AwakeSecurity.Emails.deviceType
      description: Device type associated with the specified email address.
      type: string
    - contextPath: AwakeSecurity.Emails.ips
      description: IP addresses that the device associated with the specified email address accessed.
      type: string
    - contextPath: AwakeSecurity.Emails.monitoringPointIds
      description: Monitoring point IDs on which the device associated with the specified email address were seen.
      type: string
    - contextPath: AwakeSecurity.Emails.application
      description: Email applications associated with this email address.
      type: string
    - contextPath: AwakeSecurity.Emails.notabilityPercentile
      description: Notability (risk score) of the specified email address.
      type: number
    - contextPath: AwakeSecurity.Emails.numberSimilarDevices
      description: Number of similar devices associated with the device of the specified email addresses.
      type: number
    - contextPath: AwakeSecurity.Emails.numberSessions
      description: Number of TCP sessions the device associated with this email address initiated.
      type: number
    - contextPath: AwakeSecurity.Emails.ackTime
      description: Date of the last TCP session acknowledgment of the device associated with the specified email address.
      type: string
    - contextPath: AwakeSecurity.Emails.whiteListed
      description: Is the device associated with the specified email address in the allow list.
      type: bool
    - contextPath: DBotScore.Indicator
      description: The indicator that was tested.
      type: String
    - contextPath: DBotScore.Type
      description: The indicator type.
      type: String
    - contextPath: DBotScore.Vendor
      description: The vendor used to calculate the score.
      type: String
    - contextPath: DBotScore.Score
      description: The actual score.
      type: Number
    description: Lookup and enrich an email address.
  - name: device
    arguments:
    - name: device
      required: true
      description: The device ID.
    - name: lookback_minutes
      description: How many minutes of history to query from the current time. Default is 480.
      defaultValue: "480"
    outputs:
    - contextPath: AwakeSecurity.Devices.deviceScore
      description: Risk score of the specified device.
      type: number
    - contextPath: AwakeSecurity.Devices.notableDomainCount.value
      description: Number of suspicious domains accessed by the specified device.
      type: number
    - contextPath: AwakeSecurity.Devices.notableDomainCount.percentile
      description: Percentile of the specified device for notable domains accessed.
      type: number
    - contextPath: AwakeSecurity.Devices.notableDomainCount.weight
      description: Importance given to the suspicious domains when calculating the specified device risk score.
      type: number
    - contextPath: AwakeSecurity.Devices.iocCount.value
      description: Number of suspicious IOCs associated with the specified device.
      type: number
    - contextPath: AwakeSecurity.Devices.iocCount.percentile
      description: Percentile of the specified device for notable IOCs.
      type: number
    - contextPath: AwakeSecurity.Devices.iocCount.weight
      description: Importance given to the IOCs when calculating the specified device risk score.
      type: number
    - contextPath: AwakeSecurity.Devices.watchlistCount.value
      description: Total number of current threat behaviors associated with the specified device.
      type: number
    - contextPath: AwakeSecurity.Devices.watchlistCount.percentile
      description: How this device compares to other devices for number of threat behaviors.
      type: number
    - contextPath: AwakeSecurity.Devices.watchlistCount.weight
      description: Importance given to the threat behaviors when calculating the specified device risk score.
      type: number
    - contextPath: AwakeSecurity.Devices.activityCount.value
      description: Number of characteristic artifacts associated with the specified device.
      type: number
    - contextPath: AwakeSecurity.Devices.activityCount.percentile
      description: How this device compares to other devices for characteristic artifacts.
      type: number
    - contextPath: AwakeSecurity.Devices.activityCount.weight
      description: Importance given to the characteristic artifacts when calculating the specified device risk score.
      type: number
    - contextPath: AwakeSecurity.Devices.deviceName
      description: Device name.
      type: string
    - contextPath: AwakeSecurity.Devices.deviceType
      description: Device type.
      type: string
    - contextPath: AwakeSecurity.Devices.os
      description: Operating system associated with the specified device.
      type: string
    - contextPath: AwakeSecurity.Devices.recentIp
      description: Most recent IP address associated with the specified device.
      type: string
    - contextPath: AwakeSecurity.Devices.activeIp
      description: Most common IP address associated with the specified device.
      type: string
    - contextPath: AwakeSecurity.Devices.commonEmail
      description: Most common email address associated with the specified device.
      type: string
    - contextPath: AwakeSecurity.Devices.commonUsername
      description: Most common username associated with the specified device.
      type: string
    - contextPath: AwakeSecurity.Devices.commonMpid
      description: Most common monitoring point ID the specified device was seen on.
      type: string
    - contextPath: AwakeSecurity.Devices.nSimilarDevices
      description: Number of devices that are similar to the specified device.
      type: number
    - contextPath: AwakeSecurity.Devices.tags
      description: Tags applied to the specified device.
      type: string
    - contextPath: AwakeSecurity.Devices.ipCount
      description: Number of IP addresses associated with the specified device.
      type: number
    - contextPath: AwakeSecurity.Devices.emailCount
      description: Number of email addresses associated with this device.
      type: number
    - contextPath: AwakeSecurity.Devices.usernameCount
      description: Number of usernames associated with the specified device.
      type: number
    - contextPath: AwakeSecurity.Devices.applicationCount
      description: Number of applications associated with the specified device.
      type: number
    - contextPath: AwakeSecurity.Devices.mpids
      description: List of monitoring point IDs associated with th specified device.
      type: string
    - contextPath: AwakeSecurity.Devices.protocols.count
      description: Number of time this protocol was used by the specified device.
      type: number
    - contextPath: AwakeSecurity.Devices.firstSeen
      description: Date that the specified device was first seen.
      type: string
    - contextPath: AwakeSecurity.Devices.lastSeen
      description: Date that the specified device was last seen.
      type: string
    - contextPath: AwakeSecurity.Devices.osVersion
      description: Operating system version of the specified device.
      type: string
    - contextPath: AwakeSecurity.Devices.deviceGuid
      description: Awake Security unique identifier for the specified device.
      type: string
    - contextPath: AwakeSecurity.Devices.ips
      description: List of IP addresses associated with the specified device.
      type: unknown
    - contextPath: AwakeSecurity.Devices.usernames
      description: List of usernames that were inferred as accounts on the specified device.
      type: string
    - contextPath: AwakeSecurity.Devices.emails
      description: List of email addresses associated with the specified device.
      type: string
    - contextPath: AwakeSecurity.Devices.ackTs
      description: Date of the last TCP session acknowledgment of the specified device.
      type: string
    - contextPath: AwakeSecurity.Devices.whiteListed
      description: Is the device associated with the specified email address in the allow list.
      type: bool
    - contextPath: AwakeSecurity.Devices.protocols.name
      description: Type of protocol used by the specified device.
      type: string
    description: Lookup and enrich a device.
  isfetch: true
tests:
- awake_security_test_pb
fromversion: 5.0.0<|MERGE_RESOLUTION|>--- conflicted
+++ resolved
@@ -109,11 +109,7 @@
   script: ''
   type: python
   subtype: python3
-<<<<<<< HEAD
-  dockerimage: demisto/python3:3.10.12.63474
-=======
   dockerimage: demisto/python3:3.10.13.80593
->>>>>>> 51ee7d33
   commands:
   - name: awake-query-devices
     arguments:
