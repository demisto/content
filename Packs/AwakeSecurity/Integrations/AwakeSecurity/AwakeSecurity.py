
import demistomock as demisto
from CommonServerPython import *
''' IMPORTS '''
import base64
import re
import requests

# disable insecure warnings
requests.packages.urllib3.disable_warnings()

''' GLOBALS '''
handle_proxy()
params = demisto.params()
server = params["server"].rstrip('/')
prefix = server + "/awakeapi/v1"
verify = not params.get('unsecure', False)
credentials = params["credentials"]
identifier = credentials["identifier"]
password = credentials["password"]
suspicious_threshold = params["suspicious_threshold"]
malicious_threshold = params["malicious_threshold"]
reliability = params["reliability"]
authTokenRequest = {
    "loginUsername": identifier,
    "loginPassword": password
}
authTokenResponse = requests.post(prefix + "/authtoken", json=authTokenRequest, verify=verify)
authToken = authTokenResponse.json()["token"]["value"]
headers = {
    "Authentication": ("access " + authToken)
}
command = demisto.command()
args = demisto.args()
request = {}

''' HELPERS '''


# Convenient utility to marshal command arguments into the request body


def slurp(fields):
    for field in fields:
        if field in args:
            request[field] = args[field]

# Render a subset of the fields of the Contents as a markdown table


def displayTable(contents, fields):
    # We don't use a set() because we want to preserve field order
    #
    # The fields are ordered to put the most relevant information first
    presentFields = []  # type: List[str]
    # Omit table columns that are all empty
    for content in contents:
        for field in fields:
            if field in content and content[field] and field not in presentFields:
                presentFields.append(field)
    line0 = "| "
    line1 = "| "
    for field in presentFields:
        # Translate camel-case field names to title-case space-separated words
        tokens = re.findall("[a-zA-Z][A-Z]*[^A-Z]*", field)
        name = " ".join(map(lambda token: token.title(), tokens))
        line0 += name + " | "
        line1 += "--- | "
    line0 += "\n"
    line1 += "\n"
    body = ""
    for content in contents:
        body += "| "
        for field in presentFields:
            if field in content:
                value = json.dumps(content[field])
            else:
                value = ""
            body += value + " | "
        body += "\n"
    if presentFields:
        return (line0 + line1 + body)
    else:
        return "Empty results"


def returnResults(contents, outerKey, innerKey, humanReadable, dbotScore, genericContext=None):
    machineReadable = {
        "AwakeSecurity": contents,
    }
    entryContext = {
        ("AwakeSecurity." + outerKey + "(val." + innerKey + "== obj." + innerKey + ")"): contents,
    }
    if dbotScore is not None:
        machineReadable["DBotScore"] = dbotScore
        entryContext["DBotScore"] = dbotScore

    if genericContext:
        entryContext.update(genericContext)

    demisto.results({
        "Type": entryTypes['note'],
        "ContentsFormat": formats['json'],
        "Contents": json.dumps(machineReadable),
        "HumanReadable": humanReadable,
        "ReadableContentsFormat": formats['markdown'],
        "EntryContext": entryContext,
    })


def toDBotScore(indicator_type, percentile, lookup_key):
    if percentile <= suspicious_threshold:
        score = 1
    elif percentile <= malicious_threshold:
        # Something doing something out of the ordinary
        score = 2
    else:
        # Probably bad or at least not compliant with
        # company policy.
        score = 3
    return {
        "Vendor": "Awake Security",
        "Type": indicator_type,
        "Indicator": lookup_key,
        "Score": score,
<<<<<<< HEAD
        "Reliability": reliability,
=======
        "Reliability": demisto.params().get('integrationReliability')
>>>>>>> 9a8eacc8
    }


''' COMMANDS '''


def lookup(lookup_type, lookup_key):
    path = "/lookup/" + lookup_type
    request["lookup_key"] = lookup_key
    # default value of lookback_minutes is 480
    if "lookback_minutes" not in args:
        args["lookback_minutes"] = 480
    request["lookback_minutes"] = int(args["lookback_minutes"])
    response = requests.post(prefix + path, json=request, headers=headers, verify=verify)
    if response.status_code < 200 or response.status_code >= 300:
        return_error('Request Failed.\nStatus code: {} with body {} with headers {}'.format(
            str(response.status_code),
            response.content,
            str(response.headers))
        )

    return response.json()


def lookupDevice():
    lookup_key = args["device"]
    contents = lookup("device", lookup_key)
    humanReadableFields = [
        "deviceScore",
        "deviceName",
        "deviceType",
        "os",
        "osVersion",
        "commonEmail",
        "commonUsername",
        "tags",
        "recentIP",
        "activeIP",
        "nSimilarDevices",
        "ipCount",
        "applicationCount",
        # "protocols",
        "firstSeen",
        "lastSeen",
    ]
    if "deviceScore" in contents:
        dbotScore = toDBotScore("device", contents["deviceScore"], lookup_key)
    else:
        dbotScore = {
            "Vendor": "Awake Security",
            "Type": 'device',
            "Indicator": lookup_key,
            "Score": 0,
<<<<<<< HEAD
            "Reliability": reliability,
=======
            "Reliability": demisto.params().get('integrationReliability')
>>>>>>> 9a8eacc8
        }
    humanReadable = displayTable([contents], humanReadableFields)
    contents["device"] = lookup_key
    returnResults(contents, "Devices", "device", humanReadable, dbotScore)


def lookupDomain():
    lookup_key = args["domain"]
    contents = lookup("domain", lookup_key)
    humanReadableFields = [
        "notability",
        "isAlexaTopOneMillion",
        "isDGA",
        "intelSources",
        "numAssociatedDevices",
        "numAssociatedActivities",
        "approxBytesTransferred",
        "protocols",
        "firstSeen",
        "lastSeen",
    ]
    if "notability" in contents:
        dbotScore = toDBotScore("domain", contents["notability"], lookup_key)
    else:
        dbotScore = {
            "Vendor": "Awake Security",
            "Type": 'domain',
            "Indicator": lookup_key,
            "Score": 0,
<<<<<<< HEAD
            "Reliability": reliability,
=======
            "Reliability": demisto.params().get('integrationReliability')
>>>>>>> 9a8eacc8
        }
    humanReadable = displayTable([contents], humanReadableFields)
    contents["domain"] = lookup_key
    genericContext = {"Domain": {"Name": lookup_key}}
    returnResults(contents, "Domains", "domain", humanReadable, dbotScore, genericContext)


def lookupEmail():
    lookup_key = args["email"]
    contents = lookup("email", lookup_key)
    humanReadableFields = [
        "notabilityPercentile",
        "deviceName",
        "os",
        "deviceType",
        "application",
        "numberSimilarDevices",
        "numberSessions",
        "firstSeen",
        "lastSeen",
        "duration",
        "deviceId",
    ]
    if "notabilityPercentile" in contents:
        dbotScore = toDBotScore("email", contents["notabilityPercentile"], lookup_key)
    else:
        dbotScore = {
            "Vendor": "Awake Security",
            "Type": 'email',
            "Indicator": lookup_key,
            "Score": 0,
<<<<<<< HEAD
            "Reliability": reliability,
=======
            "Reliability": demisto.params().get('integrationReliability')
>>>>>>> 9a8eacc8
        }
    humanReadable = displayTable(contents, humanReadableFields)
    for content in contents:
        content["email"] = lookup_key
    returnResults(contents, "Emails", "email", humanReadable, dbotScore)


def lookupIp():
    lookup_key = args["ip"]
    contents = lookup("ip", lookup_key)
    humanReadableFields = [
        "deviceCount",
        "activityCount",
        "ipFirstSeen",
        "ipLastSeen",
    ]
    dbotScore = {
        "Vendor": "Awake Security",
        "Type": 'ip',
        "Indicator": lookup_key,
        "Score": 0,
<<<<<<< HEAD
        "Reliability": reliability,
=======
        "Reliability": demisto.params().get('integrationReliability')
>>>>>>> 9a8eacc8
    }
    # Note: No DBotScore for IP addresses as we do not score them.
    # Our product scores devices rather than IP addresses.
    humanReadable = displayTable([contents], humanReadableFields)
    contents["ip"] = lookup_key
    genericContext = {"IP": {"Address": lookup_key}}
    returnResults(contents, "IPs", "ip", humanReadable, dbotScore, genericContext)


def query(lookup_type):
    # Default to an empty query if unset
    request["queryExpression"] = ""
    slurp(["queryExpression", "startTime", "endTime"])
    nameMappings = [
        ("ipAddress", "device.ip == {}"),
        ("deviceName", "device.name like r/{}/"),
        ("domainName", "domain.name like r/{}/"),
        ("protocol", "activity.protocol == \"{}\""),
        ("tags", "\"{}\" in device.tags"),
    ]
    for (name, mapping) in nameMappings:
        if name in args:
            if "queryExpression" in request and request["queryExpression"]:
                request["queryExpression"] = request["queryExpression"] + " && " + mapping.format(args[name])
            else:
                request["queryExpression"] = mapping.format(args[name])
    path = "/query/" + lookup_type
    response = requests.post(prefix + path, json=request, headers=headers, verify=verify)
    if response.status_code < 200 or response.status_code >= 300:
        return_error('Request Failed.\nStatus code: {} with body {} with headers {}'.format(
            str(response.status_code),
            response.content,
            str(response.headers))
        )
    contents = response.json()
    return request["queryExpression"], contents


def queryActivities():
    q, contents = query("activities")
    humanReadableFields = [
        "sourceIP",
        "sourceHost",
        "sourcePort",
        "destIP",
        "destHost",
        "destPort",
        "activityDeviceName",
        "activityStart",
        "activityEnd",
        "protocols",
    ]
    humanReadable = displayTable(contents, humanReadableFields)
    for content in contents:
        content["query"] = q
    returnResults(contents, "Activities", "activityId", humanReadable, None)


def queryDevices():
    q, contents = query("devices")
    humanReadableFields = [
        "notabilityPercentile",
        "deviceName",
        "os",
        "deviceType",
        "application",
        "numberSimilarDevices",
        "numberSessions",
        "firstSeen",
        "lastSeen",
        "duration",
        "deviceId",
    ]
    humanReadable = displayTable(contents, humanReadableFields)
    for content in contents:
        content["query"] = q
    returnResults(contents, "Devices", "deviceId", humanReadable, None)


def queryDomains():
    q, contents = query("domains")
    humanReadableFields = [
        "name",
        "notability",
        "created",
        "lastUpdated",
        "expiration",
        "registrantOrg",
        "registrantCountry",
        "registrarName",
        "nameservers",
        "deviceCount",
        "intelCount",
        "lastSeen",
    ]
    humanReadable = displayTable(contents, humanReadableFields)
    for content in contents:
        content["query"] = q
    returnResults(contents, "Domains", "name", humanReadable, None)


def pcapDownload():
    slurp(["monitoringPointID"])
    session = {}
    for field in ["hostA", "hostB", "startTimeRFC3339Nano", "endTimeRFC3339Nano"]:
        if field in args:
            session[field] = args[field]
    if "startTimeRFC3339Nano" in args:
        session["startTimeRFC3339Nano"] = args["startTime"]
    if "endTimeRFC3339Nano" in args:
        session["endTimeRFC3339Nano"] = args["endTime"]
    for field in ["protocol", "portA", "portB"]:
        if field in args:
            session[field] = int(args[field])
    request["sessions"] = [session]
    path = "/pcap/download"
    response = requests.post(prefix + path, json=request, headers=headers, verify=verify)
    if response.status_code < 200 or response.status_code >= 300:
        return_error('Request Failed.\nStatus code: {} with body {} with headers {}'.format(
            str(response.status_code),
            response.content,
            str(response.headers))
        )
    b64 = response.json()["pcap"]
    bytes = base64.b64decode(b64)
    demisto.results(fileResult("download.pcap", bytes))


def fetchIncidents():
    threatBehaviorsString = params.get("threat_behaviors") or ""
    threatBehaviors = [threatBehavior.strip() for threatBehavior in threatBehaviorsString.split(",")]
    if threatBehaviors == [""]:
        threatBehaviors = []
    lastRun = demisto.getLastRun()
    formatString = "%Y-%m-%d %H:%M:%S+0000"
    earlyTimeString = "1970-01-01 00:00:00+0000"
    startTimeString = lastRun.get("time") or earlyTimeString
    startTime = datetime.strptime(startTimeString, formatString)
    endTime = datetime.utcnow()
    endTimeString = datetime.strftime(endTime, formatString)
    if timedelta(minutes=int(params['fetch_interval'])) <= endTime - startTime:
        jsonRequest = {
            "startTime": startTimeString,
            "endTime": endTimeString,
            "threatBehaviors": threatBehaviors
        }
        response = requests.post(prefix + "/threat-behavior/matches", json=jsonRequest, headers=headers, verify=verify)
        jsonResponse = response.json()
        matchingThreatBehaviors = jsonResponse.get("matchingThreatBehaviors", [])

        def toIncident(matchingThreatBehavior):
            # Currently the threat behavior API doesn't allow us to retrieve metadata for
            # the behaviors that matched, which is why this incident record is mostly empty
            #
            # However, we can provide the original query that the threat behavior corresponded
            # to plus the date range so that a playbook can feed them back into
            # `awake-query-{devices,activities}` to retrieving the matching devices or
            # activities that triggered the match to the threat behavior.
            return {
                "Name": matchingThreatBehavior["name"],
                "Query": matchingThreatBehavior["query"],
                "StartTime": startTimeString,
                "EndTime": endTimeString,
                "rawJSON": json.dumps(matchingThreatBehavior),
            }
        demisto.incidents(map(toIncident, matchingThreatBehaviors))
        # Don't increase the low-water-mark until we actually find incidents
        #
        # This is a precaution because incidents sometimes appear in an old time
        # bucket after a delay
        if 0 < len(matchingThreatBehaviors):
            lastRun = {"time": endTimeString}
    else:
        demisto.incidents([])
    demisto.setLastRun(lastRun)


''' EXECUTION '''
LOG('command is %s' % (command))

try:
    if command == "test-module":
        # If we got this far we already successfully authenticated against the server
        demisto.results('ok')

    elif command == "fetch-incidents":
        fetchIncidents()

    elif command == "awake-query-devices":
        queryDevices()

    elif command == "awake-query-activities":
        queryActivities()

    elif command == "awake-query-domains":
        queryDomains()

    elif command == "awake-pcap-download":
        pcapDownload()

    elif command == "domain":
        lookupDomain()

    elif command == "email":
        lookupEmail()

    elif command == "ip":
        lookupIp()

    elif command == "device":
        lookupDevice()

except Exception as e:
    if command == "fetch-incidents":
        raise
    LOG(e)
    LOG.print_log()
    return_error(e.message)<|MERGE_RESOLUTION|>--- conflicted
+++ resolved
@@ -20,7 +20,6 @@
 password = credentials["password"]
 suspicious_threshold = params["suspicious_threshold"]
 malicious_threshold = params["malicious_threshold"]
-reliability = params["reliability"]
 authTokenRequest = {
     "loginUsername": identifier,
     "loginPassword": password
@@ -123,11 +122,7 @@
         "Type": indicator_type,
         "Indicator": lookup_key,
         "Score": score,
-<<<<<<< HEAD
-        "Reliability": reliability,
-=======
         "Reliability": demisto.params().get('integrationReliability')
->>>>>>> 9a8eacc8
     }
 
 
@@ -181,11 +176,7 @@
             "Type": 'device',
             "Indicator": lookup_key,
             "Score": 0,
-<<<<<<< HEAD
-            "Reliability": reliability,
-=======
             "Reliability": demisto.params().get('integrationReliability')
->>>>>>> 9a8eacc8
         }
     humanReadable = displayTable([contents], humanReadableFields)
     contents["device"] = lookup_key
@@ -215,11 +206,7 @@
             "Type": 'domain',
             "Indicator": lookup_key,
             "Score": 0,
-<<<<<<< HEAD
-            "Reliability": reliability,
-=======
             "Reliability": demisto.params().get('integrationReliability')
->>>>>>> 9a8eacc8
         }
     humanReadable = displayTable([contents], humanReadableFields)
     contents["domain"] = lookup_key
@@ -251,11 +238,7 @@
             "Type": 'email',
             "Indicator": lookup_key,
             "Score": 0,
-<<<<<<< HEAD
-            "Reliability": reliability,
-=======
             "Reliability": demisto.params().get('integrationReliability')
->>>>>>> 9a8eacc8
         }
     humanReadable = displayTable(contents, humanReadableFields)
     for content in contents:
@@ -277,11 +260,7 @@
         "Type": 'ip',
         "Indicator": lookup_key,
         "Score": 0,
-<<<<<<< HEAD
-        "Reliability": reliability,
-=======
         "Reliability": demisto.params().get('integrationReliability')
->>>>>>> 9a8eacc8
     }
     # Note: No DBotScore for IP addresses as we do not score them.
     # Our product scores devices rather than IP addresses.
