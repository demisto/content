--- conflicted
+++ resolved
@@ -2,11 +2,7 @@
     "name": "Palo Alto Networks WildFire",
     "description": "Perform malware dynamic analysis",
     "support": "xsoar",
-<<<<<<< HEAD
-    "currentVersion": "1.2.4",
-=======
     "currentVersion": "1.3.0",
->>>>>>> 429f119e
     "author": "Cortex XSOAR",
     "url": "https://www.paloaltonetworks.com/cortex",
     "email": "",
