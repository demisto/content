--- conflicted
+++ resolved
@@ -2,11 +2,7 @@
     "name": "WildFire by Palo Alto Networks",
     "description": "Perform malware dynamic analysis",
     "support": "xsoar",
-<<<<<<< HEAD
-    "currentVersion": "2.1.9",
-=======
     "currentVersion": "2.1.11",
->>>>>>> d3585c0f
     "author": "Cortex XSOAR",
     "url": "https://www.paloaltonetworks.com/cortex",
     "email": "",
@@ -14,9 +10,7 @@
     "categories": [
         "Forensics & Malware Analysis"
     ],
-    "tags": [
-        "Palo Alto Networks Products"
-    ],
+    "tags": ["Palo Alto Networks Products"],
     "useCases": [],
     "keywords": [],
     "marketplaces": [
