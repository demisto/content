--- conflicted
+++ resolved
@@ -45,10 +45,7 @@
       required: true
     description: Retrieves results for a file hash using WildFire.
     name: internal-wildfire-get-report
-<<<<<<< HEAD
-=======
   runonce: false
->>>>>>> 9ddafcfd
   script: '-'
   type: python
   subtype: python3
