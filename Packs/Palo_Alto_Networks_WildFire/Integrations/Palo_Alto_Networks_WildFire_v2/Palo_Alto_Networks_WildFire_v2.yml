category: Forensics & Malware Analysis
commonfields:
  id: WildFire-v2
  version: -1
configuration:
- defaultvalue: https://wildfire.paloaltonetworks.com/publicapi
  display: Server base URL (e.g., https://192.168.0.1/publicapi)
  name: server
  required: true
  type: 0
- displaypassword: API Key
  name: credentials
  required: true
  type: 9
  hiddenusername: true
- additionalinfo: Reliability of the source providing the intelligence data.
  defaultvalue: B - Usually reliable
  display: Source Reliability
  name: integrationReliability
  options:
  - A+ - 3rd party enrichment
  - A - Completely reliable
  - B - Usually reliable
  - C - Fairly reliable
  - D - Not usually reliable
  - E - Unreliable
  - F - Reliability cannot be judged
  required: true
  type: 15
- display: Trust any certificate (not secure)
  name: insecure
  required: false
  type: 8
- display: Use system proxy settings
  name: proxy
  required: false
  type: 8
- display: Return warning entry for unsupported file types
  name: suppress_file_type_error
  required: false
  type: 8
- display: API Key (Deprecated)
  name: token
  required: false
  type: 4
<<<<<<< HEAD
  hidden: true
description: Perform malware dynamic analysis
=======
  additionalinfo: Use the "API Key (Recommended)" parameter instead.
description: Perform malware dynamic analysis.
>>>>>>> 24ae0164
display: Palo Alto Networks WildFire v2
name: WildFire-v2
script:
  commands:
  - arguments:
    - default: true
      description: File hash to check.
      isArray: true
      name: file
      required: false
      secret: false
    - default: false
      description: MD5 hash to check.
      isArray: true
      name: md5
      required: false
      secret: false
    - default: false
      description: SHA256 hash to check.
      isArray: true
      name: sha256
      required: false
      secret: false
    deprecated: false
    description: Retrieve results for a file hash using WildFire.
    execution: false
    name: file
    outputs:
    - contextPath: File.Name
      description: Name of the file.
      type: string
    - contextPath: File.Type
      description: 'File type, for example: "PE".'
      type: string
    - contextPath: File.Size
      description: Size of the file.
      type: string
    - contextPath: File.MD5
      description: MD5 hash of the file.
      type: string
    - contextPath: File.SHA1
      description: SHA1 hash of the file.
      type: string
    - contextPath: File.SHA256
      description: SHA256 hash of the file.
      type: string
    - contextPath: File.Malicious.Vendor
      description: For malicious files, the vendor that made the decision.
      type: string
    - contextPath: DBotScore.Indicator
      description: The indicator that was tested.
      type: string
    - contextPath: DBotScore.Type
      description: The indicator type.
      type: string
    - contextPath: DBotScore.Vendor
      description: The vendor used to calculate the score.
      type: string
    - contextPath: DBotScore.Score
      description: The actual score.
      type: number
    - contextPath: WildFire.Report.Status
      description: The status of the submission.
      type: string
    - contextPath: WildFire.Report.SHA256
      description: SHA256 hash of the submission.
      type: string
    - contextPath: InfoFile.EntryID
      description: The EntryID of the report file.
      type: Unknown
    - contextPath: InfoFile.Extension
      description: Extension of the report file.
      type: string
    - contextPath: InfoFile.Name
      description: Name of the report file.
      type: string
    - contextPath: InfoFile.Info
      description: Details of the report file.
      type: string
    - contextPath: InfoFile.Size
      description: Size of the report file.
      type: number
    - contextPath: InfoFile.Type
      description: The report file type.
      type: string
    - contextPath: File.FeedRelatedIndicators.value
      description: Indicators that are associated with the file.
      type: String
    - contextPath: File.FeedRelatedIndicators.type
      description: The type of the indicators that are associated with the file.
      type: String
    - contextPath: File.Tags
      description: Tags that are associated with the file.
      type: String
    - contextPath: File.Behavior.details
      description: File behavior details.
      type: String
    - contextPath: File.Behavior.action
      description: File behavior action.
      type: String
  - arguments:
    - default: false
      description: ID of the entry containing the file to upload.
      isArray: true
      name: upload
      required: false
      secret: false
    - auto: PREDEFINED
      default: false
      description: Whether to use Cortex XSOAR's built-in polling to retrieve the result when it's ready.
      isArray: false
      name: polling
      predefined:
      - 'true'
      - 'false'
      required: false
      secret: false
    - default: false
      defaultValue: '60'
      description: Interval in seconds between each poll.
      isArray: false
      name: interval_in_seconds
      required: false
      secret: false
    - default: false
      description: Used for the inner polling flow. For uploading a file, use the 'upload'
        argument instead.
      isArray: true
      name: md5
      required: false
      secret: false
    - auto: PREDEFINED
      default: false
      defaultValue: pdf
      description: The type of structured report (XML or PDF) to request. Only relevant when
        polling=true.
      isArray: false
      name: format
      predefined:
      - xml
      - pdf
      required: false
      secret: false
    - auto: PREDEFINED
      default: false
      defaultValue: 'false'
      description: Whether to receive extended information from WildFire. Only relevant when
        polling=true.
      isArray: false
      name: verbose
      predefined:
      - 'true'
      - 'false'
      required: false
      secret: false
    deprecated: false
    description: Uploads a file to WildFire for analysis.
    execution: false
    name: wildfire-upload
    outputs:
    - contextPath: WildFire.Report.MD5
      description: MD5 hash of the submission.
      type: string
    - contextPath: WildFire.Report.SHA256
      description: SHA256 hash of the submission.
      type: string
    - contextPath: WildFire.Report.FileType
      description: The submission type.
      type: string
    - contextPath: WildFire.Report.Size
      description: The size of the submission.
      type: number
    - contextPath: WildFire.Report.Status
      description: The status of the submission.
      type: string
    - contextPath: File.Name
      description: Name of the file.
      type: string
    - contextPath: File.Type
      description: 'File type, for example: "PE".'
      type: string
    - contextPath: File.Size
      description: Size of the file.
      type: number
    - contextPath: File.MD5
      description: MD5 hash of the file.
      type: string
    - contextPath: File.SHA1
      description: SHA1 hash of the file.
      type: string
    - contextPath: File.SHA256
      description: SHA256 hash of the file.
      type: string
    - contextPath: File.Malicious.Vendor
      description: For malicious files, the vendor that made the decision.
      type: string
    - contextPath: DBotScore.Indicator
      description: The indicator that was tested.
      type: string
    - contextPath: DBotScore.Type
      description: The indicator type.
      type: string
    - contextPath: DBotScore.Vendor
      description: Vendor used to calculate the score.
      type: string
    - contextPath: DBotScore.Score
      description: The actual score.
      type: number
    - contextPath: InfoFile.EntryID
      description: The EntryID of the report file.
      type: string
    - contextPath: InfoFile.Extension
      description: The extension of the report file.
      type: string
    - contextPath: InfoFile.Name
      description: The name of the report file.
      type: string
    - contextPath: InfoFile.Info
      description: Details of the report file.
      type: string
    - contextPath: InfoFile.Size
      description: The size of the report file.
      type: number
    - contextPath: InfoFile.Type
      description: The report file type.
      type: string
    - contextPath: WildFire.Report.Network.UDP.IP
      description: Submission related IPs, in UDP protocol.
      type: string
    - contextPath: WildFire.Report.Network.UDP.Port
      description: Submission related ports, in UDP protocol.
      type: string
    - contextPath: WildFire.Report.Network.TCP.IP
      description: Submission related IPs, in TCP protocol.
      type: string
    - contextPath: WildFire.Report.Network.TCP.Port
      description: Submission related ports, in TCP protocol.
      type: string
    - contextPath: WildFire.Report.Network.DNS.Query
      description: Submission DNS queries.
      type: string
    - contextPath: WildFire.Report.Network.DNS.Response
      description: Submission DNS responses.
      type: string
    - contextPath: WildFire.Report.Evidence.md5
      description: Submission evidence MD5 hash.
      type: string
    - contextPath: WildFire.Report.Evidence.Text
      description: Submission evidence text.
      type: string
    - contextPath: WildFire.Report.detection_reasons.description
      description: Reason for the detection verdict.
      type: string
    - contextPath: WildFire.Report.detection_reasons.name
      description: Name of the detection.
      type: string
    - contextPath: WildFire.Report.detection_reasons.type
      description: Type of the detection.
      type: string
    - contextPath: WildFire.Report.detection_reasons.verdict
      description: Verdict of the detection.
      type: string
    - contextPath: WildFire.Report.detection_reasons.artifacts
      description: Artifacts of the detection reasons.
      type: unknown
    - contextPath: WildFire.Report.iocs
      description: Associated IOCs.
      type: unknown
    - contextPath: WildFire.Report.verdict
      description: The verdict of the report.
      type: string
  - arguments:
    - default: false
      description: URL of the remote file to upload.
      isArray: false
      name: upload
      required: false
      secret: false
    - default: false
      description: Used for the inner polling flow. For uploading a URL, use the 'upload'
        argument instead.
      isArray: false
      name: url
      required: false
      secret: false
    - auto: PREDEFINED
      default: false
      description: Whether to use Cortex XSOAR's built-in polling to retrieve the result when it's ready.
      isArray: false
      name: polling
      predefined:
      - 'true'
      - 'false'
      required: false
      secret: false
    - default: false
      defaultValue: '60'
      description: Interval in seconds between each poll.
      isArray: false
      name: interval_in_seconds
      required: false
      secret: false
    - auto: PREDEFINED
      default: false
      defaultValue: pdf
      description: The type of structured report (XML or PDF) to request. Only relevant when
        polling=true.
      isArray: false
      name: format
      predefined:
      - xml
      - pdf
      required: false
      secret: false
    - auto: PREDEFINED
      default: false
      defaultValue: 'false'
      description: Whether to receive extended information from WildFire. Only relevant when
        polling=true.
      isArray: false
      name: verbose
      predefined:
      - 'true'
      - 'false'
      required: false
      secret: false
    deprecated: false
    description: Uploads the URL of a remote file to WildFire for analysis.
    execution: false
    name: wildfire-upload-file-url
    outputs:
    - contextPath: WildFire.Report.MD5
      description: MD5 hash of the submission.
      type: string
    - contextPath: WildFire.Report.SHA256
      description: SHA256 hash of the submission.
      type: string
    - contextPath: WildFire.Report.Status
      description: The status of the submission.
      type: string
    - contextPath: WildFire.Report.URL
      description: URL of the submission.
      type: string
    - contextPath: File.Name
      description: Name of the file.
      type: string
    - contextPath: File.Type
      description: 'File type, for example: "PE".'
      type: string
    - contextPath: File.Size
      description: Size of the file.
      type: number
    - contextPath: File.MD5
      description: MD5 hash of the file.
      type: string
    - contextPath: File.SHA1
      description: SHA1 hash of the file.
      type: string
    - contextPath: File.SHA256
      description: SHA256 hash of the file.
      type: string
    - contextPath: File.Malicious.Vendor
      description: For malicious files, the vendor that made the decision.
      type: string
    - contextPath: DBotScore.Indicator
      description: The indicator that was tested.
      type: string
    - contextPath: DBotScore.Type
      description: The indicator type.
      type: string
    - contextPath: DBotScore.Vendor
      description: Vendor used to calculate the score.
      type: string
    - contextPath: DBotScore.Score
      description: The actual score.
      type: number
    - contextPath: InfoFile.EntryID
      description: The EntryID of the report file.
      type: string
    - contextPath: InfoFile.Extension
      description: The extension of the report file.
      type: string
    - contextPath: InfoFile.Name
      description: The name of the report file.
      type: string
    - contextPath: InfoFile.Info
      description: Details of the report file.
      type: string
    - contextPath: InfoFile.Size
      description: The size of the report file.
      type: number
    - contextPath: InfoFile.Type
      description: The report file type.
      type: string
    - contextPath: WildFire.Report.Network.UDP.IP
      description: Submission related IPs, in UDP protocol.
      type: string
    - contextPath: WildFire.Report.Network.UDP.Port
      description: Submission related ports, in UDP protocol.
      type: string
    - contextPath: WildFire.Report.Network.TCP.IP
      description: Submission related IPs, in TCP protocol.
      type: string
    - contextPath: WildFire.Report.Network.TCP.Port
      description: Submission related ports, in TCP protocol.
      type: string
    - contextPath: WildFire.Report.Network.DNS.Query
      description: Submission DNS queries.
      type: string
    - contextPath: WildFire.Report.Network.DNS.Response
      description: Submission DNS responses.
      type: string
    - contextPath: WildFire.Report.Evidence.md5
      description: Submission evidence MD5 hash.
      type: string
    - contextPath: WildFire.Report.Evidence.Text
      description: Submission evidence text.
      type: string
    - contextPath: WildFire.Report.detection_reasons.description
      description: Reason for the detection verdict.
      type: string
    - contextPath: WildFire.Report.detection_reasons.name
      description: Name of the detection.
      type: string
    - contextPath: WildFire.Report.detection_reasons.type
      description: Type of the detection.
      type: string
    - contextPath: WildFire.Report.detection_reasons.verdict
      description: Verdict of the detection.
      type: string
    - contextPath: WildFire.Report.detection_reasons.artifacts
      description: Artifacts of the detection reasons.
      type: unknown
    - contextPath: WildFire.Report.iocs
      description: Associated IOCs.
      type: unknown
    - contextPath: WildFire.Report.verdict
      description: The verdict of the report.
      type: string
  - arguments:
    - default: false
      description: MD5 hash to check.
      isArray: true
      name: md5
      required: false
      secret: false
    - default: false
      description: SHA256 hash to check.
      isArray: true
      name: sha256
      required: false
      secret: false
    - default: false
      description: Deprecated. Use the sha256 argument instead.
      isArray: true
      name: hash
      required: false
      secret: false
    - auto: PREDEFINED
      default: false
      defaultValue: pdf
      description: The type of structured report (XML or PDF) to request. 
      isArray: false
      name: format
      predefined:
      - xml
      - pdf
      required: false
      secret: false
    - auto: PREDEFINED
      default: false
      defaultValue: 'false'
      description: Whether to receive extended information from WildFire.
      isArray: false
      name: verbose
      predefined:
      - 'true'
      - 'false'
      required: false
      secret: false
    - default: false
      description: Retrieves results for a URL using WildFire. The report format is
        in JSON.
      isArray: true
      name: url
      required: false
      secret: false
    deprecated: false
    description: Retrieves results for a file hash using WildFire.
    execution: false
    name: wildfire-report
    outputs:
    - contextPath: File.Name
      description: Name of the file.
      type: string
    - contextPath: File.Type
      description: 'File type, for example: "PE".'
      type: string
    - contextPath: File.Size
      description: Size of the file.
      type: number
    - contextPath: File.MD5
      description: MD5 hash of the file.
      type: string
    - contextPath: File.SHA1
      description: SHA1 hash of the file.
      type: string
    - contextPath: File.SHA256
      description: SHA256 hash of the file.
      type: string
    - contextPath: File.Malicious.Vendor
      description: For malicious files, the vendor that made the decision.
      type: string
    - contextPath: DBotScore.Indicator
      description: The indicator that was tested.
      type: string
    - contextPath: DBotScore.Type
      description: The indicator type.
      type: string
    - contextPath: DBotScore.Vendor
      description: Vendor used to calculate the score.
      type: string
    - contextPath: DBotScore.Score
      description: The actual score.
      type: number
    - contextPath: WildFire.Report.Status
      description: The status of the submission.
      type: string
    - contextPath: WildFire.Report.SHA256
      description: SHA256 hash of the submission.
      type: string
    - contextPath: InfoFile.EntryID
      description: The EntryID of the report file.
      type: string
    - contextPath: InfoFile.Extension
      description: The extension of the report file.
      type: string
    - contextPath: InfoFile.Name
      description: The name of the report file.
      type: string
    - contextPath: InfoFile.Info
      description: Details of the report file.
      type: string
    - contextPath: InfoFile.Size
      description: The size of the report file.
      type: number
    - contextPath: InfoFile.Type
      description: The report file type.
      type: string
    - contextPath: WildFire.Report.Network.UDP.IP
      description: Submission related IPs, in UDP protocol.
      type: string
    - contextPath: WildFire.Report.Network.UDP.Port
      description: Submission related ports, in UDP protocol.
      type: string
    - contextPath: WildFire.Report.Network.TCP.IP
      description: Submission related IPs, in TCP protocol.
      type: string
    - contextPath: WildFire.Report.Network.TCP.Port
      description: Submission related ports, in TCP protocol.
      type: string
    - contextPath: WildFire.Report.Network.DNS.Query
      description: Submission DNS queries.
      type: string
    - contextPath: WildFire.Report.Network.DNS.Response
      description: Submission DNS responses.
      type: string
    - contextPath: WildFire.Report.Evidence.md5
      description: Submission evidence MD5 hash.
      type: string
    - contextPath: WildFire.Report.Evidence.Text
      description: Submission evidence text.
      type: string
    - contextPath: WildFire.Report.detection_reasons.description
      description: Reason for the detection verdict.
      type: string
    - contextPath: WildFire.Report.detection_reasons.name
      description: Name of the detection.
      type: string
    - contextPath: WildFire.Report.detection_reasons.type
      description: Type of the detection.
      type: string
    - contextPath: WildFire.Report.detection_reasons.verdict
      description: Verdict of the detection.
      type: string
    - contextPath: WildFire.Report.detection_reasons.artifacts
      description: Artifacts of the detection reasons.
      type: unknown
    - contextPath: WildFire.Report.iocs
      description: Associated IOCs.
      type: unknown
    - contextPath: WildFire.Report.verdict
      description: The verdict of the report.
      type: string
  - arguments:
    - default: false
      description: Comma-separated list of hashes to get the verdict for.
      isArray: true
      name: hash
      required: false
      secret: false
    - default: false
      description: The URL to get the verdict for.
      isArray: false
      name: url
      required: false
      secret: false
    deprecated: false
    description: Returns a verdict for a hash.
    execution: false
    name: wildfire-get-verdict
    outputs:
    - contextPath: WildFire.Verdicts.MD5
      description: MD5 hash of the file.
      type: string
    - contextPath: WildFire.Verdicts.SHA256
      description: SHA256 hash of the file.
      type: string
    - contextPath: WildFire.Verdicts.VerdictDescription
      description: Description of the file verdict.
      type: string
    - contextPath: DBotScore.Indicator
      description: The indicator that was tested.
      type: string
    - contextPath: DBotScore.Type
      description: The indicator type.
      type: string
    - contextPath: DBotScore.Vendor
      description: Vendor used to calculate the score.
      type: string
    - contextPath: DBotScore.Score
      description: The actual score.
      type: number
    - contextPath: WildFire.Verdicts.AnalysisTime
      description: Verdict analysis time.
      type: Date
    - contextPath: WildFire.Verdicts.URL
      description: The URL of the web page.
      type: String
    - contextPath: WildFire.Verdicts.Valid
      description: Is the URL valid.
      type: String
    - contextPath: WildFire.Verdicts.Verdict
      description: Verdict of the file.
      type: Number
  - arguments:
    - default: false
      description: EntryID of the text file that contains multiple hashes. Limit is
        500 hashes.
      isArray: true
      name: EntryID
      required: false
      secret: false
    - default: false
      description: A comma-separated list of hashes to get verdicts for.
      isArray: true
      name: hash_list
      required: false
      secret: false
    deprecated: false
    description: Returns a verdict regarding multiple hashes, stored in a TXT file
      or given as a list.
    execution: false
    name: wildfire-get-verdicts
    outputs:
    - contextPath: WildFire.Verdicts.MD5
      description: MD5 hash of the file.
      type: string
    - contextPath: WildFire.Verdicts.SHA256
      description: SHA256 hash of the file.
      type: string
    - contextPath: WildFire.Verdicts.Verdict
      description: Verdict of the file.
      type: number
    - contextPath: WildFire.Verdicts.VerdictDescription
      description: Description of the file verdict.
      type: string
    - contextPath: DBotScore.Indicator
      description: The indicator that was tested.
      type: string
    - contextPath: DBotScore.Type
      description: The indicator type.
      type: string
    - contextPath: DBotScore.Vendor
      description: Vendor used to calculate the score.
      type: string
    - contextPath: DBotScore.Score
      description: The actual score.
      type: number
  - arguments:
    - default: false
      description: URL to submit to WildFire.
      isArray: true
      name: upload
      required: false
      secret: false
    - default: false
      description: Used for the inner polling flow. For uploading a URL, use the 'upload'
        argument instead.
      isArray: true
      name: url
      required: false
      secret: false
    - auto: PREDEFINED
      default: false
      description: Whether to use Cortex XSOAR's built-in polling to retrieve the result when it's ready.
      isArray: false
      name: polling
      predefined:
      - 'true'
      - 'false'
      required: false
      secret: false
    - default: false
      defaultValue: '60'
      description: Interval in seconds between each poll.
      isArray: false
      name: interval_in_seconds
      required: false
      secret: false
    - auto: PREDEFINED
      default: false
      defaultValue: pdf
      description: The type of structured report (XML or PDF) to request. Only relevant when
        polling=true.
      isArray: false
      name: format
      predefined:
      - xml
      - pdf
      required: false
      secret: false
    - auto: PREDEFINED
      default: false
      defaultValue: 'false'
      description: Whether to receive extended information from WildFire. Only relevant when
        polling=true.
      isArray: false
      name: verbose
      predefined:
      - 'true'
      - 'false'
      required: false
      secret: false
    deprecated: false
    description: Uploads a URL of a webpage to WildFire for analysis.
    execution: false
    name: wildfire-upload-url
    outputs:
    - contextPath: WildFire.Report.MD5
      description: MD5 of the submission.
      type: string
    - contextPath: WildFire.Report.SHA256
      description: SHA256 of the report.
      type: string
    - contextPath: WildFire.Report.Status
      description: The status of the submission.
      type: string
    - contextPath: WildFire.Report.URL
      description: URL of the submission.
      type: string
    - contextPath: File.Name
      description: Name of the file.
      type: string
    - contextPath: File.Type
      description: 'File type, for example: "PE".'
      type: string
    - contextPath: File.Size
      description: Size of the file.
      type: number
    - contextPath: File.MD5
      description: MD5 hash of the file.
      type: string
    - contextPath: File.SHA1
      description: SHA1 hash of the file.
      type: string
    - contextPath: File.SHA256
      description: SHA256 hash of the file.
      type: string
    - contextPath: File.Malicious.Vendor
      description: For malicious files, the vendor that made the decision.
      type: string
    - contextPath: DBotScore.Indicator
      description: The indicator that was tested.
      type: string
    - contextPath: DBotScore.Type
      description: The indicator type.
      type: string
    - contextPath: DBotScore.Vendor
      description: Vendor used to calculate the score.
      type: string
    - contextPath: DBotScore.Score
      description: The actual score.
      type: number
    - contextPath: InfoFile.EntryID
      description: The EntryID of the report file.
      type: string
    - contextPath: InfoFile.Extension
      description: The extension of the report file.
      type: string
    - contextPath: InfoFile.Name
      description: The name of the report file.
      type: string
    - contextPath: InfoFile.Info
      description: Details of the report file.
      type: string
    - contextPath: InfoFile.Size
      description: The size of the report file.
      type: number
    - contextPath: InfoFile.Type
      description: The report file type.
      type: string
    - contextPath: WildFire.Report.Network.UDP.IP
      description: Submission related IPs, in UDP protocol.
      type: string
    - contextPath: WildFire.Report.Network.UDP.Port
      description: Submission related ports, in UDP protocol.
      type: string
    - contextPath: WildFire.Report.Network.TCP.IP
      description: Submission related IPs, in TCP protocol.
      type: string
    - contextPath: WildFire.Report.Network.TCP.Port
      description: Submission related ports, in TCP protocol.
      type: string
    - contextPath: WildFire.Report.Network.DNS.Query
      description: Submission DNS queries.
      type: string
    - contextPath: WildFire.Report.Network.DNS.Response
      description: Submission DNS responses.
      type: string
    - contextPath: WildFire.Report.Evidence.md5
      description: Submission evidence MD5 hash.
      type: string
    - contextPath: WildFire.Report.Evidence.Text
      description: Submission evidence text.
      type: string
    - contextPath: WildFire.Report.detection_reasons.description
      description: Reason for the detection verdict.
      type: string
    - contextPath: WildFire.Report.detection_reasons.name
      description: Name of the detection.
      type: string
    - contextPath: WildFire.Report.detection_reasons.type
      description: Type of the detection.
      type: string
    - contextPath: WildFire.Report.detection_reasons.verdict
      description: Verdict of the detection.
      type: string
    - contextPath: WildFire.Report.detection_reasons.artifacts
      description: Artifacts of the detection reasons.
      type: unknown
    - contextPath: WildFire.Report.iocs
      description: Associated IOCs.
      type: unknown
    - contextPath: WildFire.Report.verdict
      description: The verdict of the report.
      type: string
  - arguments:
    - default: false
      description: MD5 hash of the sample.
      isArray: true
      name: md5
      required: false
      secret: false
    - default: false
      description: SHA256 hash of the sample.
      isArray: false
      name: sha256
      required: false
      secret: false
    deprecated: false
    description: Retrieves a sample.
    execution: false
    name: wildfire-get-sample
  - arguments:
    - default: false
      description: URL of the webpage.
      isArray: true
      name: url
      required: true
      secret: false
    - auto: PREDEFINED
      default: false
      description: Whether to download as screenshots or as downloadable files. if
        not specified, both will be downloaded.
      isArray: false
      name: types
      predefined:
      - download_files
      - screenshot
      required: false
      secret: false
    deprecated: false
    description: Get web artifacts for a URL webpage. An empty tgz will be returned,
      no matter what the verdict is, or even if the URL is malformed.
    execution: false
    name: wildfire-get-url-webartifacts
    outputs:
    - contextPath: InfoFile.EntryID
      description: The EntryID of the web artifacts.
      type: String
    - contextPath: InfoFile.Extension
      description: Extension of the web artifacts.
      type: string
    - contextPath: InfoFile.Name
      description: Name of the web artifacts.
      type: string
    - contextPath: InfoFile.Info
      description: Details of the web artifacts.
      type: string
    - contextPath: InfoFile.Size
      description: Size of the web artifacts.
      type: number
    - contextPath: InfoFile.Type
      description: The web artifacts file type.
      type: string
  dockerimage: demisto/python3:3.9.8.24399
  feed: false
  isfetch: false
  longRunning: false
  longRunningPort: false
  runonce: false
  script: '-'
  subtype: python3
  type: python
tests:
- Wildfire Test
- Detonate File - WildFire - Test
fromversion: 5.0.0<|MERGE_RESOLUTION|>--- conflicted
+++ resolved
@@ -8,7 +8,7 @@
   name: server
   required: true
   type: 0
-- displaypassword: API Key
+- displaypassword: API Key (Recommended)
   name: credentials
   required: true
   type: 9
@@ -43,13 +43,8 @@
   name: token
   required: false
   type: 4
-<<<<<<< HEAD
   hidden: true
 description: Perform malware dynamic analysis
-=======
-  additionalinfo: Use the "API Key (Recommended)" parameter instead.
-description: Perform malware dynamic analysis.
->>>>>>> 24ae0164
 display: Palo Alto Networks WildFire v2
 name: WildFire-v2
 script:
@@ -511,7 +506,7 @@
     - auto: PREDEFINED
       default: false
       defaultValue: pdf
-      description: The type of structured report (XML or PDF) to request. 
+      description: The type of structured report (XML or PDF) to request.
       isArray: false
       name: format
       predefined:
