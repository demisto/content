category: Forensics & Malware Analysis
sectionOrder:
- Connect
- Collect
commonfields:
  id: WildFire-v2
  version: -1
configuration:
- defaultvalue: https://wildfire.paloaltonetworks.com/publicapi
  display: Server base URL (e.g., https://192.168.0.1/publicapi)
  name: server
  required: true
  type: 0
  section: Connect
- displaypassword: API Key
  name: credentials
  required: false
  type: 9
  hiddenusername: true
  section: Connect
- additionalinfo: Source of WildFire API Key - other = NGFW, WildFire API - pcc = Prisma Cloud Compute - prismaaccessapi = Prisma Access - xsoartim = XSOAR TIM API Key
  defaultvalue: other
  display: API Key Type
  name: credentials_source
  options:
  - pcc
  - prismaaccessapi
  - xsoartim
  - other
  required: false
  type: 15
  section: Connect
  advanced: true
- display: Source Reliability
  name: integrationReliability
  required: true
  type: 15
  additionalinfo: Reliability of the source providing the intelligence data.
  defaultvalue: B - Usually reliable
  options:
  - A+ - 3rd party enrichment
  - A - Completely reliable
  - B - Usually reliable
  - C - Fairly reliable
  - D - Not usually reliable
  - E - Unreliable
  - F - Reliability cannot be judged
  section: Collect
- display: Trust any certificate (not secure)
  name: insecure
  required: false
  type: 8
  section: Connect
  advanced: true
- display: Use system proxy settings
  name: proxy
  required: false
  type: 8
  section: Connect
  advanced: true
- display: Return warning entry for unsupported file types
  name: suppress_file_type_error
  required: false
  type: 8
  section: Collect
  advanced: true
- display: API Key (Deprecated)
  name: token
  required: false
  type: 4
  hidden: true
  section: Connect
  advanced: true
- display: Create relationships
  defaultvalue: 'true'
  additionalinfo: Create relationships between indicators as part of enrichment.
  name: create_relationships
  required: false
  type: 8
  section: Collect
  advanced: true
description: Perform malware dynamic analysis
display: Palo Alto Networks WildFire v2
name: WildFire-v2
script:
  commands:
  - arguments:
    - default: true
      description: File hash to check.
      isArray: true
      name: file
      required: false
      secret: false
    - default: false
      description: MD5 hash to check.
      isArray: true
      name: md5
      required: false
      secret: false
    - default: false
      description: SHA256 hash to check.
      isArray: true
      name: sha256
      required: false
      secret: false
    deprecated: false
    description: Retrieve results for a file hash using WildFire.
    execution: false
    name: file
    outputs:
    - contextPath: File.Name
      description: Name of the file.
      type: string
    - contextPath: File.Type
      description: 'File type, for example: "PE".'
      type: string
    - contextPath: File.Size
      description: Size of the file.
      type: string
    - contextPath: File.MD5
      description: MD5 hash of the file.
      type: string
    - contextPath: File.SHA1
      description: SHA1 hash of the file.
      type: string
    - contextPath: File.SHA256
      description: SHA256 hash of the file.
      type: string
    - contextPath: File.Malicious.Vendor
      description: For malicious files, the vendor that made the decision.
      type: string
    - contextPath: File.DigitalSignature.Publisher
      description: The entity that signed the file for authenticity purposes.
      type: string
    - contextPath: DBotScore.Indicator
      description: The indicator that was tested.
      type: string
    - contextPath: DBotScore.Type
      description: The indicator type.
      type: string
    - contextPath: DBotScore.Vendor
      description: The vendor used to calculate the score.
      type: string
    - contextPath: DBotScore.Score
      description: The actual score.
      type: number
    - contextPath: WildFire.Report.Status
      description: The status of the submission.
      type: string
    - contextPath: WildFire.Report.SHA256
      description: SHA256 hash of the submission.
      type: string
    - contextPath: InfoFile.EntryID
      description: The EntryID of the report file.
      type: Unknown
    - contextPath: InfoFile.Extension
      description: Extension of the report file.
      type: string
    - contextPath: InfoFile.Name
      description: Name of the report file.
      type: string
    - contextPath: InfoFile.Info
      description: Details of the report file.
      type: string
    - contextPath: InfoFile.Size
      description: Size of the report file.
      type: number
    - contextPath: InfoFile.Type
      description: The report file type.
      type: string
    - contextPath: File.FeedRelatedIndicators.value
      description: Indicators that are associated with the file.
      type: String
    - contextPath: File.FeedRelatedIndicators.type
      description: The type of the indicators that are associated with the file.
      type: String
    - contextPath: File.Tags
      description: Tags that are associated with the file.
      type: String
    - contextPath: File.Behavior.details
      description: File behavior details.
      type: String
    - contextPath: File.Behavior.action
      description: File behavior action.
      type: String
  - arguments:
    - default: false
      description: ID of the entry containing the file to upload.
      isArray: true
      name: upload
      required: false
      secret: false
    - auto: PREDEFINED
      default: false
      description: Whether to use Cortex XSOAR's built-in polling to retrieve the result, when ready.
      isArray: false
      name: polling
      predefined:
      - 'true'
      - 'false'
      required: false
      secret: false
    - default: false
      defaultValue: '60'
      description: Interval in seconds between each poll.
      isArray: false
      name: interval_in_seconds
      required: false
      secret: false
    - default: false
      description: Used for the inner polling flow. For uploading a file, use the 'upload' argument instead.
      isArray: true
      name: md5
      required: false
      secret: false
    - auto: PREDEFINED
      default: false
      defaultValue: pdf
      description: The type of structured report (XML or PDF) to request. Only relevant when polling=true.
      isArray: false
      name: format
      predefined:
      - xml
      - pdf
      required: false
      secret: false
    - auto: PREDEFINED
      default: false
      defaultValue: 'false'
      description: Whether to receive extended information from WildFire. Only relevant when polling=true.
      isArray: false
      name: verbose
      predefined:
      - 'true'
      - 'false'
      required: false
      secret: false
    - auto: PREDEFINED
      defaultValue: false
      description: If set to “true”, the report returns extended data, which includes additional outputs.
      isArray: false
      name: extended_data
      predefined:
      - 'true'
      - 'false'
      required: false
      secret: false
    deprecated: false
    description: Uploads a file to WildFire for analysis.
    execution: false
    name: wildfire-upload
    outputs:
    - contextPath: WildFire.Report.MD5
      description: MD5 hash of the submission.
      type: string
    - contextPath: WildFire.Report.SHA256
      description: SHA256 hash of the submission.
      type: string
    - contextPath: WildFire.Report.FileType
      description: The submission type.
      type: string
    - contextPath: WildFire.Report.Size
      description: The size of the submission.
      type: number
    - contextPath: WildFire.Report.Status
      description: The status of the submission.
      type: string
    - contextPath: File.Name
      description: Name of the file.
      type: string
    - contextPath: File.Type
      description: 'File type, for example: "PE".'
      type: string
    - contextPath: File.Size
      description: Size of the file.
      type: number
    - contextPath: File.MD5
      description: MD5 hash of the file.
      type: string
    - contextPath: File.SHA1
      description: SHA1 hash of the file.
      type: string
    - contextPath: File.SHA256
      description: SHA256 hash of the file.
      type: string
    - contextPath: File.Malicious.Vendor
      description: For malicious files, the vendor that made the decision.
      type: string
    - contextPath: File.DigitalSignature.Publisher
      description: The entity that signed the file for authenticity purposes.
      type: string
    - contextPath: DBotScore.Indicator
      description: The indicator that was tested.
      type: string
    - contextPath: DBotScore.Type
      description: The indicator type.
      type: string
    - contextPath: DBotScore.Vendor
      description: Vendor used to calculate the score.
      type: string
    - contextPath: DBotScore.Score
      description: The actual score.
      type: number
    - contextPath: InfoFile.EntryID
      description: The EntryID of the report file.
      type: string
    - contextPath: InfoFile.Extension
      description: The extension of the report file.
      type: string
    - contextPath: InfoFile.Name
      description: The name of the report file.
      type: string
    - contextPath: InfoFile.Info
      description: Details of the report file.
      type: string
    - contextPath: InfoFile.Size
      description: The size of the report file.
      type: number
    - contextPath: InfoFile.Type
      description: The report file type.
      type: string
    - contextPath: WildFire.Report.NetworkInfo.URL.Host
      description: Submission related hosts.
      type: string
    - contextPath: WildFire.Report.NetworkInfo.URL.Method
      description: The submission related method.
      type: string
    - contextPath: WildFire.Report.NetworkInfo.URL.URI
      description: The submission related URI.
      type: string
    - contextPath: WildFire.Report.NetworkInfo.URL.UserAgent
      description: The submission related user agent.
      type: string
    - contextPath: WildFire.Report.NetworkInfo.UDP.IP
      description: The submission related IPs, in UDP protocol.
      type: string
    - contextPath: WildFire.Report.NetworkInfo.UDP.Port
      description: The submission related ports, in UDP protocol.
      type: string
    - contextPath: WildFire.Report.NetworkInfo.UDP.JA3
      description: The submission related JA3s, in UDP protocol.
      type: string
    - contextPath: WildFire.Report.NetworkInfo.UDP.JA3S
      description: The submission related JA3Ss, in UDP protocol.
      type: string
    - contextPath: WildFire.Report.NetworkInfo.UDP.Country
      description: The submission related countries, in UDP protocol.
      type: string
    - contextPath: WildFire.Report.NetworkInfo.TCP.IP
      description: The submission related IPs, in TCP protocol.
      type: string
    - contextPath: WildFire.Report.NetworkInfo.TCP.JA3
      description: The submission related JA3s, in TCP protocol.
      type: string
    - contextPath: WildFire.Report.NetworkInfo.TCP.JA3S
      description: The submission related JA3Ss, in TCP protocol.
      type: string
    - contextPath: WildFire.Report.NetworkInfo.TCP.Country
      description: The submission related countries, in TCP protocol.
      type: string
    - contextPath: WildFire.Report.NetworkInfo.TCP.Port
      description: The submission related ports, in TCP protocol.
      type: string
    - contextPath: WildFire.Report.NetworkInfo.DNS.Query
      description: The submission DNS queries.
      type: string
    - contextPath: WildFire.Report.NetworkInfo.DNS.Response
      description: The submission DNS responses.
      type: string
    - contextPath: WildFire.Report.NetworkInfo.DNS.Type
      description: The submission DNS Types.
      type: string
    - contextPath: WildFire.Report.Evidence.md5
      description: The submission evidence MD5 hash.
      type: string
    - contextPath: WildFire.Report.Evidence.Text
      description: The submission evidence text.
      type: string
    - contextPath: WildFire.Report.detection_reasons.description
      description: Reason for the detection verdict.
      type: string
    - contextPath: WildFire.Report.detection_reasons.name
      description: Name of the detection.
      type: string
    - contextPath: WildFire.Report.detection_reasons.type
      description: Type of the detection.
      type: string
    - contextPath: WildFire.Report.detection_reasons.verdict
      description: Verdict of the detection.
      type: string
    - contextPath: WildFire.Report.detection_reasons.artifacts
      description: Artifacts of the detection reasons.
      type: unknown
    - contextPath: WildFire.Report.iocs
      description: Associated IOCs.
      type: unknown
    - contextPath: WildFire.Report.verdict
      description: The verdict of the report.
      type: string
    - contextPath: WildFire.Report.Platform
      description: The platform of the report.
      type: string
    - contextPath: WildFire.Report.Software
      description: The software of the report.
      type: string
    - contextPath: WildFire.Report.ProcessList.Service
      description: The process service.
      type: string
    - contextPath: WildFire.Report.ProcessList.ProcessCommand
      description: The process command.
      type: string
    - contextPath: WildFire.Report.ProcessList.ProcessName
      description: The process name.
      type: string
    - contextPath: WildFire.Report.ProcessList.ProcessPid
      description: The process pid.
      type: string
    - contextPath: WildFire.Report.ProcessList.ProcessFile
      description: Lists files that started a child processes, including the process name and the action the process performed.
      type: string
    - contextPath: WildFire.Report.ProcessTree.ProcessName
      description: The process name.
      type: string
    - contextPath: WildFire.Report.ProcessTree.ProcessPid
      description: The process pid.
      type: string
    - contextPath: WildFire.Report.ProcessTree.ProcessText
      description: The action the process performed.
      type: string
    - contextPath: WildFire.Report.ProcessTree.Process.ChildName
      description: The child process name.
      type: string
    - contextPath: WildFire.Report.ProcessTree.Process.ChildPid
      description: The child process pid.
      type: string
    - contextPath: WildFire.Report.ProcessTree.Process.ChildText
      description: The action the child process performed.
      type: string
    - contextPath: WildFire.Report.ExtractedURL.URL
      description: The extracted URL.
      type: string
    - contextPath: WildFire.Report.ExtractedURL.Verdict
      description: The extracted verdict.
      type: string
    - contextPath: WildFire.Report.Summary.Text
      description: The summary of the report.
      type: string
    - contextPath: WildFire.Report.Summary.Details
      description: The details summary of the report.
      type: string
    - contextPath: WildFire.Report.Summary.Behavior
      description: The behavior summary of the report.
      type: string
    - contextPath: WildFire.Report.ELF.ShellCommands
      description: The shell commands.
      type: string
    polling: true
  - arguments:
    - default: false
      description: URL of the remote file to upload.
      isArray: false
      name: upload
      required: false
      secret: false
    - default: false
      description: Used for the inner polling flow. For uploading a URL, use the 'upload' argument instead.
      isArray: false
      name: url
      required: false
      secret: false
    - auto: PREDEFINED
      default: false
      description: Whether to use Cortex XSOAR's built-in polling to retrieve the result, when ready.
      isArray: false
      name: polling
      predefined:
      - 'true'
      - 'false'
      required: false
      secret: false
    - default: false
      defaultValue: '60'
      description: Interval in seconds between each poll.
      isArray: false
      name: interval_in_seconds
      required: false
      secret: false
    - auto: PREDEFINED
      default: false
      defaultValue: pdf
      description: The type of structured report (XML or PDF) to request. Only relevant when polling=true.
      isArray: false
      name: format
      predefined:
      - xml
      - pdf
      required: false
      secret: false
    - auto: PREDEFINED
      default: false
      defaultValue: 'false'
      description: Whether to receive extended information from WildFire. Only relevant when polling=true.
      isArray: false
      name: verbose
      predefined:
      - 'true'
      - 'false'
      required: false
      secret: false
    - auto: PREDEFINED
      defaultValue: false
      description: If set to “true”, the report returns extended data, which includes additional outputs.
      isArray: false
      name: extended_data
      predefined:
      - 'true'
      - 'false'
      required: false
      secret: false
    deprecated: false
    description: Uploads the URL of a remote file to WildFire for analysis.
    execution: false
    name: wildfire-upload-file-url
    outputs:
    - contextPath: WildFire.Report.MD5
      description: MD5 hash of the submission.
      type: string
    - contextPath: WildFire.Report.SHA256
      description: SHA256 hash of the submission.
      type: string
    - contextPath: WildFire.Report.Status
      description: The status of the submission.
      type: string
    - contextPath: WildFire.Report.URL
      description: URL of the submission.
      type: string
    - contextPath: File.Name
      description: Name of the file.
      type: string
    - contextPath: File.Type
      description: 'File type, for example: "PE".'
      type: string
    - contextPath: File.Size
      description: Size of the file.
      type: number
    - contextPath: File.MD5
      description: MD5 hash of the file.
      type: string
    - contextPath: File.SHA1
      description: SHA1 hash of the file.
      type: string
    - contextPath: File.SHA256
      description: SHA256 hash of the file.
      type: string
    - contextPath: File.Malicious.Vendor
      description: For malicious files, the vendor that made the decision.
      type: string
    - contextPath: File.DigitalSignature.Publisher
      description: The entity that signed the file for authenticity purposes.
      type: string
    - contextPath: DBotScore.Indicator
      description: The indicator that was tested.
      type: string
    - contextPath: DBotScore.Type
      description: The indicator type.
      type: string
    - contextPath: DBotScore.Vendor
      description: Vendor used to calculate the score.
      type: string
    - contextPath: DBotScore.Score
      description: The actual score.
      type: number
    - contextPath: InfoFile.EntryID
      description: The EntryID of the report file.
      type: string
    - contextPath: InfoFile.Extension
      description: The extension of the report file.
      type: string
    - contextPath: InfoFile.Name
      description: The name of the report file.
      type: string
    - contextPath: InfoFile.Info
      description: Details of the report file.
      type: string
    - contextPath: InfoFile.Size
      description: The size of the report file.
      type: number
    - contextPath: InfoFile.Type
      description: The report file type.
      type: string
    - contextPath: WildFire.Report.NetworkInfo.URL.Host
      description: The submission related hosts.
      type: string
    - contextPath: WildFire.Report.NetworkInfo.URL.Method
      description: The submission related method.
      type: string
    - contextPath: WildFire.Report.NetworkInfo.URL.URI
      description: The submission related URI.
      type: string
    - contextPath: WildFire.Report.NetworkInfo.URL.UserAgent
      description: The submission related user agent.
      type: string
    - contextPath: WildFire.Report.NetworkInfo.UDP.IP
      description: The submission related IPs, in UDP protocol.
      type: string
    - contextPath: WildFire.Report.NetworkInfo.UDP.Port
      description: The submission related ports, in UDP protocol.
      type: string
    - contextPath: WildFire.Report.NetworkInfo.UDP.JA3
      description: The submission related JA3s, in UDP protocol.
      type: string
    - contextPath: WildFire.Report.NetworkInfo.UDP.JA3S
      description: The Submission related JA3Ss, in UDP protocol.
      type: string
    - contextPath: WildFire.Report.NetworkInfo.UDP.Country
      description: The submission related countries, in UDP protocol.
      type: string
    - contextPath: WildFire.Report.NetworkInfo.TCP.IP
      description: The submission related IPs, in TCP protocol.
      type: string
    - contextPath: WildFire.Report.NetworkInfo.TCP.JA3
      description: The submission related JA3s, in TCP protocol.
      type: string
    - contextPath: WildFire.Report.NetworkInfo.TCP.JA3S
      description: The submission related JA3Ss, in TCP protocol.
      type: string
    - contextPath: WildFire.Report.NetworkInfo.TCP.Country
      description: The submission related Countries, in TCP protocol.
      type: string
    - contextPath: WildFire.Report.NetworkInfo.TCP.Port
      description: The submission related ports, in TCP protocol.
      type: string
    - contextPath: WildFire.Report.NetworkInfo.DNS.Query
      description: The submission DNS queries.
      type: string
    - contextPath: WildFire.Report.NetworkInfo.DNS.Response
      description: The submission DNS responses.
      type: string
    - contextPath: WildFire.Report.NetworkInfo.DNS.Type
      description: The submission DNS Types.
      type: string
    - contextPath: WildFire.Report.Evidence.md5
      description: The submission evidence MD5 hash.
      type: string
    - contextPath: WildFire.Report.Evidence.Text
      description: The submission evidence text.
      type: string
    - contextPath: WildFire.Report.detection_reasons.description
      description: Reason for the detection verdict.
      type: string
    - contextPath: WildFire.Report.detection_reasons.name
      description: Name of the detection.
      type: string
    - contextPath: WildFire.Report.detection_reasons.type
      description: Type of the detection.
      type: string
    - contextPath: WildFire.Report.detection_reasons.verdict
      description: Verdict of the detection.
      type: string
    - contextPath: WildFire.Report.detection_reasons.artifacts
      description: Artifacts of the detection reasons.
      type: unknown
    - contextPath: WildFire.Report.iocs
      description: Associated IOCs.
      type: unknown
    - contextPath: WildFire.Report.verdict
      description: The verdict of the report.
      type: string
    - contextPath: WildFire.Report.Platform
      description: The platform of the report.
      type: string
    - contextPath: WildFire.Report.Software
      description: The software of the report.
      type: string
    - contextPath: WildFire.Report.ProcessList.Service
      description: The process service.
      type: string
    - contextPath: WildFire.Report.ProcessList.ProcessCommand
      description: The process command.
      type: string
    - contextPath: WildFire.Report.ProcessList.ProcessName
      description: The process name.
      type: string
    - contextPath: WildFire.Report.ProcessList.ProcessPid
      description: The process pid.
      type: string
    - contextPath: WildFire.Report.ProcessList.ProcessFile
      description: Lists files that started a child processes, including the process name and the action the process performed.
      type: string
    - contextPath: WildFire.Report.ProcessTree.ProcessName
      description: The process name.
      type: string
    - contextPath: WildFire.Report.ProcessTree.ProcessPid
      description: The process pid.
      type: string
    - contextPath: WildFire.Report.ProcessTree.ProcessText
      description: The action the process performed.
      type: string
    - contextPath: WildFire.Report.ProcessTree.Process.ChildName
      description: The child process name.
      type: string
    - contextPath: WildFire.Report.ProcessTree.Process.ChildPid
      description: The child process pid.
      type: string
    - contextPath: WildFire.Report.ProcessTree.Process.ChildText
      description: The action the child process performed.
      type: string
    - contextPath: WildFire.Report.ExtractedURL.URL
      description: The extracted URL.
      type: string
    - contextPath: WildFire.Report.ExtractedURL.Verdict
      description: The extracted verdict.
      type: string
    - contextPath: WildFire.Report.Summary.Text
      description: The summary of the report.
      type: string
    - contextPath: WildFire.Report.Summary.Details
      description: The details summary of the report.
      type: string
    - contextPath: WildFire.Report.Summary.Behavior
      description: The behavior summary of the report.
      type: string
    - contextPath: WildFire.Report.ELF.ShellCommands
      description: The shell commands.
      type: string
    polling: true
  - arguments:
    - default: false
      description: MD5 hash to check.
      isArray: true
      name: md5
      required: false
      secret: false
    - default: false
      description: SHA256 hash to check.
      isArray: true
      name: sha256
      required: false
      secret: false
    - default: false
      description: Deprecated. Use the sha256 argument instead.
      isArray: true
      name: hash
      required: false
      secret: false
    - auto: PREDEFINED
      default: false
      defaultValue: pdf
      description: The type of structured report (XML ,PDF or MAEC) to request.
      isArray: false
      name: format
      predefined:
      - xml
      - pdf
      - maec
      required: false
      secret: false
    - auto: PREDEFINED
      default: false
      defaultValue: 'false'
      description: Whether to receive extended information from WildFire.
      isArray: false
      name: verbose
      predefined:
      - 'true'
      - 'false'
      required: false
      secret: false
    - default: false
      description: Retrieves results for a URL using WildFire. The report will be populated in the context as JSON format.
      isArray: true
      name: url
      required: false
      secret: false
    - auto: PREDEFINED
      defaultValue: false
      description: If set to “true”, the report returns extended data, which includes additional outputs.
      isArray: false
      name: extended_data
      predefined:
      - 'true'
      - 'false'
      required: false
      secret: false
    deprecated: false
    description: Retrieves results for a file hash using WildFire.
    execution: false
    name: wildfire-report
    outputs:
    - contextPath: File.Name
      description: Name of the file.
      type: string
    - contextPath: File.Type
      description: 'File type, for example: "PE".'
      type: string
    - contextPath: File.Size
      description: Size of the file.
      type: number
    - contextPath: File.MD5
      description: MD5 hash of the file.
      type: string
    - contextPath: File.SHA1
      description: SHA1 hash of the file.
      type: string
    - contextPath: File.SHA256
      description: SHA256 hash of the file.
      type: string
    - contextPath: File.Malicious.Vendor
      description: For malicious files, the vendor that made the decision.
      type: string
    - contextPath: File.DigitalSignature.Publisher
      description: The entity that signed the file for authenticity purposes.
      type: string
    - contextPath: DBotScore.Indicator
      description: The indicator that was tested.
      type: string
    - contextPath: DBotScore.Type
      description: The indicator type.
      type: string
    - contextPath: DBotScore.Vendor
      description: Vendor used to calculate the score.
      type: string
    - contextPath: DBotScore.Score
      description: The actual score.
      type: number
    - contextPath: WildFire.Report.Status
      description: The status of the submission.
      type: string
    - contextPath: WildFire.Report.SHA256
      description: SHA256 hash of the submission.
      type: string
    - contextPath: InfoFile.EntryID
      description: The EntryID of the report file.
      type: string
    - contextPath: InfoFile.Extension
      description: The extension of the report file.
      type: string
    - contextPath: InfoFile.Name
      description: The name of the report file.
      type: string
    - contextPath: InfoFile.Info
      description: Details of the report file.
      type: string
    - contextPath: InfoFile.Size
      description: The size of the report file.
      type: number
    - contextPath: InfoFile.Type
      description: The report file type.
      type: string
    - contextPath: WildFire.Report.NetworkInfo.URL.Host
      description: The submission related hosts.
      type: string
    - contextPath: WildFire.Report.NetworkInfo.URL.Method
      description: The submission related method.
      type: string
    - contextPath: WildFire.Report.NetworkInfo.URL.URI
      description: The submission related URI.
      type: string
    - contextPath: WildFire.Report.NetworkInfo.URL.UserAgent
      description: The submission related user agent
      type: string
    - contextPath: WildFire.Report.NetworkInfo.UDP.IP
      description: The submission related IPs, in UDP protocol.
      type: string
    - contextPath: WildFire.Report.NetworkInfo.UDP.Port
      description: The submission related ports, in UDP protocol.
      type: string
    - contextPath: WildFire.Report.NetworkInfo.UDP.JA3
      description: The submission related JA3s, in UDP protocol.
      type: string
    - contextPath: WildFire.Report.NetworkInfo.UDP.JA3S
      description: The submission related JA3Ss, in UDP protocol.
      type: string
    - contextPath: WildFire.Report.NetworkInfo.UDP.Country
      description: The submission related countries, in UDP protocol.
      type: string
    - contextPath: WildFire.Report.NetworkInfo.TCP.IP
      description: The submission related IPs, in TCP protocol.
      type: string
    - contextPath: WildFire.Report.NetworkInfo.TCP.JA3
      description: The submission related JA3s, in TCP protocol.
      type: string
    - contextPath: WildFire.Report.NetworkInfo.TCP.JA3S
      description: The Submission related JA3Ss, in TCP protocol.
      type: string
    - contextPath: WildFire.Report.NetworkInfo.TCP.Country
      description: The submission related countries, in TCP protocol.
      type: string
    - contextPath: WildFire.Report.NetworkInfo.TCP.Port
      description: The submission related ports, in TCP protocol.
      type: string
    - contextPath: WildFire.Report.NetworkInfo.DNS.Query
      description: The submission DNS queries.
      type: string
    - contextPath: WildFire.Report.NetworkInfo.DNS.Response
      description: The submission DNS responses.
      type: string
    - contextPath: WildFire.Report.NetworkInfo.DNS.Type
      description: The submission DNS Types.
      type: string
    - contextPath: WildFire.Report.Evidence.md5
      description: The submission evidence MD5 hash.
      type: string
    - contextPath: WildFire.Report.Evidence.Text
      description: The submission evidence text.
      type: string
    - contextPath: WildFire.Report.detection_reasons.description
      description: Reason for the detection verdict.
      type: string
    - contextPath: WildFire.Report.detection_reasons.name
      description: Name of the detection.
      type: string
    - contextPath: WildFire.Report.detection_reasons.type
      description: Type of the detection.
      type: string
    - contextPath: WildFire.Report.detection_reasons.verdict
      description: Verdict of the detection.
      type: string
    - contextPath: WildFire.Report.detection_reasons.artifacts
      description: Artifacts of the detection reasons.
      type: unknown
    - contextPath: WildFire.Report.iocs
      description: Associated IOCs.
      type: unknown
    - contextPath: WildFire.Report.verdict
      description: The verdict of the report.
      type: string
    - contextPath: WildFire.Report.Platform
      description: The platform of the report.
      type: string
    - contextPath: WildFire.Report.Software
      description: The software of the report.
      type: string
    - contextPath: WildFire.Report.ProcessList.Service
      description: The process service.
      type: string
    - contextPath: WildFire.Report.ProcessList.ProcessCommand
      description: The process command.
      type: string
    - contextPath: WildFire.Report.ProcessList.ProcessName
      description: The process name.
      type: string
    - contextPath: WildFire.Report.ProcessList.ProcessPid
      description: The process pid.
      type: string
    - contextPath: WildFire.Report.ProcessList.ProcessFile
      description: Lists files that started a child processes, including the process name and the action the process performed.
      type: string
    - contextPath: WildFire.Report.ProcessTree.ProcessName
      description: The process name.
      type: string
    - contextPath: WildFire.Report.ProcessTree.ProcessPid
      description: The process pid.
      type: string
    - contextPath: WildFire.Report.ProcessTree.ProcessText
      description: The action the process performed.
      type: string
    - contextPath: WildFire.Report.ProcessTree.Process.ChildName
      description: The child process name.
      type: string
    - contextPath: WildFire.Report.ProcessTree.Process.ChildPid
      description: The child process pid.
      type: string
    - contextPath: WildFire.Report.ProcessTree.Process.ChildText
      description: The action the child process performed.
      type: string
    - contextPath: WildFire.Report.ExtractedURL.URL
      description: The extracted URL.
      type: string
    - contextPath: WildFire.Report.ExtractedURL.Verdict
      description: The extracted verdict.
      type: string
    - contextPath: WildFire.Report.Summary.Text
      description: The summary of the report.
      type: string
    - contextPath: WildFire.Report.Summary.Details
      description: The details summary of the report.
      type: string
    - contextPath: WildFire.Report.Summary.Behavior
      description: The behavior summary of the report.
      type: string
    - contextPath: WildFire.Report.ELF.ShellCommands
      description: The shell commands.
      type: string
    - contextPath: WildFire.Report.maec_report
      description: MAEC report output
      type: string
  - arguments:
    - default: false
      description: Comma-separated list of hashes to get the verdict for.
      isArray: true
      name: hash
      required: false
      secret: false
    - default: false
      description: The URL to get the verdict for.
      isArray: false
      name: url
      required: false
      secret: false
    deprecated: false
    description: Returns a verdict for a hash.
    execution: false
    name: wildfire-get-verdict
    outputs:
    - contextPath: WildFire.Verdicts.MD5
      description: MD5 hash of the file.
      type: string
    - contextPath: WildFire.Verdicts.SHA256
      description: SHA256 hash of the file.
      type: string
    - contextPath: WildFire.Verdicts.VerdictDescription
      description: Description of the file verdict.
      type: string
    - contextPath: DBotScore.Indicator
      description: The indicator that was tested.
      type: string
    - contextPath: DBotScore.Type
      description: The indicator type.
      type: string
    - contextPath: DBotScore.Vendor
      description: Vendor used to calculate the score.
      type: string
    - contextPath: DBotScore.Score
      description: The actual score.
      type: number
    - contextPath: WildFire.Verdicts.AnalysisTime
      description: Verdict analysis time.
      type: Date
    - contextPath: WildFire.Verdicts.URL
      description: The URL of the web page.
      type: String
    - contextPath: WildFire.Verdicts.Valid
      description: Is the URL valid.
      type: String
    - contextPath: WildFire.Verdicts.Verdict
      description: Verdict of the file.
      type: Number
  - arguments:
    - default: false
      description: EntryID of the text file that contains multiple hashes. Limit is 500 hashes.
      isArray: true
      name: EntryID
      required: false
      secret: false
    - default: false
      description: A comma-separated list of hashes to get verdicts for.
      isArray: true
      name: hash_list
      required: false
      secret: false
    deprecated: false
    description: Returns a verdict regarding multiple hashes, stored in a TXT file or given as a list.
    execution: false
    name: wildfire-get-verdicts
    outputs:
    - contextPath: WildFire.Verdicts.MD5
      description: MD5 hash of the file.
      type: string
    - contextPath: WildFire.Verdicts.SHA256
      description: SHA256 hash of the file.
      type: string
    - contextPath: WildFire.Verdicts.Verdict
      description: Verdict of the file.
      type: number
    - contextPath: WildFire.Verdicts.VerdictDescription
      description: Description of the file verdict.
      type: string
    - contextPath: DBotScore.Indicator
      description: The indicator that was tested.
      type: string
    - contextPath: DBotScore.Type
      description: The indicator type.
      type: string
    - contextPath: DBotScore.Vendor
      description: Vendor used to calculate the score.
      type: string
    - contextPath: DBotScore.Score
      description: The actual score.
      type: number
  - arguments:
    - default: false
      description: URL to submit to WildFire.
      isArray: true
      name: upload
      required: false
      secret: false
    - default: false
      description: Used for the inner polling flow. For uploading a URL, use the 'upload' argument instead.
      isArray: true
      name: url
      required: false
      secret: false
    - auto: PREDEFINED
      default: false
      description: Whether to use Cortex XSOAR's built-in polling to retrieve the result, when ready.
      isArray: false
      name: polling
      predefined:
      - 'true'
      - 'false'
      required: false
      secret: false
    - default: false
      defaultValue: '60'
      description: Interval in seconds between each poll.
      isArray: false
      name: interval_in_seconds
      required: false
      secret: false
    - auto: PREDEFINED
      default: false
      defaultValue: pdf
      description: The type of structured report (XML or PDF) to request. Only relevant when polling=true.
      isArray: false
      name: format
      predefined:
      - xml
      - pdf
      required: false
      secret: false
    - auto: PREDEFINED
      default: false
      defaultValue: 'false'
      description: Whether to receive extended information from WildFire. Only relevant when polling=true.
      isArray: false
      name: verbose
      predefined:
      - 'true'
      - 'false'
      required: false
      secret: false
    - auto: PREDEFINED
      defaultValue: false
      description: If set to “true”, the report returns extended data, which includes additional outputs.
      isArray: false
      name: extended_data
      predefined:
      - 'true'
      - 'false'
      required: false
      secret: false
    deprecated: false
    description: Uploads a URL of a webpage to WildFire for analysis.
    execution: false
    name: wildfire-upload-url
    outputs:
    - contextPath: WildFire.Report.MD5
      description: MD5 of the submission.
      type: string
    - contextPath: WildFire.Report.SHA256
      description: SHA256 of the report.
      type: string
    - contextPath: WildFire.Report.Status
      description: The status of the submission.
      type: string
    - contextPath: WildFire.Report.URL
      description: URL of the submission.
      type: string
    - contextPath: File.Name
      description: Name of the file.
      type: string
    - contextPath: File.Type
      description: 'File type, for example: "PE".'
      type: string
    - contextPath: File.Size
      description: Size of the file.
      type: number
    - contextPath: File.MD5
      description: MD5 hash of the file.
      type: string
    - contextPath: File.SHA1
      description: SHA1 hash of the file.
      type: string
    - contextPath: File.SHA256
      description: SHA256 hash of the file.
      type: string
    - contextPath: File.Malicious.Vendor
      description: For malicious files, the vendor that made the decision.
      type: string
    - contextPath: File.DigitalSignature.Publisher
      description: The entity that signed the file for authenticity purposes.
      type: string
    - contextPath: DBotScore.Indicator
      description: The indicator that was tested.
      type: string
    - contextPath: DBotScore.Type
      description: The indicator type.
      type: string
    - contextPath: DBotScore.Vendor
      description: Vendor used to calculate the score.
      type: string
    - contextPath: DBotScore.Score
      description: The actual score.
      type: number
    - contextPath: InfoFile.EntryID
      description: The EntryID of the report file.
      type: string
    - contextPath: InfoFile.Extension
      description: The extension of the report file.
      type: string
    - contextPath: InfoFile.Name
      description: The name of the report file.
      type: string
    - contextPath: InfoFile.Info
      description: Details of the report file.
      type: string
    - contextPath: InfoFile.Size
      description: The size of the report file.
      type: number
    - contextPath: InfoFile.Type
      description: The report file type.
      type: string
    - contextPath: WildFire.Report.NetworkInfo.URL.Host
      description: The submission related hosts.
      type: string
    - contextPath: WildFire.Report.NetworkInfo.URL.Method
      description: The submission related method.
      type: string
    - contextPath: WildFire.Report.NetworkInfo.URL.URI
      description: The submission related URI.
      type: string
    - contextPath: WildFire.Report.NetworkInfo.URL.UserAgent
      description: The submission related user agent.
      type: string
    - contextPath: WildFire.Report.NetworkInfo.UDP.IP
      description: The submission related IPs, in UDP protocol.
      type: string
    - contextPath: WildFire.Report.NetworkInfo.UDP.Port
      description: The submission related ports, in UDP protocol.
      type: string
    - contextPath: WildFire.Report.NetworkInfo.UDP.JA3
      description: The submission related JA3s, in UDP protocol.
      type: string
    - contextPath: WildFire.Report.NetworkInfo.UDP.JA3S
      description: The submission related JA3Ss, in UDP protocol.
      type: string
    - contextPath: WildFire.Report.NetworkInfo.UDP.Country
      description: The submission related countries, in UDP protocol.
      type: string
    - contextPath: WildFire.Report.NetworkInfo.TCP.IP
      description: The submission related IPs, in TCP protocol.
      type: string
    - contextPath: WildFire.Report.NetworkInfo.TCP.JA3
      description: The submission related JA3s, in TCP protocol.
      type: string
    - contextPath: WildFire.Report.NetworkInfo.TCP.JA3S
      description: The submission related JA3Ss, in TCP protocol.
      type: string
    - contextPath: WildFire.Report.NetworkInfo.TCP.Country
      description: The submission related Countries, in TCP protocol.
      type: string
    - contextPath: WildFire.Report.NetworkInfo.TCP.Port
      description: The submission related ports, in TCP protocol.
      type: string
    - contextPath: WildFire.Report.NetworkInfo.DNS.Query
      description: The submission DNS queries.
      type: string
    - contextPath: WildFire.Report.NetworkInfo.DNS.Response
      description: The submission DNS responses.
      type: string
    - contextPath: WildFire.Report.NetworkInfo.DNS.Type
      description: The submission DNS Types.
      type: string
    - contextPath: WildFire.Report.Evidence.md5
      description: The submission evidence MD5 hash.
      type: string
    - contextPath: WildFire.Report.Evidence.Text
      description: The submission evidence text.
      type: string
    - contextPath: WildFire.Report.detection_reasons.description
      description: Reason for the detection verdict.
      type: string
    - contextPath: WildFire.Report.detection_reasons.name
      description: Name of the detection.
      type: string
    - contextPath: WildFire.Report.detection_reasons.type
      description: Type of the detection.
      type: string
    - contextPath: WildFire.Report.detection_reasons.verdict
      description: Verdict of the detection.
      type: string
    - contextPath: WildFire.Report.detection_reasons.artifacts
      description: Artifacts of the detection reasons.
      type: unknown
    - contextPath: WildFire.Report.iocs
      description: Associated IOCs.
      type: unknown
    - contextPath: WildFire.Report.verdict
      description: The verdict of the report.
      type: string
    - contextPath: WildFire.Report.Platform
      description: The platform of the report.
      type: string
    - contextPath: WildFire.Report.Software
      description: The software of the report.
      type: string
    - contextPath: WildFire.Report.ProcessList.Service
      description: The process service.
      type: string
    - contextPath: WildFire.Report.ProcessList.ProcessCommand
      description: The process command.
      type: string
    - contextPath: WildFire.Report.ProcessList.ProcessName
      description: The process name.
      type: string
    - contextPath: WildFire.Report.ProcessList.ProcessPid
      description: The process pid.
      type: string
    - contextPath: WildFire.Report.ProcessList.ProcessFile
      description: Lists files that started a child processes, including the process name and the action the process performed.
      type: string
    - contextPath: WildFire.Report.ProcessTree.ProcessName
      description: The process name.
      type: string
    - contextPath: WildFire.Report.ProcessTree.ProcessPid
      description: The process pid.
      type: string
    - contextPath: WildFire.Report.ProcessTree.ProcessText
      description: The action the process performed.
      type: string
    - contextPath: WildFire.Report.ProcessTree.Process.ChildName
      description: The child process name.
      type: string
    - contextPath: WildFire.Report.ProcessTree.Process.ChildPid
      description: The child process pid.
      type: string
    - contextPath: WildFire.Report.ProcessTree.Process.ChildText
      description: The action the child process performed.
      type: string
    - contextPath: WildFire.Report.ExtractedURL.URL
      description: The extracted URL.
      type: string
    - contextPath: WildFire.Report.ExtractedURL.Verdict
      description: The extracted verdict.
      type: string
    - contextPath: WildFire.Report.Summary.Text
      description: The summary of the report.
      type: string
    - contextPath: WildFire.Report.Summary.Details
      description: The details summary of the report.
      type: string
    - contextPath: WildFire.Report.Summary.Behavior
      description: The behavior summary of the report.
      type: string
    - contextPath: WildFire.Report.ELF.ShellCommands
      description: The shell commands.
      type: string
    polling: true
  - arguments:
    - default: false
      description: MD5 hash of the sample.
      isArray: true
      name: md5
      required: false
      secret: false
    - default: false
      description: SHA256 hash of the sample.
      isArray: false
      name: sha256
      required: false
      secret: false
    deprecated: false
    description: Retrieves a sample.
    execution: false
    name: wildfire-get-sample
  - arguments:
    - default: false
      description: URL of the webpage.
      isArray: true
      name: url
      required: true
      secret: false
    - auto: PREDEFINED
      default: false
      description: Whether to download as screenshots or as downloadable files. if not specified, both will be downloaded.
      isArray: false
      name: types
      predefined:
      - download_files
      - screenshot
      required: false
      secret: false
    deprecated: false
    description: Get web artifacts for a URL webpage. An empty tgz will be returned, no matter what the verdict is, or even if the URL is malformed.
    execution: false
    name: wildfire-get-url-webartifacts
    outputs:
    - contextPath: InfoFile.EntryID
      description: The EntryID of the web artifacts.
      type: String
    - contextPath: InfoFile.Extension
      description: Extension of the web artifacts.
      type: string
    - contextPath: InfoFile.Name
      description: Name of the web artifacts.
      type: string
    - contextPath: InfoFile.Info
      description: Details of the web artifacts.
      type: string
    - contextPath: InfoFile.Size
      description: Size of the web artifacts.
      type: number
    - contextPath: InfoFile.Type
      description: The web artifacts file type.
      type: string
<<<<<<< HEAD
  dockerimage: demisto/python3:3.10.12.62631
=======
  dockerimage: demisto/python3:3.10.12.63474
>>>>>>> a98c02de
  feed: false
  isfetch: false
  longRunning: false
  longRunningPort: false
  runonce: false
  script: '-'
  subtype: python3
  type: python
tests:
- Wildfire Test
- Detonate File - WildFire - Test
fromversion: 5.0.0<|MERGE_RESOLUTION|>--- conflicted
+++ resolved
@@ -1404,11 +1404,7 @@
     - contextPath: InfoFile.Type
       description: The web artifacts file type.
       type: string
-<<<<<<< HEAD
-  dockerimage: demisto/python3:3.10.12.62631
-=======
   dockerimage: demisto/python3:3.10.12.63474
->>>>>>> a98c02de
   feed: false
   isfetch: false
   longRunning: false
