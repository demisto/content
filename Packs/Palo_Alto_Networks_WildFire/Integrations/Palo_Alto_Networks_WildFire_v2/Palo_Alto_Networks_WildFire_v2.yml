--- conflicted
+++ resolved
@@ -1246,10 +1246,7 @@
       description: The web artifacts file type.
       type: string
   dockerimage: demisto/python3:3.10.12.63474
-<<<<<<< HEAD
-=======
   runonce: false
->>>>>>> 9ddafcfd
   script: '-'
   subtype: python3
   type: python
