category: Forensics & Malware Analysis
sectionOrder:
- Connect
- Collect
commonfields:
  id: WildFire-v2
  version: -1
configuration:
- defaultvalue: https://wildfire.paloaltonetworks.com/publicapi
  display: Server base URL (e.g., https://192.168.0.1/publicapi)
  name: server
  required: true
  type: 0
  section: Connect
- displaypassword: API Key
  name: credentials
  required: false
  type: 9
  hiddenusername: true
  section: Connect
- additionalinfo: Source of WildFire API Key - other = NGFW, WildFire API - pcc = Prisma Cloud Compute - prismaaccessapi = Prisma Access - xsoartim = XSOAR TIM API Key
  defaultvalue: other
  display: API Key Type
  name: credentials_source
  options:
  - pcc
  - prismaaccessapi
  - xsoartim
  - other
  required: false
  type: 15
  section: Connect
  advanced: true
- display: Source Reliability
  name: integrationReliability
  required: true
  type: 15
  additionalinfo: Reliability of the source providing the intelligence data.
  defaultvalue: B - Usually reliable
  options:
  - A+ - 3rd party enrichment
  - A - Completely reliable
  - B - Usually reliable
  - C - Fairly reliable
  - D - Not usually reliable
  - E - Unreliable
  - F - Reliability cannot be judged
  section: Collect
- display: Trust any certificate (not secure)
  name: insecure
  required: false
  type: 8
  section: Connect
  advanced: true
- display: Use system proxy settings
  name: proxy
  required: false
  type: 8
  section: Connect
  advanced: true
- display: Return warning entry for unsupported file types
  name: suppress_file_type_error
  required: false
  type: 8
  section: Collect
  advanced: true
- display: API Key (Deprecated)
  name: token
  required: false
  type: 4
  hidden: true
  section: Connect
  advanced: true
- display: Create relationships
  defaultvalue: 'true'
  additionalinfo: Create relationships between indicators as part of enrichment.
  name: create_relationships
  required: false
  type: 8
  section: Collect
  advanced: true
description: Perform malware dynamic analysis
display: Palo Alto Networks WildFire v2
name: WildFire-v2
script:
  commands:
  - arguments:
    - default: true
      description: File hash to check.
      isArray: true
      name: file
      required: false
      secret: false
    - default: false
      description: MD5 hash to check.
      isArray: true
      name: md5
      required: false
      secret: false
    - default: false
      description: SHA256 hash to check.
      isArray: true
      name: sha256
      required: false
      secret: false
    deprecated: false
    description: Retrieve results for a file hash using WildFire.
    execution: false
    name: file
    outputs:
    - contextPath: File.Name
      description: Name of the file.
      type: string
    - contextPath: File.Type
      description: 'File type, for example: "PE".'
      type: string
    - contextPath: File.Size
      description: Size of the file.
      type: string
    - contextPath: File.MD5
      description: MD5 hash of the file.
      type: string
    - contextPath: File.SHA1
      description: SHA1 hash of the file.
      type: string
    - contextPath: File.SHA256
      description: SHA256 hash of the file.
      type: string
    - contextPath: File.Malicious.Vendor
      description: For malicious files, the vendor that made the decision.
      type: string
    - contextPath: File.DigitalSignature.Publisher
      description: The entity that signed the file for authenticity purposes.
      type: string
    - contextPath: DBotScore.Indicator
      description: The indicator that was tested.
      type: string
    - contextPath: DBotScore.Type
      description: The indicator type.
      type: string
    - contextPath: DBotScore.Vendor
      description: The vendor used to calculate the score.
      type: string
    - contextPath: DBotScore.Score
      description: The actual score.
      type: number
    - contextPath: WildFire.Report.Status
      description: The status of the submission.
      type: string
    - contextPath: WildFire.Report.SHA256
      description: SHA256 hash of the submission.
      type: string
    - contextPath: InfoFile.EntryID
      description: The EntryID of the report file.
      type: Unknown
    - contextPath: InfoFile.Extension
      description: Extension of the report file.
      type: string
    - contextPath: InfoFile.Name
      description: Name of the report file.
      type: string
    - contextPath: InfoFile.Info
      description: Details of the report file.
      type: string
    - contextPath: InfoFile.Size
      description: Size of the report file.
      type: number
    - contextPath: InfoFile.Type
      description: The report file type.
      type: string
    - contextPath: File.FeedRelatedIndicators.value
      description: Indicators that are associated with the file.
      type: String
    - contextPath: File.FeedRelatedIndicators.type
      description: The type of the indicators that are associated with the file.
      type: String
    - contextPath: File.Tags
      description: Tags that are associated with the file.
      type: String
    - contextPath: File.Behavior.details
      description: File behavior details.
      type: String
    - contextPath: File.Behavior.action
      description: File behavior action.
      type: String
  - arguments:
    - default: false
      description: ID of the entry containing the file to upload.
      isArray: true
      name: upload
      required: false
      secret: false
    - auto: PREDEFINED
      default: false
      description: Whether to use Cortex XSOAR's built-in polling to retrieve the result, when ready.
      isArray: false
      name: polling
      predefined:
      - 'true'
      - 'false'
      required: false
      secret: false
    - default: false
      defaultValue: '60'
      description: Interval in seconds between each poll.
      isArray: false
      name: interval_in_seconds
      required: false
      secret: false
    - default: false
      description: Used for the inner polling flow. For uploading a file, use the 'upload' argument instead.
      isArray: true
      name: md5
      required: false
      secret: false
    - auto: PREDEFINED
      default: false
      defaultValue: pdf
      description: The type of structured report (XML or PDF) to request. Only relevant when polling=true.
      isArray: false
      name: format
      predefined:
      - xml
      - pdf
      required: false
      secret: false
    - auto: PREDEFINED
      default: false
      defaultValue: 'false'
      description: Whether to receive extended information from WildFire. Only relevant when polling=true.
      isArray: false
      name: verbose
      predefined:
      - 'true'
      - 'false'
      required: false
      secret: false
    - auto: PREDEFINED
      defaultValue: false
      description: If set to “true”, the report returns extended data, which includes additional outputs.
      isArray: false
      name: extended_data
      predefined:
      - 'true'
      - 'false'
      required: false
      secret: false
    deprecated: false
    description: Uploads a file to WildFire for analysis.
    execution: false
    name: wildfire-upload
    outputs:
    - contextPath: WildFire.Report.MD5
      description: MD5 hash of the submission.
      type: string
    - contextPath: WildFire.Report.SHA256
      description: SHA256 hash of the submission.
      type: string
    - contextPath: WildFire.Report.FileType
      description: The submission type.
      type: string
    - contextPath: WildFire.Report.Size
      description: The size of the submission.
      type: number
    - contextPath: WildFire.Report.Status
      description: The status of the submission.
      type: string
    - contextPath: File.Name
      description: Name of the file.
      type: string
    - contextPath: File.Type
      description: 'File type, for example: "PE".'
      type: string
    - contextPath: File.Size
      description: Size of the file.
      type: number
    - contextPath: File.MD5
      description: MD5 hash of the file.
      type: string
    - contextPath: File.SHA1
      description: SHA1 hash of the file.
      type: string
    - contextPath: File.SHA256
      description: SHA256 hash of the file.
      type: string
    - contextPath: File.Malicious.Vendor
      description: For malicious files, the vendor that made the decision.
      type: string
    - contextPath: File.DigitalSignature.Publisher
      description: The entity that signed the file for authenticity purposes.
      type: string
    - contextPath: DBotScore.Indicator
      description: The indicator that was tested.
      type: string
    - contextPath: DBotScore.Type
      description: The indicator type.
      type: string
    - contextPath: DBotScore.Vendor
      description: Vendor used to calculate the score.
      type: string
    - contextPath: DBotScore.Score
      description: The actual score.
      type: number
    - contextPath: InfoFile.EntryID
      description: The EntryID of the report file.
      type: string
    - contextPath: InfoFile.Extension
      description: The extension of the report file.
      type: string
    - contextPath: InfoFile.Name
      description: The name of the report file.
      type: string
    - contextPath: InfoFile.Info
      description: Details of the report file.
      type: string
    - contextPath: InfoFile.Size
      description: The size of the report file.
      type: number
    - contextPath: InfoFile.Type
      description: The report file type.
      type: string
    - contextPath: WildFire.Report.NetworkInfo.URL.Host
      description: Submission related hosts.
      type: string
    - contextPath: WildFire.Report.NetworkInfo.URL.Method
      description: The submission related method.
      type: string
    - contextPath: WildFire.Report.NetworkInfo.URL.URI
      description: The submission related URI.
      type: string
    - contextPath: WildFire.Report.NetworkInfo.URL.UserAgent
      description: The submission related user agent.
      type: string
    - contextPath: WildFire.Report.NetworkInfo.UDP.IP
      description: The submission related IPs, in UDP protocol.
      type: string
    - contextPath: WildFire.Report.NetworkInfo.UDP.Port
      description: The submission related ports, in UDP protocol.
      type: string
    - contextPath: WildFire.Report.NetworkInfo.UDP.JA3
      description: The submission related JA3s, in UDP protocol.
      type: string
    - contextPath: WildFire.Report.NetworkInfo.UDP.JA3S
      description: The submission related JA3Ss, in UDP protocol.
      type: string
    - contextPath: WildFire.Report.NetworkInfo.UDP.Country
      description: The submission related countries, in UDP protocol.
      type: string
    - contextPath: WildFire.Report.NetworkInfo.TCP.IP
      description: The submission related IPs, in TCP protocol.
      type: string
    - contextPath: WildFire.Report.NetworkInfo.TCP.JA3
      description: The submission related JA3s, in TCP protocol.
      type: string
    - contextPath: WildFire.Report.NetworkInfo.TCP.JA3S
      description: The submission related JA3Ss, in TCP protocol.
      type: string
    - contextPath: WildFire.Report.NetworkInfo.TCP.Country
      description: The submission related countries, in TCP protocol.
      type: string
    - contextPath: WildFire.Report.NetworkInfo.TCP.Port
      description: The submission related ports, in TCP protocol.
      type: string
    - contextPath: WildFire.Report.NetworkInfo.DNS.Query
      description: The submission DNS queries.
      type: string
    - contextPath: WildFire.Report.NetworkInfo.DNS.Response
      description: The submission DNS responses.
      type: string
    - contextPath: WildFire.Report.NetworkInfo.DNS.Type
      description: The submission DNS Types.
      type: string
    - contextPath: WildFire.Report.Evidence.md5
      description: The submission evidence MD5 hash.
      type: string
    - contextPath: WildFire.Report.Evidence.Text
      description: The submission evidence text.
      type: string
    - contextPath: WildFire.Report.detection_reasons.description
      description: Reason for the detection verdict.
      type: string
    - contextPath: WildFire.Report.detection_reasons.name
      description: Name of the detection.
      type: string
    - contextPath: WildFire.Report.detection_reasons.type
      description: Type of the detection.
      type: string
    - contextPath: WildFire.Report.detection_reasons.verdict
      description: Verdict of the detection.
      type: string
    - contextPath: WildFire.Report.detection_reasons.artifacts
      description: Artifacts of the detection reasons.
      type: unknown
    - contextPath: WildFire.Report.iocs
      description: Associated IOCs.
      type: unknown
    - contextPath: WildFire.Report.verdict
      description: The verdict of the report.
      type: string
    - contextPath: WildFire.Report.Platform
      description: The platform of the report.
      type: string
    - contextPath: WildFire.Report.Software
      description: The software of the report.
      type: string
    - contextPath: WildFire.Report.ProcessList.Service
      description: The process service.
      type: string
    - contextPath: WildFire.Report.ProcessList.ProcessCommand
      description: The process command.
      type: string
    - contextPath: WildFire.Report.ProcessList.ProcessName
      description: The process name.
      type: string
    - contextPath: WildFire.Report.ProcessList.ProcessPid
      description: The process pid.
      type: string
    - contextPath: WildFire.Report.ProcessList.ProcessFile
      description: Lists files that started a child processes, including the process name and the action the process performed.
      type: string
    - contextPath: WildFire.Report.ProcessTree.ProcessName
      description: The process name.
      type: string
    - contextPath: WildFire.Report.ProcessTree.ProcessPid
      description: The process pid.
      type: string
    - contextPath: WildFire.Report.ProcessTree.ProcessText
      description: The action the process performed.
      type: string
    - contextPath: WildFire.Report.ProcessTree.Process.ChildName
      description: The child process name.
      type: string
    - contextPath: WildFire.Report.ProcessTree.Process.ChildPid
      description: The child process pid.
      type: string
    - contextPath: WildFire.Report.ProcessTree.Process.ChildText
      description: The action the child process performed.
      type: string
    - contextPath: WildFire.Report.ExtractedURL.URL
      description: The extracted URL.
      type: string
    - contextPath: WildFire.Report.ExtractedURL.Verdict
      description: The extracted verdict.
      type: string
    - contextPath: WildFire.Report.Summary.Text
      description: The summary of the report.
      type: string
    - contextPath: WildFire.Report.Summary.Details
      description: The details summary of the report.
      type: string
    - contextPath: WildFire.Report.Summary.Behavior
      description: The behavior summary of the report.
      type: string
    - contextPath: WildFire.Report.ELF.ShellCommands
      description: The shell commands.
      type: string
    polling: true
  - arguments:
    - default: false
      description: URL of the remote file to upload.
      isArray: false
      name: upload
      required: false
      secret: false
    - default: false
      description: Used for the inner polling flow. For uploading a URL, use the 'upload' argument instead.
      isArray: false
      name: url
      required: false
      secret: false
    - auto: PREDEFINED
      default: false
      description: Whether to use Cortex XSOAR's built-in polling to retrieve the result, when ready.
      isArray: false
      name: polling
      predefined:
      - 'true'
      - 'false'
      required: false
      secret: false
    - default: false
      defaultValue: '60'
      description: Interval in seconds between each poll.
      isArray: false
      name: interval_in_seconds
      required: false
      secret: false
    - auto: PREDEFINED
      default: false
      defaultValue: pdf
      description: The type of structured report (XML or PDF) to request. Only relevant when polling=true.
      isArray: false
      name: format
      predefined:
      - xml
      - pdf
      required: false
      secret: false
    - auto: PREDEFINED
      default: false
      defaultValue: 'false'
      description: Whether to receive extended information from WildFire. Only relevant when polling=true.
      isArray: false
      name: verbose
      predefined:
      - 'true'
      - 'false'
      required: false
      secret: false
    - auto: PREDEFINED
      defaultValue: false
      description: If set to “true”, the report returns extended data, which includes additional outputs.
      isArray: false
      name: extended_data
      predefined:
      - 'true'
      - 'false'
      required: false
      secret: false
    deprecated: false
    description: Uploads the URL of a remote file to WildFire for analysis.
    execution: false
    name: wildfire-upload-file-url
    outputs:
    - contextPath: WildFire.Report.MD5
      description: MD5 hash of the submission.
      type: string
    - contextPath: WildFire.Report.SHA256
      description: SHA256 hash of the submission.
      type: string
    - contextPath: WildFire.Report.Status
      description: The status of the submission.
      type: string
    - contextPath: WildFire.Report.URL
      description: URL of the submission.
      type: string
    - contextPath: File.Name
      description: Name of the file.
      type: string
    - contextPath: File.Type
      description: 'File type, for example: "PE".'
      type: string
    - contextPath: File.Size
      description: Size of the file.
      type: number
    - contextPath: File.MD5
      description: MD5 hash of the file.
      type: string
    - contextPath: File.SHA1
      description: SHA1 hash of the file.
      type: string
    - contextPath: File.SHA256
      description: SHA256 hash of the file.
      type: string
    - contextPath: File.Malicious.Vendor
      description: For malicious files, the vendor that made the decision.
      type: string
    - contextPath: File.DigitalSignature.Publisher
      description: The entity that signed the file for authenticity purposes.
      type: string
    - contextPath: DBotScore.Indicator
      description: The indicator that was tested.
      type: string
    - contextPath: DBotScore.Type
      description: The indicator type.
      type: string
    - contextPath: DBotScore.Vendor
      description: Vendor used to calculate the score.
      type: string
    - contextPath: DBotScore.Score
      description: The actual score.
      type: number
    - contextPath: InfoFile.EntryID
      description: The EntryID of the report file.
      type: string
    - contextPath: InfoFile.Extension
      description: The extension of the report file.
      type: string
    - contextPath: InfoFile.Name
      description: The name of the report file.
      type: string
    - contextPath: InfoFile.Info
      description: Details of the report file.
      type: string
    - contextPath: InfoFile.Size
      description: The size of the report file.
      type: number
    - contextPath: InfoFile.Type
      description: The report file type.
      type: string
    - contextPath: WildFire.Report.NetworkInfo.URL.Host
      description: The submission related hosts.
      type: string
    - contextPath: WildFire.Report.NetworkInfo.URL.Method
      description: The submission related method.
      type: string
    - contextPath: WildFire.Report.NetworkInfo.URL.URI
      description: The submission related URI.
      type: string
    - contextPath: WildFire.Report.NetworkInfo.URL.UserAgent
      description: The submission related user agent.
      type: string
    - contextPath: WildFire.Report.NetworkInfo.UDP.IP
      description: The submission related IPs, in UDP protocol.
      type: string
    - contextPath: WildFire.Report.NetworkInfo.UDP.Port
      description: The submission related ports, in UDP protocol.
      type: string
    - contextPath: WildFire.Report.NetworkInfo.UDP.JA3
      description: The submission related JA3s, in UDP protocol.
      type: string
    - contextPath: WildFire.Report.NetworkInfo.UDP.JA3S
      description: The Submission related JA3Ss, in UDP protocol.
      type: string
    - contextPath: WildFire.Report.NetworkInfo.UDP.Country
      description: The submission related countries, in UDP protocol.
      type: string
    - contextPath: WildFire.Report.NetworkInfo.TCP.IP
      description: The submission related IPs, in TCP protocol.
      type: string
    - contextPath: WildFire.Report.NetworkInfo.TCP.JA3
      description: The submission related JA3s, in TCP protocol.
      type: string
    - contextPath: WildFire.Report.NetworkInfo.TCP.JA3S
      description: The submission related JA3Ss, in TCP protocol.
      type: string
    - contextPath: WildFire.Report.NetworkInfo.TCP.Country
      description: The submission related Countries, in TCP protocol.
      type: string
    - contextPath: WildFire.Report.NetworkInfo.TCP.Port
      description: The submission related ports, in TCP protocol.
      type: string
    - contextPath: WildFire.Report.NetworkInfo.DNS.Query
      description: The submission DNS queries.
      type: string
    - contextPath: WildFire.Report.NetworkInfo.DNS.Response
      description: The submission DNS responses.
      type: string
    - contextPath: WildFire.Report.NetworkInfo.DNS.Type
      description: The submission DNS Types.
      type: string
    - contextPath: WildFire.Report.Evidence.md5
      description: The submission evidence MD5 hash.
      type: string
    - contextPath: WildFire.Report.Evidence.Text
      description: The submission evidence text.
      type: string
    - contextPath: WildFire.Report.detection_reasons.description
      description: Reason for the detection verdict.
      type: string
    - contextPath: WildFire.Report.detection_reasons.name
      description: Name of the detection.
      type: string
    - contextPath: WildFire.Report.detection_reasons.type
      description: Type of the detection.
      type: string
    - contextPath: WildFire.Report.detection_reasons.verdict
      description: Verdict of the detection.
      type: string
    - contextPath: WildFire.Report.detection_reasons.artifacts
      description: Artifacts of the detection reasons.
      type: unknown
    - contextPath: WildFire.Report.iocs
      description: Associated IOCs.
      type: unknown
    - contextPath: WildFire.Report.verdict
      description: The verdict of the report.
      type: string
    - contextPath: WildFire.Report.Platform
      description: The platform of the report.
      type: string
    - contextPath: WildFire.Report.Software
      description: The software of the report.
      type: string
    - contextPath: WildFire.Report.ProcessList.Service
      description: The process service.
      type: string
    - contextPath: WildFire.Report.ProcessList.ProcessCommand
      description: The process command.
      type: string
    - contextPath: WildFire.Report.ProcessList.ProcessName
      description: The process name.
      type: string
    - contextPath: WildFire.Report.ProcessList.ProcessPid
      description: The process pid.
      type: string
    - contextPath: WildFire.Report.ProcessList.ProcessFile
      description: Lists files that started a child processes, including the process name and the action the process performed.
      type: string
    - contextPath: WildFire.Report.ProcessTree.ProcessName
      description: The process name.
      type: string
    - contextPath: WildFire.Report.ProcessTree.ProcessPid
      description: The process pid.
      type: string
    - contextPath: WildFire.Report.ProcessTree.ProcessText
      description: The action the process performed.
      type: string
    - contextPath: WildFire.Report.ProcessTree.Process.ChildName
      description: The child process name.
      type: string
    - contextPath: WildFire.Report.ProcessTree.Process.ChildPid
      description: The child process pid.
      type: string
    - contextPath: WildFire.Report.ProcessTree.Process.ChildText
      description: The action the child process performed.
      type: string
    - contextPath: WildFire.Report.ExtractedURL.URL
      description: The extracted URL.
      type: string
    - contextPath: WildFire.Report.ExtractedURL.Verdict
      description: The extracted verdict.
      type: string
    - contextPath: WildFire.Report.Summary.Text
      description: The summary of the report.
      type: string
    - contextPath: WildFire.Report.Summary.Details
      description: The details summary of the report.
      type: string
    - contextPath: WildFire.Report.Summary.Behavior
      description: The behavior summary of the report.
      type: string
    - contextPath: WildFire.Report.ELF.ShellCommands
      description: The shell commands.
      type: string
    polling: true
  - arguments:
    - default: false
      description: MD5 hash to check.
      isArray: true
      name: md5
      required: false
      secret: false
    - default: false
      description: SHA256 hash to check.
      isArray: true
      name: sha256
      required: false
      secret: false
    - default: false
      description: Deprecated. Use the sha256 argument instead.
      isArray: true
      name: hash
      required: false
      secret: false
    - auto: PREDEFINED
      default: false
      defaultValue: pdf
      description: The type of structured report (XML ,PDF or MAEC) to request.
      isArray: false
      name: format
      predefined:
      - xml
      - pdf
      - maec
      required: false
      secret: false
    - auto: PREDEFINED
      default: false
      defaultValue: 'false'
      description: Whether to receive extended information from WildFire.
      isArray: false
      name: verbose
      predefined:
      - 'true'
      - 'false'
      required: false
      secret: false
    - default: false
      description: Retrieves results for a URL using WildFire. The report format is in JSON.
      isArray: true
      name: url
      required: false
      secret: false
    - auto: PREDEFINED
      defaultValue: false
      description: If set to “true”, the report returns extended data, which includes additional outputs.
      isArray: false
      name: extended_data
      predefined:
      - 'true'
      - 'false'
      required: false
      secret: false
    deprecated: false
    description: Retrieves results for a file hash using WildFire.
    execution: false
    name: wildfire-report
    outputs:
    - contextPath: File.Name
      description: Name of the file.
      type: string
    - contextPath: File.Type
      description: 'File type, for example: "PE".'
      type: string
    - contextPath: File.Size
      description: Size of the file.
      type: number
    - contextPath: File.MD5
      description: MD5 hash of the file.
      type: string
    - contextPath: File.SHA1
      description: SHA1 hash of the file.
      type: string
    - contextPath: File.SHA256
      description: SHA256 hash of the file.
      type: string
    - contextPath: File.Malicious.Vendor
      description: For malicious files, the vendor that made the decision.
      type: string
    - contextPath: File.DigitalSignature.Publisher
      description: The entity that signed the file for authenticity purposes.
      type: string
    - contextPath: DBotScore.Indicator
      description: The indicator that was tested.
      type: string
    - contextPath: DBotScore.Type
      description: The indicator type.
      type: string
    - contextPath: DBotScore.Vendor
      description: Vendor used to calculate the score.
      type: string
    - contextPath: DBotScore.Score
      description: The actual score.
      type: number
    - contextPath: WildFire.Report.Status
      description: The status of the submission.
      type: string
    - contextPath: WildFire.Report.SHA256
      description: SHA256 hash of the submission.
      type: string
    - contextPath: InfoFile.EntryID
      description: The EntryID of the report file.
      type: string
    - contextPath: InfoFile.Extension
      description: The extension of the report file.
      type: string
    - contextPath: InfoFile.Name
      description: The name of the report file.
      type: string
    - contextPath: InfoFile.Info
      description: Details of the report file.
      type: string
    - contextPath: InfoFile.Size
      description: The size of the report file.
      type: number
    - contextPath: InfoFile.Type
      description: The report file type.
      type: string
    - contextPath: WildFire.Report.NetworkInfo.URL.Host
      description: The submission related hosts.
      type: string
    - contextPath: WildFire.Report.NetworkInfo.URL.Method
      description: The submission related method.
      type: string
    - contextPath: WildFire.Report.NetworkInfo.URL.URI
      description: The submission related URI.
      type: string
    - contextPath: WildFire.Report.NetworkInfo.URL.UserAgent
      description: The submission related user agent
      type: string
    - contextPath: WildFire.Report.NetworkInfo.UDP.IP
      description: The submission related IPs, in UDP protocol.
      type: string
    - contextPath: WildFire.Report.NetworkInfo.UDP.Port
      description: The submission related ports, in UDP protocol.
      type: string
    - contextPath: WildFire.Report.NetworkInfo.UDP.JA3
      description: The submission related JA3s, in UDP protocol.
      type: string
    - contextPath: WildFire.Report.NetworkInfo.UDP.JA3S
      description: The submission related JA3Ss, in UDP protocol.
      type: string
    - contextPath: WildFire.Report.NetworkInfo.UDP.Country
      description: The submission related countries, in UDP protocol.
      type: string
    - contextPath: WildFire.Report.NetworkInfo.TCP.IP
      description: The submission related IPs, in TCP protocol.
      type: string
    - contextPath: WildFire.Report.NetworkInfo.TCP.JA3
      description: The submission related JA3s, in TCP protocol.
      type: string
    - contextPath: WildFire.Report.NetworkInfo.TCP.JA3S
      description: The Submission related JA3Ss, in TCP protocol.
      type: string
    - contextPath: WildFire.Report.NetworkInfo.TCP.Country
      description: The submission related countries, in TCP protocol.
      type: string
    - contextPath: WildFire.Report.NetworkInfo.TCP.Port
      description: The submission related ports, in TCP protocol.
      type: string
    - contextPath: WildFire.Report.NetworkInfo.DNS.Query
      description: The submission DNS queries.
      type: string
    - contextPath: WildFire.Report.NetworkInfo.DNS.Response
      description: The submission DNS responses.
      type: string
    - contextPath: WildFire.Report.NetworkInfo.DNS.Type
      description: The submission DNS Types.
      type: string
    - contextPath: WildFire.Report.Evidence.md5
      description: The submission evidence MD5 hash.
      type: string
    - contextPath: WildFire.Report.Evidence.Text
      description: The submission evidence text.
      type: string
    - contextPath: WildFire.Report.detection_reasons.description
      description: Reason for the detection verdict.
      type: string
    - contextPath: WildFire.Report.detection_reasons.name
      description: Name of the detection.
      type: string
    - contextPath: WildFire.Report.detection_reasons.type
      description: Type of the detection.
      type: string
    - contextPath: WildFire.Report.detection_reasons.verdict
      description: Verdict of the detection.
      type: string
    - contextPath: WildFire.Report.detection_reasons.artifacts
      description: Artifacts of the detection reasons.
      type: unknown
    - contextPath: WildFire.Report.iocs
      description: Associated IOCs.
      type: unknown
    - contextPath: WildFire.Report.verdict
      description: The verdict of the report.
      type: string
    - contextPath: WildFire.Report.Platform
      description: The platform of the report.
      type: string
    - contextPath: WildFire.Report.Software
      description: The software of the report.
      type: string
    - contextPath: WildFire.Report.ProcessList.Service
      description: The process service.
      type: string
    - contextPath: WildFire.Report.ProcessList.ProcessCommand
      description: The process command.
      type: string
    - contextPath: WildFire.Report.ProcessList.ProcessName
      description: The process name.
      type: string
    - contextPath: WildFire.Report.ProcessList.ProcessPid
      description: The process pid.
      type: string
    - contextPath: WildFire.Report.ProcessList.ProcessFile
      description: Lists files that started a child processes, including the process name and the action the process performed.
      type: string
    - contextPath: WildFire.Report.ProcessTree.ProcessName
      description: The process name.
      type: string
    - contextPath: WildFire.Report.ProcessTree.ProcessPid
      description: The process pid.
      type: string
    - contextPath: WildFire.Report.ProcessTree.ProcessText
      description: The action the process performed.
      type: string
    - contextPath: WildFire.Report.ProcessTree.Process.ChildName
      description: The child process name.
      type: string
    - contextPath: WildFire.Report.ProcessTree.Process.ChildPid
      description: The child process pid.
      type: string
    - contextPath: WildFire.Report.ProcessTree.Process.ChildText
      description: The action the child process performed.
      type: string
    - contextPath: WildFire.Report.ExtractedURL.URL
      description: The extracted URL.
      type: string
    - contextPath: WildFire.Report.ExtractedURL.Verdict
      description: The extracted verdict.
      type: string
    - contextPath: WildFire.Report.Summary.Text
      description: The summary of the report.
      type: string
    - contextPath: WildFire.Report.Summary.Details
      description: The details summary of the report.
      type: string
    - contextPath: WildFire.Report.Summary.Behavior
      description: The behavior summary of the report.
      type: string
    - contextPath: WildFire.Report.ELF.ShellCommands
      description: The shell commands.
      type: string
    - contextPath: WildFire.Report.maec_report
      description: MAEC report output
      type: string
  - arguments:
    - default: false
      description: Comma-separated list of hashes to get the verdict for.
      isArray: true
      name: hash
      required: false
      secret: false
    - default: false
      description: The URL to get the verdict for.
      isArray: false
      name: url
      required: false
      secret: false
    deprecated: false
    description: Returns a verdict for a hash.
    execution: false
    name: wildfire-get-verdict
    outputs:
    - contextPath: WildFire.Verdicts.MD5
      description: MD5 hash of the file.
      type: string
    - contextPath: WildFire.Verdicts.SHA256
      description: SHA256 hash of the file.
      type: string
    - contextPath: WildFire.Verdicts.VerdictDescription
      description: Description of the file verdict.
      type: string
    - contextPath: DBotScore.Indicator
      description: The indicator that was tested.
      type: string
    - contextPath: DBotScore.Type
      description: The indicator type.
      type: string
    - contextPath: DBotScore.Vendor
      description: Vendor used to calculate the score.
      type: string
    - contextPath: DBotScore.Score
      description: The actual score.
      type: number
    - contextPath: WildFire.Verdicts.AnalysisTime
      description: Verdict analysis time.
      type: Date
    - contextPath: WildFire.Verdicts.URL
      description: The URL of the web page.
      type: String
    - contextPath: WildFire.Verdicts.Valid
      description: Is the URL valid.
      type: String
    - contextPath: WildFire.Verdicts.Verdict
      description: Verdict of the file.
      type: Number
  - arguments:
    - default: false
      description: EntryID of the text file that contains multiple hashes. Limit is 500 hashes.
      isArray: true
      name: EntryID
      required: false
      secret: false
    - default: false
      description: A comma-separated list of hashes to get verdicts for.
      isArray: true
      name: hash_list
      required: false
      secret: false
    deprecated: false
    description: Returns a verdict regarding multiple hashes, stored in a TXT file or given as a list.
    execution: false
    name: wildfire-get-verdicts
    outputs:
    - contextPath: WildFire.Verdicts.MD5
      description: MD5 hash of the file.
      type: string
    - contextPath: WildFire.Verdicts.SHA256
      description: SHA256 hash of the file.
      type: string
    - contextPath: WildFire.Verdicts.Verdict
      description: Verdict of the file.
      type: number
    - contextPath: WildFire.Verdicts.VerdictDescription
      description: Description of the file verdict.
      type: string
    - contextPath: DBotScore.Indicator
      description: The indicator that was tested.
      type: string
    - contextPath: DBotScore.Type
      description: The indicator type.
      type: string
    - contextPath: DBotScore.Vendor
      description: Vendor used to calculate the score.
      type: string
    - contextPath: DBotScore.Score
      description: The actual score.
      type: number
  - arguments:
    - default: false
      description: URL to submit to WildFire.
      isArray: true
      name: upload
      required: false
      secret: false
    - default: false
      description: Used for the inner polling flow. For uploading a URL, use the 'upload' argument instead.
      isArray: true
      name: url
      required: false
      secret: false
    - auto: PREDEFINED
      default: false
      description: Whether to use Cortex XSOAR's built-in polling to retrieve the result, when ready.
      isArray: false
      name: polling
      predefined:
      - 'true'
      - 'false'
      required: false
      secret: false
    - default: false
      defaultValue: '60'
      description: Interval in seconds between each poll.
      isArray: false
      name: interval_in_seconds
      required: false
      secret: false
    - auto: PREDEFINED
      default: false
      defaultValue: pdf
      description: The type of structured report (XML or PDF) to request. Only relevant when polling=true.
      isArray: false
      name: format
      predefined:
      - xml
      - pdf
      required: false
      secret: false
    - auto: PREDEFINED
      default: false
      defaultValue: 'false'
      description: Whether to receive extended information from WildFire. Only relevant when polling=true.
      isArray: false
      name: verbose
      predefined:
      - 'true'
      - 'false'
      required: false
      secret: false
    - auto: PREDEFINED
      defaultValue: false
      description: If set to “true”, the report returns extended data, which includes additional outputs.
      isArray: false
      name: extended_data
      predefined:
      - 'true'
      - 'false'
      required: false
      secret: false
    deprecated: false
    description: Uploads a URL of a webpage to WildFire for analysis.
    execution: false
    name: wildfire-upload-url
    outputs:
    - contextPath: WildFire.Report.MD5
      description: MD5 of the submission.
      type: string
    - contextPath: WildFire.Report.SHA256
      description: SHA256 of the report.
      type: string
    - contextPath: WildFire.Report.Status
      description: The status of the submission.
      type: string
    - contextPath: WildFire.Report.URL
      description: URL of the submission.
      type: string
    - contextPath: File.Name
      description: Name of the file.
      type: string
    - contextPath: File.Type
      description: 'File type, for example: "PE".'
      type: string
    - contextPath: File.Size
      description: Size of the file.
      type: number
    - contextPath: File.MD5
      description: MD5 hash of the file.
      type: string
    - contextPath: File.SHA1
      description: SHA1 hash of the file.
      type: string
    - contextPath: File.SHA256
      description: SHA256 hash of the file.
      type: string
    - contextPath: File.Malicious.Vendor
      description: For malicious files, the vendor that made the decision.
      type: string
    - contextPath: File.DigitalSignature.Publisher
      description: The entity that signed the file for authenticity purposes.
      type: string
    - contextPath: DBotScore.Indicator
      description: The indicator that was tested.
      type: string
    - contextPath: DBotScore.Type
      description: The indicator type.
      type: string
    - contextPath: DBotScore.Vendor
      description: Vendor used to calculate the score.
      type: string
    - contextPath: DBotScore.Score
      description: The actual score.
      type: number
    - contextPath: InfoFile.EntryID
      description: The EntryID of the report file.
      type: string
    - contextPath: InfoFile.Extension
      description: The extension of the report file.
      type: string
    - contextPath: InfoFile.Name
      description: The name of the report file.
      type: string
    - contextPath: InfoFile.Info
      description: Details of the report file.
      type: string
    - contextPath: InfoFile.Size
      description: The size of the report file.
      type: number
    - contextPath: InfoFile.Type
      description: The report file type.
      type: string
    - contextPath: WildFire.Report.NetworkInfo.URL.Host
      description: The submission related hosts.
      type: string
    - contextPath: WildFire.Report.NetworkInfo.URL.Method
      description: The submission related method.
      type: string
    - contextPath: WildFire.Report.NetworkInfo.URL.URI
      description: The submission related URI.
      type: string
    - contextPath: WildFire.Report.NetworkInfo.URL.UserAgent
      description: The submission related user agent.
      type: string
    - contextPath: WildFire.Report.NetworkInfo.UDP.IP
      description: The submission related IPs, in UDP protocol.
      type: string
    - contextPath: WildFire.Report.NetworkInfo.UDP.Port
      description: The submission related ports, in UDP protocol.
      type: string
    - contextPath: WildFire.Report.NetworkInfo.UDP.JA3
      description: The submission related JA3s, in UDP protocol.
      type: string
    - contextPath: WildFire.Report.NetworkInfo.UDP.JA3S
      description: The submission related JA3Ss, in UDP protocol.
      type: string
    - contextPath: WildFire.Report.NetworkInfo.UDP.Country
      description: The submission related countries, in UDP protocol.
      type: string
    - contextPath: WildFire.Report.NetworkInfo.TCP.IP
      description: The submission related IPs, in TCP protocol.
      type: string
    - contextPath: WildFire.Report.NetworkInfo.TCP.JA3
      description: The submission related JA3s, in TCP protocol.
      type: string
    - contextPath: WildFire.Report.NetworkInfo.TCP.JA3S
      description: The submission related JA3Ss, in TCP protocol.
      type: string
    - contextPath: WildFire.Report.NetworkInfo.TCP.Country
      description: The submission related Countries, in TCP protocol.
      type: string
    - contextPath: WildFire.Report.NetworkInfo.TCP.Port
      description: The submission related ports, in TCP protocol.
      type: string
    - contextPath: WildFire.Report.NetworkInfo.DNS.Query
      description: The submission DNS queries.
      type: string
    - contextPath: WildFire.Report.NetworkInfo.DNS.Response
      description: The submission DNS responses.
      type: string
    - contextPath: WildFire.Report.NetworkInfo.DNS.Type
      description: The submission DNS Types.
      type: string
    - contextPath: WildFire.Report.Evidence.md5
      description: The submission evidence MD5 hash.
      type: string
    - contextPath: WildFire.Report.Evidence.Text
      description: The submission evidence text.
      type: string
    - contextPath: WildFire.Report.detection_reasons.description
      description: Reason for the detection verdict.
      type: string
    - contextPath: WildFire.Report.detection_reasons.name
      description: Name of the detection.
      type: string
    - contextPath: WildFire.Report.detection_reasons.type
      description: Type of the detection.
      type: string
    - contextPath: WildFire.Report.detection_reasons.verdict
      description: Verdict of the detection.
      type: string
    - contextPath: WildFire.Report.detection_reasons.artifacts
      description: Artifacts of the detection reasons.
      type: unknown
    - contextPath: WildFire.Report.iocs
      description: Associated IOCs.
      type: unknown
    - contextPath: WildFire.Report.verdict
      description: The verdict of the report.
      type: string
    - contextPath: WildFire.Report.Platform
      description: The platform of the report.
      type: string
    - contextPath: WildFire.Report.Software
      description: The software of the report.
      type: string
    - contextPath: WildFire.Report.ProcessList.Service
      description: The process service.
      type: string
    - contextPath: WildFire.Report.ProcessList.ProcessCommand
      description: The process command.
      type: string
    - contextPath: WildFire.Report.ProcessList.ProcessName
      description: The process name.
      type: string
    - contextPath: WildFire.Report.ProcessList.ProcessPid
      description: The process pid.
      type: string
    - contextPath: WildFire.Report.ProcessList.ProcessFile
      description: Lists files that started a child processes, including the process name and the action the process performed.
      type: string
    - contextPath: WildFire.Report.ProcessTree.ProcessName
      description: The process name.
      type: string
    - contextPath: WildFire.Report.ProcessTree.ProcessPid
      description: The process pid.
      type: string
    - contextPath: WildFire.Report.ProcessTree.ProcessText
      description: The action the process performed.
      type: string
    - contextPath: WildFire.Report.ProcessTree.Process.ChildName
      description: The child process name.
      type: string
    - contextPath: WildFire.Report.ProcessTree.Process.ChildPid
      description: The child process pid.
      type: string
    - contextPath: WildFire.Report.ProcessTree.Process.ChildText
      description: The action the child process performed.
      type: string
    - contextPath: WildFire.Report.ExtractedURL.URL
      description: The extracted URL.
      type: string
    - contextPath: WildFire.Report.ExtractedURL.Verdict
      description: The extracted verdict.
      type: string
    - contextPath: WildFire.Report.Summary.Text
      description: The summary of the report.
      type: string
    - contextPath: WildFire.Report.Summary.Details
      description: The details summary of the report.
      type: string
    - contextPath: WildFire.Report.Summary.Behavior
      description: The behavior summary of the report.
      type: string
    - contextPath: WildFire.Report.ELF.ShellCommands
      description: The shell commands.
      type: string
    polling: true
  - arguments:
    - default: false
      description: MD5 hash of the sample.
      isArray: true
      name: md5
      required: false
      secret: false
    - default: false
      description: SHA256 hash of the sample.
      isArray: false
      name: sha256
      required: false
      secret: false
    deprecated: false
    description: Retrieves a sample.
    execution: false
    name: wildfire-get-sample
  - arguments:
    - default: false
      description: URL of the webpage.
      isArray: true
      name: url
      required: true
      secret: false
    - auto: PREDEFINED
      default: false
      description: Whether to download as screenshots or as downloadable files. if not specified, both will be downloaded.
      isArray: false
      name: types
      predefined:
      - download_files
      - screenshot
      required: false
      secret: false
    deprecated: false
    description: Get web artifacts for a URL webpage. An empty tgz will be returned, no matter what the verdict is, or even if the URL is malformed.
    execution: false
    name: wildfire-get-url-webartifacts
    outputs:
    - contextPath: InfoFile.EntryID
      description: The EntryID of the web artifacts.
      type: String
    - contextPath: InfoFile.Extension
      description: Extension of the web artifacts.
      type: string
    - contextPath: InfoFile.Name
      description: Name of the web artifacts.
      type: string
    - contextPath: InfoFile.Info
      description: Details of the web artifacts.
      type: string
    - contextPath: InfoFile.Size
      description: Size of the web artifacts.
      type: number
    - contextPath: InfoFile.Type
      description: The web artifacts file type.
      type: string
<<<<<<< HEAD
  dockerimage: demisto/python3:3.10.9.40422
=======
  dockerimage: demisto/python3:3.10.9.42476
>>>>>>> d3585c0f
  feed: false
  isfetch: false
  longRunning: false
  longRunningPort: false
  runonce: false
  script: '-'
  subtype: python3
  type: python
tests:
- Wildfire Test
- Detonate File - WildFire - Test
fromversion: 5.0.0<|MERGE_RESOLUTION|>--- conflicted
+++ resolved
@@ -1404,11 +1404,7 @@
     - contextPath: InfoFile.Type
       description: The web artifacts file type.
       type: string
-<<<<<<< HEAD
-  dockerimage: demisto/python3:3.10.9.40422
-=======
   dockerimage: demisto/python3:3.10.9.42476
->>>>>>> d3585c0f
   feed: false
   isfetch: false
   longRunning: false
