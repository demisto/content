<<<<<<< HEAD
=======
import contextlib

>>>>>>> 90cf3b88
import demistomock as demisto  # noqa: F401
from CommonServerPython import *  # noqa: F401
import shutil
from collections.abc import Callable

import tarfile
import io
import urllib3

# Disable insecure warnings
urllib3.disable_warnings()

''' GLOBALS/PARAMS '''
BRAND = 'WildFire-v2'
INTEGRATION_NAME = 'Wildfire'

PARAMS = demisto.params()
URL = PARAMS.get('server')
USE_SSL = not PARAMS.get('insecure', False)
FILE_TYPE_SUPPRESS_ERROR = PARAMS.get('suppress_file_type_error')
RELIABILITY = PARAMS.get('integrationReliability', DBotScoreReliability.B) or DBotScoreReliability.B
CREATE_RELATIONSHIPS = argToBoolean(PARAMS.get('create_relationships', 'true'))
DEFAULT_HEADERS = {'Content-Type': 'application/x-www-form-urlencoded'}
MULTIPART_HEADERS = {'Content-Type': "multipart/form-data; boundary=upload_boundry"}
WILDFIRE_REPORT_DT_FILE = "WildFire.Report(val.SHA256 && val.SHA256 == obj.SHA256 || val.MD5 && val.MD5 == obj.MD5 ||" \
                          " val.URL && val.URL == obj.URL)"

# update the default headers with the correct agent version based on the selection in the instance config
API_KEY_SOURCE = PARAMS.get('credentials_source')
<<<<<<< HEAD

AGENT_VALUE = ''
ADDITIONAL_FORM_BOUNDARY = ''
BODY_DICT = {'apikey': TOKEN}
PARAMS_DICT = {'apikey': TOKEN}

if API_KEY_SOURCE in ['pcc', 'prismaaccessapi', 'xsoartim']:
    BODY_DICT['agent'] = API_KEY_SOURCE
    PARAMS_DICT['agent'] = API_KEY_SOURCE

    ADDITIONAL_FORM_BOUNDARY = 'add'
else:
    # we have an 'other' api key that requires no additional api key headers for agent
    AGENT_VALUE = ''
=======
AGENT_VALUE = None
BODY_DICT: dict = {}
PARAMS_DICT: dict = {}
TOKEN = None
>>>>>>> 90cf3b88

if URL and not URL.endswith('/publicapi'):
    if URL[-1] != '/':
        URL += '/'
    URL += 'publicapi'

URL_DICT = {
    'verdict': '/get/verdict',
    'verdicts': '/get/verdicts',
    'change_verdict': '/submit/local-verdict-change',
    'upload_file': '/submit/file',
    'upload_url': '/submit/link',
    'upload_file_url': '/submit/url',
    'report': '/get/report',
    'sample': '/get/sample',
    'webartifacts': '/get/webartifacts',
}

ERROR_DICT = {
    '401': 'Unauthorized, API key invalid',
    '404': 'Not Found, The report was not found',
    '405': 'Method Not Allowed, Method other than POST used',
    '413': 'Request Entity Too Large, Sample file size over max limit',
    '415': 'Unsupported Media Type',
    '418': 'Unsupported File Type Sample, file type is not supported',
    '419': 'Request quota exceeded',
    '420': 'Insufficient arguments',
    '421': 'Invalid arguments',
    '500': 'Internal error',
    '502': 'Bad Gateway',
    '513': 'File upload failed. This may happen for unsupported files such as empty files.'
}

VERDICTS_DICT = {
    '0': 'benign',
    '1': 'malware',
    '2': 'grayware',
    '4': 'phishing',
    '5': 'c2',
    '-100': 'pending, the sample exists, but there is currently no verdict',
    '-101': 'error',
    '-102': 'unknown, cannot find sample record in the database',
    '-103': 'invalid hash value',
    '-104': 'flawed submission, please re-submit the file',
}

VERDICTS_TO_DBOTSCORE = {
    '0': 1,
    '1': 3,
    '2': 2,
    '4': 3,
    '5': 3,
    '-100': 0,
    '-101': 0,
    '-102': 0,
    '-103': 0,
    '-104': 0,
}

VERDICTS_TO_CHANGE_DICT = {
    'benign': '0',
    'malware': '1',
    'grayware': '2',
    'phishing': '3'
}

RELATIONSHIPS_TYPE = {
    'file': FeedIndicatorType.File,
    'url': FeedIndicatorType.URL,
    'domain': FeedIndicatorType.Domain,
    'ip': FeedIndicatorType.IP
}

''' HELPER FUNCTIONS '''


class NotFoundError(Exception):
    """ Report or File not found. """

    def __init__(self, *args):  # real signature unknown
        pass


def http_request(url: str, method: str, headers: dict = None, body=None, params=None, files=None,
                 resp_type: str = 'xml', return_raw: bool = False):
    LOG('running request with url=%s' % url)
    result = requests.request(
        method,
        url,
        headers=headers,
        data=body,
        verify=USE_SSL,
        params=params,
        files=files
    )
    if str(result.reason) == 'Not Found':
        raise NotFoundError('Not Found.')

    # invalid argument
    if result.status_code == 421:
        try:
            error_message = json.loads(xml2json(result.text))
            error_message = error_message.get('error', {}).get('error-message')
        except Exception:
            raise Exception(f'Failed to parse response to json. response: {result.text}')

        demisto.results({
            'Type': entryTypes["error"],
            'Contents': error_message,
            'ContentsFormat': formats['text']
        })

    if result.status_code < 200 or result.status_code >= 300:
        if str(result.status_code) in ERROR_DICT:
            if result.status_code == 418 and FILE_TYPE_SUPPRESS_ERROR:
                demisto.results({
                    'Type': 11,
                    'Contents': f'Request Failed with status: {result.status_code}'
                                f' Reason is: {ERROR_DICT[str(result.status_code)]}',
                    'ContentsFormat': formats['text']
                })
                sys.exit(0)
            else:
                raise Exception(f'Request Failed with status: {result.status_code}'
                                f' Reason is: {ERROR_DICT[str(result.status_code)]}')
        else:
            raise Exception(f'Request Failed with status: {result.status_code} Reason is: {result.reason}')
    if result.text.find("Forbidden. (403)") != -1:
        raise Exception('Request Forbidden - 403, check SERVER URL and API Key')

    if (('Content-Type' in result.headers and result.headers['Content-Type'] == 'application/octet-stream') or (
            'Transfer-Encoding' in result.headers and result.headers['Transfer-Encoding'] == 'chunked')) and return_raw:
        return result

    if resp_type == 'json':
        return result.json()
    try:
        json_res = json.loads(xml2json(result.text))
        return json_res
    except Exception as exc:
        demisto.error(f'Failed to parse response to json. Error: {exc}')
        raise Exception(f'Failed to parse response to json. response: {result.text}')


def prettify_upload(upload_body):
    pretty_upload = {
        'MD5': upload_body["md5"],
        'SHA256': upload_body["sha256"],
        'Status': 'Pending'
    }
    if 'filetype' in upload_body:
        pretty_upload["FileType"] = upload_body["filetype"]
    if 'size' in upload_body:
        pretty_upload["Size"] = upload_body["size"]
    if 'url' in upload_body:
        pretty_upload["URL"] = upload_body["url"]

    return pretty_upload


def prettify_report_entry(file_info):
    pretty_report = {
        'MD5': file_info["md5"],
        'SHA256': file_info["sha256"],
        'Status': 'Completed'
    }
    if 'filetype' in file_info:
        pretty_report["FileType"] = file_info["filetype"]
    if 'size' in file_info:
        pretty_report["Size"] = file_info["size"]
    if 'url' in file_info:
        pretty_report["URL"] = file_info["url"]

    return pretty_report


def prettify_verdict(verdict_data):
    pretty_verdict = {}

    if 'md5' in verdict_data:
        pretty_verdict["MD5"] = verdict_data["md5"]
    if 'sha256' in verdict_data:
        pretty_verdict["SHA256"] = verdict_data["sha256"]

    pretty_verdict["Verdict"] = verdict_data["verdict"]
    pretty_verdict["VerdictDescription"] = VERDICTS_DICT[verdict_data["verdict"]]

    return pretty_verdict


def prettify_url_verdict(verdict_data: Dict) -> Dict:
    pretty_verdict = {
        'URL': verdict_data.get('url'),
        'Verdict': verdict_data.get('verdict'),
        'VerdictDescription': VERDICTS_DICT[verdict_data.get('verdict', '')],
        'Valid': verdict_data.get('valid'),
        'AnalysisTime': verdict_data.get('analysis_time')
    }

    return pretty_verdict


def create_dbot_score_from_verdict(pretty_verdict):
    if 'SHA256' not in pretty_verdict and 'MD5' not in pretty_verdict:
        raise Exception('Hash is missing in WildFire verdict.')

    if pretty_verdict["Verdict"] not in VERDICTS_TO_DBOTSCORE:
        raise Exception('This hash verdict is not mapped to a DBotScore. Contact Demisto support for more information.')

    dbot_score = [
        {'Indicator': pretty_verdict["SHA256"] if 'SHA256' in pretty_verdict else pretty_verdict["MD5"],
         'Type': 'hash',
         'Vendor': 'WildFire',
         'Score': VERDICTS_TO_DBOTSCORE[pretty_verdict["Verdict"]],
         'Reliability': RELIABILITY
         },
        {'Indicator': pretty_verdict["SHA256"] if 'SHA256' in pretty_verdict else pretty_verdict["MD5"],
         'Type': 'file',
         'Vendor': 'WildFire',
         'Score': VERDICTS_TO_DBOTSCORE[pretty_verdict["Verdict"]],
         'Reliability': RELIABILITY
         }
    ]
    return dbot_score


def create_dbot_score_from_url_verdict(pretty_verdict: Dict) -> list:
    if pretty_verdict.get('Verdict') not in VERDICTS_TO_DBOTSCORE:
        dbot_score = [
            {'Indicator': pretty_verdict.get('URL'),
             'Type': 'url',
             'Vendor': 'WildFire',
             'Score': 0,
             'Reliability': RELIABILITY
             }
        ]
    else:
        dbot_score = [
            {'Indicator': pretty_verdict.get('URL'),
             'Type': 'url',
             'Vendor': 'WildFire',
             'Score': VERDICTS_TO_DBOTSCORE[pretty_verdict['Verdict']],
             'Reliability': RELIABILITY
             }
        ]
    return dbot_score


def prettify_verdicts(verdicts_data):
    pretty_verdicts_arr = []

    for verdict_data in verdicts_data:
        pretty_verdict = {}
        if 'md5' in verdict_data:
            pretty_verdict["MD5"] = verdict_data["md5"]
        if 'sha256' in verdict_data:
            pretty_verdict["SHA256"] = verdict_data["sha256"]

        pretty_verdict["Verdict"] = verdict_data["verdict"]
        pretty_verdict["VerdictDescription"] = VERDICTS_DICT[verdict_data["verdict"]]

        pretty_verdicts_arr.append(pretty_verdict)

    return pretty_verdicts_arr


def create_dbot_score_from_verdicts(pretty_verdicts):
    dbot_score_arr = []

    for pretty_verdict in pretty_verdicts:

        if 'SHA256' not in pretty_verdict and 'MD5' not in pretty_verdict:
            raise Exception('Hash is missing in WildFire verdict.')
        if pretty_verdict["Verdict"] not in VERDICTS_TO_DBOTSCORE:
            raise Exception(
                'This hash verdict is not mapped to a DBotScore. Contact Demisto support for more information.')

        dbot_score_type_hash = {
            'Indicator': pretty_verdict["SHA256"] if "SHA256" in pretty_verdict else pretty_verdict["MD5"],
            'Type': 'hash',
            'Vendor': 'WildFire',
            'Score': VERDICTS_TO_DBOTSCORE[pretty_verdict["Verdict"]],
            'Reliability': RELIABILITY
        }
        dbot_score_type_file = {
            'Indicator': pretty_verdict["SHA256"] if "SHA256" in pretty_verdict else pretty_verdict["MD5"],
            'Type': 'file',
            'Vendor': 'WildFire',
            'Score': VERDICTS_TO_DBOTSCORE[pretty_verdict["Verdict"]],
            'Reliability': RELIABILITY
        }
        dbot_score_arr.append(dbot_score_type_hash)
        dbot_score_arr.append(dbot_score_type_file)

    return dbot_score_arr


def hash_args_handler(sha256=None, md5=None):
    # hash argument used in wildfire-report, wildfire-verdict commands
    inputs = argToList(sha256) if sha256 else argToList(md5)
    for element in inputs:
        if sha256Regex.match(element) or md5Regex.match(element):
            continue
        raise Exception('Invalid hash. Only SHA256 and MD5 are supported.')

    return inputs


def file_args_handler(file=None, sha256=None, md5=None):
    # file/md5/sha256 are used in file command
    if (file and not md5 and not sha256) or (not file and md5 and not sha256) or (not file and md5 and not sha256):
        if file:
            inputs = argToList(file)
        elif md5:
            inputs = argToList(md5)
        else:
            inputs = argToList(sha256)

        for element in inputs:
            if sha256Regex.match(element) or md5Regex.match(element) or sha1Regex.match(element):
                continue
            raise Exception('Invalid hash. Only SHA256 and MD5 are supported.')

        return inputs
    raise Exception('Specify exactly 1 of the following arguments: file, sha256, md5.')


def hash_list_to_file(hash_list):
    file_path = demisto.uniqueFile()
    with open(file_path, 'w') as file:
        file.write("\n".join(hash_list))

    return [file_path]


def create_relationship(name: str, entities: tuple, types: tuple) -> list[EntityRelationship | None]:
    if CREATE_RELATIONSHIPS:
        return [EntityRelationship(
            name=name,
            entity_a=entities[0],
            entity_a_type=RELATIONSHIPS_TYPE[types[0]],
            entity_b=entities[1],
            entity_b_type=RELATIONSHIPS_TYPE[types[1]],
            reverse_name=name,
            source_reliability=RELIABILITY,
            brand='WildFire-v2'
        )]
    else:
        return []


''' COMMANDS '''


def test_module():
    if wildfire_upload_url('https://www.demisto.com')[1]:
        demisto.results('ok')


@logger
def wildfire_upload_file(upload):
    upload_file_uri = URL + URL_DICT["upload_file"]

    # update the body with
    # body = {'apikey': TOKEN}
    body = BODY_DICT

    file_path = demisto.getFilePath(upload)['path']
    file_name = demisto.getFilePath(upload)['name']

    try:
        shutil.copy(file_path, file_name)
    except Exception as exc:
        demisto.error(f'Failed to prepare file for upload. Error: {exc}')
        raise Exception('Failed to prepare file for upload.')

    try:
        with open(file_name, 'rb') as file:
            result = http_request(
                upload_file_uri,
                'POST',
                body=body,
                files={'file': file}
            )
    finally:
        shutil.rmtree(file_name, ignore_errors=True)

    upload_file_data = result["wildfire"]["upload-file-info"]

    return result, upload_file_data


def wildfire_upload_file_with_polling_command(args):
    return run_polling_command(args, 'wildfire-upload', wildfire_upload_file_command,
                               wildfire_get_report_command, 'FILE')


def wildfire_upload_file_command(args) -> list:
    assert_upload_argument(args)
    uploads = argToList(args.get('upload'))
    command_results_list = []
    for upload in uploads:
        result, upload_body = wildfire_upload_file(upload)
        pretty_upload_body = prettify_upload(upload_body)
        human_readable = tableToMarkdown('WildFire Upload File', pretty_upload_body, removeNull=True)
        command_results = (CommandResults(outputs_prefix=WILDFIRE_REPORT_DT_FILE,
                                          outputs=pretty_upload_body, readable_output=human_readable,
                                          raw_response=result))
        command_results_list.append(command_results)
    return command_results_list


@logger
def wildfire_upload_file_url(upload):
    upload_file_url_uri = URL + URL_DICT["upload_file_url"]

    body = f'''--upload_boundry
Content-Disposition: form-data; name="apikey"

{TOKEN}
--upload_boundry
Content-Disposition: form-data; name="url"

{upload}
--upload_boundry--'''

    body2 = f'''--upload_boundry
Content-Disposition: form-data; name="apikey"

{TOKEN}
--upload_boundry
Content-Disposition: form-data; name="url"

{upload}
--upload_boundry
Content-Disposition: form-data; name="agent"

{AGENT_VALUE}
--upload_boundry--'''

    # check upload value
    # body2 = 'apikey=' + TOKEN + '&url=' + upload + AGENT_VALUE

    if AGENT_VALUE != '':
        # we need to attach another form element of agent for this APIKEY
        body = body2

    result = http_request(
        upload_file_url_uri,
        'POST',
        headers=MULTIPART_HEADERS,
        body=body
    )

    upload_file_url_data = result["wildfire"]["upload-file-info"]

    return result, upload_file_url_data


def wildfire_upload_file_url_with_polling_command(args) -> list:
    return run_polling_command(args, 'wildfire-upload-file-url', wildfire_upload_file_url_command,
                               wildfire_get_report_command, 'URL')


def wildfire_upload_file_url_command(args) -> list:
    assert_upload_argument(args)
    command_results_list = []
    uploads = argToList(args.get('upload'))
    for upload in uploads:
        result, upload_body = wildfire_upload_file_url(upload)
        pretty_upload_body = prettify_upload(upload_body)
        human_readable = tableToMarkdown('WildFire Upload File URL', pretty_upload_body, removeNull=True)
        command_results = CommandResults(outputs_prefix=WILDFIRE_REPORT_DT_FILE, outputs=pretty_upload_body,
                                         readable_output=human_readable, raw_response=result)
        command_results_list.append(command_results)
    return command_results_list


@logger
def wildfire_upload_url(upload):
    upload_url_uri = URL + URL_DICT["upload_url"]

    body = f'''--upload_boundry
Content-Disposition: form-data; name="apikey"

{TOKEN}
--upload_boundry
Content-Disposition: form-data; name="link"

{upload}
--upload_boundry--'''

    body2 = f'''--upload_boundry
Content-Disposition: form-data; name="apikey"

{TOKEN}
--upload_boundry
Content-Disposition: form-data; name="link"

{upload}
--upload_boundry
Content-Disposition: form-data; name="agent"

{AGENT_VALUE}
--upload_boundry--'''

    # koby test
    # body2 = 'apikey=' + TOKEN + '&url=' + upload + AGENT_VALUE

    if AGENT_VALUE != '':
        body = body2

    result = http_request(
        upload_url_uri,
        'POST',
        headers=MULTIPART_HEADERS,
        body=body
    )

    upload_url_data = result["wildfire"]["submit-link-info"]

    return result, upload_url_data


def wildfire_upload_url_command(args) -> list:
    assert_upload_argument(args)
    command_results_list = []
    uploads = argToList(args.get('upload'))
    for upload in uploads:
        result, upload_url_data = wildfire_upload_url(upload)
        pretty_upload_body = prettify_upload(upload_url_data)
        human_readable = tableToMarkdown('WildFire Upload URL', pretty_upload_body, removeNull=True)
        command_results = CommandResults(outputs_prefix=WILDFIRE_REPORT_DT_FILE,
                                         outputs=pretty_upload_body, readable_output=human_readable,
                                         raw_response=result)
        command_results_list.append(command_results)
    return command_results_list


def wildfire_upload_url_with_polling_command(args):
    return run_polling_command(args, 'wildfire-upload-url', wildfire_upload_url_command,
                               wildfire_get_report_command, 'URL')


def get_results_function_args(outputs, uploaded_item, args):
    """
    This function is used for the polling flow. After calling a upload command on a url\file, in order to check the
    status of the call, we need to retrieve the suitable identifier to call the results command on. for uploading a url,
     the identifier is the url itself, but for a file we need to extract the file hash from the results of the initial
     upload call. Therefore, this function extract that identifier from the data inserted to the context data by the
      upload command. The function also adds the 'verbose' and 'format' arguments that were given priorly to the upload
      command.
    Args:
        outputs: the context data from the search command
        uploaded_item: 'FILE' or 'URL'
        args: the args initially inserted to the upload function that initiated the polling sequence

    Returns:

    """
    results_function_args = {}
    if uploaded_item == 'FILE':
        identifier = {'md5': outputs.get('MD5')}
    else:
        identifier = {'url': outputs.get('URL')}
    results_function_args.update(identifier)

    results_function_args.update({key: value for key, value in args.items() if key in ['verbose', 'format']})
    return results_function_args


def run_polling_command(args: dict, cmd: str, upload_function: Callable, results_function: Callable, uploaded_item):
    """
    This function is generically handling the polling flow. In the polling flow, there is always an initial call that
    starts the uploading to the API (referred here as the 'upload' function) and another call that retrieves the status
    of that upload (referred here as the 'results' function).
    The run_polling_command function runs the 'upload' function and returns a ScheduledCommand object that schedules
    the next 'results' function, until the polling is complete.
    Args:
        args: the arguments required to the command being called, under cmd
        cmd: the command to schedule by after the current command
        upload_function: the function that initiates the uploading to the API
        results_function: the function that retrieves the status of the previously initiated upload process
        uploaded_item: the type of item being uploaded

    Returns:

    """
    ScheduledCommand.raise_error_if_not_supported()
    command_results_list = []
    timeout_in_seconds = arg_to_number(args.pop('timeout_in_seconds', 600))
    interval_in_secs = int(args.get('interval_in_seconds', 60))
    # distinguish between the initial run, which is the upload run, and the results run
    is_new_search = 'url' not in args and 'md5' not in args and 'sha256' not in args and 'hash' not in args
    if is_new_search:
        assert_upload_argument(args)
        for upload in argToList(args['upload']):
            # narrow the args to the current single url or file
            args['upload'] = upload
            # create new search
            command_results = upload_function(args)[0]
            outputs = command_results.outputs
            results_function_args = get_results_function_args(outputs, uploaded_item, args)
            # schedule next poll
            polling_args = {
                'interval_in_seconds': interval_in_secs,
                'polling': True,
                **results_function_args,
            }
            scheduled_command = ScheduledCommand(
                command=cmd,
                next_run_in_seconds=interval_in_secs,
                args=polling_args,
                timeout_in_seconds=timeout_in_seconds)
            command_results.scheduled_command = scheduled_command
            command_results_list.append(command_results)
        return command_results_list
    # not a new search, get search status
    command_results_list, status = results_function(args)
    if status != 'Success':
        # schedule next poll
        polling_args = {
            'interval_in_seconds': interval_in_secs,
            'polling': True,
            **args
        }
        scheduled_command = ScheduledCommand(
            command=cmd,
            next_run_in_seconds=interval_in_secs,
            args=polling_args,
            timeout_in_seconds=timeout_in_seconds)

        command_results_list = [CommandResults(scheduled_command=scheduled_command)]
    return command_results_list


@logger
def wildfire_get_verdict(file_hash: str | None = None, url: str | None = None) -> tuple[dict, dict]:
    get_verdict_uri = URL + URL_DICT["verdict"]

    if file_hash:
        BODY_DICT['hash'] = file_hash

    else:
        BODY_DICT['url'] = url

    body = BODY_DICT

    result = http_request(
        get_verdict_uri,
        'POST',
        headers=DEFAULT_HEADERS,
        body=body
    )
    verdict_data = result["wildfire"]["get-verdict-info"]

    return result, verdict_data


def wildfire_get_verdict_command():
    file_hashes = hash_args_handler(demisto.args().get('hash', ''))
    urls = argToList(demisto.args().get('url', ''))
    if not urls and not file_hashes:
        raise Exception('Either hash or url must be provided.')
    if file_hashes:
        for file_hash in file_hashes:
            result, verdict_data = wildfire_get_verdict(file_hash=file_hash)

            pretty_verdict = prettify_verdict(verdict_data)
            human_readable = tableToMarkdown('WildFire Verdict', pretty_verdict, removeNull=True)

            dbot_score_list = create_dbot_score_from_verdict(pretty_verdict)
            entry_context = {
                "WildFire.Verdicts(val.SHA256 && val.SHA256 == obj.SHA256 || val.MD5 && val.MD5 == obj.MD5)":
                    pretty_verdict,
                "DBotScore": dbot_score_list
            }
            demisto.results({
                'Type': entryTypes['note'],
                'Contents': result,
                'ContentsFormat': formats['json'],
                'HumanReadable': human_readable,
                'ReadableContentsFormat': formats['markdown'],
                'EntryContext': entry_context
            })
    else:
        for url in urls:
            result, verdict_data = wildfire_get_verdict(url=url)
            pretty_verdict = prettify_url_verdict(verdict_data)
            human_readable = tableToMarkdown('WildFire URL Verdict', pretty_verdict, removeNull=True)

            dbot_score_list = create_dbot_score_from_url_verdict(pretty_verdict)
            entry_context = {
                "WildFire.Verdicts(val.url && val.url == obj.url)":
                    pretty_verdict,
                "DBotScore": dbot_score_list
            }

            demisto.results({
                'Type': entryTypes['note'],
                'Contents': result,
                'ContentsFormat': formats['json'],
                'HumanReadable': human_readable,
                'ReadableContentsFormat': formats['markdown'],
                'EntryContext': entry_context
            })


@logger
def wildfire_get_verdicts(file_path):
    get_verdicts_uri = URL + URL_DICT["verdicts"]

    body = BODY_DICT

    try:
        with open(file_path, 'rb') as file:
            result = http_request(
                get_verdicts_uri,
                'POST',
                body=body,
                files={'file': file}
            )
    finally:
        shutil.rmtree(file_path, ignore_errors=True)

    verdicts_data = result["wildfire"]["get-verdict-info"]

    return result, verdicts_data


@logger
def wildfire_get_verdicts_command():
    if ('EntryID' in demisto.args() and 'hash_list' in demisto.args()) or (
            'EntryID' not in demisto.args() and 'hash_list' not in demisto.args()):
        raise Exception('Specify exactly 1 of the following arguments: EntryID, hash_list.')

    if 'EntryID' in demisto.args():
        inputs = argToList(demisto.args().get('EntryID'))
        paths = [demisto.getFilePath(element)['path'] for element in inputs]

    else:
        paths = hash_list_to_file(argToList(demisto.args().get('hash_list')))

    for file_path in paths:
        result, verdicts_data = wildfire_get_verdicts(file_path)

        pretty_verdicts = prettify_verdicts(verdicts_data)
        human_readable = tableToMarkdown('WildFire Verdicts', pretty_verdicts, removeNull=True)

        dbot_score_list = create_dbot_score_from_verdicts(pretty_verdicts)

        entry_context = {
            "WildFire.Verdicts(val.SHA256 && val.SHA256 == obj.SHA256 || val.MD5 && val.MD5 == obj.MD5)":
                pretty_verdicts,
            "DBotScore": dbot_score_list
        }

        demisto.results({
            'Type': entryTypes['note'],
            'Contents': result,
            'ContentsFormat': formats['json'],
            'HumanReadable': human_readable,
            'ReadableContentsFormat': formats['markdown'],
            'EntryContext': entry_context
        })


@logger
def wildfire_get_webartifacts(url: str, types: str) -> dict:
    get_webartifacts_uri = f'{URL}{URL_DICT["webartifacts"]}'

    PARAMS_DICT['url'] = url

    if types:
        PARAMS_DICT['types'] = types

    result = http_request(
        get_webartifacts_uri,
        'POST',
        headers=DEFAULT_HEADERS,
        params=PARAMS_DICT,
        return_raw=True
    )
    return result


@logger
def wildfire_get_url_webartifacts_command():
    '''
    This function get the parameters for the call to webartifacts and returns the tgz of the results to download
    Also extracts inline the screenshot image if it exists as the type query, extracting the files that were downloaded
    exposes security risk for droppers from bad sites
    '''
    urls = argToList(demisto.args().get('url'))
    types = demisto.args().get('types', '')
    # added ability to extract inline screenshot image only
    screenshot_inline = demisto.args().get('screenshot_inline', '')

    for url in urls:
        try:
            result = wildfire_get_webartifacts(url, types)

            empty_screenshot_tar = False
            # add check for inline screenshot extraction
            if types in ['screenshot'] and screenshot_inline in ['true']:
                # we have a screenshot found - only a screenshot,
                # this will not extract a screenshot from a tgz with files for security reasons
                # we have a screenshot returned and we have inline extaction requested

                files = []
                exported_files = []

                # test for 0 byte tgz returned
                try:
                    image_content = result.content
                    file_like_object = io.BytesIO(image_content)
                    tar = tarfile.open(fileobj=file_like_object)
                    # get the names of the files in the TAR
                    files = tar.getnames()
                    # we have a TAR file with entries to extract
                    # this assumes there is only one screenshot per tgz
                    if files[0] in ['screenshot']:
                        # first element is the folder name screenshot

                        members = tar.getmembers()
                        data = tar.extractfile(members[1])  # type:ignore
                        fdata = data.read()  # type:ignore
                        exported_files.append(members[1].name)
                        stored_img = fileResult(f'screenshot_{url}.png', fdata)

                        demisto.results({
                            'Type': entryTypes['image'],
                            'ContentsFormat': formats['text'],
                            'File': stored_img['File'],
                            'FileID': stored_img['FileID'],
                            'Contents': ''
                        })

                except Exception:
                    # the tgz for screenshot is empty, no screenshot provided
                    empty_screenshot_tar = True

            if empty_screenshot_tar is True:
                file_entry = fileResult(f'empty_{url}_webartifacts.tgz', result.content, entryTypes['entryInfoFile'])
            else:
                file_entry = fileResult(f'{url}_webartifacts.tgz', result.content, entryTypes['entryInfoFile'])
            demisto.results(file_entry)

        except NotFoundError as exc:
            demisto.error(f'WildFire Webartifacts were not found. Error: {exc}')
            return_results('WildFire Webartifacts were not found.')


def parse_wildfire_object(report: dict, keys: list[tuple]) -> Union[dict, None]:
    '''
    This function changes the key names of the json object that came from the API response,
    for the context path.
    '''

    outputs = {}
    for key in keys:
        if item_value := report.get(key[0]):
            outputs[key[1]] = item_value
    return outputs if outputs else None


def parse_file_report(file_hash, reports, file_info, extended_data: bool):
    udp_ip = []
    udp_port = []
    network_udp = []
    tcp_ip = []
    tcp_port = []
    network_tcp = []
    dns_query = []
    dns_response = []
    network_dns = []
    evidence_md5 = []
    evidence_text = []
    process_list_outputs = []
    process_tree_outputs = []
    entry_summary = []
    extract_urls_outputs = []
    elf_shell_commands = []
    feed_related_indicators = []
    platform_report = []
    software_report = []
    behavior = []
    network_url = []
    relationships = []

    # When only one report is in response, it's returned as a single json object and not a list.
    if not isinstance(reports, list):
        reports = [reports]

    for report in reports:
        if 'network' in report and report["network"]:
            if 'UDP' in report["network"]:
                udp_objects = report["network"]["UDP"]
                if not isinstance(udp_objects, list):
                    udp_objects = [udp_objects]
                for udp_obj in udp_objects:
                    if '@ip' in udp_obj and udp_obj['@ip']:
                        udp_ip.append(udp_obj["@ip"])
                        feed_related_indicators.append({'value': udp_obj["@ip"], 'type': 'IP'})
                        relationships.extend(
                            create_relationship('related-to', (file_hash, udp_obj["@ip"]), ('file', 'ip')))
                    if '@port' in udp_obj:
                        udp_port.append(udp_obj["@port"])
                    if extended_data and (network_udp_dict := parse_wildfire_object(report=udp_obj,
                                                                                    keys=[('@ip', 'IP'), ('@port', 'Port'),
                                                                                          ('@country', 'Country'),
                                                                                          ('@ja3', 'JA3'),
                                                                                          ('@ja3s', 'JA3S')])):
                        network_udp.append(network_udp_dict)

            if 'TCP' in report["network"]:
                tcp_objects = report["network"]["TCP"]
                if not isinstance(tcp_objects, list):
                    tcp_objects = [tcp_objects]
                for tcp_obj in tcp_objects:
                    if '@ip' in tcp_obj and tcp_obj['@ip']:
                        tcp_ip.append(tcp_obj["@ip"])
                        feed_related_indicators.append({'value': tcp_obj["@ip"], 'type': 'IP'})
                        relationships.extend(
                            create_relationship('related-to', (file_hash, tcp_obj["@ip"]), ('file', 'ip')))
                    if '@port' in tcp_obj:
                        tcp_port.append(tcp_obj['@port'])
                    if extended_data and (network_tcp_dict := parse_wildfire_object(report=tcp_obj,
                                                                                    keys=[('@ip', 'IP'), ('@port', 'Port'),
                                                                                          ('@country', 'Country'),
                                                                                          ('@ja3', 'JA3'),
                                                                                          ('@ja3s', 'JA3S')])):
                        network_tcp.append(network_tcp_dict)

            if 'dns' in report["network"]:
                dns_objects = report["network"]["dns"]
                if not isinstance(dns_objects, list):
                    dns_objects = [dns_objects]
                for dns_obj in dns_objects:
                    if '@query' in dns_obj and dns_obj['@query']:
                        dns_query.append(dns_obj['@query'])
                    if '@response' in dns_obj and dns_obj['@response']:
                        dns_response.append(dns_obj['@response'])
                    if extended_data and (network_dns_dict := parse_wildfire_object(report=dns_obj,
                                                                                    keys=[('@query', 'Query'),
                                                                                          ('@response', 'Response'),
                                                                                          ('@type', 'Type')])):
                        network_dns.append(network_dns_dict)

            if 'url' in report["network"]:
                url_objects = report['network']['url']
                if not isinstance(url_objects, list):
                    url_objects = [url_objects]
                for url_obj in url_objects:
                    url = ''
                    if '@host' in url_obj and url_obj['@host']:
                        url = url_obj["@host"]
                    if '@uri' in url_obj and url_obj['@uri']:
                        url += url_obj['@uri']
                    if url:
                        feed_related_indicators.append({'value': url, 'type': 'URL'})
                        relationships.extend(
                            create_relationship('related-to', (file_hash, url.rstrip('/')), ('file', 'url')))
                    if extended_data and (network_url_dict := parse_wildfire_object(report=url_obj,
                                                                                    keys=[('@host', 'Host'), ('@uri', 'URI'),
                                                                                          ('@method', 'Method'),
                                                                                          ('@user_agent', 'UserAgent')])):
                        network_url.append(network_url_dict)

        if 'evidence' in report and report["evidence"] and 'file' in report["evidence"] \
                and isinstance(report["evidence"]["file"], dict) and 'entry' in report["evidence"]["file"]:
            if '@md5' in report["evidence"]["file"]["entry"]:
                evidence_md5.append(report["evidence"]["file"]["entry"]["@md5"])
            if '@text' in report["evidence"]["file"]["entry"]:
                evidence_text.append(report["evidence"]["file"]["entry"]["@text"])

        if 'elf_info' in report and report["elf_info"]:
            if 'Domains' in report["elf_info"] and isinstance(report["elf_info"]["Domains"], dict) and 'entry' in \
                    report["elf_info"]["Domains"]:
                entry = report["elf_info"]["Domains"]["entry"]
                # when there is only one entry, it is returned as a single string not a list
                if not isinstance(entry, list):
                    entry = [entry]
                for domain in entry:
                    feed_related_indicators.append({'value': domain, 'type': 'Domain'})
                    relationships.extend(create_relationship('related-to', (file_hash, domain), ('file', 'domain')))
            if 'IP_Addresses' in report["elf_info"] and isinstance(report["elf_info"]["IP_Addresses"], dict) and 'entry' in \
                    report["elf_info"]["IP_Addresses"]:
                entry = report["elf_info"]["IP_Addresses"]["entry"]
                # when there is only one entry, it is returned as a single string not a list
                if not isinstance(entry, list):
                    entry = [entry]
                for ip in entry:
                    feed_related_indicators.append({'value': ip, 'type': 'IP'})
                    relationships.extend(create_relationship('related-to', (file_hash, ip), ('file', 'ip')))
            if 'suspicious' in report["elf_info"] and isinstance(report["elf_info"]["suspicious"], dict) and 'entry' in \
                    report["elf_info"]['suspicious']:
                entry = report["elf_info"]["suspicious"]["entry"]
                # when there is only one entry, it is returned as a single json not a list
                if not isinstance(entry, list):
                    entry = [entry]
                for entry_obj in entry:
                    if '#text' in entry_obj and '@description' in entry_obj:
                        behavior.append({'details': entry_obj['#text'], 'action': entry_obj['@description']})
            if 'URLs' in report["elf_info"] and isinstance(report["elf_info"]["URLs"], dict) and 'entry' \
                    in report["elf_info"]['URLs']:
                entry = report["elf_info"]["URLs"]["entry"]
                # when there is only one entry, it is returned as a single string not a list
                if not isinstance(entry, list):
                    entry = [entry]
                for url in entry:
                    feed_related_indicators.append({'value': url, 'type': 'URL'})
                    relationships.extend(create_relationship('related-to', (file_hash, url), ('file', 'url')))
            if extended_data and (shell_commands := demisto.get(report, 'elf_info.Shell_Commands.entry')):
                elf_shell_commands.append(shell_commands)

        if extended_data:
            if process_list := demisto.get(report, 'process_list.process'):
                if not isinstance(process_list, list):
                    process_list = [process_list]
                for process in process_list:
                    if process_list_dict := parse_wildfire_object(report=process,
                                                                  keys=[("@command", "ProcessCommand"),
                                                                        ("@name", "ProcessName"),
                                                                        ("@pid", "ProcessPid"),
                                                                        ("file", "ProcessFile"),
                                                                        ("service", "Service")]):
                        process_list_outputs.append(process_list_dict)

            if process_tree := demisto.get(report, 'process_tree.process'):
                if not isinstance(process_tree, list):
                    process_tree = [process_tree]
                for process in process_tree:
                    tree_outputs = {}
                    if process_tree_dict := parse_wildfire_object(report=process,
                                                                  keys=[('@text', "ProcessText"),
                                                                        ('@name', "ProcessName"),
                                                                        ('@pid', "ProcessPid")]):
                        tree_outputs = process_tree_dict

                    if child_process := demisto.get(process, 'child.process'):
                        if not isinstance(child_process, list):
                            child_process = [child_process]
                        for child in child_process:
                            if process_tree_child_dict := parse_wildfire_object(report=child,
                                                                                keys=[('@text', "ChildText"),
                                                                                      ('@name', "ChildName"),
                                                                                      ('@pid', "ChildPid")]):
                                tree_outputs['Process'] = process_tree_child_dict
                    if tree_outputs:
                        process_tree_outputs.append(tree_outputs)

            if entries := demisto.get(report, 'summary.entry'):
                if not isinstance(entries, list):
                    entries = [entries]
                for entry in entries:
                    if entry_summary_dict := parse_wildfire_object(report=entry,
                                                                   keys=[('#text', "Text"),
                                                                         ('@details', "Details"),
                                                                         ('@behavior', "Behavior")]):
                        entry_summary.append(entry_summary_dict)

            if extract_urls := demisto.get(report, 'extracted_urls.entry'):
                if not isinstance(extract_urls, list):
                    extract_urls = [extract_urls]
                for urls in extract_urls:
                    if extract_urls_dict := parse_wildfire_object(report=urls,
                                                                  keys=[('@url', "URL"),
                                                                        ('@verdict', "Verdict")]):
                        extract_urls_outputs.append(extract_urls_dict)

            if 'platform' in report:
                platform_report.append(report['platform'])

            if 'software' in report:
                software_report.append(report['software'])

    outputs = {
        'Status': 'Success',
        'SHA256': file_info.get('sha256')
    }

    if len(udp_ip) > 0 or len(udp_port) > 0 or len(tcp_ip) > 0 or len(tcp_port) > 0 or dns_query or dns_response:

        outputs["Network"] = {}

        if len(udp_ip) > 0 or len(udp_port) > 0:
            outputs["Network"]["UDP"] = {}
            if len(udp_ip) > 0:
                outputs["Network"]["UDP"]["IP"] = udp_ip
            if len(udp_port) > 0:
                outputs["Network"]["UDP"]["Port"] = udp_port

        if len(tcp_ip) > 0 or len(tcp_port) > 0:
            outputs["Network"]["TCP"] = {}
            if len(tcp_ip) > 0:
                outputs["Network"]["TCP"]["IP"] = tcp_ip
            if len(tcp_port) > 0:
                outputs["Network"]["TCP"]["Port"] = tcp_port

        if len(dns_query) > 0 or len(dns_response) > 0:
            outputs["Network"]["DNS"] = {}
            if len(dns_query) > 0:
                outputs["Network"]["DNS"]["Query"] = dns_query
            if len(dns_response) > 0:
                outputs["Network"]["DNS"]["Response"] = dns_response

    if network_udp or network_tcp or network_dns or network_url:
        outputs['NetworkInfo'] = {}
        if network_udp:
            outputs['NetworkInfo']['UDP'] = network_udp
        if network_tcp:
            outputs['NetworkInfo']['TCP'] = network_tcp
        if network_dns:
            outputs['NetworkInfo']['DNS'] = network_dns
        if network_url:
            outputs['NetworkInfo']['URL'] = network_url

    if platform_report:
        outputs['Platform'] = platform_report

    if software_report:
        outputs['Software'] = software_report

    if process_list_outputs:
        outputs['ProcessList'] = process_list_outputs

    if process_tree_outputs:
        outputs['ProcessTree'] = process_tree_outputs

    if entry_summary:
        outputs['Summary'] = entry_summary

    if extract_urls_outputs:
        outputs['ExtractedURL'] = extract_urls_outputs

    if elf_shell_commands:
        outputs['ELF'] = {}
        outputs['ELF']['ShellCommands'] = elf_shell_commands

    if len(evidence_md5) > 0 or len(evidence_text) > 0:
        outputs["Evidence"] = {}
        if len(evidence_md5) > 0:
            outputs["Evidence"]["md5"] = evidence_md5
        if len(evidence_text) > 0:
            outputs["Evidence"]["Text"] = evidence_text

    feed_related_indicators = create_feed_related_indicators_object(feed_related_indicators)
    behavior = create_behaviors_object(behavior)
    return outputs, feed_related_indicators, behavior, relationships


def create_feed_related_indicators_object(feed_related_indicators):
    """
    This function is used while enhancing the integration, enabling the use of Common.FeedRelatedIndicators object

    """
    feed_related_indicators_objects_list = []
    for item in feed_related_indicators:
        feed_related_indicators_objects_list.append(Common.FeedRelatedIndicators(value=item['value'],
                                                                                 indicator_type=item['type']))
    return feed_related_indicators_objects_list


def create_behaviors_object(behaviors):
    """
    This function is used while enhancing the integration, enabling the use of Common.Behaviors object

    """
    behaviors_objects_list = []
    for item in behaviors:
        behaviors_objects_list.append(Common.Behaviors(details=item['details'], action=item['action']))
    return behaviors_objects_list


def create_file_report(file_hash: str, reports, file_info, format_: str = 'xml',
                       verbose: bool = False, extended_data: bool = False):
    outputs, feed_related_indicators, behavior, relationships = parse_file_report(file_hash, reports,
                                                                                  file_info, extended_data)

    if file_info["malware"] == 'yes':
        dbot_score = 3
        tags = ['malware']
    else:
        dbot_score = 1
        tags = []

    dbot_score_object = Common.DBotScore(indicator=file_hash, indicator_type=DBotScoreType.FILE,
                                         integration_name=INTEGRATION_NAME, score=dbot_score, reliability=RELIABILITY)
    file = Common.File(dbot_score=dbot_score_object, name=file_info.get('filename'),
                       file_type=file_info.get('filetype'), md5=file_info.get('md5'), sha1=file_info.get('sha1'),
                       sha256=file_info.get('sha256'), size=file_info.get('size'),
                       feed_related_indicators=feed_related_indicators, tags=tags,
                       digital_signature__publisher=file_info.get('file_signer'), behaviors=behavior,
                       relationships=relationships)

    if format_ == 'pdf':
        get_report_uri = URL + URL_DICT["report"]

        PARAMS_DICT['format'] = 'pdf'
        PARAMS_DICT['hash'] = file_hash

        res_pdf = http_request(
            get_report_uri,
            'POST',
            headers=DEFAULT_HEADERS,
            params=PARAMS_DICT,
            return_raw=True
        )

        file_name = 'wildfire_report_' + file_hash + '.pdf'
        file_type = entryTypes['entryInfoFile']
        result = fileResult(file_name, res_pdf.content, file_type)  # will be saved under 'InfoFile' in the context.
        demisto.results(result)
        human_readable = tableToMarkdown('WildFire File Report - PDF format', prettify_report_entry(file_info))

    # new format for wildfire reports to output in MAEC format
    elif format_ == 'maec':

        get_report_uri = URL + URL_DICT["report"]

        PARAMS_DICT['format'] = 'maec'
        PARAMS_DICT['hash'] = file_hash

        try:
            res_maec = http_request(
                get_report_uri,
                'POST',
                headers=DEFAULT_HEADERS,
                params=PARAMS_DICT,
                resp_type='json'
            )

            report_json = res_maec.get('result')

            file_name = 'wildfire_report_maec_' + file_hash + '.json'
            file_type = entryTypes['entryInfoFile']

            result = fileResult(file_name, report_json, file_type)  # will be saved under 'InfoFile' in the context.
            demisto.results(result)
            human_readable = tableToMarkdown('WildFire File Report - MAEC format', prettify_report_entry(file_info))
            outputs['maec_report'] = json.loads(report_json)

        except Exception as exc:
            demisto.error(f'Report MAEC Exception. Error: {exc}')
            human_readable = None
            outputs = None
            relationships = None

    # catch all report type for those not specified
    else:
        human_readable = tableToMarkdown('WildFire File Report', prettify_report_entry(file_info))
        if verbose:
            for report in reports:
                if isinstance(report, dict):
                    human_readable += tableToMarkdown('Report ', report, list(report), removeNull=True)

    return human_readable, outputs, file, relationships


def get_sha256_of_file_from_report(report):
    if maec_packages := report.get('maec_packages'):
        for item in maec_packages:
            if hashes := item.get('hashes'):
                return hashes.get('SHA256')
    return None


@logger
def wildfire_get_url_report(url: str) -> tuple:
    """
    This functions is used for retrieving the results of a previously uploaded url.
    Args:
        url: The url of interest.

    Returns:
        A CommandResults object with the results of the request and the status of that upload (Pending/Success/NotFound).

    """

    get_report_uri = f"{URL}{URL_DICT['report']}"

    PARAMS_DICT['url'] = url

    entry_context = {'URL': url}
    human_readable = None

    try:
        response = http_request(
            get_report_uri,
            'POST',
            headers=DEFAULT_HEADERS,
            params=PARAMS_DICT,
            resp_type='json'
        )
        report = response.get('result').get('report')

        if not report:
            entry_context['Status'] = 'Pending'
            human_readable = 'The sample is still being analyzed. Please wait to download the report.'

        else:
            entry_context['Status'] = 'Success'
            report = json.loads(report) if type(report) is not dict else report
            report.update(entry_context)
            sha256_of_file_in_url = get_sha256_of_file_from_report(report)
            human_readable_dict = {'SHA256': sha256_of_file_in_url, 'URL': url, 'Status': 'Success'}
            human_readable = tableToMarkdown(f'Wildfire URL report for {url}', t=human_readable_dict, removeNull=True)

    except NotFoundError:
        entry_context['Status'] = 'NotFound'
        human_readable = 'Report not found.'
        report = ''
    except Exception as e:
        entry_context['Status'] = ''
        human_readable = f'Error while requesting the report: {e}.'
        report = ''
        demisto.error(f'Error while requesting the given report. Error: {e}')

    finally:
        command_results = CommandResults(outputs_prefix='WildFire.Report', outputs_key_field='url',
                                         outputs=report, readable_output=human_readable, raw_response=report)
        return command_results, entry_context['Status']


@logger
def wildfire_get_file_report(file_hash: str, args: dict):
    get_report_uri = URL + URL_DICT["report"]

    # we get the xml report first for all cases to parse data for reporting
    PARAMS_DICT['format'] = 'xml'
    PARAMS_DICT['hash'] = file_hash

    # necessarily one of them as passed the hash_args_handler
    sha256 = file_hash if sha256Regex.match(file_hash) else None
    md5 = file_hash if md5Regex.match(file_hash) else None
    entry_context = {key: value for key, value in (['MD5', md5], ['SHA256', sha256]) if value}
    human_readable, relationships, indicator = None, None, None
    try:
        json_res = http_request(
            get_report_uri,
            'POST',
            headers=DEFAULT_HEADERS,
            params=PARAMS_DICT
        )
        # we get the report and file info from the XML object
        reports = ((json_res.get('wildfire') or {}).get('task_info') or {}).get('report')
        file_info = json_res.get('wildfire', {}).get('file_info')

        # extra options to provide in the query
        verbose = args.get('verbose', 'false').lower() == 'true'
        format_ = args.get('format', 'xml')
        extended_data = argToBoolean(args.get('extended_data', False))

        if reports and file_info:
            human_readable, entry_context, indicator, relationships = create_file_report(file_hash, reports,
                                                                                         file_info, format_,
                                                                                         verbose, extended_data)
        else:
            entry_context['Status'] = 'Pending'
            human_readable = 'The sample is still being analyzed. Please wait to download the report.'
            indicator = None
            relationships = None

    except NotFoundError as exc:
        entry_context['Status'] = 'NotFound'
        human_readable = 'Report not found.'
        dbot_score_file = 0
        json_res = ''
        dbot_score_object = Common.DBotScore(
            indicator=file_hash,
            indicator_type=DBotScoreType.FILE,
            integration_name=INTEGRATION_NAME,
            score=dbot_score_file,
            reliability=RELIABILITY)
        indicator = Common.File(dbot_score=dbot_score_object, md5=md5, sha256=sha256)
        demisto.error(f'Report not found. Error: {exc}')
        relationships = None
    finally:
        try:
            command_results = CommandResults(outputs_prefix=WILDFIRE_REPORT_DT_FILE,
                                             outputs=remove_empty_elements(entry_context),
                                             readable_output=human_readable, indicator=indicator, raw_response=json_res,
                                             relationships=relationships)
            return command_results, entry_context.get('Status')
        except Exception:
            raise DemistoException('Error while trying to get the report from the API.')


def wildfire_get_report_command(args: dict):
    """
    Args:
        args: the command arguments from demisto.args(), including url or file hash (sha256 or md5) to query on

    Returns:
        A single or list of CommandResults, and the status of the reports of the url or file of interest.
        Note that the status is only used for the polling sequence, where the command will always receive a single
        file or url. Hence, when running this command via the polling sequence, the CommandResults list will contain a
        single item, and the status will represent that result's status.

    """
    command_results_list = []
    urls = argToList(args.get('url', ''))
    if 'sha256' in args:
        sha256 = args.get('sha256')
    elif 'hash' in args:
        sha256 = args.get('hash')
    else:
        sha256 = None
    md5 = args.get('md5')
    inputs = urls if urls else hash_args_handler(sha256, md5)

    status = ''
    for element in inputs:
        command_results, status = wildfire_get_url_report(element) if urls else wildfire_get_file_report(element, args)
        command_results_list.append(command_results)

    return command_results_list, status


def wildfire_file_command(args: dict):
    inputs = file_args_handler(args.get('file'), args.get('md5'), args.get('sha256'))
    command_results_list = []
    for element in inputs:
        if sha1Regex.match(element):
            demisto.results({
                'Type': 11,
                'Contents': 'WildFire file hash reputation supports only MD5, SHA256 hashes',
                'ContentsFormat': formats['text']
            })
        else:
            command_results = wildfire_get_file_report(element, args)[0]
            command_results_list.append(command_results)
    return command_results_list


def wildfire_get_sample(file_hash):
    get_report_uri = URL + URL_DICT["sample"]

    PARAMS_DICT['hash'] = file_hash

    result = http_request(
        get_report_uri,
        'POST',
        headers=DEFAULT_HEADERS,
        params=PARAMS_DICT,
        return_raw=True
    )
    return result


def wildfire_get_sample_command():
    if 'sha256' in demisto.args() or 'hash' in demisto.args():
        sha256 = demisto.args().get('sha256', None)
    else:
        sha256 = None
    md5 = demisto.args().get('md5', None)
    inputs = hash_args_handler(sha256, md5)

    for element in inputs:
        try:
            result = wildfire_get_sample(element)
            # filename will be found under the Content-Disposition header in the format
            # attachment; filename=<FILENAME>.000
            content_disposition = result.headers.get('Content-Disposition')
            raw_filename = content_disposition.split('filename=')[1]
            # there are 2 dots in the filename as the response saves the packet capture file
            # need to extract the string until the second occurrence of the dot char
            file_name = '.'.join(raw_filename.split('.')[:2])
            # will be saved under 'File' in the context, can be further investigated.
            file_entry = fileResult(file_name, result.content)
            demisto.results(file_entry)
        except NotFoundError as exc:
            demisto.error(f'Sample was not found. Error: {exc}')
            demisto.results(
                'Sample was not found. '
                'Please note that grayware and benign samples are available for 14 days only. '
                'For more info contact your WildFire representative.')


def assert_upload_argument(args: dict):
    """
    Assert the upload argument is inserted when running the command without the builtin polling flow.
    The upload argument is only required when polling is false.
    """
    if not args.get('upload'):
        raise ValueError('Please specify the item you wish to upload using the \'upload\' argument.')


def get_agent(api_key_source: str, platform: str, token: str) -> str:
    # Auto API expect the agent header to be 'xdr' when running from within XSIAM and 'xsoartim' when running from
    # within XSOAR (both on-prem and cloud).
    if len(token) == 32:
        return ''
    if api_key_source in ['pcc', 'prismaaccessapi', 'xsoartim', 'xdr']:
        return api_key_source
    if (platform == 'x2' or is_demisto_version_ge('8')) and not api_key_source:
        return 'xdr'
    # we have an 'other' api key that requires no additional api key headers for agent
    return ''


def set_http_params(token, agent_value):
    global AGENT_VALUE
    global BODY_DICT
    global PARAMS_DICT
    global TOKEN

    AGENT_VALUE = agent_value
    BODY_DICT = {'apikey': token}
    PARAMS_DICT = {'apikey': token}
    if agent_value:
        BODY_DICT['agent'] = agent_value
        PARAMS_DICT['agent'] = agent_value
    TOKEN = token


def main():  # pragma: no cover
    command = demisto.command()
    args = demisto.args()
    params = demisto.params()
    platform = get_demisto_version().get('platform')  # Platform = xsoar_hosted / xsoar / x2 depends on the machine
    demisto.info(f'command is {command}')

    try:
<<<<<<< HEAD
        if not TOKEN:
            raise DemistoException('API Key must be provided.')
        # Remove proxy if not set to true in params
        handle_proxy()

        # if the apikey is longer than 32 characters agent is not set,
        # send exception othewise API calls will fail
        if len(TOKEN) > 32 and API_KEY_SOURCE not in ['pcc', 'prismaaccessapi', 'xsoartim']:
            # the token is longer than 32 so either PPC or Prismaaccessapi needs to be set
            raise DemistoException(
                'API Key is longer than 32 characters.\
Select an "API Key Type" in the integration\'s instance configuration.')
=======

        token = params.get('token') or (params.get('credentials') or {}).get('password')
        # get the source of the credentials to ensure the correct agent is set for all API calls
        # other = ngfw or wf api based keys that are 32 chars long and require no agent
        # pcc and prismaaccessapi are 64 char long and require the correct agent= value in the api call
        if not token:
            # Added support for all platforms from version 2.1.42.
            with contextlib.suppress(Exception):
                token = demisto.getLicenseCustomField("WildFire-Reports.token")

        if not token:
            # If token is empty when test-module is running, return a more readable output to the user.
            if command == 'test-module':
                raise DemistoException("Authorization Error: It's seems that the token is empty and you have not a TIM license "
                                       "that is up-to-date, Please fill the token or update your TIM license and try again.")
            else:
                return_results({
                    'status': 'error',
                    'error': {
                        'title': "Couldn't execute Wildfire command.",
                        'description': "The token can't be empty.",
                        'techInfo': "The token can't be empty, Please fill the token in the instance configuration "
                                    "or update your TIM license."
                    }
                })
                sys.exit()

        # update the default headers with the correct agent version based on the selection in the instance config.
        agent_value = get_agent(params.get('credentials_source'), platform, token)

        # if the apikey is longer than 32 characters agent is not set, and we're not in XSIAM or XSOAR SaaS, send exception
        # otherwise API calls will fail.
        if len(token) > 32 and not agent_value:
            # the token is longer than 32 so one of pcc, prismaaccessapi, xsoartim, xdr needs to be set or a
            # license from XSIAM/XSOAR NG.
            raise DemistoException(
                "API Key is longer than 32 characters. Select an 'API Key Type' in the integration's instance configuration.")
        set_http_params(token, agent_value)
>>>>>>> 90cf3b88

        if command == 'test-module':
            test_module()

        elif command == 'wildfire-upload':
            if args.get('polling') == 'true':
                return_results(wildfire_upload_file_with_polling_command(args))
            else:
                return_results(wildfire_upload_file_command(args))

        elif command in ['wildfire-upload-file-remote', 'wildfire-upload-file-url']:
            if args.get('polling') == 'true':
                return_results(wildfire_upload_file_url_with_polling_command(args))
            else:
                return_results(wildfire_upload_file_url_command(args))

        elif command == 'wildfire-upload-url':
            if args.get('polling') == 'true':
                return_results(wildfire_upload_url_with_polling_command(args))
            else:
                return_results(wildfire_upload_url_command(args))

        elif command == 'wildfire-report':
            return_results(wildfire_get_report_command(args)[0])

        elif command == 'file':
            return_results(wildfire_file_command(args))

        elif command == 'wildfire-get-sample':
            wildfire_get_sample_command()

        elif command == 'wildfire-get-verdict':
            wildfire_get_verdict_command()

        elif command == 'wildfire-get-verdicts':
            wildfire_get_verdicts_command()

        elif command == 'wildfire-get-url-webartifacts':
            wildfire_get_url_webartifacts_command()

        else:
            raise NotImplementedError(f"command {command} is not implemented.")

    except Exception as err:
        return_error(str(err))

    finally:
        LOG.print_log()


if __name__ in ["__main__", "__builtin__", "builtins"]:
    main()<|MERGE_RESOLUTION|>--- conflicted
+++ resolved
@@ -1,8 +1,5 @@
-<<<<<<< HEAD
-=======
 import contextlib
 
->>>>>>> 90cf3b88
 import demistomock as demisto  # noqa: F401
 from CommonServerPython import *  # noqa: F401
 import shutil
@@ -32,27 +29,10 @@
 
 # update the default headers with the correct agent version based on the selection in the instance config
 API_KEY_SOURCE = PARAMS.get('credentials_source')
-<<<<<<< HEAD
-
-AGENT_VALUE = ''
-ADDITIONAL_FORM_BOUNDARY = ''
-BODY_DICT = {'apikey': TOKEN}
-PARAMS_DICT = {'apikey': TOKEN}
-
-if API_KEY_SOURCE in ['pcc', 'prismaaccessapi', 'xsoartim']:
-    BODY_DICT['agent'] = API_KEY_SOURCE
-    PARAMS_DICT['agent'] = API_KEY_SOURCE
-
-    ADDITIONAL_FORM_BOUNDARY = 'add'
-else:
-    # we have an 'other' api key that requires no additional api key headers for agent
-    AGENT_VALUE = ''
-=======
 AGENT_VALUE = None
 BODY_DICT: dict = {}
 PARAMS_DICT: dict = {}
 TOKEN = None
->>>>>>> 90cf3b88
 
 if URL and not URL.endswith('/publicapi'):
     if URL[-1] != '/':
@@ -1578,20 +1558,6 @@
     demisto.info(f'command is {command}')
 
     try:
-<<<<<<< HEAD
-        if not TOKEN:
-            raise DemistoException('API Key must be provided.')
-        # Remove proxy if not set to true in params
-        handle_proxy()
-
-        # if the apikey is longer than 32 characters agent is not set,
-        # send exception othewise API calls will fail
-        if len(TOKEN) > 32 and API_KEY_SOURCE not in ['pcc', 'prismaaccessapi', 'xsoartim']:
-            # the token is longer than 32 so either PPC or Prismaaccessapi needs to be set
-            raise DemistoException(
-                'API Key is longer than 32 characters.\
-Select an "API Key Type" in the integration\'s instance configuration.')
-=======
 
         token = params.get('token') or (params.get('credentials') or {}).get('password')
         # get the source of the credentials to ensure the correct agent is set for all API calls
@@ -1630,7 +1596,6 @@
             raise DemistoException(
                 "API Key is longer than 32 characters. Select an 'API Key Type' in the integration's instance configuration.")
         set_http_params(token, agent_value)
->>>>>>> 90cf3b88
 
         if command == 'test-module':
             test_module()
