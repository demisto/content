--- conflicted
+++ resolved
@@ -2,11 +2,7 @@
     "name": "Capture The Flag - 01",
     "description": "XSOAR's Capture the flag (CTF)",
     "support": "xsoar",
-<<<<<<< HEAD
-    "currentVersion": "1.0.41",
-=======
     "currentVersion": "1.0.42",
->>>>>>> d86875e4
     "serverMinVersion": "8.2.0",
     "author": "Cortex XSOAR",
     "url": "https://www.paloaltonetworks.com/cortex",
