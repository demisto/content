--- conflicted
+++ resolved
@@ -389,10 +389,7 @@
       description: Type of the parent resource.
       type: String
   dockerimage: demisto/googleapi-python3:1.0.0.63869
-<<<<<<< HEAD
-=======
   runonce: false
->>>>>>> 9ddafcfd
   script: ''
   type: python
   subtype: python3
