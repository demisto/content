--- conflicted
+++ resolved
@@ -1,10 +1,5 @@
 
 #### Integrations
 ##### Google Resource Manager
-<<<<<<< HEAD
-- The proxy settings now works as expected.
-- Upgraded the Docker image to demisto/gvault:1.0.0.11675.
-=======
 - The proxy settings now work as expected.
-- Upgraded the Docker image to *demisto/gvault:1.0.0.11525*.
->>>>>>> 6a21aae1
+- Upgraded the Docker image to demisto/gvault:1.0.0.11675.