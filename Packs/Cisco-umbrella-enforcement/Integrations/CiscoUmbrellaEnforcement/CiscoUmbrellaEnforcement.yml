--- conflicted
+++ resolved
@@ -84,15 +84,11 @@
       name: name
     description: Delete domain.
     name: umbrella-domain-delete
-<<<<<<< HEAD
-  dockerimage: demisto/python3:3.10.11.61265
-=======
   dockerimage: demisto/python3:3.10.12.63474
   feed: false
   isfetch: false
   longRunning: false
   longRunningPort: false
->>>>>>> 1df13864
   runonce: true
   script: '-'
   subtype: python3
