category: Data Enrichment & Threat Intelligence
commonfields:
  id: Twitter v2
  version: -1
configuration:
- defaultvalue: https://api.twitter.com
  display: Server URL
  name: url
  required: true
  type: 0
- displaypassword: Bearer Token
  additionalinfo: The Bearer Token to use for connection
  name: credentials
  required: true
  hiddenusername: true
  type: 9
- display: Trust any certificate (not secure)
  name: insecure
  type: 8
- display: Use system proxy settings
  name: proxy
  type: 8
description: Twitter integration provides access to searching recent Tweets (in last 7 days) and user information using the Twitter v2 API.
display: 'Twitter v2'
name: Twitter v2
script:
  commands:
  - arguments:
    - description: A comma-seperated list of keywords to submit to the recent search endpoint.
      isArray: true
      name: query
      required: true
    - description: 'The oldest UTC timestamp (from most recent seven days) from which the Tweets will be provided. Date format will be in ISO 8601 format (YYYY-MM-DDTHH:mm:ssZ) or relational expressions like “7 days ago”.'
      name: start_time
    - description: The most recent UTC timestamp to which the Tweets will be provided. Date format will be in ISO 8601 format (YYYY-MM-DDTHH:mm:ssZ) or relational expressions like “7 days ago”.
      name: end_time
    - defaultValue: '50'
      description: Maximum number of results to return. Value can be between 10 and 100.
      name: limit
    - description: When you request a list of objects with a MaxResults setting, if the number of objects that are still available for retrieval exceeds the maximum you requested, Twitter returns a NextToken value in the response. To retrieve the next batch of objects, use the token returned from the prior request in your next request.
      name: next_token
    description: This command will search for Tweets from the last 7 days and return all information available.
    name: twitter-tweet-search
    outputs:
    - contextPath: Twitter.Tweet.conversation_id
      description: The Tweet ID of the original Tweet of the conversation (which includes direct replies, replies of replies).
      type: String
    - contextPath: Twitter.Tweet.id
      description: Unique identifier of this Tweet.
      type: String
    - contextPath: Twitter.Tweet.created_at
      description: Creation time of the Tweet.
      type: Date
    - contextPath: Twitter.Tweet.text
      description: The content of the Tweet.
      type: String
    - contextPath: Twitter.Tweet.edit_history_tweet_ids
      description: Unique identifiers indicating all versions of an edited Tweet.
      type: String
    - contextPath: Twitter.Tweet.public_metrics.impression_count
      description: Number of times the Tweet has been seen.
      type: Number
    - contextPath: Twitter.Tweet.public_metrics.retweet_count
      description: Number of times this Tweet has been Retweeted.
      type: Number
    - contextPath: Twitter.Tweet.public_metrics.reply_count
      description: Number of replies to this Tweet.
      type: Number
    - contextPath: Twitter.Tweet.public_metrics.like_count
      description: Number of Likes to this Tweet.
      type: Number
    - contextPath: Twitter.Tweet.public_metrics.quote_count
      description: Number of times this Tweet has been Retweeted with a comment.
      type: Number
    - contextPath: Twitter.Tweet.author.name
      description: The unique identifier of this user.
      type: String
    - contextPath: Twitter.Tweet.author.verified
      description: Indicates if this user is a verified Twitter user.
      type: Boolean
    - contextPath: Twitter.Tweet.author.description
      description: The text of this user's profile description (also known as bio), if the user provided one.
      type: String
    - contextPath: Twitter.Tweet.author.id
      description: The unique identifier of this user.
      type: String
    - contextPath: Twitter.Tweet.author.created_at
      description: The UTC datetime when the user account was created on Twitter.
      type: Date
    - contextPath: Twitter.Tweet.author.username
      description: The Twitter screen name, handle, or alias that this user identifies themselves with.
      type: String
    - contextPath: Twitter.Tweet.media.type
      description: Type of content (animated_gif, photo, video).
      type: String
    - contextPath: Twitter.Tweet.media.url
      description: A direct URL to the media file on Twitter.
      type: String
    - contextPath: Twitter.Tweet.media.media_key
      description: Unique identifier of the expanded media content
      type: String
    - contextPath: Twitter.Tweet.media.alt_text
      description: A description of an image to enable and support accessibility. Can be up to 1000 characters long.
      type: String
    - contextPath: Twitter.TweetNextToken
      description: A value that encodes the next 'page' of results that can be requested, via the next_token request parameter.
      type: String
  - arguments:
    - description: A comma-separated list of Twitter usernames (handles). Up to 100 are allowed in a single request.
      isArray: true
      name: user_name
      required: true
    - defaultValue: 'false'
      auto: PREDEFINED
      description: Indicates whether to return a user's pinned Tweets.
      name: return_pinned_tweets
      predefined:
      - 'true'
      - 'false'
    description: "Lookup users by name to display information about them. Search multiple users simultaneously by separating them by commas. Ex: 'name='user1,user2,user3'"
    name: twitter-user-get
    outputs:
    - contextPath: Twitter.User.name
      description: The friendly name of this user, as shown on their profile.
      type: String
    - contextPath: Twitter.User.username
      description: The Twitter handle (screen name) of this user.
      type: String
    - contextPath: Twitter.User.created_at
      description: Creation time of this account.
      type: Date
    - contextPath: Twitter.User.description
      description: The text of this user's profile description (also known as bio), if the user provided one.
      type: String
    - contextPath: Twitter.User.id
      description: Unique identifier of this user.
      type: String
    - contextPath: Twitter.User.location
      description: The location specified in the user's profile.
      type: String
    - contextPath: Twitter.User.pinned_tweet_id
      description: Unique identifier of this user's pinned Tweet.
      type: String
    - contextPath: Twitter.User.profile_image_url
      description: The URL to the profile image for this user, as shown on the user's profile.
      type: String
    - contextPath: Twitter.User.protected
      description: Indicates if this user has chosen to protect their Tweets (in other words, if this user's Tweets are private).
      type: Boolean
    - contextPath: Twitter.User.public_metrics.followers_count
      description: Number of users who follow this user.
      type: Number
    - contextPath: Twitter.User.public_metrics.following_count
      description: Number of users this user is following.
      type: Number
    - contextPath: Twitter.User.public_metrics.tweet_count
      description: Number of Tweets (including Retweets) posted by this user.
      type: Number
    - contextPath: Twitter.User.public_metrics.listed_count
      description: Number of lists that include this user.
      type: Number
    - contextPath: Twitter.User.url
      description: The URL specified in the user's profile, if present.
      type: String
    - contextPath: Twitter.User.verified
      description: Indicates if this user is a verified Twitter user.
      type: Boolean
    - contextPath: Twitter.User.withheld
      description: Contains withholding details for withheld content.
      type: String
    - contextPath: Twitter.User.entities.url
      description: Contains details about the user's profile website.
      type: String
    - contextPath: Twitter.User.entities.expanded_url
      description: The fully resolved URL.
      type: String
    - contextPath: Twitter.User.entities.display_url
      description: The URL as displayed in the user's profile.
      type: String
    - contextPath: Twitter.User.pinned_tweets.id
      description: Unique identifier of this user's pinned Tweet.
      type: String
    - contextPath: Twitter.User.pinned_tweets.text
      description: The content of the Tweet.
      type: String
    - contextPath: Twitter.User.pinned_tweets.conversation_id
      description: The Tweet ID of the original Tweet of the conversation (which includes direct replies, replies of replies).
      type: String
    - contextPath: Twitter.User.pinned_tweets.created_at
      description: Creation time of the Tweet.
      type: Date
    - contextPath: Twitter.User.pinned_tweets.edit_history_tweet_ids
      description: Unique identifiers indicating all versions of an edited Tweet.
      type: String
    - contextPath: Twitter.User.pinned_tweets.retweet_count
      description: Number of times this Tweet has been Retweeted.
      type: Number
    - contextPath: Twitter.User.pinned_tweets.reply_count
      description: Number of Replies to this Tweet.
      type: Number
    - contextPath: Twitter.User.Pinned_tweets.like_count
      description: Number of Likes to this Tweet.
      type: Number
    - contextPath: Twitter.User.pinned_tweets.quote_count
      description: Number of times this Tweet has been Retweeted with a comment.
      type: Number
<<<<<<< HEAD
=======
  runonce: false
>>>>>>> 9ddafcfd
  script: '-'
  type: python
  subtype: python3
  dockerimage: demisto/python3:3.10.12.63474
fromversion: 6.5.0
tests:
- playbook-Test_Twitter_v2<|MERGE_RESOLUTION|>--- conflicted
+++ resolved
@@ -204,10 +204,7 @@
     - contextPath: Twitter.User.pinned_tweets.quote_count
       description: Number of times this Tweet has been Retweeted with a comment.
       type: Number
-<<<<<<< HEAD
-=======
   runonce: false
->>>>>>> 9ddafcfd
   script: '-'
   type: python
   subtype: python3
