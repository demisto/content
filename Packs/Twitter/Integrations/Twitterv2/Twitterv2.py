--- conflicted
+++ resolved
@@ -250,11 +250,7 @@
             client: client -  A Twitter client.
             args: Dict - The function arguments.
         Returns:
-<<<<<<< HEAD
-            A CommandResult list with Tweets data according to to the reqest.
-=======
             A list of CommandResults with Tweets data according to to the reqest.
->>>>>>> c2813e55
     """
     headers = ['Tweet ID', 'Text', 'Created At', 'Author Name', 'Author Username', 'Likes Count', 'Attachments URL']
     query = argToList(args.get('query'))
