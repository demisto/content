{
    "name": "Microsoft Exchange Online",
    "description": "Exchange Online and Office 365 (mail)",
    "support": "xsoar",
<<<<<<< HEAD
    "currentVersion": "1.6.6",
=======
    "currentVersion": "1.6.8",
>>>>>>> c31332a2
    "author": "Cortex XSOAR",
    "url": "https://www.paloaltonetworks.com/cortex",
    "email": "",
    "categories": [
        "Email"
    ],
    "tags": [],
    "useCases": [],
    "keywords": [],
    "marketplaces": [
        "xsoar",
        "marketplacev2",
        "platform"
    ],
    "supportedModules": [
        "C1",
        "C3",
        "X0",
        "X1",
        "X3",
        "X5",
        "ENT_PLUS"
    ]
}<|MERGE_RESOLUTION|>--- conflicted
+++ resolved
@@ -2,11 +2,7 @@
     "name": "Microsoft Exchange Online",
     "description": "Exchange Online and Office 365 (mail)",
     "support": "xsoar",
-<<<<<<< HEAD
-    "currentVersion": "1.6.6",
-=======
-    "currentVersion": "1.6.8",
->>>>>>> c31332a2
+    "currentVersion": "1.6.9",
     "author": "Cortex XSOAR",
     "url": "https://www.paloaltonetworks.com/cortex",
     "email": "",
