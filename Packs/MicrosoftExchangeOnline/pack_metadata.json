{
    "name": "Microsoft Exchange Online",
    "description": "Exchange Online and Office 365 (mail)",
    "support": "xsoar",
<<<<<<< HEAD
    "currentVersion": "1.3.19",
=======
    "currentVersion": "1.4.0",
>>>>>>> ff4bcb89
    "author": "Cortex XSOAR",
    "url": "https://www.paloaltonetworks.com/cortex",
    "email": "",
    "categories": [
        "Email"
    ],
    "tags": [],
    "useCases": [],
    "keywords": [],
    "marketplaces": [
        "xsoar",
        "marketplacev2"
    ]
}<|MERGE_RESOLUTION|>--- conflicted
+++ resolved
@@ -2,11 +2,7 @@
     "name": "Microsoft Exchange Online",
     "description": "Exchange Online and Office 365 (mail)",
     "support": "xsoar",
-<<<<<<< HEAD
-    "currentVersion": "1.3.19",
-=======
     "currentVersion": "1.4.0",
->>>>>>> ff4bcb89
     "author": "Cortex XSOAR",
     "url": "https://www.paloaltonetworks.com/cortex",
     "email": "",
