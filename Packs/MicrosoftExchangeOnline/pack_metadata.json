--- conflicted
+++ resolved
@@ -2,11 +2,7 @@
     "name": "Microsoft Exchange Online",
     "description": "Exchange Online and Office 365 (mail)",
     "support": "xsoar",
-<<<<<<< HEAD
-    "currentVersion": "1.2.17",
-=======
-    "currentVersion": "1.2.18",
->>>>>>> 593bbad6
+    "currentVersion": "1.2.19",
     "author": "Cortex XSOAR",
     "url": "https://www.paloaltonetworks.com/cortex",
     "email": "",
