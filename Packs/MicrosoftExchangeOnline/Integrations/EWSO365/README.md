Exchange Web Services (EWS) provides the functionality to enable client applications to communicate with the Exchange server. EWS provides access to much of the same data that is made available through Microsoft Office Outlook.

The EWS O365 integration implants EWS leading services. The integration allows getting information on emails and activities in a target mailbox, and some active operations on the mailbox such as deleting emails and attachments or moving emails from folder to folder.

## Use Cases

The EWS integration can be used for the following use cases.

* Monitor a specific email account and create incidents from incoming emails to the defined folder.  
    Follow the instructions in the [Fetched Incidents Data section](https://xsoar.pan.dev/docs/reference/integrations/ewso365#fetched-incidents-data).

* Search for an email message across mailboxes and folders.  

    Use the `ews-search-mailbox` command to search for all emails in a specific folder within the target mailbox.  
     Use the query argument to narrow the search for emails sent from a specific account and more.
    This command retrieves the _ItemID_ field for each email item listed in the results. The `ItemID` value can be used in the `ews-get-items` command in order to get more information about the email item itself.

* Get email attachment information.  
    Use the `ews-get-attachment` command to retrieve information on one attachment or all attachments of a message at once. It supports both file attachments and item attachments (e.g., email messages).

* Delete email items from a mailbox.  
    First, make sure you obtain the email item ID. The item ID can be obtained with one of the integration’s search commands.  
    Use the `ews-delete-items`<span> command </span>to delete one or more items from the target mailbox in a single action.  
    A less common use case is to remove emails that were marked as malicious from a user’s mailbox.  
<<<<<<< HEAD
    You can delete the items permanently (hard delete) or delete the items (soft delete), so they can be recovered by running the `ews-recover-messages` command.

## Architecture

This integration is based on the `exchangelib` python module. For more information about the module, check the [documentation](https://ecederstrand.github.io/exchangelib/).


## Set up the Third Party System

There are two application authentication methods available.
Follow your preferred method's guide on how to use the admin consent flow in order to receive your authentication information:

* [Cortex XSOAR Application](https://xsoar.pan.dev/docs/reference/articles/microsoft-integrations---authentication#cortex-xsoar-application)
* [Self-Deployed Application](https://xsoar.pan.dev/docs/reference/articles/microsoft-integrations---authentication#self-deployed-application) - Client Credential Flow.
=======
    You can delete the items permanently (hard delete), or delete the items (soft delete), so they can be recovered by running the `ews-recover-messages` command.

## Configure EWS O365 on Cortex XSOAR

1.  Navigate to **Settings** > **Integrations** > **Servers & Services**.
2.  Search for EWS O365.
3.  Click **Add instance** to create and configure a new integration instance.
    *   **Name**: a textual name for the integration instance.
    *   **Azure Cloud**: Azure Cloud environment. See table below.
    *   **ID / Application ID**: ID recieved from <https://oproxy.demisto.ninja/ms-ews-o365> app registration, or a self deployed Application ID.
    *   **Token / Tenant ID**: Token recieved from <https://oproxy.demisto.ninja/ms-ews-o365> app registration, or a self deployed Application Tenant ID.
    *   **Key / Application Secret**: Key recieved from <https://oproxy.demisto.ninja/ms-ews-o365> app registration, or a self deployed Application Secret.
    *   **Email Address**: Mailbox to run commands on, and to fetch incidents from. This argument can take various user accounts in your organization. Usually is used as phishing mailbox.  
        Note: To use this functionality, your account must have impersonation rights or delegation for the account specified. For more information on impersonation rights see ‘Additional Information’ section below.
    *   **Name of the folder from which to fetch incidents**: Supports Exchange Folder ID and sub-folders e.g. Inbox/Phishing. Please note, if Exchange is configured with an international flavor `Inbox` will be named according to the configured language.
    *   **Public Folder**
    *   **Access Type**: Run the commands using `Delegate` or `Impersonation` access types.
    *   **Mark fetched emails as read**: Mark emails as read after fetching them.
    *   **Use system proxy settings**
    *   **Trust any certificate (not secure)**  
    *   **Timeout (in seconds) for HTTP requests to Exchange Server**
    *   **Use a self deployed Azure Application**: Select this checkbox if you are using a self-deployed Azure application.

4. Azure cloud options

    | Azure Cloud | Description                                                              |
    |-------------|--------------------------------------------------------------------------|
    | Worldwide   | The publicly accessible Azure Cloud                                      |
    | US GCC      | Azure cloud for the USA Government Cloud Community (GCC)                 |
    | US GCC-High | Azure cloud for the USA Government Cloud Community High (GCC-High)       |
    | DoD         | Azure cloud for the USA Department of Defense (DoD)                      |
    | Germany     | Azure cloud for the German Government                                    |
    | China       | Azure cloud for the Chinese Government                                   |

5. Click **Test** to validate the URLs, token, and connection.

## Authentication
>>>>>>> a4d7867e

For more details about the authentication used in this integration, see [Microsoft Integrations - Authentication](https://xsoar.pan.dev/docs/reference/articles/microsoft-integrations---authentication).

## Permissions

In order to function as expected, the service account should have:

**Impersonation rights** - In order to perform actions on the target mailbox of other users, the _service account_ must be part of the `ApplicationImpersonation` role. For more information and instructions on how to set up the permission, see [Microsoft Documentation](https://learn.microsoft.com/en-us/exchange/client-developer/exchange-web-services/impersonation-and-ews-in-exchange).
Most command require this permission to function correctly. This permission is specified in each relevant command's Permission section. For more information, see [Microsoft Documentation](https://learn.microsoft.com/en-us/exchange/client-developer/exchange-web-services/impersonation-and-ews-in-exchange). 

**eDiscovery** permissions to the Exchange Server. For users to be able to use Exchange Server In-Place eDiscovery, they must be added to the Discovery Management role group. Members of the Discovery Management role group have Full Access mailbox permissions to the default discovery mailbox, which is called Discovery Search Mailbox, including access to sensitive message content. For more information, see the [Microsoft documentation](https://technet.microsoft.com/en-us/library/dd298059(v=exchg.160).aspx).
The need for this permission is specified in each relevant command's Permission section.

**full_access_as_app** - The _application used for authentication_ requires this permission to gain access to the Exchange Web Services.
To set this permission follow these steps:

1. Navigate to **Home** > **App registrations**.
2. Search for your app under *all applications*.
3. Click **API permissions** > **Add permission**.
4. Search for `Office 365 Exchange Online` API > `Application Permission`> `full_access_as_app` permission. 

For more information on this permission, see [the Microsoft documentation](https://docs.microsoft.com/en-us/exchange/client-developer/exchange-web-services/how-to-authenticate-an-ews-application-by-using-oauth#configure-for-app-only-authentication).

To limit the application's permissions to only specific mailboxes, follow the [Microsoft documentation](https://docs.microsoft.com/en-us/graph/auth-limit-mailbox-access). Note that it may take about an hour for permissions changes to take effect.

## Configure Integration on Cortex

| **Parameter** | **Description** |**Required**|
| --- | --- | --- |
| ID / Application ID | ID can be received after following the System Integration Setup (Device side steps). | False |
| Token / Tenant ID | Token can be received after following the System Integration Setup (Device side steps). | False |
| Key / Application Secret | Key can be received after following the System Integration Setup (Device side steps). | False |
| Azure Cloud | Azure Cloud environment. Options are: _Worldwide_ (The publicly accessible Azure Cloud), _US GCC_ (Azure cloud for the USA Government Cloud Community), _US GCC-High_ (Azure cloud for the USA Government Cloud Community High), _DoD_ (Azure cloud for the USA Department of Defense), _Germany_ (Azure cloud for the German Government) | False|
| Email Address | Mailbox to run commands on and to fetch incidents from. To use this functionality, your account must have impersonation rights or delegation for the account specified. For more information, see https://xsoar.pan.dev/docs/reference/integrations/ewso365/#additional-information | True |
| UPN Address | When provided, the target mailbox if it's different from the Email Address. Otherwise, the Email Address is used. | False |
| Name of the folder from which to fetch incidents | Supports Exchange Folder ID and sub-folders, e.g., Inbox/Phishing. | True |
| Access Type | Run the commands using `Delegate` or `Impersonation` access types. | False |
| Public Folder |  Whether the folder to be fetched from is public. Public folders can store and organize emails on specific topics or projects. Public folders are usually listed under the "Public Folders" section in the navigation pane in the product itself. | False |
| Fetch incidents |  | False |
| Incident type |  | False |
| First fetch timestamp (&lt;number&gt; &lt;time unit&gt;, e.g., 12 hours, 7 days) |  | False |
| Maximum number of incidents per fetch (up to 200). Performance might be affected by a value higher than 50. |  | False |
| Mark fetched emails as read | Mark fetched emails as read. | False |
| Timeout (in seconds) for HTTP requests to Exchange Server |  | False |
| Trust any certificate (not secure) |  | False |
| Use system proxy settings |  | False |
| Run as a separate process (protects against memory depletion) |  | False |
| Use a self-deployed Azure Application | Select this checkbox if you are using a self-deployed Azure application. | False |
| Incidents Fetch Interval |  | False |
| What time field should we filter incidents by? | Default is to filter by received-time, which works well if the folder is an "Inbox". But for a folder emails are dragged into for attention, if we filter by received-time, out-of-order processing of emails means some are ignored. Filtering by modified-time works better for such a scenario. This works best if any modifications \(such as tagging\) happens before moving the email into the folder, such that the move into the folder is the last modification, and triggers Cortex XSOAR to fetch it as an incident. | False |

## Fetch Incidents

The integration imports email messages from the destination folder in the target mailbox as incidents. If the message contains any attachments, they are uploaded to the War Room as files. If the attachment is an email, Cortex XSOAR fetches information about the attached email and downloads all of its attachments (if there are any) as files.

To use Fetch incidents, configure a new instance and select the `Fetches incidents` option in the instance settings.

**IMPORTANT**:  
`First fetch timestamp` field is used to determine how much time back to fetch incidents from. The default value is the previous 10 minutes, Meaning, if this is the first time emails are fetched from the destination folder, all emails from 10 minutes prior to the instance configuration and up to the current time will be fetched.
When set to get a long period of time, the `Timeout` field might need to be set to a higher value.

Pay special attention to the following fields in the instance settings:

- `Email Address` – mailbox to fetch incidents from.  
- `Name of the folder from which to fetch incidents` – use this field to configure the destination folder from where emails should be fetched. The default is Inbox folder.

#### Permissions

Impersonation rights required. In order to perform actions on the target mailbox of other users, the service account must be part of the `ApplicationImpersonation` role.

#### Limitations

If Exchange is configured with an international flavor, `Inbox` will be named according to the configured language.

## Commands

<details>
<summary><h3 style={{display: 'inline'}}>ews-get-attachment</h3></summary>

### ews-get-attachment

Retrieves the actual attachments from an email message. To get all attachments for a message, only specify the item-id argument.

#### Permissions

Impersonation rights required. In order to perform actions on the target mailbox of other users, the service account must be part of the `ApplicationImpersonation` role.

#### Limitations

No known limitations.

#### Inputs

|**Argument Name**|**Description**|**Required**|
|--- |--- |--- |
|item-id |The ID of the email message for which to get the attachments.|Required|
|target-mailbox |The mailbox in which this attachment was found. If empty, the default mailbox is used. Otherwise, the user might require impersonation rights to this mailbox.|Optional|
|attachment-ids |The attachments IDs to get. If none, all attachments will be retrieved from the message. Support multiple attachments with comma-separated values or an array. |Optional|

#### Outputs

|**Path**|**Type**|**Description**|
|--- |--- |--- |
|EWS.Items.FileAttachments.attachmentId|string|The attachment ID. Used for file attachments only.|
|EWS.Items.FileAttachments.attachmentName|string|The attachment name. Used for file attachments only.|
|EWS.Items.FileAttachments.attachmentSHA256|string|The SHA256 hash of the attached file.|
|EWS.Items.FileAttachments.attachmentLastModifiedTime|date|The attachment last modified time. Used for file attachments only.|
|EWS.Items.ItemAttachments.datetimeCreated|date|The created time of the attached email.|
|EWS.Items.ItemAttachments.datetimeReceived|date|The received time of the attached email.|
|EWS.Items.ItemAttachments.datetimeSent|date|The sent time of the attached email.|
|EWS.Items.ItemAttachments.receivedBy|string|The received by address of the attached email.|
|EWS.Items.ItemAttachments.subject|string|The subject of the attached email.|
|EWS.Items.ItemAttachments.textBody|string|The body of the attached email (as text).|
|EWS.Items.ItemAttachments.headers|Unknown|The headers of the attached email.|
|EWS.Items.ItemAttachments.hasAttachments|boolean|Whether the attached email has attachments.|
|EWS.Items.ItemAttachments.itemId|string|The attached email item ID.|
|EWS.Items.ItemAttachments.toRecipients|Unknown|A list of recipient email addresses for the attached email.|
|EWS.Items.ItemAttachments.body|string|The body of the attached email (as HTML).|
|EWS.Items.ItemAttachments.attachmentSHA256|string|SHA256 hash of the attached email (as EML file).|
|EWS.Items.ItemAttachments.FileAttachments.attachmentSHA256|string|SHA256 hash of the attached files inside of the attached email.|
|EWS.Items.ItemAttachments.ItemAttachments.attachmentSHA256|string|SHA256 hash of the attached emails inside of the attached email.|
|EWS.Items.ItemAttachments.isRead|String|The read status of the attachment.|

#### Examples

```
!ews-get-attachment item-id=BBFDShfdafFSDF3FADR3434DFASDFADAFDADFADFCJebinpkUAAAfxuiVAAA= target-mailbox=test@demistodev.onmicrosoft.com
```

##### Context Example

```
{
    "EWS": {
        "Items": {
            "ItemAttachments": {
                "originalItemId": "BBFDShfdafFSDF3FADR3434DFASDFADAFDADFADFCJebinpkUAAAfxuiVAAA=", 
                "attachmentSize": 2956, 
                "receivedBy": "test@demistodev.onmicrosoft.com", 
                "size": 28852, 
                "author": "test2@demistodev.onmicrosoft.com", 
                "attachmentLastModifiedTime": "2019-08-11T15:01:30+00:00", 
                "subject": "Moving Email between mailboxes", 
                "body": "Some text inside", 
                "datetimeCreated": "2019-08-11T15:01:47Z", 
                "importance": "Normal", 
                "attachmentType": "ItemAttachment", 
                "toRecipients": [
                    "test@demistodev.onmicrosoft.com"
                ], 
                "mailbox": "test@demistodev.onmicrosoft.com", 
                "isRead": false, 
                "attachmentIsInline": false, 
                "datetimeSent": "2019-08-07T12:50:19Z", 
                "lastModifiedTime": "2019-08-11T15:01:30Z", 
                "sender": "test2@demistodev.onmicrosoft.com", 
                "attachmentName": "Moving Email between mailboxes", 
                "datetimeReceived": "2019-08-07T12:50:20Z", 
                "attachmentSHA256": "119e27b28dc81bdfd4f498d44bd7a6d553a74ee03bdc83e6255a53", 
                "hasAttachments": false, 
                "headers": [
                    {
                        "name": "Subject", 
                        "value": "Moving Email between mailboxes"
                    }
                ...
                ], 
                "attachmentId": "BBFDShfdafFSDF3FADR3434DFASDFADAFDADFADFCJebinpkUAAAfxuiVAAABEgAQAOpEfpzDB4dFkZ+/K4XSj44=", 
                "messageId": "message_id"
            }
        }
    }

```

</details>
<details>
<summary><h3 style={{display: 'inline'}}>ews-delete-attachment</h3></summary>

### ews-delete-attachment

Deletes the attachments of an item (email message).

#### Permissions

Impersonation rights required. In order to perform actions on the target mailbox of other users, the service account must be part of the `ApplicationImpersonation` role.

#### Limitations

No known limitations.

#### Inputs

|**Argument Name**|**Description**|**Required**|
|--- |--- |--- |
|item-id|The ID of the email message for which to delete attachments.|Required|
|target-mailbox|The mailbox in which this attachment was found. If empty, the default mailbox is used. Otherwise, the user might require impersonation rights to this mailbox.|Optional|
|attachment-ids|A comma-separated list (or array) of attachment IDs to delete. If empty, all attachments will be deleted from the message.|Optional|

#### Outputs

|**Path**|**Type**|**Description**|
|--- |--- |--- |
|EWS.Items.FileAttachments.attachmentId|string|The ID of the deleted attachment, in case of file attachment.|
|EWS.Items.ItemAttachments.attachmentId|string|The ID of the deleted attachment, in case of other attachment (for example, "email").|
|EWS.Items.FileAttachments.action|string|The deletion action in case of file attachment. This is a constant value: 'deleted'.|
|EWS.Items.ItemAttachments.action|string|The deletion action in case of other attachment (for example, "email"). This is a constant value: 'deleted'.|

#### Examples

```
!ews-delete-attachment item-id=AAMkADQ0NmwBGAAAAAAA4kxh+ed3JTJPMPXU3wX3aBwCyyVyFtlsUQZfBJjfaljfAFDVSDinpkUAAAfxxd9AAA= target-mailbox=test@demistodev.onmicrosoft.com
```

##### Human Readable Output

>|action|attachmentId|
>|--- |--- |
>|deleted|AAMkADQ0NmwBGAAAAAAA4kxh+ed3JTJPMPXU3wX3aBwCyyVyFtlsUQZfBJjfaljfAFDVSDinpkUAAAfxxd9AAABEgAQAIUht2vrOdErec33=|

##### Context Example

```
{
    "EWS": {
        "Items": {
            "FileAttachments": {
                "action": "deleted",
                "attachmentId": "AAMkADQ0NmwBGAAAAAAA4kxh+ed3JTJPMPXU3wX3aBwCyyVyFtlsUQZfBJjfaljfAFDVSDinpkUAAAfxxd9AAABEgAQAIUht2vrOdErec33="
            }
        }
    }
}

```

</details>

<details>
<summary><h3 style={{display: 'inline'}}>ews-get-searchable-mailboxes</h3></summary>

### ews-get-searchable-mailboxes

Get a list of searchable mailboxes.

#### Permissions

Requires eDiscovery permissions to the Exchange Server. For more information see the [Microsoft documentation](https://technet.microsoft.com/en-us/library/dd298059(v=exchg.160).aspx).

#### Limitations

No known limitations.

#### Inputs

There are no input arguments for this command.

#### Outputs

|**Path**|**Type**|**Description**|
|--- |--- |--- |
|EWS.Mailboxes.mailbox|string|Addresses of the searchable mailboxes.|
|EWS.Mailboxes.mailboxId|string|IDs of the searchable mailboxes.|
|EWS.Mailboxes.displayName|string|The email display name.|
|EWS.Mailboxes.isExternal|boolean|Whether the mailbox is external.|
|EWS.Mailboxes.externalEmailAddress|string|The external email address.|

#### Examples

```
!ews-get-searchable-mailboxes
```

##### Human Readable Output

>|displayName|isExternal|mailbox|mailboxId|
>|--- |--- |--- |--- |
>|test|false|test@demistodev.onmicrosoft.com|/o=Exchange\*\*\*/ou=Exchange Administrative Group ()/cn=\*\*/cn=\*\\*-*\*|

##### Context Example

```
{
    "EWS": {
        "Mailboxes": [
            {
                "mailbox": "test@demistodev.onmicrosoft.com", 
                "displayName": "test", 
                "mailboxId": "/o=Exchange***/ou=Exchange Administrative Group ()/cn=**/cn=**-**", 
                "isExternal": "false"
            }
            ...
        ]
    }
}

```

</details>


<details>
<summary><h3 style={{display: 'inline'}}>ews-move-item</h3></summary>

### ews-move-item

Move an item to a different folder in the mailbox.

#### Permissions

Impersonation rights required. In order to perform actions on the target mailbox of other users, the service account must be part of the `ApplicationImpersonation` role.

#### Limitations

No known limitations.

#### Inputs

|**Argument Name**|**Description**|**Required**|
|--- |--- |--- |
|item-id|The ID of the item to move.|Required|
|target-folder-path|The path to the folder to which to move the item. Complex paths are supported, for example, "Inbox\Phishing".|Required|
|target-mailbox|The mailbox on which to run the command.|Optional|
|is-public|Whether the target folder is a public folder.|Optional|


#### Outputs

|**Path**|**Type**|**Description**|
|--- |--- |--- |
|EWS.Items.newItemID|string|The item ID after the move.|
|EWS.Items.messageID|string|The item message ID.|
|EWS.Items.itemId|string|The original item ID.|
|EWS.Items.action|string|The action taken. The value will be "moved".|

#### Examples

```
!ews-move-item item-id=VDAFNTZjNTMxNwBGAAAAAAA4kxh+ed3JTJPMPXU34cSCSSSfBJebinpkUAAAAAAEMAACyyVyFtlsUQZfBJebinpkUAAAfxuiRAAA= target-folder-path=Moving target-mailbox=test@demistodev.onmicrosoft.com
```

##### Human Readable Output

>|action|itemId|messageId|newItemId|
>|--- |--- |--- |--- |
>|moved|VDAFNTZjNTMxNwBGAAAAAAA4kxh+ed3JTJPMPXU34cSCSSSfBJebinpkUAAAAAAEMAACyyVyFtlsUQZfBJebinpkUAAAfxuiRAAA||AAVAAAVN2NkLThmZjdmNTZjNTMxFFFFJTJPMPXU3wX3aBwCyyVyFtlsUQZfBJebinpkUAAAa2bUBAACyyVfafainpkUAAAfxxd+AAA=|

##### Context Example

```
    {
        "EWS": {
            "Items": {
                "action": "moved", 
                "itemId": "VDAFNTZjNTMxNwBGAAAAAAA4kxh+ed3JTJPMPXU34cSCSSSfBJebinpkUAAAAAAEMAACyyVyFtlsUQZfBJebinpkUAAAfxuiRAAA", 
                "newItemId": "AAVAAAVN2NkLThmZjdmNTZjNTMxFFFFJTJPMPXU3wX3aBwCyyVyFtlsUQZfBJebinpkUAAAa2bUBAACyyVfafainpkUAAAfxxd+AAA=", 
                "messageId": "<message_id>"
            }
        }
    }
```

</details>


<details>
<summary><h3 style={{display: 'inline'}}>ews-delete-items</h3></summary>

### ews-delete-items

Delete an item from a mailbox

#### Permissions

Impersonation rights required. In order to perform actions on the target mailbox of other users, the service account must be part of the `ApplicationImpersonation` role.

#### Limitations

No known limitations.

#### Inputs

|**Argument Name**|**Description**|**Required**|
|--- |--- |--- |
|item-ids|A comma-separated list (or array) of IDs to delete.|Required|
|delete-type|Deletion type. Can be "trash", "soft", or "hard".|Required|
|target-mailbox|The mailbox on which to run the command.|Optional|

#### Outputs

|**Path**|**Type**|**Description**|
|--- |--- |--- |
|EWS.Items.itemId|string|The deleted item ID.|
|EWS.Items.messageId|string|The deleted message ID.|
|EWS.Items.action|string|The deletion action. Can be 'trash-deleted', 'soft-deleted', or 'hard-deleted'.|

#### Examples

```
!ews-delete-items item-ids=VWAFA3hmZjdmNTZjNTMxNwBGAAAAAAA4kxh+ed3JTJPMPXU3wX3aBwCyyVyFtlsUQZfBJebinpkUAAABjKMGAACyw+kAAA= delete-type=soft target-mailbox=test@demistodev.onmicrosoft.com
```

##### Human Readable Output

>|action|itemId|messageId|
>|--- |--- |--- |
>|soft-deleted|VWAFA3hmZjdmNTZjNTMxNwBGAAAAAAA4kxh+ed3JTJPMPXU3wX3aBwCyyVyFtlsUQZfBJebinpkUAAABjKMGAACyw+kAAA=||

##### Context Example

```
{
    "EWS": {
        "Items": {
            "action": "soft-deleted", 
            "itemId": "VWAFA3hmZjdmNTZjNTMxNwBGAAAAAAA4kxh+ed3JTJPMPXU3wX3aBwCyyVyFtlsUQZfBJebinpkUAAABjKMGAACyw+kAAA=", 
            "messageId": "messaage_id"
        }
    }
}

```
</details>


<details>
<summary><h3 style={{display: 'inline'}}>ews-search-mailbox</h3></summary>

### ews-search-mailbox

Searches for items in the specified mailbox. Specific permissions are needed for this operation to search in a target mailbox other than the default.

#### Permissions

Impersonation rights required. To perform actions on the target mailbox of other users, the service account must be part of the `ApplicationImpersonation` role.

#### Limitations

No known limitations.

#### Inputs

|**Argument Name**|**Description**|**Required**|
|--- |--- |--- |
|query|The search query string. For more information about the query syntax, see the [Microsoft documentation](https://msdn.microsoft.com/en-us/library/ee693615.aspx).|Optional|
|folder-path|The folder path in which to search. If empty, searches all the folders in the mailbox.|Optional|
|limit|Maximum number of results to return.|Optional|
|target-mailbox|The mailbox on which to apply the search.|Optional|
|is-public|Whether the folder is a public folder?|Optional|
|message-id|The message ID of the email. This will be ignored if a query argument is provided.|Optional|

#### Outputs

|**Path**|**Type**|**Description**|
|--- |--- |--- |
|EWS.Items.itemId|string|The email item ID.|
|EWS.Items.hasAttachments|boolean|Whether the email has attachments.|
|EWS.Items.datetimeReceived|date|Received time of the email.|
|EWS.Items.datetimeSent|date|Sent time of the email.|
|EWS.Items.headers|Unknown|Email headers (list).|
|EWS.Items.sender|string|Sender email address of the email.|
|EWS.Items.subject|string|Subject of the email.|
|EWS.Items.textBody|string|Body of the email (as text).|
|EWS.Items.size|number|Email size.|
|EWS.Items.toRecipients|Unknown|List of email recipients addresses.|
|EWS.Items.receivedBy|Unknown|Email received by address.|
|EWS.Items.messageId|string|Email message ID.|
|EWS.Items.body|string|Body of the email (as HTML).|
|EWS.Items.FileAttachments.attachmentId|unknown|Attachment ID of the file attachment.|
|EWS.Items.ItemAttachments.attachmentId|unknown|Attachment ID of the item attachment.|
|EWS.Items.FileAttachments.attachmentName|unknown|Attachment name of the file attachment.|
|EWS.Items.ItemAttachments.attachmentName|unknown|Attachment name of the item attachment.|
|EWS.Items.isRead|String|The read status of the email.|

#### Examples

```
!ews-search-mailbox query="subject:"Get Attachment Email" target-mailbox=test@demistodev.onmicrosoft.com limit=1
```

##### Human Readable Output

>|sender|subject|hasAttachments|datetimeReceived|receivedBy|author|toRecipients|
>|--- |--- |--- |--- |--- |--- |--- |
>|test2@demistodev.onmicrosoft.com|Get Attachment Email|true|2019-08-11T10:57:37Z|test@demistodev.onmicrosoft.com|test2@demistodev.onmicrosoft.com|test@demistodev.onmicrosoft.com|

##### Context Example

```
{
    "EWS": {
        "Items": {
            "body": "<html>\r\n<head>\r\n<meta http-equiv=\"Content-Type\" content=\"text/html; charset=utf-8\">\r\n<style type=\"text/css\" style=\"display:none;\"><!-- P {margin-top:0;margin-bottom:0;} --></style>\r\n</head>\r\n<body dir=\"ltr\">\r\n<div id=\"divtagrapper\" style=\"font-size:12pt;color:#000000;font-family:Calibri,Helvetica,sans-serif;\" dir=\"ltr\">\r\n<p style=\"margin-top:0;margin-bottom:0\">Some text inside email</p>\r\n</div>\r\n</body>\r\n</html>\r\n", 
            "itemId": "AAMkADQ0NmFFijer3FFmNTZjNTMxNwBGAAAAAAFSAAfxw+jAAA=", 
            "toRecipients": [
                "test@demistodev.onmicrosoft.com"
            ], 
            "datetimeCreated": "2019-08-11T10:57:37Z", 
            "datetimeReceived": "2019-08-11T10:57:37Z", 
            "author": "test2@demistodev.onmicrosoft.com", 
            "hasAttachments": true, 
            "size": 30455, 
            "subject": "Get Attachment Email", 
            "FileAttachments": [
                {
                    "attachmentName": "atta1.rtf", 
                    "attachmentSHA256": "csfd81097bc049fbcff6e637ade0407a00308bfdfa339e31a44a1c4e98f28ce36e4f", 
                    "attachmentType": "FileAttachment", 
                    "attachmentSize": 555, 
                    "attachmentId": "AAMkADQ0NmFkODFkLWQ4MDEtNDE4Mi1hN2NkLThmZjdmNTZjNTMxNwBGAAAAAAA4kxh+ed3JTJPMPXU3wX3aBwCyyVyFtlsUQZfBJebinpkUAAABjKMGAACyyVyFtlsUQZfBJebinpkUAAAfxw+jAAABEgAQAEyq1TB2nKBLpKUiFUJ5Geg=", 
                    "attachmentIsInline": false, 
                    "attachmentLastModifiedTime": "2019-08-11T11:06:02+00:00", 
                    "attachmentContentLocation": null, 
                    "attachmentContentType": "text/rtf", 
                    "originalItemId": "AAMkADQ0NmFFijer3FFmNTZjNTMxNwBGAAAAAAFSAAfxw+jAAA=", 
                    "attachmentContentId": null
                }
            ], 
            "headers": [
                {
                    "name": "Subject", 
                    "value": "Get Attachment Email"
                }, 
                ...
            ], 
            "isRead": true, 
            "messageId": "<mesage_id>", 
            "receivedBy": "test@demistodev.onmicrosoft.com", 
            "datetimeSent": "2019-08-11T10:57:36Z", 
            "lastModifiedTime": "2019-08-11T11:13:59Z", 
            "mailbox": "test@demistodev.onmicrosoft.com", 
            "importance": "Normal", 
            "textBody": "Some text inside email\r\n", 
            "sender": "test2@demistodev.onmicrosoft.com"
        }
    }
}

```


</details>


<details>
<summary><h3 style={{display: 'inline'}}>ews-get-contacts</h3></summary>

### ews-get-contacts

Retrieves contacts for a specified mailbox.

#### Permissions

Impersonation rights required. In order to perform actions on the target mailbox of other users, the service account must be part of the `ApplicationImpersonation` role.

#### Limitations

No known limitations.

#### Inputs

|**Argument Name**|**Description**|**Required**|
|--- |--- |--- |
|target-mailbox|The mailbox for which to retrieve the contacts.|Optional|
|limit|Maximum number of results to return.|Optional|

#### Outputs

|**Path**|**Type**|**Description**|
|--- |--- |--- |
|Account.Email.EwsContacts.displayName|Unknown|The contact name.|
|Account.Email.EwsContacts.lastModifiedTime|Unknown|The time that the contact was last modified.|
|Account.Email.EwsContacts.emailAddresses|Unknown|Phone numbers of the contact.|
|Account.Email.EwsContacts.physicalAddresses|Unknown|Physical addresses of the contact.|
|Account.Email.EwsContacts.phoneNumbers.phoneNumber|Unknown|Email addresses of the contact.|

#### Examples

```
!ews-get-contacts limit="1"
```

##### Human Readable Output

>|changekey|culture|datetimeCreated|datetimeReceived|datetimeSent|displayName|emailAddresses|fileAs|fileAsMapping|givenName|id|importance|itemClass|lastModifiedName|lastModifiedTime|postalAddressIndex|sensitivity|subject|uniqueBody|webClientReadFormQueryString|
>|--- |--- |--- |--- |--- |--- |--- |--- |--- |--- |--- |--- |--- |--- |--- |--- |--- |--- |--- |--- |
>|EABYACAADcsxRwRjq/zTrN6vWSzKAK1Dl3N|en-US|2019-08-05T12:35:36Z|2019-08-05T12:35:36Z|2019-08-05T12:35:36Z|Contact Name|some@dev.microsoft.com|Contact Name|LastCommaFirst|Contact Name|AHSNNK3NQNcasnc3SAS/zTrN6vWSzK4OWAAAAAAEOAADrxRwRjq/zTrNFSsfsfVWAAK1KsF3AAA=|Normal|IPM.Contact|John Smith|2019-08-05T12:35:36Z|None|Normal|Contact Name||<https://outlook.office365.com/owa/?ItemID>=***|

##### Context Example

```
{
    "Account.Email": [
        {
            "itemClass": "IPM.Contact", 
            "lastModifiedName": "John Smith", 
            "displayName": "Contact Name", 
            "datetimeCreated": "2019-08-05T12:35:36Z", 
            "datetimeReceived": "2019-08-05T12:35:36Z", 
            "fileAsMapping": "LastCommaFirst", 
            "importance": "Normal", 
            "sensitivity": "Normal", 
            "postalAddressIndex": "None", 
            "webClientReadFormQueryString": "https://outlook.office365.com/owa/?ItemID=***", 
            "uniqueBody": "<html><body></body></html>", 
            "fileAs": "Contact Name", 
            "culture": "en-US", 
            "changekey": "EABYACAADcsxRwRjq/zTrN6vWSzKAK1Dl3N", 
            "lastModifiedTime": "2019-08-05T12:35:36Z", 
            "datetimeSent": "2019-08-05T12:35:36Z", 
            "emailAddresses": [
                "some@dev.microsoft.com"
            ], 
            "givenName": "Contact Name", 
            "id": "AHSNNK3NQNcasnc3SAS/zTrN6vWSzK4OWAAAAAAEOAADrxRwRjq/zTrNFSsfsfVWAAK1KsF3AAA=", 
            "subject": "Contact Name"
        }
    ]
}

```

</details>


<details>
<summary><h3 style={{display: 'inline'}}>ews-get-out-of-office</h3></summary>

### ews-get-out-of-office

Retrieves the out-of-office status for a specified mailbox.

#### Permissions

Impersonation rights are required. To perform actions on the target mailbox of other users, the service account must be part the `ApplicationImpersonation` role.

#### Limitations

No known limitations.

#### Inputs

|**Argument Name**|**Description**|**Required**|
|--- |--- |--- |
|target-mailbox|The mailbox for which to get the out-of-office status.|Required|


#### Outputs

|**Path**|**Type**|**Description**|
|--- |--- |--- |
|Account.Email.OutOfOffice.state|Unknown|Out-of-office state. The result can be: "Enabled", "Scheduled", or "Disabled".|
|Account.Email.OutOfOffice.externalAudience|Unknown|Out-of-office external audience. Can be "None", "Known", or "All".|
|Account.Email.OutOfOffice.start|Unknown|Out-of-office start date.|
|Account.Email.OutOfOffice.end|Unknown|Out-of-office end date.|
|Account.Email.OutOfOffice.internalReply|Unknown|Out-of-office internal reply.|
|Account.Email.OutOfOffice.externalReply|Unknown|Out-of-office external reply.|
|Account.Email.OutOfOffice.mailbox|Unknown|Out-of-office mailbox.|


#### Examples

```
!ews-get-out-of-office target-mailbox=test@demistodev.onmicrosoft.com
```

###### Human Readable Output

>|end|externalAudience|mailbox|start|state|
>|--- |--- |--- |--- |--- |
>|2019-08-12T13:00:00Z|All|test@demistodev.onmicrosoft.com|2019-08-11T13:00:00Z|Disabled|

###### Context Example

```
{
    "Account": {
        "Email": {
            "OutOfOffice": {
                "start": "2019-08-11T13:00:00Z", 
                "state": "Disabled", 
                "mailbox": "test@demistodev.onmicrosoft.com", 
                "end": "2019-08-12T13:00:00Z", 
                "externalAudience": "All"
            }
        }
    }
}

```


</details>


<details>
<summary><h3 style={{display: 'inline'}}>ews-recover-messages</h3></summary>

### ews-recover-messages

Recovers messages that were soft-deleted.

#### Permissions

Impersonation rights are required. To perform actions on the target mailbox of other users, the service account must be part of the `ApplicationImpersonation` role.

#### Limitations

No known limitations.

#### Inputs

|**Argument Name**|**Description**|**Required**|
|--- |--- |--- |
|message-ids|A CSV list of message IDs. Run the py-ews-delete-items command to retrieve the message IDs|Required|
|target-folder-path|The folder path to recover the messages to.|Required|
|target-mailbox|The mailbox in which the messages found. If empty, will use the default mailbox. If you specify a different mailbox, you might need impersonation rights to the mailbox.|Optional|
|is-public|Whether the target folder is a public folder.|Optional|

#### Outputs

|**Path**|**Type**|**Description**|
|--- |--- |--- |
|EWS.Items.itemId|Unknown|The item ID of the recovered item.|
|EWS.Items.messageId|Unknown|The message ID of the recovered item.|
|EWS.Items.action|Unknown|The action taken on the item. The value will be 'recovered'.|

#### Examples

```
!ews-recover-messages message-ids=<DFVDFmvsCSCS.com> target-folder-path=Moving target-mailbox=test@demistodev.onmicrosoft.com
```

##### Human Readable Output

>|action|itemId|messageId|
>|--- |--- |--- |
>|recovered|AAVCSVS1hN2NkLThmZjdmNTZjNTMxNwBGAAAAAAA4kxh+ed33wX3aBwCyyVyFtlsUQZfBJebinpkUAAAa2bUBAACyyVyFtlscfxxd/AAA=||

##### Context Example

```
{
    "EWS": {
        "Items": {
            "action": "recovered", 
            "itemId": "AAVCSVS1hN2NkLThmZjdmNTZjNTMxNwBGAAAAAAA4kxh+ed33wX3aBwCyyVyFtlsUQZfBJebinpkUAAAa2bUBAACyyVyFtlscfxxd/AAA=", 
            "messageId": "<DFVDFmvsCSCS.com>"
        }
    }
}

```


</details>


<details>
<summary><h3 style={{display: 'inline'}}>ews-create-folder</h3></summary>

### ews-create-folder

Creates a new folder in a specified mailbox.

#### Permissions

Impersonation rights are required. To perform actions on the target mailbox of other users, the service account must be part of the `ApplicationImpersonation` role.

#### Limitations

No known limitations.

#### Inputs

|**Argument Name**|**Description**|**Required**|
|--- |--- |--- |
|new-folder-name|The name of the new folder.|Required|
|folder-path|Path to locate the new folder. Exchange folder ID is also supported.|Required|
|target-mailbox|The mailbox in which to create the folder.|Optional|

#### Outputs

There is no context output for this command.


#### Examples

```
!ews-create-folder folder-path=Inbox new-folder-name="Created Folder" target-mailbox=test@demistodev.onmicrosoft.com
```

##### Human Readable Output
>
> Folder Inbox\Created Folder created successfully


</details>

<details>
<summary><h3 style={{display: 'inline'}}>ews-mark-item-as-junk</h3></summary>

### ews-mark-item-as-junk

Marks an item as junk. This is commonly used to block an email address. For more information, see the [Microsoft documentation](https://msdn.microsoft.com/en-us/library/office/dn481311(v=exchg.150).aspx).

#### Permissions

Impersonation rights are required. To perform actions on the target mailbox of other users, the service account must be part of the `ApplicationImpersonation` role.

#### Limitations

No known limitations.

#### Inputs

|**Argument Name**|**Description**|**Required**|
|--- |--- |--- |
|item-id|The item ID to mark as junk.|Required|
|move-items|Whether to move the item from the original folder to the junk folder.|Optional|
|target-mailbox|If empty, will use the default mailbox. If you specify a different mailbox, you might need impersonation rights to the mailbox.|Optional|

#### Outputs

There is no context output for this command.

#### Examples

```
!ews-mark-item-as-junk item-id=AAMkcSQ0NmFkOhmZjdmNTZjNTMxNwBGAAAAAAA4kxh+ed3JTJPMPXU3wX3aBwCyyVyFtlsUcsBJebinpkUAAAAAAEMASFDkUAAAfxuiSAAA= move-items=yes target-mailbox=test@demistodev.onmicrosoft.com
```

##### Human Readable Output

|action|itemId|
|--- |--- |
|marked-as-junk|AAMkcSQ0NmFkOhmZjdmNTZjNTMxNwBGAAAAAAA4kxh+ed3JTJPMPXU3wX3aBwCyyVyFtlsUcsBJebinpkUAAAAAAEMASFDkUAAAfxuiSAAA=|

##### Context Example

```
{
    "EWS": {
        "Items": {
            "action": "marked-as-junk", 
            "itemId": "AAMkcSQ0NmFkOhmZjdmNTZjNTMxNwBGAAAAAAA4kxh+ed3JTJPMPXU3wX3aBwCyyVyFtlsUcsBJebinpkUAAAAAAEMASFDkUAAAfxuiSAAA="
        }
    }
}

```

</details>


<details>
<summary><h3 style={{display: 'inline'}}>ews-find-folders</h3></summary>

### ews-find-folders

Retrieves information for the folders of the specified mailbox. Only folders with read permissions will be returned. Your visual folders on the mailbox, such as "Inbox", are under the folder "Top of Information Store".

#### Permissions

Impersonation rights are required. To perform actions on the target mailbox of other users, the service account must be part of the `ApplicationImpersonation` role.

#### Limitations

No known limitations.

#### Inputs

|**Argument Name**|**Description**|**Required**|
|--- |--- |--- |
|target-mailbox|The mailbox on which to apply the command.|Optional|
|is-public|Whether to find public folders.|Optional|

#### Outputs

|**Path**|**Type**|**Description**|
|--- |--- |--- |
|EWS.Folders.name|string|Folder name.|
|EWS.Folders.id|string|Folder ID.|
|EWS.Folders.totalCount|Unknown|Number of items in the folder.|
|EWS.Folders.unreadCount|number|Number of unread items in the folder.|
|EWS.Folders.changeKey|number|Folder change key.|
|EWS.Folders.childrenFolderCount|number|Number of sub-folders.|


#### Examples

```
!ews-find-folders target-mailbox=test@demistodev.onmicrosoft.com
```

##### Human Readable Output

```
root
├── AllContacts
├── AllItems
├── Common Views
├── Deferred Action
├── ExchangeSyncData
├── Favorites
├── Freebusy Data
├── Location
├── MailboxAssociations
├── My Contacts
├── MyContactsExtended
├── People I Know
├── PeopleConnect
├── Recoverable Items
│ ├── Calendar Logging
│ ├── Deletions
│ ── Purges
│ └── Versions
├── Reminders
├── Schedule
├── Sharing
├── Shortcuts
├── Spooler Queue
├── System
├── To-Do Search
├── Top of Information Store
│ ├── Calendar
│ ├── Contacts
│ │ ├── GAL Contacts
│ │ ├── Recipient Cache
│ ├── Conversation Action Settings
│ ├── Deleted Items
│ │ └── Create1
│ ├── Drafts
│ ├── Inbox
...

```

##### Context Example

```
{
    "EWS": {
        "Folders": [    
            {
                "unreadCount": 1, 
                "name": "Inbox", 
                "childrenFolderCount": 1, 
                "totalCount": 44, 
                "changeKey": "**********fefsduQi0", 
                "id": "*******VyFtlFDSAFDSFDAAA="
            }
            ...
        ]
    }
}

```

</details>


<details>
<summary><h3 style={{display: 'inline'}}>ews-get-items-from-folder</h3></summary>

### ews-get-items-from-folder

Retrieves items from a specified folder in a mailbox. The items are ordered by the item created time. Most recent is first.

#### Permissions

Impersonation rights are required. To perform actions on the target mailbox of other users, the service account must be part of the `ApplicationImpersonation` role.

#### Limitations

No known limitations.

#### Inputs

|**Argument Name**|**Description**|**Required**|
|--- |--- |--- |
|folder-path|The folder path from which to get the items.|Required|
|limit|Maximum number of items to return.|Optional|
|target-mailbox|The mailbox on which to apply the command.|Optional|
|is-public|Whether the folder is a public folder. Default is 'False'.|Optional|
|get-internal-items|If the email item contains another email as an attachment (EML or MSG file), whether to retrieve the EML/MSG file attachment. Can be "yes" or "no". Default is "no".|Optional|


#### Outputs

|**Path**|**Type**|**Description**|
|--- |--- |--- |
|EWS.Items.itemId|string|The item ID of the email.|
|EWS.Items.hasAttachments|boolean|Whether the email has attachments.|
|EWS.Items.datetimeReceived|date|Received time of the email.|
|EWS.Items.datetimeSent|date|Sent time of the email.|
|EWS.Items.headers|Unknown|Email headers (list).|
|EWS.Items.sender|string|Sender mail address of the email.|
|EWS.Items.subject|string|Subject of the email.|
|EWS.Items.textBody|string|Body of the email (as text).|
|EWS.Items.size|number|Email size.|
|EWS.Items.toRecipients|Unknown|Email recipients addresses (list).|
|EWS.Items.receivedBy|Unknown|Received by address of the email.|
|EWS.Items.messageId|string|Email message ID.|
|EWS.Items.body|string|Body of the email (as HTML).|
|EWS.Items.FileAttachments.attachmentId|unknown|Attachment ID of file attachment.|
|EWS.Items.ItemAttachments.attachmentId|unknown|Attachment ID of the item attachment.|
|EWS.Items.FileAttachments.attachmentName|unknown|Attachment name of the file attachment.|
|EWS.Items.ItemAttachments.attachmentName|unknown|Attachment name of the item attachment.|
|EWS.Items.isRead|String|The read status of the email.|
|EWS.Items.categories|String|Categories of the email.| 

#### Examples

```
!ews-get-items-from-folder folder-path=Test target-mailbox=test@demistodev.onmicrosoft.com limit=1
```

##### Human Readable Output

>|sender|subject|hasAttachments|datetimeReceived|receivedBy|author|toRecipients|itemId|
>|--- |--- |--- |--- |--- |--- |--- |--- |
>|test2@demistodev.onmicrosoft.com|Get Attachment Email|true|2019-08-11T10:57:37Z|test@demistodev.onmicrosoft.com|test2@demistodev.onmicrosoft.com|test@demistodev.onmicrosoft.com|AAFSFSFFtlsUQZfBJebinpkUAAABjKMGAACyyVyFtlsUQZfBJebinpkUAAAsfw+jAAA=|

##### Context Example

```
{
    "EWS": {
        "Items": {
            "body": "<html>\r\n<head>\r\n<meta http-equiv=\"Content-Type\" content=\"text/html; charset=utf-8\">\r\n<style type=\"text/css\" style=\"display:none;\"><!-- P {margin-top:0;margin-bottom:0;} --></style>\r\n</head>\r\n<body dir=\"ltr\">\r\n<div id=\"divtagdefaultwrapper\" style=\"font-size:12pt;color:#000000;font-family:Calibri,Helvetica,sans-serif;\" dir=\"ltr\">\r\n<p style=\"margin-top:0;margin-bottom:0\">Some text inside email</p>\r\n</div>\r\n</body>\r\n</html>\r\n", 
            "itemId": "AAFSFSFFtlsUQZfBJebinpkUAAABjKMGAACyyVyFtlsUQZfBJebinpkUAAAsfw+jAAA=", 
            "toRecipients": [
                "test@demistodev.onmicrosoft.com"
            ], 
            "datetimeCreated": "2019-08-11T10:57:37Z", 
            "datetimeReceived": "2019-08-11T10:57:37Z", 
            "author": "test2@demistodev.onmicrosoft.com", 
            "hasAttachments": true, 
            "size": 21435, 
            "subject": "Get Attachment Email", 
            "FileAttachments": [
                {
                    "attachmentName": "atta1.rtf", 
                    "attachmentSHA256": "cd81097bcvdiojf3407a00308b48039e31a44a1c4fdnfkdknce36e4f", 
                    "attachmentType": "FileAttachment", 
                    "attachmentSize": 535, 
                    "attachmentId": "AAFSFSFFtlsUQZfBJebinpkUAAABjKMGAACyyVyFtlsUQZfBJebinpkUAAAsfw+jAAABEgAQAEyq1TB2nKBLpKUiFUJ5Geg=", 
                    "attachmentIsInline": false, 
                    "attachmentLastModifiedTime": "2019-08-11T11:06:02+00:00", 
                    "attachmentContentLocation": null, 
                    "attachmentContentType": "text/rtf", 
                    "originalItemId": "AAFSFSFFtlsUQZfBJebinpkUAAABjKMGAACyyVyFtlsUQZfBJebinpkUAAAsfw+jAAA=", 
                    "attachmentContentId": null
                }
            ], 
            "headers": [
                {
                    "name": "Subject", 
                    "value": "Get Attachment Email"
                },
                ...
                            ], 
            "isRead": true, 
            "messageId": "<message_id>", 
            "receivedBy": "test@demistodev.onmicrosoft.com", 
            "datetimeSent": "2019-08-11T10:57:36Z", 
            "lastModifiedTime": "2019-08-11T11:13:59Z", 
            "mailbox": "test@demistodev.onmicrosoft.com", 
            "importance": "Normal", 
            "textBody": "Some text inside email\r\n", 
            "sender": "test2@demistodev.onmicrosoft.com"
        }
    }
}

```

</details>


<details>
<summary><h3 style={{display: 'inline'}}>ews-get-items</h3></summary>

### ews-get-items

Retrieves items by item ID.

#### Permissions

Impersonation rights are required. To perform actions on the target mailbox of other users, the service account must be part of the `ApplicationImpersonation` role.

#### Limitations

No known limitations.

#### Inputs

|**Argument Name**|**Description**|**Required**|
|--- |--- |--- |
|item-ids|A CSV list of item IDs.|Required|
|target-mailbox|The mailbox on which to run the command on.|Optional|


#### Outputs

|**Path**|**Type**|**Description**|
|--- |--- |--- |
|EWS.Items.itemId|string|The email item ID.|
|EWS.Items.hasAttachments|boolean|Whether the email has attachments.|
|EWS.Items.datetimeReceived|date|Received time of the email.|
|EWS.Items.datetimeSent|date|Sent time of the email.|
|EWS.Items.headers|Unknown|Email headers (list).|
|EWS.Items.sender|string|Sender mail address of the email.|
|EWS.Items.subject|string|Subject of the email.|
|EWS.Items.textBody|string|Body of the email (as text).|
|EWS.Items.size|number|Email size.|
|EWS.Items.toRecipients|Unknown|Email recipients addresses (list).|
|EWS.Items.receivedBy|Unknown|Received by address of the email.|
|EWS.Items.messageId|string|Email message ID.|
|EWS.Items.body|string|Body of the email (as HTML).|
|EWS.Items.FileAttachments.attachmentId|unknown|Attachment ID of the file attachment.|
|EWS.Items.ItemAttachments.attachmentId|unknown|Attachment ID of the item attachment.|
|EWS.Items.FileAttachments.attachmentName|unknown|Attachment name of the file attachment.|
|EWS.Items.ItemAttachments.attachmentName|unknown|Attachment name of the item attachment.|
|EWS.Items.isRead|String|The read status of the email.|
|EWS.Items.categories|String|Categories of the email.| 
|Email.CC|String|Email addresses CC'ed to the email.|
|Email.BCC|String|Email addresses BCC'ed to the email.|
|Email.To|String|The recipient of the email.|
|Email.From|String|The sender of the email.|
|Email.Subject|String|The subject of the email.|
|Email.Text|String|The plain-text version of the email.|
|Email.HTML|String|The HTML version of the email.|
|Email.HeadersMap|String|The headers of the email.|

#### Examples

```
!ews-get-items item-ids=AAMkADQ0NmFkODFkLWQ4MDEtNDFDFZjNTMxNwBGAAAAAAA4kxhFFAfxw+jAAA= target-mailbox=test@demistodev.onmicrosoft.com
```

##### Human Readable Output

```
Identical outputs to `ews-get-items-from-folder` command.
```

</details>


<details>
<summary><h3 style={{display: 'inline'}}>ews-move-item-between-mailboxes</h3></summary>

### ews-move-item-between-mailboxes

Moves an item from one mailbox to a different mailbox.

#### Permissions

Impersonation rights are required. To perform actions on the target mailbox of other users, the service account must be part of the `ApplicationImpersonation` role.

#### Limitations

No known limitations.

#### Inputs

|**Argument Name**|**Description**|**Required**|
|--- |--- |--- |
|item-id|The item ID to move.|Required|
|destination-folder-path|The folder in the destination mailbox to which to move the item. You can specify a complex path, for example, "Inbox\Phishing".|Required|
|destination-mailbox|The mailbox to which to move the item.|Required|
|source-mailbox|The mailbox from which to move the item (conventionally called the "target-mailbox", the target mailbox on which to run the command).|Optional|
|is-public|Whether the destination folder is a public folder. Default is "False".|Optional|

#### Outputs

|**Path**|**Type**|**Description**|
|--- |--- |--- |
|EWS.Items.movedToMailbox|string|The mailbox to which the item was moved.|
|EWS.Items.movedToFolder|string|The folder to which the item was moved.|
|EWS.Items.action|string|The action taken on the item. The value will be "moved".|

#### Examples

```
!ews-move-item-between-mailboxes item-id=AAMkAGY3OTQyMzMzLWYxNjktNDE0My05NFSFSyNzBkNABGAAAAAACYCKjWAjq/zTrN6vWSzK4OWAAK2ISFSA= destination-folder-path=Moving destination-mailbox=test@demistodev.onmicrosoft.com source-mailbox=test2@demistodev.onmicrosoft.com
```

##### Human Readable Output

>Item was moved successfully.

##### Context Example

```
{
    "EWS": {
        "Items": {
            "movedToMailbox": "test@demistodev.onmicrosoft.com", 
            "movedToFolder": "Moving"
        }
    }
}

```

</details>


<details>
<summary><h3 style={{display: 'inline'}}>ews-get-folder</h3></summary>

### ews-get-folder

Retrieves a single folder.

#### Permissions

Impersonation rights are required. To perform actions on the target mailbox of other users, the service account must be part of the `ApplicationImpersonation` role.

#### Limitations

If Exchange is configured with an international flavor, `Inbox` will be named according to the configured language.

#### Inputs

|**Argument Name**|**Description**|**Required**|
|--- |--- |--- |
|target-mailbox|The mailbox on which to apply the search.|Optional|
|folder-path|The path of the folder to retrieve. If empty, will retrieve the folder "AllItems".|Optional|
|is-public|Whether the folder is a public folder. Default is "False".|Optional|

#### Outputs

|**Path**|**Type**|**Description**|
|--- |--- |--- |
|EWS.Folders.id|string|Folder ID.|
|EWS.Folders.name|string|Folder name.|
|EWS.Folders.changeKey|string|Folder change key.|
|EWS.Folders.totalCount|number|Total number of emails in the folder.|
|EWS.Folders.childrenFolderCount|number|Number of sub-folders.|
|EWS.Folders.unreadCount|number|Number of unread emails in the folder.|

#### Examples

```
!ews-get-folder folder-path=demistoEmail target-mailbox=test@demistodev.onmicrosoft.com
```

##### Human Readable Output

>|changeKey|childrenFolderCount|id|name|totalCount|unreadCount|
>|--- |--- |--- |--- |--- |--- |
>|***yFtCdJSH|0|AAMkADQ0NmFkODFkLWQ4MDEtNDE4Mi1hN2NlsjflsjfSF=|demistoEmail|1|0|

##### Context Example

```
{
    "EWS": {
        "Folders": {
            "unreadCount": 0, 
            "name": "demistoEmail", 
            "childrenFolderCount": 0, 
            "totalCount": 1, 
            "changeKey": "***yFtCdJSH", 
            "id": "AAMkADQ0NmFkODFkLWQ4MDEtNDE4Mi1hN2NlsjflsjfSF="
        }
    }
}

```

</details>


<details>
<summary><h3 style={{display: 'inline'}}>ews-expand-group</h3></summary>

### ews-expand-group

Expands a distribution list to display all members. By default, expands only the first layer of the distribution list. If recursive-expansion is "True", the command expands nested distribution lists and returns all members.

#### Permissions

Impersonation rights required. In order to perform actions on the target mailbox of other users, the service account must be part of the `ApplicationImpersonation` role.

#### Limitations

No known limitations.

#### Inputs

|**Argument Name**|**Description**|**Required**|
|--- |--- |--- |
|email-address|Email address of the group to expand.|Required|
|recursive-expansion|Whether to enable recursive expansion. Default is "False".|Optional|

#### Outputs

There is no context output for this command.

#### Examples

```
!ews-expand-group email-address="TestPublic" recursive-expansion="False"
```

##### Human Readable Output

>|displayName|mailbox|mailboxType|
>|--- |--- |--- |
>|John Wick|john@wick.com|Mailbox|

##### Context Example

```
{
    "EWS.ExpandGroup": {
        "name": "TestPublic", 
        "members": [
            {
                "mailboxType": "Mailbox", 
                "displayName": "John Wick", 
                "mailbox": "john@wick.com"
            }
        ]
    }
}

```

</details>

<details>
<summary><h3 style={{display: 'inline'}}>ews-mark-items-as-read</h3></summary>

### ews-mark-items-as-read

Marks items as read or unread.

#### Permissions

Impersonation rights are required. To perform actions on the target mailbox of other users, the service account must be part of the `ApplicationImpersonation` role.

#### Limitations

No known limitations.

#### Inputs

|**Argument Name**|**Description**|**Required**|
|--- |--- |--- |
|item-ids|A CSV list of item IDs.|Required|
|operation|How to mark the item. Can be "read" or "unread". Default is "read".|Optional|
|target-mailbox|The mailbox on which to run the command. If empty, the command will be applied on the default mailbox.|Optional|

#### Outputs

|**Path**|**Type**|**Description**|
|--- |--- |--- |
|EWS.Items.action|String|The action that was performed on the item.|
|EWS.Items.itemId|String|The ID of the item.|
|EWS.Items.messageId|String|The message ID of the item.|


#### Examples

```
!ews-mark-items-as-read item-ids=AAMkADQ0NFSffU3wX3aBwCyyVyFtlsUQZfBJebinpkUAAABjKMnpkUAAAfxw+jAAA= operation=read target-mailbox=test@demistodev.onmicrosoft.com
```

##### Human Readable Output

>|action|itemId|messageId|
>|--- |--- |--- |
>|marked-as-read|AAMkADQ0NFSffU3wX3aBwCyyVyFtlsUQZfBJebinpkUAAABjKMnpkUAAAfxw+jAAA=||

##### Context Example

```
{
    "EWS": {
        "Items": {
            "action": "marked-as-read", 
            "itemId": "AAMkADQ0NFSffU3wX3aBwCyyVyFtlsUQZfBJebinpkUAAABjKMnpkUAAAfxw+jAAA= ", 
            "messageId": "message_id"
        }
    }
}

```

</details>

<details>
<summary><h3 style={{display: 'inline'}}>send-mail</h3></summary>

### send-mail

Sends an email.

#### Permissions

Impersonation rights are required. To perform actions on the target mailbox of other users, the service account must be part of the `ApplicationImpersonation` role.


#### Limitations

When sending the email to an Outlook account, Outlook UI fails to display custom headers. This does not happen when sending to a Gmail account.

#### Inputs

| **Argument Name** | **Description** | **Required** |
| --- | --- | --- |
| to | Email addresses for the 'To' field. Supports comma-separated values | Optional | 
| cc | Email addresses for the 'Cc' field. Supports comma-separated values | Optional | 
| bcc | Email addresses for the 'Bcc' field. Supports comma-separated values | Optional | 
| subject | Subject for the email to be sent | Optional | 
| body | The contents (body) of the email to be sent in plain text | Optional | 
| htmlBody | The contents (body) of the email to be sent in HTML format | Optional | 
| attachIDs | A comma-separated list of IDs of war room entries that contains the files that should be attached to the email | Optional | 
| attachNames | A comma-separated list to rename file-names of corresponding attachments IDs. (e.g. rename first two files - attachNames=file_name1,file_name2. rename first and third file - attachNames=file_name1,,file_name3) | Optional | 
| attachCIDs | A comma-separated list of CIDs to embed attachments inside the email itself | Optional | 
| transientFile | Desired name for attached file. Multiple files are supported as comma-separated list. (e.g. transientFile="t1.txt,temp.txt,t3.txt" transientFileContent="test 2,temporary file content,third file content" transientFileCID="t1.txt@xxx.yyy,t2.txt@xxx.zzz") | Optional | 
| transientFileContent | Content for attached file. Multiple files are supported as comma-separated list. (e.g. transientFile="t1.txt,temp.txt,t3.txt" transientFileContent="test 2,temporary file content,third file content" transientFileCID="t1.txt@xxx.yyy,t2.txt@xxx.zzz") | Optional | 
| transientFileCID | CID for attached file if we want it inline. Multiple files are supported as comma-separated list. (e.g. transientFile="t1.txt,temp.txt,t3.txt" transientFileContent="test 2,temporary file content,third file content" transientFileCID="t1.txt@xxx.yyy,t2.txt@xxx.zzz") | Optional | 
| templateParams | Replace {varname} variables with values from this argument. Expected values are in the form of a JSON document like {"varname": {"value": "some value", "key": "context key"}}. Each var name can either be provided with the value or a context key to retrieve the value from. Note that only context data is accessible for this argument, while incident fields are not. | Optional | 
| additionalHeader | A comma-separated list list of additional headers in the format: headerName=headerValue. For example: "headerName1=headerValue1,headerName2=headerValue2". | Optional | 
| raw_message | Raw email message to send. If provided, all other arguments, but to, cc and bcc, will be ignored. | Optional | 
| from_address | The email address from which to reply. | Optional |
| replyTo | Email addresses that need to be used to reply to the message. Supports comma-separated values. | Optional |
| importance | Sets the importance/Priority of the email. Default value is Normal. | Optional |


#### Outputs

There is no context output for this command.


#### Examples

```
!send-mail to=demisto@demisto.onmicrosoft.com subject=some_subject body=some_text attachIDs=110@457,116@457 htmlBody="<html><body>Hello <b>World</b></body></html>" additionalHeader="some_header_name=some_header_value" transientFile=some_file.txt transientFileContent="Some file content"
```

##### Human Readable Output

>Mail sent successfully

</details>

<details>
<summary><h3 style={{display: 'inline'}}>ews-get-items-as-eml</h3></summary>

### ews-get-items-as-eml

Retrieves items by item ID and uploads its content as an EML file.

#### Permissions

Impersonation rights are required. To perform actions on the target mailbox of other users, the service account must be part of the `ApplicationImpersonation` role.

#### Limitations

No known limitations.

#### Inputs

| **Argument Name** | **Description** | **Required** |
| --- | --- | --- |
| item-id | The item ID of item to upload as and EML file. | Required | 
| target-mailbox | The mailbox in which this email was found. If empty, the default mailbox is used. Otherwise the user might require impersonation rights to this mailbox. | Optional | 

#### Outputs

| **Path** | **Type** | **Description** |
| --- | --- | --- |
| File.Size | String | The size of the file. | 
| File.SHA1 | String | The SHA1 hash of the file. | 
| File.SHA256 | String | The SHA256 hash of the file. | 
| File.SHA512 | String | The SHA512 hash of the file. | 
| File.Name | String | The name of the file. | 
| File.SSDeep | String | The SSDeep hash of the file. | 
| File.EntryID | String | EntryID of the file | 
| File.Info | String | Information about the file. | 
| File.Type | String | The file type. | 
| File.MD5 | String | The MD5 hash of the file. | 
| File.Extension | String | The extension of the file. | 

#### Examples
>
> ``

</details>

<details>
<summary><h3 style={{display: 'inline'}}>reply-mail</h3></summary>

### reply-mail

Reply to an email

#### Permissions

Impersonation rights are required. To perform actions on the target mailbox of other users, the service account must be part of the `ApplicationImpersonation` role.


#### Limitations

No known limitations.

#### Inputs

| **Argument Name** | **Description** | **Required** |
| --- | --- | --- |
| inReplyTo | ID of the item to reply to. | Required | 
| to | A comma-separated list of email addresses for the 'to' field. | Required | 
| cc | A comma-separated list of email addresses for the 'cc' field. | Optional | 
| bcc | A comma-separated list of email addresses for the 'bcc' field. | Optional | 
| subject | Subject for the email to be sent. | Optional | 
| body | The contents (body) of the email to send. | Optional | 
| htmlBody | HTML formatted content (body) of the email to be sent. This argument overrides the "body" argument. | Optional | 
| attachIDs | A comma-separated list of War Room entry IDs that contain files, and are used to attach files to the outgoing email. For example: attachIDs=15@8,19@8. | Optional | 
| attachNames | A comma-separated list of names of attachments to send. Should be the same number of elements as attachIDs. | Optional | 
| attachCIDs | A comma-separated list of CIDs to embed attachments within the email itself. | Optional | 


#### Outputs

There is no context output for this command.


#### Examples

```!reply-mail item_id=AAMkAGY3OTQyMzMzLWYxNjktNDE0My05NmZhLWQ5MGY1YjIyNzBkNABGAAAAAACYCKjWAnXBTrnhgWJCcLX7BwDrxRwRjq/zTrN6vWSzK4OWAAAAAAEMAADrxRwRjq/zTrN6vWSzK4OWAAPYQGFeAAA= body=hello subject=hi to="avishai@demistodev.onmicrosoft.com"```

##### Human Readable Output

##### Sent email

>|attachments|from|subject|to|
>|---|---|---|---|
>|  | avishai@demistodev.onmicrosoft.com | hi | avishai@demistodev.onmicrosoft.com |


</details>

<details>
<summary><h3 style={{display: 'inline'}}>ews-auth-reset</h3></summary>

### ews-auth-reset

Run this command if for some reason you need to rerun the authentication process.

#### Permissions

No additional permissions are needed.

#### Limitations

No known limitations.

#### Inputs

There is no input for this command.


#### Outputs

There is no context output for this command.




</details>


## Troubleshooting

<details><summary><h3 style={{display: 'inline'}}>Instance Configuration </h3></summary> No troubleshooting found. </details>

<details><summary><h3 style={{display: 'inline'}}> Fetch command </h3></summary>

* If incidents are not being fetched, verify that no `pre-process` rule is configured that might filter some incidents out.
* "address parts cannot contain CR or LF" error message in the logs means a corrupted email might have failed the process. In order to resolve this, you might need to remove the email from the folder being fetched. Contact Support Team if you believe the email is not corrupted. 

</details>

<details><summary><h3 style={{display: 'inline'}}> General </h3></summary> 

* ews-get-searchable-mailboxes:   
When using the UPN parameter, the command ews-get-searchable-mailboxes runs correctly after assigning RBAC roles requested in the management role header as explained in the [Microsoft Documentation](https://learn.microsoft.com/en-us/Exchange/policy-and-compliance/ediscovery/assign-permissions?redirectedfrom=MSDN&view=exchserver-2019).

</details><|MERGE_RESOLUTION|>--- conflicted
+++ resolved
@@ -22,7 +22,6 @@
     First, make sure you obtain the email item ID. The item ID can be obtained with one of the integration’s search commands.  
     Use the `ews-delete-items`<span> command </span>to delete one or more items from the target mailbox in a single action.  
     A less common use case is to remove emails that were marked as malicious from a user’s mailbox.  
-<<<<<<< HEAD
     You can delete the items permanently (hard delete) or delete the items (soft delete), so they can be recovered by running the `ews-recover-messages` command.
 
 ## Architecture
@@ -37,45 +36,8 @@
 
 * [Cortex XSOAR Application](https://xsoar.pan.dev/docs/reference/articles/microsoft-integrations---authentication#cortex-xsoar-application)
 * [Self-Deployed Application](https://xsoar.pan.dev/docs/reference/articles/microsoft-integrations---authentication#self-deployed-application) - Client Credential Flow.
-=======
-    You can delete the items permanently (hard delete), or delete the items (soft delete), so they can be recovered by running the `ews-recover-messages` command.
-
-## Configure EWS O365 on Cortex XSOAR
-
-1.  Navigate to **Settings** > **Integrations** > **Servers & Services**.
-2.  Search for EWS O365.
-3.  Click **Add instance** to create and configure a new integration instance.
-    *   **Name**: a textual name for the integration instance.
-    *   **Azure Cloud**: Azure Cloud environment. See table below.
-    *   **ID / Application ID**: ID recieved from <https://oproxy.demisto.ninja/ms-ews-o365> app registration, or a self deployed Application ID.
-    *   **Token / Tenant ID**: Token recieved from <https://oproxy.demisto.ninja/ms-ews-o365> app registration, or a self deployed Application Tenant ID.
-    *   **Key / Application Secret**: Key recieved from <https://oproxy.demisto.ninja/ms-ews-o365> app registration, or a self deployed Application Secret.
-    *   **Email Address**: Mailbox to run commands on, and to fetch incidents from. This argument can take various user accounts in your organization. Usually is used as phishing mailbox.  
-        Note: To use this functionality, your account must have impersonation rights or delegation for the account specified. For more information on impersonation rights see ‘Additional Information’ section below.
-    *   **Name of the folder from which to fetch incidents**: Supports Exchange Folder ID and sub-folders e.g. Inbox/Phishing. Please note, if Exchange is configured with an international flavor `Inbox` will be named according to the configured language.
-    *   **Public Folder**
-    *   **Access Type**: Run the commands using `Delegate` or `Impersonation` access types.
-    *   **Mark fetched emails as read**: Mark emails as read after fetching them.
-    *   **Use system proxy settings**
-    *   **Trust any certificate (not secure)**  
-    *   **Timeout (in seconds) for HTTP requests to Exchange Server**
-    *   **Use a self deployed Azure Application**: Select this checkbox if you are using a self-deployed Azure application.
-
-4. Azure cloud options
-
-    | Azure Cloud | Description                                                              |
-    |-------------|--------------------------------------------------------------------------|
-    | Worldwide   | The publicly accessible Azure Cloud                                      |
-    | US GCC      | Azure cloud for the USA Government Cloud Community (GCC)                 |
-    | US GCC-High | Azure cloud for the USA Government Cloud Community High (GCC-High)       |
-    | DoD         | Azure cloud for the USA Department of Defense (DoD)                      |
-    | Germany     | Azure cloud for the German Government                                    |
-    | China       | Azure cloud for the Chinese Government                                   |
-
-5. Click **Test** to validate the URLs, token, and connection.
 
 ## Authentication
->>>>>>> a4d7867e
 
 For more details about the authentication used in this integration, see [Microsoft Integrations - Authentication](https://xsoar.pan.dev/docs/reference/articles/microsoft-integrations---authentication).
 
