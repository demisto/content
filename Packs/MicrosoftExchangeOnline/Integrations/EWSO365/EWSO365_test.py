--- conflicted
+++ resolved
@@ -712,10 +712,6 @@
     ]
 
     # sent to "fileResult", original headers from content with matched casing, with additional header
-<<<<<<< HEAD
-    expected_data = ('MIME-Version: 1.0\r\nMessage-ID: <message-test-idRANDOMVALUES@testing.com>\r\nX-FAKE-Header: HVALue\r\nX-'
-                     'Who-header: whovALUE\r\nDATE: 2023-12-16T12:04:45\r\nX-EXTRA-Missed-Header: EXTRA\r\n\r\nHello')
-=======
     expected_data = (
         "MIME-Version: 1.0\r\n"
         "Message-ID: <message-test-idRANDOMVALUES@testing.com>\r\n"
@@ -725,7 +721,6 @@
         "X-EXTRA-Missed-Header: EXTRA\r\n"
         "\r\nHello"
     )
->>>>>>> c31332a2
 
     message = Message(
         datetime_received=EWSDate(year=2021, month=1, day=25),
@@ -875,10 +870,6 @@
         # This is an extra header logged by exchange in the item -> add to the output
         MessageHeader(name="X-EXTRA-Missed-Header", value="EXTRA"),
     ]
-<<<<<<< HEAD
-    expected_data = ('MIME-Version: 1.0\r\nMessage-ID: <message-test-idRANDOMVALUES@testing.com>\r\nX-FAKE-Header: HVALue\r\nX-'
-                     'Who-header: whovALUE\r\nDATE: 2023-12-16T12:04:45\r\nX-EXTRA-Missed-Header: EXTRA\r\n\r\nHello')
-=======
     expected_data = (
         "MIME-Version: 1.0\r\n"
         "Message-ID: <message-test-idRANDOMVALUES@testing.com>\r\n"
@@ -888,7 +879,6 @@
         "X-EXTRA-Missed-Header: EXTRA\r\n"
         "\r\nHello"
     )
->>>>>>> c31332a2
 
     class MockEWSClient:
         def __init__(self, *args, **kwargs):
@@ -1155,7 +1145,55 @@
     assert result["From"] == "Task One Test <info@test.com>"
 
 
-<<<<<<< HEAD
+def test_fetch_attachments_for_message_output(mocker):
+    """
+    Given:
+        - The command and args are set for the ews-get-attachment command.
+    When:
+        - Calling the main function
+    Then:
+        - Attachments are fetched and parsed as expected.
+        - The output is returned in the correct format.
+    """
+    from EWSO365 import main
+    from EWSApiModule import CustomDomainOAuth2Credentials
+    from CommonServerPython import CommandResults
+
+    client = TestNormalCommands.MockClient()
+    client.credentials = MagicMock(spec=CustomDomainOAuth2Credentials)
+    client.account.primary_smtp_address = "mock_primary_address"
+    item_id = "mock_item_id"
+
+    mock_file_attachment = MagicMock(spec=FileAttachment)
+    mock_file_attachment.name = "mock_file_attachment"
+    mock_file_attachment.content = "mock file content"
+    mock_file_attachment.content_id = "mock_file_id"
+    mock_item_attachment = MagicMock(spec=ItemAttachment)
+    mock_item_attachment.name = "item_attachment_mock"
+    mock_item_attachment.content_id = "mock_item_id"
+    mock_item_attachment.item.mime_content = "mock mime content"
+    mock_attachments = [mock_file_attachment, mock_item_attachment]
+
+    mocker.patch.object(demisto, "args", return_value={"item_id": item_id})
+    mocker.patch.object(demisto, "command", return_value="ews-get-attachment")
+    mocker.patch.object(demisto, "params", return_value={})
+    mocker.patch("EWSO365.get_client_from_params", return_value=client)
+    mocker.patch.object(client, "get_attachments_for_item", return_value=mock_attachments)
+    mocker.patch("EWSO365.fileResult", side_effect=lambda attach_name, data: {"File": attach_name, "content": data})
+    return_results_mock = mocker.patch("EWSO365.return_results")
+
+    main()
+
+    assert return_results_mock
+    results = return_results_mock.call_args.args[0]
+    assert results[0].get("File") == "mock_file_id-attachmentName-mock_file_attachment"
+    assert results[0].get("content") == "mock file content"
+    assert isinstance(results[1], CommandResults)
+    assert results[1].outputs.get("attachmentName") == "mock_item_id-attachmentName-item_attachment_mock"
+    assert results[2].get("File") == "mock_item_id-attachmentName-item_attachment_mock.eml"
+    assert results[2].get("content") == "mock mime content"
+
+
 def test_get_items_from_folder(mocker):
     """
     Given:
@@ -1179,53 +1217,4 @@
     result = EWSO365.get_items_from_folder(client, 'Inbox')
     assert result[0] == ('### Items in folder Inbox\n|sender|subject|hasAttachments|datetimeReceived'
                          '|receivedBy|author|toRecipients'
-                         '|itemId|\n|---|---|---|---|---|---|---|---|\n|  |  |  |  |  |  |  | 11111\\+_-\\+ |\n')
-=======
-def test_fetch_attachments_for_message_output(mocker):
-    """
-    Given:
-        - The command and args are set for the ews-get-attachment command.
-    When:
-        - Calling the main function
-    Then:
-        - Attachments are fetched and parsed as expected.
-        - The output is returned in the correct format.
-    """
-    from EWSO365 import main
-    from EWSApiModule import CustomDomainOAuth2Credentials
-    from CommonServerPython import CommandResults
-
-    client = TestNormalCommands.MockClient()
-    client.credentials = MagicMock(spec=CustomDomainOAuth2Credentials)
-    client.account.primary_smtp_address = "mock_primary_address"
-    item_id = "mock_item_id"
-
-    mock_file_attachment = MagicMock(spec=FileAttachment)
-    mock_file_attachment.name = "mock_file_attachment"
-    mock_file_attachment.content = "mock file content"
-    mock_file_attachment.content_id = "mock_file_id"
-    mock_item_attachment = MagicMock(spec=ItemAttachment)
-    mock_item_attachment.name = "item_attachment_mock"
-    mock_item_attachment.content_id = "mock_item_id"
-    mock_item_attachment.item.mime_content = "mock mime content"
-    mock_attachments = [mock_file_attachment, mock_item_attachment]
-
-    mocker.patch.object(demisto, "args", return_value={"item_id": item_id})
-    mocker.patch.object(demisto, "command", return_value="ews-get-attachment")
-    mocker.patch.object(demisto, "params", return_value={})
-    mocker.patch("EWSO365.get_client_from_params", return_value=client)
-    mocker.patch.object(client, "get_attachments_for_item", return_value=mock_attachments)
-    mocker.patch("EWSO365.fileResult", side_effect=lambda attach_name, data: {"File": attach_name, "content": data})
-    return_results_mock = mocker.patch("EWSO365.return_results")
-
-    main()
-
-    assert return_results_mock
-    results = return_results_mock.call_args.args[0]
-    assert results[0].get("File") == "mock_file_id-attachmentName-mock_file_attachment"
-    assert results[0].get("content") == "mock file content"
-    assert isinstance(results[1], CommandResults)
-    assert results[1].outputs.get("attachmentName") == "mock_item_id-attachmentName-item_attachment_mock"
-    assert results[2].get("File") == "mock_item_id-attachmentName-item_attachment_mock.eml"
-    assert results[2].get("content") == "mock mime content"
->>>>>>> c31332a2
+                         '|itemId|\n|---|---|---|---|---|---|---|---|\n|  |  |  |  |  |  |  | 11111\\+_-\\+ |\n')