import json
import unittest
import uuid
from unittest.mock import MagicMock, patch

import demistomock as demisto
import pytest
from EWSO365 import (
    SMTP,
    ExpandGroup,
    GetSearchableMailboxes,
    add_additional_headers,
    cast_mime_item_to_message,
    create_message,
    decode_email_data,
    email,
    fetch_emails_as_incidents,
    fetch_last_emails,
    find_folders,
    get_attachment_name,
    get_client_from_params,
    get_expanded_group,
    get_item_as_eml,
    get_searchable_mailboxes,
    handle_attached_email_with_incorrect_from_header,
    handle_attached_email_with_incorrect_message_id,
    handle_html,
    handle_incorrect_message_id,
    handle_transient_files,
    parse_incident_from_item,
    parse_item_as_dict,
)
from exchangelib import EWSDate, EWSDateTime, EWSTimeZone, FileAttachment
from exchangelib.attachments import AttachmentId, ItemAttachment
from exchangelib.items import Item, Message
from exchangelib.properties import MessageHeader
from freezegun import freeze_time

with open("test_data/commands_outputs.json") as f:
    COMMAND_OUTPUTS = json.load(f)
with open("test_data/raw_responses.json") as f:
    RAW_RESPONSES = json.load(f)


class TestNormalCommands:
    """
    The test class checks the following normal_commands:
        * ews-find-folders
        * ews-expand-group
        * ews-get-searchable-mailboxes
        * ews-expand-group
    """

    class MockClient:
        class MockAccount:
            DEFAULT_FOLDER_TRAVERSAL_DEPTH = 3

            def __init__(self):
                self.root = self
                self.walk_res = []
                self.all_res = ""
                self.contacts = self

            def walk(self):
                return self.walk_res

            def tree(self):
                return ""

            def all(self):
                return self.all_res

        def __init__(self):
            self.default_target_mailbox = ""
            self.client_id = ""
            self.client_secret = ""
            self.tenant_id = ""
            self.folder = ""
            self.is_public_folder = ""
            self.request_timeout = ""
            self.max_fetch = 50
            self.self_deployed = ""
            self.insecure = ""
            self.proxy = ""
            self.account = self.MockAccount()
            self.protocol = ""
            self.mark_as_read = False
            self.folder_name = ""
            self.version = "O365"

        def get_account(self, target_mailbox=None, access_type=None):
            return self.account

        def get_protocol(self):
            return self.protocol

        def get_items_from_mailbox(self, account, item_ids):
            return ""

        def get_item_from_mailbox(self, account, item_id):
            return ""

        def get_attachments_for_item(self, item_id, account, attachment_ids=None):
            return ""

        def is_default_folder(self, folder_path, is_public):
            return ""

        def get_folder_by_path(self, path, account=None, is_public=False):
            return ""

    def test_ews_find_folders(self, mocker):
        """
        This test checks the following normal_command:
            * ews-find-folders
        Using this method:
        Given:
            - command name is ews-find-folders
            - client function name to mock
            - expected raw result
            - expected command result
        When:
            - we want to execute the command function
        Then:
            - the expected result will be the same as the entry context
        """
        command_name = "ews-find-folders"
        raw_response = RAW_RESPONSES[command_name]
        expected = COMMAND_OUTPUTS[command_name]
        client = self.MockClient()
        client.account.walk_res = raw_response
        res = find_folders(client)
        actual_ec = res[1]
        assert expected == actual_ec

    def test_get_searchable_mailboxes(self, mocker):
        """
        This test checks the following normal_command:
            * ews-get-searchable-mailboxes
        Using this method:
        Given:
            - command name is ews-get-searchable-mailboxes
            - client function name to mock
            - expected raw result
            - expected command result
        When:
            - we want to execute the command function
        Then:
            - the expected result will be the same as the entry context
        """
        command_name = "ews-get-searchable-mailboxes"
        expected = COMMAND_OUTPUTS[command_name]
        raw_response = RAW_RESPONSES["ews-get-searchable-mailboxes"]
        mocker.patch.object(GetSearchableMailboxes, "__init__", return_value=None)
        mocker.patch.object(GetSearchableMailboxes, "call", return_value=raw_response)
        client = self.MockClient()
        res = get_searchable_mailboxes(client)
        actual_ec = res.outputs
        assert expected.get(res.outputs_prefix) == actual_ec

    def test_expand_group(self, mocker):
        """
        This test checks the following normal_command:
            * ews-expand-group
        Using this method:
        Given:
            - command name is ews-expand-group
            - client function name to mock
            - expected raw result
            - expected command result
        When:
            - we want to execute the command function
        Then:
            - the expected result will be the same as the entry context
        """
        command_name = "ews-expand-group"
        expected = COMMAND_OUTPUTS[command_name]
        raw_response = RAW_RESPONSES[command_name]
        mocker.patch.object(ExpandGroup, "__init__", return_value=None)
        mocker.patch.object(ExpandGroup, "call", return_value=raw_response)
        client = self.MockClient()
        res = get_expanded_group(client, email_address="testgroup-1@demistodev.onmicrosoft.com")
        actual_ec = res.outputs
        assert expected.get(res.outputs_prefix) == actual_ec


MESSAGES = [
    Message(
        subject="message1",
        message_id="message1",
        text_body="Hello World",
        body="message1",
        datetime_received=EWSDateTime(2021, 7, 14, 13, 00, 00, tzinfo=EWSTimeZone(key="UTC")),
        datetime_sent=EWSDateTime(2021, 7, 14, 13, 00, 00, tzinfo=EWSTimeZone(key="UTC")),
        datetime_created=EWSDateTime(2021, 7, 14, 13, 00, 00, tzinfo=EWSTimeZone(key="UTC")),
    ),
    Message(
        subject="message2",
        message_id="message2",
        text_body="Hello World",
        body="message2",
        datetime_received=EWSDateTime(2021, 7, 14, 13, 9, 00, tzinfo=EWSTimeZone(key="UTC")),
        datetime_sent=EWSDateTime(2021, 7, 14, 13, 9, 00, tzinfo=EWSTimeZone(key="UTC")),
        datetime_created=EWSDateTime(2021, 7, 14, 13, 9, 00, tzinfo=EWSTimeZone(key="UTC")),
    ),
    Message(
        subject="message3",
        message_id="message3",
        text_body="Hello World",
        body="message3",
        datetime_received=EWSDateTime(2021, 7, 14, 13, 9, 00, tzinfo=EWSTimeZone(key="UTC")),
        datetime_sent=EWSDateTime(2021, 7, 14, 13, 9, 00, tzinfo=EWSTimeZone(key="UTC")),
        datetime_created=EWSDateTime(2021, 7, 14, 13, 9, 00, tzinfo=EWSTimeZone(key="UTC")),
    ),
]
CASE_FIRST_RUN_NO_INCIDENT = ({}, [], {"lastRunTime": None, "folderName": "Inbox", "ids": [], "errorCounter": 0})
CASE_FIRST_RUN_FOUND_INCIDENT = (
    {},
    MESSAGES[:1],
    {"lastRunTime": "2021-07-14T13:00:00Z", "folderName": "Inbox", "ids": ["message1"], "errorCounter": 0},
)
CASE_SECOND_RUN_FOUND_ONE_INCIDENT = (
    {"lastRunTime": "2021-07-14T12:59:17Z", "folderName": "Inbox", "ids": []},
    MESSAGES[:1],
    {"lastRunTime": "2021-07-14T13:00:00Z", "folderName": "Inbox", "ids": ["message1"], "errorCounter": 0},
)
CASE_SECOND_RUN_FOUND_MORE_THAN_ONE_FIRST_RUN = (
    {"lastRunTime": "2021-07-14T13:05:17Z", "folderName": "Inbox", "ids": ["message1"]},
    MESSAGES,
    {"lastRunTime": "2021-07-14T13:09:00Z", "folderName": "Inbox", "ids": ["message2"], "errorCounter": 0},
)
CASE_SECOND_RUN_FOUND_MORE_THAN_ONE_NEXT_RUN = (
    {"lastRunTime": "2021-07-14T13:09:00Z", "folderName": "Inbox", "ids": ["message2"]},
    MESSAGES[1:],
    {"lastRunTime": "2021-07-14T13:09:00Z", "folderName": "Inbox", "ids": ["message2", "message3"], "errorCounter": 0},
)
CASE_SECOND_RUN_NO_INCIDENTS = (
    {"lastRunTime": "2021-07-14T12:59:17Z", "folderName": "Inbox", "ids": ["message1"]},
    [],
    {"lastRunTime": "2021-07-14T12:59:17Z", "folderName": "Inbox", "ids": ["message1"], "errorCounter": 0},
)

CASES = [
    CASE_FIRST_RUN_NO_INCIDENT,
    CASE_FIRST_RUN_FOUND_INCIDENT,
    CASE_SECOND_RUN_FOUND_ONE_INCIDENT,
    CASE_SECOND_RUN_FOUND_MORE_THAN_ONE_FIRST_RUN,
    CASE_SECOND_RUN_FOUND_MORE_THAN_ONE_NEXT_RUN,
    CASE_SECOND_RUN_NO_INCIDENTS,
]


@pytest.mark.parametrize("current_last_run, messages, expected_last_run", CASES)
def test_last_run(mocker, current_last_run, messages, expected_last_run):
    """Check the fetch command.

    Given:
        - Last Run data including time and ids to be excluded.
    When:
        - Running fetch command.
    Then:
        - Validates the new Last Run new excluded IDs and last run time.
    """

    class MockObject:
        def filter(self, last_modified_time__gte="", datetime_received__gte=""):
            return MockObject2()

    class MockObject2:
        def filter(self):
            return MockObject2()

        def only(self, *args):
            return self

        def order_by(self, *args):
            # Return a list of emails
            class MockQuerySet:
                def __iter__(self):
                    return (t for t in messages)

            return MockQuerySet()

    def mock_get_folder_by_path(path, account=None, is_public=False):
        return MockObject()

    from EWSO365 import RECEIVED_FILTER

    client = TestNormalCommands.MockClient()
    client.max_fetch = 1
    client.get_folder_by_path = mock_get_folder_by_path
    client.folder_name = "Inbox"
    last_run = mocker.patch.object(demisto, "setLastRun")
    fetch_emails_as_incidents(client, current_last_run, RECEIVED_FILTER, False)
    assert last_run.call_args[0][0].get("lastRunTime") == expected_last_run.get("lastRunTime")
    assert set(last_run.call_args[0][0].get("ids")) == set(expected_last_run.get("ids"))


@pytest.mark.parametrize(
    "skip_unparsable_emails_param, exception_type, expected",
    [
        (True, IndexError("Unparsable email ignored"), "Unparsable email ignored"),
        (True, UnicodeError("Unparsable email ignored"), "Unparsable email ignored"),
        (True, Exception("Unparsable email not ignored"), "Unparsable email not ignored"),
        (False, Exception("Unparsable email not ignored"), "Unparsable email not ignored"),
        (False, IndexError("Unparsable email not ignored"), "Unparsable email not ignored"),
    ],
)
def test_skip_unparsable_emails(mocker, skip_unparsable_emails_param, exception_type, expected):
    """Check the fetch command in skip_unparsable_emails parameter use-cases.
    Given:
        - An exception has occurred while processing an email message.
    When:
        - Running fetch command.
    Then:
        - If skip_unparsable_emails parameter is True, and the Exception is a specific type we allow to fail due to parsing error:
            log the exception message and continue processing the next email (ignore unparsable email).
        - If skip_unparsable_emails parameter is False, raise the exception (crash the fetch command).
    """
    import demistomock as demisto
    import EWSO365

    class MockEmailObject:
        def __init__(self):
            self.message_id = "Value"

    last_run = {"lastRunTime": "2021-07-14T12:59:17Z", "folderName": "Inbox", "ids": ["message1"]}

    client = TestNormalCommands.MockClient()
    mocker.patch.object(
        demisto, "getLastRun", return_value={"lastRunTime": "2021-07-14T12:59:17Z", "folderName": "Inbox", "ids": []}
    )
    mocker.patch.object(EWSO365, "parse_incident_from_item", side_effect=exception_type)
    mocker.patch.object(EWSO365, "fetch_last_emails", return_value=[MockEmailObject()])
    mocker.patch.object(EWSO365, "get_last_run", return_value=last_run)

    with pytest.raises((Exception, UnicodeError, IndexError)) as e:
        fetch_emails_as_incidents(client, last_run, "received-time", skip_unparsable_emails_param)
        assert expected == str(e)


def test_fetch_and_mark_as_read(mocker):
    """
    Given:
        - Nothing.
    When:
        - Running fetch command.
    Then:
        - If the parameter "Mark fetched emails as read" is set to true, the function mark_item_as_read should be called.
    """

    class MockObject:
        def filter(self, last_modified_time__gte="", datetime_received__gte=""):
            return MockObject2()

    class MockObject2:
        def filter(self):
            return MockObject2()

        def only(self, *args):
            return self

        def order_by(self, *args):
            # Return a list of emails
            class MockQuerySet:
                def __iter__(self):
                    return (t for t in [])

            return MockQuerySet()

    def mock_get_folder_by_path(path, account=None, is_public=False):
        return MockObject()

    from EWSO365 import RECEIVED_FILTER

    client = TestNormalCommands.MockClient()
    client.get_folder_by_path = mock_get_folder_by_path
    client.folder_name = "Inbox"
    mark_item_as_read = mocker.patch("EWSO365.mark_item_as_read")

    fetch_emails_as_incidents(client, {}, RECEIVED_FILTER, False)
    assert mark_item_as_read.called is False

    client.mark_as_read = True
    fetch_emails_as_incidents(client, {}, RECEIVED_FILTER, False)
    assert mark_item_as_read.called is True


HEADERS_PACKAGE = [
    ("", {}),
    ("header=value", {"header": "value"}),
    ("header1=value1, header2=value2", {"header1": "value1", "header2": "value2"}),
    # Can register the same header more then once.
    ("header3=value3, header3=other_value", {"header3": "other_value"}),
]


@pytest.mark.parametrize("input_headers, expected_output", HEADERS_PACKAGE)
def test_additional_headers(input_headers, expected_output):
    """Check the registration of custom headers to the Message object.

    Given:
        - Custom headers and their values (as a string)
    When:
        - Adding custom headers to the Message object before sending it
    Then:
        - Register new headers to the Message object

    """
    assert add_additional_headers(input_headers) == expected_output


TRANSIENT_PACKAGE = [
    ("", "", "", []),
    (
        "file1, file2",
        "content1, content2",
        "cid1",
        [
            {"name": "file1", "data": bytes("content1", "utf-8"), "cid": "cid1"},
            {"name": "file2", "data": bytes("content2", "utf-8"), "cid": ""},
        ],
    ),
    (
        "file1, file2",
        "content1, content2",
        ",cid2",
        [
            {"name": "file1", "data": bytes("content1", "utf-8"), "cid": ""},
            {"name": "file2", "data": bytes("content2", "utf-8"), "cid": "cid2"},
        ],
    ),
]


@pytest.mark.parametrize("transient_files, transient_files_contents, transient_files_cids, expected_output", TRANSIENT_PACKAGE)
def test_handle_transient_files(transient_files, transient_files_contents, transient_files_cids, expected_output):
    """Check the parsing of transient files

    Given:
        - Files names (as a string)
        - Files contents (as a string)
        - Files cids (as a string)
    When:
        - Parsing the data for transient files creation
    Then:
        - Create the dictionary for files creation

    """
    assert handle_transient_files(transient_files, transient_files_contents, transient_files_cids) == expected_output


HTML_PACKAGE = [
    ("<html><body>some text</body></html>", ("<html><body>some text</body></html>", [])),
    (
        '<html><body>some text <img src="data:image/abcd;base64,abcd"></body></html>',
        (
            '<html><body>some text <img src="cid:image0@abcd1234_abcd1234"></body></html>',
            [{"data": b"i\xb7\x1d", "name": "image0", "cid": "image0@abcd1234_abcd1234"}],
        ),
    ),
]


@pytest.mark.parametrize("html_input, expected_output", HTML_PACKAGE)
def test_handle_html(mocker, html_input, expected_output):
    """Check the parsing of the html_body

    Given:
        - String that represents the HTML body
    When:
        - Parsing the HTML string to incorporate the inline images
    Then:
        - Clean the HTML string and add the relevant references to image files

    """
    mocker.patch.object(uuid, "uuid4", return_value="abcd1234")
    # mocker.patch.object(demisto, 'uniqueFile', return_value='12345678')
    clean_html, attachments = handle_html(html_input)
    assert clean_html == expected_output[0]
    assert len(attachments) == len(expected_output[1])
    for i, attachment in enumerate(attachments):
        attachment_params = {"data": attachment.content, "name": attachment.name, "cid": attachment.content_id}
        assert attachment_params == expected_output[1][i]


@freeze_time("2021-05-23 13:18:14.901293+00:00")
@pytest.mark.parametrize(
    "since_datetime, filter_arg, expected_result",
    [
        ("", "last_modified_time__gte", EWSDateTime.from_string("2021-05-23 13:08:14.901293+00:00")),
        ("2021-05-23 21:28:14.901293+00:00", "datetime_received__gte", "2021-05-23 21:28:14.901293+00:00"),
    ],
)
def test_fetch_last_emails(mocker, since_datetime, filter_arg, expected_result):
    """
    Given:
        - First fetch timestamp - no last_run
        - Not the first time fetching - last_run with a date

    When:
        - Fetching last emails

    Then:
        - Verify last_modified_time__gte is ten minutes earlier
        - Verify datetime_received__gte according to the datetime received
    """

    class MockObject:
        def filter(self, last_modified_time__gte="", datetime_received__gte=""):
            return MockObject2()

    class MockObject2:
        def filter(self):
            return MockObject2()

        def only(self, *args):
            return self

        def order_by(self, *args):
            class MockQuerySet:
                def __iter__(self):
                    return (t for t in [Message(), Message(), Message(), Message(), Message()])

            return MockQuerySet()

    def mock_get_folder_by_path(path, account=None, is_public=False):
        return MockObject()

    client = TestNormalCommands.MockClient()
    client.get_folder_by_path = mock_get_folder_by_path
    mocker.patch.object(MockObject, "filter")

    fetch_last_emails(client, since_datetime=since_datetime)
    assert MockObject.filter.call_args[1].get(filter_arg) == expected_result


@freeze_time("2021-05-23 18:28:14.901293+00:00")
@pytest.mark.parametrize("max_fetch, expected_result", [(6, 5), (2, 2), (5, 5)])
def test_fetch_last_emails_max_fetch(max_fetch, expected_result):
    """
    Given:
        - Max fetch is 6
        - Max fetch is 2
        - Max fetch is 5

    When:
        - Fetching last emails - need to make sure to return emails according to the max_fetch param.

    Then:
        - Return 5 emails (Cause we only have 5 emails)
        - Return 2 emails
        - Return 5 emails
    """

    class MockObject:
        def filter(self, last_modified_time__gte="", datetime_received__gte=""):
            return MockObject2()

    class MockObject2:
        def filter(self):
            return MockObject2()

        def only(self, *args):
            return self

        def order_by(self, *args):
            # Return a list of emails
            class MockQuerySet:
                def __iter__(self):
                    return (t for t in [Message(), Message(), Message(), Message(), Message()])

            return MockQuerySet()

    def mock_get_folder_by_path(path, account=None, is_public=False):
        return MockObject()

    client = TestNormalCommands.MockClient()
    client.max_fetch = max_fetch
    client.get_folder_by_path = mock_get_folder_by_path

    emails = fetch_last_emails(client, since_datetime="")
    assert len(emails) == expected_result


@pytest.mark.parametrize(
    "mime_content, expected_data, expected_attachmentSHA256",
    [
        (b"\xc400", "\r\nÄ00", "90daab88e6fac673e12acbbe28879d8d2b60fc2f524f1c2ff02fccb8e3e526a8"),
        (
            "Hello, this is a sample email with non-ASCII characters: é, ñ, ü.",
            "\r\nHello, this is a sample email with non-ASCII characters: é, ñ, ü.",
            "228d032fb728b3f86c49084b7d99ec37e913789415789084cd44fd94ea4647b7",
        ),
        (
            "Hello, this is a sample email with ASCII characters",
            "\r\nHello, this is a sample email with ASCII characters",
            "84f8a0dec6732c2341eeb7b05ebdbe919e7092bcaf6505fbd6cda495d89b55d6",
        ),
    ],
)
def test_parse_incident_from_item(mocker, mime_content, expected_data, expected_attachmentSHA256):
    """
    Given:
        1. Message item with attachment that contains non UTF-8 encoded char
        2. Message item with attachment that contains non-ASCII characters
        3. Message item with attachment that contains only ASCII characters.

    When:
        - Parsing incident from item

    Verify:
        - Parsing runs successfully
        - Incident attachment is not empty
    """
    mock_file_result = mocker.patch("EWSO365.fileResult")
    message = Message(
        datetime_received=EWSDate(year=2021, month=1, day=25),
        datetime_created=EWSDate(year=2021, month=1, day=25),
        to_recipients=[],
        attachments=[
            ItemAttachment(
                item=Item(mime_content=mime_content),
                attachment_id=AttachmentId(),
                last_modified_time=EWSDate(year=2021, month=1, day=25),
            ),
        ],
    )
    incident = parse_incident_from_item(message)

    assert incident
    assert incident["attachment"]
    assert incident["rawJSON"]
    raw_json = json.loads(incident["rawJSON"])
    assert raw_json["attachments"][0]["attachmentSHA256"] == expected_attachmentSHA256
    mock_file_result.assert_called_once_with("demisto_untitled_attachment.eml", expected_data)


def test_parse_incident_from_item_with_attachments(mocker):
    """
    Given:
        - Message item with attachment that contains email attachments

    When:
        - Parsing incident from item

    Verify:
        - Parsing runs successfully
    """
    content = (
        b"ARC-Seal: i=1; a=rsa-sha256; s=arcselector9901;"
        b" d=microsoft.com; cv=none;b=ES/YXpFlV19rlN1iV+ORg5RzID8GPSQL"
        b"nUT26MNdeTzcQSwK679doIz5Avpv8Ps2H/aBkBamwRNOCJBkl7iCHyy+04yRj3ghikw3u/ufIFHi0sQ7QG95mO1PVPLibv9A=="
    )

    message = Message(
        datetime_received=EWSDate(year=2021, month=1, day=25),
        datetime_created=EWSDate(year=2021, month=1, day=25),
        to_recipients=[],
        attachments=[
            ItemAttachment(
                name="test_attachment.eml",
                item=Item(mime_content=content, headers=[]),
                attachment_id=AttachmentId(),
                last_modified_time=EWSDate(year=2021, month=1, day=25),
            ),
        ],
    )
    mocker.patch("EWSO365.fileResult")
    incident = parse_incident_from_item(message)

    assert incident["attachment"]


def test_parse_incident_from_item_with_eml_attachment_header_integrity(mocker):
    """
    Given:
        1. Message with EML attachment
        2. Attachment Item Header Keys differ in case from mime content case

    When:
        - Parsing incident from item

    Verify:
        - Result EML attachment headers are intact

    """

    # raw mime data
    content = (
        b"MIME-Version: 1.0\r\n"
        b"Message-ID:\r\n"
        b" <message-test-idRANDOMVALUES@testing.com>"
        b'Content-Type: text/plain; charset="us-ascii"\r\n'
        b"X-FAKE-Header: HVALue\r\n"
        b"X-Who-header: whovALUE\r\n"
        b"DATE: 2023-12-16T12:04:45\r\n"
        b"\r\nHello"
    )
    # headers set in the Item
    item_headers = [
        # these headers may have different casing than what exists in the raw content
        MessageHeader(name="Mime-Version", value="1.0"),
        MessageHeader(name="Content-Type", value='text/plain; charset="us-ascii"'),
        MessageHeader(name="X-Fake-Header", value="HVALue"),
        MessageHeader(name="X-WHO-header", value="whovALUE"),
        # this is a header whose value is different. The field is limited to 1 by RFC
        MessageHeader(name="Date", value="2023-12-16 12:04:45"),
        # This is an extra header logged by exchange in the item -> add to the output
        MessageHeader(name="X-EXTRA-Missed-Header", value="EXTRA"),
    ]

    # sent to "fileResult", original headers from content with matched casing, with additional header
<<<<<<< HEAD
    expected_data = 'MIME-Version: 1.0\r\n' \
                    'Message-ID: <message-test-idRANDOMVALUES@testing.com>\r\n' \
                    'X-FAKE-Header: HVALue\r\n' \
                    'X-Who-header: whovALUE\r\n' \
                    'DATE: 2023-12-16T12:04:45\r\n' \
                    'X-EXTRA-Missed-Header: EXTRA\r\n' \
                    '\r\nHello'
=======
    expected_data = (
        "MIME-Version: 1.0\r\n"
        "Message-ID:  <message-test-idRANDOMVALUES@testing.com>\r\n"
        "X-FAKE-Header: HVALue\r\n"
        "X-Who-header: whovALUE\r\n"
        "DATE: 2023-12-16T12:04:45\r\n"
        "X-EXTRA-Missed-Header: EXTRA\r\n"
        "\r\nHello"
    )
>>>>>>> a6c2e757

    message = Message(
        datetime_received=EWSDate(year=2021, month=1, day=25),
        datetime_created=EWSDate(year=2021, month=1, day=25),
        to_recipients=[],
        attachments=[
            ItemAttachment(
                item=Item(mime_content=content, headers=item_headers),
                attachment_id=AttachmentId(),
                last_modified_time=EWSDate(year=2021, month=1, day=25),
            ),
        ],
    )
    mock_file_result = mocker.patch("EWSO365.fileResult")
    parse_incident_from_item(message)
    # assert the fileResult is created with the expected results
    mock_file_result.assert_called_once_with("demisto_untitled_attachment.eml", expected_data)


@pytest.mark.parametrize(
    "params, expected_result",
    [
        (
            {"_tenant_id": "_tenant_id", "_client_id": "_client_id", "default_target_mailbox": "default_target_mailbox"},
            "Key / Application Secret must be provided.",
        ),
        (
            {"credentials": {"password": "1234"}, "_client_id": "_client_id", "default_target_mailbox": "default_target_mailbox"},
            "Token / Tenant ID must be provided.",
        ),
        (
            {"_tenant_id": "_tenant_id", "credentials": {"password": "1234"}, "default_target_mailbox": "default_target_mailbox"},
            "ID / Application ID must be provided.",
        ),
    ],
)
def test_invalid_params(mocker, params, expected_result):
    """
    Given:
      - Configuration parameters
    When:
      - One of the required parameters are missed.
    Then:
      - Ensure the exception message as expected.
    """
    import EWSO365

    mocker.patch.object(demisto, "params", return_value=params)
    mocker.patch.object(demisto, "error")
    EWSO365.sub_main()
    EWSO365.log_stream = None

    assert "Exception: " + expected_result in demisto.error.call_args[0][0]


@pytest.mark.parametrize(
    argnames="old_credentials, new_credentials, expected",
    argvalues=[
        ("old_client_secret", {"password": "new_client_secret"}, "new_client_secret"),
        ("old_client_secret", None, "old_client_secret"),
    ],
)
def test_credentials_with_old_secret(mocker, old_credentials, new_credentials, expected):
    """
    Given:
      - Configuration contained credentials and old client_secret
    When:
      - init the MS client.
    Then:
      - Ensure the new credentials is taken if exist and old if new doesn't exist.
    """
    mocker.patch("EWSO365.MicrosoftClient.get_access_token", return_value="test_token")
    params = {
        "credentials": new_credentials,
        "client_secret": old_credentials,
        "_client_id": "new_client_id",
        "_tenant_id": "new_tenant_id",
        "default_target_mailbox": "test",
        "self_deployed": True,
    }
    client = get_client_from_params(params)
    assert client.ms_client.client_secret == expected


def test_categories_parse_item_as_dict():
    """
    Given -
        a Message with categories.

    When -
        running the parse_item_as_dict function.

    Then -
        verify that the categories were parsed correctly.
    """

    message = Message(
        subject="message4",
        message_id="message4",
        text_body="Hello World",
        body="message4",
        datetime_received=EWSDateTime(2021, 7, 14, 13, 9, 00, tzinfo=EWSTimeZone(key="UTC")),
        datetime_sent=EWSDateTime(2021, 7, 14, 13, 9, 00, tzinfo=EWSTimeZone(key="UTC")),
        datetime_created=EWSDateTime(2021, 7, 14, 13, 9, 00, tzinfo=EWSTimeZone(key="UTC")),
        categories=["Purple category", "Orange category"],
    )

    return_value = parse_item_as_dict(message)
    assert return_value.get("categories") == ["Purple category", "Orange category"]


@pytest.mark.parametrize(
    "subject, expected_file_name",
    [("test_subject", "test_subject.eml"), ("", "demisto_untitled_eml.eml"), ("another subject", "another subject.eml")],
)
def test_get_item_as_eml(subject, expected_file_name, mocker):
    """
    Given
        1. An Item Exists in the Target Mailbox
        2. That Item Can be Retrieved By Item ID
    When
        - Requesting Item As EML

    Then
        - Item is converted to an EML with the correct filename and headers intact.

    """
    content = (
        b"MIME-Version: 1.0\r\n"
        b"Message-ID:\r\n"
        b" <message-test-idRANDOMVALUES@testing.com>"
        b'Content-Type: text/plain; charset="us-ascii"\r\n'
        b"X-FAKE-Header: HVALue\r\n"
        b"X-Who-header: whovALUE\r\n"
        b"DATE: 2023-12-16T12:04:45\r\n"
        b"\r\nHello"
    )
    # headers set in the Item
    item_headers = [
        # these header keys may have different casing than what exists in the raw content
        MessageHeader(name="Mime-Version", value="1.0"),
        MessageHeader(name="Content-Type", value='text/plain; charset="us-ascii"'),
        MessageHeader(name="X-Fake-Header", value="HVALue"),
        MessageHeader(name="X-WHO-header", value="whovALUE"),
        # this is a header whose value is different. The field is limited to 1 by RFC
        MessageHeader(name="Date", value="2023-12-16 12:04:45"),
        # This is an extra header logged by exchange in the item -> add to the output
        MessageHeader(name="X-EXTRA-Missed-Header", value="EXTRA"),
    ]
<<<<<<< HEAD
    expected_data = 'MIME-Version: 1.0\r\n' \
                    'Message-ID: <message-test-idRANDOMVALUES@testing.com>\r\n' \
                    'X-FAKE-Header: HVALue\r\n' \
                    'X-Who-header: whovALUE\r\n' \
                    'DATE: 2023-12-16T12:04:45\r\n' \
                    'X-EXTRA-Missed-Header: EXTRA\r\n' \
                    '\r\nHello'
=======
    expected_data = (
        "MIME-Version: 1.0\r\n"
        "Message-ID:  <message-test-idRANDOMVALUES@testing.com>\r\n"
        "X-FAKE-Header: HVALue\r\n"
        "X-Who-header: whovALUE\r\n"
        "DATE: 2023-12-16T12:04:45\r\n"
        "X-EXTRA-Missed-Header: EXTRA\r\n"
        "\r\nHello"
    )
>>>>>>> a6c2e757

    class MockEWSClient:
        def __init__(self, *args, **kwargs):
            pass

        def get_account(self, target_mailbox):
            return "Account"

        def get_item_from_mailbox(self, account, item_id):
            return Item(mime_content=content, headers=item_headers, subject=subject)

    mock_file_result = mocker.patch("EWSO365.fileResult")

    get_item_as_eml(MockEWSClient(), "item", "account@test.com")

    mock_file_result.assert_called_once_with(expected_file_name, expected_data)


@pytest.mark.parametrize("message_content", ("Holá", "À bientôt!", "今日は!"))
def test_decode_email_data(message_content):
    """
    Given a message containing characters in:
        a. Spanish
        b. French
        c. Japanese

    When: decoding the content

    Then make sure the content and characters are decoded correctly.
    """

    class MockMimeItem:
        mime_content: str = ""

        def __init__(self, message: str):
            self.mime_content = message

    mime_item = cast_mime_item_to_message(MockMimeItem(message_content))
    result = decode_email_data(mime_item)
    assert result == f"\r\n{message_content}"


class TestEmailModule(unittest.TestCase):
    @patch("EWSO365.FileAttachment.__new__")
    @patch("EWSO365.HTMLBody")
    @patch("EWSO365.Body")
    @patch("EWSO365.Message")
    def test_create_message_with_html_body(self, mock_message, mock_body, mock_html_body, mock_file_attachment):
        """
        Test create_message function with an HTML body.
        """
        # Setup
        to = ["recipient@example.com"]
        subject = "Test Subject"
        html_body = "<p>Test HTML Body</p>"
        attachments = [{"name": "file.txt", "data": "data", "cid": "12345"}]
        mock_message.return_value = MagicMock()
        mock_html_body.return_value = MagicMock()
        mock_file_attachment.return_value = MagicMock(spec=FileAttachment)

        # Call the function
        result = create_message(to, True, subject, html_body=html_body, attachments=attachments)

        # Assertions
        mock_html_body.assert_called_once_with(html_body)
        mock_file_attachment.assert_called_once_with(
            FileAttachment, name="file.txt", content="data", is_inline=True, content_id="12345"
        )
        mock_message.assert_called_once()
        assert isinstance(result[0], MagicMock)

    @patch("EWSO365.FileAttachment.__new__")
    @patch("EWSO365.HTMLBody")
    @patch("EWSO365.Body")
    @patch("EWSO365.Message")
    def test_create_message_with_html_body_inline_image_with_handle_html(
        self, mock_message, mock_body, mock_html_body, mock_file_attachment
    ):
        """
        Test create_message function with an HTML body.
        """
        import EWSO365

        # Setup
        to = ["recipient@example.com"]
        subject = "Test Subject"
        original_html_body = '<p><img src="data:image/png;base64,iVBORw0KGgoAAAANSUhEUgAAAAUA"/></p>'
        new_html_body = '<p><img src="cid:image0@11111111_11111111"/></p>'
        attachments = [{"name": "file.txt", "data": "data", "cid": "12345"}]

        mock_message.return_value = MagicMock()
        mock_html_body.return_value = MagicMock()
        mock_file_attachment.return_value = MagicMock(spec=FileAttachment)
        with (
            patch.object(EWSO365.demisto, "uniqueFile", return_value="1234567"),
            patch.object(EWSO365.demisto, "getFilePath", return_value={"path": "", "name": ""}),
            patch.object(uuid, "uuid4", return_value="111111111"),
        ):  # noqa: F821
            # Call the function
            result = create_message(to, True, subject, html_body=original_html_body, attachments=attachments)

            # Assertions
            mock_html_body.assert_called_once_with(new_html_body)
            mock_message.assert_called_once()
            assert isinstance(result[0], MagicMock)

    @patch("EWSO365.FileAttachment.__new__")
    @patch("EWSO365.HTMLBody")
    @patch("EWSO365.Body")
    @patch("EWSO365.Message")
    def test_create_message_with_html_body_inline_image_no_handle_html(
        self, mock_message, mock_body, mock_html_body, mock_file_attachment
    ):
        """
        Test create_message function with an HTML body.
        The handle_inline_image parameter is set to False, so the HTML body containing an inline image should be left as is.
        """
        import EWSO365

        # Setup
        to = ["recipient@example.com"]
        subject = "Test Subject"
        html_body = '<p><img src="data:image/png;base64,iVBORw0KGgoAAAANSUhEUgAAAAUA"/></p>'
        attachments = [{"name": "file.txt", "data": "data", "cid": "12345"}]

        mock_message.return_value = MagicMock()
        mock_html_body.return_value = MagicMock()
        mock_file_attachment.return_value = MagicMock(spec=FileAttachment)
        with (
            patch.object(EWSO365.demisto, "uniqueFile", return_value="1234567"),
            patch.object(EWSO365.demisto, "getFilePath", return_value={"path": "", "name": ""}),
            patch.object(uuid, "uuid4", return_value="111111111"),
        ):  # noqa: F821
            # Call the function
            result = create_message(to, False, subject, html_body=html_body, attachments=attachments)

            # Assertions
            mock_html_body.assert_called_once_with(html_body)
            mock_message.assert_called_once()
            assert isinstance(result[0], MagicMock)


@pytest.mark.parametrize(
    "headers, expected_formatted_headers",
    [
        pytest.param([("Message-ID", "<valid_header>")], [("Message-ID", "<valid_header>")], id="valid header"),
        pytest.param([("Message-ID", "<[valid_header]>")], [("Message-ID", "<valid_header>")], id="invalid header"),
        pytest.param(
            [("Message-ID", "Other type of header format")],
            [("Message-ID", "Other type of header format")],
            id="untouched header format",
        ),
    ],
)
def test_handle_attached_email_with_incorrect_id(mocker, headers, expected_formatted_headers):
    """
    Given:
        - case 1: valid Message-ID header value in attached email object
        - case 1: invalid Message-ID header value in attached email object
        - case 3: a Message-ID header value format which is not tested in the context of handle_attached_email_with_incorrect_id
    When:
        - fetching email which have an attached email with Message-ID header
    Then:
        - case 1: verify the header in the correct format
        - case 2: correct the invalid Message-ID header value
        - case 3: return the header value without further handling

    """
    mime_content = b"\xc400"
    email_policy = SMTP
    attached_email = email.message_from_bytes(mime_content, policy=email_policy)
    attached_email._headers = headers
    assert handle_attached_email_with_incorrect_message_id(attached_email)._headers == expected_formatted_headers


@pytest.mark.parametrize(
    "message_id, expected_message_id_output",
    [
        pytest.param("<message_id>", "<message_id>", id="valid message_id 1"),
        pytest.param("<mess<[age_id>", "<mess<[age_id>", id="valid message_id 2"),
        pytest.param("<>]message_id>", "<>]message_id>", id="valid message_id 3"),
        pytest.param("<[message_id]>", "<message_id>", id="invalid message_id"),
        pytest.param("\r\n\t<message_id>", "\r\n\t<message_id>", id="valid message_id with escape chars"),
        pytest.param("\r\n\t<[message_id]>", "\r\n\t<message_id>", id="invalid message_id with escape chars"),
    ],
)
def test_handle_incorrect_message_id(message_id, expected_message_id_output):
    """
    Given:
        - case 1: valid Message-ID header value in attached email object
        - case 1: invalid Message-ID header value in attached email object
        - case 3: a Message-ID header value format which is not tested in the context of handle_attached_email_with_incorrect_id
    When:
        - fetching email which have an attached email with Message-ID header
    Then:
        - case 1: verify the header in the correct format
        - case 2: correct the invalid Message-ID header value
        - case 3: return the header value without further handling

    """
    assert handle_incorrect_message_id(message_id) == expected_message_id_output


@pytest.mark.parametrize(
    "attachment_name, content_id, is_inline, expected_result",
    [
        pytest.param("image1.png", "", False, "image1.png"),
        pytest.param("image1.png", "123", True, "123-attachmentName-image1.png"),
        pytest.param("image1.png", None, False, "image1.png"),
    ],
)
def test_get_attachment_name(attachment_name, content_id, is_inline, expected_result):
    """
    Given:
        - case 1: attachment is not inline.
        - case 1: attachment is inline.
        - case 3: attachment is not inline.
    When:
        - get_attachment_name is called with LEGACY_NAME=FALSE
    Then:
        Only case 2 should add an ID to the attachment name.

    """
    assert get_attachment_name(attachment_name=attachment_name, content_id=content_id, is_inline=is_inline) == expected_result


@pytest.mark.parametrize(
    "attachment_name, content_id, is_inline, expected_result",
    [
        pytest.param("image1.png", "", False, "image1.png"),
        pytest.param("image1.png", "123", True, "image1.png"),
        pytest.param("image1.png", None, False, "image1.png"),
    ],
)
def test_get_attachment_name_legacy_name(monkeypatch, attachment_name, content_id, is_inline, expected_result):
    """
    Given:
        - case 1: attachment is not inline.
        - case 1: attachment is inline.
        - case 3: attachment is not inline.
    When:
        - get_attachment_name is called with LEGACY_NAME=FALSE
    Then:
        All cases should not add an ID to the attachment name.

    """
    monkeypatch.setattr("EWSO365.LEGACY_NAME", True)
    assert get_attachment_name(attachment_name=attachment_name, content_id=content_id, is_inline=is_inline) == expected_result


def test_handle_attached_email_with_incorrect_from_header_fixes_malformed_header():
    """
    Given:
        An email message with a malformed From header.
    When:
        The handle_attached_email_with_incorrect_from_header function is called.
    Then:
        The From header is corrected and the email message object is updated.
    """
    message = email.message_from_bytes(b"From: =?UTF-8?Q?Task_One=0DTest?= <info@test.com>", policy=SMTP)

    result = handle_attached_email_with_incorrect_from_header(message)

<<<<<<< HEAD
    assert result['From'] == 'Task One Test <info@test.com>'


def test_get_items_from_folder(mocker):
    """
    Given:
        retrieve email with + in its id
    When:
        The get_items_from_folder function is called.
    Then:
        // is added before the + for a correct hr.
    """
    class item:
        def __init__(self) -> None:
            self.attachments = []
    import EWSO365
    client = MagicMock()
    mocker.patch.object(client, 'get_account', return_value=MagicMock())
    mocker.patch.object(client, 'is_default_folder', return_value={})
    mocker.patch.object(client, 'get_folder_by_path', return_value=MagicMock())
    mocker.patch.object(client, 'folder.filter().order_by', return_value={})
    mocker.patch.object(EWSO365, 'get_limited_number_of_messages_from_qs', return_value=[item()])
    mocker.patch.object(EWSO365, 'parse_item_as_dict', return_value={'itemId': '11111+_-+'})
    result = EWSO365.get_items_from_folder(client, 'Inbox')
    assert result[0] == ('### Items in folder Inbox\n|sender|subject|hasAttachments|datetimeReceived'
                         '|receivedBy|author|toRecipients'
                         '|itemId|\n|---|---|---|---|---|---|---|---|\n|  |  |  |  |  |  |  | 11111\\+_-\\+ |\n')
=======
    assert result["From"] == "Task One Test <info@test.com>"
>>>>>>> a6c2e757
<|MERGE_RESOLUTION|>--- conflicted
+++ resolved
@@ -711,15 +711,6 @@
     ]
 
     # sent to "fileResult", original headers from content with matched casing, with additional header
-<<<<<<< HEAD
-    expected_data = 'MIME-Version: 1.0\r\n' \
-                    'Message-ID: <message-test-idRANDOMVALUES@testing.com>\r\n' \
-                    'X-FAKE-Header: HVALue\r\n' \
-                    'X-Who-header: whovALUE\r\n' \
-                    'DATE: 2023-12-16T12:04:45\r\n' \
-                    'X-EXTRA-Missed-Header: EXTRA\r\n' \
-                    '\r\nHello'
-=======
     expected_data = (
         "MIME-Version: 1.0\r\n"
         "Message-ID:  <message-test-idRANDOMVALUES@testing.com>\r\n"
@@ -729,7 +720,6 @@
         "X-EXTRA-Missed-Header: EXTRA\r\n"
         "\r\nHello"
     )
->>>>>>> a6c2e757
 
     message = Message(
         datetime_received=EWSDate(year=2021, month=1, day=25),
@@ -879,15 +869,6 @@
         # This is an extra header logged by exchange in the item -> add to the output
         MessageHeader(name="X-EXTRA-Missed-Header", value="EXTRA"),
     ]
-<<<<<<< HEAD
-    expected_data = 'MIME-Version: 1.0\r\n' \
-                    'Message-ID: <message-test-idRANDOMVALUES@testing.com>\r\n' \
-                    'X-FAKE-Header: HVALue\r\n' \
-                    'X-Who-header: whovALUE\r\n' \
-                    'DATE: 2023-12-16T12:04:45\r\n' \
-                    'X-EXTRA-Missed-Header: EXTRA\r\n' \
-                    '\r\nHello'
-=======
     expected_data = (
         "MIME-Version: 1.0\r\n"
         "Message-ID:  <message-test-idRANDOMVALUES@testing.com>\r\n"
@@ -897,7 +878,6 @@
         "X-EXTRA-Missed-Header: EXTRA\r\n"
         "\r\nHello"
     )
->>>>>>> a6c2e757
 
     class MockEWSClient:
         def __init__(self, *args, **kwargs):
@@ -1161,8 +1141,7 @@
 
     result = handle_attached_email_with_incorrect_from_header(message)
 
-<<<<<<< HEAD
-    assert result['From'] == 'Task One Test <info@test.com>'
+    assert result["From"] == "Task One Test <info@test.com>"
 
 
 def test_get_items_from_folder(mocker):
@@ -1188,7 +1167,4 @@
     result = EWSO365.get_items_from_folder(client, 'Inbox')
     assert result[0] == ('### Items in folder Inbox\n|sender|subject|hasAttachments|datetimeReceived'
                          '|receivedBy|author|toRecipients'
-                         '|itemId|\n|---|---|---|---|---|---|---|---|\n|  |  |  |  |  |  |  | 11111\\+_-\\+ |\n')
-=======
-    assert result["From"] == "Task One Test <info@test.com>"
->>>>>>> a6c2e757
+                         '|itemId|\n|---|---|---|---|---|---|---|---|\n|  |  |  |  |  |  |  | 11111\\+_-\\+ |\n')