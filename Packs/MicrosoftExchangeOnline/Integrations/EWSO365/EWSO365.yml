category: Email
sectionorder:
- Connect
- Collect
commonfields:
  id: EWSO365
  version: -1
configuration:
- additionalinfo: ID can be received from the admin consent procedure - see Detailed Instructions.
  display: ID / Application ID
  name: _client_id
  type: 0
  section: Connect
  required: false
- additionalinfo: Token can be received from the admin consent procedure - see Detailed Instructions.
  display: Token / Tenant ID
  name: _tenant_id
  type: 0
  section: Connect
  required: false
- additionalinfo: Key can be received from the admin consent procedure - see Detailed Instructions.
  displaypassword: Key / Application Secret
  name: credentials
  type: 9
  hiddenusername: true
  section: Connect
  display: ''
  required: false
- additionalinfo: Mailbox to run commands on and to fetch incidents from. To use this functionality, your account must have impersonation rights or delegation for the account specified. For more information, see https://xsoar.pan.dev/docs/reference/integrations/ewso365#additional-information
  display: Email Address
  name: default_target_mailbox
  required: true
  type: 0
  section: Connect
- additionalinfo: If this parameter is given, the commands will run with the UPN mailbox instead of the default target mailbox.
  display: UPN Address
  name: upn_mailbox
  type: 0
  section: Connect
  advanced: true
  required: false
- defaultvalue: Inbox
  display: Name of the folder from which to fetch incidents
  name: folder
  required: true
  type: 0
  additionalinfo: Supports Exchange Folder ID and sub-folders e.g. Inbox/Phishing.
  section: Collect
- defaultvalue: 'Impersonation'
  display: Access Type
  name: access_type
  type: 15
  options:
  - Impersonation
  - Delegate
  section: Connect
  advanced: true
  required: false
- display: Public Folder
  name: is_public_folder
  type: 8
  section: Connect
  advanced: true
  defaultvalue: 'false'
  required: false
- display: Fetch incidents
  name: isFetch
  type: 8
  section: Collect
  required: false
- display: Incident type
  name: incidentType
  type: 13
  section: Connect
  required: false
- defaultvalue: '10 minutes'
  display: First fetch timestamp (<number> <time unit>, e.g., 12 hours, 7 days)
  name: fetch_time
  type: 0
  section: Collect
  required: false
- display: Maximum number of incidents per fetch (up to 200). Performance might be affected by a value higher than 50.
  name: max_fetch
  type: 0
  defaultvalue: '50'
  section: Collect
  required: false
- display: Mark fetched emails as read
  name: mark_as_read
  type: 8
  section: Collect
  advanced: true
  required: false
- display: Timeout (in seconds) for HTTP requests to Exchange Server
  name: request_timeout
  type: 0
  defaultvalue: '120'
  section: Connect
  advanced: true
  required: false
- display: Trust any certificate (not secure)
  name: insecure
  type: 8
  section: Connect
  advanced: true
  required: false
- display: Use system proxy settings
  name: proxy
  type: 8
  defaultvalue: 'false'
  section: Connect
  advanced: true
  required: false
- display: Run as a separate process (protects against memory depletion)
  name: separate_process
  type: 8
  defaultvalue: 'false'
  section: Connect
  advanced: true
  required: false
- additionalinfo: Select this checkbox if you are using a self-deployed Azure application.
  display: Use a self deployed Azure Application
  name: self_deployed
  type: 8
  section: Connect
  advanced: false
  required: false
- additionalinfo: Use the "ID" parameter instead.
  display: ID / Application ID (Deprecated)
  name: client_id
  type: 4
  hidden: true
  section: Connect
  advanced: true
  required: false
- additionalinfo: Use the "Token" parameter instead.
  display: Token / Tenant ID (Deprecated)
  name: tenant_id
  type: 4
  hidden: true
  section: Connect
  advanced: true
  required: false
- additionalinfo: Use the "Key" parameter instead.
  display: Key / Application Secret (Deprecated)
  name: client_secret
  type: 4
  hidden: true
  section: Connect
  advanced: true
  required: false
- defaultvalue: '1'
  display: Incidents Fetch Interval
  name: incidentFetchInterval
  type: 19
  section: Collect
  required: false
- additionalinfo: Default is to filter by received-time, which works well if the folder is an "Inbox". But for a folder emails are dragged into for attention, if we filter by received-time, out-of-order processing of emails means some are ignored. Filtering by modified-time works better for such a scenario. This works best if any modifications (such as tagging) happens before moving the email into the folder, such that the move into the folder is the last modification, and triggers Cortex XSOAR to fetch it as an incident.
  display: What time field should we filter incidents by?
  name: incidentFilter
  options:
  - received-time
  - modified-time
  type: 15
  section: Collect
  advanced: true
  required: false
description: The new EWS O365 integration uses OAuth 2.0 protocol and can be used with Exchange Online and Office 365 (mail).
display: EWS O365
name: EWSO365
script:
  commands:
  - arguments:
    - description: The ID of the email message for which to get the attachments.
      name: item-id
      required: true
    - description: The mailbox in which this attachment was found. If empty, the default mailbox is used. Otherwise the user might require impersonation rights to this mailbox.
      name: target-mailbox
    - description: The attachments ids to get. If none - all attachments will be retrieve from the message. Support multiple attachments with comma-separated value or array.
      isArray: true
      name: attachment-ids
    description: Retrieves the actual attachments from an item (email message). To get all attachments for a message, only specify the item-id argument.
    name: ews-get-attachment
    outputs:
    - contextPath: EWS.Items.FileAttachments.attachmentId
      description: The attachment ID. Used for file attachments only.
      type: string
    - contextPath: EWS.Items.FileAttachments.attachmentName
      description: The attachment name. Used for file attachments only.
      type: string
    - contextPath: EWS.Items.FileAttachments.attachmentSHA256
      description: The SHA256 hash of the attached file.
      type: string
    - contextPath: EWS.Items.FileAttachments.attachmentLastModifiedTime
      description: The attachment last modified time. Used for file attachments only.
      type: date
    - contextPath: EWS.Items.ItemAttachments.datetimeCreated
      description: The created time of the attached email.
      type: date
    - contextPath: EWS.Items.ItemAttachments.datetimeReceived
      description: The received time of the attached email.
      type: date
    - contextPath: EWS.Items.ItemAttachments.datetimeSent
      description: The sent time of the attached email.
      type: date
    - contextPath: EWS.Items.ItemAttachments.receivedBy
      description: The received by address of the attached email.
      type: string
    - contextPath: EWS.Items.ItemAttachments.subject
      description: The subject of the attached email.
      type: string
    - contextPath: EWS.Items.ItemAttachments.textBody
      description: The body of the attached email (as text).
      type: string
    - contextPath: EWS.Items.ItemAttachments.headers
      description: The headers of the attached email.
      type: Unknown
    - contextPath: EWS.Items.ItemAttachments.hasAttachments
      description: Whether the attached email has attachments.
      type: boolean
    - contextPath: EWS.Items.ItemAttachments.itemId
      description: The attached email item ID.
      type: string
    - contextPath: EWS.Items.ItemAttachments.toRecipients
      description: A list of recipient email addresses for the attached email.
      type: Unknown
    - contextPath: EWS.Items.ItemAttachments.body
      description: The body of the attached email (as HTML).
      type: string
    - contextPath: EWS.Items.ItemAttachments.attachmentSHA256
      description: The SHA256 hash of the attached email (as EML file).
      type: string
    - contextPath: EWS.Items.ItemAttachments.FileAttachments.attachmentSHA256
      description: SHA256 hash of the attached files inside of the attached email.
      type: string
    - contextPath: EWS.Items.ItemAttachments.ItemAttachments.attachmentSHA256
      description: SHA256 hash of the attached emails inside of the attached email.
      type: string
    - contextPath: EWS.Items.ItemAttachments.isRead
      description: The read status of the attachment.
      type: String
  - arguments:
    - description: The ID of the email message for which to delete attachments.
      name: item-id
      required: true
    - description: The mailbox in which this attachment was found. If empty, the default mailbox is used. Otherwise the user might require impersonation rights to this mailbox.
      name: target-mailbox
    - description: A comma-separated list (or array) of attachment IDs to delete. If empty, all attachments will be deleted from the message.
      isArray: true
      name: attachment-ids
    description: Deletes the attachments of an item (email message).
    name: ews-delete-attachment
    outputs:
    - contextPath: EWS.Items.FileAttachments.attachmentId
      description: The ID of the deleted attachment, in case of file attachment.
      type: string
    - contextPath: EWS.Items.ItemAttachments.attachmentId
      description: The ID of the deleted attachment, in case of other attachment (for example, "email").
      type: string
    - contextPath: EWS.Items.FileAttachments.action
      description: 'The deletion action in case of file attachment. This is a constant value: ''deleted''.'
      type: string
    - contextPath: EWS.Items.ItemAttachments.action
      description: 'The deletion action in case of other attachment (for example, "email"). This is a constant value: ''deleted''.'
      type: string
  - description: Returns a list of searchable mailboxes. This command requires eDiscovery permissions to the Exchange Server. For more information, see the EWSv2 integration documentation.
    name: ews-get-searchable-mailboxes
    outputs:
    - contextPath: EWS.Mailboxes.mailbox
      description: Addresses of the searchable mailboxes.
      type: string
    - contextPath: EWS.Mailboxes.mailboxId
      description: IDs of the searchable mailboxes.
      type: string
    - contextPath: EWS.Mailboxes.displayName
      description: The email display name.
      type: string
    - contextPath: EWS.Mailboxes.isExternal
      description: Whether the mailbox is external.
      type: boolean
    - contextPath: EWS.Mailboxes.externalEmailAddress
      description: The external email address.
      type: string
    arguments: []
  - arguments:
    - description: The ID of the item to move.
      name: item-id
      required: true
    - description: The path to the folder to which to move the item. Complex paths are supported, for example, "Inbox\Phishing".
      name: target-folder-path
      required: true
    - description: The mailbox on which to run the command.
      name: target-mailbox
    - auto: PREDEFINED
      description: Whether the target folder is a public folder. Can be "True" or "False".
      name: is-public
      predefined:
      - 'True'
      - 'False'
    description: Move an item to different folder in the mailbox.
    name: ews-move-item
    outputs:
    - contextPath: EWS.Items.newItemID
      description: The item ID after move.
      type: string
    - contextPath: EWS.Items.messageID
      description: The item message ID.
      type: string
    - contextPath: EWS.Items.itemId
      description: The original item ID.
      type: string
    - contextPath: EWS.Items.action
      description: The action taken. The value will be "moved".
      type: string
  - arguments:
    - description: The item IDs to delete.
      name: item-ids
      required: true
    - defaultValue: soft
      description: Deletion type. Can be "trash", "soft", or "hard".
      name: delete-type
      required: true
    - description: The mailbox on which to run the command.
      name: target-mailbox
    description: Delete items from mailbox.
    name: ews-delete-items
    outputs:
    - contextPath: EWS.Items.itemId
      description: The deleted item ID.
      type: string
    - contextPath: EWS.Items.messageId
      description: The deleted message ID.
      type: string
    - contextPath: EWS.Items.action
      description: The deletion action. Can be 'trash-deleted', 'soft-deleted', or 'hard-deleted'.
      type: string
  - arguments:
    - description: 'The search query string. For more information about the query syntax, see the Microsoft documentation: https://msdn.microsoft.com/en-us/library/ee693615.aspx'
      name: query
    - description: The folder path in which to search. If empty, searches all folders in the mailbox.
      name: folder-path
    - defaultValue: '50'
      description: Maximum number of results to return. The default is 50.
      name: limit
    - description: The mailbox on which to apply the search.
      name: target-mailbox
    - auto: PREDEFINED
      description: Whether the folder is a public folder. Can be "True" or "False".
      name: is-public
      predefined:
      - 'True'
      - 'False'
    - description: The message ID of the email. This will be ignored if a query argument is provided.
      name: message-id
    - defaultValue: all
      description: A comma-separated list of fields to retrieve.
      isArray: true
      name: selected-fields
      predefined:
      - ''
      auto: PREDEFINED
    description: Searches for items in the specified mailbox. Specific permissions are needed for this operation to search in a target mailbox other than the default.
    name: ews-search-mailbox
    outputs:
    - contextPath: EWS.Items.itemId
      description: The email item ID.
      type: string
    - contextPath: EWS.Items.hasAttachments
      description: Whether the email has attachments.
      type: boolean
    - contextPath: EWS.Items.datetimeReceived
      description: Received time of the email.
      type: date
    - contextPath: EWS.Items.datetimeSent
      description: Sent time of the email.
      type: date
    - contextPath: EWS.Items.headers
      description: Email headers (list).
      type: Unknown
    - contextPath: EWS.Items.sender
      description: Sender email address of the email.
      type: string
    - contextPath: EWS.Items.subject
      description: Subject of the email.
      type: string
    - contextPath: EWS.Items.textBody
      description: Body of the email (as text).
      type: string
    - contextPath: EWS.Items.size
      description: Email size.
      type: number
    - contextPath: EWS.Items.toRecipients
      description: List of email recipients addresses.
      type: Unknown
    - contextPath: EWS.Items.receivedBy
      description: Received by address of the email.
      type: Unknown
    - contextPath: EWS.Items.messageId
      description: Email message ID.
      type: string
    - contextPath: EWS.Items.body
      description: Body of the email (as HTML).
      type: string
    - contextPath: EWS.Items.FileAttachments.attachmentId
      description: Attachment ID of the file attachment.
      type: unknown
    - contextPath: EWS.Items.ItemAttachments.attachmentId
      description: Attachment ID of the item attachment.
      type: unknown
    - contextPath: EWS.Items.FileAttachments.attachmentName
      description: Attachment name of the file attachment.
      type: unknown
    - contextPath: EWS.Items.ItemAttachments.attachmentName
      description: Attachment name of the item attachment.
      type: unknown
    - contextPath: EWS.Items.isRead
      description: The read status of the email.
      type: String
  - arguments:
    - description: The mailbox for which to retrieve the contacts.
      name: target-mailbox
    - defaultValue: '50'
      description: Maximum number of results to return. The default is 50.
      name: limit
    description: Retrieves contacts for a specified mailbox.
    name: ews-get-contacts
    outputs:
    - contextPath: Account.Email.EwsContacts.displayName
      description: The contact name.
      type: Unknown
    - contextPath: Account.Email.EwsContacts.lastModifiedTime
      description: The time that the contact was last modified.
      type: Unknown
    - contextPath: Account.Email.EwsContacts.emailAddresses
      description: Phone numbers of the contact.
      type: Unknown
    - contextPath: Account.Email.EwsContacts.physicalAddresses
      description: Physical addresses of the contact.
      type: Unknown
    - contextPath: Account.Email.EwsContacts.phoneNumbers.phoneNumber
      description: Email addresses of the contact.
      type: Unknown
  - arguments:
    - description: The mailbox for which to get the out-of-office status.
      name: target-mailbox
      required: true
    description: Retrieves the out-of-office status for a specified mailbox.
    name: ews-get-out-of-office
    outputs:
    - contextPath: Account.Email.OutOfOffice.state
      description: 'Out-of-office state. Result can be: Enabled, Scheduled, Disabled.'
      type: Unknown
    - contextPath: Account.Email.OutOfOffice.externalAudience
      description: Out-of-office external audience. Can be "None", "Known", or "All".
      type: Unknown
    - contextPath: Account.Email.OutOfOffice.start
      description: Out-of-office start date.
      type: Unknown
    - contextPath: Account.Email.OutOfOffice.end
      description: Out-of-office end date.
      type: Unknown
    - contextPath: Account.Email.OutOfOffice.internalReply
      description: Out-of-office internal reply.
      type: Unknown
    - contextPath: Account.Email.OutOfOffice.externalReply
      description: Out-of-office external reply.
      type: Unknown
    - contextPath: Account.Email.OutOfOffice.mailbox
      description: Out-of-office mailbox.
      type: Unknown
  - arguments:
    - description: A comma-separated list of message IDs. Run the py-ews-delete-items command to retrieve the message IDs
      name: message-ids
      required: true
    - defaultValue: Inbox
      description: The folder path to recover the messages to.
      name: target-folder-path
      required: true
    - description: The mailbox in which the messages found. If empty, will use the default mailbox. If you specify a different mailbox, you might need impersonation rights to the mailbox.
      name: target-mailbox
    - auto: PREDEFINED
      description: Whether the target folder is a Public Folder. Can be "True" or "False".
      name: is-public
      predefined:
      - 'True'
      - 'False'
    description: Recovers messages that were soft-deleted.
    name: ews-recover-messages
    outputs:
    - contextPath: EWS.Items.itemId
      description: The item ID of the recovered item.
      type: Unknown
    - contextPath: EWS.Items.messageId
      description: The message ID of the recovered item.
      type: Unknown
    - contextPath: EWS.Items.action
      description: The action taken on the item. The value will be 'recovered'.
      type: Unknown
  - arguments:
    - description: The name of the new folder.
      name: new-folder-name
      required: true
    - defaultValue: Inbox
      description: Path to locate the new folder. Exchange folder ID is also supported.
      name: folder-path
      required: true
    - description: The mailbox in which to create the folder.
      name: target-mailbox
    description: Creates a new folder in a specified mailbox.
    name: ews-create-folder
  - arguments:
    - description: The item ID to mark as junk.
      name: item-id
      required: true
    - auto: PREDEFINED
      defaultValue: 'yes'
      description: Whether to move the item from the original folder to the junk folder. Can be "yes" or "no". The default is "yes".
      name: move-items
      predefined:
      - 'yes'
      - 'no'
    - description: If empty, will use the default mailbox. If you specify a different mailbox, you might need impersonation rights to the mailbox.
      name: target-mailbox
    description: 'Marks an item as junk. This is commonly used to block an email address. For more information, see the Microsoft documentation: https://msdn.microsoft.com/en-us/library/office/dn481311(v=exchg.150).aspx'
    name: ews-mark-item-as-junk
  - arguments:
    - description: The mailbox on which to apply the command.
      name: target-mailbox
    description: Retrieves information for folders for a specified mailbox. Only folders with read permissions will be returned. Your visual folders on the mailbox, such as "Inbox", are under the folder "Top of Information Store".
    name: ews-find-folders
    outputs:
    - contextPath: EWS.Folders.name
      description: Folder name.
      type: string
    - contextPath: EWS.Folders.id
      description: Folder ID.
      type: string
    - contextPath: EWS.Folders.totalCount
      description: Number of items in the folder.
      type: Unknown
    - contextPath: EWS.Folders.unreadCount
      description: Number of unread items in the folder.
      type: number
    - contextPath: EWS.Folders.changeKey
      description: Folder change key.
      type: number
    - contextPath: EWS.Folders.childrenFolderCount
      description: Number of sub-folders.
      type: number
  - arguments:
    - description: The folder path from which to get the items.
      name: folder-path
      required: true
    - defaultValue: '50'
      description: Maximum number of items to return. The default is 50.
      name: limit
    - description: The mailbox on which to apply the command.
      name: target-mailbox
    - auto: PREDEFINED
      description: Whether the folder is a public folder. Can be "True" or "False". The default is "False".
      name: is-public
      predefined:
      - 'True'
      - 'False'
    - auto: PREDEFINED
      defaultValue: 'no'
      description: If the email item contains another email as an attachment (EML or MSG file), whether to retrieve the EML/MSG file attachment. Can be "yes" or "no". The default is "no".
      name: get-internal-item
      predefined:
      - 'yes'
      - 'no'
    description: Retrieves items from a specified folder in a mailbox. The items are order by the item created time, most recent is first.
    name: ews-get-items-from-folder
    outputs:
    - contextPath: EWS.Items.itemId
      description: The item ID of the email.
      type: string
    - contextPath: EWS.Items.hasAttachments
      description: Whether the email has attachments.
      type: boolean
    - contextPath: EWS.Items.datetimeReceived
      description: Received time of the email.
      type: date
    - contextPath: EWS.Items.datetimeSent
      description: Sent time of the email.
      type: date
    - contextPath: EWS.Items.headers
      description: Email headers (list).
      type: Unknown
    - contextPath: EWS.Items.sender
      description: Sender mail address of the email.
      type: string
    - contextPath: EWS.Items.subject
      description: Subject of the email.
      type: string
    - contextPath: EWS.Items.textBody
      description: Body of the email (as text).
      type: string
    - contextPath: EWS.Items.size
      description: Email size.
      type: number
    - contextPath: EWS.Items.toRecipients
      description: Email recipients addresses (list).
      type: Unknown
    - contextPath: EWS.Items.receivedBy
      description: Received by address of the email.
      type: Unknown
    - contextPath: EWS.Items.messageId
      description: Email message ID.
      type: string
    - contextPath: EWS.Items.body
      description: Body of the email (as HTML).
      type: string
    - contextPath: EWS.Items.FileAttachments.attachmentId
      description: Attachment ID of file attachment.
      type: unknown
    - contextPath: EWS.Items.ItemAttachments.attachmentId
      description: Attachment ID of the item attachment.
      type: unknown
    - contextPath: EWS.Items.FileAttachments.attachmentName
      description: Attachment name of the file attachment.
      type: unknown
    - contextPath: EWS.Items.ItemAttachments.attachmentName
      description: Attachment name of the item attachment.
      type: unknown
    - contextPath: EWS.Items.isRead
      description: The read status of the email.
      type: String
    - contextPath: EWS.Items.categories
      description: The categories of the email.
      type: unknown
  - arguments:
    - description: A comma-separated list of item IDs.
      isArray: true
      name: item-ids
      required: true
    - description: The mailbox on which to run the command.
      name: target-mailbox
    description: Retrieves items by item ID.
    name: ews-get-items
    outputs:
    - contextPath: EWS.Items.itemId
      description: The email item ID.
      type: string
    - contextPath: EWS.Items.hasAttachments
      description: Whether the email has attachments.
      type: boolean
    - contextPath: EWS.Items.datetimeReceived
      description: Received time of the email.
      type: date
    - contextPath: EWS.Items.datetimeSent
      description: Sent time of the email.
      type: date
    - contextPath: EWS.Items.headers
      description: Email headers (list).
      type: Unknown
    - contextPath: EWS.Items.sender
      description: Sender mail address of the email.
      type: string
    - contextPath: EWS.Items.subject
      description: Subject of the email.
      type: string
    - contextPath: EWS.Items.textBody
      description: Body of the email (as text).
      type: string
    - contextPath: EWS.Items.size
      description: Email size.
      type: number
    - contextPath: EWS.Items.toRecipients
      description: Email recipients addresses (list).
      type: Unknown
    - contextPath: EWS.Items.receivedBy
      description: Received by address of the email.
      type: Unknown
    - contextPath: EWS.Items.messageId
      description: Email message ID.
      type: string
    - contextPath: EWS.Items.body
      description: Body of the email (as HTML).
      type: string
    - contextPath: EWS.Items.FileAttachments.attachmentId
      description: Attachment ID of the file attachment.
      type: unknown
    - contextPath: EWS.Items.ItemAttachments.attachmentId
      description: Attachment ID of the item attachment.
      type: unknown
    - contextPath: EWS.Items.FileAttachments.attachmentName
      description: Attachment name of the file attachment.
      type: unknown
    - contextPath: EWS.Items.ItemAttachments.attachmentName
      description: Attachment name of the item attachment.
      type: unknown
    - contextPath: EWS.Items.isRead
      description: The read status of the email.
      type: String
    - contextPath: Email.CC
      description: Email addresses CC'ed to the email.
      type: String
    - contextPath: Email.BCC
      description: Email addresses BCC'ed to the email.
      type: String
    - contextPath: Email.To
      description: The recipient of the email.
      type: String
    - contextPath: Email.From
      description: The sender of the email.
      type: String
    - contextPath: Email.Subject
      description: The subject of the email.
      type: String
    - contextPath: Email.Text
      description: The plain-text version of the email.
      type: String
    - contextPath: Email.HTML
      description: The HTML version of the email.
      type: String
    - contextPath: Email.HeadersMap
      description: The headers of the email.
      type: String
    - contextPath: EWS.Items.categories
      description: The categories of the email.
      type: unknown
  - arguments:
    - description: The item ID to move.
      name: item-id
      required: true
    - description: The folder in the destination mailbox to which to move the item. You can specify a complex path, for example, "Inbox\Phishing".
      name: destination-folder-path
      required: true
    - description: The mailbox to which to move the item.
      name: destination-mailbox
      required: true
    - description: The mailbox from which to move the item (conventionally called the "target-mailbox", the target mailbox on which to run the command).
      name: source-mailbox
    - auto: PREDEFINED
      description: Whether the destination folder is a Public Folder. Can be "True" or "False". Default is "False".
      name: is-public
      predefined:
      - 'True'
      - 'False'
    description: Moves an item from one mailbox to different mailbox.
    name: ews-move-item-between-mailboxes
    outputs:
    - contextPath: EWS.Items.movedToMailbox
      description: The mailbox wo which the item was moved.
      type: string
    - contextPath: EWS.Items.movedToFolder
      description: The folder to which the item was moved.
      type: string
    - contextPath: EWS.Items.action
      description: The action taken on the item. The value will be "moved".
      type: string
  - arguments:
    - description: The mailbox on which to run the search.
      name: target-mailbox
    - default: true
      defaultValue: AllItems
      description: The path of the folder to retrieve. If empty, will retrieve the folder "AllItems".
      name: folder-path
    - auto: PREDEFINED
      description: Whether the folder is a Public Folder. Default is "False".
      name: is-public
      predefined:
      - 'True'
      - 'False'
    description: Retrieves a single folder.
    name: ews-get-folder
    outputs:
    - contextPath: EWS.Folders.id
      description: Folder ID.
      type: string
    - contextPath: EWS.Folders.name
      description: Folder name.
      type: string
    - contextPath: EWS.Folders.changeKey
      description: Folder change key.
      type: string
    - contextPath: EWS.Folders.totalCount
      description: Total number of emails in the folder.
      type: number
    - contextPath: EWS.Folders.childrenFolderCount
      description: Number of sub-folders.
      type: number
    - contextPath: EWS.Folders.unreadCount
      description: Number of unread emails in the folder.
      type: number
  - arguments:
    - description: Email address of the group to expand.
      name: email-address
      required: true
    - auto: PREDEFINED
      defaultValue: 'False'
      description: Whether to enable recursive expansion. Can be "True" or "False". Default is "False".
      name: recursive-expansion
      predefined:
      - 'True'
      - 'False'
    description: Expands a distribution list to display all members. By default, expands only first layer of the distribution list. If recursive-expansion is "True", the command expands nested distribution lists and returns all members.
    name: ews-expand-group
  - arguments:
    - description: A comma-separated list of item IDs.
      isArray: true
      name: item-ids
      required: true
    - auto: PREDEFINED
      defaultValue: read
      description: How to mark the item. Can be "read" or "unread". Default is "read".
      name: operation
      predefined:
      - read
      - unread
    - description: The mailbox on which to run the command. If empty, the command will be applied on the default mailbox.
      name: target-mailbox
    description: Marks items as read or unread.
    name: ews-mark-items-as-read
    outputs:
    - contextPath: EWS.Items.action
      description: The action that was performed on item.
      type: String
    - contextPath: EWS.Items.itemId
      description: The ID of the item.
      type: String
    - contextPath: EWS.Items.messageId
      description: The message ID of the item.
      type: String
  - arguments:
    - description: The item ID of the item to upload as an EML file.
      name: item-id
      required: true
    - description: The mailbox in which this email was found. If empty, the default mailbox is used. Otherwise the user might require impersonation rights to this mailbox.
      name: target-mailbox
    description: Retrieves items by item ID and uploads its content as an EML file.
    name: ews-get-items-as-eml
    outputs:
    - contextPath: File.Size
      description: The size of the file.
      type: String
    - contextPath: File.SHA1
      description: The SHA1 hash of the file.
      type: String
    - contextPath: File.SHA256
      description: The SHA256 hash of the file.
      type: String
    - contextPath: File.SHA512
      description: The SHA512 hash of the file.
      type: String
    - contextPath: File.Name
      description: The name of the file.
      type: String
    - contextPath: File.SSDeep
      description: The SSDeep hash of the file.
      type: String
    - contextPath: File.EntryID
      description: EntryID of the file
      type: String
    - contextPath: File.Info
      description: Information about the file.
      type: String
    - contextPath: File.Type
      description: The file type.
      type: String
    - contextPath: File.MD5
      description: The MD5 hash of the file.
      type: String
    - contextPath: File.Extension
      description: The extension of the file.
      type: String
  - arguments:
    - default: true
      description: Email addresses for the 'To' field. Supports comma-separated values.
      isArray: true
      name: to
    - description: Email addresses for the 'Cc' field. Supports comma-separated values.
      isArray: true
      name: cc
    - description: Email addresses for the 'Bcc' field. Supports comma-separated values.
      isArray: true
      name: bcc
    - description: The email subject.
      name: subject
    - description: The content (body) of the email (in plain text).
      name: body
    - description: The content (body) of the email (in HTML format).
      name: htmlBody
    - description: A comma-separated list of War Room entry IDs that contain the files to attach to the email.
      isArray: true
      name: attachIDs
    - description: A comma-separated list to rename file names of corresponding attachment IDs. For example, rename the first two files - attachNames=file_name1,file_name2. rename first and third file - attachNames=file_name1,,file_name3)
      isArray: true
      name: attachNames
    - description: A comma-separated list of CIDs to embed attachments inside the email itself.
      isArray: true
      name: attachCIDs
    - description: A name for the attached file. You can pass multiple files in a comma-separated list, e.g., transientFile="t1.txt,temp.txt,t3.txt" transientFileContent="test 2,temporary file content,third file content" transientFileCID="t1.txt@xxx.yyy,t2.txt@xxx.zzz".
      isArray: true
      name: transientFile
    - description: Content for the attached file. You can pass multiple files in a comma-separated list, e.g., transientFile="t1.txt,temp.txt,t3.txt" transientFileContent="test 2,temporary file content,third file content" transientFileCID="t1.txt@xxx.yyy,t2.txt@xxx.zzz".
      isArray: true
      name: transientFileContent
    - description: CID for the attached file if it's inline. You can pass multiple files in a comma-separated list, e.g., transientFile="t1.txt,temp.txt,t3.txt" transientFileContent="test 2,temporary file content,third file content" transientFileCID="t1.txt@xxx.yyy,t2.txt@xxx.zzz".
      isArray: true
      name: transientFileCID
    - description: 'Replace {varname} variables with values from this argument. Expected values are in the form of a JSON document, such ase {"varname": {"value": "some value", "key": "context key"}}. Each var name can either be provided with the value or a context key from which to retrieve the value. Note that only context data is accessible for this argument, while incident fields are not.'
      name: templateParams
    - description: 'A comma-separated list of additional headers in the format: headerName=headerValue. For example: "headerName1=headerValue1,headerName2=headerValue2".'
      isArray: true
      name: additionalHeader
    - description: Raw email message. If provided, all other arguments will be ignored except "to", "cc", and "bcc".
      name: raw_message
    - description: The email address from which to reply.
      name: from
    - description: Email addresses that need to be used to reply to the message. Supports comma-separated values.
      isArray: true
      name: replyTo
    - auto: PREDEFINED
      defaultValue: Normal
      description: Sets the importance/Priority of the email. Default value is Normal
      name: importance
      predefined:
      - High
      - Normal
      - Low
    description: Sends an email.
    name: send-mail
  - name: reply-mail
    arguments:
    - name: inReplyTo
      required: true
      description: ID of the item to reply to.
    - name: to
      required: true
      description: A comma-separated list of email addresses for the 'to' field.
    - name: cc
      description: A comma-separated list of email addresses for the 'cc' field.
    - name: bcc
      description: A comma-separated list of email addresses for the 'bcc' field.
    - name: subject
      description: Subject for the email to be sent.
    - name: body
      description: The contents (body) of the email to be sent.
    - name: htmlBody
      description: HTML formatted content (body) of the email to be sent. This argument overrides the "body" argument.
    - name: renderBody
      description: 'Indicates whether to render the email body'
      auto: PREDEFINED
      predefined:
      - 'true'
      - 'false'
    - name: attachIDs
      description: 'A comma-separated list of War Room entry IDs that contain files, and are used to attach files to the outgoing email. For example: attachIDs=15@8,19@8.'
      isArray: true
    - name: attachNames
      description: A comma-separated list of names of attachments to send. Should be the same number of elements as attachIDs.
      isArray: true
    - name: attachCIDs
      description: A comma-separated list of CIDs to embed attachments within the email itself.
      isArray: true
    description: Replies to an email using EWS.
<<<<<<< HEAD
  - description: Run this command if for some reason you need to rerun the authentication process.
    name: ews-auth-reset
    arguments: []
  dockerimage: demisto/py3ews:1.0.0.69026
=======
  dockerimage: demisto/py3ews:1.0.0.72375
>>>>>>> a177b0e1
  isfetch: true
  script: ''
  subtype: python3
  type: python
tests:
- EWS search-mailbox test
fromversion: 5.0.0<|MERGE_RESOLUTION|>--- conflicted
+++ resolved
@@ -956,14 +956,10 @@
       description: A comma-separated list of CIDs to embed attachments within the email itself.
       isArray: true
     description: Replies to an email using EWS.
-<<<<<<< HEAD
   - description: Run this command if for some reason you need to rerun the authentication process.
     name: ews-auth-reset
     arguments: []
-  dockerimage: demisto/py3ews:1.0.0.69026
-=======
   dockerimage: demisto/py3ews:1.0.0.72375
->>>>>>> a177b0e1
   isfetch: true
   script: ''
   subtype: python3
