--- conflicted
+++ resolved
@@ -950,11 +950,7 @@
       description: A comma-separated list of CIDs to embed attachments within the email itself.
       isArray: true
     description: Replies to an email using EWS.
-<<<<<<< HEAD
-  dockerimage: demisto/py3ews:1.0.0.54571
-=======
   dockerimage: demisto/py3ews:1.0.0.55052
->>>>>>> cc7aa6ca
   feed: false
   isfetch: true
   runonce: false
