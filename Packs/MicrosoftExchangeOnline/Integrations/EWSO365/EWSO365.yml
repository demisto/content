--- conflicted
+++ resolved
@@ -117,9 +117,6 @@
   name: incidentFetchInterval
   required: false
   type: 19
-<<<<<<< HEAD
-description: The new EWS O365 integration uses OAuth 2.0 protocol and can be used with Exchange Online and Office 365 (mail).
-=======
 - additionalinfo: Default is to filter by received-time, which works well if the folder is an "Inbox". But for a folder emails are dragged into for attention, if we filter by received-time, out-of-order processing of emails means some are ignored. Filtering by modified-time works better for such a scenario. This works best if any modifications (such as tagging) happens before moving the email into the folder, such that the move into the folder is the last modification, and triggers Cortex XSOAR to fetch it as an incident.
   display: What time field should we filter incidents by?
   name: incidentFilter
@@ -128,9 +125,7 @@
   - modified-time
   required: false
   type: 15
-description: |-
-  The new EWS O365 integration uses OAuth 2.0 protocol and can be used with Exchange Online and Office 365 (mail).
->>>>>>> 9793deae
+description: The new EWS O365 integration uses OAuth 2.0 protocol and can be used with Exchange Online and Office 365 (mail).
 display: EWS O365
 name: EWSO365
 script:
@@ -519,11 +514,7 @@
     - defaultValue: '50'
       description: Maximum number of items to return. The default is 50.
       name: limit
-<<<<<<< HEAD
-    - description: The mailbox to on which to apply the command.
-=======
     - description: The mailbox on which to apply the command.
->>>>>>> 9793deae
       name: target-mailbox
     - auto: PREDEFINED
       description: Whether the folder is a public folder. Can be "True" or "False". The default is "False".
@@ -596,11 +587,7 @@
       description: The read status of the email.
       type: String
   - arguments:
-<<<<<<< HEAD
-    - description: A comma-separated list if item IDs.
-=======
     - description: A comma-separated list of item IDs.
->>>>>>> 9793deae
       isArray: true
       name: item-ids
       required: true
@@ -791,11 +778,7 @@
       description: The message ID of the item.
       type: String
   - arguments:
-<<<<<<< HEAD
-    - description: The item ID of item to upload as and EML file.
-=======
     - description: The item ID of the item to upload as an EML file.
->>>>>>> 9793deae
       name: item-id
       required: true
     - description: The mailbox in which this email was found. If empty, the default mailbox is used. Otherwise the user might require impersonation rights to this mailbox.
@@ -882,7 +865,6 @@
     - description: Email addresses that need to be used to reply to the message. Supports comma-separated values.
       isArray: true
       name: replyTo
-<<<<<<< HEAD
     - auto: PREDEFINED
       defaultValue: Normal
       description: Sets the importance/Priority of the email. Default value is Normal
@@ -891,8 +873,6 @@
       - High
       - Normal
       - Low
-=======
->>>>>>> 9793deae
     description: Sends an email.
     name: send-mail
   - name: reply-mail
@@ -924,10 +904,7 @@
       isArray: true
     description: Replies to an email using EWS.
   dockerimage: demisto/py3ews:1.0.0.48125
-<<<<<<< HEAD
-=======
   feed: false
->>>>>>> 9793deae
   isfetch: true
   runonce: false
   script: ''
