--- conflicted
+++ resolved
@@ -934,12 +934,7 @@
       description: A comma-separated list of CIDs to embed attachments within the email itself.
       isArray: true
     description: Replies to an email using EWS.
-<<<<<<< HEAD
-  dockerimage: demisto/py3ews:1.0.0.61732
-=======
   dockerimage: demisto/py3ews:1.0.0.63819
-  feed: false
->>>>>>> 004e751d
   isfetch: true
   script: ''
   subtype: python3
