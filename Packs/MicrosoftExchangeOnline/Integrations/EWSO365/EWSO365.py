import email
import hashlib
import json
import logging
import os
import subprocess
import sys
import traceback
import warnings
from email import _header_value_parser as parser
from email.policy import SMTP, SMTPUTF8
from io import StringIO
from multiprocessing import Process
from xml.sax import SAXParseException

import chardet
import dateparser
import exchangelib
from exchangelib import (
    DELEGATE,
    OAUTH2,
    Body,
    EWSDateTime,
    EWSTimeZone,
    ExtendedProperty,
    FileAttachment,
    Folder,
    HTMLBody,
    ItemAttachment,
)
from exchangelib.errors import (
    ErrorFolderNotFound,
    ErrorInvalidIdMalformed,
    ErrorMailboxMoveInProgress,
    ErrorMailboxStoreUnavailable,
    ErrorNameResolutionNoResults,
    MalformedResponseError,
    RateLimitError,
    ResponseMessageError,
)
from exchangelib.items import Contact, Message
from exchangelib.services.common import EWSAccountService, EWSService
from exchangelib.util import MNS, TNS, add_xml_child, create_element
from requests.exceptions import ConnectionError

import demistomock as demisto  # noqa: F401
from CommonServerPython import *  # noqa: F401
from EWSApiModule import *

# Ignore warnings print to stdout
warnings.filterwarnings("ignore")

""" Constants """
INTEGRATION_NAME = get_integration_name()
APP_NAME = "ms-ews-o365"
FOLDER_ID_LEN = 120
MAX_INCIDENTS_PER_FETCH = 200
FETCH_TIME = demisto.params().get('fetch_time') or '10 minutes'

# move results
MOVED_TO_MAILBOX = "movedToMailbox"
MOVED_TO_FOLDER = "movedToFolder"

# item types
FILE_ATTACHMENT_TYPE = "FileAttachment"
ITEM_ATTACHMENT_TYPE = "ItemAttachment"
ATTACHMENT_TYPE = "attachmentType"

TOIS_PATH = "/root/Top of Information Store/"

# context keys
ATTACHMENT_ID = "attachmentId"
ATTACHMENT_ORIGINAL_ITEM_ID = "originalItemId"
NEW_ITEM_ID = "newItemId"
MESSAGE_ID = "messageId"
ITEM_ID = "itemId"
ACTION = "action"
MAILBOX = "mailbox"
MAILBOX_ID = "mailboxId"
FOLDER_ID = "id"
TARGET_MAILBOX = 'receivedBy'

# context paths
CONTEXT_UPDATE_EWS_ITEM = f"EWS.Items((val.{ITEM_ID} === obj.{ITEM_ID} || " \
    f"(val.{MESSAGE_ID} && obj.{MESSAGE_ID} && val.{MESSAGE_ID} === obj.{MESSAGE_ID}))" \
    f" && val.{TARGET_MAILBOX} === obj.{TARGET_MAILBOX})"

CONTEXT_UPDATE_EWS_ITEM_FOR_ATTACHMENT = f"EWS.Items(val.{ITEM_ID} == obj.{ATTACHMENT_ORIGINAL_ITEM_ID})"
CONTEXT_UPDATE_ITEM_ATTACHMENT = f".ItemAttachments(val.{ATTACHMENT_ID} == obj.{ATTACHMENT_ID})"
CONTEXT_UPDATE_FILE_ATTACHMENT = f".FileAttachments(val.{ATTACHMENT_ID} == obj.{ATTACHMENT_ID})"
CONTEXT_UPDATE_FOLDER = f"EWS.Folders(val.{FOLDER_ID} == obj.{FOLDER_ID})"

# fetch params
LAST_RUN_TIME = "lastRunTime"
LAST_RUN_IDS = "ids"
LAST_RUN_FOLDER = "folderName"
ERROR_COUNTER = "errorCounter"

# Types of filter
MODIFIED_FILTER = "modified-time"
RECEIVED_FILTER = "received-time"

# headers
ITEMS_RESULTS_HEADERS = [
    "sender",
    "subject",
    "hasAttachments",
    "datetimeReceived",
    "receivedBy",
    "author",
    "toRecipients",
    "textBody",
]

# attachment name param
LEGACY_NAME = argToBoolean(demisto.params().get('legacy_name', False))
UTF_8 = 'utf-8'

""" Classes """


class MarkAsJunk(EWSAccountService):
    """
    EWSAccountService class used for marking items as junk
    """
    SERVICE_NAME = "MarkAsJunk"

    def call(self, item_id, move_item):
        elements = list(
            self._get_elements(
                payload=self.get_payload(item_id=item_id, move_item=move_item)
            )
        )
        for element in elements:
            if isinstance(element, ResponseMessageError):
                return str(element)
        return "Success"

    def get_payload(self, item_id, move_item):  # pragma: no cover
        junk = create_element(
            f"m:{self.SERVICE_NAME}",
            {"IsJunk": "true", "MoveItem": "true" if move_item else "false"},
        )

        items_list = create_element("m:ItemIds")
        item_element = create_element("t:ItemId", {"Id": item_id})
        items_list.append(item_element)
        junk.append(items_list)

        return junk


class GetSearchableMailboxes(EWSService):
    """
    EWSAccountService class used for getting Searchable Mailboxes
    """
    SERVICE_NAME = "GetSearchableMailboxes"
    element_container_name = f"{{{MNS}}}SearchableMailboxes"

    @staticmethod
    def parse_element(element):
        return {
            MAILBOX: element.find(f"{{{TNS}}}PrimarySmtpAddress").text
            if element.find(f"{{{TNS}}}PrimarySmtpAddress") is not None
            else None,
            MAILBOX_ID: element.find(f"{{{TNS}}}ReferenceId").text
            if element.find(f"{{{TNS}}}ReferenceId") is not None
            else None,
            "displayName": element.find(f"{{{TNS}}}DisplayName").text
            if element.find(f"{{{TNS}}}DisplayName") is not None
            else None,
            "isExternal": element.find(f"{{{TNS}}}IsExternalMailbox").text
            if element.find(f"{{{TNS}}}IsExternalMailbox") is not None
            else None,
            "externalEmailAddress": element.find(f"{{{TNS}}}ExternalEmailAddress").text
            if element.find(f"{{{TNS}}}ExternalEmailAddress") is not None
            else None,
        }

    def call(self):
        elements = self._get_elements(payload=self.get_payload())
        return [
            self.parse_element(x)
            for x in elements
            if x.find(f"{{{TNS}}}ReferenceId").text
        ]

    def get_payload(self):
        element = create_element(f"m:{self.SERVICE_NAME}")
        return element


class ExpandGroup(EWSService):
    """
    EWSAccountService class used for expanding groups
    """
    SERVICE_NAME = "ExpandDL"
    element_container_name = f"{{{MNS}}}DLExpansion"

    @staticmethod
    def parse_element(element):
        return {
            MAILBOX: element.find(f"{{{TNS}}}EmailAddress").text
            if element.find(f"{{{TNS}}}EmailAddress") is not None
            else None,
            "displayName": element.find(f"{{{TNS}}}Name").text
            if element.find(f"{{{TNS}}}Name") is not None
            else None,
            "mailboxType": element.find(f"{{{TNS}}}MailboxType").text
            if element.find(f"{{{TNS}}}MailboxType") is not None
            else None,
        }

    def call(self, email_address, recursive_expansion=False):  # pragma: no cover
        try:
            if recursive_expansion == "True":
                group_members: dict = {}
                self.expand_group_recursive(email_address, group_members)
                return list(group_members.values())
            else:
                return self.expand_group(email_address)
        except ErrorNameResolutionNoResults:
            demisto.results("No results were found.")
            sys.exit()

    def get_payload(self, email_address):
        element = create_element(f"m:{self.SERVICE_NAME}")
        mailbox_element = create_element("m:Mailbox")
        add_xml_child(mailbox_element, "t:EmailAddress", email_address)
        element.append(mailbox_element)
        return element

    def expand_group(self, email_address):
        """
        Expand given group
        :param email_address: email address of the group to expand
        :return: list dict with parsed expanded group data
        """
        elements = self._get_elements(payload=self.get_payload(email_address))
        return [self.parse_element(x) for x in elements]

    def expand_group_recursive(self, email_address, non_dl_emails, dl_emails=None):  # pragma: no cover
        """
        Expand group recursively
        :param email_address: email address of the group to expand
        :param non_dl_emails: non distribution only emails
        :param dl_emails: (Optional) distribution only emails
        :return: Set of dl emails and non dl emails (returned via reference)
        """
        if dl_emails is None:
            dl_emails = set()
        if email_address in non_dl_emails or email_address in dl_emails:
            return
        dl_emails.add(email_address)

        for member in self.expand_group(email_address):
            if (
                member["mailboxType"] == "PublicDL"
                or member["mailboxType"] == "PrivateDL"
            ):
                self.expand_group_recursive(member.get("mailbox"), non_dl_emails, dl_emails)
            else:
                if member["mailbox"] not in non_dl_emails:
                    non_dl_emails[member["mailbox"]] = member


# If you are modifying this probably also need to modify in other files
def exchangelib_cleanup():  # pragma: no cover
    key_protocols = list(exchangelib.protocol.CachingProtocol._protocol_cache.items())
    try:
        exchangelib.close_connections()
    except Exception as ex:
        demisto.error(f"Error was found in exchangelib cleanup, ignoring: {ex}")
    for key, (protocol, _) in key_protocols:
        try:
            if "thread_pool" in protocol.__dict__:
                demisto.debug(
                    f"terminating thread pool key{key} id: {id(protocol.thread_pool)}"
                )
                protocol.thread_pool.terminate()
                del protocol.__dict__["thread_pool"]
            else:
                demisto.info(
                    f"Thread pool not found (ignoring terminate) in protocol dict: {dir(protocol.__dict__)}"
                )
        except Exception as ex:
            demisto.error(f"Error with thread_pool.terminate, ignoring: {ex}")


""" LOGGING """

log_stream = None
log_handler = None


def start_logging():
    global log_stream
    global log_handler
    logging.raiseExceptions = False
    if log_stream is None:
        log_stream = StringIO()
        log_handler = logging.StreamHandler(stream=log_stream)
        log_handler.setFormatter(logging.Formatter(logging.BASIC_FORMAT))
        logger = logging.getLogger()
        logger.addHandler(log_handler)
        logger.setLevel(logging.DEBUG)


""" Helper Functions """


def get_client_from_params(params: dict) -> EWSClient:
    """
    Parse the integration params and create an EWS client object
    Args:
        params (dict): dict received from demisto.params()

    Returns:
        EWSClient: EWS client object to interact with the exchange API
    """
    client_id = params.get('_client_id') or params.get('client_id', '')
    client_secret = (params.get('credentials') or {}).get('password') or params.get('client_secret', '')
    tenant_id = params.get('_tenant_id') or params.get('tenant_id', '')
    if not client_secret:
        raise Exception('Key / Application Secret must be provided.')
    elif not client_id:
        raise Exception('ID / Application ID must be provided.')
    elif not tenant_id:
        raise Exception('Token / Tenant ID must be provided.')

    access_type = params.get('access_type', DELEGATE) or DELEGATE
    access_type = (access_type[0] if isinstance(access_type, list) else access_type).lower()
    default_target_mailbox = params.get('default_target_mailbox', '')
    max_fetch = min(int(params.get('max_fetch', MAX_INCIDENTS_PER_FETCH)), MAX_INCIDENTS_PER_FETCH)
    azure_cloud = get_azure_cloud(params, INTEGRATION_NAME)
    ews_server = f'{azure_cloud.endpoints.exchange_online}/EWS/Exchange.asmx/'
    folder = params.get('folder', 'Inbox')
    is_public_folder = argToBoolean(params.get('is_public_folder', False))
    request_timeout = int(params.get('request_timeout', 120))
    mark_as_read = params.get('mark_as_read', False)
    legacy_name = argToBoolean(params.get('legacy_name', False))
    incident_filter = IncidentFilter(params.get('incidentFilter', IncidentFilter.RECEIVED_FILTER))
    self_deployed = argToBoolean(params.get('self_deployed', False))
    insecure = argToBoolean(params.get('insecure', False))
    proxy = params.get('proxy', False)

    return EWSClient(
        client_id=client_id,
        client_secret=client_secret,
        access_type=access_type,
        default_target_mailbox=default_target_mailbox,
        max_fetch=max_fetch,
        ews_server=ews_server,
        auth_type=OAUTH2,
        version='O365',
        folder=folder,
        is_public_folder=is_public_folder,
        request_timeout=request_timeout,
        mark_as_read=mark_as_read,
        legacy_name=legacy_name,
        incident_filter=incident_filter,
        azure_cloud=azure_cloud,
        tenant_id=tenant_id,
        self_deployed=self_deployed,
        log_memory=is_debug_mode(),
        app_name=APP_NAME,
        insecure=insecure,
        proxy=proxy,
    )


def get_attachment_name(attachment_name, eml_extension=False, content_id="", is_inline=False):
    """
    Retrieve attachment name or error string if none is provided
    :param attachment_name: attachment name to retrieve
    :param eml_extension: Indicates whether the eml extension should be added
    :return: string
    """
    if is_inline and content_id and content_id != "None" and not LEGACY_NAME:
        if attachment_name is None or attachment_name == "":
            return (f"{content_id}-attachmentName-demisto_untitled_attachment.eml"
                    if eml_extension
                    else f"{content_id}-attachmentName-demisto_untitled_attachment")
        elif eml_extension and not attachment_name.endswith(".eml"):
            return f'{content_id}-attachmentName-{attachment_name}.eml'
        return f'{content_id}-attachmentName-{attachment_name}'
    if attachment_name is None or attachment_name == "":
        return "demisto_untitled_attachment.eml" if eml_extension else "demisto_untitled_attachment"
    elif eml_extension and not attachment_name.endswith(".eml"):
        return f'{attachment_name}.eml'
    return attachment_name


def get_entry_for_object(title, context_key, obj, headers=None):
    """
    Create an entry for a given object
    :param title: Title of the human readable
    :param context_key: Context key used for entry context
    :param obj: Object to create entry for
    :param headers: (Optional) headers used in the tableToMarkDown
    :return: Entry object to be used with demisto.results()
    """
    if len(obj) == 0:
        return "There is no output results"
    if headers and isinstance(obj, dict):
        headers = list(set(headers).intersection(set(obj.keys())))

    return {
        "Type": entryTypes["note"],
        "Contents": obj,
        "ContentsFormat": formats["json"],
        "ReadableContentsFormat": formats["markdown"],
        "HumanReadable": tableToMarkdown(title, obj, headers),
        "EntryContext": {context_key: obj},
    }


def prepare_args(args):
    """
    Prepare arguments to be used as the API expects it
    :param args: demisto args
    :return: transformed args
    """
    args = {k.replace("-", "_"): v for k, v in list(args.items())}
    if "is_public" in args:
        args["is_public"] = args["is_public"] == "True"
    if "from" in args:
        args['from_address'] = args.pop('from')
    return args


def get_limited_number_of_messages_from_qs(qs, limit):  # pragma: no cover
    """
    Retrieve a limited number of messages from query search
    :param qs: query search to execute
    :param limit: limit on number of items to retrieve from search
    :return: list of exchangelib.Message
    """
    count = 0
    results = []
    for item in qs:
        if count == limit:
            break
        if isinstance(item, Message):
            count += 1
            results.append(item)
    return results


def keys_to_camel_case(value):  # pragma: no cover
    """
    Transform keys from snake to camel case (does nothing if no snakes are found)
    :param value: value to transform
    :return: transformed value
    """

    def str_to_camel_case(snake_str):
        components = snake_str.split("_")
        return components[0] + "".join(x.title() for x in components[1:])

    if value is None:
        return None
    if isinstance(value, list | set):
        return list(map(keys_to_camel_case, value))
    if isinstance(value, dict):
        return {
            keys_to_camel_case(k): keys_to_camel_case(v) if isinstance(v, list | dict) else v
            for (k, v) in list(value.items())
        }

    return str_to_camel_case(value)


def get_last_run(client: EWSClient, last_run=None):
    """
    Retrieve the last run time
    :param client: EWS Client
    :param last_run: (Optional) last run object
    :return: last run dict
    """
    if not last_run or last_run.get(LAST_RUN_FOLDER) != client.folder_name:
        last_run = {
            LAST_RUN_TIME: None,
            LAST_RUN_FOLDER: client.folder_name,
            LAST_RUN_IDS: [],
        }
    if LAST_RUN_TIME in last_run and last_run[LAST_RUN_TIME] is not None:
        last_run[LAST_RUN_TIME] = EWSDateTime.from_string(last_run[LAST_RUN_TIME])

    # In case we have existing last_run data
    if last_run.get(LAST_RUN_IDS) is None:
        last_run[LAST_RUN_IDS] = []

    return last_run


def email_ec(item):
    """
    Create entry context for an email
    :param item: exchangelib.Item
    :return: entry context dict
    """
    return {
        "CC": None if not item.cc_recipients else
        [mailbox.email_address for mailbox in item.cc_recipients],
        "BCC": None
        if not item.bcc_recipients else
        [mailbox.email_address for mailbox in item.bcc_recipients],
        "To": None if not item.to_recipients else
        [mailbox.email_address for mailbox in item.to_recipients],
        "From": item.author.email_address,
        "Subject": item.subject,
        "Text": item.text_body,
        "HTML": item.body,
        "HeadersMap": None if not item.headers else
        {header.name: header.value for header in item.headers},
    }


def parse_item_as_dict(item, email_address=None, camel_case=False, compact_fields=False):  # pragma: no cover
    """
    Parses an exchangelib item as a dict
    :param item: exchangelib.Item to parse
    :param (Optional) email_address: string mailbox
    :param (Optional) camel_case: Is camel case
    :param (Optional) compact_fields: Is compact fields
    :return: Item as a dict
    """

    def parse_object_as_dict(obj):
        raw_dict = {}
        if obj is not None:
            for field in obj.FIELDS:
                raw_dict[field.name] = getattr(obj, field.name, None)
        return raw_dict

    def parse_folder_as_json(folder):  # pragma: no cover
        raw_dict = parse_object_as_dict(folder)
        if "parent_folder_id" in raw_dict:
            raw_dict["parent_folder_id"] = parse_folder_as_json(
                raw_dict["parent_folder_id"]
            )
        if "effective_rights" in raw_dict:
            raw_dict["effective_rights"] = parse_object_as_dict(
                raw_dict["effective_rights"]
            )
        return raw_dict

    raw_dict = {}
    for field, value in item._field_vals():
        if type(value) in [str, str, int, float, bool, Body, HTMLBody, None]:
            raw_dict[field] = value
    raw_dict["id"] = item.id
    demisto.debug(f"checking for attachments in email with id {item.id}")
    log_memory()
    if getattr(item, "attachments", None):
        raw_dict["attachments"] = [
            parse_attachment_as_dict(item.id, x) for x in item.attachments
        ]

    for time_field in [
        "datetime_sent",
        "datetime_created",
        "datetime_received",
        "last_modified_time",
        "reminder_due_by",
    ]:
        value = getattr(item, time_field, None)
        if value:
            raw_dict[time_field] = value.ewsformat()

    for dict_field in [
        "effective_rights",
        "parent_folder_id",
        "conversation_id",
        "author",
        "extern_id",
        "received_by",
        "received_representing",
        "reply_to",
        "sender",
        "folder",
    ]:
        value = getattr(item, dict_field, None)
        if value:
            if isinstance(value, list):
                raw_dict[dict_field] = []
                for single_val in value:
                    raw_dict[dict_field].append(parse_object_as_dict(single_val))
            else:
                raw_dict[dict_field] = parse_object_as_dict(value)

    for list_dict_field in ["headers", "cc_recipients", "to_recipients"]:
        value = getattr(item, list_dict_field, None)
        if value:
            raw_dict[list_dict_field] = [parse_object_as_dict(x) for x in value]

    for list_str_field in ["categories"]:
        value = getattr(item, list_str_field, None)
        if value:
            raw_dict[list_str_field] = value

    if getattr(item, "folder", None):
        raw_dict["folder"] = parse_folder_as_json(item.folder)
        folder_path = (
            item.folder.absolute[len(TOIS_PATH):]
            if item.folder.absolute.startswith(TOIS_PATH)
            else item.folder.absolute
        )
        raw_dict["folder_path"] = folder_path

    if compact_fields:
        new_dict = {}
        # noinspection PyListCreation
        fields_list = [
            "datetime_created",
            "datetime_received",
            "datetime_sent",
            "sender",
            "has_attachments",
            "importance",
            "message_id",
            "last_modified_time",
            "size",
            "subject",
            "text_body",
            "headers",
            "body",
            "folder_path",
            "is_read",
            "categories"
        ]

        if "id" in raw_dict:
            new_dict["itemId"] = raw_dict["id"]
            fields_list.append("itemId")

        for field in fields_list:
            if field in raw_dict:
                new_dict[field] = raw_dict.get(field)
        for field in ["received_by", "author", "sender"]:
            if field in raw_dict:
                new_dict[field] = raw_dict.get(field, {}).get("email_address")
        for field in ["to_recipients"]:
            if field in raw_dict:
                new_dict[field] = [x.get("email_address") for x in raw_dict[field]]
        attachments = raw_dict.get("attachments")
        if attachments and len(attachments) > 0:
            file_attachments = [
                x for x in attachments if x[ATTACHMENT_TYPE] == FILE_ATTACHMENT_TYPE
            ]
            if len(file_attachments) > 0:
                new_dict["FileAttachments"] = file_attachments
            item_attachments = [
                x for x in attachments if x[ATTACHMENT_TYPE] == ITEM_ATTACHMENT_TYPE
            ]
            if len(item_attachments) > 0:
                new_dict["ItemAttachments"] = item_attachments

        raw_dict = new_dict

    if camel_case:
        raw_dict = keys_to_camel_case(raw_dict)

    if email_address:
        raw_dict[MAILBOX] = email_address
    return raw_dict


def get_entry_for_file_attachment(item_id, attachment):
    """
    Creates a file entry for an attachment
    :param item_id: item_id of the attachment
    :param attachment: attachment dict
    :return: file entry dict for attachment
    """
    entry = fileResult(get_attachment_name(attachment_name=attachment.name, content_id=attachment.content_id,
                       is_inline=attachment.is_inline), attachment.content)
    entry["EntryContext"] = {
        CONTEXT_UPDATE_EWS_ITEM_FOR_ATTACHMENT
        + CONTEXT_UPDATE_FILE_ATTACHMENT: parse_attachment_as_dict(item_id, attachment)
    }
    return entry


def parse_attachment_as_dict(item_id, attachment):
    """
    Creates a note entry for an attachment
    :param item_id: item_id of the attachment
    :param attachment: attachment dict
    :return: note entry dict for attachment
    """
    try:
        attachment_content = (
            attachment.content
            if isinstance(attachment, FileAttachment)
            else attachment.item.mime_content
        )
        if isinstance(attachment_content, str):  # Strings must be encoded before hashing
            attachment_content = attachment_content.encode()
        return {
            ATTACHMENT_ORIGINAL_ITEM_ID: item_id,
            ATTACHMENT_ID: attachment.attachment_id.id,
            "attachmentName": get_attachment_name(attachment_name=attachment.name,
                                                  content_id=attachment.content_id,
                                                  is_inline=attachment.is_inline),
            "attachmentSHA256": hashlib.sha256(attachment_content).hexdigest()
            if attachment_content
            else None,
            "attachmentContentType": attachment.content_type,
            "attachmentContentId": attachment.content_id,
            "attachmentContentLocation": attachment.content_location,
            "attachmentSize": attachment.size,
            "attachmentLastModifiedTime": attachment.last_modified_time.ewsformat(),
            "attachmentIsInline": attachment.is_inline,
            ATTACHMENT_TYPE: FILE_ATTACHMENT_TYPE
            if isinstance(attachment, FileAttachment)
            else ITEM_ATTACHMENT_TYPE,
        }
    except TypeError as e:
        if str(e) != "must be string or buffer, not None":
            raise
        return {
            ATTACHMENT_ORIGINAL_ITEM_ID: item_id,
            ATTACHMENT_ID: attachment.attachment_id.id,
            "attachmentName": get_attachment_name(attachment_name=attachment.name,
                                                  content_id=attachment.content_id,
                                                  is_inline=attachment.is_inline),
            "attachmentSHA256": None,
            "attachmentContentType": attachment.content_type,
            "attachmentContentId": attachment.content_id,
            "attachmentContentLocation": attachment.content_location,
            "attachmentSize": attachment.size,
            "attachmentLastModifiedTime": attachment.last_modified_time.ewsformat(),
            "attachmentIsInline": attachment.is_inline,
            ATTACHMENT_TYPE: FILE_ATTACHMENT_TYPE
            if isinstance(attachment, FileAttachment)
            else ITEM_ATTACHMENT_TYPE,
        }


def get_entry_for_item_attachment(item_id, attachment, target_email):  # pragma: no cover
    """
    Creates a note entry for an item attachment
    :param item_id: Item id
    :param attachment: exchangelib attachment
    :param target_email: target email
    :return: note entry dict for item attachment
    """
    item = attachment.item
    dict_result = parse_attachment_as_dict(item_id, attachment)
    dict_result.update(
        parse_item_as_dict(item, target_email, camel_case=True, compact_fields=True)
    )
    title = (f'EWS get attachment got item for "{target_email}", '
             f'"{get_attachment_name(attachment_name=attachment.name, content_id=attachment.content_id, is_inline=attachment.is_inline)}"')  # noqa: E501

    return get_entry_for_object(
        title,
        CONTEXT_UPDATE_EWS_ITEM_FOR_ATTACHMENT + CONTEXT_UPDATE_ITEM_ATTACHMENT,
        dict_result,
    )


""" Command Functions """


def get_expanded_group(client: EWSClient, email_address, recursive_expansion=False):
    """
    Retrieve expanded group command
    :param client: EWS Client
    :param email_address: Email address of the group to expand
    :param (Optional) recursive_expansion: Whether to enable recursive expansion. Default is "False".
    :return: Expanded groups output tuple
    """
    group_members = ExpandGroup(protocol=client.get_protocol()).call(
        email_address, recursive_expansion
    )
    group_details = {"name": email_address, "members": group_members}
    output = {"EWS.ExpandGroup": group_details}
    readable_output = tableToMarkdown("Group Members", group_members)
    return readable_output, output, group_details


def get_searchable_mailboxes(client: EWSClient):
    """
    Retrieve searchable mailboxes command
    :param client: EWS Client
    :return: Searchable mailboxes output tuple
    """
    searchable_mailboxes = GetSearchableMailboxes(protocol=client.get_protocol()).call()
    readable_output = tableToMarkdown(
        "Searchable mailboxes", searchable_mailboxes, headers=["displayName", "mailbox"]
    )
    output = {"EWS.Mailboxes": searchable_mailboxes}
    return readable_output, output, searchable_mailboxes


def delete_attachments_for_message(
    client: EWSClient, item_id, target_mailbox=None, attachment_ids=None
):  # pragma: no cover
    """
    Deletes attachments for a given message
    :param client: EWS Client
    :param item_id: item id
    :param (Optional) target_mailbox: target mailbox
    :param (Optional) attachment_ids: attachment ids to delete
    :return: entries that were delted
    """
    attachment_ids = argToList(attachment_ids)
    attachments = client.get_attachments_for_item(
        item_id, target_mailbox, attachment_ids
    )
    deleted_file_attachments = []
    deleted_item_attachments = []  # type: ignore
    for attachment in attachments:
        attachment_deleted_action = {
            ATTACHMENT_ID: attachment.attachment_id.id,
            ACTION: "deleted",
        }
        if isinstance(attachment, FileAttachment):
            deleted_file_attachments.append(attachment_deleted_action)
        else:
            deleted_item_attachments.append(attachment_deleted_action)
        attachment.detach()

    entries = []
    if len(deleted_file_attachments) > 0:
        entry = get_entry_for_object(
            "Deleted file attachments",
            "EWS.Items" + CONTEXT_UPDATE_FILE_ATTACHMENT,
            deleted_file_attachments,
        )
        entries.append(entry)
    if len(deleted_item_attachments) > 0:
        entry = get_entry_for_object(
            "Deleted item attachments",
            "EWS.Items" + CONTEXT_UPDATE_ITEM_ATTACHMENT,
            deleted_item_attachments,
        )
        entries.append(entry)

    return entries


def fetch_attachments_for_message(
    client: EWSClient, item_id, target_mailbox=None, attachment_ids=None, identifiers_filter=""
):  # pragma: no cover
    """
    Fetches attachments for a message
    :param client: EWS Client
    :param item_id: item id
    :param (Optional) target_mailbox: target mailbox
    :param (Optional) attachment_ids: attachment ids
    :param (Optional) identifiers_filter: attachment ids or content ids to create a fileResult
    :return: list of parsed entries
    """
    identifiers_filter = argToList(identifiers_filter)
    attachment_ids = argToList(attachment_ids)
    account = client.get_account(target_mailbox)
    attachments = client.get_attachments_for_item(item_id, account, attachment_ids)
    entries = []
    for attachment in attachments:
        if isinstance(attachment, FileAttachment):
            try:
                if attachment.content:
                    entries.append(get_entry_for_file_attachment(item_id, attachment))
            except TypeError as e:
                if str(e) != "must be string or buffer, not None":
                    raise
        else:
            entries.append(
                get_entry_for_item_attachment(
                    item_id, attachment, account.primary_smtp_address
                )
            )
            if attachment.item.mime_content:
                entries.append(
                    fileResult(
                        get_attachment_name(attachment_name=attachment.name, eml_extension=True,
                                            content_id=attachment.content_id,
                                            is_inline=attachment.is_inline),
                        attachment.item.mime_content,
                    )
                )

    return entries


def move_item_between_mailboxes(
    client: EWSClient,
    item_id,
    destination_mailbox,
    destination_folder_path,
    source_mailbox=None,
    is_public=None,
):  # pragma: no cover
    """
    Moves item between mailboxes
    :param client: EWS Client
    :param item_id: item id
    :param destination_mailbox: destination mailbox
    :param destination_folder_path: destination folder path
    :param (Optional) source_mailbox: source mailbox
    :param (Optional) is_public: is the destination folder public
    :return: Output tuple
    """
    source_account = client.get_account(source_mailbox)
    destination_account = client.get_account(destination_mailbox)
    is_public = client.is_default_folder(destination_folder_path, is_public)
    destination_folder = client.get_folder_by_path(
        destination_folder_path, destination_account, is_public
    )
    item = client.get_item_from_mailbox(source_account, item_id)
    exported_items = source_account.export([item])
    destination_account.upload([(destination_folder, exported_items[0])])
    source_account.bulk_delete([item])
    move_result = {
        MOVED_TO_MAILBOX: destination_mailbox,
        MOVED_TO_FOLDER: destination_folder_path,
    }
    readable_output = "Item was moved successfully."
    output = {f"EWS.Items(val.itemId === '{item_id}')": move_result}
    return readable_output, output, move_result


def move_item(
    client: EWSClient, item_id, target_folder_path, target_mailbox=None, is_public=None
):  # pragma: no cover
    """
    Moves an item within the same mailbox
    :param client: EWS Client
    :param item_id: item id
    :param target_folder_path: target folder path
    :param (Optional) target_mailbox: mailbox containing the item
    :param (Optional) is_public: is the destination folder public
    :return: Output tuple
    """
    account = client.get_account(target_mailbox)
    is_public = client.is_default_folder(target_folder_path, is_public)
    target_folder = client.get_folder_by_path(target_folder_path, is_public=is_public)
    item = client.get_item_from_mailbox(account, item_id)
    if isinstance(item, ErrorInvalidIdMalformed):
        raise Exception("Item not found")
    item.move(target_folder)
    move_result = {
        NEW_ITEM_ID: item.id,
        ITEM_ID: item_id,
        MESSAGE_ID: item.message_id,
        ACTION: "moved",
    }
    readable_output = tableToMarkdown("Moved items", move_result)
    output = {CONTEXT_UPDATE_EWS_ITEM: move_result}
    return readable_output, output, move_result


def delete_items(client: EWSClient, item_ids, delete_type, target_mailbox=None):  # pragma: no cover
    """
    Delete items in a mailbox
    :param client: EWS Client
    :param item_ids: items ids to delete
    :param delete_type: delte type soft/hard
    :param (Optional) target_mailbox: mailbox containinf the items
    :return: Output tuple
    """
    deleted_items = []
    item_ids = argToList(item_ids)
    items = client.get_items_from_mailbox(target_mailbox, item_ids)
    delete_type = delete_type.lower()

    for item in items:
        item_id = item.id
        if delete_type == "trash":
            item.move_to_trash()
        elif delete_type == "soft":
            item.soft_delete()
        elif delete_type == "hard":
            item.delete()
        else:
            raise Exception(
                f'invalid delete type: {delete_type}. Use "trash" \\ "soft" \\ "hard"'
            )
        deleted_items.append(
            {
                ITEM_ID: item_id,
                MESSAGE_ID: item.message_id,
                ACTION: f"{delete_type}-deleted",
            }
        )

    readable_output = tableToMarkdown(
        f"Deleted items ({delete_type} delete type)", deleted_items
    )
    output = {CONTEXT_UPDATE_EWS_ITEM: deleted_items}
    return readable_output, output, deleted_items


def search_items_in_mailbox(
    client: EWSClient,
    query=None,
    message_id=None,
    folder_path="",
    limit=100,
    target_mailbox=None,
    is_public=None,
    selected_fields="all",
):  # pragma: no cover
    """
    Search items in mailbox
    :param client: EWS Client
    :param (Optional) query: query to execute
    :param (Optional) message_id: message ids to search
    :param (Optional) folder_path: folder path to search
    :param (Optional) limit: max amount of items to fetch
    :param (Optional) target_mailbox: mailbox containing the items
    :param (Optional) is_public: is the targeted folder public
    :param (Optional) selected_fields: Selected fields
    :return: Output tuple
    """
    if not query and not message_id:
        return_error("Missing required argument. Provide query or message-id")

    if message_id and message_id[0] != "<" and message_id[-1] != ">":
        message_id = f"<{message_id}>"

    account = client.get_account(target_mailbox)
    limit = int(limit)
    if folder_path.lower() == "inbox":
        folders = [account.inbox]
    elif folder_path:
        is_public = client.is_default_folder(folder_path, is_public)
        folders = [client.get_folder_by_path(folder_path, account, is_public)]
    else:
        folders = account.inbox.parent.walk()  # pylint: disable=E1101

    items = []  # type: ignore
    selected_all_fields = selected_fields == "all"

    if selected_all_fields:
        restricted_fields = [x.name for x in Message.FIELDS]
    else:
        restricted_fields = set(argToList(selected_fields))  # type: ignore
        restricted_fields.update(["id", "message_id"])  # type: ignore

    for folder in folders:
        if Message not in folder.supported_item_models:
            continue
        if query:
            items_qs = folder.filter(query).only(*restricted_fields)
        else:
            items_qs = folder.filter(message_id=message_id).only(*restricted_fields)
        items += get_limited_number_of_messages_from_qs(items_qs, limit)
        if len(items) >= limit:
            break

    items = items[:limit]
    searched_items_result = [
        parse_item_as_dict(
            item,
            account.primary_smtp_address,
            camel_case=True,
            compact_fields=selected_all_fields,
        )
        for item in items
    ]

    if not selected_all_fields:
        searched_items_result = [
            {k: v for (k, v) in i.items() if k in keys_to_camel_case(restricted_fields)}
            for i in searched_items_result
        ]

        for item in searched_items_result:
            item["itemId"] = item.pop("id", "")

    readable_output = tableToMarkdown(
        "Searched items",
        searched_items_result,
        headers=ITEMS_RESULTS_HEADERS if selected_all_fields else None,
    )
    output = {CONTEXT_UPDATE_EWS_ITEM: searched_items_result}
    return readable_output, output, searched_items_result


def get_out_of_office_state(client: EWSClient, target_mailbox=None):  # pragma: no cover
    """
    Retrieve get out of office state of the targeted mailbox
    :param client: EWS Client
    :param (Optional) target_mailbox: target mailbox
    :return: Output tuple
    """
    account = client.get_account(target_mailbox)
    oof = account.oof_settings
    oof_dict = {
        "state": oof.state,  # pylint: disable=E1101
        "externalAudience": getattr(oof, "external_audience", None),
        "start": oof.start.ewsformat() if oof.start else None,  # pylint: disable=E1101
        "end": oof.end.ewsformat() if oof.end else None,  # pylint: disable=E1101
        "internalReply": getattr(oof, "internal_replay", None),
        "externalReply": getattr(oof, "external_replay", None),
        MAILBOX: account.primary_smtp_address,
    }
    readable_output = tableToMarkdown(
        f"Out of office state for {account.primary_smtp_address}", oof_dict
    )
    output = {f"Account.Email(val.Address == obj.{MAILBOX}).OutOfOffice": oof_dict}
    return readable_output, output, oof_dict


def recover_soft_delete_item(
    client: EWSClient,
    message_ids,
    target_folder_path="Inbox",
    target_mailbox=None,
    is_public=None,
):  # pragma: no cover
    """
    Recovers soft deleted items
    :param client: EWS Client
    :param message_ids: Message ids to recover
    :param (Optional) target_folder_path: target folder path
    :param (Optional) target_mailbox: target mailbox
    :param (Optional) is_public: is the target folder public
    :return:
    """
    account = client.get_account(target_mailbox)
    is_public = client.is_default_folder(target_folder_path, is_public)
    target_folder = client.get_folder_by_path(target_folder_path, account, is_public)
    recovered_messages = []
    message_ids = argToList(message_ids)

    items_to_recover = account.recoverable_items_deletions.filter(  # pylint: disable=E1101
        message_id__in=message_ids
    ).all()  # pylint: disable=E1101

    recovered_items = set()
    for item in items_to_recover:
        recovered_items.add(item)
    if len(recovered_items) != len(message_ids):
        missing_items = set(message_ids).difference(recovered_items)
        raise Exception(
            f"Some message ids are missing in recoverable items directory: {missing_items}"
        )

    for item in recovered_items:
        item.move(target_folder)
        recovered_messages.append(
            {ITEM_ID: item.id, MESSAGE_ID: item.message_id, ACTION: "recovered"}
        )

    readable_output = tableToMarkdown("Recovered messages", recovered_messages)
    output = {CONTEXT_UPDATE_EWS_ITEM: recovered_messages}
    return readable_output, output, recovered_messages


def get_contacts(client: EWSClient, limit, target_mailbox=None):  # pragma: no cover
    """
    Retrieve contacts of the target mailbox or client mailbox
    :param client: EWS Client
    :param limit: max amount of contacts to retrieve
    :param (Optional) target_mailbox: Target mailbox
    :return:
    """

    def parse_physical_address(address):
        result = {}
        for attr in ["city", "country", "label", "state", "street", "zipcode"]:
            result[attr] = getattr(address, attr, None)
        return result

    def parse_phone_number(phone_number):
        result = {}
        for attr in ["label", "phone_number"]:
            result[attr] = getattr(phone_number, attr, None)
        return result

    def parse_contact(contact):
        contact_dict = {
            k: v if not isinstance(v, EWSDateTime) else v.ewsformat()
            for k, v in list(contact._field_vals())
            if isinstance(v, str | EWSDateTime)
        }
        if isinstance(contact, Contact) and contact.physical_addresses:
            contact_dict["physical_addresses"] = list(
                map(parse_physical_address, contact.physical_addresses)
            )
        if isinstance(contact, Contact) and contact.phone_numbers:
            contact_dict["phone_numbers"] = list(
                map(parse_phone_number, contact.phone_numbers)
            )
        if (
            isinstance(contact, Contact)
            and contact.email_addresses
            and len(contact.email_addresses) > 0
        ):
            contact_dict["emailAddresses"] = [x.email for x in contact.email_addresses]
        contact_dict = keys_to_camel_case(contact_dict)
        contact_dict = {k: v for k, v in list(contact_dict.items()) if v}
        contact_dict.pop("mimeContent", None)
        contact_dict["originMailbox"] = target_mailbox
        return contact_dict

    account = client.get_account(target_mailbox)
    contacts = []

    for contact in account.contacts.all()[: int(limit)]:  # pylint: disable=E1101
        contacts.append(parse_contact(contact))
    readable_output = tableToMarkdown(f"Email contacts for {target_mailbox}", contacts)
    output = {"Account.Email(val.Address == obj.originMailbox).EwsContacts": contacts}
    return readable_output, output, contacts


def create_folder(client: EWSClient, new_folder_name, folder_path, target_mailbox=None):  # pragma: no cover
    """
    Creates a folder in the target mailbox or the client mailbox
    :param client: EWS Client
    :param new_folder_name: new folder name
    :param folder_path: path of the new folder
    :param (Optional) target_mailbox: target mailbox
    :return: Output tuple
    """
    account = client.get_account(target_mailbox)
    full_path = os.path.join(folder_path, new_folder_name)
    try:
        demisto.debug('checking if folder exists')
        if client.get_folder_by_path(full_path, account):
            return f"Folder {full_path} already exists",
    except Exception:
        pass
    demisto.debug('folder doesnt already exist. Getting path to add folder')
    parent_folder = client.get_folder_by_path(folder_path, account)

    demisto.debug('saving folder')
    f = Folder(parent=parent_folder, name=new_folder_name)
    f.save()
    demisto.debug('verifying folder was saved')
    client.get_folder_by_path(full_path, account)
    return f"Folder {full_path} created successfully",


def find_folders(client: EWSClient, target_mailbox=None):
    """
    Finds folders in the mailbox
    :param client: EWS Client
    :param (Optional) target_mailbox: target mailbox
    :return: Output tuple
    """
    account = client.get_account(target_mailbox)
    root = account.root

    if client.is_public_folder:
        root = account.public_folders_root
    folders = []
    for f in root.walk():  # pylint: disable=E1101
        folder = folder_to_context_entry(f)
        folders.append(folder)
    folders_tree = root.tree()  # pylint: disable=E1101
    readable_output = folders_tree
    output = {"EWS.Folders(val.id == obj.id)": folders}
    return readable_output, output, folders


def mark_item_as_junk(client: EWSClient, item_id, move_items, target_mailbox=None):  # pragma: no cover
    """
    Marks item as junk in the target mailbox or client mailbox
    :param client: EWS Client
    :param item_id: item ids to mark as junk
    :param move_items: "yes" or "no" - to move or not to move to trash
    :param (Optional) target_mailbox: target mailbox
    :return:
    """
    account = client.get_account(target_mailbox)
    move_items = move_items.lower() == "yes"
    ews_result = MarkAsJunk(account=account).call(item_id=item_id, move_item=move_items)
    mark_as_junk_result = {
        ITEM_ID: item_id,
    }
    if ews_result == "Success":
        mark_as_junk_result[ACTION] = "marked-as-junk"
    else:
        raise Exception("Failed mark-item-as-junk with error: " + ews_result)

    readable_output = tableToMarkdown("Mark item as junk", mark_as_junk_result)
    output = {CONTEXT_UPDATE_EWS_ITEM: mark_as_junk_result}
    return readable_output, output, mark_as_junk_result


def get_items_from_folder(
    client: EWSClient,
    folder_path,
    limit=100,
    target_mailbox=None,
    is_public=None,
    get_internal_item="no",
):  # pragma: no cover
    """
    Retrieve items from folder path
    :param client: EWS Client
    :param folder_path: folder path
    :param (Optional) limit: max amount of items to retrieve
    :param (Optional) target_mailbox: target mailbox
    :param (Optional) is_public: is the folder public
    :param (Optional) get_internal_item: should also retrieve internal items ("no" by default)
    :return: Output tuple
    """
    account = client.get_account(target_mailbox)
    limit = int(limit)
    get_internal_item = get_internal_item == "yes"
    is_public = client.is_default_folder(folder_path, is_public)
    folder = client.get_folder_by_path(folder_path, account, is_public)
    qs = folder.filter().order_by("-datetime_created")[:limit]
    items = get_limited_number_of_messages_from_qs(qs, limit)
    items_result = []

    for item in items:
        item_attachment = parse_item_as_dict(
            item, account.primary_smtp_address, camel_case=True, compact_fields=True
        )
        for attachment in item.attachments:
            if (
                get_internal_item
                and isinstance(attachment, ItemAttachment)
                and isinstance(attachment.item, Message)
            ):
                # if found item attachment - switch item to the attchment
                item_attachment = parse_item_as_dict(
                    attachment.item,
                    account.primary_smtp_address,
                    camel_case=True,
                    compact_fields=True,
                )
                break
        items_result.append(item_attachment)

    hm_headers = [
        "sender",
        "subject",
        "hasAttachments",
        "datetimeReceived",
        "receivedBy",
        "author",
        "toRecipients",
        "itemId",
    ]
    readable_output = tableToMarkdown(
        "Items in folder " + folder_path, items_result, headers=hm_headers
    )
    output = {CONTEXT_UPDATE_EWS_ITEM: items_result}
    return readable_output, output, items_result


def get_items(client: EWSClient, item_ids, target_mailbox=None):  # pragma: no cover
    """
    Get items from target mailbox or client mailbox
    :param client: EWS Client
    :param item_ids: item ids to retrieve
    :param (Optional) target_mailbox: target mailbox to retrieve items from
    :return:
    """
    item_ids = argToList(item_ids)
    account = client.get_account(target_mailbox)
    items = client.get_items_from_mailbox(account, item_ids)
    items = [x for x in items if isinstance(x, Message)]
    items_as_incidents = [parse_incident_from_item(x) for x in items]
    items_to_context = [
        parse_item_as_dict(x, account.primary_smtp_address, True, True) for x in items
    ]
    readable_output = tableToMarkdown(
        "Get items", items_to_context, ITEMS_RESULTS_HEADERS
    )
    output = {
        CONTEXT_UPDATE_EWS_ITEM: items_to_context,
        "Email": [email_ec(item) for item in items],
    }
    return readable_output, output, items_as_incidents


def get_folder(client: EWSClient, folder_path, target_mailbox=None, is_public=None):  # pragma: no cover
    """
    Retrieve a folder from the target mailbox or client mailbox
    :param client: EWS Client
    :param folder_path: folder path to retrieve
    :param (Optional) target_mailbox: target mailbox
    :param (Optional) is_public: is the folder public
    :return:
    """
    account = client.get_account(target_mailbox)
    is_public = client.is_default_folder(folder_path, is_public)
    folder = folder_to_context_entry(
        client.get_folder_by_path(folder_path, account=account, is_public=is_public)
    )
    readable_output = tableToMarkdown(f"Folder {folder_path}", folder)
    output = {CONTEXT_UPDATE_FOLDER: folder}
    return readable_output, output, folder


def folder_to_context_entry(f):
    """
    Create a context entry from a folder response
    :param f: folder response
    :return: dict context entry
    """
    try:
        f_entry = {
            "name": f.name,
            "totalCount": f.total_count,
            "id": f.id,
            "childrenFolderCount": f.child_folder_count,
            "changeKey": f.changekey,
        }

        if "unread_count" in [x.name for x in Folder.FIELDS]:
            f_entry["unreadCount"] = f.unread_count
        return f_entry
    except AttributeError:
        if isinstance(f, dict):
            return {
                "name": f.get("name"),
                "totalCount": f.get("total_count"),
                "id": f.get("id"),
                "childrenFolderCount": f.get("child_folder_count"),
                "changeKey": f.get("changekey"),
                "unreadCount": f.get("unread_count"),
            }


def mark_item_as_read(
    client: EWSClient, item_ids, operation="read", target_mailbox=None
):  # pragma: no cover
    """
    Marks item as read
    :param client: EWS Client
    :param item_ids: items ids to mark as read
    :param (Optional) operation: operation to execute
    :param (Optional) target_mailbox: target mailbox
    :return: Output tuple
    """
    marked_items = []
    item_ids = argToList(item_ids)
    items = client.get_items_from_mailbox(target_mailbox, item_ids)
    items = [x for x in items if isinstance(x, Message)]

    for item in items:
        item.is_read = operation == "read"
        item.save()

        marked_items.append(
            {
                ITEM_ID: item.id,
                MESSAGE_ID: item.message_id,
                ACTION: f"marked-as-{operation}",
            }
        )

    readable_output = tableToMarkdown(
        f"Marked items ({operation} marked operation)", marked_items
    )
    output = {CONTEXT_UPDATE_EWS_ITEM: marked_items}
    return readable_output, output, marked_items


def collect_manual_attachments(manualAttachObj):  # pragma: no cover
    """Collect all manual attachments' data

    Args:
        manualAttachObj (str): String representation of the manually attached files list.

    Returns:
        List[Dict]. List of the files data.
    """
    manually_attached_objects = argToList(manualAttachObj)

    attachments = []
    for attachment in manually_attached_objects:
        file_res = demisto.getFilePath(os.path.basename(attachment['RealFileName']))

        path = file_res['path']

        with open(path, 'rb') as fp:
            data = fp.read()

        attachments.append({
            'name': attachment['FileName'],
            'data': data,
            'cid': ''
        })

    return attachments


def collect_attachments(attachments_ids, attachments_cids, attachments_names):  # pragma: no cover
    """Collect all attachments' data

    Args:
        attachments_ids (str): String representation of the files ids list.
        attachments_cids (str): String representation of the files content ids list.
        attachments_names (str): String representation of the files names list.

    Returns:
        List[Dict]. List of the files data.
    """
    attachments = []

    files_ids = argToList(attachments_ids)
    files_cids = argToList(attachments_cids)
    files_names = argToList(attachments_names)

    for index, file_id in enumerate(files_ids):
        try:
            file_res = demisto.getFilePath(file_id)
            path = file_res['path']

            filename = files_names[index] if len(files_names) > index and files_names[index] else file_res["name"]

            cid = files_cids[index] if len(files_cids) > index and files_cids[index] else ""

            with open(path, 'rb') as fp:
                data = fp.read()

            attachments.append({
                'name': filename,
                'data': data,
                'cid': cid
            })

        except Exception as e:
            demisto.error(f'Invalid entry {file_id} with exception: {e}')
            return_error(f'Entry {file_id} is not valid or is not a file entry')

    return attachments


def handle_transient_files(transient_files, transient_files_contents, transient_files_cids):
    """Creates the transient attachments data

    Args:
        transient_files (str): String representation of the transient files names list.
        transient_files_contents (str): String representation of the transient files content list.
        transient_files_cids (str): String representation of the transient files content ids list.

    Returns:
        List[Dict]. List of the transient files data.
    """
    transient_attachments = []

    files_names = argToList(transient_files)
    files_contents = argToList(transient_files_contents)
    files_cids = argToList(transient_files_cids)

    for index in range(len(files_names)):
        file_name = files_names[index]

        if index >= len(files_contents):
            break

        file_content = bytes(files_contents[index], UTF_8)

        file_cid = "" if index >= len(files_cids) else files_cids[index]

        transient_attachments.append({
            'name': file_name,
            'data': file_content,
            'cid': file_cid
        })

    return transient_attachments


def handle_template_params(template_params):  # pragma: no cover
    """Translates the template params if they exist from the context

    Args:
        template_params (str): JSON string that represent the variables names to be replaced and the desired value.
                                Value can be either real value or context key to fetch the value from.

    Returns:
        Dict. `variable_name: value_to_use` of the templated parameters.
    """
    actual_params = {}

    if template_params:
        try:
            params = json.loads(template_params)

            for p in params:
                if params[p].get('value'):
                    actual_params[p] = params[p]['value']
                elif params[p].get('key'):
                    actual_params[p] = demisto.dt(demisto.context(), params[p]['key'])
        except ValueError as e:
<<<<<<< HEAD
            return_error(f'Unable to parse template_params: {e}')
=======
            return_error(f'Unable to parse template_params: {str(e)}')
>>>>>>> 8cbd711c

    return actual_params


def create_message_object(to, cc, bcc, subject, body, additional_headers, from_address, reply_to, importance):
    """Creates the message object according to the existence of additional custom headers.
    """
    if additional_headers:
        return Message(
            to_recipients=to,
            author=from_address,
            cc_recipients=cc,
            bcc_recipients=bcc,
            subject=subject,
            reply_to=reply_to,
            body=body,
            importance=importance,
            **additional_headers
        )

    return Message(
        to_recipients=to,
        author=from_address,
        cc_recipients=cc,
        bcc_recipients=bcc,
        subject=subject,
        reply_to=reply_to,
        body=body,
        importance=importance
    )


def create_message(
    to, handle_inline_image: bool, subject='', body='', bcc=None, cc=None, html_body=None,
    attachments=[], additional_headers=None, from_address=None, reply_to=None, importance=None,
):  # pragma: no cover
    """Creates the Message object that will be sent.

    Args:
        to (list): Main recipients.
        cc (list): CC recipients.
        bcc (list): BCC recipients.
        subject (str): Email's subject.
        body (str): Email's simple text body.
        html_body (str): Email's html body.
        attachments (list): Files to be attached to the mail, both inline and as files.
        additional_headers (Dict): Custom headers to be added to the message.
        from_address (str): The email address from which to reply.
        reply_to (list): Email addresses that need to be used to reply to the message.
        handle_inline_image (bool): Whether to handle inline images in the HTML body.
    Returns:
        Message. Message object ready to be sent.
    """
    if not html_body:
        # This is a simple text message - we cannot have CIDs here
        message = create_message_object(to, cc, bcc, subject, body, additional_headers, from_address, reply_to, importance)

        for attachment in attachments:
            if not attachment.get('cid'):
                new_attachment = FileAttachment(name=attachment.get('name'), content=attachment.get('data'))
                message.attach(new_attachment)

    else:
        html_attachments: list = []
        if handle_inline_image:
            html_body, html_attachments = handle_html(html_body)
            attachments += html_attachments

        message = create_message_object(to, cc, bcc, subject, HTMLBody(html_body), additional_headers, from_address,
                                        reply_to, importance)

        for attachment in attachments:
            if not isinstance(attachment, FileAttachment):
                if not attachment.get('cid'):
                    attachment = FileAttachment(name=attachment.get('name'), content=attachment.get('data'))
                else:
                    attachment = FileAttachment(name=attachment.get('name'), content=attachment.get('data'),
                                                is_inline=True, content_id=attachment.get('cid'))

            message.attach(attachment)

    return message


def add_additional_headers(additional_headers):
    """Adds custom headers to the Message object

    Args:
        additional_headers (str): Headers list as string. Example: headerName1=headerValue1,headerName2=headerValue2

    Returns:
        Dict. Headers dictionary in the form of: `header_name: header value`
    """
    headers = {}

    for header in argToList(additional_headers):
        header_name, header_value = header.split('=', 1)

        class TempClass(ExtendedProperty):
            distinguished_property_set_id = 'InternetHeaders'
            property_name = header_name
            property_type = 'String'

        try:
            Message.register(header_name, TempClass)
            headers[header_name] = header_value
        except ValueError:
            Message.deregister(header_name)
            try:
                Message.register(header_name, TempClass)
                headers[header_name] = header_value
            except ValueError as e:
                demisto.debug('EWSO365 - Header ' + header_name + ' could not be registered. ' + str(e))

    return headers


def send_email(client: EWSClient, to=None, subject='', body="", bcc=None, cc=None, htmlBody=None,
               attachIDs="", attachCIDs="", attachNames="", manualAttachObj=None,
               transientFile=None, transientFileContent=None, transientFileCID=None, templateParams=None,
               additionalHeader=None, raw_message=None, from_address=None, replyTo=None, importance=None,
               renderBody=False, handle_inline_image=False):  # pragma: no cover
    to = argToList(to)
    cc = argToList(cc)
    bcc = argToList(bcc)
    reply_to = argToList(replyTo)
    render_body = argToBoolean(renderBody)
    handle_inline_image = argToBoolean(handle_inline_image)

    # Basic validation - we allow pretty much everything but you have to have at least a recipient
    # We allow messages without subject and also without body
    if not to and not cc and not bcc:
        return_error('You must have at least one recipient')

    if raw_message:
        message = Message(
            to_recipients=to,
            cc_recipients=cc,
            bcc_recipients=bcc,
            body=raw_message,
            author=from_address,
            reply_to=reply_to,
            importance=importance
        )

    else:
        if additionalHeader:
            additionalHeader = add_additional_headers(additionalHeader)

        # collect all types of attachments
        attachments = collect_attachments(attachIDs, attachCIDs, attachNames)
        attachments.extend(collect_manual_attachments(manualAttachObj))
        attachments.extend(handle_transient_files(transientFile, transientFileContent, transientFileCID))

        # update body and html_body with the templated params, if exists
        template_params = handle_template_params(templateParams)
        if template_params:
            body = body.format(**template_params)
            if htmlBody:
                htmlBody = htmlBody.format(**template_params)

        message = create_message(
            to,
            handle_inline_image,
            subject,
            body,
            bcc,
            cc,
            htmlBody,
            attachments,
            additionalHeader,
            from_address,
            reply_to,
            importance
        )

    client.send_email(message)

    results = [CommandResults(entry_type=EntryType.NOTE, raw_response='Mail sent successfully')]
    if render_body:
        results.append(CommandResults(
            entry_type=EntryType.NOTE,
            content_format=EntryFormat.HTML,
            raw_response=htmlBody,
        ))

    return results


def reply_mail(client: EWSClient, to, inReplyTo, subject='', body="", bcc=None, cc=None, htmlBody=None,
               attachIDs="", attachCIDs="", attachNames="", manualAttachObj=None):  # pragma: no cover
    to = argToList(to)
    cc = argToList(cc)
    bcc = argToList(bcc)

    # collect all types of attachments
    attachments = collect_attachments(attachIDs, attachCIDs, attachNames)
    attachments.extend(collect_manual_attachments(manualAttachObj))
    client.reply_email(inReplyTo, to, body, subject, bcc, cc, htmlBody, attachments)


def get_item_as_eml(client: EWSClient, item_id, target_mailbox=None):  # pragma: no cover
    """
    Retrieve item as an eml
    :param client: EWS Client
    :param item_id: Item id to retrieve
    :param (Optional) target_mailbox: target mailbox
    :return: Output tuple
    """
    account = client.get_account(target_mailbox)
    item = client.get_item_from_mailbox(account, item_id)

    if item.mime_content:
        email_content = cast_mime_item_to_message(item)
        if item.headers:
            # compare header keys case-insensitive
            attached_email_headers = [
                (h.lower(), " ".join(map(str.strip, v.split("\r\n"))))
                for (h, v) in list(email_content.items())
            ]
            for header in item.headers:
                if (
                    header.name.lower(),
                    header.value,
                ) not in attached_email_headers and header.name.lower() != "content-type":
                    try:
                        email_content.add_header(header.name, header.value)
                    except ValueError as err:
                        if "There may be at most" not in str(err):
                            raise err

        eml_name = item.subject if item.subject else "demisto_untitled_eml"
        email_data = decode_email_data(email_content)
        file_result = fileResult(eml_name + ".eml", email_data)
        file_result = (
            file_result if file_result else "Failed uploading eml file to war room"
        )

        return file_result
    return None


def handle_attached_email_with_incorrect_message_id(attached_email: Message):
    """This function handles a malformed Message-ID value which can be returned in the header of certain email objects.
    This issue happens due to a current bug in "email" library and further explained in XSUP-32074.
    Public issue link: https://github.com/python/cpython/issues/105802

    The function will run on every attached email if exists, check its Message-ID header value and fix it if possible.
    Args:
        attached_email (Message): attached email object.

    Returns:
        Message: attached email object.
    """
    message_id_value = ""
    for i in range(len(attached_email._headers)):
        if attached_email._headers[i][0].lower() == "message-id":
            message_id = attached_email._headers[i][1]
            message_header = attached_email._headers[i][0]
            demisto.debug(f'Handling Message-ID header, {message_id=}.')
            try:
                message_id_value = handle_incorrect_message_id(message_id)
                if message_id_value != message_id:
                    # If the Message-ID header was fixed in the context of this function
                    # the header will be replaced in _headers list
                    attached_email._headers.pop(i)
                    attached_email._headers.append((message_header, message_id_value))

            except Exception as e:
                # The function is designed to handle a specific format error for the Message-ID header
                # as explained in the docstring.
                # That being said, we do expect the header to be in a known format.
                # If this function encounters a header format which is not in the known format and can't be fixed,
                # the header will be ignored completely to prevent crashing the fetch command.
                demisto.debug(f"Invalid {message_id=}, Error: {e}")
                break
            break
    return attached_email


def handle_attached_email_with_incorrect_from_header(attached_email: Message):
    """This function handles a malformed From value which can be returned in the header of certain email objects.
    This issue happens due to a current bug in "email" library.
    Public issue link: https://github.com/python/cpython/issues/114906

    The function will run on every attached email if exists, check its From header value and fix it if possible.
    Args:
        attached_email (Message): attached email object.

    Returns:
        Message: attached email object.
    """
    for i, (header_name, header_value) in enumerate(attached_email._headers):
        if header_name.lower() == "from":
            demisto.debug(f'Handling From header, value={header_value}.')
            try:
                new_value = parser.get_address_list(header_value)[0].value
                new_value = new_value.replace("\n", " ").replace("\r", " ").strip()
                if header_value != new_value:
                    # Update the 'From' header with the corrected value
                    attached_email._headers[i] = (header_name, new_value)
                    demisto.debug(f'From header fixed, new value: {new_value}')

            except Exception as e:
                demisto.debug(f"Error processing From header: {e}")
            break
    return attached_email


def handle_incorrect_message_id(message_id: str) -> str:
    """
    Use regex to identify and correct one of the following invalid message_id formats:
    1. '<[message_id]>' --> '<message_id>'
    2. '\r\n\t<[message_id]>' --> '\r\n\t<message_id>'
    If no necessary changes identified the original 'message_id' argument value is returned.
    """
    if re.search(r"\<\[.*\]\>", message_id):
        # find and replace "<[" with "<" and "]>" with ">"
        fixed_message_id = re.sub(r'<\[(.*?)\]>', r'<\1>', message_id)
        demisto.debug('Fixed message id {message_id} to {fixed_message_id}')
        return fixed_message_id
    return message_id


def decode_email_data(email_obj: Message):
    attached_email_bytes = email_obj.as_bytes()
    chardet_detection = chardet.detect(attached_email_bytes)
    encoding = chardet_detection.get('encoding', 'utf-8') or 'utf-8'
    try:
        # Trying to decode using the detected encoding
        data = attached_email_bytes.decode(encoding)
    except UnicodeDecodeError:
        # In case the detected encoding fails apply the default encoding
        demisto.info(f'Could not decode attached email using detected encoding: {encoding}, retrying '
                     f'using utf-8.\nAttached email details: '
                     f'\nMessage-ID = {email_obj.get("Message-ID")}'
                     f'\nDate = {email_obj.get("Date")}'
                     f'\nSubject = {email_obj.get("Subject")}'
                     f'\nFrom = {email_obj.get("From")}'
                     f'\nTo = {email_obj.get("To")}')
        try:
            data = attached_email_bytes.decode('utf-8')
        except UnicodeDecodeError:
            demisto.info('Could not decode attached email using utf-8. returned the content without decoding')
            data = attached_email_bytes  # type: ignore

    return data


def cast_mime_item_to_message(item):
    mime_content = item.mime_content
    email_policy = SMTP if mime_content.isascii() else SMTPUTF8

    if isinstance(mime_content, str) and not mime_content.isascii():
        mime_content = mime_content.encode()

    if isinstance(mime_content, bytes):
        message = email.message_from_bytes(mime_content, policy=email_policy)  # type: ignore[arg-type]
    else:
        message = email.message_from_string(mime_content, policy=email_policy)  # type: ignore[arg-type]

    return message


def parse_incident_from_item(item):  # pragma: no cover
    """
    Parses an incident from an item
    :param item: item to parse
    :return: Parsed item
    """
    incident = {}
    labels = []
    demisto.debug(f"starting to parse the email with id {item.id} into an incident")
    log_memory()
    try:
        incident["details"] = item.text_body or item.body
    except AttributeError:
        incident["details"] = item.body
    incident["name"] = item.subject
    labels.append({"type": "Email/subject", "value": item.subject})
    incident["occurred"] = item.datetime_received.ewsformat()

    # handle recipients
    if item.to_recipients:
        for recipient in item.to_recipients:
            labels.append({"type": "Email", "value": recipient.email_address})

    # handle cc
    if item.cc_recipients:
        for recipient in item.cc_recipients:
            labels.append({"type": "Email/cc", "value": recipient.email_address})
    # handle email from
    if item.sender:
        labels.append({"type": "Email/from", "value": item.sender.email_address})
        labels.append({"type": "Email/from/name", "value": item.sender.name})

    # email format
    email_format = ""
    try:
        if item.text_body:
            labels.append({"type": "Email/text", "value": item.text_body})
            email_format = "text"
    except AttributeError:
        pass
    if item.body:
        labels.append({"type": "Email/html", "value": item.body})
        email_format = "HTML"
    labels.append({"type": "Email/format", "value": email_format})

    # handle attachments
    if item.attachments:
        incident["attachment"] = []
        demisto.debug(f"parsing {len(item.attachments)} attachments for item with id {item.id}")
        attachment_counter = 0
        for attachment in item.attachments:
            attachment_counter += 1
            demisto.debug(f'retrieving attachment number {attachment_counter} of email with id {item.id}')
            file_result = None
            label_attachment_type = None
            label_attachment_id_type = None
            if isinstance(attachment, FileAttachment):
                try:
                    if attachment.content:
                        # file attachment
                        label_attachment_type = "attachments"
                        label_attachment_id_type = "attachmentId"

                        # save the attachment
                        file_name = get_attachment_name(attachment_name=attachment.name,
                                                        content_id=attachment.content_id,
                                                        is_inline=attachment.is_inline)
                        demisto.debug(f"saving content number {attachment_counter}, "
                                      f"of size {sys.getsizeof(attachment.content)}, of email with id {item.id}")
                        file_result = fileResult(file_name, attachment.content)

                        # check for error
                        if file_result["Type"] == entryTypes["error"]:
                            demisto.error(file_result["Contents"])
                            raise Exception(file_result["Contents"])

                        # save attachment to incident
                        incident["attachment"].append(
                            {
                                "path": file_result["FileID"],
                                "name": get_attachment_name(attachment_name=attachment.name,
                                                            content_id=attachment.content_id,
                                                            is_inline=attachment.is_inline),
                                "description": FileAttachmentType.ATTACHED if not attachment.is_inline else "",
                            }
                        )
                except TypeError as e:
                    if str(e) != "must be string or buffer, not None":
                        raise
                    continue
                except SAXParseException as e:
                    # TODO: When a fix is released, we will need to bump the library version.
                    #  https://github.com/ecederstrand/exchangelib/issues/1200
                    demisto.debug(f'An XML error occurred while loading an attachments content.'
                                  f'\nMessage ID is {item.id}'
                                  f'\nError: {e.getMessage()}')
                    continue
            else:
                # other item attachment
                label_attachment_type = "attachmentItems"
                label_attachment_id_type = "attachmentItemsId"

                # save the attachment
                if attachment.item.mime_content:
                    attached_email = cast_mime_item_to_message(attachment.item)
                    if attachment.item.headers:
                        # compare header keys case-insensitive
                        attached_email_headers = []
                        attached_email = handle_attached_email_with_incorrect_message_id(attached_email)
                        attached_email = handle_attached_email_with_incorrect_from_header(attached_email)
                        for h, v in attached_email.items():
                            if not isinstance(v, str):
                                try:
                                    v = str(v)
                                except:  # noqa: E722
                                    demisto.debug(f'cannot parse the header "{h}"')
                                    continue

                            v = ' '.join(map(str.strip, v.split('\r\n')))
                            attached_email_headers.append((h.lower(), v))
                        demisto.debug(f'{attached_email_headers=}')
                        for header in attachment.item.headers:
                            if (
                                (header.name.lower(), header.value)
                                not in attached_email_headers
                                and header.name.lower() != "content-type"
                            ):
                                try:
                                    if header.name.lower() == "message-id":
                                        """ Handle a case where a Message-ID header was NOT already in attached_email,
                                        and instead is coming from attachment.item.headers.
                                        Meaning it wasn't handled in handle_attached_email_with_incorrect_message_id function
                                        and instead it is handled here using handle_incorrect_message_id function."""
                                        correct_message_id = handle_incorrect_message_id(header.value)
                                        if (header.name.lower(), correct_message_id) not in attached_email_headers:
                                            attached_email.add_header(header.name, correct_message_id)
                                    else:
                                        attached_email.add_header(header.name, header.value)
                                except ValueError as err:
                                    if "There may be at most" not in str(err):
                                        raise err

                    data = decode_email_data(attached_email)
                    file_result = fileResult(get_attachment_name(attachment_name=attachment.name,
                                             eml_extension=True, content_id=attachment.content_id,
                                             is_inline=attachment.is_inline), data)

                if file_result:
                    # check for error
                    if file_result["Type"] == entryTypes["error"]:
                        demisto.error(file_result["Contents"])
                        raise Exception(file_result["Contents"])

                    # save attachment to incident
                    incident["attachment"].append(
                        {
                            "path": file_result["FileID"],
                            "name": get_attachment_name(attachment_name=attachment.name,
                                                        eml_extension=True,
                                                        content_id=attachment.content_id,
                                                        is_inline=attachment.is_inline),
                        }
                    )

            labels.append(
                {
                    "type": label_attachment_type,
                    "value": get_attachment_name(attachment_name=attachment.name,
                                                 content_id=attachment.content_id,
                                                 is_inline=attachment.is_inline),
                }
            )
            labels.append(
                {"type": label_attachment_id_type, "value": attachment.attachment_id.id}
            )
        demisto.debug(f'finished parsing attachment {attachment_counter} of email with id {item.id}')

    # handle headers
    if item.headers:
        headers = []
        for header in item.headers:
            labels.append(
                {
                    "type": f"Email/Header/{header.name}",
                    "value": str(header.value),
                }
            )
            headers.append(f"{header.name}: {header.value}")
        labels.append({"type": "Email/headers", "value": "\r\n".join(headers)})

    # handle item id
    if item.message_id:
        labels.append({"type": "Email/MessageId", "value": str(item.message_id)})

    if item.id:
        labels.append({"type": "Email/ID", "value": item.id})
        labels.append({"type": "Email/itemId", "value": item.id})

    # handle conversion id
    if item.conversation_id:
        labels.append({"type": "Email/ConversionID", "value": item.conversation_id.id})

    incident["labels"] = labels
    demisto.debug(f"Starting to generate rawJSON for incident, from email with id {item.id}")
    log_memory()
    incident["rawJSON"] = json.dumps(parse_item_as_dict(item, None), ensure_ascii=False)
    log_memory()
    demisto.debug(f"Finished generating rawJSON from email with id {item.id}")

    return incident


def fetch_emails_as_incidents(client: EWSClient, last_run, incident_filter, skip_unparsable_emails: bool = False):
    """
    Fetch incidents
    :param client: EWS Client
    :param last_run: last run dict
    :return:
    """
    log_memory()
    last_run = get_last_run(client, last_run)
    demisto.debug(f"get_last_run: {last_run=}")
    excluded_ids = set(last_run.get(LAST_RUN_IDS, []))
    try:
        last_emails = fetch_last_emails(
            client,
            client.folder_name,
            last_run.get(LAST_RUN_TIME),
            excluded_ids,
            incident_filter,
        )

        incidents = []
        incident: dict[str, str] = {}
        emails_ids = []  # Used for mark emails as read
        demisto.debug(f'{APP_NAME} - Started fetch with {len(last_emails)} at {last_run.get(LAST_RUN_TIME)}')
        current_fetch_ids = set()

        last_fetch_time = last_run.get(LAST_RUN_TIME)

        last_modification_time = last_fetch_time
        if isinstance(last_modification_time, EWSDateTime):
            last_modification_time = last_modification_time.ewsformat()

        for item in last_emails:
            try:
                if item.message_id:
                    current_fetch_ids.add(item.message_id)
                    incident = parse_incident_from_item(item)
                    incidents.append(incident)

                    if incident_filter == MODIFIED_FILTER:
                        item_modified_time = item.last_modified_time.ewsformat()
                        if last_modification_time is None or last_modification_time < item_modified_time:
                            last_modification_time = item_modified_time

                    if item.id:
                        emails_ids.append(item.id)

                    if len(incidents) >= client.max_fetch:
                        break
            except Exception as e:
                if not skip_unparsable_emails:  # default is to raise and exception and fail the command
                    raise

                # when the skip param is `True`, we log the exceptions and move on instead of failing the whole fetch
                error_msg = (
                    "Encountered email parsing issue while fetching. "
                    f"Skipping item with message id: {item.message_id or '<error parsing message_id>'}"
                )
                demisto.debug(f"{error_msg}, Error: {str(e)} {traceback.format_exc()}")
                demisto.updateModuleHealth(error_msg, is_error=False)

        demisto.debug(f'{APP_NAME} - ending fetch - got {len(incidents)} incidents.')

        if incident_filter == MODIFIED_FILTER:
            last_incident_run_time = last_modification_time
        else:  # default case - using 'received' time
            last_incident_run_time = incident.get("occurred", last_fetch_time)

        # making sure both last fetch time and the time of most recent incident are the same type for comparing.
        if isinstance(last_incident_run_time, EWSDateTime):
            last_incident_run_time = last_incident_run_time.ewsformat()

        if isinstance(last_fetch_time, EWSDateTime):
            last_fetch_time = last_fetch_time.ewsformat()

        demisto.debug(
            f'#### last_incident_time: {last_incident_run_time}({type(last_incident_run_time)}).'
            f'last_fetch_time: {last_fetch_time}({type(last_fetch_time)}) ####')

        # If the fetch query is not fully fetched (we didn't have any time progress) - then we keep the
        # id's from current fetch until progress is made. This is for when max_fetch < incidents_from_query.
        if not last_incident_run_time or not last_fetch_time or last_incident_run_time > last_fetch_time:
            ids = current_fetch_ids
        else:
            ids = current_fetch_ids | excluded_ids

        new_last_run = {
            LAST_RUN_TIME: last_incident_run_time,
            LAST_RUN_FOLDER: client.folder_name,
            LAST_RUN_IDS: list(ids),
            ERROR_COUNTER: 0,
        }

        demisto.debug(f'Set last run to: {new_last_run=}')
        demisto.setLastRun(new_last_run)

        if client.mark_as_read:
            mark_item_as_read(client, emails_ids)

        return incidents

    except RateLimitError:
        if LAST_RUN_TIME in last_run:
            last_run[LAST_RUN_TIME] = last_run[LAST_RUN_TIME].ewsformat()
        if ERROR_COUNTER not in last_run:
            last_run[ERROR_COUNTER] = 0
        last_run[ERROR_COUNTER] += 1
        demisto.setLastRun(last_run)
        if last_run[ERROR_COUNTER] > 2:
            raise
        return []


def fetch_last_emails(
    client: EWSClient, folder_name="Inbox", since_datetime=None, exclude_ids=None, incident_filter=RECEIVED_FILTER
):
    """
    Fetches last emails
    :param client: EWS client
    :param (Optional) folder_name: folder name to pull from
    :param (Optional) since_datetime: items will be searched after this datetime
    :param (Optional) exclude_ids: exclude ids from fetch
    :return: list of exchangelib.Items
    """
    qs = client.get_folder_by_path(folder_name, is_public=client.is_public_folder)
    demisto.debug(f"Finished getting the folder named {folder_name} by path")
    log_memory()
    if since_datetime:
        if incident_filter == MODIFIED_FILTER:
            qs = qs.filter(last_modified_time__gte=since_datetime)
        else:  # default to "received" time
            qs = qs.filter(datetime_received__gte=since_datetime)
    else:
        tz = EWSTimeZone('UTC')
        first_fetch_datetime = dateparser.parse(FETCH_TIME)
        assert first_fetch_datetime is not None
        first_fetch_ews_datetime = EWSDateTime.from_datetime(first_fetch_datetime.replace(tzinfo=tz))
        qs = qs.filter(last_modified_time__gte=first_fetch_ews_datetime)
        demisto.debug(f"{first_fetch_ews_datetime=}")
    qs = qs.filter().only(*[x.name for x in Message.FIELDS if x.name.lower() != 'mime_content'])
    qs = qs.filter().order_by("datetime_received")
    result = []
    exclude_ids = exclude_ids if exclude_ids else set()
    demisto.debug(f'{APP_NAME} - Exclude ID list: {exclude_ids}')
    qs.chunk_size = min(client.max_fetch, 100)
    qs.page_size = min(client.max_fetch, 100)
    demisto.debug("Before iterating on queryset")
    demisto.debug(f'Size of the queryset object in fetch-incidents: {sys.getsizeof(qs)}')
    for item in qs:
        demisto.debug("next iteration of the queryset in fetch-incidents")
        if isinstance(item, Message) and item.message_id not in exclude_ids:
            result.append(item)
            if len(result) >= client.max_fetch:
                break
        else:
            demisto.debug(f'message_id {item.message_id} was excluded. IsMessage: {isinstance(item, Message)}')
    demisto.debug(f'{APP_NAME} - Got total of {len(result)} from ews query.')
    log_memory()
    return result


def test_module(client: EWSClient, max_fetch):  # pragma: no cover
    """
    test-module
    * Max incidents per fetch <= MAX_INCIDENTS_PER_FETCH
    * Account can be retrieved
    * Account has read rights
    * Test access to fetch folder
    :param client: EWS Client
    :param max_fetch: Max fetches per incident
    :return: "ok"
    """
    try:
        if int(max_fetch) > MAX_INCIDENTS_PER_FETCH:
            return_error(f'Error - Max incidents per fetch cannot be greater than {MAX_INCIDENTS_PER_FETCH}. '
                         f'You provided: {max_fetch}')
        account = client.get_account()
        if not account.root.effective_rights.read:  # pylint: disable=E1101
            raise Exception(
                "Success to authenticate, but user has no permissions to read from the mailbox. "
                "Need to delegate the user permissions to the mailbox - "
                "please read integration documentation and follow the instructions"
            )
        client.get_folder_by_path(
            client.folder_name, account, client.is_public_folder
        ).test_access()
    except ErrorFolderNotFound as e:
        if "Top of Information Store" in str(e):
            raise Exception(
                "Success to authenticate, but user probably has no permissions to read from the specific folder."
                "Check user permissions. You can try !ews-find-folders command to "
                "get all the folders structure that the user has permissions to"
            )

    return "ok"


def sub_main():  # pragma: no cover
    is_test_module = False
    params = demisto.params()
    args = prepare_args(demisto.args())
    # client's default_target_mailbox is the authorization source for the instance
    params['default_target_mailbox'] = args.get('target_mailbox',
                                                args.get('source_mailbox', params.get('default_target_mailbox', '')))
    if params.get('upn_mailbox') and not (args.get('target_mailbox')):
        params['default_target_mailbox'] = params.get('upn_mailbox', '')

    if params.get('access_type') == 'Impersonation':
        demisto.info(
            'Note: The access type Impersonation you are using is deprecated. For more information, '
            'please refer to the integration description.')
    try:
        client = get_client_from_params(params)
        start_logging()
        # replace sensitive access_token value in logs
        if not isinstance(client.credentials, CustomDomainOAuth2Credentials):  # Should not fail
            raise DemistoException('Failed to initialize EWS Client properly, check credentials')

        add_sensitive_log_strs(client.credentials.access_token.get('access_token', ''))
        command = demisto.command()
        # commands that return a single note result
        normal_commands = {
            "ews-get-searchable-mailboxes": get_searchable_mailboxes,
            "ews-move-item-between-mailboxes": move_item_between_mailboxes,
            "ews-move-item": move_item,
            "ews-delete-items": delete_items,
            "ews-search-mailbox": search_items_in_mailbox,
            "ews-get-contacts": get_contacts,
            "ews-get-out-of-office": get_out_of_office_state,
            "ews-recover-messages": recover_soft_delete_item,
            "ews-create-folder": create_folder,
            "ews-mark-item-as-junk": mark_item_as_junk,
            "ews-find-folders": find_folders,
            "ews-get-items-from-folder": get_items_from_folder,
            "ews-get-items": get_items,
            "ews-get-folder": get_folder,
            "ews-expand-group": get_expanded_group,
            "ews-mark-items-as-read": mark_item_as_read,
        }

        # commands that may return multiple results or non-note result
        special_output_commands = {
            "ews-get-attachment": fetch_attachments_for_message,
            "ews-delete-attachment": delete_attachments_for_message,
            "ews-get-items-as-eml": get_item_as_eml,
            "reply-mail": reply_mail,
        }
        # system commands:
        if command == "test-module":
            is_test_module = True
            demisto.results(test_module(client, params.get('max_fetch')))
        elif command == "fetch-incidents":
            last_run = demisto.getLastRun()
            incident_filter = params.get('incidentFilter', RECEIVED_FILTER)
            if incident_filter not in [RECEIVED_FILTER, MODIFIED_FILTER]:  # Ensure it's one of the allowed filter values
                incident_filter = RECEIVED_FILTER  # or if not, force it to the default, RECEIVED_FILTER
            demisto.debug(f"{incident_filter=}")
            skip_unparsable_emails: bool = argToBoolean(params.get("skip_unparsable_emails", False))
            incidents = fetch_emails_as_incidents(client, last_run, incident_filter, skip_unparsable_emails)
            demisto.debug(f"Saving incidents with size {sys.getsizeof(incidents)}")
            demisto.incidents(incidents)

        elif command == "send-mail":
            commands_res = send_email(client, **args)
            return_results(commands_res)

        # special outputs commands
        elif command in special_output_commands:
            demisto.results(special_output_commands[command](client, **args))  # type: ignore[operator]

        elif command == "ews-auth-reset":
            return_results(reset_auth())

        # normal commands
        else:
            output = normal_commands[command](client, **args)  # type: ignore[operator]
            return_outputs(*output)

    except Exception as e:
        demisto.error(f'got exception {e}')
        start_logging()
        debug_log = log_stream.getvalue()  # type: ignore[union-attr]
        error_message_simple = ""

        # Office365 regular maintenance case
        if isinstance(e, ErrorMailboxStoreUnavailable | ErrorMailboxMoveInProgress):
            log_message = (
                "Office365 is undergoing load balancing operations. "
                "As a result, the service is temporarily unavailable."
            )
            if demisto.command() == "fetch-incidents":
                demisto.info(log_message)
                demisto.incidents([])
                sys.exit(0)
            if is_test_module:
                demisto.results(
                    log_message + " Please retry the instance configuration test."
                )
                sys.exit(0)
            error_message_simple = log_message + " Please retry your request."

        if isinstance(e, ConnectionError):
            error_message_simple = (
                "Could not connect to the server.\n"
                f"Additional information: {str(e)}"
            )
        else:
            if is_test_module and isinstance(e, MalformedResponseError):
                error_message_simple = (
                    "Got invalid response from the server.\n"
                )

        # Legacy error handling
        if "Status code: 401" in debug_log:
            error_message_simple = (
                "Got unauthorized from the server. "
            )

        if "Status code: 503" in debug_log:
            error_message_simple = (
                "Got timeout from the server. "
                "Probably the server is not reachable with the current settings. "
            )

        if not error_message_simple:
            error_message = error_message_simple = str(e)
        else:
            error_message = error_message_simple + "\n" + str(e)

        stacktrace = traceback.format_exc()
        if stacktrace:
            error_message += "\nFull stacktrace:\n" + stacktrace

        if debug_log:
            error_message += "\nFull debug log:\n" + debug_log

        if demisto.command() == "fetch-incidents":
            raise
        if demisto.command() == "ews-search-mailbox" and isinstance(e, ValueError):
            return_error(
                message="Selected invalid field, please specify valid field name.",
                error=e,
            )
        if is_test_module:
            demisto.results(error_message_simple)
        else:
            demisto.results(
                {
                    "Type": entryTypes["error"],
                    "ContentsFormat": formats["text"],
                    "Contents": error_message_simple,
                }
            )
        demisto.error(f"{e.__class__.__name__}: {error_message}")
    finally:
        exchangelib_cleanup()
        if log_stream:
            try:
                logging.getLogger().removeHandler(log_handler)  # type: ignore
                log_stream.close()
            except Exception as ex:
                demisto.error(
                    f"EWS: unexpected exception when trying to remove log handler: {ex}"
                )


def process_main():
    """setup stdin to fd=0 so we can read from the server"""
    sys.stdin = os.fdopen(0, "r")
    sub_main()


def main():  # pragma: no cover
    # When running big queries, like 'ews-search-mailbox' the memory might not be freed by the garbage
    # collector. `separate_process` flag will run the integration on a separate process that will prevent
    # memory leakage.
    separate_process = demisto.params().get("separate_process", False)
    demisto.debug(f"Running as separate_process: {separate_process}")
    if separate_process:
        try:
            p = Process(target=process_main)
            p.start()
            p.join()
            demisto.debug("subprocess finished")
        except Exception as ex:
            demisto.error(f"Failed starting Process: {ex}")
    else:
        sub_main()


def log_memory():
    if is_debug_mode():
        demisto.debug(f'memstat\n{str(subprocess.check_output(["ps", "-opid,comm,rss,vsz"]))}')


if __name__ in ("__main__", "__builtin__", "builtins"):
    main()<|MERGE_RESOLUTION|>--- conflicted
+++ resolved
@@ -1588,11 +1588,7 @@
                 elif params[p].get('key'):
                     actual_params[p] = demisto.dt(demisto.context(), params[p]['key'])
         except ValueError as e:
-<<<<<<< HEAD
-            return_error(f'Unable to parse template_params: {e}')
-=======
             return_error(f'Unable to parse template_params: {str(e)}')
->>>>>>> 8cbd711c
 
     return actual_params
 
