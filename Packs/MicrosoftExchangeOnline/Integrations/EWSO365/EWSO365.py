--- conflicted
+++ resolved
@@ -808,14 +808,8 @@
         "toRecipients",
         "itemId",
     ]
-<<<<<<< HEAD
-    readable_output = tableToMarkdown(
-        "Items in folder " + folder_path, items_result, headers=hm_headers
-    )
+    readable_output = tableToMarkdown("Items in folder " + folder_path, items_result, headers=hm_headers)
     readable_output = re.sub(r'\+', r'\\+', readable_output)
-=======
-    readable_output = tableToMarkdown("Items in folder " + folder_path, items_result, headers=hm_headers)
->>>>>>> a6c2e757
     output = {CONTEXT_UPDATE_EWS_ITEM: items_result}
     return readable_output, output, items_result
 
