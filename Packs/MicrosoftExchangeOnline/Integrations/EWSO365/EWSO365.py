import email
import hashlib
import json
import logging
import os
import random
import string
import subprocess
import sys
import traceback
import warnings
from email.policy import SMTP, SMTPUTF8
from io import StringIO
from multiprocessing import Process
from xml.sax import SAXParseException

import chardet
import dateparser
import exchangelib
from exchangelib import (
    IMPERSONATION,
    OAUTH2,
    Account,
    Body,
    Configuration,
    EWSDateTime,
    EWSTimeZone,
    ExtendedProperty,
    FileAttachment,
    Folder,
    FolderCollection,
    HTMLBody,
    Identity,
    ItemAttachment,
    OAuth2AuthorizationCodeCredentials,
    Version,
)
from exchangelib.errors import (
    ErrorFolderNotFound,
    ErrorInvalidIdMalformed,
    ErrorItemNotFound,
    ErrorMailboxMoveInProgress,
    ErrorMailboxStoreUnavailable,
    ErrorNameResolutionNoResults,
    MalformedResponseError,
    RateLimitError,
    ResponseMessageError,
)
from exchangelib.fields import FieldPath
from exchangelib.folders import BaseFolder
from exchangelib.items import Contact, Item, Message
from exchangelib.protocol import BaseProtocol, NoVerifyHTTPAdapter
from exchangelib.services.common import EWSAccountService, EWSService
from exchangelib.util import MNS, TNS, add_xml_child, create_element
from exchangelib.version import EXCHANGE_O365
from oauthlib.oauth2 import OAuth2Token
from requests.exceptions import ConnectionError

import demistomock as demisto  # noqa: F401
from CommonServerPython import *  # noqa: F401
from MicrosoftApiModule import *

# Ignore warnings print to stdout
warnings.filterwarnings("ignore")

""" Constants """

APP_NAME = "ms-ews-o365"
FOLDER_ID_LEN = 120
MAX_INCIDENTS_PER_FETCH = 200
FETCH_TIME = demisto.params().get('fetch_time') or '10 minutes'

# move results
MOVED_TO_MAILBOX = "movedToMailbox"
MOVED_TO_FOLDER = "movedToFolder"

# item types
FILE_ATTACHMENT_TYPE = "FileAttachment"
ITEM_ATTACHMENT_TYPE = "ItemAttachment"
ATTACHMENT_TYPE = "attachmentType"

TOIS_PATH = "/root/Top of Information Store/"

# context keys
ATTACHMENT_ID = "attachmentId"
ATTACHMENT_ORIGINAL_ITEM_ID = "originalItemId"
NEW_ITEM_ID = "newItemId"
MESSAGE_ID = "messageId"
ITEM_ID = "itemId"
ACTION = "action"
MAILBOX = "mailbox"
MAILBOX_ID = "mailboxId"
FOLDER_ID = "id"
TARGET_MAILBOX = 'receivedBy'

# context paths
CONTEXT_UPDATE_EWS_ITEM = f"EWS.Items((val.{ITEM_ID} === obj.{ITEM_ID} || " \
                          f"(val.{MESSAGE_ID} && obj.{MESSAGE_ID} && val.{MESSAGE_ID} === obj.{MESSAGE_ID}))" \
                          f" && val.{TARGET_MAILBOX} === obj.{TARGET_MAILBOX})"

CONTEXT_UPDATE_EWS_ITEM_FOR_ATTACHMENT = f"EWS.Items(val.{ITEM_ID} == obj.{ATTACHMENT_ORIGINAL_ITEM_ID})"
CONTEXT_UPDATE_ITEM_ATTACHMENT = f".ItemAttachments(val.{ATTACHMENT_ID} == obj.{ATTACHMENT_ID})"
CONTEXT_UPDATE_FILE_ATTACHMENT = f".FileAttachments(val.{ATTACHMENT_ID} == obj.{ATTACHMENT_ID})"
CONTEXT_UPDATE_FOLDER = f"EWS.Folders(val.{FOLDER_ID} == obj.{FOLDER_ID})"

# fetch params
LAST_RUN_TIME = "lastRunTime"
LAST_RUN_IDS = "ids"
LAST_RUN_FOLDER = "folderName"
ERROR_COUNTER = "errorCounter"

# Types of filter
MODIFIED_FILTER = "modified-time"
RECEIVED_FILTER = "received-time"

# headers
ITEMS_RESULTS_HEADERS = [
    "sender",
    "subject",
    "hasAttachments",
    "datetimeReceived",
    "receivedBy",
    "author",
    "toRecipients",
    "textBody",
]

UTF_8 = 'utf-8'

""" Classes """


class ProxyAdapter(requests.adapters.HTTPAdapter):
    """
    Proxy Adapter used to add PROXY to requests
    """

    def send(self, *args, **kwargs):
        kwargs['proxies'] = handle_proxy()
        return super().send(*args, **kwargs)


class InsecureProxyAdapter(NoVerifyHTTPAdapter):
    """
    Insecure Proxy Adapter used to add PROXY and INSECURE to requests
    NoVerifyHTTPAdapter is a built-in insecure HTTPAdapter class
    """

    def send(self, *args, **kwargs):
        kwargs['proxies'] = handle_proxy()
        return super().send(*args, **kwargs)


class EWSClient:
    def __init__(
        self,
        default_target_mailbox,
        folder="Inbox",
        is_public_folder=False,
        request_timeout="120",
        max_fetch=MAX_INCIDENTS_PER_FETCH,
        self_deployed=True,
        insecure=True,
        proxy=False,
        **kwargs,
    ):
        """
        Client used to communicate with EWS
        :param default_target_mailbox: Email address from which to fetch incidents
        :param client_id: Application client ID
        :param client_secret: Application client secret
        :param folder: Name of the folder from which to fetch incidents
        :param is_public_folder: Public Folder flag
        :param request_timeout: Timeout (in seconds) for HTTP requests to Exchange Server
        :param max_fetch: Max incidents per fetch
        :param insecure: Trust any certificate (not secure)
        """

        client_id = kwargs.get('_client_id') or kwargs.get('client_id')
        tenant_id = kwargs.get('_tenant_id') or kwargs.get('tenant_id')
        client_secret = (kwargs.get('credentials') or {}).get('password') or kwargs.get('client_secret')
        access_type = kwargs.get('access_type', IMPERSONATION) or IMPERSONATION

        if not client_secret:
            raise Exception('Key / Application Secret must be provided.')
        elif not client_id:
            raise Exception('ID / Application ID must be provided.')
        elif not tenant_id:
            raise Exception('Token / Tenant ID must be provided.')

        BaseProtocol.TIMEOUT = int(request_timeout)
        self.ews_server = "https://outlook.office365.com/EWS/Exchange.asmx/"
        self.ms_client = MicrosoftClient(
            tenant_id=tenant_id,
            auth_id=client_id,
            enc_key=client_secret,
            app_name=APP_NAME,
            base_url=self.ews_server,
            verify=not insecure,
            proxy=proxy,
            self_deployed=self_deployed,
            scope="https://outlook.office.com/.default",
            command_prefix="ews",
        )
        self.folder_name = folder
        self.is_public_folder = is_public_folder
        self.access_type = (access_type[0] if isinstance(access_type, list) else access_type).lower()
        self.max_fetch = min(MAX_INCIDENTS_PER_FETCH, int(max_fetch))
        self.last_run_ids_queue_size = 500
        self.client_id = client_id
        self.client_secret = client_secret
        self.account_email = default_target_mailbox
        self.config = self.__prepare(insecure)
        self.protocol = BaseProtocol(self.config)
        self.mark_as_read = kwargs.get('mark_as_read', False)

    def __prepare(self, insecure):  # pragma: no cover
        """
        Prepares the client PROTOCOL, CREDENTIALS and CONFIGURATION
        :param insecure: Trust any certificate (not secure)
        :return: OAuth 2 Configuration
        """
        BaseProtocol.HTTP_ADAPTER_CLS = InsecureProxyAdapter if insecure else ProxyAdapter
        access_token = self.ms_client.get_access_token()
        oauth2_token = OAuth2Token({"access_token": access_token})
        self.credentials = credentials = OAuth2AuthorizationCodeCredentials(
            client_id=self.client_id,
            client_secret=self.client_secret,
            access_token=oauth2_token,
        )
        # need to add identity for protocol OAuth header
        self.credentials.identity = Identity(upn=self.account_email)
        config_args = {
            "credentials": credentials,
            "auth_type": OAUTH2,
            "version": Version(EXCHANGE_O365),
            "service_endpoint": "https://outlook.office365.com/EWS/Exchange.asmx",
        }

        return Configuration(**config_args)

    def get_account(self, target_mailbox=None):
        """
        Request an account from EWS
        :param (Optional) target_mailbox: Mailbox associated with the requested account
        :return: exchangelib Account
        """
        if not target_mailbox:
            target_mailbox = self.account_email
        return Account(
            primary_smtp_address=target_mailbox,
            autodiscover=False,
            config=self.config,
            access_type=self.access_type,
        )

    def get_items_from_mailbox(self, account, item_ids):  # pragma: no cover
        """
        Request specific items from a mailbox associated with an account
        :param account: EWS account or target_mailbox associated with that account
        :param item_ids: item_ids of the requested items
        :return: list of exchangelib Items
        """
        # allow user to pass target_mailbox as account
        account = self.get_account(account) if isinstance(account, str) else self.get_account(self.account_email)
        if type(item_ids) is not list:
            item_ids = [item_ids]
        items = [Item(id=x) for x in item_ids]
        result = list(account.fetch(ids=items))
        result = [x for x in result if not (isinstance(x, ErrorItemNotFound | ErrorInvalidIdMalformed))]
        if len(result) != len(item_ids):
            raise Exception("One or more items were not found/malformed. Check the input item ids")
        return result

    def get_item_from_mailbox(self, account, item_id):
        """
        Request a single item from a mailbox associated with an account
        :param account: EWS account or target_mailbox associated with that account
        :param item_id: item_id of the requested item
        :return: exchangelib Item
        """
        result = self.get_items_from_mailbox(account, [item_id])
        if len(result) == 0:
            raise Exception(f"ItemId {str(item_id)} not found")
        return result[0]

    def get_attachments_for_item(self, item_id, account, attachment_ids=None):  # pragma: no cover
        """
        Request attachments for an item
        :param item_id: item_id of the item to retrieve attachments from
        :param account: EWS account or target_mailbox associated with that account
        :param (Optional) attachment_ids: attachment_ids: attachment_ids to retrieve
        :return: list of exchangelib Item.attachments
        """
        item = self.get_item_from_mailbox(account, item_id)
        attachments = []
        attachment_ids = argToList(attachment_ids)
        if item:
            if item.attachments:
                for attachment in item.attachments:
                    if (
                        attachment_ids
                        and attachment.attachment_id.id not in attachment_ids
                    ):
                        continue
                    attachments.append(attachment)

        else:
            raise Exception("Message item not found: " + item_id)

        if attachment_ids and len(attachments) < len(attachment_ids):
            raise Exception(
                "Some attachment id did not found for message:" + str(attachment_ids)
            )

        return attachments

    def is_default_folder(self, folder_path, is_public=None):
        """
        Is the given folder_path public
        :param folder_path: folder path to check if is public
        :param is_public: (Optional) if provided, will return this value
        :return: Boolean
        """
        if is_public is not None:
            return is_public

        if folder_path == self.folder_name:
            return self.is_public_folder

        return False

    def get_folder_by_path(self, path, account=None, is_public=False):  # pragma: no cover
        """
        Retrieve folder by path
        :param path: path of the folder
        :param account: account associated with the requested path
        :param is_public: is the requested folder public
        :return: exchangelib Folder
        """
        if account is None:
            account = self.get_account()
        # handle exchange folder id
        if len(path) == FOLDER_ID_LEN:
<<<<<<< HEAD
            additional_fields = {FieldPath(field=BaseFolder.get_field_by_fieldname('_id'))}
            for f in FolderCollection(account, folders=[account.root]).find_folders(depth='Deep',
                                                                                    additional_fields=additional_fields):
                if f._id.id == path:
                    return f

        root = account.public_folders_root if is_public else account.root
=======
            folders_map = account.root._folders_map
            if path in folders_map:
                return account.root._folders_map[path]

        root = account.public_folders_root if is_public else account.root

>>>>>>> 069c6b2d
        folder = root if path == 'AllItems' else root.tois
        path = path.replace("/", "\\")
        path = path.split("\\")
        for part in path:
            try:
                demisto.debug(f'resolving {part=} {path=}')
                folder = folder // part
            except Exception as e:
                demisto.debug(f'got error {e}')
                raise ValueError(f'No such folder {path}')
        return folder

    def send_email(self, message: Message):
        account = self.get_account()
        message.account = account
        message.send_and_save()

    def reply_mail(self, inReplyTo, to, body, subject, bcc, cc, htmlBody, attachments):  # pragma: no cover
        account = self.get_account()
        item_to_reply_to = account.inbox.get(id=inReplyTo)  # pylint: disable=E1101
        if isinstance(item_to_reply_to, ErrorItemNotFound):
            raise Exception(item_to_reply_to)

        subject = subject or item_to_reply_to.subject
        message_body = HTMLBody(htmlBody) if htmlBody else body
        reply = item_to_reply_to.create_reply(subject='Re: ' + subject, body=message_body, to_recipients=to,
                                              cc_recipients=cc,
                                              bcc_recipients=bcc)
        reply = reply.save(account.drafts)
        m = account.inbox.get(id=reply.id)  # pylint: disable=E1101

        for attachment in attachments:
            if not attachment.get('cid'):
                new_attachment = FileAttachment(name=attachment.get('name'), content=attachment.get('data'))
            else:
                new_attachment = FileAttachment(name=attachment.get('name'), content=attachment.get('data'),
                                                is_inline=True, content_id=attachment.get('cid'))
            m.attach(new_attachment)
        m.send()

        return m


class MarkAsJunk(EWSAccountService):
    """
    EWSAccountService class used for marking items as junk
    """
    SERVICE_NAME = "MarkAsJunk"

    def call(self, item_id, move_item):
        elements = list(
            self._get_elements(
                payload=self.get_payload(item_id=item_id, move_item=move_item)
            )
        )
        for element in elements:
            if isinstance(element, ResponseMessageError):
                return str(element)
        return "Success"

    def get_payload(self, item_id, move_item):  # pragma: no cover
        junk = create_element(
            f"m:{self.SERVICE_NAME}",
            {"IsJunk": "true", "MoveItem": "true" if move_item else "false"},
        )

        items_list = create_element("m:ItemIds")
        item_element = create_element("t:ItemId", {"Id": item_id})
        items_list.append(item_element)
        junk.append(items_list)

        return junk


class GetSearchableMailboxes(EWSService):
    """
    EWSAccountService class used for getting Searchable Mailboxes
    """
    SERVICE_NAME = "GetSearchableMailboxes"
    element_container_name = f"{{{MNS}}}SearchableMailboxes"

    @staticmethod
    def parse_element(element):
        return {
            MAILBOX: element.find(f"{{{TNS}}}PrimarySmtpAddress").text
            if element.find(f"{{{TNS}}}PrimarySmtpAddress") is not None
            else None,
            MAILBOX_ID: element.find(f"{{{TNS}}}ReferenceId").text
            if element.find(f"{{{TNS}}}ReferenceId") is not None
            else None,
            "displayName": element.find(f"{{{TNS}}}DisplayName").text
            if element.find(f"{{{TNS}}}DisplayName") is not None
            else None,
            "isExternal": element.find(f"{{{TNS}}}IsExternalMailbox").text
            if element.find(f"{{{TNS}}}IsExternalMailbox") is not None
            else None,
            "externalEmailAddress": element.find(f"{{{TNS}}}ExternalEmailAddress").text
            if element.find(f"{{{TNS}}}ExternalEmailAddress") is not None
            else None,
        }

    def call(self):
        elements = self._get_elements(payload=self.get_payload())
        return [
            self.parse_element(x)
            for x in elements
            if x.find(f"{{{TNS}}}ReferenceId").text
        ]

    def get_payload(self):
        element = create_element(f"m:{self.SERVICE_NAME}")
        return element


class ExpandGroup(EWSService):
    """
    EWSAccountService class used for expanding groups
    """
    SERVICE_NAME = "ExpandDL"
    element_container_name = f"{{{MNS}}}DLExpansion"

    @staticmethod
    def parse_element(element):
        return {
            MAILBOX: element.find(f"{{{TNS}}}EmailAddress").text
            if element.find(f"{{{TNS}}}EmailAddress") is not None
            else None,
            "displayName": element.find(f"{{{TNS}}}Name").text
            if element.find(f"{{{TNS}}}Name") is not None
            else None,
            "mailboxType": element.find(f"{{{TNS}}}MailboxType").text
            if element.find(f"{{{TNS}}}MailboxType") is not None
            else None,
        }

    def call(self, email_address, recursive_expansion=False):  # pragma: no cover
        try:
            if recursive_expansion == "True":
                group_members: dict = {}
                self.expand_group_recursive(email_address, group_members)
                return list(group_members.values())
            else:
                return self.expand_group(email_address)
        except ErrorNameResolutionNoResults:
            demisto.results("No results were found.")
            sys.exit()

    def get_payload(self, email_address):
        element = create_element(f"m:{self.SERVICE_NAME}")
        mailbox_element = create_element("m:Mailbox")
        add_xml_child(mailbox_element, "t:EmailAddress", email_address)
        element.append(mailbox_element)
        return element

    def expand_group(self, email_address):
        """
        Expand given group
        :param email_address: email address of the group to expand
        :return: list dict with parsed expanded group data
        """
        elements = self._get_elements(payload=self.get_payload(email_address))
        return [self.parse_element(x) for x in elements]

    def expand_group_recursive(self, email_address, non_dl_emails, dl_emails=None):  # pragma: no cover
        """
        Expand group recursively
        :param email_address: email address of the group to expand
        :param non_dl_emails: non distribution only emails
        :param dl_emails: (Optional) distribution only emails
        :return: Set of dl emails and non dl emails (returned via reference)
        """
        if dl_emails is None:
            dl_emails = set()
        if email_address in non_dl_emails or email_address in dl_emails:
            return
        dl_emails.add(email_address)

        for member in self.expand_group(email_address):
            if (
                member["mailboxType"] == "PublicDL"
                or member["mailboxType"] == "PrivateDL"
            ):
                self.expand_group_recursive(member.get("mailbox"), non_dl_emails, dl_emails)
            else:
                if member["mailbox"] not in non_dl_emails:
                    non_dl_emails[member["mailbox"]] = member


# If you are modifying this probably also need to modify in other files
def exchangelib_cleanup():  # pragma: no cover
    key_protocols = list(exchangelib.protocol.CachingProtocol._protocol_cache.items())
    try:
        exchangelib.close_connections()
    except Exception as ex:
        demisto.error(f"Error was found in exchangelib cleanup, ignoring: {ex}")
    for key, (protocol, _) in key_protocols:
        try:
            if "thread_pool" in protocol.__dict__:
                demisto.debug(
                    f"terminating thread pool key{key} id: {id(protocol.thread_pool)}"
                )
                protocol.thread_pool.terminate()
                del protocol.__dict__["thread_pool"]
            else:
                demisto.info(
                    f"Thread pool not found (ignoring terminate) in protcol dict: {dir(protocol.__dict__)}"
                )
        except Exception as ex:
            demisto.error(f"Error with thread_pool.terminate, ignoring: {ex}")


""" LOGGING """

log_stream = None
log_handler = None


def start_logging():
    global log_stream
    global log_handler
    logging.raiseExceptions = False
    if log_stream is None:
        log_stream = StringIO()
        log_handler = logging.StreamHandler(stream=log_stream)
        log_handler.setFormatter(logging.Formatter(logging.BASIC_FORMAT))
        logger = logging.getLogger()
        logger.addHandler(log_handler)
        logger.setLevel(logging.DEBUG)


""" Helper Functions """


def get_attachment_name(attachment_name, eml_extension=False):
    """
    Retrieve attachment name or error string if none is provided
    :param attachment_name: attachment name to retrieve
    :param eml_extension: Indicates whether the eml extension should be added
    :return: string
    """
    if attachment_name is None or attachment_name == "":
        return "demisto_untitled_attachment.eml" if eml_extension else "demisto_untitled_attachment"
    elif eml_extension and not attachment_name.endswith(".eml"):
        return f'{attachment_name}.eml'
    return attachment_name


def get_entry_for_object(title, context_key, obj, headers=None):
    """
    Create an entry for a given object
    :param title: Title of the human readable
    :param context_key: Context key used for entry context
    :param obj: Object to create entry for
    :param headers: (Optional) headers used in the tableToMarkDown
    :return: Entry object to be used with demisto.results()
    """
    if len(obj) == 0:
        return "There is no output results"
    if headers and isinstance(obj, dict):
        headers = list(set(headers).intersection(set(obj.keys())))

    return {
        "Type": entryTypes["note"],
        "Contents": obj,
        "ContentsFormat": formats["json"],
        "ReadableContentsFormat": formats["markdown"],
        "HumanReadable": tableToMarkdown(title, obj, headers),
        "EntryContext": {context_key: obj},
    }


def prepare_args(args):
    """
    Prepare arguments to be used as the API expects it
    :param args: demisto args
    :return: transformed args
    """
    args = {k.replace("-", "_"): v for k, v in list(args.items())}
    if "is_public" in args:
        args["is_public"] = args["is_public"] == "True"
    if "from" in args:
        args['from_address'] = args.pop('from')
    return args


def get_limited_number_of_messages_from_qs(qs, limit):  # pragma: no cover
    """
    Retrieve a limited number of messages from query search
    :param qs: query search to execute
    :param limit: limit on number of items to retrieve from search
    :return: list of exchangelib.Message
    """
    count = 0
    results = []
    for item in qs:
        if count == limit:
            break
        if isinstance(item, Message):
            count += 1
            results.append(item)
    return results


def keys_to_camel_case(value):  # pragma: no cover
    """
    Transform keys from snake to camel case (does nothing if no snakes are found)
    :param value: value to transform
    :return: transformed value
    """

    def str_to_camel_case(snake_str):
        components = snake_str.split("_")
        return components[0] + "".join(x.title() for x in components[1:])

    if value is None:
        return None
    if isinstance(value, list | set):
        return list(map(keys_to_camel_case, value))
    if isinstance(value, dict):
        return {
            keys_to_camel_case(k): keys_to_camel_case(v) if isinstance(v, list | dict) else v
            for (k, v) in list(value.items())
        }

    return str_to_camel_case(value)


def get_last_run(client: EWSClient, last_run=None):
    """
    Retrieve the last run time
    :param client: EWS Client
    :param last_run: (Optional) last run object
    :return: last run dict
    """
    if not last_run or last_run.get(LAST_RUN_FOLDER) != client.folder_name:
        last_run = {
            LAST_RUN_TIME: None,
            LAST_RUN_FOLDER: client.folder_name,
            LAST_RUN_IDS: [],
        }
    if LAST_RUN_TIME in last_run and last_run[LAST_RUN_TIME] is not None:
        last_run[LAST_RUN_TIME] = EWSDateTime.from_string(last_run[LAST_RUN_TIME])

    # In case we have existing last_run data
    if last_run.get(LAST_RUN_IDS) is None:
        last_run[LAST_RUN_IDS] = []

    return last_run


def email_ec(item):
    """
    Create entry context for an email
    :param item: exchangelib.Item
    :return: entry context dict
    """
    return {
        "CC": None
        if not item.cc_recipients
        else [mailbox.email_address for mailbox in item.cc_recipients],
        "BCC": None
        if not item.bcc_recipients
        else [mailbox.email_address for mailbox in item.bcc_recipients],
        "To": None
        if not item.to_recipients
        else [mailbox.email_address for mailbox in item.to_recipients],
        "From": item.author.email_address,
        "Subject": item.subject,
        "Text": item.text_body,
        "HTML": item.body,
        "HeadersMap": {header.name: header.value for header in item.headers},
    }


def parse_item_as_dict(item, email_address=None, camel_case=False, compact_fields=False):  # pragma: no cover
    """
    Parses an exchangelib item as a dict
    :param item: exchangelib.Item to parse
    :param (Optional) email_address: string mailbox
    :param (Optional) camel_case: Is camel case
    :param (Optional) compact_fields: Is compact fields
    :return: Item as a dict
    """

    def parse_object_as_dict(obj):
        raw_dict = {}
        if obj is not None:
            for field in obj.FIELDS:
                raw_dict[field.name] = getattr(obj, field.name, None)
        return raw_dict

    def parse_folder_as_json(folder):  # pragma: no cover
        raw_dict = parse_object_as_dict(folder)
        if "parent_folder_id" in raw_dict:
            raw_dict["parent_folder_id"] = parse_folder_as_json(
                raw_dict["parent_folder_id"]
            )
        if "effective_rights" in raw_dict:
            raw_dict["effective_rights"] = parse_object_as_dict(
                raw_dict["effective_rights"]
            )
        return raw_dict

    raw_dict = {}
    for field, value in item._field_vals():
        if type(value) in [str, str, int, float, bool, Body, HTMLBody, None]:
            raw_dict[field] = value
    raw_dict["id"] = item.id
    demisto.debug(f"checking for attachments in email with id {item.id}")
    log_memory()
    if getattr(item, "attachments", None):
        raw_dict["attachments"] = [
            parse_attachment_as_dict(item.id, x) for x in item.attachments
        ]

    for time_field in [
        "datetime_sent",
        "datetime_created",
        "datetime_received",
        "last_modified_time",
        "reminder_due_by",
    ]:
        value = getattr(item, time_field, None)
        if value:
            raw_dict[time_field] = value.ewsformat()

    for dict_field in [
        "effective_rights",
        "parent_folder_id",
        "conversation_id",
        "author",
        "extern_id",
        "received_by",
        "received_representing",
        "reply_to",
        "sender",
        "folder",
    ]:
        value = getattr(item, dict_field, None)
        if value:
            if isinstance(value, list):
                raw_dict[dict_field] = []
                for single_val in value:
                    raw_dict[dict_field].append(parse_object_as_dict(single_val))
            else:
                raw_dict[dict_field] = parse_object_as_dict(value)

    for list_dict_field in ["headers", "cc_recipients", "to_recipients"]:
        value = getattr(item, list_dict_field, None)
        if value:
            raw_dict[list_dict_field] = [parse_object_as_dict(x) for x in value]

    for list_str_field in ["categories"]:
        value = getattr(item, list_str_field, None)
        if value:
            raw_dict[list_str_field] = value

    if getattr(item, "folder", None):
        raw_dict["folder"] = parse_folder_as_json(item.folder)
        folder_path = (
            item.folder.absolute[len(TOIS_PATH):]
            if item.folder.absolute.startswith(TOIS_PATH)
            else item.folder.absolute
        )
        raw_dict["folder_path"] = folder_path

    if compact_fields:
        new_dict = {}
        # noinspection PyListCreation
        fields_list = [
            "datetime_created",
            "datetime_received",
            "datetime_sent",
            "sender",
            "has_attachments",
            "importance",
            "message_id",
            "last_modified_time",
            "size",
            "subject",
            "text_body",
            "headers",
            "body",
            "folder_path",
            "is_read",
            "categories"
        ]

        if "id" in raw_dict:
            new_dict["itemId"] = raw_dict["id"]
            fields_list.append("itemId")

        for field in fields_list:
            if field in raw_dict:
                new_dict[field] = raw_dict.get(field)
        for field in ["received_by", "author", "sender"]:
            if field in raw_dict:
                new_dict[field] = raw_dict.get(field, {}).get("email_address")
        for field in ["to_recipients"]:
            if field in raw_dict:
                new_dict[field] = [x.get("email_address") for x in raw_dict[field]]
        attachments = raw_dict.get("attachments")
        if attachments and len(attachments) > 0:
            file_attachments = [
                x for x in attachments if x[ATTACHMENT_TYPE] == FILE_ATTACHMENT_TYPE
            ]
            if len(file_attachments) > 0:
                new_dict["FileAttachments"] = file_attachments
            item_attachments = [
                x for x in attachments if x[ATTACHMENT_TYPE] == ITEM_ATTACHMENT_TYPE
            ]
            if len(item_attachments) > 0:
                new_dict["ItemAttachments"] = item_attachments

        raw_dict = new_dict

    if camel_case:
        raw_dict = keys_to_camel_case(raw_dict)

    if email_address:
        raw_dict[MAILBOX] = email_address
    return raw_dict


def get_entry_for_file_attachment(item_id, attachment):
    """
    Creates a file entry for an attachment
    :param item_id: item_id of the attachment
    :param attachment: attachment dict
    :return: file entry dict for attachment
    """
    entry = fileResult(get_attachment_name(attachment.name), attachment.content)
    entry["EntryContext"] = {
        CONTEXT_UPDATE_EWS_ITEM_FOR_ATTACHMENT
        + CONTEXT_UPDATE_FILE_ATTACHMENT: parse_attachment_as_dict(item_id, attachment)
    }
    return entry


def parse_attachment_as_dict(item_id, attachment):
    """
    Creates a note entry for an attachment
    :param item_id: item_id of the attachment
    :param attachment: attachment dict
    :return: note entry dict for attachment
    """
    try:
        attachment_content = (
            attachment.content
            if isinstance(attachment, FileAttachment)
            else attachment.item.mime_content
        )
        if isinstance(attachment_content, str):  # Strings must be encoded before hashing
            attachment_content = attachment_content.encode()
        return {
            ATTACHMENT_ORIGINAL_ITEM_ID: item_id,
            ATTACHMENT_ID: attachment.attachment_id.id,
            "attachmentName": get_attachment_name(attachment.name),
            "attachmentSHA256": hashlib.sha256(attachment_content).hexdigest()
            if attachment_content
            else None,
            "attachmentContentType": attachment.content_type,
            "attachmentContentId": attachment.content_id,
            "attachmentContentLocation": attachment.content_location,
            "attachmentSize": attachment.size,
            "attachmentLastModifiedTime": attachment.last_modified_time.ewsformat(),
            "attachmentIsInline": attachment.is_inline,
            ATTACHMENT_TYPE: FILE_ATTACHMENT_TYPE
            if isinstance(attachment, FileAttachment)
            else ITEM_ATTACHMENT_TYPE,
        }
    except TypeError as e:
        if str(e) != "must be string or buffer, not None":
            raise
        return {
            ATTACHMENT_ORIGINAL_ITEM_ID: item_id,
            ATTACHMENT_ID: attachment.attachment_id.id,
            "attachmentName": get_attachment_name(attachment.name),
            "attachmentSHA256": None,
            "attachmentContentType": attachment.content_type,
            "attachmentContentId": attachment.content_id,
            "attachmentContentLocation": attachment.content_location,
            "attachmentSize": attachment.size,
            "attachmentLastModifiedTime": attachment.last_modified_time.ewsformat(),
            "attachmentIsInline": attachment.is_inline,
            ATTACHMENT_TYPE: FILE_ATTACHMENT_TYPE
            if isinstance(attachment, FileAttachment)
            else ITEM_ATTACHMENT_TYPE,
        }


def get_entry_for_item_attachment(item_id, attachment, target_email):  # pragma: no cover
    """
    Creates a note entry for an item attachment
    :param item_id: Item id
    :param attachment: exchangelib attachment
    :param target_email: target email
    :return: note entry dict for item attachment
    """
    item = attachment.item
    dict_result = parse_attachment_as_dict(item_id, attachment)
    dict_result.update(
        parse_item_as_dict(item, target_email, camel_case=True, compact_fields=True)
    )
    title = f'EWS get attachment got item for "{target_email}", "{get_attachment_name(attachment.name)}"'

    return get_entry_for_object(
        title,
        CONTEXT_UPDATE_EWS_ITEM_FOR_ATTACHMENT + CONTEXT_UPDATE_ITEM_ATTACHMENT,
        dict_result,
    )


""" Command Functions """


def get_expanded_group(client: EWSClient, email_address, recursive_expansion=False):
    """
    Retrieve expanded group command
    :param client: EWS Client
    :param email_address: Email address of the group to expand
    :param (Optional) recursive_expansion: Whether to enable recursive expansion. Default is "False".
    :return: Expanded groups output tuple
    """
    group_members = ExpandGroup(protocol=client.protocol).call(
        email_address, recursive_expansion
    )
    group_details = {"name": email_address, "members": group_members}
    output = {"EWS.ExpandGroup": group_details}
    readable_output = tableToMarkdown("Group Members", group_members)
    return readable_output, output, group_details


def get_searchable_mailboxes(client: EWSClient):
    """
    Retrieve searchable mailboxes command
    :param client: EWS Client
    :return: Searchable mailboxes output tuple
    """
    searchable_mailboxes = GetSearchableMailboxes(protocol=client.protocol).call()
    readable_output = tableToMarkdown(
        "Searchable mailboxes", searchable_mailboxes, headers=["displayName", "mailbox"]
    )
    output = {"EWS.Mailboxes": searchable_mailboxes}
    return readable_output, output, searchable_mailboxes


def delete_attachments_for_message(
    client: EWSClient, item_id, target_mailbox=None, attachment_ids=None
):  # pragma: no cover
    """
    Deletes attachments for a given message
    :param client: EWS Client
    :param item_id: item id
    :param (Optional) target_mailbox: target mailbox
    :param (Optional) attachment_ids: attachment ids to delete
    :return: entries that were delted
    """
    attachments = client.get_attachments_for_item(
        item_id, target_mailbox, attachment_ids
    )
    deleted_file_attachments = []
    deleted_item_attachments = []  # type: ignore
    for attachment in attachments:
        attachment_deleted_action = {
            ATTACHMENT_ID: attachment.attachment_id.id,
            ACTION: "deleted",
        }
        if isinstance(attachment, FileAttachment):
            deleted_file_attachments.append(attachment_deleted_action)
        else:
            deleted_item_attachments.append(attachment_deleted_action)
        attachment.detach()

    entries = []
    if len(deleted_file_attachments) > 0:
        entry = get_entry_for_object(
            "Deleted file attachments",
            "EWS.Items" + CONTEXT_UPDATE_FILE_ATTACHMENT,
            deleted_file_attachments,
        )
        entries.append(entry)
    if len(deleted_item_attachments) > 0:
        entry = get_entry_for_object(
            "Deleted item attachments",
            "EWS.Items" + CONTEXT_UPDATE_ITEM_ATTACHMENT,
            deleted_item_attachments,
        )
        entries.append(entry)

    return entries


def fetch_attachments_for_message(
    client: EWSClient, item_id, target_mailbox=None, attachment_ids=None
):  # pragma: no cover
    """
    Fetches attachments for a message
    :param client: EWS Client
    :param item_id: item id
    :param (Optional) target_mailbox: target mailbox
    :param (Optional) attachment_ids: attachment ids
    :return: list of parsed entries
    """
    account = client.get_account(target_mailbox)
    attachments = client.get_attachments_for_item(item_id, account, attachment_ids)
    entries = []
    for attachment in attachments:
        if isinstance(attachment, FileAttachment):
            try:
                if attachment.content:
                    entries.append(get_entry_for_file_attachment(item_id, attachment))
            except TypeError as e:
                if str(e) != "must be string or buffer, not None":
                    raise
        else:
            entries.append(
                get_entry_for_item_attachment(
                    item_id, attachment, account.primary_smtp_address
                )
            )
            if attachment.item.mime_content:
                entries.append(
                    fileResult(
                        get_attachment_name(attachment.name, eml_extension=True),
                        attachment.item.mime_content,
                    )
                )

    return entries


def move_item_between_mailboxes(
    client: EWSClient,
    item_id,
    destination_mailbox,
    destination_folder_path,
    source_mailbox=None,
    is_public=None,
):  # pragma: no cover
    """
    Moves item between mailboxes
    :param client: EWS Client
    :param item_id: item id
    :param destination_mailbox: destination mailbox
    :param destination_folder_path: destination folder path
    :param (Optional) source_mailbox: source mailbox
    :param (Optional) is_public: is the destination folder public
    :return: Output tuple
    """
    source_account = client.get_account(source_mailbox)
    destination_account = client.get_account(destination_mailbox)
    is_public = client.is_default_folder(destination_folder_path, is_public)
    destination_folder = client.get_folder_by_path(
        destination_folder_path, destination_account, is_public
    )
    item = client.get_item_from_mailbox(source_account, item_id)
    exported_items = source_account.export([item])
    destination_account.upload([(destination_folder, exported_items[0])])
    source_account.bulk_delete([item])
    move_result = {
        MOVED_TO_MAILBOX: destination_mailbox,
        MOVED_TO_FOLDER: destination_folder_path,
    }
    readable_output = "Item was moved successfully."
    output = {f"EWS.Items(val.itemId === '{item_id}')": move_result}
    return readable_output, output, move_result


def move_item(
    client: EWSClient, item_id, target_folder_path, target_mailbox=None, is_public=None
):  # pragma: no cover
    """
    Moves an item within the same mailbox
    :param client: EWS Client
    :param item_id: item id
    :param target_folder_path: target folder path
    :param (Optional) target_mailbox: mailbox containing the item
    :param (Optional) is_public: is the destination folder public
    :return: Output tuple
    """
    account = client.get_account(target_mailbox)
    is_public = client.is_default_folder(target_folder_path, is_public)
    target_folder = client.get_folder_by_path(target_folder_path, is_public=is_public)
    item = client.get_item_from_mailbox(account, item_id)
    if isinstance(item, ErrorInvalidIdMalformed):
        raise Exception("Item not found")
    item.move(target_folder)
    move_result = {
        NEW_ITEM_ID: item.id,
        ITEM_ID: item_id,
        MESSAGE_ID: item.message_id,
        ACTION: "moved",
    }
    readable_output = tableToMarkdown("Moved items", move_result)
    output = {CONTEXT_UPDATE_EWS_ITEM: move_result}
    return readable_output, output, move_result


def delete_items(client: EWSClient, item_ids, delete_type, target_mailbox=None):  # pragma: no cover
    """
    Delete items in a mailbox
    :param client: EWS Client
    :param item_ids: items ids to delete
    :param delete_type: delte type soft/hard
    :param (Optional) target_mailbox: mailbox containinf the items
    :return: Output tuple
    """
    deleted_items = []
    item_ids = argToList(item_ids)
    items = client.get_items_from_mailbox(target_mailbox, item_ids)
    delete_type = delete_type.lower()

    for item in items:
        item_id = item.id
        if delete_type == "trash":
            item.move_to_trash()
        elif delete_type == "soft":
            item.soft_delete()
        elif delete_type == "hard":
            item.delete()
        else:
            raise Exception(
                f'invalid delete type: {delete_type}. Use "trash" \\ "soft" \\ "hard"'
            )
        deleted_items.append(
            {
                ITEM_ID: item_id,
                MESSAGE_ID: item.message_id,
                ACTION: f"{delete_type}-deleted",
            }
        )

    readable_output = tableToMarkdown(
        f"Deleted items ({delete_type} delete type)", deleted_items
    )
    output = {CONTEXT_UPDATE_EWS_ITEM: deleted_items}
    return readable_output, output, deleted_items


def search_items_in_mailbox(
    client: EWSClient,
    query=None,
    message_id=None,
    folder_path="",
    limit=100,
    target_mailbox=None,
    is_public=None,
    selected_fields="all",
):  # pragma: no cover
    """
    Search items in mailbox
    :param client: EWS Client
    :param (Optional) query: query to execute
    :param (Optional) message_id: message ids to search
    :param (Optional) folder_path: folder path to search
    :param (Optional) limit: max amount of items to fetch
    :param (Optional) target_mailbox: mailbox containing the items
    :param (Optional) is_public: is the targeted folder public
    :param (Optional) selected_fields: Selected fields
    :return: Output tuple
    """
    if not query and not message_id:
        return_error("Missing required argument. Provide query or message-id")

    if message_id and message_id[0] != "<" and message_id[-1] != ">":
        message_id = f"<{message_id}>"

    account = client.get_account(target_mailbox)
    limit = int(limit)
    if folder_path.lower() == "inbox":
        folders = [account.inbox]
    elif folder_path:
        is_public = client.is_default_folder(folder_path, is_public)
        folders = [client.get_folder_by_path(folder_path, account, is_public)]
    else:
        folders = FolderCollection(account=account, folders=[account.root.tois]).find_folders()

    items = []  # type: ignore
    selected_all_fields = selected_fields == "all"

    if selected_all_fields:
        restricted_fields = [x.name for x in Message.FIELDS]
    else:
        restricted_fields = set(argToList(selected_fields))  # type: ignore
        restricted_fields.update(["id", "message_id"])  # type: ignore

    for folder in folders:
        if Message not in folder.supported_item_models:
            continue
        if query:
            items_qs = folder.filter(query).only(*restricted_fields)
        else:
            items_qs = folder.filter(message_id=message_id).only(*restricted_fields)
        items += get_limited_number_of_messages_from_qs(items_qs, limit)
        if len(items) >= limit:
            break

    items = items[:limit]
    searched_items_result = [
        parse_item_as_dict(
            item,
            account.primary_smtp_address,
            camel_case=True,
            compact_fields=selected_all_fields,
        )
        for item in items
    ]

    if not selected_all_fields:
        searched_items_result = [
            {k: v for (k, v) in i.items() if k in keys_to_camel_case(restricted_fields)}
            for i in searched_items_result
        ]

        for item in searched_items_result:
            item["itemId"] = item.pop("id", "")

    readable_output = tableToMarkdown(
        "Searched items",
        searched_items_result,
        headers=ITEMS_RESULTS_HEADERS if selected_all_fields else None,
    )
    output = {CONTEXT_UPDATE_EWS_ITEM: searched_items_result}
    return readable_output, output, searched_items_result


def get_out_of_office_state(client: EWSClient, target_mailbox=None):  # pragma: no cover
    """
    Retrieve get out of office state of the targeted mailbox
    :param client: EWS Client
    :param (Optional) target_mailbox: target mailbox
    :return: Output tuple
    """
    account = client.get_account(target_mailbox)
    oof = account.oof_settings
    oof_dict = {
        "state": oof.state,  # pylint: disable=E1101
        "externalAudience": getattr(oof, "external_audience", None),
        "start": oof.start.ewsformat() if oof.start else None,  # pylint: disable=E1101
        "end": oof.end.ewsformat() if oof.end else None,  # pylint: disable=E1101
        "internalReply": getattr(oof, "internal_replay", None),
        "externalReply": getattr(oof, "external_replay", None),
        MAILBOX: account.primary_smtp_address,
    }
    readable_output = tableToMarkdown(
        f"Out of office state for {account.primary_smtp_address}", oof_dict
    )
    output = {f"Account.Email(val.Address == obj.{MAILBOX}).OutOfOffice": oof_dict}
    return readable_output, output, oof_dict


def recover_soft_delete_item(
    client: EWSClient,
    message_ids,
    target_folder_path="Inbox",
    target_mailbox=None,
    is_public=None,
):  # pragma: no cover
    """
    Recovers soft deleted items
    :param client: EWS Client
    :param message_ids: Message ids to recover
    :param (Optional) target_folder_path: target folder path
    :param (Optional) target_mailbox: target mailbox
    :param (Optional) is_public: is the target folder public
    :return:
    """
    account = client.get_account(target_mailbox)
    is_public = client.is_default_folder(target_folder_path, is_public)
    target_folder = client.get_folder_by_path(target_folder_path, account, is_public)
    recovered_messages = []
    message_ids = argToList(message_ids)

    items_to_recover = account.recoverable_items_deletions.filter(  # pylint: disable=E1101
        message_id__in=message_ids
    ).all()  # pylint: disable=E1101

    recovered_items = set()
    for item in items_to_recover:
        recovered_items.add(item)
    if len(recovered_items) != len(message_ids):
        missing_items = set(message_ids).difference(recovered_items)
        raise Exception(
            f"Some message ids are missing in recoverable items directory: {missing_items}"
        )

    for item in recovered_items:
        item.move(target_folder)
        recovered_messages.append(
            {ITEM_ID: item.id, MESSAGE_ID: item.message_id, ACTION: "recovered"}
        )

    readable_output = tableToMarkdown("Recovered messages", recovered_messages)
    output = {CONTEXT_UPDATE_EWS_ITEM: recovered_messages}
    return readable_output, output, recovered_messages


def get_contacts(client: EWSClient, limit, target_mailbox=None):  # pragma: no cover
    """
    Retrieve contacts of the target mailbox or client mailbox
    :param client: EWS Client
    :param limit: max amount of contacts to retrieve
    :param (Optional) target_mailbox: Target mailbox
    :return:
    """

    def parse_physical_address(address):
        result = {}
        for attr in ["city", "country", "label", "state", "street", "zipcode"]:
            result[attr] = getattr(address, attr, None)
        return result

    def parse_phone_number(phone_number):
        result = {}
        for attr in ["label", "phone_number"]:
            result[attr] = getattr(phone_number, attr, None)
        return result

    def parse_contact(contact):
        contact_dict = {
            k: v if not isinstance(v, EWSDateTime) else v.ewsformat()
            for k, v in list(contact._field_vals())
            if isinstance(v, str | EWSDateTime)
        }
        if isinstance(contact, Contact) and contact.physical_addresses:
            contact_dict["physical_addresses"] = list(
                map(parse_physical_address, contact.physical_addresses)
            )
        if isinstance(contact, Contact) and contact.phone_numbers:
            contact_dict["phone_numbers"] = list(
                map(parse_phone_number, contact.phone_numbers)
            )
        if (
            isinstance(contact, Contact)
            and contact.email_addresses
            and len(contact.email_addresses) > 0
        ):
            contact_dict["emailAddresses"] = [x.email for x in contact.email_addresses]
        contact_dict = keys_to_camel_case(contact_dict)
        contact_dict = {k: v for k, v in list(contact_dict.items()) if v}
        contact_dict.pop("mimeContent", None)
        contact_dict["originMailbox"] = target_mailbox
        return contact_dict

    account = client.get_account(target_mailbox)
    contacts = []

    for contact in account.contacts.all()[: int(limit)]:  # pylint: disable=E1101
        contacts.append(parse_contact(contact))
    readable_output = tableToMarkdown(f"Email contacts for {target_mailbox}", contacts)
    output = {"Account.Email(val.Address == obj.originMailbox).EwsContacts": contacts}
    return readable_output, output, contacts


def create_folder(client: EWSClient, new_folder_name, folder_path, target_mailbox=None):  # pragma: no cover
    """
    Creates a folder in the target mailbox or the client mailbox
    :param client: EWS Client
    :param new_folder_name: new folder name
    :param folder_path: path of the new folder
    :param (Optional) target_mailbox: target mailbox
    :return: Output tuple
    """
    account = client.get_account(target_mailbox)
    full_path = os.path.join(folder_path, new_folder_name)
    try:
        demisto.debug('checking if folder exists')
        if client.get_folder_by_path(full_path, account):
            return f"Folder {full_path} already exists",
    except Exception:
        pass
    demisto.debug('folder doesnt already exist. Getting path to add folder')
    parent_folder = client.get_folder_by_path(folder_path, account)

    demisto.debug('saving folder')
    f = Folder(parent=parent_folder, name=new_folder_name)
    f.save()
    demisto.debug('verifying folder was saved')
    client.get_folder_by_path(full_path, account)
    return f"Folder {full_path} created successfully",


def find_folders(client: EWSClient, target_mailbox=None):
    """
    Finds folders in the mailbox
    :param client: EWS Client
    :param (Optional) target_mailbox: target mailbox
    :return: Output tuple
    """
    account = client.get_account(target_mailbox)
    root_collection = FolderCollection(account=account, folders=[account.root])

    if client.is_public_folder:
        root_collection = FolderCollection(account=account, folders=[account.public_folders_root])
    folders = []
    for f in root_collection.find_folders():  # pylint: disable=E1101
        folder = folder_to_context_entry(f)
        folders.append(folder)
    readable_output = tableToMarkdown(t=folders, name='Available folders')
    output = {"EWS.Folders(val.id == obj.id)": folders}
    return readable_output, output, folders


def mark_item_as_junk(client: EWSClient, item_id, move_items, target_mailbox=None):  # pragma: no cover
    """
    Marks item as junk in the target mailbox or client mailbox
    :param client: EWS Client
    :param item_id: item ids to mark as junk
    :param move_items: "yes" or "no" - to move or not to move to trash
    :param (Optional) target_mailbox: target mailbox
    :return:
    """
    account = client.get_account(target_mailbox)
    move_items = move_items.lower() == "yes"
    ews_result = MarkAsJunk(account=account).call(item_id=item_id, move_item=move_items)
    mark_as_junk_result = {
        ITEM_ID: item_id,
    }
    if ews_result == "Success":
        mark_as_junk_result[ACTION] = "marked-as-junk"
    else:
        raise Exception("Failed mark-item-as-junk with error: " + ews_result)

    readable_output = tableToMarkdown("Mark item as junk", mark_as_junk_result)
    output = {CONTEXT_UPDATE_EWS_ITEM: mark_as_junk_result}
    return readable_output, output, mark_as_junk_result


def get_items_from_folder(
    client: EWSClient,
    folder_path,
    limit=100,
    target_mailbox=None,
    is_public=None,
    get_internal_item="no",
):  # pragma: no cover
    """
    Retrieve items from folder path
    :param client: EWS Client
    :param folder_path: folder path
    :param (Optional) limit: max amount of items to retrieve
    :param (Optional) target_mailbox: target mailbox
    :param (Optional) is_public: is the folder public
    :param (Optional) get_internal_item: should also retrieve internal items ("no" by default)
    :return: Output tuple
    """
    account = client.get_account(target_mailbox)
    limit = int(limit)
    get_internal_item = get_internal_item == "yes"
    is_public = client.is_default_folder(folder_path, is_public)
    folder = client.get_folder_by_path(folder_path, account, is_public)
    qs = folder.filter().order_by("-datetime_created")[:limit]
    items = get_limited_number_of_messages_from_qs(qs, limit)
    items_result = []

    for item in items:
        item_attachment = parse_item_as_dict(
            item, account.primary_smtp_address, camel_case=True, compact_fields=True
        )
        for attachment in item.attachments:
            if (
                get_internal_item
                and isinstance(attachment, ItemAttachment)
                and isinstance(attachment.item, Message)
            ):
                # if found item attachment - switch item to the attchment
                item_attachment = parse_item_as_dict(
                    attachment.item,
                    account.primary_smtp_address,
                    camel_case=True,
                    compact_fields=True,
                )
                break
        items_result.append(item_attachment)

    hm_headers = [
        "sender",
        "subject",
        "hasAttachments",
        "datetimeReceived",
        "receivedBy",
        "author",
        "toRecipients",
        "itemId",
    ]
    readable_output = tableToMarkdown(
        "Items in folder " + folder_path, items_result, headers=hm_headers
    )
    output = {CONTEXT_UPDATE_EWS_ITEM: items_result}
    return readable_output, output, items_result


def get_items(client: EWSClient, item_ids, target_mailbox=None):  # pragma: no cover
    """
    Get items from target mailbox or client mailbox
    :param client: EWS Client
    :param item_ids: item ids to retrieve
    :param (Optional) target_mailbox: target mailbox to retrieve items from
    :return:
    """
    item_ids = argToList(item_ids)
    account = client.get_account(target_mailbox)
    items = client.get_items_from_mailbox(account, item_ids)
    items = [x for x in items if isinstance(x, Message)]
    items_as_incidents = [parse_incident_from_item(x) for x in items]
    items_to_context = [
        parse_item_as_dict(x, account.primary_smtp_address, True, True) for x in items
    ]
    readable_output = tableToMarkdown(
        "Get items", items_to_context, ITEMS_RESULTS_HEADERS
    )
    output = {
        CONTEXT_UPDATE_EWS_ITEM: items_to_context,
        "Email": [email_ec(item) for item in items],
    }
    return readable_output, output, items_as_incidents


def get_folder(client: EWSClient, folder_path, target_mailbox=None, is_public=None):  # pragma: no cover
    """
    Retrieve a folder from the target mailbox or client mailbox
    :param client: EWS Client
    :param folder_path: folder path to retrieve
    :param (Optional) target_mailbox: target mailbox
    :param (Optional) is_public: is the folder public
    :return:
    """
    account = client.get_account(target_mailbox)
    is_public = client.is_default_folder(folder_path, is_public)
    folder = folder_to_context_entry(
        client.get_folder_by_path(folder_path, account=account, is_public=is_public)
    )
    readable_output = tableToMarkdown(f"Folder {folder_path}", folder)
    output = {CONTEXT_UPDATE_FOLDER: folder}
    return readable_output, output, folder


def folder_to_context_entry(f):
    """
    Create a context entry from a folder response
    :param f: folder response
    :return: dict context entry
    """
    try:
        f_entry = {
            "name": f.name,
            "totalCount": f.total_count,
            "id": f.id,
            "childrenFolderCount": f.child_folder_count,
            "changeKey": f.changekey,
        }

        if "unread_count" in [x.name for x in Folder.FIELDS]:
            f_entry["unreadCount"] = f.unread_count
        return f_entry
    except AttributeError:
        if isinstance(f, dict):
            return {
                "name": f.get("name"),
                "totalCount": f.get("total_count"),
                "id": f.get("id"),
                "childrenFolderCount": f.get("child_folder_count"),
                "changeKey": f.get("changekey"),
                "unreadCount": f.get("unread_count"),
            }


def mark_item_as_read(
    client: EWSClient, item_ids, operation="read", target_mailbox=None
):  # pragma: no cover
    """
    Marks item as read
    :param client: EWS Client
    :param item_ids: items ids to mark as read
    :param (Optional) operation: operation to execute
    :param (Optional) target_mailbox: target mailbox
    :return: Output tuple
    """
    marked_items = []
    item_ids = argToList(item_ids)
    items = client.get_items_from_mailbox(target_mailbox, item_ids)
    items = [x for x in items if isinstance(x, Message)]

    for item in items:
        item.is_read = operation == "read"
        item.save()

        marked_items.append(
            {
                ITEM_ID: item.id,
                MESSAGE_ID: item.message_id,
                ACTION: f"marked-as-{operation}",
            }
        )

    readable_output = tableToMarkdown(
        f"Marked items ({operation} marked operation)", marked_items
    )
    output = {CONTEXT_UPDATE_EWS_ITEM: marked_items}
    return readable_output, output, marked_items


def random_word_generator(length):
    """Generate a random string of given length
    """
    letters = string.ascii_lowercase
    return ''.join(random.choice(letters) for i in range(length))


def handle_html(html_body):
    """
    Extract all data-url content from within the html and return as separate attachments.
    Due to security implications, we support only images here
    We might not have Beautiful Soup so just do regex search
    """
    attachments = []
    clean_body = ''
    last_index = 0
    for i, m in enumerate(
            re.finditer(r'<img.+?src=\"(data:(image\/.+?);base64,([a-zA-Z0-9+/=\r\n]+?))\"', html_body, re.I)):
        attachment = {
            'data': base64.b64decode(m.group(3)),
            'name': f'image{i}'
        }
        attachment['cid'] = f'{attachment["name"]}@{random_word_generator(8)}.{random_word_generator(8)}'

        attachments.append(attachment)
        clean_body += html_body[last_index:m.start(1)] + 'cid:' + attachment['cid']
        last_index = m.end() - 1

    clean_body += html_body[last_index:]
    return clean_body, attachments


def collect_manual_attachments(manualAttachObj):  # pragma: no cover
    """Collect all manual attachments' data

    Args:
        manualAttachObj (str): String representation of the manually attached files list.

    Returns:
        List[Dict]. List of the files data.
    """
    manually_attached_objects = argToList(manualAttachObj)

    attachments = []
    for attachment in manually_attached_objects:
        file_res = demisto.getFilePath(os.path.basename(attachment['RealFileName']))

        path = file_res['path']

        with open(path, 'rb') as fp:
            data = fp.read()

        attachments.append({
            'name': attachment['FileName'],
            'data': data,
            'cid': ''
        })

    return attachments


def collect_attachments(attachments_ids, attachments_cids, attachments_names):  # pragma: no cover
    """Collect all attachments' data

    Args:
        attachments_ids (str): String representation of the files ids list.
        attachments_cids (str): String representation of the files content ids list.
        attachments_names (str): String representation of the files names list.

    Returns:
        List[Dict]. List of the files data.
    """
    attachments = []

    files_ids = argToList(attachments_ids)
    files_cids = argToList(attachments_cids)
    files_names = argToList(attachments_names)

    for index, file_id in enumerate(files_ids):
        try:
            file_res = demisto.getFilePath(file_id)
            path = file_res['path']

            filename = files_names[index] if len(files_names) > index and files_names[index] else file_res["name"]

            cid = files_cids[index] if len(files_cids) > index and files_cids[index] else ""

            with open(path, 'rb') as fp:
                data = fp.read()

            attachments.append({
                'name': filename,
                'data': data,
                'cid': cid
            })

        except Exception as e:
            demisto.error(f'Invalid entry {file_id} with exception: {e}')
            return_error(f'Entry {file_id} is not valid or is not a file entry')

    return attachments


def handle_transient_files(transient_files, transient_files_contents, transient_files_cids):
    """Creates the transient attachments data

    Args:
        transient_files (str): String representation of the transient files names list.
        transient_files_contents (str): String representation of the transient files content list.
        transient_files_cids (str): String representation of the transient files content ids list.

    Returns:
        List[Dict]. List of the transient files data.
    """
    transient_attachments = []

    files_names = argToList(transient_files)
    files_contents = argToList(transient_files_contents)
    files_cids = argToList(transient_files_cids)

    for index in range(len(files_names)):
        file_name = files_names[index]

        if index >= len(files_contents):
            break

        file_content = bytes(files_contents[index], UTF_8)

        file_cid = "" if index >= len(files_cids) else files_cids[index]

        transient_attachments.append({
            'name': file_name,
            'data': file_content,
            'cid': file_cid
        })

    return transient_attachments


def handle_template_params(template_params):  # pragma: no cover
    """Translates the template params if they exist from the context

    Args:
        template_params (str): JSON string that represent the variables names to be replaced and the desired value.
                                Value can be either real value or context key to fetch the value from.

    Returns:
        Dict. `variable_name: value_to_use` of the templated parameters.
    """
    actual_params = {}

    if template_params:
        try:
            params = json.loads(template_params)

            for p in params:
                if params[p].get('value'):
                    actual_params[p] = params[p]['value']
                elif params[p].get('key'):
                    actual_params[p] = demisto.dt(demisto.context(), params[p]['key'])
        except ValueError as e:
            return_error('Unable to parse template_params: %s' % (str(e)))

    return actual_params


def create_message_object(to, cc, bcc, subject, body, additional_headers, from_address, reply_to, importance):
    """Creates the message object according to the existence of additional custom headers.
    """
    if additional_headers:
        return Message(
            to_recipients=to,
            author=from_address,
            cc_recipients=cc,
            bcc_recipients=bcc,
            subject=subject,
            reply_to=reply_to,
            body=body,
            importance=importance,
            **additional_headers
        )

    return Message(
        to_recipients=to,
        author=from_address,
        cc_recipients=cc,
        bcc_recipients=bcc,
        subject=subject,
        reply_to=reply_to,
        body=body,
        importance=importance
    )


def create_message(to, subject='', body='', bcc=None, cc=None, html_body=None, attachments=None,
                   additional_headers=None, from_address=None, reply_to=None, importance=None):  # pragma: no cover
    """Creates the Message object that will be sent.

    Args:
        to (list): Main recipients.
        cc (list): CC recipients.
        bcc (list): BCC recipients.
        subject (str): Email's subject.
        body (str): Email's simple text body.
        html_body (str): Email's html body.
        attachments (list): Files to be attached to the mail, both inline and as files.
        additional_headers (Dict): Custom headers to be added to the message.
        from_address (str): The email address from which to reply.
        reply_to (list): Email addresses that need to be used to reply to the message.

    Returns:
        Message. Message object ready to be sent.
    """
    if not html_body:
        # This is a simple text message - we cannot have CIDs here
        message = create_message_object(to, cc, bcc, subject, body, additional_headers, from_address, reply_to, importance)

        for attachment in attachments:
            if not attachment.get('cid'):
                new_attachment = FileAttachment(name=attachment.get('name'), content=attachment.get('data'))
                message.attach(new_attachment)

    else:
        html_body, html_attachments = handle_html(html_body)
        attachments += html_attachments

        message = create_message_object(to, cc, bcc, subject, HTMLBody(html_body), additional_headers, from_address,
                                        reply_to, importance)

        for attachment in attachments:
            if not attachment.get('cid'):
                new_attachment = FileAttachment(name=attachment.get('name'), content=attachment.get('data'))
            else:
                new_attachment = FileAttachment(name=attachment.get('name'), content=attachment.get('data'),
                                                is_inline=True, content_id=attachment.get('cid'))

            message.attach(new_attachment)

    return message


def add_additional_headers(additional_headers):
    """Adds custom headers to the Message object

    Args:
        additional_headers (str): Headers list as string. Example: headerName1=headerValue1,headerName2=headerValue2

    Returns:
        Dict. Headers dictionary in the form of: `header_name: header value`
    """
    headers = {}

    for header in argToList(additional_headers):
        header_name, header_value = header.split('=', 1)

        class TempClass(ExtendedProperty):
            distinguished_property_set_id = 'InternetHeaders'
            property_name = header_name
            property_type = 'String'

        try:
            Message.register(header_name, TempClass)
            headers[header_name] = header_value
        except ValueError as e:
            demisto.debug('EWSO365 - Header ' + header_name + ' could not be registered. ' + str(e))

    return headers


def send_email(client: EWSClient, to, subject='', body="", bcc=None, cc=None, htmlBody=None,
               attachIDs="", attachCIDs="", attachNames="", manualAttachObj=None,
               transientFile=None, transientFileContent=None, transientFileCID=None, templateParams=None,
               additionalHeader=None, raw_message=None, from_address=None, replyTo=None, importance=None,
               renderBody=False):  # pragma: no cover
    to = argToList(to)
    cc = argToList(cc)
    bcc = argToList(bcc)
    reply_to = argToList(replyTo)
    render_body = argToBoolean(renderBody)

    # Basic validation - we allow pretty much everything but you have to have at least a recipient
    # We allow messages without subject and also without body
    if not to and not cc and not bcc:
        return_error('You must have at least one recipient')

    if raw_message:
        message = Message(
            to_recipients=to,
            cc_recipients=cc,
            bcc_recipients=bcc,
            body=raw_message,
            author=from_address,
            reply_to=reply_to,
            importance=importance
        )

    else:
        if additionalHeader:
            additionalHeader = add_additional_headers(additionalHeader)

        # collect all types of attachments
        attachments = collect_attachments(attachIDs, attachCIDs, attachNames)
        attachments.extend(collect_manual_attachments(manualAttachObj))
        attachments.extend(handle_transient_files(transientFile, transientFileContent, transientFileCID))

        # update body and html_body with the templated params, if exists
        template_params = handle_template_params(templateParams)
        if template_params:
            body = body.format(**template_params)
            if htmlBody:
                htmlBody = htmlBody.format(**template_params)

        message = create_message(to, subject, body, bcc, cc, htmlBody, attachments, additionalHeader, from_address,
                                 reply_to, importance)

    client.send_email(message)

    results = [CommandResults(entry_type=EntryType.NOTE, raw_response='Mail sent successfully')]
    if render_body:
        results.append(CommandResults(
            entry_type=EntryType.NOTE,
            content_format=EntryFormat.HTML,
            raw_response=htmlBody,
        ))

    return results


def reply_mail(client: EWSClient, to, inReplyTo, subject='', body="", bcc=None, cc=None, htmlBody=None,
               attachIDs="", attachCIDs="", attachNames="", manualAttachObj=None):  # pragma: no cover
    to = argToList(to)
    cc = argToList(cc)
    bcc = argToList(bcc)

    # collect all types of attachments
    attachments = collect_attachments(attachIDs, attachCIDs, attachNames)
    attachments.extend(collect_manual_attachments(manualAttachObj))
    client.reply_mail(inReplyTo, to, body, subject, bcc, cc, htmlBody, attachments)


def get_item_as_eml(client: EWSClient, item_id, target_mailbox=None):  # pragma: no cover
    """
    Retrieve item as an eml
    :param client: EWS Client
    :param item_id: Item id to retrieve
    :param (Optional) target_mailbox: target mailbox
    :return: Output tuple
    """
    account = client.get_account(target_mailbox)
    item = client.get_item_from_mailbox(account, item_id)

    if item.mime_content:
        mime_content = item.mime_content
        email_policy = SMTP if mime_content.isascii() else SMTPUTF8
        if isinstance(mime_content, bytes):
            email_content = email.message_from_bytes(mime_content, policy=email_policy)
        else:
            email_content = email.message_from_string(mime_content, policy=email_policy)
        if item.headers:
            # compare header keys case-insensitive
            attached_email_headers = [
                (h.lower(), " ".join(map(str.strip, v.split("\r\n"))))
                for (h, v) in list(email_content.items())
            ]
            for header in item.headers:
                if (
                    header.name.lower(),
                    header.value,
                ) not in attached_email_headers and header.name.lower() != "content-type":
                    try:
                        email_content.add_header(header.name, header.value)
                    except ValueError as err:
                        if "There may be at most" not in str(err):
                            raise err

        eml_name = item.subject if item.subject else "demisto_untitled_eml"
        file_result = fileResult(eml_name + ".eml", email_content.as_string())
        file_result = (
            file_result if file_result else "Failed uploading eml file to war room"
        )

        return file_result
    return None


def handle_attached_email_with_incorrect_message_id(attached_email: Message):
    """This function handles a malformed Message-ID value which can be returned in the header of certain email objects.
    This issue happens due to a current bug in "email" library and further explained in XSUP-32074.
    Public issue link: https://github.com/python/cpython/issues/105802

    The function will run on every attached email if exists, check its Message-ID header value and fix it if possible.
    Args:
        attached_email (Message): attached email object.

    Returns:
        Message: attached email object.
    """
    message_id_value = ""
    for i in range(len(attached_email._headers)):
        if attached_email._headers[i][0].lower() == "message-id":
            message_id = attached_email._headers[i][1]
            message_header = attached_email._headers[i][0]
            demisto.debug(f'Handling Message-ID header, {message_id=}.')
            try:
                message_id_value = handle_incorrect_message_id(message_id)
                if message_id_value != message_id:
                    # If the Message-ID header was fixed in the context of this function
                    # the header will be replaced in _headers list
                    attached_email._headers.pop(i)
                    attached_email._headers.append((message_header, message_id_value))

            except Exception as e:
                # The function is designed to handle a specific format error for the Message-ID header
                # as explained in the docstring.
                # That being said, we do expect the header to be in a known format.
                # If this function encounters a header format which is not in the known format and can't be fixed,
                # the header will be ignored completely to prevent crashing the fetch command.
                demisto.debug(f"Invalid {message_id=}, Error: {e}")
                break
            break
    return attached_email


def handle_incorrect_message_id(message_id: str) -> str:
    """
    Use regex to identify and correct one of the following invalid message_id formats:
    1. '<[message_id]>' --> '<message_id>'
    2. '\r\n\t<[message_id]>' --> '\r\n\t<message_id>'
    If no necessary changes identified the original 'message_id' argument value is returned.
    """
    if re.search("\<\[.*\]\>", message_id):
        # find and replace "<[" with "<" and "]>" with ">"
        fixed_message_id = re.sub(r'<\[(.*?)\]>', r'<\1>', message_id)
        demisto.debug('Fixed message id {message_id} to {fixed_message_id}')
        return fixed_message_id
    return message_id


def parse_incident_from_item(item):  # pragma: no cover
    """
    Parses an incident from an item
    :param item: item to parse
    :return: Parsed item
    """
    incident = {}
    labels = []
    demisto.debug(f"starting to parse the email with id {item.id} into an incident")
    log_memory()
    try:
        incident["details"] = item.text_body or item.body
    except AttributeError:
        incident["details"] = item.body
    incident["name"] = item.subject
    labels.append({"type": "Email/subject", "value": item.subject})
    incident["occurred"] = item.datetime_received.ewsformat()

    # handle recipients
    if item.to_recipients:
        for recipient in item.to_recipients:
            labels.append({"type": "Email", "value": recipient.email_address})

    # handle cc
    if item.cc_recipients:
        for recipient in item.cc_recipients:
            labels.append({"type": "Email/cc", "value": recipient.email_address})
    # handle email from
    if item.sender:
        labels.append({"type": "Email/from", "value": item.sender.email_address})
        labels.append({"type": "Email/from/name", "value": item.sender.name})

    # email format
    email_format = ""
    try:
        if item.text_body:
            labels.append({"type": "Email/text", "value": item.text_body})
            email_format = "text"
    except AttributeError:
        pass
    if item.body:
        labels.append({"type": "Email/html", "value": item.body})
        email_format = "HTML"
    labels.append({"type": "Email/format", "value": email_format})

    # handle attachments
    if item.attachments:
        incident["attachment"] = []
        demisto.debug(f"parsing {len(item.attachments)} attachments for item with id {item.id}")
        attachment_counter = 0
        for attachment in item.attachments:
            attachment_counter += 1
            demisto.debug(f'retrieving attachment number {attachment_counter} of email with id {item.id}')
            file_result = None
            label_attachment_type = None
            label_attachment_id_type = None
            if isinstance(attachment, FileAttachment):
                try:
                    if attachment.content:
                        # file attachment
                        label_attachment_type = "attachments"
                        label_attachment_id_type = "attachmentId"

                        # save the attachment
                        file_name = get_attachment_name(attachment.name)
                        demisto.debug(f"saving content number {attachment_counter}, "
                                      f"of size {sys.getsizeof(attachment.content)}, of email with id {item.id}")
                        file_result = fileResult(file_name, attachment.content)

                        # check for error
                        if file_result["Type"] == entryTypes["error"]:
                            demisto.error(file_result["Contents"])
                            raise Exception(file_result["Contents"])

                        # save attachment to incident
                        incident["attachment"].append(
                            {
                                "path": file_result["FileID"],
                                "name": get_attachment_name(attachment.name),
                                "description": FileAttachmentType.ATTACHED if not attachment.is_inline else "",
                            }
                        )
                except TypeError as e:
                    if str(e) != "must be string or buffer, not None":
                        raise
                    continue
                except SAXParseException as e:
                    # TODO: When a fix is released, we will need to bump the library version.
                    #  https://github.com/ecederstrand/exchangelib/issues/1200
                    demisto.debug(f'An XML error occurred while loading an attachments content.'
                                  f'\nMessage ID is {item.id}'
                                  f'\nError: {e.getMessage()}')
                    continue
            else:
                # other item attachment
                label_attachment_type = "attachmentItems"
                label_attachment_id_type = "attachmentItemsId"

                # save the attachment
                if attachment.item.mime_content:
                    mime_content = attachment.item.mime_content
                    email_policy = SMTP if mime_content.isascii() else SMTPUTF8
                    if isinstance(mime_content, str) and not mime_content.isascii():
                        mime_content = mime_content.encode()
                    attached_email = email.message_from_bytes(mime_content, policy=email_policy) \
                        if isinstance(mime_content, bytes) \
                        else email.message_from_string(mime_content, policy=email_policy)
                    if attachment.item.headers:
                        # compare header keys case-insensitive
                        attached_email_headers = []
                        attached_email = handle_attached_email_with_incorrect_message_id(attached_email)
                        for h, v in attached_email.items():
                            if not isinstance(v, str):
                                try:
                                    v = str(v)
                                except:  # noqa: E722
                                    demisto.debug(f'cannot parse the header "{h}"')
                                    continue

                            v = ' '.join(map(str.strip, v.split('\r\n')))
                            attached_email_headers.append((h.lower(), v))
                        demisto.debug(f'{attached_email_headers=}')
                        for header in attachment.item.headers:
                            if (
                                (header.name.lower(), header.value)
                                not in attached_email_headers
                                and header.name.lower() != "content-type"
                            ):
                                try:
                                    if header.name.lower() == "message-id":
                                        """ Handle a case where a Message-ID header was NOT already in attached_email,
                                        and instead is coming from attachment.item.headers.
                                        Meaning it wasn't handled in handle_attached_email_with_incorrect_message_id function
                                        and instead it is handled here using handle_incorrect_message_id function."""
                                        correct_message_id = handle_incorrect_message_id(header.value)
                                        if (header.name.lower(), correct_message_id) not in attached_email_headers:
                                            attached_email.add_header(header.name, correct_message_id)
                                    else:
                                        attached_email.add_header(header.name, header.value)
                                except ValueError as err:
                                    if "There may be at most" not in str(err):
                                        raise err

                    attached_email_bytes = attached_email.as_bytes()
                    chardet_detection = chardet.detect(attached_email_bytes)
                    encoding = chardet_detection.get('encoding', 'utf-8') or 'utf-8'
                    try:
                        # Trying to decode using the detected encoding
                        data = attached_email_bytes.decode(encoding)
                    except UnicodeDecodeError:
                        # In case the detected encoding fails apply the default encoding
                        demisto.info(f'Could not decode attached email using detected encoding:{encoding}, retrying '
                                     f'using utf-8.\nAttached email:\n{attached_email}')
                        try:
                            data = attached_email_bytes.decode('utf-8')
                        except UnicodeDecodeError:
                            demisto.info('Could not decode attached email using utf-8. returned the content without decoding')
                            data = attached_email_bytes  # type: ignore

                    file_result = fileResult(get_attachment_name(attachment.name, eml_extension=True), data)

                if file_result:
                    # check for error
                    if file_result["Type"] == entryTypes["error"]:
                        demisto.error(file_result["Contents"])
                        raise Exception(file_result["Contents"])

                    # save attachment to incident
                    incident["attachment"].append(
                        {
                            "path": file_result["FileID"],
                            "name": get_attachment_name(attachment.name, eml_extension=True),
                            "description": FileAttachmentType.ATTACHED if not attachment.is_inline else "",
                        }
                    )

            labels.append(
                {
                    "type": label_attachment_type,
                    "value": get_attachment_name(attachment.name),
                }
            )
            labels.append(
                {"type": label_attachment_id_type, "value": attachment.attachment_id.id}
            )
        demisto.debug(f'finished parsing attachment {attachment_counter} of email with id {item.id}')

    # handle headers
    if item.headers:
        headers = []
        for header in item.headers:
            labels.append(
                {
                    "type": f"Email/Header/{header.name}",
                    "value": str(header.value),
                }
            )
            headers.append(f"{header.name}: {header.value}")
        labels.append({"type": "Email/headers", "value": "\r\n".join(headers)})

    # handle item id
    if item.message_id:
        labels.append({"type": "Email/MessageId", "value": str(item.message_id)})

    if item.id:
        labels.append({"type": "Email/ID", "value": item.id})
        labels.append({"type": "Email/itemId", "value": item.id})

    # handle conversion id
    if item.conversation_id:
        labels.append({"type": "Email/ConversionID", "value": item.conversation_id.id})

    incident["labels"] = labels
    demisto.debug(f"Starting to generate rawJSON for incident, from email with id {item.id}")
    log_memory()
    incident["rawJSON"] = json.dumps(parse_item_as_dict(item, None), ensure_ascii=False)
    log_memory()
    demisto.debug(f"Finished generating rawJSON from email with id {item.id}")

    return incident


def fetch_emails_as_incidents(client: EWSClient, last_run, incident_filter):
    """
    Fetch incidents
    :param client: EWS Client
    :param last_run: last run dict
    :return:
    """
    log_memory()
    last_run = get_last_run(client, last_run)
    demisto.debug(f"get_last_run: {last_run=}")
    excluded_ids = set(last_run.get(LAST_RUN_IDS, []))
    try:
        last_emails = fetch_last_emails(
            client,
            client.folder_name,
            last_run.get(LAST_RUN_TIME),
            excluded_ids,
            incident_filter,
        )

        incidents = []
        incident: dict[str, str] = {}
        emails_ids = []  # Used for mark emails as read
        demisto.debug(f'{APP_NAME} - Started fetch with {len(last_emails)} at {last_run.get(LAST_RUN_TIME)}')
        current_fetch_ids = set()

        last_fetch_time = last_run.get(LAST_RUN_TIME)

        last_modification_time = last_fetch_time
        if isinstance(last_modification_time, EWSDateTime):
            last_modification_time = last_modification_time.ewsformat()

        for item in last_emails:
            if item.message_id:
                current_fetch_ids.add(item.message_id)
                incident = parse_incident_from_item(item)
                incidents.append(incident)

                if incident_filter == MODIFIED_FILTER:
                    item_modified_time = item.last_modified_time.ewsformat()
                    if last_modification_time is None or last_modification_time < item_modified_time:
                        last_modification_time = item_modified_time

                if item.id:
                    emails_ids.append(item.id)

                if len(incidents) >= client.max_fetch:
                    break

        demisto.debug(f'{APP_NAME} - ending fetch - got {len(incidents)} incidents.')

        if incident_filter == MODIFIED_FILTER:
            last_incident_run_time = last_modification_time
        else:  # default case - using 'received' time
            last_incident_run_time = incident.get("occurred", last_fetch_time)

        # making sure both last fetch time and the time of most recent incident are the same type for comparing.
        if isinstance(last_incident_run_time, EWSDateTime):
            last_incident_run_time = last_incident_run_time.ewsformat()

        if isinstance(last_fetch_time, EWSDateTime):
            last_fetch_time = last_fetch_time.ewsformat()

        demisto.debug(
            f'#### last_incident_time: {last_incident_run_time}({type(last_incident_run_time)}).'
            f'last_fetch_time: {last_fetch_time}({type(last_fetch_time)}) ####')

        # If the fetch query is not fully fetched (we didn't have any time progress) - then we keep the
        # id's from current fetch until progress is made. This is for when max_fetch < incidents_from_query.
        if not last_incident_run_time or not last_fetch_time or last_incident_run_time > last_fetch_time:
            ids = current_fetch_ids
        else:
            ids = current_fetch_ids | excluded_ids

        new_last_run = {
            LAST_RUN_TIME: last_incident_run_time,
            LAST_RUN_FOLDER: client.folder_name,
            LAST_RUN_IDS: list(ids),
            ERROR_COUNTER: 0,
        }

        demisto.debug(f'Set last run to: {new_last_run=}')
        demisto.setLastRun(new_last_run)

        if client.mark_as_read:
            mark_item_as_read(client, emails_ids)

        return incidents

    except RateLimitError:
        if LAST_RUN_TIME in last_run:
            last_run[LAST_RUN_TIME] = last_run[LAST_RUN_TIME].ewsformat()
        if ERROR_COUNTER not in last_run:
            last_run[ERROR_COUNTER] = 0
        last_run[ERROR_COUNTER] += 1
        demisto.setLastRun(last_run)
        if last_run[ERROR_COUNTER] > 2:
            raise
        return []


def fetch_last_emails(
    client: EWSClient, folder_name="Inbox", since_datetime=None, exclude_ids=None, incident_filter=RECEIVED_FILTER
):
    """
    Fetches last emails
    :param client: EWS client
    :param (Optional) folder_name: folder name to pull from
    :param (Optional) since_datetime: items will be searched after this datetime
    :param (Optional) exclude_ids: exclude ids from fetch
    :return: list of exchangelib.Items
    """
    qs = client.get_folder_by_path(folder_name, is_public=client.is_public_folder)
    demisto.debug(f"Finished getting the folder named {folder_name} by path")
    log_memory()
    if since_datetime:
        if incident_filter == MODIFIED_FILTER:
            qs = qs.filter(last_modified_time__gte=since_datetime)
        else:  # default to "received" time
            qs = qs.filter(datetime_received__gte=since_datetime)
    else:
        tz = EWSTimeZone('UTC')
        first_fetch_datetime = dateparser.parse(FETCH_TIME)
        assert first_fetch_datetime is not None
        first_fetch_ews_datetime = EWSDateTime.from_datetime(first_fetch_datetime.replace(tzinfo=tz))
        qs = qs.filter(last_modified_time__gte=first_fetch_ews_datetime)
        demisto.debug(f"{first_fetch_ews_datetime=}")
    qs = qs.filter().only(*[x.name for x in Message.FIELDS if x.name.lower() != 'mime_content'])
    qs = qs.filter().order_by("datetime_received")
    result = []
    exclude_ids = exclude_ids if exclude_ids else set()
    demisto.debug(f'{APP_NAME} - Exclude ID list: {exclude_ids}')
    qs.chunk_size = min(client.max_fetch, 100)
    qs.page_size = min(client.max_fetch, 100)
    demisto.debug("Before iterating on queryset")
    demisto.debug(f'Size of the queryset object in fetch-incidents:{sys.getsizeof(qs)}')
    for item in qs:
        demisto.debug("next iteration of the queryset in fetch-incidents")
        if isinstance(item, Message) and item.message_id not in exclude_ids:
            result.append(item)
            if len(result) >= client.max_fetch:
                break
        else:
            demisto.debug(f'message_id {item.message_id} was excluded. IsMessage: {isinstance(item, Message)}')
    demisto.debug(f'{APP_NAME} - Got total of {len(result)} from ews query.')
    log_memory()
    return result


def test_module(client: EWSClient, max_fetch):  # pragma: no cover
    """
    test-module
    * Max incidents per fetch <= MAX_INCIDENTS_PER_FETCH
    * Account can be retrieved
    * Account has read rights
    * Test access to fetch folder
    :param client: EWS Client
    :param max_fetch: Max fetches per incident
    :return: "ok"
    """
    try:
        if int(max_fetch) > MAX_INCIDENTS_PER_FETCH:
            return_error(f'Error - Max incidents per fetch cannot be greater than {MAX_INCIDENTS_PER_FETCH}. '
                         f'You provided: {max_fetch}')
        account = client.get_account()
        if not account.root.effective_rights.read:  # pylint: disable=E1101
            raise Exception(
                "Success to authenticate, but user has no permissions to read from the mailbox. "
                "Need to delegate the user permissions to the mailbox - "
                "please read integration documentation and follow the instructions"
            )
        client.get_folder_by_path(
            client.folder_name, account, client.is_public_folder
        ).test_access()
    except ErrorFolderNotFound as e:
        if "Top of Information Store" in str(e):
            raise Exception(
                "Success to authenticate, but user probably has no permissions to read from the specific folder."
                "Check user permissions. You can try !ews-find-folders command to "
                "get all the folders structure that the user has permissions to"
            )

    return "ok"


def sub_main():  # pragma: no cover
    is_test_module = False
    params = demisto.params()
    args = prepare_args(demisto.args())
    # client's default_target_mailbox is the authorization source for the instance
    params['default_target_mailbox'] = args.get('target_mailbox', args.get('source_mailbox', params['default_target_mailbox']))
    if params.get('upn_mailbox') and not (args.get('target_mailbox')):
        params['default_target_mailbox'] = params.get('upn_mailbox')
    try:
        client = EWSClient(**params)
        start_logging()
        # replace sensitive access_token value in logs
        add_sensitive_log_strs(client.credentials.access_token.get('access_token', ''))
        command = demisto.command()
        # commands that return a single note result
        normal_commands = {
            "ews-get-searchable-mailboxes": get_searchable_mailboxes,
            "ews-move-item-between-mailboxes": move_item_between_mailboxes,
            "ews-move-item": move_item,
            "ews-delete-items": delete_items,
            "ews-search-mailbox": search_items_in_mailbox,
            "ews-get-contacts": get_contacts,
            "ews-get-out-of-office": get_out_of_office_state,
            "ews-recover-messages": recover_soft_delete_item,
            "ews-create-folder": create_folder,
            "ews-mark-item-as-junk": mark_item_as_junk,
            "ews-find-folders": find_folders,
            "ews-get-items-from-folder": get_items_from_folder,
            "ews-get-items": get_items,
            "ews-get-folder": get_folder,
            "ews-expand-group": get_expanded_group,
            "ews-mark-items-as-read": mark_item_as_read,
        }

        # commands that may return multiple results or non-note result
        special_output_commands = {
            "ews-get-attachment": fetch_attachments_for_message,
            "ews-delete-attachment": delete_attachments_for_message,
            "ews-get-items-as-eml": get_item_as_eml,
            "reply-mail": reply_mail,
        }
        # system commands:
        if command == "test-module":
            is_test_module = True
            demisto.results(test_module(client, params.get('max_fetch')))
        elif command == "fetch-incidents":
            last_run = demisto.getLastRun()
            incident_filter = params.get('incidentFilter', RECEIVED_FILTER)
            if incident_filter not in [RECEIVED_FILTER, MODIFIED_FILTER]:  # Ensure it's one of the allowed filter values
                incident_filter = RECEIVED_FILTER  # or if not, force it to the default, RECEIVED_FILTER
            demisto.debug(f"{incident_filter=}")
            incidents = fetch_emails_as_incidents(client, last_run, incident_filter)
            demisto.debug(f"Saving incidents with size {sys.getsizeof(incidents)}")

            demisto.incidents(incidents)
        elif command == "send-mail":
            commands_res = send_email(client, **args)
            return_results(commands_res)

        # special outputs commands
        elif command in special_output_commands:
            demisto.results(special_output_commands[command](client, **args))  # type: ignore[operator]

        elif command == "ews-auth-reset":
            return_results(reset_auth())

        # normal commands
        else:
            output = normal_commands[command](client, **args)  # type: ignore[operator]
            return_outputs(*output)

    except Exception as e:
        demisto.error(f'got exception {e}')
        start_logging()
        debug_log = log_stream.getvalue()  # type: ignore[union-attr]
        error_message_simple = ""

        # Office365 regular maintenance case
        if isinstance(e, ErrorMailboxStoreUnavailable | ErrorMailboxMoveInProgress):
            log_message = (
                "Office365 is undergoing load balancing operations. "
                "As a result, the service is temporarily unavailable."
            )
            if demisto.command() == "fetch-incidents":
                demisto.info(log_message)
                demisto.incidents([])
                sys.exit(0)
            if is_test_module:
                demisto.results(
                    log_message + " Please retry the instance configuration test."
                )
                sys.exit(0)
            error_message_simple = log_message + " Please retry your request."

        if isinstance(e, ConnectionError):
            error_message_simple = (
                "Could not connect to the server.\n"
                f"Additional information: {str(e)}"
            )
        else:
            if is_test_module and isinstance(e, MalformedResponseError):
                error_message_simple = (
                    "Got invalid response from the server.\n"
                )

        # Legacy error handling
        if "Status code: 401" in debug_log:
            error_message_simple = (
                "Got unauthorized from the server. "
            )

        if "Status code: 503" in debug_log:
            error_message_simple = (
                "Got timeout from the server. "
                "Probably the server is not reachable with the current settings. "
            )

        if not error_message_simple:
            error_message = error_message_simple = str(e)
        else:
            error_message = error_message_simple + "\n" + str(e)

        stacktrace = traceback.format_exc()
        if stacktrace:
            error_message += "\nFull stacktrace:\n" + stacktrace

        if debug_log:
            error_message += "\nFull debug log:\n" + debug_log

        if demisto.command() == "fetch-incidents":
            raise
        if demisto.command() == "ews-search-mailbox" and isinstance(e, ValueError):
            return_error(
                message="Selected invalid field, please specify valid field name.",
                error=e,
            )
        if is_test_module:
            demisto.results(error_message_simple)
        else:
            demisto.results(
                {
                    "Type": entryTypes["error"],
                    "ContentsFormat": formats["text"],
                    "Contents": error_message_simple,
                }
            )
        demisto.error(f"{e.__class__.__name__}: {error_message}")
    finally:
        exchangelib_cleanup()
        if log_stream:
            try:
                logging.getLogger().removeHandler(log_handler)  # type: ignore
                log_stream.close()
            except Exception as ex:
                demisto.error(
                    f"EWS: unexpected exception when trying to remove log handler: {ex}"
                )


def process_main():
    """setup stdin to fd=0 so we can read from the server"""
    sys.stdin = os.fdopen(0, "r")
    sub_main()


def main():  # pragma: no cover
    # When running big queries, like 'ews-search-mailbox' the memory might not freed by the garbage
    # collector. `separate_process` flag will run the integration on a separate process that will prevent
    # memory leakage.
    separate_process = demisto.params().get("separate_process", False)
    demisto.debug(f"Running as separate_process: {separate_process}")
    if separate_process:
        try:
            p = Process(target=process_main)
            p.start()
            p.join()
            demisto.debug("subprocess finished")
        except Exception as ex:
            demisto.error(f"Failed starting Process: {ex}")
    else:
        sub_main()


def log_memory():
    if is_debug_mode():
        demisto.debug(f'memstat\n{str(subprocess.check_output(["ps", "-opid,comm,rss,vsz"]))}')


if __name__ in ("__main__", "__builtin__", "builtins"):
    main()<|MERGE_RESOLUTION|>--- conflicted
+++ resolved
@@ -342,22 +342,12 @@
             account = self.get_account()
         # handle exchange folder id
         if len(path) == FOLDER_ID_LEN:
-<<<<<<< HEAD
-            additional_fields = {FieldPath(field=BaseFolder.get_field_by_fieldname('_id'))}
-            for f in FolderCollection(account, folders=[account.root]).find_folders(depth='Deep',
-                                                                                    additional_fields=additional_fields):
-                if f._id.id == path:
-                    return f
-
-        root = account.public_folders_root if is_public else account.root
-=======
             folders_map = account.root._folders_map
             if path in folders_map:
                 return account.root._folders_map[path]
 
         root = account.public_folders_root if is_public else account.root
 
->>>>>>> 069c6b2d
         folder = root if path == 'AllItems' else root.tois
         path = path.replace("/", "\\")
         path = path.split("\\")
