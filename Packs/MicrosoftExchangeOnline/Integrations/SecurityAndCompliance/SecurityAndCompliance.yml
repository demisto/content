category: Email
commonfields:
  id: SecurityAndCompliance
  version: -1
configuration:
- defaultvalue: https://ps.compliance.protection.outlook.com
  display: Search and Compliance URL
  name: url
  required: true
  type: 0
- display: Email / User Principal Name (Required)
  displaypassword: Password (Required for Basic authentication only)
  name: credentials
  defaultvalue: ""
  type: 9
- display: Trust any certificate (not secure)
  name: insecure
  type: 8
description: This integration allows you to manage and interact with Microsoft security and compliance content search.
display: O365 - Security And Compliance - Content Search
name: SecurityAndCompliance
script:
  commands:
  - description: OAuth2.0 - Start authorization.
    name: o365-sc-auth-start
  - description: OAuth2.0 - Complete authorization.
    name: o365-sc-auth-complete
  - description: OAuth2.0 - Test authorization.
    name: o365-sc-auth-test
  - arguments:
    - description: |
        The name of the compliance search.
        If not specified, will have the prefix "XSOAR-" followed by the GUID e.g., XSOAR-d6228fd0-756b-4e4b-8721-76776df91526.
      name: search_name
    - description: The name of a Core eDiscovery case to associate with the new compliance search.
      name: case
    - description: Text search string or a query that is formatted using the Keyword Query Language (KQL).
      name: kql
    - description: Description of the compliance search.
      name: description
    - description: Whether to include mailboxes other than regular user mailboxes in the compliance search. Default is "false".
      name: allow_not_found_exchange_locations
      auto: PREDEFINED
      defaultValue: 'false'
      predefined:
      - 'true'
      - 'false'
    - description: Comma-separated list of mailboxes/distribution groups to include, or you can use the value "All" to include all.
      isArray: true
      name: exchange_location
      defaultValue: 'All'
    - description: Comma-separated list of mailboxes/distribution groups to exclude when you use the value "All" for the exchange_location parameter.
      isArray: true
      name: exchange_location_exclusion
    - description: Comma-separated list of public folders to include, or you can use the value "All" to include all.
      isArray: true
      name: public_folder_location
    - description: Comma-separated list of SharePoint online sites to include. You can identify the sites by their URL value, or you can use the value "All" to include all sites.
      isArray: true
      name: share_point_location
    - description: Comma-separated list of SharePoint online sites to exclude when you use the value "All" for the share_point_location argument. You can identify the sites by their URL value.
      isArray: true
      name: share_point_location_exclusion
    description: Create compliance search in the Security & Compliance Center.
    name: o365-sc-new-search
    outputs:
    - contextPath: O365.SecurityAndCompliance.ContentSearch.Search.AllowNotFoundExchangeLocationsEnabled
      description: Whether to include mailboxes other than regular user mailboxes in the compliance search.
      type: Boolean
    - contextPath: O365.SecurityAndCompliance.ContentSearch.Search.AzureBatchFrameworkEnabled
      description: Whether the Azure Batch Framework is enabled for job processing.
      type: Boolean
    - contextPath: O365.SecurityAndCompliance.ContentSearch.Search.CaseId
      description: Identity of a Core eDiscovery case which is associated with the compliance search.
      type: String
    - contextPath: O365.SecurityAndCompliance.ContentSearch.Search.CaseName
      description: Name of a Core eDiscovery case which is associated with the compliance search.
      type: String
    - contextPath: O365.SecurityAndCompliance.ContentSearch.Search.ContentMatchQuery
      description: Compliance text search string or a query that is formatted using the Keyword Query Language (KQL).
      type: String
    - contextPath: O365.SecurityAndCompliance.ContentSearch.Search.CreatedBy
      description: Security and compliance search creator.
      type: String
    - contextPath: O365.SecurityAndCompliance.ContentSearch.Search.CreatedTime
      description: Security and compliance search creation time.
      type: Date
    - contextPath: O365.SecurityAndCompliance.ContentSearch.Search.Description
      description: Security and compliance search description.
      type: String
    - contextPath: O365.SecurityAndCompliance.ContentSearch.Search.Errors
      description: Security and compliance search errors.
      type: String
    - contextPath: O365.SecurityAndCompliance.ContentSearch.Search.ExchangeLocation
      description: Security and compliance search exchange locations to include.
      type: String
    - contextPath: O365.SecurityAndCompliance.ContentSearch.Search.Identity
      description: Security and compliance search identity.
      type: String
    - contextPath: O365.SecurityAndCompliance.ContentSearch.Search.IsValid
      description: Whether the security and compliance search is valid.
      type: Boolean
    - contextPath: O365.SecurityAndCompliance.ContentSearch.Search.Items
      description: The number of security and compliance search scanned items.
      type: Number
    - contextPath: O365.SecurityAndCompliance.ContentSearch.Search.JobEndTime
      description: Security and compliance search job end time.
      type: Date
    - contextPath: O365.SecurityAndCompliance.ContentSearch.Search.JobId
      description: Security and compliance search job ID.
      type: String
    - contextPath: O365.SecurityAndCompliance.ContentSearch.Search.JobRunId
      description: Security and compliance search job run ID.
      type: String
    - contextPath: O365.SecurityAndCompliance.ContentSearch.Search.JobStartTime
      description: Security and compliance search job run start time.
      type: Date
    - contextPath: O365.SecurityAndCompliance.ContentSearch.Search.LastModifiedTime
      description: Security and compliance search last modification time.
      type: Date
    - contextPath: O365.SecurityAndCompliance.ContentSearch.Search.LogLevel
      description: Security and compliance search Azure log level.
      type: String
    - contextPath: O365.SecurityAndCompliance.ContentSearch.Search.Name
      description: Security and compliance search name.
      type: String
    - contextPath: O365.SecurityAndCompliance.ContentSearch.Search.OneDriveLocation
      description: Security and compliance search OneDrive locations to include.
      type: String
    - contextPath: O365.SecurityAndCompliance.ContentSearch.Search.OneDriveLocationExclusion
      description: Security and compliance search OneDrive locations to exclude.
      type: String
    - contextPath: O365.SecurityAndCompliance.ContentSearch.Search.PublicFolderLocation
      description: Security and compliance search public folder locations to include.
      type: String
    - contextPath: O365.SecurityAndCompliance.ContentSearch.Search.PublicFolderLocationExclusion
      description: Security and compliance search public folder locations to exclude.
      type: String
    - contextPath: O365.SecurityAndCompliance.ContentSearch.Search.RunBy
      description: Security and compliance search last run by UPN (Email representation).
      type: String
    - contextPath: O365.SecurityAndCompliance.ContentSearch.Search.RunspaceId
      description: Security and compliance search run space ID.
      type: String
    - contextPath: O365.SecurityAndCompliance.ContentSearch.Search.SharePointLocation
      description: Security and compliance search SharePoint locations to include.
      type: String
    - contextPath: O365.SecurityAndCompliance.ContentSearch.Search.Size
      description: Security and compliance search bytes results size.
      type: Number
    - contextPath: O365.SecurityAndCompliance.ContentSearch.Search.Status
      description: Security and compliance search status.
      type: String
    - contextPath: O365.SecurityAndCompliance.ContentSearch.Search.TenantId
      description: Security and compliance search Tenant ID.
      type: String
  - arguments:
    - description: The name of the compliance search.
      name: search_name
      required: true
    - description: Modify the text search string or a query that is formatted using the Keyword Query Language (KQL).
      name: kql
    - description: Modify the description for the compliance search.
      name: description
    - description: Whether to include mailboxes other than regular user mailboxes in the compliance search.
      name: allow_not_found_exchange_locations
      auto: PREDEFINED
      predefined:
      - 'true'
      - 'false'
    - description: Comma-separated list of added mailboxes/distribution groups to include, or you can use the value "All" to include all mailboxes.
      isArray: true
      name: add_exchange_location
    - description: Comma-separated list of added mailboxes/distribution groups to exclude when you use the value "All" for the exchange_location (used in create new compliance search) or the add_exchange_location argument.
      isArray: true
      name: add_exchange_location_exclusion
    - description: Comma-separated list of added public folders to include, or you can use the value "All" to include all.
      isArray: true
      name: add_public_folder_location
    - description: Comma-separated list of added SharePoint online sites to include. You identify the sites by their URL value, or you can use the value "All" to include all sites.
      isArray: true
      name: add_share_point_location
    - description: Comma-separated list of added SharePoint online sites to exclude when you use the value "All" for the exchange_location (used in create new compliance search) argument or the share_point_location argument. You can identify the sites by their URL value.
      isArray: true
      name: add_share_point_location_exclusion
    - description: Comma-separated list of removed mailboxes/distribution group to include.
      isArray: true
      name: remove_exchange_location
    - description: Comma-separated list of removed mailboxes/distribution group to exclude when you use the value "All" for the exchange_location (Used in create new compliance search) or the add_exchange_location argument.
      isArray: true
      name: remove_exchange_location_exclusion
    - description: Comma-separated list of removed public folders to include.
      isArray: true
      name: remove_public_folder_location
    - description: Comma-separated list of removed SharePoint online sites to include. You can identify the sites by their URL value.
      isArray: true
      name: remove_share_point_location
    - description: Comma-separated list of removed SharePoint online sites to exclude when you use the value "All" for the exchange_location (Used in create new compliance search) argument or the share_point_location argument. You can identify the sites by their URL value.
      isArray: true
      name: remove_share_point_location_exclusion
    description: Modifies non-running compliance searches in the Security & Compliance Center.
    name: o365-sc-set-search
  - arguments:
    - description: The name of the compliance search.
      name: search_name
      required: true
    description: Remove compliance search by name from the Security & Compliance Center.
    name: o365-sc-remove-search
  - description: List compliance searches in the Security & Compliance Center.
    name: o365-sc-list-search
    outputs:
    - contextPath: O365.SecurityAndCompliance.ContentSearch.Search.AllowNotFoundExchangeLocationsEnabled
      description: Whether to include mailboxes other than regular user mailboxes in the compliance search.
      type: Boolean
    - contextPath: O365.SecurityAndCompliance.ContentSearch.Search.AzureBatchFrameworkEnabled
      description: Whether the Azure Batch Framework is enabled for job processing.
      type: Boolean
    - contextPath: O365.SecurityAndCompliance.ContentSearch.Search.CaseId
      description: Identity of a Core eDiscovery case which is associated with the compliance search.
      type: String
    - contextPath: O365.SecurityAndCompliance.ContentSearch.Search.CaseName
      description: Name of a Core eDiscovery case which is associated with the compliance search.
      type: String
    - contextPath: O365.SecurityAndCompliance.ContentSearch.Search.ContentMatchQuery
      description: Compliance text search string or a query that is formatted using the Keyword Query Language (KQL).
      type: String
    - contextPath: O365.SecurityAndCompliance.ContentSearch.Search.CreatedBy
      description: Security and compliance search creator.
      type: String
    - contextPath: O365.SecurityAndCompliance.ContentSearch.Search.CreatedTime
      description: Security and compliance search creation time.
      type: Date
    - contextPath: O365.SecurityAndCompliance.ContentSearch.Search.Description
      description: Security and compliance search description.
      type: String
    - contextPath: O365.SecurityAndCompliance.ContentSearch.Search.Errors
      description: Security and compliance search errors.
      type: String
    - contextPath: O365.SecurityAndCompliance.ContentSearch.Search.ExchangeLocation
      description: Security and compliance search exchange locations to include.
      type: String
    - contextPath: O365.SecurityAndCompliance.ContentSearch.Search.Identity
      description: Security and compliance search identity.
      type: String
    - contextPath: O365.SecurityAndCompliance.ContentSearch.Search.IsValid
      description: Whether the security and compliance search is valid.
      type: Boolean
    - contextPath: O365.SecurityAndCompliance.ContentSearch.Search.Items
      description: The number of security and compliance search scanned items.
      type: Number
    - contextPath: O365.SecurityAndCompliance.ContentSearch.Search.JobEndTime
      description: Security and compliance search job end time.
      type: Date
    - contextPath: O365.SecurityAndCompliance.ContentSearch.Search.JobId
      description: Security and compliance search job ID.
      type: String
    - contextPath: O365.SecurityAndCompliance.ContentSearch.Search.JobRunId
      description: Security and compliance search job run ID.
      type: String
    - contextPath: O365.SecurityAndCompliance.ContentSearch.Search.JobStartTime
      description: Security and compliance search job run start time.
      type: Date
    - contextPath: O365.SecurityAndCompliance.ContentSearch.Search.LastModifiedTime
      description: Security and compliance search last modification time.
      type: Date
    - contextPath: O365.SecurityAndCompliance.ContentSearch.Search.LogLevel
      description: Security and compliance search Azure log level.
      type: String
    - contextPath: O365.SecurityAndCompliance.ContentSearch.Search.Name
      description: Security and compliance search name.
      type: String
    - contextPath: O365.SecurityAndCompliance.ContentSearch.Search.OneDriveLocation
      description: Security and compliance search OneDrive locations to include.
      type: String
    - contextPath: O365.SecurityAndCompliance.ContentSearch.Search.OneDriveLocationExclusion
      description: Security and compliance search OneDrive locations to exclude.
      type: String
    - contextPath: O365.SecurityAndCompliance.ContentSearch.Search.PublicFolderLocation
      description: Security and compliance search public folder locations to include.
      type: String
    - contextPath: O365.SecurityAndCompliance.ContentSearch.Search.PublicFolderLocationExclusion
      description: Security and compliance search public folder locations to exclude.
      type: String
    - contextPath: O365.SecurityAndCompliance.ContentSearch.Search.RunBy
      description: Security and compliance search last run by UPN (Email representation).
      type: String
    - contextPath: O365.SecurityAndCompliance.ContentSearch.Search.RunspaceId
      description: Security and compliance search run space ID.
      type: String
    - contextPath: O365.SecurityAndCompliance.ContentSearch.Search.SharePointLocation
      description: Security and compliance search SharePoint locations to include.
      type: String
    - contextPath: O365.SecurityAndCompliance.ContentSearch.Search.Size
      description: Security and compliance search bytes results size.
      type: Number
    - contextPath: O365.SecurityAndCompliance.ContentSearch.Search.Status
      description: Security and compliance search status.
      type: String
    - contextPath: O365.SecurityAndCompliance.ContentSearch.Search.TenantId
      description: Security and compliance search Tenant ID.
      type: String
  - arguments:
    - description: The name of the compliance search.
      name: search_name
      required: true
    - description: The maximum number of results to return. If you want to return all requests that match the query, use "-1" for the value of this argument.
      name: limit
      defaultValue: 100
    - description: Whether to include mailboxes which have no results in results entry context.
      name: all_results
      auto: PREDEFINED
      defaultValue: 'false'
      predefined:
      - 'true'
      - 'false'
    - description: Whether to export search results as json file to war-room.
      name: export
      auto: PREDEFINED
      defaultValue: 'false'
      predefined:
      - 'true'
      - 'false'
    - description: Show search statistics. Default is "false".
      name: statistics
      auto: PREDEFINED
      defaultValue: 'false'
      predefined:
      - 'true'
      - 'false'
    description: Gets compliance search by name from the Security & Compliance Center.
    name: o365-sc-get-search
    outputs:
    - contextPath: O365.SecurityAndCompliance.ContentSearch.Search.AllowNotFoundExchangeLocationsEnabled
      description: Whether to include mailboxes other than regular user mailboxes in the compliance search.
      type: Boolean
    - contextPath: O365.SecurityAndCompliance.ContentSearch.Search.AzureBatchFrameworkEnabled
      description: Whether the Azure Batch Framework is enabled for job processing.
      type: Boolean
    - contextPath: O365.SecurityAndCompliance.ContentSearch.Search.CaseId
      description: Identity of a Core eDiscovery case which is associated with the compliance search.
      type: String
    - contextPath: O365.SecurityAndCompliance.ContentSearch.Search.CaseName
      description: Name of a Core eDiscovery case which is associated with the compliance search.
      type: String
    - contextPath: O365.SecurityAndCompliance.ContentSearch.Search.ContentMatchQuery
      description: Compliance text search string or a query that is formatted using the Keyword Query Language (KQL).
      type: String
    - contextPath: O365.SecurityAndCompliance.ContentSearch.Search.CreatedBy
      description: Security and compliance search creator.
      type: String
    - contextPath: O365.SecurityAndCompliance.ContentSearch.Search.CreatedTime
      description: Security and compliance search creation time.
      type: Date
    - contextPath: O365.SecurityAndCompliance.ContentSearch.Search.Description
      description: Security and compliance search description.
      type: String
    - contextPath: O365.SecurityAndCompliance.ContentSearch.Search.Errors
      description: Security and compliance search errors.
      type: String
    - contextPath: O365.SecurityAndCompliance.ContentSearch.Search.ExchangeLocation
      description: Security and compliance search exchange locations to include.
      type: String
    - contextPath: O365.SecurityAndCompliance.ContentSearch.Search.Identity
      description: Security and compliance search identity.
      type: String
    - contextPath: O365.SecurityAndCompliance.ContentSearch.Search.IsValid
      description: Whether the security and compliance search is valid.
      type: Boolean
    - contextPath: O365.SecurityAndCompliance.ContentSearch.Search.Items
      description: Number of security and compliance search scanned items.
      type: Number
    - contextPath: O365.SecurityAndCompliance.ContentSearch.Search.JobEndTime
      description: Security and compliance search job end time.
      type: Date
    - contextPath: O365.SecurityAndCompliance.ContentSearch.Search.JobId
      description: Security and compliance search job ID.
      type: String
    - contextPath: O365.SecurityAndCompliance.ContentSearch.Search.JobRunId
      description: Security and compliance search job run ID.
      type: String
    - contextPath: O365.SecurityAndCompliance.ContentSearch.Search.JobStartTime
      description: Security and compliance search job run start time.
      type: Date
    - contextPath: O365.SecurityAndCompliance.ContentSearch.Search.LastModifiedTime
      description: Security and compliance search last modification time.
      type: Date
    - contextPath: O365.SecurityAndCompliance.ContentSearch.Search.LogLevel
      description: Security and compliance search the Azure log level.
      type: String
    - contextPath: O365.SecurityAndCompliance.ContentSearch.Search.Name
      description: Security and compliance search name.
      type: String
    - contextPath: O365.SecurityAndCompliance.ContentSearch.Search.OneDriveLocation
      description: Security and compliance search OneDrive locations to include.
      type: String
    - contextPath: O365.SecurityAndCompliance.ContentSearch.Search.OneDriveLocationExclusion
      description: Security and compliance search OneDrive locations to exclude.
      type: String
    - contextPath: O365.SecurityAndCompliance.ContentSearch.Search.PublicFolderLocation
      description: Security and compliance search public folder locations to include.
      type: String
    - contextPath: O365.SecurityAndCompliance.ContentSearch.Search.PublicFolderLocationExclusion
      description: Security and compliance search public folder locations to exclude.
      type: String
    - contextPath: O365.SecurityAndCompliance.ContentSearch.Search.RunBy
      description: Security and compliance search last run by UPN (Email representation).
      type: String
    - contextPath: O365.SecurityAndCompliance.ContentSearch.Search.RunspaceId
      description: Security and compliance search run space ID.
      type: String
    - contextPath: O365.SecurityAndCompliance.ContentSearch.Search.SharePointLocation
      description: Security and compliance search SharePoint locations to include.
      type: String
    - contextPath: O365.SecurityAndCompliance.ContentSearch.Search.Size
      description: Security and compliance search bytes results size.
      type: Number
    - contextPath: O365.SecurityAndCompliance.ContentSearch.Search.Status
      description: Security and compliance search status.
      type: String
    - contextPath: O365.SecurityAndCompliance.ContentSearch.Search.TenantId
      description: Security and compliance search Tenant ID.
      type: String
    - contextPath: O365.SecurityAndCompliance.ContentSearch.Search.SuccessResults.Location
      description: Security and compliance search result location.
      type: String
    - contextPath: O365.SecurityAndCompliance.ContentSearch.Search.SuccessResults.ItemsCount
      description: The number of security and compliance search results in location.
      type: Number
    - contextPath: O365.SecurityAndCompliance.ContentSearch.Search.SuccessResults.Size
      description: The byte size of the security and compliance search results in location.
      type: Number
  - arguments:
    - description: The name of the compliance search.
      name: search_name
      required: true
    description: Starts stopped, completed, or not started compliance search in the Security & Compliance Center.
    name: o365-sc-start-search
  - arguments:
    - description: The name of the compliance search.
      name: search_name
      required: true
    description: Stop running compliance search in the Security & Compliance Center.
    name: o365-sc-stop-search
  - arguments:
    - description: The name of the compliance search.
      name: search_name
      required: true
    - description: 'Search action to perform. Possible values are: "Preview" and "Purge". Default is "Preview".'
      name: action
      auto: PREDEFINED
      defaultValue: "Preview"
      predefined:
      - "Preview"
      - "Purge"
    - description: 'Purge type. Possible values are: "Soft Delete" and "HardDelete". Default is "SoftDelete".'
      name: purge_type
      auto: PREDEFINED
      defaultValue: "SoftDelete"
      predefined:
      - SoftDelete
      - HardDelete
    description: After you create a content search using the o365-sc-new-search command and run it using the o365-sc-start-search command, you assign a search action to the search using the o365-sc-new-search-action command.
    name: o365-sc-new-search-action
    outputs:
    - contextPath: O365.SecurityAndCompliance.ContentSearch.SearchAction.Action
      description: Security and compliance search action type. Either "Purge" or "Preview".
      type: String
    - contextPath: O365.SecurityAndCompliance.ContentSearch.SearchAction.AllowNotFoundExchangeLocationsEnabled
      description: Whether to include mailboxes other than regular user mailboxes in the compliance search.
      type: Boolean
    - contextPath: O365.SecurityAndCompliance.ContentSearch.SearchAction.AzureBatchFrameworkEnabled
      description: Whether the Azure Batch Framework is enabled for job processing.
      type: Boolean
    - contextPath: O365.SecurityAndCompliance.ContentSearch.SearchAction.CaseId
      description: Identity of a Core eDiscovery case which is associated with the compliance search.
      type: String
    - contextPath: O365.SecurityAndCompliance.ContentSearch.SearchAction.CaseName
      description: Name of a Core eDiscovery case which is associated with the compliance search.
      type: String
    - contextPath: O365.SecurityAndCompliance.ContentSearch.SearchAction.CreatedBy
      description: Security and compliance search action creator.
      type: String
    - contextPath: O365.SecurityAndCompliance.ContentSearch.SearchAction.CreatedTime
      description: Security and compliance search action creation time.
      type: Date
    - contextPath: O365.SecurityAndCompliance.ContentSearch.SearchAction.Description
      description: Security and compliance search action description.
      type: String
    - contextPath: O365.SecurityAndCompliance.ContentSearch.SearchAction.Errors
      description: Security and compliance search action errors.
      type: String
    - contextPath: O365.SecurityAndCompliance.ContentSearch.SearchAction.EstimateSearchJobId
      description: Security and compliance search action job ID estimation.
      type: String
    - contextPath: O365.SecurityAndCompliance.ContentSearch.SearchAction.EstimateSearchRunId
      description: Security and compliance search action run ID estimation.
      type: String
    - contextPath: O365.SecurityAndCompliance.ContentSearch.SearchAction.ExchangeLocation
      description: Security and compliance search action exchange locations to include.
      type: String
    - contextPath: O365.SecurityAndCompliance.ContentSearch.SearchAction.ExchangeLocationExclusion
      description: Security and compliance search action exchange locations to exclude.
      type: String
    - contextPath: O365.SecurityAndCompliance.ContentSearch.SearchAction.Identity
      description: Security and compliance search action identity.
      type: String
    - contextPath: O365.SecurityAndCompliance.ContentSearch.SearchAction.IsValid
      description: Whether the security and compliance search action is valid.
      type: Boolean
    - contextPath: O365.SecurityAndCompliance.ContentSearch.SearchAction.JobEndTime
      description: Security and compliance search action job end time.
      type: Date
    - contextPath: O365.SecurityAndCompliance.ContentSearch.SearchAction.JobId
      description: Security and compliance search action job ID.
      type: String
    - contextPath: O365.SecurityAndCompliance.ContentSearch.SearchAction.JobRunId
      description: Security and compliance search action job run ID.
      type: String
    - contextPath: O365.SecurityAndCompliance.ContentSearch.SearchAction.JobStartTime
      description: Security and compliance search action job start time.
      type: Date
    - contextPath: O365.SecurityAndCompliance.ContentSearch.SearchAction.LastModifiedTime
      description: Security and compliance search action last modified time.
      type: Date
    - contextPath: O365.SecurityAndCompliance.ContentSearch.SearchAction.Name
      description: Security and compliance search action name.
      type: String
    - contextPath: O365.SecurityAndCompliance.ContentSearch.SearchAction.PublicFolderLocation
      description: Security and compliance search action public folder locations to include.
      type: String
    - contextPath: O365.SecurityAndCompliance.ContentSearch.SearchAction.PublicFolderLocationExclusion
      description: Security and compliance search action public folder locations to exclude.
      type: String
    - contextPath: O365.SecurityAndCompliance.ContentSearch.SearchAction.Retry
      description: Whether to retry if the search action failed.
      type: Boolean
    - contextPath: O365.SecurityAndCompliance.ContentSearch.SearchAction.RunBy
      description: Security and compliance search action run by UPN (email address).
      type: String
    - contextPath: O365.SecurityAndCompliance.ContentSearch.SearchAction.RunspaceId
      description: Security and compliance search action run space ID.
      type: String
    - contextPath: O365.SecurityAndCompliance.ContentSearch.SearchAction.SearchName
      description: Security and compliance search action search name.
      type: String
    - contextPath: O365.SecurityAndCompliance.ContentSearch.SearchAction.SharePointLocation
      description: Security and compliance search action SharePoint locations to include.
      type: String
    - contextPath: O365.SecurityAndCompliance.ContentSearch.SearchAction.SharePointLocationExclusion
      description: Security and compliance search action SharePoint locations to exclude.
      type: String
    - contextPath: O365.SecurityAndCompliance.ContentSearch.SearchAction.Status
      description: Security and compliance search action status. Either "Started" or "Completed".
      type: String
    - contextPath: O365.SecurityAndCompliance.ContentSearch.SearchAction.TenantId
      description: Security and compliance search action Tenant ID.
      type: String
  - arguments:
    - description: The name of the compliance search action.
      name: search_action_name
      required: true
    description: Removes a compliance search action by searching for the action name in the Security & Compliance Center.
    name: o365-sc-remove-search-action
  - description: Lists compliance search actions from the Security & Compliance Center.
    name: o365-sc-list-search-action
    outputs:
    - contextPath: O365.SecurityAndCompliance.ContentSearch.SearchAction.Action
      description: Security and compliance search action type. Either "Purge or "Preview".
      type: String
    - contextPath: O365.SecurityAndCompliance.ContentSearch.SearchAction.AllowNotFoundExchangeLocationsEnabled
      description: Whether to include mailboxes other than regular user mailboxes in the compliance search.
      type: Boolean
    - contextPath: O365.SecurityAndCompliance.ContentSearch.SearchAction.AzureBatchFrameworkEnabled
      description: Whether the Azure Batch Framework is enabled for job processing.
      type: Boolean
    - contextPath: O365.SecurityAndCompliance.ContentSearch.SearchAction.CaseId
      description: Identity of a Core eDiscovery case which is associated with the compliance search.
      type: String
    - contextPath: O365.SecurityAndCompliance.ContentSearch.SearchAction.CaseName
      description: Name of a Core eDiscovery case which is associated with the compliance search.
      type: String
    - contextPath: O365.SecurityAndCompliance.ContentSearch.SearchAction.CreatedBy
      description: Security and compliance search action creator.
      type: String
    - contextPath: O365.SecurityAndCompliance.ContentSearch.SearchAction.CreatedTime
      description: Security and compliance search action creation time.
      type: Date
    - contextPath: O365.SecurityAndCompliance.ContentSearch.SearchAction.Description
      description: Security and compliance search action description.
      type: String
    - contextPath: O365.SecurityAndCompliance.ContentSearch.SearchAction.Errors
      description: Security and compliance search action errors.
      type: String
    - contextPath: O365.SecurityAndCompliance.ContentSearch.SearchAction.EstimateSearchJobId
      description: Security and compliance search action job ID estimation.
      type: String
    - contextPath: O365.SecurityAndCompliance.ContentSearch.SearchAction.EstimateSearchRunId
      description: Security and compliance search action run ID estimation.
      type: String
    - contextPath: O365.SecurityAndCompliance.ContentSearch.SearchAction.ExchangeLocation
      description: Security and compliance search action exchange locations to include.
      type: String
    - contextPath: O365.SecurityAndCompliance.ContentSearch.SearchAction.ExchangeLocationExclusion
      description: Security and compliance search action exchange locations to exclude.
      type: String
    - contextPath: O365.SecurityAndCompliance.ContentSearch.SearchAction.Identity
      description: Security and compliance search action identity.
      type: String
    - contextPath: O365.SecurityAndCompliance.ContentSearch.SearchAction.IsValid
      description: Whether the security and compliance search action is valid.
      type: Boolean
    - contextPath: O365.SecurityAndCompliance.ContentSearch.SearchAction.JobEndTime
      description: Security and compliance search action job end time.
      type: Date
    - contextPath: O365.SecurityAndCompliance.ContentSearch.SearchAction.JobId
      description: Security and compliance search action job ID.
      type: String
    - contextPath: O365.SecurityAndCompliance.ContentSearch.SearchAction.JobRunId
      description: Security and compliance search action job run ID.
      type: String
    - contextPath: O365.SecurityAndCompliance.ContentSearch.SearchAction.JobStartTime
      description: Security and compliance search action job start time.
      type: Date
    - contextPath: O365.SecurityAndCompliance.ContentSearch.SearchAction.LastModifiedTime
      description: Security and compliance search action last modified time.
      type: Date
    - contextPath: O365.SecurityAndCompliance.ContentSearch.SearchAction.Name
      description: Security and compliance search action name.
      type: String
    - contextPath: O365.SecurityAndCompliance.ContentSearch.SearchAction.PublicFolderLocation
      description: Security and compliance search action public folder locations to include.
      type: String
    - contextPath: O365.SecurityAndCompliance.ContentSearch.SearchAction.PublicFolderLocationExclusion
      description: Security and compliance search action public folder locations to exclude.
      type: String
    - contextPath: O365.SecurityAndCompliance.ContentSearch.SearchAction.Retry
      description: Whether to retry if the search action failed.
      type: Boolean
    - contextPath: O365.SecurityAndCompliance.ContentSearch.SearchAction.RunBy
      description: Security and compliance search action run by UPN (email address).
      type: String
    - contextPath: O365.SecurityAndCompliance.ContentSearch.SearchAction.RunspaceId
      description: Security and compliance search action run space ID.
      type: String
    - contextPath: O365.SecurityAndCompliance.ContentSearch.SearchAction.SearchName
      description: Security and compliance search action search name.
      type: String
    - contextPath: O365.SecurityAndCompliance.ContentSearch.SearchAction.SharePointLocation
      description: Security and compliance search action SharePoint locations to include.
      type: String
    - contextPath: O365.SecurityAndCompliance.ContentSearch.SearchAction.SharePointLocationExclusion
      description: Security and compliance search action SharePoint locations to exclude.
      type: String
    - contextPath: O365.SecurityAndCompliance.ContentSearch.SearchAction.Status
      description: Security and compliance search action status (Started/Completed).
      type: String
    - contextPath: O365.SecurityAndCompliance.ContentSearch.SearchAction.TenantId
      description: Security and compliance search action Tenant ID.
      type: String
  - arguments:
    - description: The name of the compliance search action.
      name: search_action_name
      required: true
    - description: The maximum number of results to return. If you want to return all requests that match the query, use "-1" for the value of this argument.
      name: limit
      defaultValue: 100
    - description: Whether to export search results as json file to war-room.
      name: export
      auto: PREDEFINED
      defaultValue: 'false'
      predefined:
      - 'true'
      - 'false'
    - description: Whether to print the results in the War Room. Default is "false".
      name: results
      auto: PREDEFINED
      defaultValue: 'false'
      predefined:
      - 'true'
      - 'false'
    description: Gets compliance search action from the Security & Compliance Center.
    name: o365-sc-get-search-action
    outputs:
    - contextPath: O365.SecurityAndCompliance.ContentSearch.SearchAction.Action
      description: Security and compliance search action type. Either "Purge" or "Preview".
      type: String
    - contextPath: O365.SecurityAndCompliance.ContentSearch.SearchAction.AllowNotFoundExchangeLocationsEnabled
      description: Whether to include mailboxes other than regular user mailboxes in the compliance search.
      type: Boolean
    - contextPath: O365.SecurityAndCompliance.ContentSearch.SearchAction.AzureBatchFrameworkEnabled
      description: Whether the Azure Batch Framework is enabled for job processing.
      type: Boolean
    - contextPath: O365.SecurityAndCompliance.ContentSearch.SearchAction.CaseId
      description: Identity of a Core eDiscovery case which is associated with the compliance search.
      type: String
    - contextPath: O365.SecurityAndCompliance.ContentSearch.SearchAction.CaseName
      description: Name of a Core eDiscovery case which is associated with the compliance search.
      type: String
    - contextPath: O365.SecurityAndCompliance.ContentSearch.SearchAction.CreatedBy
      description: Security and compliance search action creator.
      type: String
    - contextPath: O365.SecurityAndCompliance.ContentSearch.SearchAction.CreatedTime
      description: Security and compliance search action creation time.
      type: Date
    - contextPath: O365.SecurityAndCompliance.ContentSearch.SearchAction.Description
      description: Security and compliance search action description.
      type: String
    - contextPath: O365.SecurityAndCompliance.ContentSearch.SearchAction.Errors
      description: Security and compliance search action errors.
      type: String
    - contextPath: O365.SecurityAndCompliance.ContentSearch.SearchAction.EstimateSearchJobId
      description: Security and compliance search action job ID estimation.
      type: String
    - contextPath: O365.SecurityAndCompliance.ContentSearch.SearchAction.EstimateSearchRunId
      description: Security and compliance search action run ID estimation.
      type: String
    - contextPath: O365.SecurityAndCompliance.ContentSearch.SearchAction.ExchangeLocation
      description: Security and compliance search action exchange locations to include.
      type: String
    - contextPath: O365.SecurityAndCompliance.ContentSearch.SearchAction.ExchangeLocationExclusion
      description: Security and compliance search action exchange locations to exclude.
      type: String
    - contextPath: O365.SecurityAndCompliance.ContentSearch.SearchAction.Identity
      description: Security and compliance search action identity.
      type: String
    - contextPath: O365.SecurityAndCompliance.ContentSearch.SearchAction.IsValid
      description: Whether the security and compliance search action is valid.
      type: Boolean
    - contextPath: O365.SecurityAndCompliance.ContentSearch.SearchAction.JobEndTime
      description: Security and compliance search action job end time.
      type: Date
    - contextPath: O365.SecurityAndCompliance.ContentSearch.SearchAction.JobId
      description: Security and compliance search action job ID.
      type: String
    - contextPath: O365.SecurityAndCompliance.ContentSearch.SearchAction.JobRunId
      description: Security and compliance search action job run ID.
      type: String
    - contextPath: O365.SecurityAndCompliance.ContentSearch.SearchAction.JobStartTime
      description: Security and compliance search action job start time.
      type: Date
    - contextPath: O365.SecurityAndCompliance.ContentSearch.SearchAction.LastModifiedTime
      description: Security and compliance search action last modified time.
      type: Date
    - contextPath: O365.SecurityAndCompliance.ContentSearch.SearchAction.Name
      description: Security and compliance search action name.
      type: String
    - contextPath: O365.SecurityAndCompliance.ContentSearch.SearchAction.PublicFolderLocation
      description: Security and compliance search action public folder locations to include.
      type: String
    - contextPath: O365.SecurityAndCompliance.ContentSearch.SearchAction.PublicFolderLocationExclusion
      description: Security and compliance search action public folder locations to exclude.
      type: String
    - contextPath: O365.SecurityAndCompliance.ContentSearch.SearchAction.Results.Location
      description: Security and compliance search action result location.
      type: String
    - contextPath: O365.SecurityAndCompliance.ContentSearch.SearchAction.Results.ItemCount
      description: Security and compliance search action result item count.
      type: Number
    - contextPath: O365.SecurityAndCompliance.ContentSearch.SearchAction.Results.TotalSize
      description: Security and compliance search action result total size.
      type: Number
    - contextPath: O365.SecurityAndCompliance.ContentSearch.SearchAction.Results.FailedCount
      description: Security and compliance search action result failed count.
      type: Number
    - contextPath: O365.SecurityAndCompliance.ContentSearch.SearchAction.Results.Sender
      description: Security and compliance search action result mail sender.
      type: String
    - contextPath: O365.SecurityAndCompliance.ContentSearch.SearchAction.Results.Subject
      description: Security and compliance search action result subject.
      type: String
    - contextPath: O365.SecurityAndCompliance.ContentSearch.SearchAction.Results.Type
      description: Security and compliance search action result type.
      type: String
    - contextPath: O365.SecurityAndCompliance.ContentSearch.SearchAction.Results.Size
      description: Security and compliance search action result size.
      type: String
    - contextPath: O365.SecurityAndCompliance.ContentSearch.SearchAction.Results.ReceivedTime
      description: Security and compliance search action result received time.
      type: Date
    - contextPath: O365.SecurityAndCompliance.ContentSearch.SearchAction.Results.DataLink
      description: Security and compliance search action data link.
      type: String
    - contextPath: O365.SecurityAndCompliance.ContentSearch.SearchAction.Retry
      description: Whether to retry if the search action failed.
      type: Boolean
    - contextPath: O365.SecurityAndCompliance.ContentSearch.SearchAction.RunBy
      description: Security and compliance search action run by UPN (email address).
      type: String
    - contextPath: O365.SecurityAndCompliance.ContentSearch.SearchAction.RunspaceId
      description: Security and compliance search action run space ID.
      type: String
    - contextPath: O365.SecurityAndCompliance.ContentSearch.SearchAction.SearchName
      description: Security and compliance search action search name.
      type: String
    - contextPath: O365.SecurityAndCompliance.ContentSearch.SearchAction.SharePointLocation
      description: Security and compliance search action SharePoint locations to include.
      type: String
    - contextPath: O365.SecurityAndCompliance.ContentSearch.SearchAction.SharePointLocationExclusion
      description: Security and compliance search action SharePoint locations to exclude.
      type: String
    - contextPath: O365.SecurityAndCompliance.ContentSearch.SearchAction.Status
      description: Security and compliance search action status. Either "Started" or "Completed".
      type: String
    - contextPath: O365.SecurityAndCompliance.ContentSearch.SearchAction.TenantId
      description: Security and compliance search action Tenant ID.
      type: String
  dockerimage: demisto/powershell-ubuntu:7.3.0.49844
<<<<<<< HEAD
=======
  runonce: false
>>>>>>> 9ddafcfd
  script: '-'
  type: powershell
fromversion: 5.5.0
tests:
- O365-SecurityAndCompliance-Test<|MERGE_RESOLUTION|>--- conflicted
+++ resolved
@@ -805,10 +805,7 @@
       description: Security and compliance search action Tenant ID.
       type: String
   dockerimage: demisto/powershell-ubuntu:7.3.0.49844
-<<<<<<< HEAD
-=======
   runonce: false
->>>>>>> 9ddafcfd
   script: '-'
   type: powershell
 fromversion: 5.5.0
