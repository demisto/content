--- conflicted
+++ resolved
@@ -1836,12 +1836,8 @@
       description: The date in UTC format of when the mailbox audit bypass association
         was created.
       type: Date
-<<<<<<< HEAD
-  dockerimage: demisto/powershell-ubuntu:7.3.0.49009
-=======
   dockerimage: demisto/powershell-ubuntu:7.1.4.24032
   # Please do not change the docker image until CIAC-5623 is handled.
->>>>>>> 72b62aa1
   feed: false
   isfetch: false
   longRunning: false
@@ -1850,11 +1846,6 @@
   script: '-'
   type: powershell
 tests:
-<<<<<<< HEAD
 - playbook-EWS_O365_Extension_test
 fromversion: 5.5.0
-=======
-- O365 - EWS - Extension - Test
-fromversion: 5.5.0
-autoUpdateDockerImage: false
->>>>>>> 72b62aa1
+autoUpdateDockerImage: false