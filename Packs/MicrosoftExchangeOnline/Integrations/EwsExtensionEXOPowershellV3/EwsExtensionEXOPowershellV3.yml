--- conflicted
+++ resolved
@@ -384,13 +384,8 @@
       type: string
     description: Add new items to the Tenant Allow/Block Lists.  Uses PowerShell New-TenantAllowBlockListItems cmdlet.
     execution: true
-<<<<<<< HEAD
   - name: ews-new-tenant-allow-block-list-items-quick-action
     prettyname: Block Sender - Office 365
-=======
-
-  - name: ews-new-tenant-allow-block-list-items-quick-action
->>>>>>> 5f63eee9
     quickaction: true
     hidden: true
     arguments:
@@ -399,11 +394,7 @@
       description: A comma-separated list of entries to add to the list (e.g. "Item1,Item2").
       isArray: true
     - name: list_type
-<<<<<<< HEAD
       defaultValue: sender
-=======
-      required: true
->>>>>>> 5f63eee9
       auto: PREDEFINED
       predefined:
       - sender
@@ -419,12 +410,8 @@
       description: List subtype to add items to.
       defaultValue: Tenant
     - name: action
-<<<<<<< HEAD
       hidden: true
       defaultValue: Block
-=======
-      required: true
->>>>>>> 5f63eee9
       auto: PREDEFINED
       predefined:
       - Block
@@ -491,10 +478,6 @@
       type: string
     description: Add new items to the Tenant Allow/Block Lists.  Uses PowerShell New-TenantAllowBlockListItems cmdlet.
     execution: true
-<<<<<<< HEAD
-=======
-
->>>>>>> 5f63eee9
   - name: ews-get-tenant-allow-block-list-items
     arguments:
     - name: list_type
@@ -2377,7 +2360,7 @@
   - name: ews-release-quarantinemessage-quick-action
     prettyname: Unquarantine Email – Office 365
     quickaction: true
-    # hidden: true
+    hidden: true
     arguments:
     - name: user
       description: The user associated with the quarantine message.
@@ -2535,17 +2518,10 @@
       description: The value of the entry that was removed.
       type: string
     description: Remove items from the Tenant Allow/Block Lists.   You can delete items by their value or by unique ID.  Uses PowerShell cmdlet Remove-TenantAllowBlockListItems cmdlet.
-<<<<<<< HEAD
   - name: ews-remove-tenant-allow-block-list-items-quick-action
     prettyname: Unblock Sender – Office 365
     quickaction: true
-    # hidden: true
-=======
-
-  - name: ews-remove-tenant-allow-block-list-items-quick-action
-    quickaction: true
     hidden: true
->>>>>>> 5f63eee9
     arguments:
     - name: entries
       description: Entries to remove from the list.  Either use this OR 'ids' to specify items to remove.  Separate multiple entries with a comma (e.g. "Item1,Item2").
@@ -2553,11 +2529,7 @@
     - name: ids
       description: Entry IDs to remove from the list.  Either use this OR 'entries' to specify items to remove.  Separate multiple entries with a comma (e.g. "Item1,Item2").
     - name: list_type
-<<<<<<< HEAD
       defaultValue: sender
-=======
-      required: true
->>>>>>> 5f63eee9
       auto: PREDEFINED
       predefined:
       - sender
@@ -2622,11 +2594,6 @@
       description: The value of the entry that was removed.
       type: string
     description: Remove items from the Tenant Allow/Block Lists.   You can delete items by their value or by unique ID.  Uses PowerShell cmdlet Remove-TenantAllowBlockListItems cmdlet.
-<<<<<<< HEAD
-=======
-
-
->>>>>>> 5f63eee9
   - name: ews-rule-list
     arguments:
     - name: mailbox
