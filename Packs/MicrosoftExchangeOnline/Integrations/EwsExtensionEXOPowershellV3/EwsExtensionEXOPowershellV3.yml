--- conflicted
+++ resolved
@@ -495,19 +495,9 @@
       type: string
     description: Retrieve current count of defined Tenant Allow/Block List items.  Uses Get-TenantAllowBlockListItems cmdlet.
   - arguments:
-<<<<<<< HEAD
-    - default: false
-      description: ID of the mailbox for which to get junk rules.
-      isArray: false
-      name: mailbox
-      required: true
-      secret: false
-    deprecated: false
-=======
     - description: ID of the mailbox for which to get junk rules.
       name: mailbox
       required: true
->>>>>>> 6148e61c
     description: Gets junk rules for the specified mailbox.
     name: ews-junk-rules-get
     outputs:
@@ -539,42 +529,6 @@
       description: List of trusted senders and domains.
       type: String
   - arguments:
-<<<<<<< HEAD
-    - default: false
-      description: ID of the mailbox for which to set junk rules.
-      isArray: false
-      name: mailbox
-      required: true
-      secret: false
-    - default: false
-      description: Comma-separated list of blocked senders and domains to add to the mailbox.
-      isArray: true
-      name: add_blocked_senders_and_domains
-      required: false
-      secret: false
-    - default: false
-      description: Comma-separated list of blocked senders and domains to remove from the mailbox.
-      isArray: true
-      name: remove_blocked_senders_and_domains
-      required: false
-      secret: false
-    - default: false
-      description: Comma-separated list of trusted senders and domains to add to the mailbox.
-      isArray: true
-      name: add_trusted_senders_and_domains
-      required: false
-      secret: false
-    - default: false
-      description: Comma-separated list of trusted senders and domains to remove from the mailbox.
-      isArray: true
-      name: remove_trusted_senders_and_domains
-      required: false
-      secret: false
-    - auto: PREDEFINED
-      default: false
-      description: If true, trust only lists defined in the trusted lists. Can be "true" or "false".
-      isArray: false
-=======
     - description: ID of the mailbox for which to set junk rules.
       name: mailbox
       required: true
@@ -592,80 +546,25 @@
       name: remove_trusted_senders_and_domains
     - auto: PREDEFINED
       description: If true, trust only lists defined in the trusted lists. Can be "true" or "false".
->>>>>>> 6148e61c
       name: trusted_lists_only
       predefined:
       - 'true'
       - 'false'
-<<<<<<< HEAD
-      required: false
-      secret: false
-    - auto: PREDEFINED
-      default: false
-      description: If true, contacts are trusted by default. Can be "true" or "false".
-      isArray: false
-=======
     - auto: PREDEFINED
       description: If true, contacts are trusted by default. Can be "true" or "false".
->>>>>>> 6148e61c
       name: contacts_trusted
       predefined:
       - 'true'
       - 'false'
-<<<<<<< HEAD
-      required: false
-      secret: false
-    - auto: PREDEFINED
-      default: false
-      description: If true, the junk rule is enabled. Can be "true" or "false".
-      isArray: false
-=======
     - auto: PREDEFINED
       description: If true, the junk rule is enabled. Can be "true" or "false".
->>>>>>> 6148e61c
       name: enabled
       predefined:
       - 'true'
       - 'false'
-<<<<<<< HEAD
-      required: false
-      secret: false
-    deprecated: false
-=======
->>>>>>> 6148e61c
     description: Sets junk rules for the specified mailbox.
     name: ews-junk-rules-set
   - arguments:
-<<<<<<< HEAD
-    - default: false
-      description: Comma-separated list of blocked senders and domains to add to the mailbox.
-      isArray: true
-      name: add_blocked_senders_and_domains
-      required: false
-      secret: false
-    - default: false
-      description: Comma-separated list of blocked senders and domains to remove from the mailbox.
-      isArray: true
-      name: remove_blocked_senders_and_domains
-      required: false
-      secret: false
-    - default: false
-      description: Comma-separated list of trusted senders and domains to add to the mailbox.
-      isArray: true
-      name: add_trusted_senders_and_domains
-      required: false
-      secret: false
-    - default: false
-      description: Comma-separated list of trusted senders and domains to remove from the mailbox.
-      isArray: true
-      name: remove_trusted_senders_and_domains
-      required: false
-      secret: false
-    - auto: PREDEFINED
-      default: false
-      description: If true, trust only lists defined in the trusted lists. Can be "true" or "false".
-      isArray: false
-=======
     - description: Comma-separated list of blocked senders and domains to add to the mailbox.
       isArray: true
       name: add_blocked_senders_and_domains
@@ -680,118 +579,25 @@
       name: remove_trusted_senders_and_domains
     - auto: PREDEFINED
       description: If true, trust only lists defined in the trusted lists. Can be "true" or "false".
->>>>>>> 6148e61c
       name: trusted_lists_only
       predefined:
       - 'true'
       - 'false'
-<<<<<<< HEAD
-      required: false
-      secret: false
-    - auto: PREDEFINED
-      default: false
-      description: If true, contacts are trusted by default. Can be "true" or "false".
-      isArray: false
-=======
     - auto: PREDEFINED
       description: If true, contacts are trusted by default. Can be "true" or "false".
->>>>>>> 6148e61c
       name: contacts_trusted
       predefined:
       - 'true'
       - 'false'
-<<<<<<< HEAD
-      required: false
-      secret: false
-    - auto: PREDEFINED
-      default: false
-      description: If true, the junk rule is enabled. Can be "true" or "false".
-      isArray: false
-=======
     - auto: PREDEFINED
       description: If true, the junk rule is enabled. Can be "true" or "false".
->>>>>>> 6148e61c
       name: enabled
       predefined:
       - 'true'
       - 'false'
-<<<<<<< HEAD
-      required: false
-      secret: false
-    deprecated: false
-=======
->>>>>>> 6148e61c
     description: Sets junk rules in all managed accounts.
     name: ews-global-junk-rules-set
   - arguments:
-<<<<<<< HEAD
-    - default: false
-      description: A comma-separated list of sender email addresses by which to filter the results.
-      isArray: true
-      name: sender_address
-      required: false
-      secret: false
-    - default: false
-      description: A comma-separated list of recipient email addresses by which to filter the results.
-      isArray: true
-      name: recipient_address
-      required: false
-      secret: false
-    - default: false
-      description: The source IP address by which to filter the results. For incoming messages, the value of from_ip is the public IP address of the SMTP email server that sent the message. For outgoing messages from Exchange Online, the value is blank.
-      isArray: true
-      name: from_ip
-      required: false
-      secret: false
-    - default: false
-      description: The destination IP address by which to filter the results. For outgoing messages, the value of to_ip is the public IP address in the resolved MX record for the destination domain. For incoming messages to Exchange Online, the value is blank.
-      isArray: true
-      name: to_ip
-      required: false
-      secret: false
-    - default: false
-      description: The Message-ID header field of the message by which to filter the results. This value is also known as the Client ID. The format of the Message-ID depends on the messaging server that sent the message. The value should be unique for each message. However, not all messaging servers create values for the Message-ID in the same way. Be sure to include the full Message ID string (which may include angle brackets) and enclose the value in quotation marks (for example,"d9683b4c-127b-413a-ae2e-fa7dfb32c69d@DM3NAM06BG401.Eop-nam06.prod.protection.outlook.com").        '
-      isArray: false
-      name: message_id
-      required: false
-      secret: false
-    - default: false
-      description: The message trace ID to be used with the recipient address to uniquely identify a message trace and obtain more details. A message trace ID is generated for every message that''s processed by the system.
-      isArray: false
-      name: message_trace_id
-      required: false
-      secret: false
-    - default: false
-      defaultValue: '1'
-      description: The page number of the results you want to view. Can be an integer between 1 and 1000.
-      isArray: false
-      name: page
-      required: false
-      secret: false
-    - default: false
-      defaultValue: '100'
-      description: The maximum number of entries per page. Can be an integer between 1 and 5000.
-      isArray: false
-      name: page_size
-      required: false
-      secret: false
-    - default: false
-      description: "The start date of the date range. Use the short date format that''s defined in the Regional Options settings on the computer where you''re running the command. For example, if the computer is configured to use the short date format mm/dd/yyyy, enter 09/01/2018 to specify September 1, 2018.\nYou can enter the date only, or you can enter the date and time of day.\nIf you enter the date and time of day, enclose the value in quotation marks (\"), for example, \"09/01/2018 5:00 PM\".\nValid input for this parameter is from 10 days ago until now. Default is 48 hours ago."
-      isArray: false
-      name: start_date
-      required: false
-      secret: false
-    - default: false
-      description: "The end date of the date range. Use the short date format that''s defined in the Regional Options settings on the computer where you''re running the command. For example, if the computer is configured to use the short date format mm/dd/yyyy, enter 09/01/2018 to specify September 1, 2018.\nYou can enter the date only, or you can enter the date and time of day.\nIf you enter the date and time of day, enclose the value in quotation marks (\"), for example, \"09/01/2018 5:00 PM\".\nValid input for this parameter is from the start_date - now. Default is now."
-      isArray: false
-      name: end_date
-      required: false
-      secret: false
-    - auto: PREDEFINED
-      default: false
-      description: "The status of the message. Can be one of the following:\n  * GettingStatus: The message is waiting for status update.\n  * Failed: Message delivery was attempted and it failed or the message was filtered as spam or malware, or by transport rules.\n  * Pending: Message delivery is underway or was deferred and is being retried.\n  * Delivered: The message was delivered to its destination.\n  * Expanded: There was no message delivery because the message was addressed to a distribution group and the membership of the distribution was expanded.\n  * Quarantined: The message was quarantined.\n  * FilteredAsSpam: The message was marked as spam.\n"
-      isArray: false
-=======
     - description: A comma-separated list of sender email addresses by which to filter the results.
       isArray: true
       name: sender_address
@@ -820,7 +626,6 @@
       name: end_date
     - auto: PREDEFINED
       description: "The status of the message. Can be one of the following:\n  * GettingStatus: The message is waiting for status update.\n  * Failed: Message delivery was attempted and it failed or the message was filtered as spam or malware, or by transport rules.\n  * Pending: Message delivery is underway or was deferred and is being retried.\n  * Delivered: The message was delivered to its destination.\n  * Expanded: There was no message delivery because the message was addressed to a distribution group and the membership of the distribution was expanded.\n  * Quarantined: The message was quarantined.\n  * FilteredAsSpam: The message was marked as spam.\n"
->>>>>>> 6148e61c
       name: status
       predefined:
       - GettingStatus
@@ -830,21 +635,11 @@
       - Expanded
       - Quarantined
       - FilteredAsSpam
-<<<<<<< HEAD
-      required: false
-      secret: false
-    deprecated: false
-=======
->>>>>>> 6148e61c
     description: 'Searches message data for the last 10 days. If you run this command without any arguments, only data from the last 48 hours is returned.
 
       If you enter a start date that is older than 10 days, you will receive an error and the command will return no results.
 
       This command returns a maximum of 1,000,000 results, and will timeout on very large queries. If your query returns too many results, consider splitting it up using shorter start_date and end_date intervals.'
-<<<<<<< HEAD
-    execution: false
-=======
->>>>>>> 6148e61c
     name: ews-message-trace-get
     outputs:
     - contextPath: EWS.MessageTrace.FromIP
@@ -890,26 +685,10 @@
       description: Message subject.
       type: String
   - arguments:
-<<<<<<< HEAD
-    - default: false
-      description: The domain controller identified by its fully qualified domain name (FQDN). For example, dc01.contoso.com. This argument is available only in on-premises Exchange.
-      isArray: false
-      name: domain_controller
-      required: false
-      secret: false
-    - default: false
-      description: The federation trust ID. If not specified, the command returns all federation trusts configured for the Exchange organization.
-      isArray: false
-      name: identity
-      required: false
-      secret: false
-    deprecated: false
-=======
     - description: The domain controller identified by its fully qualified domain name (FQDN). For example, dc01.contoso.com. This argument is available only in on-premises Exchange.
       name: domain_controller
     - description: The federation trust ID. If not specified, the command returns all federation trusts configured for the Exchange organization.
       name: identity
->>>>>>> 6148e61c
     description: Displays the federation trust configured for the Exchange organization.
     name: ews-federation-trust-get
     outputs:
@@ -1559,25 +1338,6 @@
       description: The date in UTC format of when the federation trust was created.
       type: Date
   - arguments:
-<<<<<<< HEAD
-    - default: false
-      description: 'The fully qualified domain name (FQDN) of the domain controller. For example, dc01.contoso.com. This argument is available only in on-premises Exchange.'
-      isArray: false
-      name: domain_controller
-      required: false
-      secret: false
-    - default: false
-      description: The federation trust ID. If not specified, all federation trusts configured for the Exchange organization are returned.
-      isArray: false
-      name: identity
-      required: false
-      secret: false
-    - auto: PREDEFINED
-      default: false
-      defaultValue: 'false'
-      description: 'The IncludeExtendedDomainInfo switch specifies that the command query Microsoft Federation Gateway for the status of each accepted domain that''s federated. The status is returned with each domain in the Domains property. Possible values: "true" and "false".'
-      isArray: false
-=======
     - description: 'The fully qualified domain name (FQDN) of the domain controller. For example, dc01.contoso.com. This argument is available only in on-premises Exchange.'
       name: domain_controller
     - description: The federation trust ID. If not specified, all federation trusts configured for the Exchange organization are returned.
@@ -1585,20 +1345,11 @@
     - auto: PREDEFINED
       defaultValue: 'false'
       description: 'The IncludeExtendedDomainInfo switch specifies that the command query Microsoft Federation Gateway for the status of each accepted domain that''s federated. The status is returned with each domain in the Domains property. Possible values: "true" and "false".'
->>>>>>> 6148e61c
       name: include_extended_domain_info
       predefined:
       - 'true'
       - 'false'
-<<<<<<< HEAD
-      required: false
-      secret: false
-    deprecated: false
     description: Retrieves the Exchange organization's federated organization identifier and related details, such as federated domains, organization contact, and status.
-    execution: false
-=======
-    description: Retrieves the Exchange organization's federated organization identifier and related details, such as federated domains, organization contact, and status.
->>>>>>> 6148e61c
     name: ews-federation-configuration-get
     outputs:
     - contextPath: EWS.FederationConfiguration.AccountNamespace
@@ -1680,25 +1431,6 @@
       description: The date in UTC format of when the federation configuration was created.
       type: Date
   - arguments:
-<<<<<<< HEAD
-    - default: false
-      description: |-
-        The fully qualified domain name (FQDN) of the domain controller. For example, dc01.contoso.com.
-        This argument is available only in on-premises Exchange.
-      isArray: false
-      name: domain_controller
-      required: false
-      secret: false
-    - default: false
-      description: The remote domain that you want to view. You can use the GUID, ID, or any other identifier.
-      isArray: false
-      name: identity
-      required: false
-      secret: false
-    deprecated: false
-    description: Gets the configuration information for the remote domains configured in your organization. This command is available only in the Exchange Online PowerShell V2 module.
-    execution: false
-=======
     - description: |-
         The fully qualified domain name (FQDN) of the domain controller. For example, dc01.contoso.com.
         This argument is available only in on-premises Exchange.
@@ -1706,7 +1438,6 @@
     - description: The remote domain that you want to view. You can use the GUID, ID, or any other identifier.
       name: identity
     description: Gets the configuration information for the remote domains configured in your organization. This command is available only in the Exchange Online PowerShell V2 module.
->>>>>>> 6148e61c
     name: ews-remote-domain-get
     outputs:
     - contextPath: EWS.RemoteDomain.AdminDisplayName
@@ -1842,28 +1573,6 @@
       description: The date in UTC format of when the remote domain was created.
       type: Date
   - arguments:
-<<<<<<< HEAD
-    - default: false
-      description: The mailbox you want to view.
-      isArray: false
-      name: identity
-      required: false
-      secret: false
-    - default: false
-      description: The object's location in Active Directory by which to filter the results.
-      isArray: false
-      name: organizational_unit
-      required: false
-      secret: false
-    - default: false
-      defaultValue: 10
-      description: Maximum number of users to get. A value of 0 means to get all users.
-      isArray: false
-      name: limit
-      required: false
-      secret: false
-    deprecated: false
-=======
     - description: The mailbox you want to view.
       name: identity
     - description: The object's location in Active Directory by which to filter the results.
@@ -1871,7 +1580,6 @@
     - defaultValue: 10
       description: Maximum number of users to get. A value of 0 means to get all users.
       name: limit
->>>>>>> 6148e61c
     description: Displays the existing user objects in your organization.
     name: ews-user-list
     outputs:
@@ -2200,29 +1908,6 @@
       description: Direct reports of the user object.
       type: String
   - arguments:
-<<<<<<< HEAD
-    - default: false
-      description: The mailbox you want to view.
-      isArray: false
-      name: identity
-      required: false
-      secret: false
-    - default: false
-      description: The domain controller that's used by this cmdlet to read data from or write data to Active Directory. You identify the domain controller by its fully qualified domain name (FQDN). This argument is available only in on-premises Exchange.
-      name: domain_controller
-      required: false
-      secret: false
-    - default: false
-      defaultValue: 10
-      description: Maximum number of users to get. A value of 0 means to get all users.
-      isArray: false
-      name: limit
-      required: false
-      secret: false
-    deprecated: false
-    description: Retrieves information about the AuditBypassEnabled property value for user accounts (on-premises Exchange and the cloud) and computer accounts (on-premises Exchange only).
-    execution: false
-=======
     - description: The mailbox you want to view.
       name: identity
     - description: The domain controller that's used by this cmdlet to read data from or write data to Active Directory. You identify the domain controller by its fully qualified domain name (FQDN). This argument is available only in on-premises Exchange.
@@ -2231,7 +1916,6 @@
       description: Maximum number of users to get. A value of 0 means to get all users.
       name: limit
     description: Retrieves information about the AuditBypassEnabled property value for user accounts (on-premises Exchange and the cloud) and computer accounts (on-premises Exchange only).
->>>>>>> 6148e61c
     name: ews-mailbox-audit-bypass-association-list
     outputs:
     - contextPath: EWS.MailboxAuditBypassAssociation.AuditBypassEnabled
