
#### Integrations

##### EWS O365

<<<<<<< HEAD
- Updated the attachments names to be in the following format: <the attachment ID\>-attachmentName-<the attachment name\>.
=======
Updated the attachments names to be in the following format: <the image ID\>-imageName-<the image name\>.
>>>>>>> 33f48ac6
<|MERGE_RESOLUTION|>--- conflicted
+++ resolved
@@ -3,8 +3,4 @@
 
 ##### EWS O365
 
-<<<<<<< HEAD
-- Updated the attachments names to be in the following format: <the attachment ID\>-attachmentName-<the attachment name\>.
-=======
-Updated the attachments names to be in the following format: <the image ID\>-imageName-<the image name\>.
->>>>>>> 33f48ac6
+- Updated the attachments names to be in the following format: <the attachment ID\>-attachmentName-<the attachment name\>.