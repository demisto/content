<<<<<<< HEAD
{
    "name": "Delinea Secret Server",
    "description": "Secure privileges for service, application, root and administrator accounts across your enterprise.",
    "support": "partner",
    "currentVersion": "2.0.0",
    "author": "Delinea, Inc",
    "url": "https://delinea.com/support",
    "email": "support@delinea.com",
    "created": "2022-08-10T14:49:56Z",
    "categories": [
        "Authentication"
    ],
    "tags": [],
    "useCases": [],
    "keywords": [],
    "githubUser": [
        "RoshaniTambadkar"
    ],
    "dependencies": {
        "CommonScripts": {
            "mandatory": true,
            "display_name": "Common Scripts"
        }
    },
    "displayedImages": [
        "CommonScripts"
    ],
    "marketplaces": [
        "xsoar",
        "marketplacev2"
    ]
=======
{
    "name": "Delinea Secret Server",
    "description": "Secure privileges for service, application, root and administrator accounts across your enterprise.",
    "support": "partner",
    "currentVersion": "1.0.1",
    "author": "Delinea, Inc",
    "url": "https://delinea.com/support",
    "email": "support@delinea.com",
    "created": "2022-08-10T14:49:56Z",
    "categories": [
        "Authentication"
    ],
    "tags": [],
    "useCases": [],
    "keywords": [],
    "githubUser": [
        "RoshaniTambadkar"
    ],
    "dependencies": {
        "CommonScripts": {
            "mandatory": true,
            "display_name": "Common Scripts"
        }
    },
    "displayedImages": [
        "CommonScripts"
    ],
    "marketplaces": [
        "xsoar",
        "marketplacev2"
    ]
>>>>>>> 1d476631
}<|MERGE_RESOLUTION|>--- conflicted
+++ resolved
@@ -1,9 +1,8 @@
-<<<<<<< HEAD
 {
     "name": "Delinea Secret Server",
     "description": "Secure privileges for service, application, root and administrator accounts across your enterprise.",
     "support": "partner",
-    "currentVersion": "2.0.0",
+    "currentVersion": "3.0.0",
     "author": "Delinea, Inc",
     "url": "https://delinea.com/support",
     "email": "support@delinea.com",
@@ -30,37 +29,4 @@
         "xsoar",
         "marketplacev2"
     ]
-=======
-{
-    "name": "Delinea Secret Server",
-    "description": "Secure privileges for service, application, root and administrator accounts across your enterprise.",
-    "support": "partner",
-    "currentVersion": "1.0.1",
-    "author": "Delinea, Inc",
-    "url": "https://delinea.com/support",
-    "email": "support@delinea.com",
-    "created": "2022-08-10T14:49:56Z",
-    "categories": [
-        "Authentication"
-    ],
-    "tags": [],
-    "useCases": [],
-    "keywords": [],
-    "githubUser": [
-        "RoshaniTambadkar"
-    ],
-    "dependencies": {
-        "CommonScripts": {
-            "mandatory": true,
-            "display_name": "Common Scripts"
-        }
-    },
-    "displayedImages": [
-        "CommonScripts"
-    ],
-    "marketplaces": [
-        "xsoar",
-        "marketplacev2"
-    ]
->>>>>>> 1d476631
 }