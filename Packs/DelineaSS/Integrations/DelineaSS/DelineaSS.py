--- conflicted
+++ resolved
@@ -1,619 +1,610 @@
-import urllib3
-import demistomock as demisto
-from CommonServerPython import *
-from CommonServerUserPython import *
-
-# Disable insecure warnings
-urllib3.disable_warnings()
-
-''' CONSTANTS '''
-DATE_FORMAT = '%Y-%m-%dT%H:%M:%SZ'
-
-
-class Client(BaseClient):
-    """
-    Client will implement the service API, and should not contain any Demisto logic.
-    Should only do requests and return data.
-    """
-
-    def __init__(self, server_url: str, username: str, password: str, proxy: bool, verify: bool):
-        super().__init__(base_url=server_url, proxy=proxy, verify=verify)
-        self._username = username
-        self._password = password
-        self._token = self._generate_token()
-        self._headers = {'Authorization': self._token, 'Content-Type': 'application/json'}
-
-    def _generate_token(self) -> str:
-        """Generate an Access token using the user name and password
-        :return: valid token
-        """
-        body = {
-            "username": self._username,
-            "password": self._password,
-            "grant_type": "password"
-        }
-
-        headers = {
-            'Content-Type': 'application/x-www-form-urlencoded'
-        }
-
-        return "Bearer " + (self._http_request("POST", "/oauth2/token", headers=headers, data=body)).get('access_token')
-
-    def getPasswordById(self, secret_id: str, autoComment: str) -> str:
-        url_suffix = "/api/v1/secrets/" + str(secret_id) + "/fields/password"
-        params = {
-            "autoComment": autoComment
-        }
-        return self._http_request("GET", url_suffix, params=params)
-
-    def getUsernameById(self, secret_id: str) -> str:
-        url_suffix = "/api/v1/secrets/" + str(secret_id) + "/fields/username"
-        return self._http_request("GET", url_suffix)
-
-    def getSecret(self, secret_id: str, autocommit: str = '') -> str:
-        params = {
-            "autocomment": autocommit
-        }
-        url_suffix = "/api/v1/secrets/" + str(secret_id)
-        return self._http_request("GET", url_suffix, params=params)
-
-    def searchSecretIdByName(self, search_name: str) -> list:
-        url_suffix = "/api/v1/secrets/lookup?filter.searchText=" + search_name
-        response = self._http_request("GET", url_suffix).get('records')
-        idSecret = argToList(response)
-        search_id = []
-
-        if idSecret:
-            for element in idSecret:
-                getID = element.get('id')
-                search_id.append(getID)
-
-        return search_id
-
-    def searchSecret(self, **kwargs) -> list:
-        count_params = len(kwargs)
-        params = {}
-        if count_params > 0:
-            for key, value in kwargs.items():
-                key = key.replace('_', '.')
-                key = key.replace("sortBy_", "sortBy[0]_")
-                params[key] = value
-
-        response = self._http_request("GET", url_suffix="/api/v1/secrets", params=params).get("records")
-        idSecret = list(map(lambda x: x.get('id'), response))
-        return idSecret
-
-    def updateSecretPassword(self, secret_id: str, new_password: str, auto_comment: str) -> str:
-        url_suffix = "/api/v1/secrets/" + str(secret_id) + "/fields/password"
-        body = {
-            "id": secret_id,
-            "value": new_password
-        }
-        params = {
-            "autoComment": auto_comment
-        }
-        return self._http_request("PUT", url_suffix, params=params, json_data=body)
-
-    def secret_checkout(self, secret_id: str) -> str:
-        url_suffix = "/api/v1/secrets/" + str(secret_id) + "/check-out"
-        return self._http_request("POST", url_suffix)
-
-    def secret_checkin(self, secret_id: str) -> str:
-        url_suffix = "/api/v1/secrets/" + str(secret_id) + "/check-in"
-
-        return self._http_request("POST", url_suffix)
-
-    def secretChangePassword(self, secret_id: str, newPassword: str, autoComment: str) -> str:
-        body = {
-            "newPassword": newPassword
-        }
-        params = {
-            "autoComment": autoComment
-        }
-
-        return self._http_request("POST", url_suffix="/api/v1/secrets/" + str(
-            secret_id) + "/change-password", params=params, json_data=body)
-
-    def secretCreate(self, name: str, secret_template_id: str, **kwargs) -> str:
-        secretjson = {'name': name, 'secretTemplateId': secret_template_id, 'items': []}  # type: Dict[str, Any]
-
-        for key, value in kwargs.items():
-            JSON = {}
-            if key == 'domain_item':
-                JSON['fieldName'] = 'Domain'
-                JSON['itemValue'] = value
-                JSON['slug'] = 'domain'
-                secretjson['items'].append(JSON)
-
-            elif key == 'machine_item':
-                JSON['fieldName'] = 'Machine'
-                JSON['itemValue'] = value
-                JSON['slug'] = 'machine'
-                secretjson['items'].append(JSON)
-
-            elif key == 'username_item':
-                JSON['fieldName'] = 'Username'
-                JSON['itemValue'] = value
-                JSON['slug'] = 'username'
-                secretjson['items'].append(JSON)
-
-            elif key == 'password_item':
-                JSON['fieldName'] = 'Password'
-                JSON['itemValue'] = value
-                JSON['slug'] = 'password'
-                JSON['isPassword'] = "true"
-                secretjson['items'].append(JSON)
-
-            elif key == 'notes_item':
-                JSON['fieldName'] = 'Notes'
-                JSON['itemValue'] = value
-                JSON['slug'] = 'notes'
-                JSON['isNotes'] = "true"
-                secretjson['items'].append(JSON)
-
-            else:
-                secretjson[key] = value
-
-        return self._http_request("POST", url_suffix="/api/v1/secrets", json_data=secretjson)
-
-    def secretDelete(self, id: int, auto_comment: str) -> str:
-        params = {
-            "autoComment": auto_comment
-        }
-
-        return self._http_request("DELETE", url_suffix="/api/v1/secrets/" + str(id), params=params)
-
-    def folderCreate(self, name: str, type: int, parent: int, **kwargs) -> str:
-        url_suffix = "/api/v1/folders"
-
-        body = {
-            "folderName": name,
-            "folderTypeId": type,
-            "parentFolderId": parent,
-        }
-
-        for key, value in kwargs.items():
-            body[key] = value
-        return self._http_request("POST", url_suffix, json_data=body)
-
-    def searchFolder(self, search_folder: str) -> list:
-        url_suffix = "/api/v1/folders/lookup?filter.searchText=" + search_folder
-
-        response_records = self._http_request("GET", url_suffix).get('records')
-        idfolder = list(map(lambda x: x.get('id'), response_records))
-        return idfolder
-
-    def folderDelete(self, folder_id: str) -> str:
-        url_suffix = "/api/v1/folders/" + folder_id
-
-        return self._http_request("DELETE", url_suffix)
-
-    def folderUpdate(self, id: str, **kwargs) -> str:
-        # Get exist folder
-        response = self._http_request("GET", url_suffix="/api/v1/folders/" + str(id))
-
-        for key, value in kwargs.items():
-            response[key] = value
-        return self._http_request("PUT", url_suffix="/api/v1/folders/" + str(id), json_data=response)
-
-    def userCreate(self, **kwargs) -> str:
-        bodyJSON = {}
-
-        for key, value in kwargs.items():
-            bodyJSON[key] = value
-
-        return self._http_request("POST", url_suffix="/api/v1/users", json_data=bodyJSON)
-
-    def userSearch(self, **kwargs) -> str:
-        params = {}
-        count_params = len(kwargs)
-        if count_params > 0:
-            for key, value in kwargs.items():
-                key = key.replace('_', '.')
-                key = key.replace("sortBy_", "sortBy[0]_")
-                params[key] = value
-
-        return (self._http_request("GET", url_suffix="/api/v1/users", params=params)).get('records')
-
-    def userUpdate(self, id: str, **kwargs) -> str:
-        response = self._http_request("GET", url_suffix="/api/v1/users/" + str(id))
-
-        for key, value in kwargs.items():
-            response[key] = value
-
-        return self._http_request("PUT", url_suffix="/api/v1/users/" + str(id), json_data=response)
-
-    def userDelete(self, id: str) -> str:
-        return self._http_request("DELETE", url_suffix="/api/v1/users/" + str(id))
-
-
-def test_module(client) -> str:
-    # Test for get authority
-    if client._token == '':
-        return "Failed to get authorization token. Check you credential and access to Secret Server.'"
-
-    return "ok"
-
-
-<<<<<<< HEAD
-def secret_password_get_command(client, secret_id: str = ''):
-    secret_password = client.getPasswordById(secret_id)
-=======
-def secret_password_get_command(client, secret_id: str = '', autoComment: str = ''):
-    secret_password = client.getPasswordById(secret_id, autoComment)
->>>>>>> a56da0f6
-    markdown = tableToMarkdown('Password for secret',
-                               {'Secret ID': secret_id, 'Password': secret_password})
-
-    return CommandResults(
-        readable_output=markdown,
-        outputs_prefix='Delinea.Secret.Password',
-        outputs_key_field="secret_password",
-        raw_response=secret_password,
-        outputs=secret_password
-    )
-
-
-def secret_username_get_command(client, secret_id: str = ''):
-    secret_username = client.getUsernameById(secret_id)
-    markdown = tableToMarkdown('Username for secret',
-                               {'Secret ID': secret_id, 'Password': secret_username})
-
-    return CommandResults(
-        readable_output=markdown,
-        outputs_prefix='Delinea.Secret.Username',
-        outputs_key_field="secret_username",
-        raw_response=secret_username,
-        outputs=secret_username
-    )
-
-
-def secret_get_command(client, secret_id: str = '', autoComment: str = ''):
-    secret = client.getSecret(secret_id, autoComment)
-    markdown = tableToMarkdown('Full secret object', secret)
-    markdown += tableToMarkdown('Items for secret', secret['items'])
-
-    return CommandResults(
-        readable_output=markdown,
-        outputs_prefix='Delinea.Secret',
-        outputs_key_field="secret",
-        raw_response=secret,
-        outputs=secret
-    )
-
-
-def secret_search_name_command(client, search_name: str = ''):
-    search_id = client.searchSecretIdByName(search_name)
-    markdown = tableToMarkdown('Retrieves IDs for secret name', search_id, headers=['Secret id'])
-
-    return CommandResults(
-        readable_output=markdown,
-        outputs_prefix="Delinea.Secret.Id",
-        outputs_key_field="search_id",
-        raw_response=search_id,
-        outputs=search_id
-    )
-
-
-def secret_search_command(client, **kwargs):
-    search_result = client.searchSecret(**kwargs)
-    markdown = tableToMarkdown('Search secret', search_result, headers=['id'])
-
-    return CommandResults(
-        readable_output=markdown,
-        outputs_prefix="Delinea.Secret.Secret",
-        outputs_key_field="search_secret",
-        raw_response=search_result,
-        outputs=search_result
-    )
-
-
-def secret_password_update_command(client, secret_id: str = '', newpassword: str = '', autoComment: str = ''):
-    secret_newpassword = client.updateSecretPassword(secret_id, newpassword, autoComment)
-    markdown = tableToMarkdown('Set new password for secret',
-                               {'Secret ID': secret_id, 'New password': newpassword})
-
-    return CommandResults(
-        readable_output=markdown,
-        outputs_prefix="Delinea.Secret.Newpassword",
-        outputs_key_field="secret_newpassword",
-        raw_response=secret_newpassword,
-        outputs=secret_newpassword
-    )
-
-
-def secret_checkout_command(client, secret_id: str = ''):
-    secret_checkout = client.secret_checkout(secret_id)
-    if len(secret_checkout.get('responseCodes')) == 0:
-        markdown = 'Checkout Success\n'
-    else:
-        markdown = tableToMarkdown('Check Out Secret', secret_checkout)
-    return CommandResults(
-        readable_output=markdown,
-        outputs_prefix="Delinea.Secret.Checkout",
-        outputs_key_field="secret_checkout",
-        raw_response=secret_checkout,
-        outputs=secret_checkout
-    )
-
-
-def secret_checkin_command(client, secret_id: str = ''):
-    secret_checkin = client.secret_checkin(secret_id)
-    markdown = tableToMarkdown('Check In Secret', secret_checkin)
-
-    return CommandResults(
-        readable_output=markdown,
-        outputs_prefix="Delinea.Secret.Checkin",
-        outputs_key_field="secret_checkin",
-        raw_response=secret_checkin,
-        outputs=secret_checkin
-    )
-
-
-def secret_create_command(client, name: str = '', secretTemplateId: int = 0, **kwargs):
-    secret = client.secretCreate(name, secretTemplateId, **kwargs)
-    markdown = tableToMarkdown('Created new secret', secret)
-    return CommandResults(
-        readable_output=markdown,
-        outputs_prefix="Delinea.Secret.Create",
-        outputs_key_field="secret",
-        raw_response=secret,
-        outputs=secret
-    )
-
-
-def secret_delete_command(client, id: int = 0, autoComment: str = ''):
-    delete = client.secretDelete(id, autoComment)
-    markdown = tableToMarkdown('Deleted secret', delete)
-
-    return CommandResults(
-        readable_output=markdown,
-        outputs_prefix="Delinea.Secret.Deleted",
-        outputs_key_field="delete",
-        raw_response=delete,
-        outputs=delete
-    )
-
-
-def folder_create_command(client, foldername: str = '', foldertypeid: int = 1, parentfolderid: int = 1, **kwargs):
-    folder = client.folderCreate(foldername, foldertypeid, parentfolderid, **kwargs)
-    markdown = tableToMarkdown('Created new folder', folder)
-
-    return CommandResults(
-        readable_output=markdown,
-        outputs_prefix="Delinea.Folder.Create",
-        outputs_key_field="folder",
-        raw_response=folder,
-        outputs=folder
-    )
-
-
-def folder_search_command(client, foldername: str = ''):
-    folder_id = client.searchFolder(foldername)
-    markdown = tableToMarkdown('Search folder', folder_id, headers=['id'])
-
-    return CommandResults(
-        readable_output=markdown,
-        outputs_prefix="Delinea.Folder.Id",
-        outputs_key_field="folder_id",
-        raw_response=folder_id,
-        outputs=folder_id
-    )
-
-
-def folder_update_command(client, id: str = '', **kwargs):
-    folder = client.folderUpdate(id, **kwargs)
-    markdown = tableToMarkdown('Updated folder', folder)
-
-    return CommandResults(
-        readable_output=markdown,
-        outputs_prefix="Delinea.Folder.Update",
-        outputs_key_field="folder",
-        raw_response=folder,
-        outputs=folder
-    )
-
-
-def folder_delete_command(client, folder_id: str = ''):
-    folder = client.folderDelete(folder_id)
-    markdown = tableToMarkdown('Deleted folder', folder)
-
-    return CommandResults(
-        readable_output=markdown,
-        outputs_prefix="Delinea.Folder.Delete",
-        outputs_key_field="folder",
-        raw_response=folder,
-        outputs=folder
-    )
-
-
-def user_create_command(client, **kwargs):
-    user = client.userCreate(**kwargs)
-    markdown = tableToMarkdown('Created new user', user)
-
-    return CommandResults(
-        readable_output=markdown,
-        outputs_prefix="Delinea.User.Create",
-        outputs_key_field="user",
-        raw_response=user,
-        outputs=user
-    )
-
-
-def user_search_command(client, **kwargs):
-    user = client.userSearch(**kwargs)
-    markdown = tableToMarkdown('Search user', user)
-
-    return CommandResults(
-        readable_output=markdown,
-        outputs_prefix="Delinea.User.Search",
-        outputs_key_field="user",
-        raw_response=user,
-        outputs=user
-    )
-
-
-def user_update_command(client, id: str = '', **kwargs):
-    user = client.userUpdate(id, **kwargs)
-    markdown = tableToMarkdown('Updated user', user)
-
-    return CommandResults(
-        readable_output=markdown,
-        outputs_prefix="Delinea.User.Update",
-        outputs_key_field="user",
-        raw_response=user,
-        outputs=user
-    )
-
-
-def user_delete_command(client, id: str = ''):
-    user = client.userDelete(id)
-    markdown = tableToMarkdown('Deleted user', user)
-
-    return CommandResults(
-        readable_output=markdown,
-        outputs_prefix="Delinea.User.Delete",
-        outputs_key_field="user",
-        raw_response=user,
-        outputs=user
-    )
-
-
-def secret_rpc_changepassword_command(client, secret_id: str = '', newpassword: str = '', autoComment: str = ''):
-    secret = client.secretChangePassword(secret_id, newpassword, autoComment)
-    markdown = tableToMarkdown('Change password for remote machine', secret)
-
-    return CommandResults(
-        readable_output=markdown,
-        outputs_prefix="Delinea.Secret.ChangePassword",
-        outputs_key_field="secret",
-        raw_response=secret,
-        outputs=secret
-    )
-
-
-def get_credentials(client, secret_id):
-    obj = {}
-<<<<<<< HEAD
-    secret = client.getSecret(secret_id)
-=======
-    secret = client.getSecret(secret_id, 'XSOAR Fetch Credential')
->>>>>>> a56da0f6
-    items = secret.get('items')
-    username = None
-    password = None
-    for item in items:
-        if item.get('fieldName') == 'Username':
-            username = item.get('itemValue')
-        if item.get('fieldName') == 'Password':
-            password = item.get('itemValue')
-        obj = {
-            "user": username,
-            "password": password,
-            "name": str(secret.get('id'))
-        }
-    return obj
-
-
-def fetch_credentials_command(client, secretids):
-    credentials: List[Any] = []
-    args: dict = demisto.args()
-    credentials_name: Any = args.get('identifier')
-
-    try:
-        secretsid = argToList(secretids)
-    except Exception as e:
-        demisto.debug(f"Could not fetch credentials: Provide valid secret id.{e}")
-        credentials = []
-
-    for id in secretsid:
-        if id not in secretsid:
-            secretsid.append(id)
-
-    if len(secretsid) == 0:
-        demisto.credentials(credentials)
-        demisto.debug(
-            "Could not fetch credentials: Enter valid secret ID to fetch credentials.\n For multiple ID use ,(e.g. 1,2)")
-        credentials = []
-    else:
-        if credentials_name:
-            try:
-                credentials = [get_credentials(client, credentials_name)]
-            except Exception as e:
-                demisto.debug(f"Could not fetch credentials: {credentials_name}. Error: {e}")
-                credentials = []
-        else:
-            for secret_id in secretsid:
-                obj = get_credentials(client, secret_id)
-                credentials.append(obj)
-
-    demisto.credentials(credentials)
-    markdown = tableToMarkdown('Fetched Credentials', credentials)
-
-    return CommandResults(
-        readable_output=markdown,
-        outputs_prefix="Delinea.Secret.Fetch.Credentials",
-        outputs_key_field="credentials",
-        raw_response=credentials,
-        outputs=credentials
-    )
-
-
-def main():
-    params = demisto.params()
-
-    username = params.get('credentials').get('identifier')
-    password = params.get('credentials').get('password')
-    # get the service API url
-    url = params.get('url')
-    proxy = params.get('proxy', False)
-    verify = not params.get('insecure', False)
-    secretids = params.get('secrets')
-
-    demisto.info(f'Command being called is {demisto.command()}')
-
-    delinea_commands = {
-        'delinea-secret-password-get': secret_password_get_command,
-        'delinea-secret-username-get': secret_username_get_command,
-        'delinea-secret-get': secret_get_command,
-        'delinea-secret-search-name': secret_search_name_command,
-        'delinea-secret-search': secret_search_command,
-        'delinea-secret-password-update': secret_password_update_command,
-        'delinea-secret-checkout': secret_checkout_command,
-        'delinea-secret-checkin': secret_checkin_command,
-        'delinea-secret-create': secret_create_command,
-        'delinea-secret-delete': secret_delete_command,
-        'delinea-secret-rpc-changepassword': secret_rpc_changepassword_command,
-        'delinea-folder-create': folder_create_command,
-        'delinea-folder-search': folder_search_command,
-        'delinea-folder-update': folder_update_command,
-        'delinea-folder-delete': folder_delete_command,
-        'delinea-user-create': user_create_command,
-        'delinea-user-search': user_search_command,
-        'delinea-user-update': user_update_command,
-        'delinea-user-delete': user_delete_command
-    }
-    command = demisto.command()
-    try:
-        client = Client(server_url=url,
-                        username=username,
-                        password=password,
-                        proxy=proxy,
-                        verify=verify)
-        if command in delinea_commands:
-            return_results(
-                delinea_commands[command](client, **demisto.args())  # type: ignore[operator]
-            )
-        if command == 'fetch-credentials':
-            return_results(
-                fetch_credentials_command(client, secretids)
-            )
-        elif command == 'test-module':
-            result = test_module(client)
-            demisto.results(result)
-    except Exception as e:
-        return_error(f'Failed to execute {command} command. Error: {str(e)}')
-
-
-if __name__ in ('__main__', '__builtin__', 'builtins'):
-    main()
+import urllib3
+import demistomock as demisto
+from CommonServerPython import *
+from CommonServerUserPython import *
+
+# Disable insecure warnings
+urllib3.disable_warnings()
+
+''' CONSTANTS '''
+DATE_FORMAT = '%Y-%m-%dT%H:%M:%SZ'
+
+
+class Client(BaseClient):
+    """
+    Client will implement the service API, and should not contain any Demisto logic.
+    Should only do requests and return data.
+    """
+
+    def __init__(self, server_url: str, username: str, password: str, proxy: bool, verify: bool):
+        super().__init__(base_url=server_url, proxy=proxy, verify=verify)
+        self._username = username
+        self._password = password
+        self._token = self._generate_token()
+        self._headers = {'Authorization': self._token, 'Content-Type': 'application/json'}
+
+    def _generate_token(self) -> str:
+        """Generate an Access token using the user name and password
+        :return: valid token
+        """
+        body = {
+            "username": self._username,
+            "password": self._password,
+            "grant_type": "password"
+        }
+
+        headers = {
+            'Content-Type': 'application/x-www-form-urlencoded'
+        }
+
+        return "Bearer " + (self._http_request("POST", "/oauth2/token", headers=headers, data=body)).get('access_token')
+
+    def getPasswordById(self, secret_id: str, autoComment: str) -> str:
+        url_suffix = "/api/v1/secrets/" + str(secret_id) + "/fields/password"
+        params = {
+            "autoComment": autoComment
+        }
+        return self._http_request("GET", url_suffix, params=params)
+
+    def getUsernameById(self, secret_id: str) -> str:
+        url_suffix = "/api/v1/secrets/" + str(secret_id) + "/fields/username"
+        return self._http_request("GET", url_suffix)
+
+    def getSecret(self, secret_id: str, autocommit: str = '') -> str:
+        params = {
+            "autocomment": autocommit
+        }
+        url_suffix = "/api/v1/secrets/" + str(secret_id)
+        return self._http_request("GET", url_suffix, params=params)
+
+    def searchSecretIdByName(self, search_name: str) -> list:
+        url_suffix = "/api/v1/secrets/lookup?filter.searchText=" + search_name
+        response = self._http_request("GET", url_suffix).get('records')
+        idSecret = argToList(response)
+        search_id = []
+
+        if idSecret:
+            for element in idSecret:
+                getID = element.get('id')
+                search_id.append(getID)
+
+        return search_id
+
+    def searchSecret(self, **kwargs) -> list:
+        count_params = len(kwargs)
+        params = {}
+        if count_params > 0:
+            for key, value in kwargs.items():
+                key = key.replace('_', '.')
+                key = key.replace("sortBy_", "sortBy[0]_")
+                params[key] = value
+
+        response = self._http_request("GET", url_suffix="/api/v1/secrets", params=params).get("records")
+        idSecret = list(map(lambda x: x.get('id'), response))
+        return idSecret
+
+    def updateSecretPassword(self, secret_id: str, new_password: str, auto_comment: str) -> str:
+        url_suffix = "/api/v1/secrets/" + str(secret_id) + "/fields/password"
+        body = {
+            "id": secret_id,
+            "value": new_password
+        }
+        params = {
+            "autoComment": auto_comment
+        }
+        return self._http_request("PUT", url_suffix, params=params, json_data=body)
+
+    def secret_checkout(self, secret_id: str) -> str:
+        url_suffix = "/api/v1/secrets/" + str(secret_id) + "/check-out"
+        return self._http_request("POST", url_suffix)
+
+    def secret_checkin(self, secret_id: str) -> str:
+        url_suffix = "/api/v1/secrets/" + str(secret_id) + "/check-in"
+
+        return self._http_request("POST", url_suffix)
+
+    def secretChangePassword(self, secret_id: str, newPassword: str, autoComment: str) -> str:
+        body = {
+            "newPassword": newPassword
+        }
+        params = {
+            "autoComment": autoComment
+        }
+
+        return self._http_request("POST", url_suffix="/api/v1/secrets/" + str(
+            secret_id) + "/change-password", params=params, json_data=body)
+
+    def secretCreate(self, name: str, secret_template_id: str, **kwargs) -> str:
+        secretjson = {'name': name, 'secretTemplateId': secret_template_id, 'items': []}  # type: Dict[str, Any]
+
+        for key, value in kwargs.items():
+            JSON = {}
+            if key == 'domain_item':
+                JSON['fieldName'] = 'Domain'
+                JSON['itemValue'] = value
+                JSON['slug'] = 'domain'
+                secretjson['items'].append(JSON)
+
+            elif key == 'machine_item':
+                JSON['fieldName'] = 'Machine'
+                JSON['itemValue'] = value
+                JSON['slug'] = 'machine'
+                secretjson['items'].append(JSON)
+
+            elif key == 'username_item':
+                JSON['fieldName'] = 'Username'
+                JSON['itemValue'] = value
+                JSON['slug'] = 'username'
+                secretjson['items'].append(JSON)
+
+            elif key == 'password_item':
+                JSON['fieldName'] = 'Password'
+                JSON['itemValue'] = value
+                JSON['slug'] = 'password'
+                JSON['isPassword'] = "true"
+                secretjson['items'].append(JSON)
+
+            elif key == 'notes_item':
+                JSON['fieldName'] = 'Notes'
+                JSON['itemValue'] = value
+                JSON['slug'] = 'notes'
+                JSON['isNotes'] = "true"
+                secretjson['items'].append(JSON)
+
+            else:
+                secretjson[key] = value
+
+        return self._http_request("POST", url_suffix="/api/v1/secrets", json_data=secretjson)
+
+    def secretDelete(self, id: int, auto_comment: str) -> str:
+        params = {
+            "autoComment": auto_comment
+        }
+
+        return self._http_request("DELETE", url_suffix="/api/v1/secrets/" + str(id), params=params)
+
+    def folderCreate(self, name: str, type: int, parent: int, **kwargs) -> str:
+        url_suffix = "/api/v1/folders"
+
+        body = {
+            "folderName": name,
+            "folderTypeId": type,
+            "parentFolderId": parent,
+        }
+
+        for key, value in kwargs.items():
+            body[key] = value
+        return self._http_request("POST", url_suffix, json_data=body)
+
+    def searchFolder(self, search_folder: str) -> list:
+        url_suffix = "/api/v1/folders/lookup?filter.searchText=" + search_folder
+
+        response_records = self._http_request("GET", url_suffix).get('records')
+        idfolder = list(map(lambda x: x.get('id'), response_records))
+        return idfolder
+
+    def folderDelete(self, folder_id: str) -> str:
+        url_suffix = "/api/v1/folders/" + folder_id
+
+        return self._http_request("DELETE", url_suffix)
+
+    def folderUpdate(self, id: str, **kwargs) -> str:
+        # Get exist folder
+        response = self._http_request("GET", url_suffix="/api/v1/folders/" + str(id))
+
+        for key, value in kwargs.items():
+            response[key] = value
+        return self._http_request("PUT", url_suffix="/api/v1/folders/" + str(id), json_data=response)
+
+    def userCreate(self, **kwargs) -> str:
+        bodyJSON = {}
+
+        for key, value in kwargs.items():
+            bodyJSON[key] = value
+
+        return self._http_request("POST", url_suffix="/api/v1/users", json_data=bodyJSON)
+
+    def userSearch(self, **kwargs) -> str:
+        params = {}
+        count_params = len(kwargs)
+        if count_params > 0:
+            for key, value in kwargs.items():
+                key = key.replace('_', '.')
+                key = key.replace("sortBy_", "sortBy[0]_")
+                params[key] = value
+
+        return (self._http_request("GET", url_suffix="/api/v1/users", params=params)).get('records')
+
+    def userUpdate(self, id: str, **kwargs) -> str:
+        response = self._http_request("GET", url_suffix="/api/v1/users/" + str(id))
+
+        for key, value in kwargs.items():
+            response[key] = value
+
+        return self._http_request("PUT", url_suffix="/api/v1/users/" + str(id), json_data=response)
+
+    def userDelete(self, id: str) -> str:
+        return self._http_request("DELETE", url_suffix="/api/v1/users/" + str(id))
+
+
+def test_module(client) -> str:
+    # Test for get authority
+    if client._token == '':
+        return "Failed to get authorization token. Check you credential and access to Secret Server.'"
+
+    return "ok"
+
+
+def secret_password_get_command(client, secret_id: str = '', autoComment: str = ''):
+    secret_password = client.getPasswordById(secret_id, autoComment)
+    markdown = tableToMarkdown('Password for secret',
+                               {'Secret ID': secret_id, 'Password': secret_password})
+
+    return CommandResults(
+        readable_output=markdown,
+        outputs_prefix='Delinea.Secret.Password',
+        outputs_key_field="secret_password",
+        raw_response=secret_password,
+        outputs=secret_password
+    )
+
+
+def secret_username_get_command(client, secret_id: str = ''):
+    secret_username = client.getUsernameById(secret_id)
+    markdown = tableToMarkdown('Username for secret',
+                               {'Secret ID': secret_id, 'Password': secret_username})
+
+    return CommandResults(
+        readable_output=markdown,
+        outputs_prefix='Delinea.Secret.Username',
+        outputs_key_field="secret_username",
+        raw_response=secret_username,
+        outputs=secret_username
+    )
+
+
+def secret_get_command(client, secret_id: str = '', autoComment: str = ''):
+    secret = client.getSecret(secret_id, autoComment)
+    markdown = tableToMarkdown('Full secret object', secret)
+    markdown += tableToMarkdown('Items for secret', secret['items'])
+
+    return CommandResults(
+        readable_output=markdown,
+        outputs_prefix='Delinea.Secret',
+        outputs_key_field="secret",
+        raw_response=secret,
+        outputs=secret
+    )
+
+
+def secret_search_name_command(client, search_name: str = ''):
+    search_id = client.searchSecretIdByName(search_name)
+    markdown = tableToMarkdown('Retrieves IDs for secret name', search_id, headers=['Secret id'])
+
+    return CommandResults(
+        readable_output=markdown,
+        outputs_prefix="Delinea.Secret.Id",
+        outputs_key_field="search_id",
+        raw_response=search_id,
+        outputs=search_id
+    )
+
+
+def secret_search_command(client, **kwargs):
+    search_result = client.searchSecret(**kwargs)
+    markdown = tableToMarkdown('Search secret', search_result, headers=['id'])
+
+    return CommandResults(
+        readable_output=markdown,
+        outputs_prefix="Delinea.Secret.Secret",
+        outputs_key_field="search_secret",
+        raw_response=search_result,
+        outputs=search_result
+    )
+
+
+def secret_password_update_command(client, secret_id: str = '', newpassword: str = '', autoComment: str = ''):
+    secret_newpassword = client.updateSecretPassword(secret_id, newpassword, autoComment)
+    markdown = tableToMarkdown('Set new password for secret',
+                               {'Secret ID': secret_id, 'New password': newpassword})
+
+    return CommandResults(
+        readable_output=markdown,
+        outputs_prefix="Delinea.Secret.Newpassword",
+        outputs_key_field="secret_newpassword",
+        raw_response=secret_newpassword,
+        outputs=secret_newpassword
+    )
+
+
+def secret_checkout_command(client, secret_id: str = ''):
+    secret_checkout = client.secret_checkout(secret_id)
+    if len(secret_checkout.get('responseCodes')) == 0:
+        markdown = 'Checkout Success\n'
+    else:
+        markdown = tableToMarkdown('Check Out Secret', secret_checkout)
+    return CommandResults(
+        readable_output=markdown,
+        outputs_prefix="Delinea.Secret.Checkout",
+        outputs_key_field="secret_checkout",
+        raw_response=secret_checkout,
+        outputs=secret_checkout
+    )
+
+
+def secret_checkin_command(client, secret_id: str = ''):
+    secret_checkin = client.secret_checkin(secret_id)
+    markdown = tableToMarkdown('Check In Secret', secret_checkin)
+
+    return CommandResults(
+        readable_output=markdown,
+        outputs_prefix="Delinea.Secret.Checkin",
+        outputs_key_field="secret_checkin",
+        raw_response=secret_checkin,
+        outputs=secret_checkin
+    )
+
+
+def secret_create_command(client, name: str = '', secretTemplateId: int = 0, **kwargs):
+    secret = client.secretCreate(name, secretTemplateId, **kwargs)
+    markdown = tableToMarkdown('Created new secret', secret)
+    return CommandResults(
+        readable_output=markdown,
+        outputs_prefix="Delinea.Secret.Create",
+        outputs_key_field="secret",
+        raw_response=secret,
+        outputs=secret
+    )
+
+
+def secret_delete_command(client, id: int = 0, autoComment: str = ''):
+    delete = client.secretDelete(id, autoComment)
+    markdown = tableToMarkdown('Deleted secret', delete)
+
+    return CommandResults(
+        readable_output=markdown,
+        outputs_prefix="Delinea.Secret.Deleted",
+        outputs_key_field="delete",
+        raw_response=delete,
+        outputs=delete
+    )
+
+
+def folder_create_command(client, foldername: str = '', foldertypeid: int = 1, parentfolderid: int = 1, **kwargs):
+    folder = client.folderCreate(foldername, foldertypeid, parentfolderid, **kwargs)
+    markdown = tableToMarkdown('Created new folder', folder)
+
+    return CommandResults(
+        readable_output=markdown,
+        outputs_prefix="Delinea.Folder.Create",
+        outputs_key_field="folder",
+        raw_response=folder,
+        outputs=folder
+    )
+
+
+def folder_search_command(client, foldername: str = ''):
+    folder_id = client.searchFolder(foldername)
+    markdown = tableToMarkdown('Search folder', folder_id, headers=['id'])
+
+    return CommandResults(
+        readable_output=markdown,
+        outputs_prefix="Delinea.Folder.Id",
+        outputs_key_field="folder_id",
+        raw_response=folder_id,
+        outputs=folder_id
+    )
+
+
+def folder_update_command(client, id: str = '', **kwargs):
+    folder = client.folderUpdate(id, **kwargs)
+    markdown = tableToMarkdown('Updated folder', folder)
+
+    return CommandResults(
+        readable_output=markdown,
+        outputs_prefix="Delinea.Folder.Update",
+        outputs_key_field="folder",
+        raw_response=folder,
+        outputs=folder
+    )
+
+
+def folder_delete_command(client, folder_id: str = ''):
+    folder = client.folderDelete(folder_id)
+    markdown = tableToMarkdown('Deleted folder', folder)
+
+    return CommandResults(
+        readable_output=markdown,
+        outputs_prefix="Delinea.Folder.Delete",
+        outputs_key_field="folder",
+        raw_response=folder,
+        outputs=folder
+    )
+
+
+def user_create_command(client, **kwargs):
+    user = client.userCreate(**kwargs)
+    markdown = tableToMarkdown('Created new user', user)
+
+    return CommandResults(
+        readable_output=markdown,
+        outputs_prefix="Delinea.User.Create",
+        outputs_key_field="user",
+        raw_response=user,
+        outputs=user
+    )
+
+
+def user_search_command(client, **kwargs):
+    user = client.userSearch(**kwargs)
+    markdown = tableToMarkdown('Search user', user)
+
+    return CommandResults(
+        readable_output=markdown,
+        outputs_prefix="Delinea.User.Search",
+        outputs_key_field="user",
+        raw_response=user,
+        outputs=user
+    )
+
+
+def user_update_command(client, id: str = '', **kwargs):
+    user = client.userUpdate(id, **kwargs)
+    markdown = tableToMarkdown('Updated user', user)
+
+    return CommandResults(
+        readable_output=markdown,
+        outputs_prefix="Delinea.User.Update",
+        outputs_key_field="user",
+        raw_response=user,
+        outputs=user
+    )
+
+
+def user_delete_command(client, id: str = ''):
+    user = client.userDelete(id)
+    markdown = tableToMarkdown('Deleted user', user)
+
+    return CommandResults(
+        readable_output=markdown,
+        outputs_prefix="Delinea.User.Delete",
+        outputs_key_field="user",
+        raw_response=user,
+        outputs=user
+    )
+
+
+def secret_rpc_changepassword_command(client, secret_id: str = '', newpassword: str = '', autoComment: str = ''):
+    secret = client.secretChangePassword(secret_id, newpassword, autoComment)
+    markdown = tableToMarkdown('Change password for remote machine', secret)
+
+    return CommandResults(
+        readable_output=markdown,
+        outputs_prefix="Delinea.Secret.ChangePassword",
+        outputs_key_field="secret",
+        raw_response=secret,
+        outputs=secret
+    )
+
+
+def get_credentials(client, secret_id):
+    obj = {}
+    secret = client.getSecret(secret_id, 'XSOAR Fetch Credential')
+    items = secret.get('items')
+    username = None
+    password = None
+    for item in items:
+        if item.get('fieldName') == 'Username':
+            username = item.get('itemValue')
+        if item.get('fieldName') == 'Password':
+            password = item.get('itemValue')
+        obj = {
+            "user": username,
+            "password": password,
+            "name": str(secret.get('id'))
+        }
+    return obj
+
+
+def fetch_credentials_command(client, secretids):
+    credentials: List[Any] = []
+    args: dict = demisto.args()
+    credentials_name: Any = args.get('identifier')
+
+    try:
+        secretsid = argToList(secretids)
+    except Exception as e:
+        demisto.debug(f"Could not fetch credentials: Provide valid secret id.{e}")
+        credentials = []
+
+    for id in secretsid:
+        if id not in secretsid:
+            secretsid.append(id)
+
+    if len(secretsid) == 0:
+        demisto.credentials(credentials)
+        demisto.debug(
+            "Could not fetch credentials: Enter valid secret ID to fetch credentials.\n For multiple ID use ,(e.g. 1,2)")
+        credentials = []
+    else:
+        if credentials_name:
+            try:
+                credentials = [get_credentials(client, credentials_name)]
+            except Exception as e:
+                demisto.debug(f"Could not fetch credentials: {credentials_name}. Error: {e}")
+                credentials = []
+        else:
+            for secret_id in secretsid:
+                obj = get_credentials(client, secret_id)
+                credentials.append(obj)
+
+    demisto.credentials(credentials)
+    markdown = tableToMarkdown('Fetched Credentials', credentials)
+
+    return CommandResults(
+        readable_output=markdown,
+        outputs_prefix="Delinea.Secret.Fetch.Credentials",
+        outputs_key_field="credentials",
+        raw_response=credentials,
+        outputs=credentials
+    )
+
+
+def main():
+    params = demisto.params()
+
+    username = params.get('credentials').get('identifier')
+    password = params.get('credentials').get('password')
+    # get the service API url
+    url = params.get('url')
+    proxy = params.get('proxy', False)
+    verify = not params.get('insecure', False)
+    secretids = params.get('secrets')
+
+    demisto.info(f'Command being called is {demisto.command()}')
+
+    delinea_commands = {
+        'delinea-secret-password-get': secret_password_get_command,
+        'delinea-secret-username-get': secret_username_get_command,
+        'delinea-secret-get': secret_get_command,
+        'delinea-secret-search-name': secret_search_name_command,
+        'delinea-secret-search': secret_search_command,
+        'delinea-secret-password-update': secret_password_update_command,
+        'delinea-secret-checkout': secret_checkout_command,
+        'delinea-secret-checkin': secret_checkin_command,
+        'delinea-secret-create': secret_create_command,
+        'delinea-secret-delete': secret_delete_command,
+        'delinea-secret-rpc-changepassword': secret_rpc_changepassword_command,
+        'delinea-folder-create': folder_create_command,
+        'delinea-folder-search': folder_search_command,
+        'delinea-folder-update': folder_update_command,
+        'delinea-folder-delete': folder_delete_command,
+        'delinea-user-create': user_create_command,
+        'delinea-user-search': user_search_command,
+        'delinea-user-update': user_update_command,
+        'delinea-user-delete': user_delete_command
+    }
+    command = demisto.command()
+    try:
+        client = Client(server_url=url,
+                        username=username,
+                        password=password,
+                        proxy=proxy,
+                        verify=verify)
+        if command in delinea_commands:
+            return_results(
+                delinea_commands[command](client, **demisto.args())  # type: ignore[operator]
+            )
+        if command == 'fetch-credentials':
+            return_results(
+                fetch_credentials_command(client, secretids)
+            )
+        elif command == 'test-module':
+            result = test_module(client)
+            demisto.results(result)
+    except Exception as e:
+        return_error(f'Failed to execute {command} command. Error: {str(e)}')
+
+
+if __name__ in ('__main__', '__builtin__', 'builtins'):
+    main()