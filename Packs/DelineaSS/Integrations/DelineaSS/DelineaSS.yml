category: Authentication & Identity Management
commonfields:
  id: DelineaSS
  version: -1
configuration:
- display: Server URL (e.g. https://example.net)
  name: url
  required: true
  type: 0
- display: Username
  name: credentials
  required: true
  type: 9
- display: Trust any certificate (not secure)
  name: insecure
  type: 8
- display: Use system proxy settings
  name: proxy
  type: 8
- display: Fetches Credentials
  name: isFetchCredentials
  type: 8
- display: Secret IDs (Provide multiple Id's by using ',' example- 1,2,3)
  name: secrets
  type: 12
description: Secret Server is the only fully featured Privileged Account Management (PAM) solution available both on premise and in the cloud. It empowers security and IT ops teams to secure and manage all types of privileged accounts and offers the fastest time to value of any PAM solution.
display: DelineaSS
name: DelineaSS
script:
  commands:
  - arguments:
    - description: Secret ID
      name: secret_id
      required: true
    - description: Notes to get the password
      name: autoComment
    description: Extracting the password field from the required secret
    name: delinea-secret-password-get
    outputs:
    - contextPath: Delinea.Secret.Password
      description: Password from secret
      type: String
  - arguments:
    - description: Secret ID
      name: secret_id
      required: true
    description: Extracting the username field from the required secret
    name: delinea-secret-username-get
    outputs:
    - contextPath: Delinea.Secret.Username
      description: Username from secret
      type: String
  - arguments:
    - description: Search for secret using secret name.
      name: search_name
      required: true
    description: Search a secret by its name.
    name: delinea-secret-search-name
    outputs:
    - contextPath: Delinea.Secret.Id
      description: List of Secret IDs.
      type: String
  - arguments:
    - description: Secret ID
      name: secret_id
      required: true
    - description: New password value
      name: newpassword
      required: true
      secret: true
    - description: Notes to update the password
      name: autoComment
    description: Update password for a secret by ID
    name: delinea-secret-password-update
    outputs:
    - contextPath: Delinea.Secret.Newpassword
      description: New password changed for secret
      type: String
  - arguments:
    - description: Secret ID
      name: secret_id
      required: true
    description: Check Out a Secret
    name: delinea-secret-checkout
    outputs:
    - contextPath: Delinea.Secret.Checkout
      description: Returns response (None = Successful)
      type: String
  - arguments:
    - description: Secret ID
      name: secret_id
      required: true
    description: Check In a secret
    name: delinea-secret-checkin
    outputs:
    - contextPath: Delinea.Secret.Checkin
      description: Secret object
      type: String
  - arguments:
    - description: Name for new folder
      name: foldername
      required: true
    - defaultValue: '1'
      description: Folder type ID, 1 - for folder
      name: foldertypeid
      predefined:
      - ''
      required: true
    - description: Parent folder ID
      name: parentfolderid
      required: true
    - auto: PREDEFINED
      description: 'Whether the folder should inherit permissions from its parent (default: true)'
      name: inheritpermissions
      predefined:
      - 'true'
      - 'false'
    - auto: PREDEFINED
      description: Whether the folder should inherit the secret policy. Defaults to true unless creating a root folder.
      name: inheritsecretpolicy
      predefined:
      - 'true'
      - 'false'
    - description: Secret policy ID
      name: secretpolicyid
    description: Create a new Secret folder
    name: delinea-folder-create
    outputs:
    - contextPath: Delinea.Folder.Create
      description: New object folder
      type: String
  - arguments:
    - description: Search folder name
      name: foldername
      required: true
    description: Search a specific folder by name.
    name: delinea-folder-search
    outputs:
    - contextPath: Delinea.Folder.Id
      description: List of Folder IDs
      type: String
  - arguments:
    - description: Folder ID
      name: folder_id
      required: true
    description: Delete a folder by folder ID
    name: delinea-folder-delete
    outputs:
    - contextPath: Delinea.Folder.Delete
      description: Folder ID
      type: String
  - arguments:
    - description: Secret ID
      name: secret_id
      required: true
    - description: Notes to get a secret
      name: autoComment
    description: Get secret object by ID secret
    name: delinea-secret-get
    outputs:
    - contextPath: Delinea.Secret
      description: Secret object
      type: String
  - arguments:
    - auto: PREDEFINED
      description: Whether to allow DoubleLocks as part of the search. True by default
      name: filter_allowdoublelocks
      predefined:
      - 'true'
      - 'false'
    - auto: PREDEFINED
      description: Whether to return the total number of secrets matching the filters. False by default
      name: filter_donotcalculatetotal
      predefined:
      - 'true'
      - 'false'
    - description: Only include Secrets with this DoubleLock ID assigned in the search results
      name: filter_doublelockid
    - description: Names of Secret Template fields to return. Only exposed fields can be returned.
      name: filter_extendedfields
    - description: Return only secrets matching a certain extended type
      name: filter_extendedtypeid
    - description: Return only secrets within a certain folder
      name: filter_folderid
    - description: Return only secrets with a certain heartbeat status
      name: filter_heartbeatstatus
    - auto: PREDEFINED
      description: Whether to include active secrets in results (when excluded equals true)
      name: filter_includeactive
      predefined:
      - 'true'
      - 'false'
    - auto: PREDEFINED
      description: Whether to include inactive secrets in results
      name: filter_includeinactive
      predefined:
      - 'true'
      - 'false'
    - auto: PREDEFINED
      description: "Whether to include restricted secrets in results\t\t"
      name: filter_includerestricted
      predefined:
      - 'true'
      - 'false'
    - auto: PREDEFINED
      description: Whether to do an exact match of the search text or a partial match
      name: filter_isexactmatch
      predefined:
      - 'true'
      - 'false'
    - auto: PREDEFINED
      description: Whether to only include secrets whose template has Remote Password Changing enabled
      name: filter_onlyrpcenabled
      predefined:
      - 'true'
      - 'false'
    - auto: PREDEFINED
      description: When true only Secrets where you are not the owner and the Secret was shared explicitly with your user id will be returned.
      name: filter_onlysharedwithme
      predefined:
      - 'true'
      - 'false'
    - description: Return only secrets matching certain password types
      name: filter_passwordtypelds
    - auto: PREDEFINED
      description: Specify whether to filter by List, View, Edit, or Owner permission. Default is List. (List = 1, View = 2, Edit = 3, Owner = 4
      name: filter_permissionrequired
      predefined:
      - '1'
      - '2'
      - '3'
      - '4'
    - auto: PREDEFINED
      description: Specify whether to search AllSecrets, Recent, or Favorites (All = 1, Recent = 2,Favorites = 3
      name: filter_scope
      predefined:
      - '1'
      - '2'
      - '3'
    - description: Field to search
      name: filter_searchfield
    - description: Field-slug to search. This will override SearchField.
      name: filter_searchfieldslug
    - description: Search text
      name: filter_searchtext
    - description: Return only secrets matching a certain template
      name: filter_secrettemplateid
    - description: Return only secrets within a certain site
      name: filter_siteid
    - description: Number of records to skip before taking results
      name: skip
    - description: Sort direction
      name: sortBy_direction
    - description: Sort field name
      name: sortBy_name
    - description: Priority index. Sorts with lower values are executed earlier
      name: sortBy_priority
    - description: Maximum number of records to include in results
      name: take
    - auto: PREDEFINED
      description: Whether to include secrets in subfolders of the specified folder
      name: filter_includesubfolders
      predefined:
      - 'true'
      - 'false'
    description: Search secret ID by multiply parameters
    name: delinea-secret-search
    outputs:
    - contextPath: Delinea.Secret.Secret
      description: List of Folder IDs
      type: String
  - arguments:
    - description: Folder name
      name: foldername
    - description: Folder type ID
      name: foldertypeid
    - description: Folder ID. Must match ID in path
      name: id
      required: true
    - auto: PREDEFINED
      description: Whether the folder inherits permissions from its parent
      name: inheritpermissions
      predefined:
      - 'true'
      - 'false'
    - auto: PREDEFINED
      description: Whether the folder inherits the secret policy
      name: inheritsecretpolicy
      predefined:
      - 'true'
      - 'false'
    - description: ID parent folder
      name: parentfolderid
    - description: Secret Policy ID
      name: secretpolicyid
    description: Update a single secret folder by ID
    name: delinea-folder-update
    outputs:
    - contextPath: Delinea.Folder.Update
      description: Folder object
      type: String
  - arguments:
    - auto: PREDEFINED
      description: Whether the secret’s password is automatically rotated on a schedule.
      name: autochangeenabled
      predefined:
      - 'true'
      - 'false'
    - auto: PREDEFINED
      description: Whether the secret’s password is automatically changed when a secret is checked in. This is a security feature that prevents a use of the password retrieved from check-out after the secret is checked in.
      name: checkoutchangepasswordenabled
      predefined:
      - 'true'
      - 'false'
    - auto: PREDEFINED
      description: Whether the user must check-out the secret to view it. Checking out gives the user exclusive access to the secret for a specified period or until the secret is checked in.
      name: checkoutenabled
      predefined:
      - 'true'
      - 'false'
    - description: The number of minutes that a secret will remain checked out.
      name: checkoutintervalminutes
    - auto: PREDEFINED
      description: Whether the secret inherits permissions from the containing folder.
      name: enableinheritpermissions
      predefined:
      - 'true'
      - 'false'
    - auto: PREDEFINED
      description: Whether the secret policy is inherited from the containing folder.
      name: enableinheritsecretpolicy
      predefined:
      - 'true'
      - 'false'
    - description: Secret folder ID. If the secret is contained in a folder, the id of the containing folder. Use -1 for secrets that are in the root folder.
      name: folderid
    - description: When an SSH secret is proxied, you can choose to connect as another user and then do an su to the current secret’s user. This is a common practice for connecting with a lower privileged account and then switching to the root user.
      name: launcherconnectassecretid
    - description: Secret name
      name: name
      required: true
    - description: The id of the password change script to use on applicable web password secrets.
      name: passwordtypewebscriptld
    - auto: PREDEFINED
      description: Whether the user must enter a comment to view the secret.
      name: requirescommen
      predefined:
      - 'true'
      - 'false'
    - description: The id of the secret policy that controls the security and other settings of the secret.
      name: secretpolicyid
    - description: Secret Template ID (integer)
      name: secrettemplateid
      required: true
    - auto: PREDEFINED
      description: Whether session recording is enabled.
      name: sessionrecordingenabled
      predefined:
      - 'true'
      - 'false'
    - defaultValue: '1'
      description: ' The id of the distributed engine site that is used by this secret for operations such as password changing.'
      name: siteid
      required: true
    - description: |-
        sshKeyArgs options. generateSshKeys (bool) – Whether to generate an SSH private key.
        generatePassphrase (bool) – Whether to generate an SSH private key passphrase.  Only applicable when the Secret template has a password changer with the Private Key Passphrase field mapped.  If it is not mapped, this setting is ignored.
      name: sshkeyargs
    - description: Item Domain for secret. If need to select template.
      name: domain_item
    - description: Item Machine for secret. If need to select template.
      name: machine_item
    - description: Item Username for secret.If need to select template.
      name: username_item
    - description: Item Password for secret.If need to select template.
      name: password_item
    - description: Item Notes for secret.IF  need to select template.
      name: notes_item
    - auto: PREDEFINED
      description: Whether the secret should be flagged for immediate password change.
      name: autochangenextpassword
      predefined:
      - 'true'
      - 'false'
    - description: The id of the mapping entity that associates this secret to a specific access request workflow.
      name: accessRequestWorkflowMapId
    description: Create a new Secret
    name: delinea-secret-create
    outputs:
    - contextPath: Delinea.Secret.Create
      description: Secret object
      type: String
  - arguments:
    - description: ID secret for delete
      name: id
      required: true
    - description: Notes to Delete the secret
      name: autoComment
    description: Delete secret
    name: delinea-secret-delete
    outputs:
    - contextPath: Delinea.Secret.Delete
      description: Secret object
      type: String
  - arguments:
    - description: The user’s name as displayed in the user interface.
      name: displayname
      required: true
    - description: Password for new user. The password used to log in.
      name: password
      required: true
    - description: Username
      name: username
      required: true
    - description: Active Directory unique identifier
      name: adguid
    - description: Active Directory domain ID
      name: domainid
    - auto: PREDEFINED
      description: Whether Duo two-factor authentication is enabled
      name: duotwofactor
      predefined:
      - 'true'
      - 'false'
    - description: The user's email address. Used by the system to send reports, access requests, and other notifications.
      name: emailaddress
    - auto: PREDEFINED
      defaultValue: 'true'
      description: Whether the user account is enabled. Disabled users are unable to log in and do not consume a user license.
      name: enabled
      predefined:
      - 'true'
      - 'false'
    - auto: PREDEFINED
      description: Whether Duo two-factor authentication is enabled
      name: fido2twofactor
      predefined:
      - 'true'
      - 'false'
    - auto: PREDEFINED
      description: Whether this is an application account. Application accounts are used for automation, cannot log in using the UI, and do not consume a user license.
      name: isapplicationaccount
      predefined:
      - 'true'
      - 'false'
    - auto: PREDEFINED
      description: Whether OATH two-factor authentication is enabled
      name: oathtwofactor
      predefined:
      - 'true'
      - 'false'
    - auto: PREDEFINED
      description: Whether RADIUS two-factor authentication is enabled
      name: radiustwofactor
      predefined:
      - 'true'
      - 'false'
    - description: When a user account uses RADIUS two-factor authentication, this property is the user name of the RADIUS account used to authenticate this user.
      name: radiususername
    - auto: PREDEFINED
      description: Whether two-factor authentication is enabled
      name: twofactor
      predefined:
      - 'true'
      - 'false'
    description: Create a new user
    name: delinea-user-create
    outputs:
    - contextPath: Delinea.User.Create
      description: User object
      type: String
  - arguments:
    - description: Filter users by Active Directory domain (integer)
      name: filter_domainid
    - auto: PREDEFINED
      description: Whether to include inactive users in the results
      name: filter_includeinactive
      predefined:
      - 'true'
      - 'false'
    - description: Fields to search
      name: filter_searchfields
    - description: Search text
      name: filter_searchtext
    - description: Number of records to skip before taking results
      name: skip
    - description: Sort direction
      name: sortBy_direction
    - description: Sort field name
      name: sortBy_name
    - description: Priority index. Sorts with lower values are executed earlier (integer)
      name: sortBy_priority
    - description: Maximum number of records to include in results(integer)
      name: take
    description: Search, filter, sort, and page users
    name: delinea-user-search
    outputs:
    - contextPath: Delinea.User.Search
      description: List of User IDs
      type: String
  - arguments:
    - description: User ID. Must match ID in path.
      name: id
      required: true
    - description: The d of the date format to use when displaying dates to this user. These options are defined in Admin > Configuration.
      name: dateoptionid
    - description: The user’s name as displayed in the user interface.
      name: displayname
    - auto: PREDEFINED
      description: Whether Duo two-factor authentication is enabled.
      name: duotwofactor
      predefined:
      - 'true'
      - 'false'
    - description: The user's email address. Used by the system to send reports, access requests, and other notifications.
      name: emailaddress
    - auto: PREDEFINED
      description: Whether the user account is enabled. Disabled users are unable to log in and do not consume a user license.
      name: enabled
      predefined:
      - 'true'
      - 'false'
    - auto: PREDEFINED
      description: Whether FIDO2 two-factor authentication is enabled.
      name: fido2twofactor
      predefined:
      - 'true'
      - 'false'
    - description: 'A list of group ids for the groups that can manage this user. '
      name: groupowners
    - auto: PREDEFINED
      description: Whether this is an application account. Application accounts are used for automation, cannot log in using the UI, and do not consume a user license.
      name: isapplicationaccount
      predefined:
      - 'true'
      - 'false'
    - auto: PREDEFINED
      description: Whether the user is managed by the groups specified in GroupOwners or is managed by all users with the ‘Administer Users’ role permission.
      name: isgroupownerupdate
      predefined:
      - 'true'
      - 'false'
    - auto: PREDEFINED
      description: Whether the user is locked out
      name: isLockedout
      predefined:
      - 'true'
      - 'false'
    - description: Number of login failures to allow before the account is locked out. Set to 0 for unlimited login attempts.
      name: loginfailures
    - auto: PREDEFINED
      description: Whether OATH two-factor authentication is enabled.
      name: oathtwofactor
      predefined:
      - 'true'
      - 'false'
    - description: Password for update user. The password used to log in.
      name: password
    - auto: PREDEFINED
      description: Whether RADIUS two-factor authentication is enabled
      name: radiustwofactor
      predefined:
      - 'true'
      - 'false'
    - description: When a user account uses RADIUS two-factor authentication, this property is the user name of the RADIUS account used to authenticate this user.
      name: radiususername
    - description: The id of the time format to use when displaying times to this user. These options are defined in Admin > Configuration.
      name: timeoptionid
    - auto: PREDEFINED
      description: Whether two-factor authentication is enabled
      name: twofactor
      predefined:
      - 'true'
      - 'false'
    - auto: PREDEFINED
      description: etermines the type of Unix authentication to use. Must be Password (0), PublicKey (1), PasswordOrPublicKey (2), or PasswordAndPublicKey (3).
      name: unixauthenticationmethodtype
      predefined:
      - '0'
      - '1'
      - '2'
      - '3'
    description: Update a single user by ID
    name: delinea-user-update
    outputs:
    - contextPath: Delinea.User.Update
      description: User object
      type: String
  - arguments:
    - description: User ID
      name: id
      required: true
    description: Delete user by ID
    name: delinea-user-delete
    outputs:
    - contextPath: Delinea.User.Delete
      description: User object
      type: String
  - arguments:
    - description: Secret ID
      name: secret_id
      required: true
    - description: The new password
      name: newpassword
      required: true
    - description: Notes to change the password
      name: autoComment
    description: Remote Password Changing
    name: delinea-secret-rpc-changepassword
    outputs:
    - contextPath: Delinea.Secret.ChangePassword
      description: Secret summary
      type: String
  dockerimage: demisto/python3:3.10.12.63474
<<<<<<< HEAD
=======
  runonce: false
>>>>>>> 9ddafcfd
  script: '-'
  subtype: python3
  type: python
tests:
- No tests (auto formatted)
fromversion: 6.5.0<|MERGE_RESOLUTION|>--- conflicted
+++ resolved
@@ -612,10 +612,7 @@
       description: Secret summary
       type: String
   dockerimage: demisto/python3:3.10.12.63474
-<<<<<<< HEAD
-=======
   runonce: false
->>>>>>> 9ddafcfd
   script: '-'
   subtype: python3
   type: python
