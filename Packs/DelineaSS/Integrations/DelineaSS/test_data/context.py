import collections

Credentials = collections.namedtuple("Credentials", ["name", "user", "password"])
GET_PASSWORD_BY_ID_CONTEXT = {
    "Delinea.Secret.Password(val.secret_password && val.secret_password == obj.secret_password)": {
        "Delinea": {"Secret": {"Password": "test00111"}}
    }
}

GET_USERNAME_BY_ID_CONTENT = {
    "Delinea.Secret.Username(val.secret_username && val.secret_username == obj.secret_username)": {
        "Delinea": {"Secret": {"Username": "andy"}}
    }
}

SECRET_GET_CONTENT = {
    "Delinea.Secret(val.secret && val.secret == obj.secret)": {
        "id": 4,
        "name": "g1-machine",
        "secretTemplateId": 6007,
        "folderId": -1,
        "active": True,
        "items": [
            {
                "itemId": 13,
                "fileAttachmentId": None,
                "filename": None,
                "itemValue": "192.168.100.1",
                "fieldId": 108,
                "fieldName": "Machine",
                "slug": "machine",
                "fieldDescription": "The Server or Location of the Unix Machine.",
                "isFile": False,
                "isNotes": False,
                "isPassword": False,
            },
            {
                "itemId": 14,
                "fileAttachmentId": None,
                "filename": None,
                "itemValue": "andy",
                "fieldId": 111,
                "fieldName": "Username",
                "slug": "username",
                "fieldDescription": "The Unix Machine Username.",
                "isFile": False,
                "isNotes": False,
                "isPassword": False,
            },
            {
                "itemId": 15,
                "fileAttachmentId": None,
                "filename": None,
                "itemValue": "test00111",
                "fieldId": 110,
                "fieldName": "Password",
                "slug": "password",
                "fieldDescription": "The password of the Unix Machine.",
                "isFile": False,
                "isNotes": False,
                "isPassword": True,
            },
            {
                "itemId": 16,
                "fileAttachmentId": None,
                "filename": None,
                "itemValue": "",
                "fieldId": 109,
                "fieldName": "Notes",
                "slug": "notes",
                "fieldDescription": "Any additional notes.",
                "isFile": False,
                "isNotes": True,
                "isPassword": False,
            },
            {
                "itemId": 17,
                "fileAttachmentId": None,
                "filename": None,
                "itemValue": "*** Not Valid For Display ***",
                "fieldId": 189,
                "fieldName": "Private Key",
                "slug": "private-key",
                "fieldDescription": "The SSH private key.",
                "isFile": True,
                "isNotes": False,
                "isPassword": False,
            },
            {
                "itemId": 18,
                "fileAttachmentId": None,
                "filename": None,
                "itemValue": "",
                "fieldId": 190,
                "fieldName": "Private Key Passphrase",
                "slug": "private-key-passphrase",
                "fieldDescription": "The passphrase for decrypting the SSH private key.",
                "isFile": False,
                "isNotes": False,
                "isPassword": True,
            },
        ],
        "launcherConnectAsSecretId": -1,
        "checkOutMinutesRemaining": 0,
        "checkedOut": False,
        "checkOutUserDisplayName": "",
        "checkOutUserId": -1,
        "isRestricted": False,
        "isOutOfSync": False,
        "outOfSyncReason": "",
        "autoChangeEnabled": False,
        "autoChangeNextPassword": "Test000",
        "requiresApprovalForAccess": False,
        "requiresComment": False,
        "checkOutEnabled": False,
        "checkOutIntervalMinutes": -1,
        "checkOutChangePasswordEnabled": False,
        "accessRequestWorkflowMapId": -1,
        "proxyEnabled": False,
        "sessionRecordingEnabled": False,
        "restrictSshCommands": False,
        "allowOwnersUnrestrictedSshCommands": False,
        "isDoubleLock": False,
        "doubleLockId": -1,
        "enableInheritPermissions": False,
        "passwordTypeWebScriptId": -1,
        "siteId": 1,
        "enableInheritSecretPolicy": False,
        "secretPolicyId": -1,
        "lastHeartBeatStatus": "Success",
        "lastHeartBeatCheck": "2020-11-03T16:20:34.917",
        "failedPasswordChangeAttempts": 160,
        "lastPasswordChangeAttempt": "2020-11-10T10:32:59.217",
        "secretTemplateName": "Unix Account (SSH)",
        "responseCodes": [],
    }
}

SECRET_PASSWORD_UPDATE_CONTEXT = {
    "Delinea.Secret.Newpassword(val.secret_newpassword && val.secret_newpassword == obj.secret_newpassword)": {
        "Delinea": {"Secret": {"Newpassword": "NEWPASSWORD1"}}
    }
}

SECRET_CHECKOUT_CONTEXT = {
    "Delinea.Secret.Checkout(val.secret_checkout && val.secret_checkout == obj.secret_checkout)": {"responseCodes": []}
}

SECRET_CHECKIN_CONTEXT = {
    "Delinea.Secret.Checkin(val.secret_checkin && val.secret_checkin == obj.secret_checkin)": {
        "active": "true",
        "autoChangeEnabled": "false",
        "checkOutEnabled": "true",
        "checkedOut": "false",
        "createDate": "2020-11-02T18:06:07.357",
        "daysUntilExpiration": "null",
        "doubleLockEnabled": "false",
        "extendedFields": "null",
        "folderId": -1,
        "hidePassword": "false",
        "id": 4,
        "inheritsPermissions": "false",
        "isOutOfSync": "false",
        "isRestricted": "true",
        "lastAccessed": "null",
        "lastHeartBeatStatus": "Success",
        "lastPasswordChangeAttempt": "2020-11-11T08:49:59.873",
        "name": "g1-machine",
        "outOfSyncReason": "",
        "requiresApproval": "false",
        "requiresComment": "false",
        "responseCodes": "null",
        "secretTemplateId": 6007,
        "secretTemplateName": "Unix Account (SSH)",
        "siteId": 1,
    }
}

SECRET_DELETE_CONTEXT = {
    "Delinea.Secret.Deleted(val.delete && val.delete == obj.delete)": {"id": 9, "objectType": "Secret", "responseCodes": []}
}

FOLDER_CREATE_CONTEXT = {
    "Delinea.Folder.Create(val.folder && val.folder == obj.folder)": {
        "childFolders": "null",
        "folderName": "xsoarFolderTest3",
        "folderPath": "\\Personal Folders\\XSOAR integration\\xsoarFolderTest3",
        "folderTypeId": 1,
        "id": 7,
        "inheritPermissions": "false",
        "inheritSecretPolicy": "false",
        "parentFolderId": 3,
        "secretPolicyId": -1,
        "secretTemplates": "null",
    }
}

FOLDER_DELETE_CONTEXT = {
    "Delinea.Folder.Delete(val.folder && val.folder == obj.folder)": {"id": 11, "objectType": "Folder", "responseCodes": []}
}

FOLDER_UPDATE_CONTEXT = {
    "Delinea.Folder.Update(val.folder && val.folder == obj.folder)": {
        "childFolders": "null",
        "folderName": "xsoarTF3New",
        "folderPath": "\\Personal Folders\\XSOAR integration\\xsoarTF3New",
        "folderTypeId": 1,
        "id": 12,
        "inheritPermissions": "false",
        "inheritSecretPolicy": "false",
        "parentFolderId": 3,
        "secretPolicyId": -1,
        "secretTemplates": "null",
    }
}

<<<<<<< HEAD
SECRET_SERVER_USER_DELETE_CONTEXT = {
    "Delinea.Secret.Server.User.Delete(val.user && val.user == obj.user)": {
        "id": 5,
        "objectType": "User",
        "responseCodes": []
    }
=======
USER_DELETE_CONTEXT = {
    "Delinea.User.Delete(val.user && val.user == obj.user)": {"id": 5, "objectType": "User", "responseCodes": []}
>>>>>>> 80d2af6d
}

SECRET_CREATE_CONTEXT = {
    "Delinea.Secret.Create(val.secret && val.secret == obj.secret)": {
        "accessRequestWorkflowMapId": -1,
        "active": "true",
        "allowOwnersUnrestrictedSshCommands": "false",
        "autoChangeEnabled": "false",
        "autoChangeNextPassword": "null",
        "checkOutChangePasswordEnabled": "false",
        "checkOutEnabled": "true",
        "checkOutIntervalMinutes": -1,
        "checkOutMinutesRemaining": 0,
        "checkOutUserDisplayName": "",
        "checkOutUserId": 0,
        "checkedOut": "false",
        "doubleLockId": 0,
        "enableInheritPermissions": "true",
        "enableInheritSecretPolicy": "false",
        "failedPasswordChangeAttempts": 0,
        "folderId": 3,
        "id": 5,
        "isDoubleLock": "false",
        "isOutOfSync": "false",
        "isRestricted": "true",
        "items": [
            {
                "fieldDescription": "Any additional notes.",
                "fieldId": 84,
                "fieldName": "Notes",
                "fileAttachmentId": "null",
                "filename": "null",
                "isFile": "false",
                "isNotes": "true",
                "isPassword": "false",
                "itemId": 22,
                "itemValue": "",
                "slug": "notes",
            }
        ],
        "lastHeartBeatCheck": "0001-01-01T00:00:00",
        "lastHeartBeatStatus": "Pending",
        "lastPasswordChangeAttempt": "0001-01-01T00:00:00",
        "launcherConnectAsSecretId": -1,
        "name": "xsoarSecret",
        "outOfSyncReason": "",
        "passwordTypeWebScriptId": -1,
        "proxyEnabled": "false",
        "requiresApprovalForAccess": "false",
        "requiresComment": "false",
        "responseCodes": [],
        "restrictSshCommands": "false",
        "secretPolicyId": -1,
        "secretTemplateId": 6003,
        "secretTemplateName": "Windows Account",
        "sessionRecordingEnabled": "false",
        "siteId": 1,
    }
}

SECRET_SERVER_USER_CREATE_CONTEXT = {
    "Delinea.Secret.Server.User.Create(val.user && val.user == obj.user)": {
        "adAccountExpires": "0001-01-01T00:00:00",
        "adGuid": "null",
        "created": "2022-06-01T08:31:15.275Z",
        "dateOptionId": -1,
        "displayName": "UserOne",
        "domainId": -1,
        "duoTwoFactor": "false",
        "emailAddress": "null",
        "enabled": "true",
        "externalUserSource": "None",
        "fido2TwoFactor": "false",
        "id": 29,
        "ipAddressRestrictions": "null",
        "isApplicationAccount": "false",
        "isEmailCopiedFromAD": "false",
        "isEmailVerified": "false",
        "isLockedOut": "false",
        "lastLogin": "0001-01-01T00:00:00",
        "lastSessionActivity": "null",
        "lockOutReason": "null",
        "lockOutReasonDescription": "null",
        "loginFailures": 0,
        "mustVerifyEmail": "false",
        "oathTwoFactor": "false",
        "oathVerified": "false",
        "passwordLastChanged": "0001-01-01T00:00:00",
        "personalGroupId": 0,
        "radiusTwoFactor": "false",
        "radiusUserName": "null",
        "resetSessionStarted": "0001-01-01T00:00:00",
        "slackId": "null",
        "timeOptionId": -1,
        "twoFactor": "false",
        "unixAuthenticationMethod": "Password",
        "userLcid": 0,
        "userName": "UserOne",
        "verifyEmailSentDate": "0001-01-01T00:00:00",
    }
}

SECRET_SERVER_USER_UPDATE_CONTEXT = {
    "Delinea.Secret.Server.User.Update(val.user && val.user == obj.user)": {
        "unixAuthenticationMethod": "Password",
        "enabled": "true",
        "passwordLastChanged": "0001-01-01T00:00:00",
        "isEmailCopiedFromAD": "false",
        "isApplicationAccount": "false",
        "lockOutReason": "null",
        "created": "2022-06-01T08:09:39",
        "radiusUserName": "UserOne",
        "radiusTwoFactor": "false",
        "verifyEmailSentDate": "0001-01-01T00:00:00",
        "adAccountExpires": "0001-01-01T00:00:00",
        "slackId": "null",
        "adGuid": "null",
        "displayName": "myTestUser",
        "oathVerified": "false",
        "lastSessionActivity": "null",
        "externalUserSource": "None",
        "loginFailures": 0,
        "lastLogin": "0001-01-01T00:00:00",
        "ipAddressRestrictions": "null",
        "oathTwoFactor": "false",
        "lockOutReasonDescription": "null",
        "userName": "UserOne",
        "fido2TwoFactor": "false",
        "emailAddress": "null",
        "resetSessionStarted": "0001-01-01T00:00:00",
        "mustVerifyEmail": "false",
        "isEmailVerified": "false",
        "personalGroupId": 0,
        "isLockedOut": "false",
        "id": 28,
        "twoFactor": "false",
        "duoTwoFactor": "false",
        "timeOptionId": -1,
        "userLcid": 0,
        "dateOptionId": -1,
        "domainId": -1,
    }
}

SECRET_RPC_CHANGE_PASSWORD_CONTEXT = {
    "Delinea.Secret.ChangePassword(val.secret && val.secret == obj.secret)": {
        "id": 3482,
        "name": "test123",
        "secretTemplateId": 6001,
        "secretTemplateName": "Active Directory Account",
        "folderId": 198,
        "siteId": 1,
        "active": "true",
        "checkedOut": "false",
        "isRestricted": "false",
        "isOutOfSync": "false",
        "outOfSyncReason": "",
        "lastHeartBeatStatus": "Pending",
        "lastPasswordChangeAttempt": "0001-01-01T00:00:00",
        "responseCodes": "null",
        "lastAccessed": "null",
        "extendedFields": "null",
        "checkOutEnabled": "false",
        "autoChangeEnabled": "false",
        "doubleLockEnabled": "false",
        "requiresApproval": "false",
        "requiresComment": "false",
        "inheritsPermissions": "true",
        "hidePassword": "false",
        "createDate": "2022-08-30T10:32:14.407",
        "daysUntilExpiration": "null",
        "hasLauncher": "false",
    }
}

SECRET_GET_CREDENTIALS_CONTEXT = {
    "Delinea.Secret.Fetch.Credentials(val.credentials && val.credentials == obj.credentials)": [
        {"name": "4", "password": "password", "user": "user"}
    ]
}

SECRET_SEARCH_NAME_CONTEXT = {"Delinea.Secret.Id(val.search_id && val.search_id == obj.search_id)": [3564, 3566, 4241]}

<<<<<<< HEAD
SECRET_SEARCH_CONTEXT = {
    'Delinea.Secret.Secret(val.search_secret && val.search_secret == obj.search_secret)': [
        967,
        966
    ]
}

FOLDER_SEARCH_CONTEXT = {
    'Delinea.Folder.Id(val.folder_id && val.folder_id == obj.folder_id)': [
        145
    ]
}

SECRET_SERVER_USER_SEARCH_CONTEXT = {
    'Delinea.Secret.Server.User.Search(val.user && val.user == obj.user)': [
=======

SECRET_SEARCH_CONTEXT = {"Delinea.Secret.Secret(val.search_secret && val.search_secret == obj.search_secret)": [967, 966]}


FOLDER_SEARCH_CONTEXT = {"Delinea.Folder.Id(val.folder_id && val.folder_id == obj.folder_id)": [145]}

USER_SEARCH_CONTEXT = {
    "Delinea.User.Search(val.user && val.user == obj.user)": [
>>>>>>> 80d2af6d
        {
            "id": 236,
            "userName": "adil@jim",
            "displayName": "Adil",
            "lastLogin": "2023-04-11T23:09:56",
            "created": "2023-04-11T22:18:05",
            "enabled": True,
            "loginFailures": 0,
            "emailAddress": "dummyemail",
            "domainId": -1,
            "domainName": None,
            "isLockedOut": False,
            "isApplicationAccount": False,
            "twoFactorMethod": "None",
            "externalUserSource": "Platform",
            "platformIntegrationType": "Native",
        }
    ]
<<<<<<< HEAD

}

PLATFORM_USER_DELETE_CONTEXT = {
    "Delinea.Platform.User.Delete(val.user && val.user == obj.user)": {
        "id": 5,
        "objectType": "User",
        "responseCodes": []
    }
}

PLATFORM_USER_CREATE_CONTEXT = {
    "Delinea.Platform.User.Create(val.user && val.user == obj.user)": {
        "MobileNumber": "null",
        "AccountExp": "null",
        "Disabled": False,
        "SendEmailInvite": True,
        "Name": "Name",
        "DisplayName": "XSOAR'",
        "PasswordNeverExpire": False,
        "Mail": "example@example.com",
        "CmaRedirectedUserUuid": "null",
        "Password": "password",
        "Groups": "Admins,Developers,Auditors",
        "OfficeNumber": "null",
        "ForcePasswordChangeNext": True,
        "ReportsTo": "null",
        "ServiceUser": False,
        "Description": "Automation-created test user",
        "HomeNumber": "null"
    }
}

PLATFORM_USER_UPDATE_CONTEXT = {
    "Delinea.Platform.User.Update(val.user && val.user == obj.user)": {
        "MobileNumber": "null",
        "AccountExp": "null",
        "Disabled": False,
        "SendEmailInvite": True,
        "Name": "Name",
        "DisplayName": "XSOAR'",
        "PasswordNeverExpire": False,
        "Mail": "example@example.com",
        "CmaRedirectedUserUuid": "null",
        "Password": "password",
        "Groups": "Admins,Developers,Auditors",
        "OfficeNumber": "null",
        "ForcePasswordChangeNext": True,
        "ReportsTo": "null",
        "ServiceUser": False,
        "Description": "Automation-created test user",
        "HomeNumber": "null"
    }
}

PLATFORM_USER_GET_CONTEXT = {
    "Delinea.Platform.User.Get(val.uuid && val.uuid == obj.uuid)": {
        "userUuidOrUpn": "10",
        "name": "Automation User",
        "displayName": "Automation User",
        "mail": "user@example.com",
        "description": "Test user returned from mocked API",
        "disabled": False,
        "serviceUser": False,
        "mobileNumber": "null",
        "officeNumber": "null",
        "homeNumber": "null",
        "groups": "null",
        "reportsTo": "null"
    }
}

PLATFORM_GET_ALL_USERS_CONTEXT = {
    "Delinea.Platform.Get.All.Users(val.uuid && val.uuid == obj.uuid)": [
        {
            "uuid": "user-111",
            "name": "John Doe",
            "displayName": "John Doe",
            "mail": "john@example.com",
            "description": "Test user 1",
            "disabled": False,
            "serviceUser": False
        },
        {
            "uuid": "user-222",
            "name": "Jane Smith",
            "displayName": "Jane Smith",
            "mail": "jane@example.com",
            "description": "Test user 2",
            "disabled": False,
            "serviceUser": False
        }
    ]
}

PLATFORM_USER_SEARCH_TEXT_CONTEXT = {
    "Delinea.Platform.Get.User.Searchbytext(val.uuid && val.uuid == obj.uuid)": [
        {
            "uuid": "user-111",
            "name": "John Doe",
            "displayName": "John Doe",
            "mail": "john@example.com",
            "description": "Matched by search text",
            "disabled": False,
            "serviceUser": False
        },
        {
            "uuid": "user-222",
            "name": "Jane Smith",
            "displayName": "Jane Smith",
            "mail": "jane@example.com",
            "description": "Test user 2",
            "disabled": False,
            "serviceUser": False
        }
    ]
=======
>>>>>>> 80d2af6d
}
<|MERGE_RESOLUTION|>--- conflicted
+++ resolved
@@ -1,574 +1,554 @@
-import collections
-
-Credentials = collections.namedtuple("Credentials", ["name", "user", "password"])
-GET_PASSWORD_BY_ID_CONTEXT = {
-    "Delinea.Secret.Password(val.secret_password && val.secret_password == obj.secret_password)": {
-        "Delinea": {"Secret": {"Password": "test00111"}}
-    }
-}
-
-GET_USERNAME_BY_ID_CONTENT = {
-    "Delinea.Secret.Username(val.secret_username && val.secret_username == obj.secret_username)": {
-        "Delinea": {"Secret": {"Username": "andy"}}
-    }
-}
-
-SECRET_GET_CONTENT = {
-    "Delinea.Secret(val.secret && val.secret == obj.secret)": {
-        "id": 4,
-        "name": "g1-machine",
-        "secretTemplateId": 6007,
-        "folderId": -1,
-        "active": True,
-        "items": [
-            {
-                "itemId": 13,
-                "fileAttachmentId": None,
-                "filename": None,
-                "itemValue": "192.168.100.1",
-                "fieldId": 108,
-                "fieldName": "Machine",
-                "slug": "machine",
-                "fieldDescription": "The Server or Location of the Unix Machine.",
-                "isFile": False,
-                "isNotes": False,
-                "isPassword": False,
-            },
-            {
-                "itemId": 14,
-                "fileAttachmentId": None,
-                "filename": None,
-                "itemValue": "andy",
-                "fieldId": 111,
-                "fieldName": "Username",
-                "slug": "username",
-                "fieldDescription": "The Unix Machine Username.",
-                "isFile": False,
-                "isNotes": False,
-                "isPassword": False,
-            },
-            {
-                "itemId": 15,
-                "fileAttachmentId": None,
-                "filename": None,
-                "itemValue": "test00111",
-                "fieldId": 110,
-                "fieldName": "Password",
-                "slug": "password",
-                "fieldDescription": "The password of the Unix Machine.",
-                "isFile": False,
-                "isNotes": False,
-                "isPassword": True,
-            },
-            {
-                "itemId": 16,
-                "fileAttachmentId": None,
-                "filename": None,
-                "itemValue": "",
-                "fieldId": 109,
-                "fieldName": "Notes",
-                "slug": "notes",
-                "fieldDescription": "Any additional notes.",
-                "isFile": False,
-                "isNotes": True,
-                "isPassword": False,
-            },
-            {
-                "itemId": 17,
-                "fileAttachmentId": None,
-                "filename": None,
-                "itemValue": "*** Not Valid For Display ***",
-                "fieldId": 189,
-                "fieldName": "Private Key",
-                "slug": "private-key",
-                "fieldDescription": "The SSH private key.",
-                "isFile": True,
-                "isNotes": False,
-                "isPassword": False,
-            },
-            {
-                "itemId": 18,
-                "fileAttachmentId": None,
-                "filename": None,
-                "itemValue": "",
-                "fieldId": 190,
-                "fieldName": "Private Key Passphrase",
-                "slug": "private-key-passphrase",
-                "fieldDescription": "The passphrase for decrypting the SSH private key.",
-                "isFile": False,
-                "isNotes": False,
-                "isPassword": True,
-            },
-        ],
-        "launcherConnectAsSecretId": -1,
-        "checkOutMinutesRemaining": 0,
-        "checkedOut": False,
-        "checkOutUserDisplayName": "",
-        "checkOutUserId": -1,
-        "isRestricted": False,
-        "isOutOfSync": False,
-        "outOfSyncReason": "",
-        "autoChangeEnabled": False,
-        "autoChangeNextPassword": "Test000",
-        "requiresApprovalForAccess": False,
-        "requiresComment": False,
-        "checkOutEnabled": False,
-        "checkOutIntervalMinutes": -1,
-        "checkOutChangePasswordEnabled": False,
-        "accessRequestWorkflowMapId": -1,
-        "proxyEnabled": False,
-        "sessionRecordingEnabled": False,
-        "restrictSshCommands": False,
-        "allowOwnersUnrestrictedSshCommands": False,
-        "isDoubleLock": False,
-        "doubleLockId": -1,
-        "enableInheritPermissions": False,
-        "passwordTypeWebScriptId": -1,
-        "siteId": 1,
-        "enableInheritSecretPolicy": False,
-        "secretPolicyId": -1,
-        "lastHeartBeatStatus": "Success",
-        "lastHeartBeatCheck": "2020-11-03T16:20:34.917",
-        "failedPasswordChangeAttempts": 160,
-        "lastPasswordChangeAttempt": "2020-11-10T10:32:59.217",
-        "secretTemplateName": "Unix Account (SSH)",
-        "responseCodes": [],
-    }
-}
-
-SECRET_PASSWORD_UPDATE_CONTEXT = {
-    "Delinea.Secret.Newpassword(val.secret_newpassword && val.secret_newpassword == obj.secret_newpassword)": {
-        "Delinea": {"Secret": {"Newpassword": "NEWPASSWORD1"}}
-    }
-}
-
-SECRET_CHECKOUT_CONTEXT = {
-    "Delinea.Secret.Checkout(val.secret_checkout && val.secret_checkout == obj.secret_checkout)": {"responseCodes": []}
-}
-
-SECRET_CHECKIN_CONTEXT = {
-    "Delinea.Secret.Checkin(val.secret_checkin && val.secret_checkin == obj.secret_checkin)": {
-        "active": "true",
-        "autoChangeEnabled": "false",
-        "checkOutEnabled": "true",
-        "checkedOut": "false",
-        "createDate": "2020-11-02T18:06:07.357",
-        "daysUntilExpiration": "null",
-        "doubleLockEnabled": "false",
-        "extendedFields": "null",
-        "folderId": -1,
-        "hidePassword": "false",
-        "id": 4,
-        "inheritsPermissions": "false",
-        "isOutOfSync": "false",
-        "isRestricted": "true",
-        "lastAccessed": "null",
-        "lastHeartBeatStatus": "Success",
-        "lastPasswordChangeAttempt": "2020-11-11T08:49:59.873",
-        "name": "g1-machine",
-        "outOfSyncReason": "",
-        "requiresApproval": "false",
-        "requiresComment": "false",
-        "responseCodes": "null",
-        "secretTemplateId": 6007,
-        "secretTemplateName": "Unix Account (SSH)",
-        "siteId": 1,
-    }
-}
-
-SECRET_DELETE_CONTEXT = {
-    "Delinea.Secret.Deleted(val.delete && val.delete == obj.delete)": {"id": 9, "objectType": "Secret", "responseCodes": []}
-}
-
-FOLDER_CREATE_CONTEXT = {
-    "Delinea.Folder.Create(val.folder && val.folder == obj.folder)": {
-        "childFolders": "null",
-        "folderName": "xsoarFolderTest3",
-        "folderPath": "\\Personal Folders\\XSOAR integration\\xsoarFolderTest3",
-        "folderTypeId": 1,
-        "id": 7,
-        "inheritPermissions": "false",
-        "inheritSecretPolicy": "false",
-        "parentFolderId": 3,
-        "secretPolicyId": -1,
-        "secretTemplates": "null",
-    }
-}
-
-FOLDER_DELETE_CONTEXT = {
-    "Delinea.Folder.Delete(val.folder && val.folder == obj.folder)": {"id": 11, "objectType": "Folder", "responseCodes": []}
-}
-
-FOLDER_UPDATE_CONTEXT = {
-    "Delinea.Folder.Update(val.folder && val.folder == obj.folder)": {
-        "childFolders": "null",
-        "folderName": "xsoarTF3New",
-        "folderPath": "\\Personal Folders\\XSOAR integration\\xsoarTF3New",
-        "folderTypeId": 1,
-        "id": 12,
-        "inheritPermissions": "false",
-        "inheritSecretPolicy": "false",
-        "parentFolderId": 3,
-        "secretPolicyId": -1,
-        "secretTemplates": "null",
-    }
-}
-
-<<<<<<< HEAD
-SECRET_SERVER_USER_DELETE_CONTEXT = {
-    "Delinea.Secret.Server.User.Delete(val.user && val.user == obj.user)": {
-        "id": 5,
-        "objectType": "User",
-        "responseCodes": []
-    }
-=======
-USER_DELETE_CONTEXT = {
-    "Delinea.User.Delete(val.user && val.user == obj.user)": {"id": 5, "objectType": "User", "responseCodes": []}
->>>>>>> 80d2af6d
-}
-
-SECRET_CREATE_CONTEXT = {
-    "Delinea.Secret.Create(val.secret && val.secret == obj.secret)": {
-        "accessRequestWorkflowMapId": -1,
-        "active": "true",
-        "allowOwnersUnrestrictedSshCommands": "false",
-        "autoChangeEnabled": "false",
-        "autoChangeNextPassword": "null",
-        "checkOutChangePasswordEnabled": "false",
-        "checkOutEnabled": "true",
-        "checkOutIntervalMinutes": -1,
-        "checkOutMinutesRemaining": 0,
-        "checkOutUserDisplayName": "",
-        "checkOutUserId": 0,
-        "checkedOut": "false",
-        "doubleLockId": 0,
-        "enableInheritPermissions": "true",
-        "enableInheritSecretPolicy": "false",
-        "failedPasswordChangeAttempts": 0,
-        "folderId": 3,
-        "id": 5,
-        "isDoubleLock": "false",
-        "isOutOfSync": "false",
-        "isRestricted": "true",
-        "items": [
-            {
-                "fieldDescription": "Any additional notes.",
-                "fieldId": 84,
-                "fieldName": "Notes",
-                "fileAttachmentId": "null",
-                "filename": "null",
-                "isFile": "false",
-                "isNotes": "true",
-                "isPassword": "false",
-                "itemId": 22,
-                "itemValue": "",
-                "slug": "notes",
-            }
-        ],
-        "lastHeartBeatCheck": "0001-01-01T00:00:00",
-        "lastHeartBeatStatus": "Pending",
-        "lastPasswordChangeAttempt": "0001-01-01T00:00:00",
-        "launcherConnectAsSecretId": -1,
-        "name": "xsoarSecret",
-        "outOfSyncReason": "",
-        "passwordTypeWebScriptId": -1,
-        "proxyEnabled": "false",
-        "requiresApprovalForAccess": "false",
-        "requiresComment": "false",
-        "responseCodes": [],
-        "restrictSshCommands": "false",
-        "secretPolicyId": -1,
-        "secretTemplateId": 6003,
-        "secretTemplateName": "Windows Account",
-        "sessionRecordingEnabled": "false",
-        "siteId": 1,
-    }
-}
-
-SECRET_SERVER_USER_CREATE_CONTEXT = {
-    "Delinea.Secret.Server.User.Create(val.user && val.user == obj.user)": {
-        "adAccountExpires": "0001-01-01T00:00:00",
-        "adGuid": "null",
-        "created": "2022-06-01T08:31:15.275Z",
-        "dateOptionId": -1,
-        "displayName": "UserOne",
-        "domainId": -1,
-        "duoTwoFactor": "false",
-        "emailAddress": "null",
-        "enabled": "true",
-        "externalUserSource": "None",
-        "fido2TwoFactor": "false",
-        "id": 29,
-        "ipAddressRestrictions": "null",
-        "isApplicationAccount": "false",
-        "isEmailCopiedFromAD": "false",
-        "isEmailVerified": "false",
-        "isLockedOut": "false",
-        "lastLogin": "0001-01-01T00:00:00",
-        "lastSessionActivity": "null",
-        "lockOutReason": "null",
-        "lockOutReasonDescription": "null",
-        "loginFailures": 0,
-        "mustVerifyEmail": "false",
-        "oathTwoFactor": "false",
-        "oathVerified": "false",
-        "passwordLastChanged": "0001-01-01T00:00:00",
-        "personalGroupId": 0,
-        "radiusTwoFactor": "false",
-        "radiusUserName": "null",
-        "resetSessionStarted": "0001-01-01T00:00:00",
-        "slackId": "null",
-        "timeOptionId": -1,
-        "twoFactor": "false",
-        "unixAuthenticationMethod": "Password",
-        "userLcid": 0,
-        "userName": "UserOne",
-        "verifyEmailSentDate": "0001-01-01T00:00:00",
-    }
-}
-
-SECRET_SERVER_USER_UPDATE_CONTEXT = {
-    "Delinea.Secret.Server.User.Update(val.user && val.user == obj.user)": {
-        "unixAuthenticationMethod": "Password",
-        "enabled": "true",
-        "passwordLastChanged": "0001-01-01T00:00:00",
-        "isEmailCopiedFromAD": "false",
-        "isApplicationAccount": "false",
-        "lockOutReason": "null",
-        "created": "2022-06-01T08:09:39",
-        "radiusUserName": "UserOne",
-        "radiusTwoFactor": "false",
-        "verifyEmailSentDate": "0001-01-01T00:00:00",
-        "adAccountExpires": "0001-01-01T00:00:00",
-        "slackId": "null",
-        "adGuid": "null",
-        "displayName": "myTestUser",
-        "oathVerified": "false",
-        "lastSessionActivity": "null",
-        "externalUserSource": "None",
-        "loginFailures": 0,
-        "lastLogin": "0001-01-01T00:00:00",
-        "ipAddressRestrictions": "null",
-        "oathTwoFactor": "false",
-        "lockOutReasonDescription": "null",
-        "userName": "UserOne",
-        "fido2TwoFactor": "false",
-        "emailAddress": "null",
-        "resetSessionStarted": "0001-01-01T00:00:00",
-        "mustVerifyEmail": "false",
-        "isEmailVerified": "false",
-        "personalGroupId": 0,
-        "isLockedOut": "false",
-        "id": 28,
-        "twoFactor": "false",
-        "duoTwoFactor": "false",
-        "timeOptionId": -1,
-        "userLcid": 0,
-        "dateOptionId": -1,
-        "domainId": -1,
-    }
-}
-
-SECRET_RPC_CHANGE_PASSWORD_CONTEXT = {
-    "Delinea.Secret.ChangePassword(val.secret && val.secret == obj.secret)": {
-        "id": 3482,
-        "name": "test123",
-        "secretTemplateId": 6001,
-        "secretTemplateName": "Active Directory Account",
-        "folderId": 198,
-        "siteId": 1,
-        "active": "true",
-        "checkedOut": "false",
-        "isRestricted": "false",
-        "isOutOfSync": "false",
-        "outOfSyncReason": "",
-        "lastHeartBeatStatus": "Pending",
-        "lastPasswordChangeAttempt": "0001-01-01T00:00:00",
-        "responseCodes": "null",
-        "lastAccessed": "null",
-        "extendedFields": "null",
-        "checkOutEnabled": "false",
-        "autoChangeEnabled": "false",
-        "doubleLockEnabled": "false",
-        "requiresApproval": "false",
-        "requiresComment": "false",
-        "inheritsPermissions": "true",
-        "hidePassword": "false",
-        "createDate": "2022-08-30T10:32:14.407",
-        "daysUntilExpiration": "null",
-        "hasLauncher": "false",
-    }
-}
-
-SECRET_GET_CREDENTIALS_CONTEXT = {
-    "Delinea.Secret.Fetch.Credentials(val.credentials && val.credentials == obj.credentials)": [
-        {"name": "4", "password": "password", "user": "user"}
-    ]
-}
-
-SECRET_SEARCH_NAME_CONTEXT = {"Delinea.Secret.Id(val.search_id && val.search_id == obj.search_id)": [3564, 3566, 4241]}
-
-<<<<<<< HEAD
-SECRET_SEARCH_CONTEXT = {
-    'Delinea.Secret.Secret(val.search_secret && val.search_secret == obj.search_secret)': [
-        967,
-        966
-    ]
-}
-
-FOLDER_SEARCH_CONTEXT = {
-    'Delinea.Folder.Id(val.folder_id && val.folder_id == obj.folder_id)': [
-        145
-    ]
-}
-
-SECRET_SERVER_USER_SEARCH_CONTEXT = {
-    'Delinea.Secret.Server.User.Search(val.user && val.user == obj.user)': [
-=======
-
-SECRET_SEARCH_CONTEXT = {"Delinea.Secret.Secret(val.search_secret && val.search_secret == obj.search_secret)": [967, 966]}
-
-
-FOLDER_SEARCH_CONTEXT = {"Delinea.Folder.Id(val.folder_id && val.folder_id == obj.folder_id)": [145]}
-
-USER_SEARCH_CONTEXT = {
-    "Delinea.User.Search(val.user && val.user == obj.user)": [
->>>>>>> 80d2af6d
-        {
-            "id": 236,
-            "userName": "adil@jim",
-            "displayName": "Adil",
-            "lastLogin": "2023-04-11T23:09:56",
-            "created": "2023-04-11T22:18:05",
-            "enabled": True,
-            "loginFailures": 0,
-            "emailAddress": "dummyemail",
-            "domainId": -1,
-            "domainName": None,
-            "isLockedOut": False,
-            "isApplicationAccount": False,
-            "twoFactorMethod": "None",
-            "externalUserSource": "Platform",
-            "platformIntegrationType": "Native",
-        }
-    ]
-<<<<<<< HEAD
-
-}
-
-PLATFORM_USER_DELETE_CONTEXT = {
-    "Delinea.Platform.User.Delete(val.user && val.user == obj.user)": {
-        "id": 5,
-        "objectType": "User",
-        "responseCodes": []
-    }
-}
-
-PLATFORM_USER_CREATE_CONTEXT = {
-    "Delinea.Platform.User.Create(val.user && val.user == obj.user)": {
-        "MobileNumber": "null",
-        "AccountExp": "null",
-        "Disabled": False,
-        "SendEmailInvite": True,
-        "Name": "Name",
-        "DisplayName": "XSOAR'",
-        "PasswordNeverExpire": False,
-        "Mail": "example@example.com",
-        "CmaRedirectedUserUuid": "null",
-        "Password": "password",
-        "Groups": "Admins,Developers,Auditors",
-        "OfficeNumber": "null",
-        "ForcePasswordChangeNext": True,
-        "ReportsTo": "null",
-        "ServiceUser": False,
-        "Description": "Automation-created test user",
-        "HomeNumber": "null"
-    }
-}
-
-PLATFORM_USER_UPDATE_CONTEXT = {
-    "Delinea.Platform.User.Update(val.user && val.user == obj.user)": {
-        "MobileNumber": "null",
-        "AccountExp": "null",
-        "Disabled": False,
-        "SendEmailInvite": True,
-        "Name": "Name",
-        "DisplayName": "XSOAR'",
-        "PasswordNeverExpire": False,
-        "Mail": "example@example.com",
-        "CmaRedirectedUserUuid": "null",
-        "Password": "password",
-        "Groups": "Admins,Developers,Auditors",
-        "OfficeNumber": "null",
-        "ForcePasswordChangeNext": True,
-        "ReportsTo": "null",
-        "ServiceUser": False,
-        "Description": "Automation-created test user",
-        "HomeNumber": "null"
-    }
-}
-
-PLATFORM_USER_GET_CONTEXT = {
-    "Delinea.Platform.User.Get(val.uuid && val.uuid == obj.uuid)": {
-        "userUuidOrUpn": "10",
-        "name": "Automation User",
-        "displayName": "Automation User",
-        "mail": "user@example.com",
-        "description": "Test user returned from mocked API",
-        "disabled": False,
-        "serviceUser": False,
-        "mobileNumber": "null",
-        "officeNumber": "null",
-        "homeNumber": "null",
-        "groups": "null",
-        "reportsTo": "null"
-    }
-}
-
-PLATFORM_GET_ALL_USERS_CONTEXT = {
-    "Delinea.Platform.Get.All.Users(val.uuid && val.uuid == obj.uuid)": [
-        {
-            "uuid": "user-111",
-            "name": "John Doe",
-            "displayName": "John Doe",
-            "mail": "john@example.com",
-            "description": "Test user 1",
-            "disabled": False,
-            "serviceUser": False
-        },
-        {
-            "uuid": "user-222",
-            "name": "Jane Smith",
-            "displayName": "Jane Smith",
-            "mail": "jane@example.com",
-            "description": "Test user 2",
-            "disabled": False,
-            "serviceUser": False
-        }
-    ]
-}
-
-PLATFORM_USER_SEARCH_TEXT_CONTEXT = {
-    "Delinea.Platform.Get.User.Searchbytext(val.uuid && val.uuid == obj.uuid)": [
-        {
-            "uuid": "user-111",
-            "name": "John Doe",
-            "displayName": "John Doe",
-            "mail": "john@example.com",
-            "description": "Matched by search text",
-            "disabled": False,
-            "serviceUser": False
-        },
-        {
-            "uuid": "user-222",
-            "name": "Jane Smith",
-            "displayName": "Jane Smith",
-            "mail": "jane@example.com",
-            "description": "Test user 2",
-            "disabled": False,
-            "serviceUser": False
-        }
-    ]
-=======
->>>>>>> 80d2af6d
-}
+import collections
+
+Credentials = collections.namedtuple("Credentials", ["name", "user", "password"])
+GET_PASSWORD_BY_ID_CONTEXT = {
+    "Delinea.Secret.Password(val.secret_password && val.secret_password == obj.secret_password)": {
+        "Delinea": {"Secret": {"Password": "test00111"}}
+    }
+}
+
+GET_USERNAME_BY_ID_CONTENT = {
+    "Delinea.Secret.Username(val.secret_username && val.secret_username == obj.secret_username)": {
+        "Delinea": {"Secret": {"Username": "andy"}}
+    }
+}
+
+SECRET_GET_CONTENT = {
+    "Delinea.Secret(val.secret && val.secret == obj.secret)": {
+        "id": 4,
+        "name": "g1-machine",
+        "secretTemplateId": 6007,
+        "folderId": -1,
+        "active": True,
+        "items": [
+            {
+                "itemId": 13,
+                "fileAttachmentId": None,
+                "filename": None,
+                "itemValue": "192.168.100.1",
+                "fieldId": 108,
+                "fieldName": "Machine",
+                "slug": "machine",
+                "fieldDescription": "The Server or Location of the Unix Machine.",
+                "isFile": False,
+                "isNotes": False,
+                "isPassword": False,
+            },
+            {
+                "itemId": 14,
+                "fileAttachmentId": None,
+                "filename": None,
+                "itemValue": "andy",
+                "fieldId": 111,
+                "fieldName": "Username",
+                "slug": "username",
+                "fieldDescription": "The Unix Machine Username.",
+                "isFile": False,
+                "isNotes": False,
+                "isPassword": False,
+            },
+            {
+                "itemId": 15,
+                "fileAttachmentId": None,
+                "filename": None,
+                "itemValue": "test00111",
+                "fieldId": 110,
+                "fieldName": "Password",
+                "slug": "password",
+                "fieldDescription": "The password of the Unix Machine.",
+                "isFile": False,
+                "isNotes": False,
+                "isPassword": True,
+            },
+            {
+                "itemId": 16,
+                "fileAttachmentId": None,
+                "filename": None,
+                "itemValue": "",
+                "fieldId": 109,
+                "fieldName": "Notes",
+                "slug": "notes",
+                "fieldDescription": "Any additional notes.",
+                "isFile": False,
+                "isNotes": True,
+                "isPassword": False,
+            },
+            {
+                "itemId": 17,
+                "fileAttachmentId": None,
+                "filename": None,
+                "itemValue": "*** Not Valid For Display ***",
+                "fieldId": 189,
+                "fieldName": "Private Key",
+                "slug": "private-key",
+                "fieldDescription": "The SSH private key.",
+                "isFile": True,
+                "isNotes": False,
+                "isPassword": False,
+            },
+            {
+                "itemId": 18,
+                "fileAttachmentId": None,
+                "filename": None,
+                "itemValue": "",
+                "fieldId": 190,
+                "fieldName": "Private Key Passphrase",
+                "slug": "private-key-passphrase",
+                "fieldDescription": "The passphrase for decrypting the SSH private key.",
+                "isFile": False,
+                "isNotes": False,
+                "isPassword": True,
+            },
+        ],
+        "launcherConnectAsSecretId": -1,
+        "checkOutMinutesRemaining": 0,
+        "checkedOut": False,
+        "checkOutUserDisplayName": "",
+        "checkOutUserId": -1,
+        "isRestricted": False,
+        "isOutOfSync": False,
+        "outOfSyncReason": "",
+        "autoChangeEnabled": False,
+        "autoChangeNextPassword": "Test000",
+        "requiresApprovalForAccess": False,
+        "requiresComment": False,
+        "checkOutEnabled": False,
+        "checkOutIntervalMinutes": -1,
+        "checkOutChangePasswordEnabled": False,
+        "accessRequestWorkflowMapId": -1,
+        "proxyEnabled": False,
+        "sessionRecordingEnabled": False,
+        "restrictSshCommands": False,
+        "allowOwnersUnrestrictedSshCommands": False,
+        "isDoubleLock": False,
+        "doubleLockId": -1,
+        "enableInheritPermissions": False,
+        "passwordTypeWebScriptId": -1,
+        "siteId": 1,
+        "enableInheritSecretPolicy": False,
+        "secretPolicyId": -1,
+        "lastHeartBeatStatus": "Success",
+        "lastHeartBeatCheck": "2020-11-03T16:20:34.917",
+        "failedPasswordChangeAttempts": 160,
+        "lastPasswordChangeAttempt": "2020-11-10T10:32:59.217",
+        "secretTemplateName": "Unix Account (SSH)",
+        "responseCodes": [],
+    }
+}
+
+SECRET_PASSWORD_UPDATE_CONTEXT = {
+    "Delinea.Secret.Newpassword(val.secret_newpassword && val.secret_newpassword == obj.secret_newpassword)": {
+        "Delinea": {"Secret": {"Newpassword": "NEWPASSWORD1"}}
+    }
+}
+
+SECRET_CHECKOUT_CONTEXT = {
+    "Delinea.Secret.Checkout(val.secret_checkout && val.secret_checkout == obj.secret_checkout)": {"responseCodes": []}
+}
+
+SECRET_CHECKIN_CONTEXT = {
+    "Delinea.Secret.Checkin(val.secret_checkin && val.secret_checkin == obj.secret_checkin)": {
+        "active": "true",
+        "autoChangeEnabled": "false",
+        "checkOutEnabled": "true",
+        "checkedOut": "false",
+        "createDate": "2020-11-02T18:06:07.357",
+        "daysUntilExpiration": "null",
+        "doubleLockEnabled": "false",
+        "extendedFields": "null",
+        "folderId": -1,
+        "hidePassword": "false",
+        "id": 4,
+        "inheritsPermissions": "false",
+        "isOutOfSync": "false",
+        "isRestricted": "true",
+        "lastAccessed": "null",
+        "lastHeartBeatStatus": "Success",
+        "lastPasswordChangeAttempt": "2020-11-11T08:49:59.873",
+        "name": "g1-machine",
+        "outOfSyncReason": "",
+        "requiresApproval": "false",
+        "requiresComment": "false",
+        "responseCodes": "null",
+        "secretTemplateId": 6007,
+        "secretTemplateName": "Unix Account (SSH)",
+        "siteId": 1,
+    }
+}
+
+SECRET_DELETE_CONTEXT = {
+    "Delinea.Secret.Deleted(val.delete && val.delete == obj.delete)": {"id": 9, "objectType": "Secret", "responseCodes": []}
+}
+
+FOLDER_CREATE_CONTEXT = {
+    "Delinea.Folder.Create(val.folder && val.folder == obj.folder)": {
+        "childFolders": "null",
+        "folderName": "xsoarFolderTest3",
+        "folderPath": "\\Personal Folders\\XSOAR integration\\xsoarFolderTest3",
+        "folderTypeId": 1,
+        "id": 7,
+        "inheritPermissions": "false",
+        "inheritSecretPolicy": "false",
+        "parentFolderId": 3,
+        "secretPolicyId": -1,
+        "secretTemplates": "null",
+    }
+}
+
+FOLDER_DELETE_CONTEXT = {
+    "Delinea.Folder.Delete(val.folder && val.folder == obj.folder)": {"id": 11, "objectType": "Folder", "responseCodes": []}
+}
+
+FOLDER_UPDATE_CONTEXT = {
+    "Delinea.Folder.Update(val.folder && val.folder == obj.folder)": {
+        "childFolders": "null",
+        "folderName": "xsoarTF3New",
+        "folderPath": "\\Personal Folders\\XSOAR integration\\xsoarTF3New",
+        "folderTypeId": 1,
+        "id": 12,
+        "inheritPermissions": "false",
+        "inheritSecretPolicy": "false",
+        "parentFolderId": 3,
+        "secretPolicyId": -1,
+        "secretTemplates": "null",
+    }
+}
+
+SECRET_SERVER_USER_DELETE_CONTEXT = {
+    "Delinea.Secret.Server.User.Delete(val.user && val.user == obj.user)": {
+        "id": 5,
+        "objectType": "User",
+        "responseCodes": []
+    }
+}
+
+SECRET_CREATE_CONTEXT = {
+    "Delinea.Secret.Create(val.secret && val.secret == obj.secret)": {
+        "accessRequestWorkflowMapId": -1,
+        "active": "true",
+        "allowOwnersUnrestrictedSshCommands": "false",
+        "autoChangeEnabled": "false",
+        "autoChangeNextPassword": "null",
+        "checkOutChangePasswordEnabled": "false",
+        "checkOutEnabled": "true",
+        "checkOutIntervalMinutes": -1,
+        "checkOutMinutesRemaining": 0,
+        "checkOutUserDisplayName": "",
+        "checkOutUserId": 0,
+        "checkedOut": "false",
+        "doubleLockId": 0,
+        "enableInheritPermissions": "true",
+        "enableInheritSecretPolicy": "false",
+        "failedPasswordChangeAttempts": 0,
+        "folderId": 3,
+        "id": 5,
+        "isDoubleLock": "false",
+        "isOutOfSync": "false",
+        "isRestricted": "true",
+        "items": [
+            {
+                "fieldDescription": "Any additional notes.",
+                "fieldId": 84,
+                "fieldName": "Notes",
+                "fileAttachmentId": "null",
+                "filename": "null",
+                "isFile": "false",
+                "isNotes": "true",
+                "isPassword": "false",
+                "itemId": 22,
+                "itemValue": "",
+                "slug": "notes",
+            }
+        ],
+        "lastHeartBeatCheck": "0001-01-01T00:00:00",
+        "lastHeartBeatStatus": "Pending",
+        "lastPasswordChangeAttempt": "0001-01-01T00:00:00",
+        "launcherConnectAsSecretId": -1,
+        "name": "xsoarSecret",
+        "outOfSyncReason": "",
+        "passwordTypeWebScriptId": -1,
+        "proxyEnabled": "false",
+        "requiresApprovalForAccess": "false",
+        "requiresComment": "false",
+        "responseCodes": [],
+        "restrictSshCommands": "false",
+        "secretPolicyId": -1,
+        "secretTemplateId": 6003,
+        "secretTemplateName": "Windows Account",
+        "sessionRecordingEnabled": "false",
+        "siteId": 1,
+    }
+}
+
+SECRET_SERVER_USER_CREATE_CONTEXT = {
+    "Delinea.Secret.Server.User.Create(val.user && val.user == obj.user)": {
+        "adAccountExpires": "0001-01-01T00:00:00",
+        "adGuid": "null",
+        "created": "2022-06-01T08:31:15.275Z",
+        "dateOptionId": -1,
+        "displayName": "UserOne",
+        "domainId": -1,
+        "duoTwoFactor": "false",
+        "emailAddress": "null",
+        "enabled": "true",
+        "externalUserSource": "None",
+        "fido2TwoFactor": "false",
+        "id": 29,
+        "ipAddressRestrictions": "null",
+        "isApplicationAccount": "false",
+        "isEmailCopiedFromAD": "false",
+        "isEmailVerified": "false",
+        "isLockedOut": "false",
+        "lastLogin": "0001-01-01T00:00:00",
+        "lastSessionActivity": "null",
+        "lockOutReason": "null",
+        "lockOutReasonDescription": "null",
+        "loginFailures": 0,
+        "mustVerifyEmail": "false",
+        "oathTwoFactor": "false",
+        "oathVerified": "false",
+        "passwordLastChanged": "0001-01-01T00:00:00",
+        "personalGroupId": 0,
+        "radiusTwoFactor": "false",
+        "radiusUserName": "null",
+        "resetSessionStarted": "0001-01-01T00:00:00",
+        "slackId": "null",
+        "timeOptionId": -1,
+        "twoFactor": "false",
+        "unixAuthenticationMethod": "Password",
+        "userLcid": 0,
+        "userName": "UserOne",
+        "verifyEmailSentDate": "0001-01-01T00:00:00",
+    }
+}
+
+SECRET_SERVER_USER_UPDATE_CONTEXT = {
+    "Delinea.Secret.Server.User.Update(val.user && val.user == obj.user)": {
+        "unixAuthenticationMethod": "Password",
+        "enabled": "true",
+        "passwordLastChanged": "0001-01-01T00:00:00",
+        "isEmailCopiedFromAD": "false",
+        "isApplicationAccount": "false",
+        "lockOutReason": "null",
+        "created": "2022-06-01T08:09:39",
+        "radiusUserName": "UserOne",
+        "radiusTwoFactor": "false",
+        "verifyEmailSentDate": "0001-01-01T00:00:00",
+        "adAccountExpires": "0001-01-01T00:00:00",
+        "slackId": "null",
+        "adGuid": "null",
+        "displayName": "myTestUser",
+        "oathVerified": "false",
+        "lastSessionActivity": "null",
+        "externalUserSource": "None",
+        "loginFailures": 0,
+        "lastLogin": "0001-01-01T00:00:00",
+        "ipAddressRestrictions": "null",
+        "oathTwoFactor": "false",
+        "lockOutReasonDescription": "null",
+        "userName": "UserOne",
+        "fido2TwoFactor": "false",
+        "emailAddress": "null",
+        "resetSessionStarted": "0001-01-01T00:00:00",
+        "mustVerifyEmail": "false",
+        "isEmailVerified": "false",
+        "personalGroupId": 0,
+        "isLockedOut": "false",
+        "id": 28,
+        "twoFactor": "false",
+        "duoTwoFactor": "false",
+        "timeOptionId": -1,
+        "userLcid": 0,
+        "dateOptionId": -1,
+        "domainId": -1,
+    }
+}
+
+SECRET_RPC_CHANGE_PASSWORD_CONTEXT = {
+    "Delinea.Secret.ChangePassword(val.secret && val.secret == obj.secret)": {
+        "id": 3482,
+        "name": "test123",
+        "secretTemplateId": 6001,
+        "secretTemplateName": "Active Directory Account",
+        "folderId": 198,
+        "siteId": 1,
+        "active": "true",
+        "checkedOut": "false",
+        "isRestricted": "false",
+        "isOutOfSync": "false",
+        "outOfSyncReason": "",
+        "lastHeartBeatStatus": "Pending",
+        "lastPasswordChangeAttempt": "0001-01-01T00:00:00",
+        "responseCodes": "null",
+        "lastAccessed": "null",
+        "extendedFields": "null",
+        "checkOutEnabled": "false",
+        "autoChangeEnabled": "false",
+        "doubleLockEnabled": "false",
+        "requiresApproval": "false",
+        "requiresComment": "false",
+        "inheritsPermissions": "true",
+        "hidePassword": "false",
+        "createDate": "2022-08-30T10:32:14.407",
+        "daysUntilExpiration": "null",
+        "hasLauncher": "false",
+    }
+}
+
+SECRET_GET_CREDENTIALS_CONTEXT = {
+    "Delinea.Secret.Fetch.Credentials(val.credentials && val.credentials == obj.credentials)": [
+        {"name": "4", "password": "password", "user": "user"}
+    ]
+}
+
+SECRET_SEARCH_NAME_CONTEXT = {"Delinea.Secret.Id(val.search_id && val.search_id == obj.search_id)": [3564, 3566, 4241]}
+
+SECRET_SEARCH_CONTEXT = {
+    'Delinea.Secret.Secret(val.search_secret && val.search_secret == obj.search_secret)': [
+        967,
+        966
+    ]
+}
+
+FOLDER_SEARCH_CONTEXT = {
+    'Delinea.Folder.Id(val.folder_id && val.folder_id == obj.folder_id)': [
+        145
+    ]
+}
+
+SECRET_SERVER_USER_SEARCH_CONTEXT = {
+    'Delinea.Secret.Server.User.Search(val.user && val.user == obj.user)': [
+        {
+            "id": 236,
+            "userName": "adil@jim",
+            "displayName": "Adil",
+            "lastLogin": "2023-04-11T23:09:56",
+            "created": "2023-04-11T22:18:05",
+            "enabled": True,
+            "loginFailures": 0,
+            "emailAddress": "dummyemail",
+            "domainId": -1,
+            "domainName": None,
+            "isLockedOut": False,
+            "isApplicationAccount": False,
+            "twoFactorMethod": "None",
+            "externalUserSource": "Platform",
+            "platformIntegrationType": "Native",
+        }
+    ]
+}
+
+PLATFORM_USER_DELETE_CONTEXT = {
+    "Delinea.Platform.User.Delete(val.user && val.user == obj.user)": {
+        "id": 5,
+        "objectType": "User",
+        "responseCodes": []
+    }
+}
+
+PLATFORM_USER_CREATE_CONTEXT = {
+    "Delinea.Platform.User.Create(val.user && val.user == obj.user)": {
+        "MobileNumber": "null",
+        "AccountExp": "null",
+        "Disabled": False,
+        "SendEmailInvite": True,
+        "Name": "Name",
+        "DisplayName": "XSOAR'",
+        "PasswordNeverExpire": False,
+        "Mail": "example@example.com",
+        "CmaRedirectedUserUuid": "null",
+        "Password": "password",
+        "Groups": "Admins,Developers,Auditors",
+        "OfficeNumber": "null",
+        "ForcePasswordChangeNext": True,
+        "ReportsTo": "null",
+        "ServiceUser": False,
+        "Description": "Automation-created test user",
+        "HomeNumber": "null"
+    }
+}
+
+PLATFORM_USER_UPDATE_CONTEXT = {
+    "Delinea.Platform.User.Update(val.user && val.user == obj.user)": {
+        "MobileNumber": "null",
+        "AccountExp": "null",
+        "Disabled": False,
+        "SendEmailInvite": True,
+        "Name": "Name",
+        "DisplayName": "XSOAR'",
+        "PasswordNeverExpire": False,
+        "Mail": "example@example.com",
+        "CmaRedirectedUserUuid": "null",
+        "Password": "password",
+        "Groups": "Admins,Developers,Auditors",
+        "OfficeNumber": "null",
+        "ForcePasswordChangeNext": True,
+        "ReportsTo": "null",
+        "ServiceUser": False,
+        "Description": "Automation-created test user",
+        "HomeNumber": "null"
+    }
+}
+
+PLATFORM_USER_GET_CONTEXT = {
+    "Delinea.Platform.User.Get(val.uuid && val.uuid == obj.uuid)": {
+        "userUuidOrUpn": "10",
+        "name": "Automation User",
+        "displayName": "Automation User",
+        "mail": "user@example.com",
+        "description": "Test user returned from mocked API",
+        "disabled": False,
+        "serviceUser": False,
+        "mobileNumber": "null",
+        "officeNumber": "null",
+        "homeNumber": "null",
+        "groups": "null",
+        "reportsTo": "null"
+    }
+}
+
+PLATFORM_GET_ALL_USERS_CONTEXT = {
+    "Delinea.Platform.Get.All.Users(val.uuid && val.uuid == obj.uuid)": [
+        {
+            "uuid": "user-111",
+            "name": "John Doe",
+            "displayName": "John Doe",
+            "mail": "john@example.com",
+            "description": "Test user 1",
+            "disabled": False,
+            "serviceUser": False
+        },
+        {
+            "uuid": "user-222",
+            "name": "Jane Smith",
+            "displayName": "Jane Smith",
+            "mail": "jane@example.com",
+            "description": "Test user 2",
+            "disabled": False,
+            "serviceUser": False
+        }
+    ]
+}
+
+PLATFORM_USER_SEARCH_TEXT_CONTEXT = {
+    "Delinea.Platform.Get.User.Searchbytext(val.uuid && val.uuid == obj.uuid)": [
+        {
+            "uuid": "user-111",
+            "name": "John Doe",
+            "displayName": "John Doe",
+            "mail": "john@example.com",
+            "description": "Matched by search text",
+            "disabled": False,
+            "serviceUser": False
+        },
+        {
+            "uuid": "user-222",
+            "name": "Jane Smith",
+            "displayName": "Jane Smith",
+            "mail": "jane@example.com",
+            "description": "Test user 2",
+            "disabled": False,
+            "serviceUser": False
+        }
+    ]
+}