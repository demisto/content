--- conflicted
+++ resolved
@@ -1,277 +1,137 @@
-import pytest
-import demistomock as demisto  # noqa: F401
-
-<<<<<<< HEAD
-from DelineaSS import Client, AuthenticationModel, \
-    secret_password_get_command, secret_username_get_command, \
-    secret_get_command, secret_password_update_command, \
-    secret_checkout_command, secret_checkin_command, \
-    secret_delete_command, folder_create_command, \
-    folder_delete_command, folder_update_command, \
-    secret_server_user_delete_command, secret_create_command, secret_server_user_create_command, \
-    secret_server_user_update_command, secret_rpc_changepassword_command, \
-    fetch_credentials_command, secret_search_name_command, \
-    secret_search_command, folder_search_command, secret_server_user_search_command, \
-    platform_get_all_users_command, platform_user_delete_command, platform_user_create_command, \
-    platform_user_get_command, platform_user_update_command, platform_get_user_searchbytext_command
-
-from test_data.context import GET_PASSWORD_BY_ID_CONTEXT, \
-    GET_USERNAME_BY_ID_CONTENT, SECRET_GET_CONTENT, \
-    SECRET_PASSWORD_UPDATE_CONTEXT, SECRET_CHECKOUT_CONTEXT, \
-    SECRET_CHECKIN_CONTEXT, SECRET_DELETE_CONTEXT, \
-    FOLDER_CREATE_CONTEXT, FOLDER_DELETE_CONTEXT, FOLDER_UPDATE_CONTEXT, \
-    SECRET_SERVER_USER_DELETE_CONTEXT, SECRET_CREATE_CONTEXT, SECRET_SERVER_USER_CREATE_CONTEXT, \
-    SECRET_SERVER_USER_UPDATE_CONTEXT, SECRET_RPC_CHANGE_PASSWORD_CONTEXT, \
-    SECRET_GET_CREDENTIALS_CONTEXT, SECRET_SEARCH_NAME_CONTEXT, \
-    SECRET_SEARCH_CONTEXT, FOLDER_SEARCH_CONTEXT, SECRET_SERVER_USER_SEARCH_CONTEXT, \
-    PLATFORM_USER_DELETE_CONTEXT, PLATFORM_USER_CREATE_CONTEXT, PLATFORM_USER_UPDATE_CONTEXT, \
-    PLATFORM_USER_GET_CONTEXT, PLATFORM_GET_ALL_USERS_CONTEXT, PLATFORM_USER_SEARCH_TEXT_CONTEXT
-from test_data.http_responses import (GET_PASSWORD_BY_ID_RAW_RESPONSE,
-                                      GET_USERNAME_BY_ID_RAW_RESPONSE, SECRET_CHECKOUT_RAW_RESPONSE,
-                                      SECRET_GET_RAW_RESPONSE, SECRET_PASSWORD_UPDATE_RAW_RESPONSE,
-                                      SECRET_CHECKIN_RAW_RESPONSE, SECRET_DELETE_RAW_RESPONSE,
-                                      FOLDER_CREATE_RAW_RESPONSE, FOLDER_DELETE_RAW_RESPONSE,
-                                      FOLDER_UPDATE_RAW_RESPONSE, SECRET_SERVER_USER_DELETE_RAW_RESPONSE,
-                                      SECRET_CREATE_RAW_RESPONSE, SECRET_RPC_CHANGE_PASSWORD_RAW_RESPONSE,
-                                      SECRET_SERVER_USER_CREATE_RAW_RESPONSE, SECRET_SERVER_USER_UPDATE_RAW_RESPONSE,
-                                      SECRET_GET_CREDENTIALS_RAW_RESPONSE,
-                                      SECRET_SEARCH_NAME_RAW_RESPONSE, SECRET_SEARCH_RAW_RESPONSE, FOLDER_SEARCH_RAW_RESPONSE,
-                                      SECRET_SERVER_USER_SEARCH_RAW_RESPONSE, PLATFORM_USER_DELETE_RAW_RESPONSE,
-                                      PLATFORM_USER_CREATE_RAW_RESPONSE,
-                                      PLATFORM_USER_UPDATE_RAW_RESPONSE, PLATFORM_USER_GET_RAW_RESPONSE,
-                                      PLATFORM_GET_ALL_USERS_RAW_RESPONSE,
-                                      PLATFORM_USER_SEARCH_TEXT_RAW_RESPONSE)
-=======
-from DelineaSS import (
-    Client,
-    secret_password_get_command,
-    secret_username_get_command,
-    secret_get_command,
-    secret_password_update_command,
-    secret_checkout_command,
-    secret_checkin_command,
-    secret_delete_command,
-    folder_create_command,
-    folder_delete_command,
-    folder_update_command,
-    user_delete_command,
-    secret_create_command,
-    user_create_command,
-    user_update_command,
-    secret_rpc_changepassword_command,
-    fetch_credentials_command,
-    secret_search_name_command,
-    secret_search_command,
-    folder_search_command,
-    user_search_command,
-)
-
-from test_data.context import (
-    GET_PASSWORD_BY_ID_CONTEXT,
-    GET_USERNAME_BY_ID_CONTENT,
-    SECRET_GET_CONTENT,
-    SECRET_PASSWORD_UPDATE_CONTEXT,
-    SECRET_CHECKOUT_CONTEXT,
-    SECRET_CHECKIN_CONTEXT,
-    SECRET_DELETE_CONTEXT,
-    FOLDER_CREATE_CONTEXT,
-    FOLDER_DELETE_CONTEXT,
-    FOLDER_UPDATE_CONTEXT,
-    USER_DELETE_CONTEXT,
-    SECRET_CREATE_CONTEXT,
-    USER_CREATE_CONTEXT,
-    USER_UPDATE_CONTEXT,
-    SECRET_RPC_CHANGE_PASSWORD_CONTEXT,
-    SECRET_GET_CREDENTIALS_CONTEXT,
-    SECRET_SEARCH_NAME_CONTEXT,
-    SECRET_SEARCH_CONTEXT,
-    FOLDER_SEARCH_CONTEXT,
-    USER_SEARCH_CONTEXT,
-)
-from test_data.http_responses import (
-    GET_PASSWORD_BY_ID_RAW_RESPONSE,
-    GET_USERNAME_BY_ID_RAW_RESPONSE,
-    SECRET_CHECKOUT_RAW_RESPONSE,
-    SECRET_GET_RAW_RESPONSE,
-    SECRET_PASSWORD_UPDATE_RAW_RESPONSE,
-    SECRET_CHECKIN_RAW_RESPONSE,
-    SECRET_DELETE_RAW_RESPONSE,
-    FOLDER_CREATE_RAW_RESPONSE,
-    FOLDER_DELETE_RAW_RESPONSE,
-    FOLDER_UPDATE_RAW_RESPONSE,
-    USER_DELETE_RAW_RESPONSE,
-    SECRET_CREATE_RAW_RESPONSE,
-    SECRET_RPC_CHANGE_PASSWORD_RAW_RESPONSE,
-    USER_CREATE_RAW_RESPONSE,
-    USER_UPDATE_RAW_RESPONSE,
-    SECRET_GET_CREDENTIALS_RAW_RESPONSE,
-    SECRET_SEARCH_NAME_RAW_RESPONSE,
-    SECRET_SEARCH_RAW_RESPONSE,
-    FOLDER_SEARCH_RAW_RESPONSE,
-    USER_SEARCH_RAW_RESPONSE,
-)
->>>>>>> 80d2af6d
-
-GET_PASSWORD_BY_ID_ARGS = {"secret_id": "4", "autoComment": "TestGetPassword"}
-GET_USERNAME_BY_ID_ARGS = {"secret_id": "4"}
-SECRET_GET_ARGS = {"secret_id": "4", "autoComment": "TestGetSecret"}
-SECRET_PASSWORD_UPDATE_ARGS = {"secret_id": "4", "newpassword": "NEWPASSWORD1", "autoComment": "TestPasswordUpdate"}
-SECRET_CHECKOUT_ARGS = {"secret_id": "3"}
-SECRET_CHECKIN_ARGS = {"secret_id": "4"}
-SECRET_DELETE_ARGS = {"id": "9", "autoComment": "TestDeleteSecret"}
-FOLDER_CREATE_ARGS = {"folderName": "xsoarFolderTest3", "folderTypeId": "1", "parentFolderId": "3"}
-FOLDER_DELETE_ARGS = {"folder_id": "9"}
-FOLDER_UPDATE_ARGS = {"id": "12", "folderName": "xsoarTF3New"}
-<<<<<<< HEAD
-SECRET_SERVER_USER_CREATE_ARGS = {"displayName": "dispalyName", "password": "password",
-                                  "userName": "XSOAR", "emailAddress": "example@example.com"}
-SECRET_SERVER_USER_DELETE_ARGS = {"id": "10"}
-SECRET_CREATE_ARGS = {"name": "xsoarSecret", "secrettemplateid": "6003",
-                      "siteid": "1", "checkoutenabled": "true",
-                      "folderid": "3", "machine_item": "my-machine",
-                      "username_item": "my-username",
-                      "password_item": "password_item"}
-SECRET_SERVER_USER_UPDATE_ARGS = {"id": "28", "userName": "UserOne"}
-=======
-USER_CREATE_ARGS = {
-    "displayName": "dispalyName",
-    "password": "password",
-    "userName": "XSOAR",
-    "emailAddress": "example@example.com",
-}
-USER_DELETE_ARGS = {"id": "10"}
-SECRET_CREATE_ARGS = {
-    "name": "xsoarSecret",
-    "secrettemplateid": "6003",
-    "siteid": "1",
-    "checkoutenabled": "true",
-    "folderid": "3",
-    "machine_item": "my-machine",
-    "username_item": "my-username",
-    "password_item": "password_item",
-}
-USER_UPDATE_ARGS = {"id": "28", "userName": "UserOne"}
->>>>>>> 80d2af6d
-SECRET_RPC_CHANGE_PASSWORD_ARGS = {"secret_id": "4", "newpassword": "newPassword", "autoComment": "TestPasswordChange"}
-SECRET_GET_CREDENTIALS_ARGS = {"secretids": "4"}
-SECRET_SEARCH_NAME_ARGS = {"search_name": "Sayali"}
-SEARCH_SECRET_ARGS = {"filter_folderid": "145", "filter_searchfield": "Name", "filter_searchtext": "book"}
-SEARCH_FOLDER_ARGS = {"foldername": "admin"}
-SECRET_SERVER_SEARCH_USER_ARGS = {"filter_searchfield": "userName", "filter_searchtext": "Adil", "domainId": "-1"}
-PLATFORM_USER_DELETE_ARGS = {"id": "10"}
-PLATFORM_USER_CREATE_ARGS = {"Name": "Name", "Password": "password",
-                             "DisplayName": "XSOAR", "Mail": "example@example.com"}
-PLATFORM_USER_UPDATE_ARGS = {"ID": "28", "Name": "UserOne"}
-PLATFORM_USER_GET_ARGS = {"userUuidOrUpn": "10"}
-PLATFORM_GET_ALL_USERS_ARGS = {"pageSize": "2"}
-PLATFORM_USER_SEARCH_TEXT_ARGS = {"pageSize": "2"}
-
-
-<<<<<<< HEAD
-@pytest.mark.parametrize('command, args, http_response, context', [
-    (secret_password_get_command, GET_PASSWORD_BY_ID_ARGS, GET_PASSWORD_BY_ID_RAW_RESPONSE, GET_PASSWORD_BY_ID_CONTEXT),
-    (secret_username_get_command, GET_USERNAME_BY_ID_ARGS, GET_USERNAME_BY_ID_RAW_RESPONSE, GET_USERNAME_BY_ID_CONTENT),
-    (secret_get_command, SECRET_GET_ARGS, SECRET_GET_RAW_RESPONSE, SECRET_GET_CONTENT),
-    (secret_password_update_command, SECRET_PASSWORD_UPDATE_ARGS, SECRET_PASSWORD_UPDATE_RAW_RESPONSE,
-     SECRET_PASSWORD_UPDATE_CONTEXT),
-    (secret_checkout_command, SECRET_CHECKOUT_ARGS, SECRET_CHECKOUT_RAW_RESPONSE, SECRET_CHECKOUT_CONTEXT),
-    (secret_checkin_command, SECRET_CHECKIN_ARGS, SECRET_CHECKIN_RAW_RESPONSE, SECRET_CHECKIN_CONTEXT),
-    (secret_delete_command, SECRET_DELETE_ARGS, SECRET_DELETE_RAW_RESPONSE, SECRET_DELETE_CONTEXT),
-    (folder_create_command, FOLDER_CREATE_ARGS, FOLDER_CREATE_RAW_RESPONSE, FOLDER_CREATE_CONTEXT),
-    (folder_delete_command, FOLDER_DELETE_ARGS, FOLDER_DELETE_RAW_RESPONSE, FOLDER_DELETE_CONTEXT),
-    (folder_update_command, FOLDER_UPDATE_ARGS, FOLDER_UPDATE_RAW_RESPONSE, FOLDER_UPDATE_CONTEXT),
-    (secret_server_user_delete_command, SECRET_SERVER_USER_DELETE_ARGS, SECRET_SERVER_USER_DELETE_RAW_RESPONSE,
-     SECRET_SERVER_USER_DELETE_CONTEXT),
-    (secret_create_command, SECRET_CREATE_ARGS, SECRET_CREATE_RAW_RESPONSE, SECRET_CREATE_CONTEXT),
-    (secret_server_user_create_command, SECRET_SERVER_USER_CREATE_ARGS, SECRET_SERVER_USER_CREATE_RAW_RESPONSE,
-     SECRET_SERVER_USER_CREATE_CONTEXT),
-    (secret_server_user_update_command, SECRET_SERVER_USER_UPDATE_ARGS, SECRET_SERVER_USER_UPDATE_RAW_RESPONSE,
-     SECRET_SERVER_USER_UPDATE_CONTEXT),
-    (secret_rpc_changepassword_command, SECRET_RPC_CHANGE_PASSWORD_ARGS,
-     SECRET_RPC_CHANGE_PASSWORD_RAW_RESPONSE, SECRET_RPC_CHANGE_PASSWORD_CONTEXT),
-    (fetch_credentials_command, SECRET_GET_CREDENTIALS_ARGS, SECRET_GET_CREDENTIALS_RAW_RESPONSE,
-     SECRET_GET_CREDENTIALS_CONTEXT),
-    (secret_search_name_command, SECRET_SEARCH_NAME_ARGS, SECRET_SEARCH_NAME_RAW_RESPONSE, SECRET_SEARCH_NAME_CONTEXT),
-    (secret_search_command, SEARCH_SECRET_ARGS, SECRET_SEARCH_RAW_RESPONSE, SECRET_SEARCH_CONTEXT),
-    (folder_search_command, SEARCH_FOLDER_ARGS, FOLDER_SEARCH_RAW_RESPONSE, FOLDER_SEARCH_CONTEXT),
-    (secret_server_user_search_command, SECRET_SERVER_SEARCH_USER_ARGS, SECRET_SERVER_USER_SEARCH_RAW_RESPONSE,
-     SECRET_SERVER_USER_SEARCH_CONTEXT),
-    (platform_user_delete_command, PLATFORM_USER_DELETE_ARGS, PLATFORM_USER_DELETE_RAW_RESPONSE, PLATFORM_USER_DELETE_CONTEXT),
-    (platform_user_create_command, PLATFORM_USER_CREATE_ARGS, PLATFORM_USER_CREATE_RAW_RESPONSE,
-     PLATFORM_USER_CREATE_CONTEXT),
-    (platform_user_update_command, PLATFORM_USER_UPDATE_ARGS, PLATFORM_USER_UPDATE_RAW_RESPONSE,
-     PLATFORM_USER_UPDATE_CONTEXT),
-    (platform_user_get_command, PLATFORM_USER_GET_ARGS, PLATFORM_USER_GET_RAW_RESPONSE,
-     PLATFORM_USER_GET_CONTEXT),
-    (platform_get_all_users_command, PLATFORM_GET_ALL_USERS_ARGS, PLATFORM_GET_ALL_USERS_RAW_RESPONSE,
-     PLATFORM_GET_ALL_USERS_CONTEXT),
-    (platform_get_user_searchbytext_command, PLATFORM_USER_SEARCH_TEXT_ARGS, PLATFORM_USER_SEARCH_TEXT_RAW_RESPONSE,
-     PLATFORM_USER_SEARCH_TEXT_CONTEXT),
-])
-def test_delinea_commands(command, args, http_response, context, mocker):
-    ss_model = AuthenticationModel("username", "password", "https://test.example.com")
-    ss_model.set_platform_login(True)
-    mocker.patch("DelineaSS.is_platform_or_ss", return_value=ss_model)
-
-    mocker.patch.object(Client, "_generate_token", return_value="Bearer TEST_TOKEN")
-    mocker.patch.object(Client, "_http_request", return_value=http_response)
-
-    client = Client(
-        server_url="https://test.example.com",
-        username="username",
-        password="password",
-        proxy=False,
-        verify=False,
-    )
-=======
-@pytest.mark.parametrize(
-    "command, args, http_response, context",
-    [
-        (secret_password_get_command, GET_PASSWORD_BY_ID_ARGS, GET_PASSWORD_BY_ID_RAW_RESPONSE, GET_PASSWORD_BY_ID_CONTEXT),
-        (secret_username_get_command, GET_USERNAME_BY_ID_ARGS, GET_USERNAME_BY_ID_RAW_RESPONSE, GET_USERNAME_BY_ID_CONTENT),
-        (secret_get_command, SECRET_GET_ARGS, SECRET_GET_RAW_RESPONSE, SECRET_GET_CONTENT),
-        (
-            secret_password_update_command,
-            SECRET_PASSWORD_UPDATE_ARGS,
-            SECRET_PASSWORD_UPDATE_RAW_RESPONSE,
-            SECRET_PASSWORD_UPDATE_CONTEXT,
-        ),
-        (secret_checkout_command, SECRET_CHECKOUT_ARGS, SECRET_CHECKOUT_RAW_RESPONSE, SECRET_CHECKOUT_CONTEXT),
-        (secret_checkin_command, SECRET_CHECKIN_ARGS, SECRET_CHECKIN_RAW_RESPONSE, SECRET_CHECKIN_CONTEXT),
-        (secret_delete_command, SECRET_DELETE_ARGS, SECRET_DELETE_RAW_RESPONSE, SECRET_DELETE_CONTEXT),
-        (folder_create_command, FOLDER_CREATE_ARGS, FOLDER_CREATE_RAW_RESPONSE, FOLDER_CREATE_CONTEXT),
-        (folder_delete_command, FOLDER_DELETE_ARGS, FOLDER_DELETE_RAW_RESPONSE, FOLDER_DELETE_CONTEXT),
-        (folder_update_command, FOLDER_UPDATE_ARGS, FOLDER_UPDATE_RAW_RESPONSE, FOLDER_UPDATE_CONTEXT),
-        (user_delete_command, USER_DELETE_ARGS, USER_DELETE_RAW_RESPONSE, USER_DELETE_CONTEXT),
-        (secret_create_command, SECRET_CREATE_ARGS, SECRET_CREATE_RAW_RESPONSE, SECRET_CREATE_CONTEXT),
-        (user_create_command, USER_CREATE_ARGS, USER_CREATE_RAW_RESPONSE, USER_CREATE_CONTEXT),
-        (user_update_command, USER_UPDATE_ARGS, USER_UPDATE_RAW_RESPONSE, USER_UPDATE_CONTEXT),
-        (
-            secret_rpc_changepassword_command,
-            SECRET_RPC_CHANGE_PASSWORD_ARGS,
-            SECRET_RPC_CHANGE_PASSWORD_RAW_RESPONSE,
-            SECRET_RPC_CHANGE_PASSWORD_CONTEXT,
-        ),
-        (
-            fetch_credentials_command,
-            SECRET_GET_CREDENTIALS_ARGS,
-            SECRET_GET_CREDENTIALS_RAW_RESPONSE,
-            SECRET_GET_CREDENTIALS_CONTEXT,
-        ),
-        (secret_search_name_command, SECRET_SEARCH_NAME_ARGS, SECRET_SEARCH_NAME_RAW_RESPONSE, SECRET_SEARCH_NAME_CONTEXT),
-        (secret_search_command, SEARCH_SECRET_ARGS, SECRET_SEARCH_RAW_RESPONSE, SECRET_SEARCH_CONTEXT),
-        (folder_search_command, SEARCH_FOLDER_ARGS, FOLDER_SEARCH_RAW_RESPONSE, FOLDER_SEARCH_CONTEXT),
-        (user_search_command, SEARCH_USER_ARGS, USER_SEARCH_RAW_RESPONSE, USER_SEARCH_CONTEXT),
-    ],
-)
-def test_delinea_commands(command, args, http_response, context, mocker):
-    mocker.patch.object(Client, "_generate_token")
-    client = Client(server_url="https://test.example.com", username="username", password="password", proxy=False, verify=False)
-
-    mocker.patch.object(Client, "_http_request", return_value=http_response)
->>>>>>> 80d2af6d
-
-    outputs = command(client, **args)
-    results = outputs.to_context()
-
-    assert results.get("EntryContext") == context
+import pytest
+import demistomock as demisto  # noqa: F401
+
+from DelineaSS import Client, AuthenticationModel, \
+    secret_password_get_command, secret_username_get_command, \
+    secret_get_command, secret_password_update_command, \
+    secret_checkout_command, secret_checkin_command, \
+    secret_delete_command, folder_create_command, \
+    folder_delete_command, folder_update_command, \
+    secret_server_user_delete_command, secret_create_command, secret_server_user_create_command, \
+    secret_server_user_update_command, secret_rpc_changepassword_command, \
+    fetch_credentials_command, secret_search_name_command, \
+    secret_search_command, folder_search_command, secret_server_user_search_command, \
+    platform_get_all_users_command, platform_user_delete_command, platform_user_create_command, \
+    platform_user_get_command, platform_user_update_command, platform_get_user_searchbytext_command
+
+from test_data.context import GET_PASSWORD_BY_ID_CONTEXT, \
+    GET_USERNAME_BY_ID_CONTENT, SECRET_GET_CONTENT, \
+    SECRET_PASSWORD_UPDATE_CONTEXT, SECRET_CHECKOUT_CONTEXT, \
+    SECRET_CHECKIN_CONTEXT, SECRET_DELETE_CONTEXT, \
+    FOLDER_CREATE_CONTEXT, FOLDER_DELETE_CONTEXT, FOLDER_UPDATE_CONTEXT, \
+    SECRET_SERVER_USER_DELETE_CONTEXT, SECRET_CREATE_CONTEXT, SECRET_SERVER_USER_CREATE_CONTEXT, \
+    SECRET_SERVER_USER_UPDATE_CONTEXT, SECRET_RPC_CHANGE_PASSWORD_CONTEXT, \
+    SECRET_GET_CREDENTIALS_CONTEXT, SECRET_SEARCH_NAME_CONTEXT, \
+    SECRET_SEARCH_CONTEXT, FOLDER_SEARCH_CONTEXT, SECRET_SERVER_USER_SEARCH_CONTEXT, \
+    PLATFORM_USER_DELETE_CONTEXT, PLATFORM_USER_CREATE_CONTEXT, PLATFORM_USER_UPDATE_CONTEXT, \
+    PLATFORM_USER_GET_CONTEXT, PLATFORM_GET_ALL_USERS_CONTEXT, PLATFORM_USER_SEARCH_TEXT_CONTEXT
+from test_data.http_responses import (GET_PASSWORD_BY_ID_RAW_RESPONSE,
+                                      GET_USERNAME_BY_ID_RAW_RESPONSE, SECRET_CHECKOUT_RAW_RESPONSE,
+                                      SECRET_GET_RAW_RESPONSE, SECRET_PASSWORD_UPDATE_RAW_RESPONSE,
+                                      SECRET_CHECKIN_RAW_RESPONSE, SECRET_DELETE_RAW_RESPONSE,
+                                      FOLDER_CREATE_RAW_RESPONSE, FOLDER_DELETE_RAW_RESPONSE,
+                                      FOLDER_UPDATE_RAW_RESPONSE, SECRET_SERVER_USER_DELETE_RAW_RESPONSE,
+                                      SECRET_CREATE_RAW_RESPONSE, SECRET_RPC_CHANGE_PASSWORD_RAW_RESPONSE,
+                                      SECRET_SERVER_USER_CREATE_RAW_RESPONSE, SECRET_SERVER_USER_UPDATE_RAW_RESPONSE,
+                                      SECRET_GET_CREDENTIALS_RAW_RESPONSE,
+                                      SECRET_SEARCH_NAME_RAW_RESPONSE, SECRET_SEARCH_RAW_RESPONSE, FOLDER_SEARCH_RAW_RESPONSE,
+                                      SECRET_SERVER_USER_SEARCH_RAW_RESPONSE, PLATFORM_USER_DELETE_RAW_RESPONSE,
+                                      PLATFORM_USER_CREATE_RAW_RESPONSE,
+                                      PLATFORM_USER_UPDATE_RAW_RESPONSE, PLATFORM_USER_GET_RAW_RESPONSE,
+                                      PLATFORM_GET_ALL_USERS_RAW_RESPONSE,
+                                      PLATFORM_USER_SEARCH_TEXT_RAW_RESPONSE)
+
+GET_PASSWORD_BY_ID_ARGS = {"secret_id": "4", "autoComment": "TestGetPassword"}
+GET_USERNAME_BY_ID_ARGS = {"secret_id": "4"}
+SECRET_GET_ARGS = {"secret_id": "4", "autoComment": "TestGetSecret"}
+SECRET_PASSWORD_UPDATE_ARGS = {"secret_id": "4", "newpassword": "NEWPASSWORD1", "autoComment": "TestPasswordUpdate"}
+SECRET_CHECKOUT_ARGS = {"secret_id": "3"}
+SECRET_CHECKIN_ARGS = {"secret_id": "4"}
+SECRET_DELETE_ARGS = {"id": "9", "autoComment": "TestDeleteSecret"}
+FOLDER_CREATE_ARGS = {"folderName": "xsoarFolderTest3", "folderTypeId": "1", "parentFolderId": "3"}
+FOLDER_DELETE_ARGS = {"folder_id": "9"}
+FOLDER_UPDATE_ARGS = {"id": "12", "folderName": "xsoarTF3New"}
+SECRET_SERVER_USER_CREATE_ARGS = {"displayName": "dispalyName", "password": "password",
+                                  "userName": "XSOAR", "emailAddress": "example@example.com"}
+SECRET_SERVER_USER_DELETE_ARGS = {"id": "10"}
+SECRET_CREATE_ARGS = {"name": "xsoarSecret", "secrettemplateid": "6003",
+                      "siteid": "1", "checkoutenabled": "true",
+                      "folderid": "3", "machine_item": "my-machine",
+                      "username_item": "my-username",
+                      "password_item": "password_item"}
+SECRET_SERVER_USER_UPDATE_ARGS = {"id": "28", "userName": "UserOne"}
+SECRET_RPC_CHANGE_PASSWORD_ARGS = {"secret_id": "4", "newpassword": "newPassword", "autoComment": "TestPasswordChange"}
+SECRET_GET_CREDENTIALS_ARGS = {"secretids": "4"}
+SECRET_SEARCH_NAME_ARGS = {"search_name": "Sayali"}
+SEARCH_SECRET_ARGS = {"filter_folderid": "145", "filter_searchfield": "Name", "filter_searchtext": "book"}
+SEARCH_FOLDER_ARGS = {"foldername": "admin"}
+SECRET_SERVER_SEARCH_USER_ARGS = {"filter_searchfield": "userName", "filter_searchtext": "Adil", "domainId": "-1"}
+PLATFORM_USER_DELETE_ARGS = {"id": "10"}
+PLATFORM_USER_CREATE_ARGS = {"Name": "Name", "Password": "password",
+                             "DisplayName": "XSOAR", "Mail": "example@example.com"}
+PLATFORM_USER_UPDATE_ARGS = {"ID": "28", "Name": "UserOne"}
+PLATFORM_USER_GET_ARGS = {"userUuidOrUpn": "10"}
+PLATFORM_GET_ALL_USERS_ARGS = {"pageSize": "2"}
+PLATFORM_USER_SEARCH_TEXT_ARGS = {"pageSize": "2"}
+
+
+@pytest.mark.parametrize('command, args, http_response, context', [
+    (secret_password_get_command, GET_PASSWORD_BY_ID_ARGS, GET_PASSWORD_BY_ID_RAW_RESPONSE, GET_PASSWORD_BY_ID_CONTEXT),
+    (secret_username_get_command, GET_USERNAME_BY_ID_ARGS, GET_USERNAME_BY_ID_RAW_RESPONSE, GET_USERNAME_BY_ID_CONTENT),
+    (secret_get_command, SECRET_GET_ARGS, SECRET_GET_RAW_RESPONSE, SECRET_GET_CONTENT),
+    (secret_password_update_command, SECRET_PASSWORD_UPDATE_ARGS, SECRET_PASSWORD_UPDATE_RAW_RESPONSE,
+     SECRET_PASSWORD_UPDATE_CONTEXT),
+    (secret_checkout_command, SECRET_CHECKOUT_ARGS, SECRET_CHECKOUT_RAW_RESPONSE, SECRET_CHECKOUT_CONTEXT),
+    (secret_checkin_command, SECRET_CHECKIN_ARGS, SECRET_CHECKIN_RAW_RESPONSE, SECRET_CHECKIN_CONTEXT),
+    (secret_delete_command, SECRET_DELETE_ARGS, SECRET_DELETE_RAW_RESPONSE, SECRET_DELETE_CONTEXT),
+    (folder_create_command, FOLDER_CREATE_ARGS, FOLDER_CREATE_RAW_RESPONSE, FOLDER_CREATE_CONTEXT),
+    (folder_delete_command, FOLDER_DELETE_ARGS, FOLDER_DELETE_RAW_RESPONSE, FOLDER_DELETE_CONTEXT),
+    (folder_update_command, FOLDER_UPDATE_ARGS, FOLDER_UPDATE_RAW_RESPONSE, FOLDER_UPDATE_CONTEXT),
+    (secret_server_user_delete_command, SECRET_SERVER_USER_DELETE_ARGS, SECRET_SERVER_USER_DELETE_RAW_RESPONSE,
+     SECRET_SERVER_USER_DELETE_CONTEXT),
+    (secret_create_command, SECRET_CREATE_ARGS, SECRET_CREATE_RAW_RESPONSE, SECRET_CREATE_CONTEXT),
+    (secret_server_user_create_command, SECRET_SERVER_USER_CREATE_ARGS, SECRET_SERVER_USER_CREATE_RAW_RESPONSE,
+     SECRET_SERVER_USER_CREATE_CONTEXT),
+    (secret_server_user_update_command, SECRET_SERVER_USER_UPDATE_ARGS, SECRET_SERVER_USER_UPDATE_RAW_RESPONSE,
+     SECRET_SERVER_USER_UPDATE_CONTEXT),
+    (secret_rpc_changepassword_command, SECRET_RPC_CHANGE_PASSWORD_ARGS,
+     SECRET_RPC_CHANGE_PASSWORD_RAW_RESPONSE, SECRET_RPC_CHANGE_PASSWORD_CONTEXT),
+    (fetch_credentials_command, SECRET_GET_CREDENTIALS_ARGS, SECRET_GET_CREDENTIALS_RAW_RESPONSE,
+     SECRET_GET_CREDENTIALS_CONTEXT),
+    (secret_search_name_command, SECRET_SEARCH_NAME_ARGS, SECRET_SEARCH_NAME_RAW_RESPONSE, SECRET_SEARCH_NAME_CONTEXT),
+    (secret_search_command, SEARCH_SECRET_ARGS, SECRET_SEARCH_RAW_RESPONSE, SECRET_SEARCH_CONTEXT),
+    (folder_search_command, SEARCH_FOLDER_ARGS, FOLDER_SEARCH_RAW_RESPONSE, FOLDER_SEARCH_CONTEXT),
+    (secret_server_user_search_command, SECRET_SERVER_SEARCH_USER_ARGS, SECRET_SERVER_USER_SEARCH_RAW_RESPONSE,
+     SECRET_SERVER_USER_SEARCH_CONTEXT),
+    (platform_user_delete_command, PLATFORM_USER_DELETE_ARGS, PLATFORM_USER_DELETE_RAW_RESPONSE, PLATFORM_USER_DELETE_CONTEXT),
+    (platform_user_create_command, PLATFORM_USER_CREATE_ARGS, PLATFORM_USER_CREATE_RAW_RESPONSE,
+     PLATFORM_USER_CREATE_CONTEXT),
+    (platform_user_update_command, PLATFORM_USER_UPDATE_ARGS, PLATFORM_USER_UPDATE_RAW_RESPONSE,
+     PLATFORM_USER_UPDATE_CONTEXT),
+    (platform_user_get_command, PLATFORM_USER_GET_ARGS, PLATFORM_USER_GET_RAW_RESPONSE,
+     PLATFORM_USER_GET_CONTEXT),
+    (platform_get_all_users_command, PLATFORM_GET_ALL_USERS_ARGS, PLATFORM_GET_ALL_USERS_RAW_RESPONSE,
+     PLATFORM_GET_ALL_USERS_CONTEXT),
+    (platform_get_user_searchbytext_command, PLATFORM_USER_SEARCH_TEXT_ARGS, PLATFORM_USER_SEARCH_TEXT_RAW_RESPONSE,
+     PLATFORM_USER_SEARCH_TEXT_CONTEXT),
+])
+def test_delinea_commands(command, args, http_response, context, mocker):
+    ss_model = AuthenticationModel("username", "password", "https://test.example.com")
+    ss_model.set_platform_login(True)
+    mocker.patch("DelineaSS.is_platform_or_ss", return_value=ss_model)
+
+    mocker.patch.object(Client, "_generate_token", return_value="Bearer TEST_TOKEN")
+    mocker.patch.object(Client, "_http_request", return_value=http_response)
+
+    client = Client(
+        server_url="https://test.example.com",
+        username="username",
+        password="password",
+        proxy=False,
+        verify=False,
+    )
+
+    outputs = command(client, **args)
+    results = outputs.to_context()
+
+    assert results.get("EntryContext") == context