Secret Server and Platform is the fully featured Privileged Account Management (PAM) solution available both on premise and in the cloud. It empowers security and IT ops teams to secure and manage all types of privileged accounts and offers the fastest time to value of any PAM solution.
This integration was integrated and tested with version 5.0 of Delinea

## Configure Delinea in Cortex

| **Parameter** | **Description** | **Required** |
| --- | --- | --- |
| url | Server URL \(e.g. https://example.net\) | True |
| credentials | Username | True |
| insecure | Trust any certificate \(not secure\) | False |
| proxy | Use system proxy settings | False |
| isFetchCredentials | Fetches credentials | False |
| credentialobjects | List secret name for fetch credentials \(separated by commas\) | False |

## Commands

You can execute these commands from the CLI, as part of an automation, or in a playbook.
After you successfully execute a command, a DBot message appears in the War Room with the command details.

### delinea-secret-password-get

***
Retrieved password from secret

#### Base Command

`delinea-secret-password-get`

#### Input

| **Argument Name** | **Description** | **Required** |
| --- | --- | --- |
| secret_id | ID secret | Required |

#### Context Output

| **Path** | **Type** | **Description** |
| --- | --- | --- |
| Delinea.Secret.Password | String | Retrieved password from secret  |

#### Command Example

```!delinea-secret-password-get secret_id=2```

#### Context Example

```json
{
    "Delinea": {
        "Secret": {
            "Password": "1234567890"
        }
    }
}
```

### delinea-secret-username-get

***
Retrieved username from secret

#### Base Command

`delinea-secret-username-get`

#### Input

| **Argument Name** | **Description** | **Required** |
| --- | --- | --- |
| secret_id | ID secret | Required |

#### Context Output

| **Path** | **Type** | **Description** |
| --- | --- | --- |
| Delinea.Secret.Username | String | Retrieved username from secret. |

#### Command Example

```!delinea-secret-username-get secret_id=2```

#### Context Example

```json
{
    "Delinea": {
        "Secret": {
            "Username": "w2\\w2"
        }
    }
}
```

### delinea-secret-search-name

***
Search ID secret by field name

#### Base Command

`delinea-secret-search-name`

#### Input

| **Argument Name** | **Description** | **Required** |
| --- | --- | --- |
| search_name | Search name secret. | Required |

#### Context Output

| **Path** | **Type** | **Description** |
| --- | --- | --- |
| Delinea.Secret.Id | String | Retrieved list ID for find secret by field secret name |

#### Command Example

```!delinea-secret-search-name search_name=xsoarSecret```

#### Context Example

```json
{
    "Delinea": {
        "Secret": {
            "Id": [
                5
            ]
        }
    }
}
```

### delinea-secret-password-update

***
Update password for secret

#### Base Command

`delinea-secret-password-update`

#### Input

| **Argument Name** | **Description** | **Required** |
| --- | --- | --- |
| secret_id | ID secret for update  password | Required |
| newpassword | Value new password for secret | Required |

#### Context Output

| **Path** | **Type** | **Description** |
| --- | --- | --- |
| Delinea.Secret.Newpassword | String | New password changed for secret |

#### Command Example

```!delinea-secret-password-update secret_id=2 newpassword=12345```

#### Context Example

```json
{
    "Delinea": {
        "Secret": {
            "Newpassword": "12345"
        }
    }
}
```

### delinea-secret-checkout

***
Check Out a secret

#### Base Command

`delinea-secret-checkout`

#### Input

| **Argument Name** | **Description** | **Required** |
| --- | --- | --- |
| secret_id | ID secret for check out command | Required |

#### Context Output

| **Path** | **Type** | **Description** |
| --- | --- | --- |
| Delinea.Secret.Checkout | String | Return call command Check Out |

#### Command Example

```!delinea-secret-checkout secret_id=2```

#### Context Example

```json
{
    "Delinea": {
        "Secret": {
            "Checkout": {
              "responseCodes":null
            }
        }
    }
}
```

### delinea-secret-checkin

***
Check In a secret

#### Base Command

`delinea-secret-checkin`

#### Input

| **Argument Name** | **Description** | **Required** |
| --- | --- | --- |
| secret_id | Secret ID. | Required |

#### Context Output

| **Path** | **Type** | **Description** |
| --- | --- | --- |
| Delinea.Secret.Checkin | String | Secret object |

#### Command Example

```!delinea-secret-checkin secret_id=13```

#### Context Example

```json
{
    "Delinea": {
        "Secret": {
            "Checkin": {
                "active": true,
                "autoChangeEnabled": false,
                "checkOutEnabled": true,
                "checkedOut": false,
                "createDate": "2020-12-15T09:13:49.487",
                "daysUntilExpiration": null,
                "doubleLockEnabled": false,
                "extendedFields": null,
                "folderId": 3,
                "hidePassword": false,
                "id": 13,
                "inheritsPermissions": true,
                "isOutOfSync": false,
                "isRestricted": true,
                "lastAccessed": null,
                "lastHeartBeatStatus": "Pending",
                "lastPasswordChangeAttempt": "0001-01-01T00:00:00",
                "name": "secretT",
                "outOfSyncReason": "",
                "requiresApproval": false,
                "requiresComment": false,
                "responseCodes": null,
                "secretTemplateId": 6003,
                "secretTemplateName": "Windows Account",
                "siteId": 1
            }
        }
    }
}
```

### delinea-folder-create

***
Create a new secret folder

#### Base Command

`delinea-folder-create`

#### Input

| **Argument Name** | **Description** | **Required** |
| --- | --- | --- |
| foldername | Folder name | Required |
| foldertypeid | Folder type ID(1=&lt; ID =&lt; 3 | Required |
| parentfolderid | Parent folder ID | Required |
| inheritPermissions | Whether the folder should inherit permissions from its parent (default: true) | Optional |
| inheritSecretPolicy | Whether the folder should inherit the secret policy. Defaults to true unless creating a root folder. | Optional |
| secretPolicyId | Secret policy ID | Optional |

#### Context Output

| **Path** | **Type** | **Description** |
| --- | --- | --- |
| Delinea.Folder.Create | Unknown | New object folder |

#### Command Example

```!delinea-folder-create foldername="xsoarFolderTest" foldertypeid="1" parentfolderid="3"```

#### Context Example

```json
{
    "Delinea": {
        "Folder": {
            "Create": {
                "childFolders": null,
                "folderName": "xsoarFolderTest",
                "folderPath": "\\Personal Folders\\XSOAR integration\\xsoarFolderTest",
                "folderTypeId": 1,
                "id": 5,
                "inheritPermissions": false,
                "inheritSecretPolicy": false,
                "parentFolderId": 3,
                "secretPolicyId": -1,
                "secretTemplates": null
            }
        }
    }
}
```

### delinea-folder-search

***
Search folder by name folder

#### Base Command

`delinea-folder-search`

#### Input

| **Argument Name** | **Description** | **Required** |
| --- | --- | --- |
| foldername | Search name folder | Required |

#### Context Output

| **Path** | **Type** | **Description** |
| --- | --- | --- |
| Delinea.Folder.Id | String | Retrieved folder ID from search query |

#### Command Example

```!delinea-folder-search foldername="xsoarFolderTest"```

#### Context Example

```json
{
    "Delinea": {
        "Folder": {
            "Id": [
                5
            ]
        }
    }
}
```

#### Command Example

```!delinea-folder-delete folder_id="18"```

#### Context Example

```json
{
    "Delinea": {
        "Folder": {
            "Delete": {
                "id": 18,
                "objectType": "Folder",
                "responseCodes": []
            }
        }
    }
}
```

### delinea-secret-get

***
Get secret object by ID secret

#### Base Command

`delinea-secret-get`

#### Input

| **Argument Name** | **Description** | **Required** |
| --- | --- | --- |
| secret_id | ID for secret | Required |

#### Context Output

| **Path** | **Type** | **Description** |
| --- | --- | --- |
| Delinea.Secret | String | Secret object |

#### Command Example

```!delinea-secret-get secret_id=2```

#### Context Example

```json
{
    "Delinea": {
        "Secret": {
            "accessRequestWorkflowMapId": -1,
            "active": true,
            "allowOwnersUnrestrictedSshCommands": false,
            "autoChangeEnabled": false,
            "autoChangeNextPassword": "2$C$7vl8*SN@",
            "checkOutChangePasswordEnabled": false,
            "checkOutEnabled": true,
            "checkOutIntervalMinutes": -1,
            "checkOutMinutesRemaining": 30,
            "checkOutUserDisplayName": "XSOAR integration",
            "checkOutUserId": 3,
            "checkedOut": true,
            "doubleLockId": -1,
            "enableInheritPermissions": true,
            "enableInheritSecretPolicy": true,
            "failedPasswordChangeAttempts": 0,
            "folderId": 3,
            "id": 2,
            "isDoubleLock": false,
            "isOutOfSync": false,
            "isRestricted": true,
            "items": [
                {
                    "fieldDescription": "The Server or Location of the Windows Machine.",
                    "fieldId": 83,
                    "fieldName": "Machine",
                    "fileAttachmentId": null,
                    "filename": null,
                    "isFile": false,
                    "isNotes": false,
                    "isPassword": false,
                    "itemId": 5,
                    "itemValue": "192.168.100.1",
                    "slug": "machine"
                },
                {
                    "fieldDescription": "The Username of the Windows User.",
                    "fieldId": 86,
                    "fieldName": "Username",
                    "fileAttachmentId": null,
                    "filename": null,
                    "isFile": false,
                    "isNotes": false,
                    "isPassword": false,
                    "itemId": 6,
                    "itemValue": "w2\\w2",
                    "slug": "username"
                },
                {
                    "fieldDescription": "The password of the Windows User.",
                    "fieldId": 85,
                    "fieldName": "Password",
                    "fileAttachmentId": null,
                    "filename": null,
                    "isFile": false,
                    "isNotes": false,
                    "isPassword": true,
                    "itemId": 7,
                    "itemValue": "1234567890",
                    "slug": "password"
                },
                {
                    "fieldDescription": "Any additional notes.",
                    "fieldId": 84,
                    "fieldName": "Notes",
                    "fileAttachmentId": null,
                    "filename": null,
                    "isFile": false,
                    "isNotes": true,
                    "isPassword": false,
                    "itemId": 8,
                    "itemValue": "",
                    "slug": "notes"
                }
            ],
            "lastHeartBeatCheck": "0001-01-01T00:00:00",
            "lastHeartBeatStatus": "Pending",
            "lastPasswordChangeAttempt": "0001-01-01T00:00:00",
            "launcherConnectAsSecretId": -1,
            "name": "test-w2",
            "outOfSyncReason": "",
            "passwordTypeWebScriptId": -1,
            "proxyEnabled": false,
            "requiresApprovalForAccess": false,
            "requiresComment": false,
            "responseCodes": [],
            "restrictSshCommands": false,
            "secretPolicyId": -1,
            "secretTemplateId": 6003,
            "secretTemplateName": "Windows Account",
            "sessionRecordingEnabled": false,
            "siteId": 1
        }
    }
}
```

### delinea-secret-search

***
Search secret ID by multiply params

#### Base Command

`delinea-secret-search`

#### Input

| **Argument Name** | **Description** | **Required** |
| --- | --- | --- |
| filter.allowDoubleLocks | Whether to allow DoubleLocks as part of the search. True by default | Optional |
| filter.doNotCalculateTotal | Whether to return the total number of secrets matching the filters. False by default | Optional |
| filter.doubleLockId | Only include Secrets with this DoubleLock ID assigned in the search results | Optional |
| filter.extendedFields | Names of Secret Template fields to return. Only exposed fields can be returned. | Optional |
| filter.extendedTypeId | Return only secrets matching a certain extended type | Optional |
| filter.folderId | Return only secrets within a certain folder | Optional |
| filter.heartbeatStatus | Return only secrets with a certain heartbeat status | Optional |
| filter.includeActive | Whether to include active secrets in results (when excluded equals true) | Optional |
| filter.includeInactive | Whether to include inactive secrets in results | Optional |
| filter.includeRestricted | Whether to include restricted secrets in results   | Optional |
| filter.isExactMatch | Whether to do an exact match of the search text or a partial match | Optional |
| filter.onlyRPCEnabled | Whether to only include secrets whose template has Remote Password Changing enabled | Optional |
| filter.onlySharedWithMe | When true only Secrets where you are not the owner and the Secret was shared explicitly with your user id will be returned. | Optional |
| filter.passwordTypeIds | Return only secrets matching certain password types | Optional |
| filter.permissionRequired | Specify whether to filter by List, View, Edit, or Owner permission. Default is List. (List = 1, View = 2, Edit = 3, Owner = 4 | Optional |
| filter.scope | Specify whether to search AllSecrets, Recent, or Favorites (All = 1, Recent = 2,Favorites = 3 | Optional |
| filter.searchField | Field to search | Optional |
| filter.searchFieldSlug | Field-slug to search. This will override SearchField. | Optional |
| filter.searchText | Search text | Optional |
| filter.secretTemplateId | Return only secrets matching a certain template | Optional |
| filter.siteId | Return only secrets within a certain site | Optional |
| skip | Number of records to skip before taking results | Optional |
| sortBy[0].direction | Sort direction | Optional |
| sortBy[0].name | Sort field name | Optional |
| sortBy[0].priority | Priority index. Sorts with lower values are executed earlier | Optional |
| take | Maximum number of records to include in results | Optional |
| filter.includeSubFolders | Whether to include secrets in subfolders of the specified folder | Optional |

#### Context Output

| **Path** | **Type** | **Description** |
| --- | --- | --- |
| Delinea.Secret.Secret | String | Search secret object |

#### Command Example
<<<<<<< HEAD
```!delinea-secret-search filter_searchfields="username" filter_searchtext="xsoar"```
=======

```!delinea-user-search filter_searchfields="username" filter_searchtext="xsoar"```
>>>>>>> 80d2af6d

#### Context Example

```json
{
    "Delinea": {
        "Secret": {
            "Secret": [
                5
            ]
        }
    }
}
```

### delinea-folder-update

***
Update a single secret folder by ID

#### Base Command

`delinea-folder-update`

#### Input

| **Argument Name** | **Description** | **Required** |
| --- | --- | --- |
| folderName | Folder name | Optional |
| folderTypeId | Folder type ID | Optional |
| id | Folder ID. Must match ID in path | Required |
| inheritPermissions | Whether the folder inherits permissions from its parent | Optional |
| inheritSecretPolicy | Whether the folder inherits the secret policy | Optional |
| parentFolderId | ID parent folder | Optional |
| secretPolicyId | Secret Policy ID | Optional |

#### Context Output

| **Path** | **Type** | **Description** |
| --- | --- | --- |
| Delinea.Folder.Update | String | Retrieved return operation update folder |

#### Command Example

```!delinea-folder-update id=4 foldername="SafexsoarTest"```

#### Context Example

```json
{
    "Delinea": {
        "Folder": {
            "Update": {
                "childFolders": null,
                "folderName": "SafexsoarTest",
                "folderPath": "\\Personal Folders\\XSOAR integration\\SafexsoarTest",
                "folderTypeId": 1,
                "id": 4,
                "inheritPermissions": false,
                "inheritSecretPolicy": false,
                "parentFolderId": 3,
                "secretPolicyId": -1,
                "secretTemplates": null
            }
        }
    }
}
```

### delinea-secret-create

***
Create new object Secret

#### Base Command

`delinea-secret-create`

#### Input

| **Argument Name** | **Description** | **Required** |
| --- | --- | --- |
| autoChangeEnabled | AutoChangeEnabled options | Optional |
| checkOutChangePasswordEnabled | CheckOutChangePasswordEnabled options | Optional |
| checkOutEnabled | Whether secret checkout is enabled | Optional |
| checkOutIntervalMinutes | Checkout interval, in minutes (integer) | Optional |
| enableInheritPermissions | Whether the secret inherits permissions from the containing folder | Optional |
| enableInheritSecretPolicy | Whether the secret policy is inherited from the containing folder | Optional |
| folderId | Secret folder ID. May be null unless secrets are required to be in folders.(integer) | Optional |
| launcherConnectAsSecretId | LauncherConnectAsSecretId(integer) | Optional |
| name | Secret name | Required |
| passwordTypeWebScriptId | passwordTypeWebScriptId options(integer) | Optional |
| proxyEnabled | proxyEnabled options | Optional |
| requiresCommen | requiresCommen options | Optional |
| secretPolicyId | secretPolicyId options(integer) | Optional |
| secretTemplateId | Secret Template ID (integer) | Required |
| sessionRecordingEnabled | sessionRecordingEnabled options | Optional |
| siteId | siteId options (integer) | Required |
| sshKeyArgs | sshKeyArgs options(list args) | Optional |
| domain_item | Item Domain for secret. If need to select template. | Optional |
| machine_item | Item Machine for secret. If need to select template. | Optional |
| username_item | Item Username for secret.If need to select template. | Optional |
| password_item | Item Password for secret.If need to select template. | Optional |
| notes_item | Item Notes for secret.IF  need to select template. | Optional |

#### Context Output

| **Path** | **Type** | **Description** |
| --- | --- | --- |
| Delinea.Secret.Create | String | Secret Model |

#### Command Example

```!delinea-secret-create name="xsoarSecret" secrettemplateid="6003" siteid="1" checkoutenabled=true folderid=3 machine_item="my-machine" username_item="my-username" password_item="XXXXXX@@@@@####"```

#### Context Example

```json
{
    "Delinea": {
        "Secret": {
            "Create": {
                "accessRequestWorkflowMapId": -1,
                "active": true,
                "allowOwnersUnrestrictedSshCommands": false,
                "autoChangeEnabled": false,
                "autoChangeNextPassword": null,
                "checkOutChangePasswordEnabled": false,
                "checkOutEnabled": true,
                "checkOutIntervalMinutes": -1,
                "checkOutMinutesRemaining": 0,
                "checkOutUserDisplayName": "",
                "checkOutUserId": 0,
                "checkedOut": false,
                "doubleLockId": 0,
                "enableInheritPermissions": true,
                "enableInheritSecretPolicy": false,
                "failedPasswordChangeAttempts": 0,
                "folderId": 3,
                "id": 5,
                "isDoubleLock": false,
                "isOutOfSync": false,
                "isRestricted": true,
                "items": [
                    {
                        "fieldDescription": "The Server or Location of the Windows Machine.",
                        "fieldId": 83,
                        "fieldName": "Machine",
                        "fileAttachmentId": null,
                        "filename": null,
                        "isFile": false,
                        "isNotes": false,
                        "isPassword": false,
                        "itemId": 19,
                        "itemValue": "my-machine",
                        "slug": "machine"
                    },
                    {
                        "fieldDescription": "The Username of the Windows User.",
                        "fieldId": 86,
                        "fieldName": "Username",
                        "fileAttachmentId": null,
                        "filename": null,
                        "isFile": false,
                        "isNotes": false,
                        "isPassword": false,
                        "itemId": 20,
                        "itemValue": "my-username",
                        "slug": "username"
                    },
                    {
                        "fieldDescription": "The password of the Windows User.",
                        "fieldId": 85,
                        "fieldName": "Password",
                        "fileAttachmentId": null,
                        "filename": null,
                        "isFile": false,
                        "isNotes": false,
                        "isPassword": true,
                        "itemId": 21,
                        "itemValue": "XXXXXX@@@@@####",
                        "slug": "password"
                    },
                    {
                        "fieldDescription": "Any additional notes.",
                        "fieldId": 84,
                        "fieldName": "Notes",
                        "fileAttachmentId": null,
                        "filename": null,
                        "isFile": false,
                        "isNotes": true,
                        "isPassword": false,
                        "itemId": 22,
                        "itemValue": "",
                        "slug": "notes"
                    }
                ],
                "lastHeartBeatCheck": "0001-01-01T00:00:00",
                "lastHeartBeatStatus": "Pending",
                "lastPasswordChangeAttempt": "0001-01-01T00:00:00",
                "launcherConnectAsSecretId": -1,
                "name": "xsoarSecret",
                "outOfSyncReason": "",
                "passwordTypeWebScriptId": -1,
                "proxyEnabled": false,
                "requiresApprovalForAccess": false,
                "requiresComment": false,
                "responseCodes": [],
                "restrictSshCommands": false,
                "secretPolicyId": -1,
                "secretTemplateId": 6003,
                "secretTemplateName": "Windows Account",
                "sessionRecordingEnabled": false,
                "siteId": 1
            }
        }
    }
}
```

### delinea-secret-delete

***
Delete secret

#### Base Command

`delinea-secret-delete`

#### Input

| **Argument Name** | **Description** | **Required** |
| --- | --- | --- |
| id | ID secret for delete | Required |

#### Context Output

| **Path** | **Type** | **Description** |
| --- | --- | --- |
| Delinea.Secret.Delete | String | Information about an object that was deleted |

#### Command Example

```!delinea-secret-delete id=2```

#### Context Example

```json
{
    "Delinea": {
        "Secret": {
            "Deleted": {
                "id": 2,
                "objectType": "Secret",
                "responseCodes": []
            }
        }
    }
}
```

<<<<<<< HEAD

### delinea-secret-server-user-create
=======
### delinea-user-create

>>>>>>> 80d2af6d
***
Create a new user

#### Base Command

<<<<<<< HEAD
`delinea-secret-server-user-create`
=======
`delinea-user-create`

>>>>>>> 80d2af6d
#### Input

| **Argument Name** | **Description** | **Required** |
| --- | --- | --- |
| displayName | User display name | Required |
| password | Password for new user | Required |
| userName | Username | Required |
| adGuid | Active Directory unique identifier | Optional |
| domainId | Active Directory domain ID | Optional |
| duoTwoFactor | Whether Duo two-factor authentication is enabled | Optional |
| emailAddress | User email address | Optional |
| enabled | Whether the user account is enabled | Optional |
| fido2TwoFactor | Whether Duo two-factor authentication is enabled | Optional |
| isApplicationAccount | IsApplicationAccount | Optional |
| oathTwoFactor | Whether OATH two-factor authentication is enabled | Optional |
| radiusTwoFactor | Whether RADIUS two-factor authentication is enabled | Optional |
| radiusUserName | RADIUS username | Optional |
| twoFactor | Whether two-factor authentication is enabled | Optional |

#### Context Output

<<<<<<< HEAD
| **Path**                          | **Type** | **Description** |
|-----------------------------------|----------|-----------------|
| Delinea.Secret.Server.User.Create | String   | User Model      | 


#### Command Example
```!delinea-secret-server-user-create displayname="UserOne" password="12345" username="UserOne" ```
=======
| **Path** | **Type** | **Description** |
| --- | --- | --- |
| Delinea.User.Create | String | User Model |

#### Command Example

```!delinea-user-create displayname="UserOne" password="12345" username="UserOne"```
>>>>>>> 80d2af6d

#### Context Example

```json
{
    "Delinea": {
        "User": {
            "Create": {
              "adAccountExpires":"0001-01-01T00:00:00",
     "adGuid":null,
     "created":"2022-06-01T08:31:15.275Z",
     "dateOptionId":-1,
     "displayName":"UserOne",
     "domainId":-1,
     "duoTwoFactor":false,
     "emailAddress":null,
     "enabled":true,
     "externalUserSource":"None",
     "fido2TwoFactor":false,
     "id":29,
     "ipAddressRestrictions":null,
     "isApplicationAccount":false,
     "isEmailCopiedFromAD":false,
     "isEmailVerified":false,
     "isLockedOut":false,
     "lastLogin":0001-01-01T00:00:00,
     "lastSessionActivity":null,
     "lockOutReason":null,
     "lockOutReasonDescription":null,
     "loginFailures":0,
     "mustVerifyEmail":false,
     "oathTwoFactor":false,
     "oathVerified":false,
     "passwordLastChanged":"0001-01-01T00:00:00",
     "personalGroupId":0,
     "radiusTwoFactor":false,
     "radiusUserName":null,
     "resetSessionStarted":"0001-01-01T00:00:00",
     "slackId":null,
     "timeOptionId":-1,
     "twoFactor":false,
     "unixAuthenticationMethod":Password,
     "userLcid":0,
     "userName":"UserOne",
     "verifyEmailSentDate":"0001-01-01T00:00:00"
            }
        }
    }
}

```

<<<<<<< HEAD
### delinea-secret-server-user-search
=======
### delinea-user-search

>>>>>>> 80d2af6d
***
Search, filter, sort, and page users

#### Base Command

`delinea-secret-server-user-search`

#### Input

| **Argument Name** | **Description** | **Required** |
| --- | --- | --- |
| filter.domainId | Filter users by Active Directory domain (integer) | Optional |
| filter.includeInactive | Whether to include inactive users in the results | Optional |
| filter.searchFields | Fields to search | Optional |
| filter.searchText | Search text | Optional |
| skip | Number of records to skip before taking results | Optional |
| sortBy[0].direction | Sort direction | Optional |
| sortBy[0].name | Sort field name | Optional |
| sortBy[0].priority | Priority index. Sorts with lower values are executed earlier (integer) | Optional |
| take | Maximum number of records to include in results(integer) | Optional |

#### Context Output

| **Path** | **Type** | **Description** |
| --- | --- | --- |
<<<<<<< HEAD
| Delinea.Secret.Server.User.Search | String | Specify paging and sorting options for querying records and returning results | 


#### Command Example
```!delinea-secret-server-user-search filter_searchfields="userName" filter_searchtext="xsoarUser"```
=======
| Delinea.User.Search | String | Specify paging and sorting options for querying records and returning results |

#### Command Example

```!delinea-user-search filter_searchfields="userName" filter_searchtext="xsoarUser"```
>>>>>>> 80d2af6d

#### Context Example

```json
{
    "Delinea": {
        "User": {
            "Search": null
        }
    }
}
```

<<<<<<< HEAD

### delinea-secret-server-user-update
=======
### delinea-user-update

>>>>>>> 80d2af6d
***
Update a single user by ID

#### Base Command

<<<<<<< HEAD
`delinea-secret-server-user-update`
=======
`delinea-user-update`

>>>>>>> 80d2af6d
#### Input

| **Argument Name** | **Description** | **Required** |
| --- | --- | --- |
| id | User ID | Required |
| dateOptionId | DateOptionId(integer) | Optional |
| displayName | Display name | Optional |
| duoTwoFactor | Whether Duo two-factor authentication is enabled | Optional |
| emailAddress | E-mail | Optional |
| enabled | Whether the user account is enabled | Optional |
| fido2TwoFactor | Whether FIDO2 two-factor authentication is enabled | Optional |
| groupOwners | GroupOwners(integer) | Optional |
| isApplicationAccount | IsApplicationAccount | Optional |
| isGroupOwnerUpdate | isGroupOwnerUpdate | Optional |
| isLockedOut | Whether the user is locked out | Optional |
| loginFailures | Number of login failures | Optional |
| oathTwoFactor | Whether OATH two-factor authentication is enabled | Optional |
| password | Password | Optional |
| radiusTwoFactor | Whether RADIUS two-factor authentication is enabled | Optional |
| radiusUserName | RADIUS username | Optional |
| timeOptionId | timeOptionId (integer) | Optional |
| twoFactor | Whether two-factor authentication is enabled | Optional |

#### Context Output

| **Path** | **Type** | **Description** |
| --- | --- | --- |
<<<<<<< HEAD
| Delinea.Secret.Server.User.Update | String | User Model | 


#### Command Example
```!delinea-secret-server-user-update id=28 displayname="myTestUser"```
=======
| Delinea.User.Update | String | User Model |

#### Command Example

```!delinea-user-update id=28 displayname="myTestUser"```
>>>>>>> 80d2af6d

#### Context Example

```json
{
    "Delinea": {
        "User": {
            "Update": {
<<<<<<< HEAD
            		"unixAuthenticationMethod":"Password",
					"enabled":true,
					"passwordLastChanged":"0001-01-01T00:00:00",
					"isEmailCopiedFromAD":false,
					"isApplicationAccount":false,
					"lockOutReason":null,
					"created":"2022-06-01T08:09:39",
					"radiusUserName":"UserOne",
					"radiusTwoFactor":false,
					"verifyEmailSentDate":"0001-01-01T00:00:00",
					"adAccountExpires":"0001-01-01T00:00:00",
					"slackId":null,
					"adGuid":null,
					"displayName":"myTestUser",
					"oathVerified":false,
					"lastSessionActivity":null,
					"externalUserSource":"None",
					"loginFailures":0,
					"lastLogin":"0001-01-01T00:00:00",
					"ipAddressRestrictions":null,
					"oathTwoFactor":false,
					"lockOutReasonDescription":null,
					"userName":"UserOne",
					"fido2TwoFactor":false,
					"emailAddress":null,
					"resetSessionStarted":"0001-01-01T00:00:00",
					"mustVerifyEmail":false,
					"isEmailVerified":false,
					"personalGroupId":0,
					"isLockedOut":false,
					"id":28,
					"twoFactor":false,
					"duoTwoFactor":false,
					"timeOptionId":-1,
					"userLcid":0,
					"dateOptionId":-1,
					"domainId":-1
            }
        }
    }
}

```


### delinea-secret-server-user-delete
=======
              "unixAuthenticationMethod":"Password",
     "enabled":true,
     "passwordLastChanged":"0001-01-01T00:00:00",
     "isEmailCopiedFromAD":false,
     "isApplicationAccount":false,
     "lockOutReason":null,
     "created":"2022-06-01T08:09:39",
     "radiusUserName":"UserOne",
     "radiusTwoFactor":false,
     "verifyEmailSentDate":"0001-01-01T00:00:00",
     "adAccountExpires":"0001-01-01T00:00:00",
     "slackId":null,
     "adGuid":null,
     "displayName":"myTestUser",
     "oathVerified":false,
     "lastSessionActivity":null,
     "externalUserSource":"None",
     "loginFailures":0,
     "lastLogin":"0001-01-01T00:00:00",
     "ipAddressRestrictions":null,
     "oathTwoFactor":false,
     "lockOutReasonDescription":null,
     "userName":"UserOne",
     "fido2TwoFactor":false,
     "emailAddress":null,
     "resetSessionStarted":"0001-01-01T00:00:00",
     "mustVerifyEmail":false,
     "isEmailVerified":false,
     "personalGroupId":0,
     "isLockedOut":false,
     "id":28,
     "twoFactor":false,
     "duoTwoFactor":false,
     "timeOptionId":-1,
     "userLcid":0,
     "dateOptionId":-1,
     "domainId":-1,
            }
        }
    }
}

```

### delinea-user-delete

>>>>>>> 80d2af6d
***
Delete a user by ID

#### Base Command

<<<<<<< HEAD
`delinea-secret-server-user-delete`
=======
`delinea-user-delete`

>>>>>>> 80d2af6d
#### Input

| **Argument Name** | **Description** | **Required** |
| --- | --- | --- |
| id | User ID | Required |

#### Context Output

| **Path** | **Type** | **Description** |
| --- | --- | --- |
<<<<<<< HEAD
| Delinea.Secret.Server.User.Delete | String | Information about an object that was deleted | 


#### Command Example
```!delinea-secret-server-user-delete id=5 ```
=======
| Delinea.User.Delete | String | Information about an object that was deleted |

#### Command Example

```!delinea-user-delete id=5```
>>>>>>> 80d2af6d

#### Context Example

```json
{
    "Delinea": {
        "User": {
            "Delete": {
                "id": 5,
                "objectType": "User",
                "responseCodes": null
            }
        }
    }
}
```

### delinea-secret-rpc-changepassword

***
Change a secret's password

#### Base Command

`delinea-secret-rpc-changepassword`

#### Input

| **Argument Name** | **Description** | **Required** |
| --- | --- | --- |
| secret_id | Secret ID | Required |
| newPassword | New secret password | Required |

#### Context Output

| **Path** | **Type** | **Description** |
| --- | --- | --- |
| Delinea.Secret.ChangePassword | String | Secret summary object |

#### Command Example

```!delinea-secret-rpc-changepassword secret_id=4 newPassword="Test000"```

#### Context Example

```json
{
    "Delinea": {
        "Secret": {
            "ChangePassword": {
                "active": true,
                "autoChangeEnabled": false,
                "checkOutEnabled": false,
                "checkedOut": false,
                "createDate": "2020-11-02T18:06:07.357",
                "daysUntilExpiration": null,
                "doubleLockEnabled": false,
                "extendedFields": null,
                "folderId": -1,
                "hidePassword": false,
                "id": 4,
                "inheritsPermissions": false,
                "isOutOfSync": false,
                "isRestricted": false,
                "lastAccessed": null,
                "lastHeartBeatStatus": "Success",
                "lastPasswordChangeAttempt": "0001-01-01T00:00:00",
                "name": "g1-machine",
                "outOfSyncReason": "",
                "requiresApproval": false,
                "requiresComment": false,
                "responseCodes": null,
                "secretTemplateId": 6007,
                "secretTemplateName": "Unix Account (SSH)",
                "siteId": 1
            }
        }
    }
}
```

### delinea-fetch-users

***
Fetch credentials from secret

#### Base Command

`delinea-fetch-users`

#### Input

NO input argumets

#### Context Output

| **Path** | **Type** | **Description** |
| --- | --- | --- |
| Delinea.User.Credentials | String | Secret credential objects |

#### Command Example

```!delinea-fetch-users```

#### Context Example

```json
[
    {
        "name": "4219",
        "password": "test3",
        "user": "test3"
    },
    {
        "name": "4217",
        "password": "dhPQhf1d@!E",
        "user": "secret2"
    }
]
```

### delinea-platform-user-create
***
Create a new user in Platform


#### Base Command

`delinea-platform-user-create`
#### Input

| **Argument Name**     | **Description**                                                                                                                             | **Required** |
|-----------------------|---------------------------------------------------------------------------------------------------------------------------------------------|--------------|
| MobileNumber          | The user mobile number.                                                                                                                     | Optional     |
| ID                    | The UUID of the cloud user to change.                                                                                                       | Optional     |
| InEverybodyRole       | The user is in the Everybody role?                                                                                                          | Optional     |
| CmaRedirectedUserUuid | The MFA redirected user UUID.                                                                                                               | Optional     |
| OfficeNumber          | The user office number.                                                                                                                     | Optional     |
| ReportsTo             | The user reports to this user UUID.                                                                                                         | Optional     |
| PreferredCulture      | The user preferred culture.                                                                                                                 | Optional     |
| DisplayName           | The user display.                                                                                                                           | Optional     |
| Password              | Password for new user. The password used to log in.                                                                                         | Required     |
| Name                  | The user name.                                                                                                                              | Required     |
| AccountExp            | Account expires date/time.                                                                                                                  | Optional     |
| PasswordNeverExpire   | Does user's password expire?                                                                                                                | Optional     |
| Mail                  | The User email.                                                                                                                             | Optional     |
| ServiceUser           | Whether this is a service account. Service accounts are used for automation, cannot log in using the UI, and do not consume a user license. | Optional     |
| Description           | The User description.                                                                                                                       | Optional     |
| HomeNumber            | The user home number.                                                                                                                       | Optional     |

#### Context Output

| **Path**                     | **Type** | **Description** |
|------------------------------|----------|-----------------|
| Delinea.Platform.User.Create | String   | Result          | 


#### Command Example
```!delinea-platform-user-create Password="Test@123" Name="uniquexsoar1" ServiceUser="true"```

#### Context Example
```json
{
    "Delinea": {
      "Platform" : {
          "User": {
              "Create": {
                  "Result": "a09eb441-f0a0-4894-a129-af4e0b3559d6",
                  "success": true,
                  "Message": null,
                  "MessageID": null,
                  "Exception": null,
                  "ErrorID": null,
                  "ErrorCode": null,
                  "IsSoftError": false,
                  "InnerExceptions": null
            }
          }
        }
      }
    }
```

### delinea-platform-user-get
***
Get single user by uuid


#### Base Command

`delinea-platform-user-get`

#### Input

| **Argument Name**      | **Description**                                               | **Required** |
|------------------------|---------------------------------------------------------------|--------------|
| userUuidOrUpn          | Fetches a Platform user by uuid or upn                        | Required     |
 


#### Context Output

| **Path**                  | **Type** | **Description** |
|---------------------------|----------|-----------------|
| Delinea.Platform.User.Get | String   | User Model      | 


#### Command Example
```!delinea-platform-user-get userUuidOrUpn="09b9a9b0-6ce8-465f-ab03-65766d33b05e" ```

#### Context Example

```json
{
    "Delinea": {
        "Platform": {
          "User": {
            "Get": {
                "directoryServiceUuid": "09b9a9b0-6ce8-465f-ab03-65766d33b05e",
                "directoryServiceName": "Delinea",
                "directoryInstanceName": "Delinea",
                "uuid": "c2c7bcc6-9560-44e0-8dff-5be221cd37ee",
                "name": "admin@loud",
                "displayName": "admin",
                "state": "Active",
                "lastLogin": "2025-09-29T13:37:19.4639582Z",
                "lastInvite": "2025-04-16T17:38:47.0519372Z",
                "platformMembershipType": "Employee",
                "_drn": "drn:dws:76a86745-ca2c-4ff2-ac98-463428440b8a:identity:platformuser/platform/09b9a9b0-6ce8-465f-ab03-65766d33b05e/c2c7bcc6-9560-44e0-8dff-5be221cd37we",
                "_links": {
                  "self": {
                    "href": "/api/users/c2c7bcc6-9560-44e0-8dff-5be221cd37ee",
                    "method": "GET",
                    "drn": "drn:dws:76a86745-ca2c-4ff2-ac98-463428440b8a:identity:platformuser/platform/09b9a9b0-6ce8-465f-ab03-65766d33b05e/c2c7bcc6-9560-44e0-8dff-5be221cd37we",
                    "title": "PlatformUser(Platform): admin"
                  },
                  "directory-users": [
                    {
                      "href": "/api/directory-services/09B9A9B0-6CE8-465F-AB03-65766D33B05R/users/c2c7bcc6-9560-44e0-8dff-5be221cd37et",
                      "method": "GET",
                      "drn": "drn:dws:76a86745-ca2c-4ff2-ac98-463428343b8a:identity:user/delinea/09b9a9b0-6ce8-465f-ab03-65766d33b05e/c2c7bcc6-9560-44e0-8dff-5be221cd37we",
                      "title": "User(Delinea): admin"
                    }
                  ]
                }
            }
          }
        }
    }
}
```


### delinea-platform-user-update
***
Update a single user by ID


#### Base Command

`delinea-platform-user-update`
#### Input

| **Argument Name**     | **Description**                                                                                                                              | **Required** |
|-----------------------|----------------------------------------------------------------------------------------------------------------------------------------------|--------------|
| MobileNumber          | The user mobile number.                                                                                                                      | Optional     |
| ID                    | The UUID of the cloud user to change.                                                                                                        | Required     |
| InEverybodyRole       | The user is in the Everybody role?                                                                                                           | Optional     |
| CmaRedirectedUserUuid | The MFA redirected user uuid.                                                                                                                | Optional     |
| OfficeNumber          | The user office number.                                                                                                                      | Optional     |
| ReportsTo             | The user reports to this user UUID.                                                                                                          | Optional     |
| PreferredCulture      | The user preferred culture.                                                                                                                  | Optional     |
| DisplayName           | The user display.                                                                                                                            | Optional     |
| password              | Password for new user. The password used to log in.                                                                                          | Optional     |
| Name                  | The user name.                                                                                                                               | Optional     |
| AccountExp            | Account expires date/time.                                                                                                                   | Optional     |
| PasswordNeverExpire   | Does user's password expire?                                                                                                                 | Optional     |
| Mail                  | The User email.                                                                                                                              | Optional     |
| ServiceUser           | Whether this is an service account. Service accounts are used for automation, cannot log in using the UI, and do not consume a user license. | Optional     |
| Description           | The User description.                                                                                                                        | Optional     |
| HomeNumber            | The user home number.                                                                                                                        | Optional     |


#### Context Output

| **Path**                     | **Type** | **Description**                                                   |
|------------------------------|----------|-------------------------------------------------------------------|
| Delinea.Platform.User.Update | String   | User is successful updated then returning success: true in result | 


#### Command Example
```!delinea-platform-user-update ID="b02319fc-b26a-4352-8e4e-d8ea1188f160" Name="xsoarUserTest1"```

#### Context Example
```json
{
    "Delinea": {
        "Platform": {
            "User": {
                "Update": {
                  "success": true,
                  "Result": null,
                  "Message": null,
                  "MessageID": null,
                  "Exception": null,
                  "ErrorID": null,
                  "ErrorCode": null,
                  "IsSoftError": false,
                  "InnerExceptions": null
               }
            }
        }
    }
}
```


### delinea-platform-user-delete
***
Delete a user by UUID or Name


#### Base Command

`delinea-platform-user-delete`
#### Input

| **Argument Name** | **Description** | **Required** |
|-------------------|-----------------|--------------|
| id                | User UUID       | Required     | 


#### Context Output

| **Path**                     | **Type** | **Description**                                                                   |
|------------------------------|----------|-----------------------------------------------------------------------------------|
| Delinea.Platform.User.Delete | String   | Information about an object that was deleted and returning sucess: true in result | 


#### Command Example
```!delinea-platform-user-delete id="a09eb441-f0a0-4894-a129-af4e0b3559d6" ```

#### Context Example
```json
{
    "Delinea": {
        "Platform": {
            "User": {
                "Delete": {
                  "success": true,
                  "Result": null,
                  "Message": null,
                  "MessageID": null,
                  "Exception": null,
                  "ErrorID": null,
                  "ErrorCode": null,
                  "IsSoftError": false,
                  "InnerExceptions": null
               }
            }
        }
    }
}
```


### delinea-platform-get-all-users
***
Get single user by uuid


#### Base Command

`delinea-platform-get-all-users`

#### Input

| **Argument Name**     | **Description**                   | **Required** |
|-----------------------|-----------------------------------|--------------|
| filter_displayName    | Display name to filter users.     | Optional     |
| pageSize              | Page size. Default 1000.          | Optional     |


#### Context Output

| **Path**                       | **Type** | **Description**                                                 |
|--------------------------------|----------|-----------------------------------------------------------------|
| Delinea.Platform.Get.All.Users | String   | Returning users based on pageSize and default page size is 1000 | 


#### Command Example
```!!delinea-platform-get-all-users pageSize="1" ```

#### Context Example

```json
{
    "Delinea": {
        "Platform": {
            "Get" : {
                "All" : {
                    "Users": {
                        "users": [
                          {
                            "directoryServiceUuid": "09b9a9b0-6ce8-465f-ab03-65766d33b05e",
                            "directoryServiceName": "Delinea",
                            "directoryInstanceName": "Delinea",
                            "uuid": "c2c7bcc6-9560-44e0-8dff-5be221cd37ee",
                            "name": "cloudadmin@cloud",
                            "displayName": "cloudadmin",
                            "state": "Active",
                            "lastLogin": "2025-09-29T13:37:19.4639582Z",
                            "lastInvite": "2025-04-16T17:38:47.0519372Z",
                            "platformMembershipType": "Employee",
                            "_drn": "drn:dws:76a86745-ca2c-4ff2-ac98-463428343b8a:identity:platformuser/platform/09b9a9b0-6ce8-465f-ab03-65766d33b05e/c2c7bcc6-9560-44e0-8dff-5be221cd37ee",
                            "_links": {
                              "self": {
                                "href": "/api/users/c2c7bcc6-9560-44e0-8dff-5be221cd37ee",
                                "method": "GET",
                                "drn": "drn:dws:76a86745-ca2c-4ff2-ac98-463428343b8a:identity:platformuser/platform/09b9a9b0-6ce8-465f-ab03-65766d33b05e/c2c7bcc6-9560-44e0-8dff-5be221cd37ee",
                                "title": "PlatformUser(Platform): cloudadmin"
                              },
                              "directory-users": [
                                {
                                  "href": "/api/directory-services/09B9A9B0-6CE8-465F-AB03-65766D33B05E/users/c2c7bcc6-9560-44e0-8dff-5be221cd37ee",
                                  "method": "GET",
                                  "drn": "drn:dws:76a86745-ca2c-4ff2-ac98-463428343b8a:identity:user/delinea/09b9a9b0-6ce8-465f-ab03-65766d33b05e/c2c7bcc6-9560-44e0-8dff-5be221cd37ee",
                                  "title": "User(Delinea): cloudadmin"
                                }
                              ]
                            }
                          }
                        ]
                    }
                }
            }
        }
    }
}
```

### delinea-platform-get-user-searchbytext
***
Get users search by Text

#### Base Command

`delinea-platform-get-user-searchbytext`

#### Input

| **Argument Name** | **Description**                              | **Required** |
|-------------------|----------------------------------------------|--------------|
| filter.searchText | Search Text is looked for in multiple fields | Required     |


#### Context Output

| **Path**                               | **Type** | **Description**                                                   |
|----------------------------------------|----------|-------------------------------------------------------------------|
| Delinea.Platform.Get.User.Searchbytext | String   | SearchText is looked for in multiple fields and returning results | 


#### Command Example
```!!delinea-platform-get-user-searchbytext filter.searchText="sail" ```

#### Context Example

```json
{
    "Delinea": {
        "Platform": {
            "Get" : {
                "User" : {
                    "Searchbytext": {
                        "users": [
                          {
                            "directoryServiceUuid": "09b9a9b0-6ce8-465f-ab03-65766d33b05e",
                            "directoryServiceName": "Delinea",
                            "directoryInstanceName": "Delinea",
                            "uuid": "3f4b80c0-c853-473f-9534-66e4a8331843",
                            "name": "ren@cloud",
                            "displayName": "sailpoint+user.service",
                            "state": "Created",
                            "platformMembershipType": "Employee",
                            "_drn": "drn:dws:76a86745-ca2c-4ff2-ac98-463428343b8a:identity:platformuser/platform/09b9a9b0-6ce8-465f-ab03-65766d33b05e/3f4b80c0-c853-473f-9534-66e4a8331843",
                            "_links": {
                              "self": {
                                "href": "/api/users/3f4b80c0-c853-473f-9534-66e4a8331843",
                                "method": "GET",
                                "drn": "drn:dws:76a86745-ca2c-4ff2-ac98-463428343b8a:identity:platformuser/platform/09b9a9b0-6ce8-465f-ab03-65766d33b05e/3f4b80c0-c853-473f-9534-66e4a8331843",
                                "title": "PlatformUser(Platform): sailpoint+user.service"
                              },
                              "directory-users": [
                                {
                                  "href": "/api/directory-services/09B9A9B0-6CE8-465F-AB03-65766D33B05E/users/3f4b80c0-c853-473f-9534-66e4a8331843",
                                  "method": "GET",
                                  "drn": "drn:dws:76a86745-ca2c-4ff2-ac98-463428343b8a:identity:user/delinea/09b9a9b0-6ce8-465f-ab03-65766d33b05e/3f4b80c0-c853-473f-9534-66e4a8331843",
                                  "title": "User(Delinea): sailpoint+user.service"
                                }
                              ]
                            }
                          },
                          {
                            "directoryServiceUuid": "09b9a9b0-6ce8-465f-ab03-65766d33b05e",
                            "directoryServiceName": "Delinea",
                            "directoryInstanceName": "Delinea",
                            "uuid": "b977dd7d-b771-40b6-83f3-f04154a733c5",
                            "name": "roderick@cloud",
                            "displayName": "roderick",
                            "state": "Active",
                            "lastLogin": "2025-08-28T17:52:02.0344759Z",
                            "platformMembershipType": "Employee",
                            "_drn": "drn:dws:76a86745-ca2c-4ff2-ac98-463428343b8a:identity:platformuser/platform/09b9a9b0-6ce8-465f-ab03-65766d33b05e/b977dd7d-b771-40b6-83f3-f04154a733c5",
                            "_links": {
                              "self": {
                                "href": "/api/users/b977dd7d-b771-40b6-83f3-f04154a733c5",
                                "method": "GET",
                                "drn": "drn:dws:76a86745-ca2c-4ff2-ac98-463428343b8a:identity:platformuser/platform/09b9a9b0-6ce8-465f-ab03-65766d33b05e/b977dd7d-b771-40b6-83f3-f04154a733c5",
                                "title": "PlatformUser(Platform): roderick"
                              },
                              "directory-users": [
                                {
                                  "href": "/api/directory-services/09B9A9B0-6CE8-465F-AB03-65766D33B05E/users/b977dd7d-b771-40b6-83f3-f04154a733c5",
                                  "method": "GET",
                                  "drn": "drn:dws:76a86745-ca2c-4ff2-ac98-463428343b8a:identity:user/delinea/09b9a9b0-6ce8-465f-ab03-65766d33b05e/b977dd7d-b771-40b6-83f3-f04154a733c5",
                                  "title": "User(Delinea): roderick"
                                }
                              ]
                            }
                          }
                        ]
                    }
                }
            }
        }
    }
}
```<|MERGE_RESOLUTION|>--- conflicted
+++ resolved
@@ -558,12 +558,7 @@
 | Delinea.Secret.Secret | String | Search secret object |
 
 #### Command Example
-<<<<<<< HEAD
 ```!delinea-secret-search filter_searchfields="username" filter_searchtext="xsoar"```
-=======
-
-```!delinea-user-search filter_searchfields="username" filter_searchtext="xsoar"```
->>>>>>> 80d2af6d
 
 #### Context Example
 
@@ -825,24 +820,14 @@
 }
 ```
 
-<<<<<<< HEAD
 
 ### delinea-secret-server-user-create
-=======
-### delinea-user-create
-
->>>>>>> 80d2af6d
-***
-Create a new user
-
-#### Base Command
-
-<<<<<<< HEAD
+***
+Create a new Secret Server user
+
+#### Base Command
+
 `delinea-secret-server-user-create`
-=======
-`delinea-user-create`
-
->>>>>>> 80d2af6d
 #### Input
 
 | **Argument Name** | **Description** | **Required** |
@@ -864,7 +849,6 @@
 
 #### Context Output
 
-<<<<<<< HEAD
 | **Path**                          | **Type** | **Description** |
 |-----------------------------------|----------|-----------------|
 | Delinea.Secret.Server.User.Create | String   | User Model      | 
@@ -872,15 +856,6 @@
 
 #### Command Example
 ```!delinea-secret-server-user-create displayname="UserOne" password="12345" username="UserOne" ```
-=======
-| **Path** | **Type** | **Description** |
-| --- | --- | --- |
-| Delinea.User.Create | String | User Model |
-
-#### Command Example
-
-```!delinea-user-create displayname="UserOne" password="12345" username="UserOne"```
->>>>>>> 80d2af6d
 
 #### Context Example
 
@@ -933,14 +908,9 @@
 
 ```
 
-<<<<<<< HEAD
 ### delinea-secret-server-user-search
-=======
-### delinea-user-search
-
->>>>>>> 80d2af6d
-***
-Search, filter, sort, and page users
+***
+Search, filter, sort, and page Secret Server users
 
 #### Base Command
 
@@ -964,19 +934,11 @@
 
 | **Path** | **Type** | **Description** |
 | --- | --- | --- |
-<<<<<<< HEAD
 | Delinea.Secret.Server.User.Search | String | Specify paging and sorting options for querying records and returning results | 
 
 
 #### Command Example
 ```!delinea-secret-server-user-search filter_searchfields="userName" filter_searchtext="xsoarUser"```
-=======
-| Delinea.User.Search | String | Specify paging and sorting options for querying records and returning results |
-
-#### Command Example
-
-```!delinea-user-search filter_searchfields="userName" filter_searchtext="xsoarUser"```
->>>>>>> 80d2af6d
 
 #### Context Example
 
@@ -990,24 +952,14 @@
 }
 ```
 
-<<<<<<< HEAD
 
 ### delinea-secret-server-user-update
-=======
-### delinea-user-update
-
->>>>>>> 80d2af6d
-***
-Update a single user by ID
-
-#### Base Command
-
-<<<<<<< HEAD
+***
+Update a single Secret Server user by ID
+
+#### Base Command
+
 `delinea-secret-server-user-update`
-=======
-`delinea-user-update`
-
->>>>>>> 80d2af6d
 #### Input
 
 | **Argument Name** | **Description** | **Required** |
@@ -1035,19 +987,11 @@
 
 | **Path** | **Type** | **Description** |
 | --- | --- | --- |
-<<<<<<< HEAD
 | Delinea.Secret.Server.User.Update | String | User Model | 
 
 
 #### Command Example
 ```!delinea-secret-server-user-update id=28 displayname="myTestUser"```
-=======
-| Delinea.User.Update | String | User Model |
-
-#### Command Example
-
-```!delinea-user-update id=28 displayname="myTestUser"```
->>>>>>> 80d2af6d
 
 #### Context Example
 
@@ -1056,8 +1000,7 @@
     "Delinea": {
         "User": {
             "Update": {
-<<<<<<< HEAD
-            		"unixAuthenticationMethod":"Password",
+          "unixAuthenticationMethod":"Password",
 					"enabled":true,
 					"passwordLastChanged":"0001-01-01T00:00:00",
 					"isEmailCopiedFromAD":false,
@@ -1103,65 +1046,12 @@
 
 
 ### delinea-secret-server-user-delete
-=======
-              "unixAuthenticationMethod":"Password",
-     "enabled":true,
-     "passwordLastChanged":"0001-01-01T00:00:00",
-     "isEmailCopiedFromAD":false,
-     "isApplicationAccount":false,
-     "lockOutReason":null,
-     "created":"2022-06-01T08:09:39",
-     "radiusUserName":"UserOne",
-     "radiusTwoFactor":false,
-     "verifyEmailSentDate":"0001-01-01T00:00:00",
-     "adAccountExpires":"0001-01-01T00:00:00",
-     "slackId":null,
-     "adGuid":null,
-     "displayName":"myTestUser",
-     "oathVerified":false,
-     "lastSessionActivity":null,
-     "externalUserSource":"None",
-     "loginFailures":0,
-     "lastLogin":"0001-01-01T00:00:00",
-     "ipAddressRestrictions":null,
-     "oathTwoFactor":false,
-     "lockOutReasonDescription":null,
-     "userName":"UserOne",
-     "fido2TwoFactor":false,
-     "emailAddress":null,
-     "resetSessionStarted":"0001-01-01T00:00:00",
-     "mustVerifyEmail":false,
-     "isEmailVerified":false,
-     "personalGroupId":0,
-     "isLockedOut":false,
-     "id":28,
-     "twoFactor":false,
-     "duoTwoFactor":false,
-     "timeOptionId":-1,
-     "userLcid":0,
-     "dateOptionId":-1,
-     "domainId":-1,
-            }
-        }
-    }
-}
-
-```
-
-### delinea-user-delete
-
->>>>>>> 80d2af6d
-***
-Delete a user by ID
-
-#### Base Command
-
-<<<<<<< HEAD
+***
+Delete a Secret Server user by ID
+
+#### Base Command
+
 `delinea-secret-server-user-delete`
-=======
-`delinea-user-delete`
-
->>>>>>> 80d2af6d
 #### Input
 
 | **Argument Name** | **Description** | **Required** |
@@ -1172,19 +1062,11 @@
 
 | **Path** | **Type** | **Description** |
 | --- | --- | --- |
-<<<<<<< HEAD
 | Delinea.Secret.Server.User.Delete | String | Information about an object that was deleted | 
 
 
 #### Command Example
 ```!delinea-secret-server-user-delete id=5 ```
-=======
-| Delinea.User.Delete | String | Information about an object that was deleted |
-
-#### Command Example
-
-```!delinea-user-delete id=5```
->>>>>>> 80d2af6d
 
 #### Context Example
 
@@ -1370,7 +1252,7 @@
 
 ### delinea-platform-user-get
 ***
-Get single user by uuid
+Get single Platform user by uuid
 
 
 #### Base Command
@@ -1440,7 +1322,7 @@
 
 ### delinea-platform-user-update
 ***
-Update a single user by ID
+Update a single Platform user by ID
 
 
 #### Base Command
@@ -1553,7 +1435,7 @@
 
 ### delinea-platform-get-all-users
 ***
-Get single user by uuid
+Get single Platform user by uuid
 
 
 #### Base Command
@@ -1628,7 +1510,7 @@
 
 ### delinea-platform-get-user-searchbytext
 ***
-Get users search by Text
+Get Platform users search by Text
 
 #### Base Command
 
