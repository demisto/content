--- conflicted
+++ resolved
@@ -1,94 +1,44 @@
-<<<<<<< HEAD
-# Delinea Secret Server / Platform
-(Formly known as "Thycotic Software Secret Server")
-This pack includes XSIAM content.
-
-Secret Server and Platform is the fully featured Privileged Account Management (PAM) solution available both on premise and in the cloud. It empowers security and IT ops teams to secure and manage all types of privileged accounts and offers the fastest time to value of any PAM solution. Palo Alto Networks and Delinea integrations allow you to manage credentials for applications, databases, CI/CD tools, and services without causing friction in the development process
-
-This integration allows to secure privileges for service, application, root and administrator accounts across the enterprise. This updated package has the following:
-
-- Obtain a secret with the required fields for subsequent authentication
-- Methods for working with objects Secret: create, update, search, delete, check-in/check-out
-- Methods for working with objects Folder: create, update, search, delete
-- Methods for working with objects Users: create, update, search, delete
-- Fetch updated data from secret for usage in owner automate process.
-<~XSIAM>
-## Configuration on Server Side
-
-1. Navigate to **Admin** > **Configuration**.
-2. Click the **General** tab.
-3. Click the **Edit** button at the bottom of the page.
-4. Go to the **Application Settings** section.
-5. Click to select the *Enable Syslog/CEF Logging* checkbox. A syslog/CEF section will appear.
-6. Type the IP address or name for the XSIAM broker VM in the Syslog/CEF Server text box.
-7. Type the port number where the logging information will be passed (6514 is the default port for secure TCP syslog) in the Syslog/CEF Port text box.
-8. Click the Syslog/CEF Protocol dropdown list and select *Secure TCP*. Secure TCP means either TLS v1.2 or v1.1 because other versions of SSL, such as SSL v3 and TLS v1.0, have known weaknesses.
-9. Click to select *Syslog/CEF Time Zone* list box to UTC Time or Server Time, depending on your preference.
-10. Click the **Save** button.
- 
- More information on SIEM integrations can be found [here](https://docs.thycotic.com/ss/11.1.0/events-and-alerts/secure-syslog-cef) and [here](https://docs.delinea.com/int/current/splunk/splunk-on-prem/config/event-log-analysis.md)
-
-## Collect Events from Vendor
-
-In order to use the collector, use the [Broker VM](#broker-vm) option.
-
-### Broker VM
-To create or configure the Broker VM, use the information described [here](https://docs-cortex.paloaltonetworks.com/r/Cortex-XDR/Cortex-XDR-Pro-Administrator-Guide/Configure-the-Broker-VM).
-
-You can configure the specific vendor and product for this instance.
-
-
-1. Navigate to **Settings** > **Configuration** > **Data Broker** > **Broker VMs**. 
-2. Right-click and select **Syslog Collector** > **Configure**.
-3. When configuring the Syslog Collector, set the following values:
-   - vendor as vendor - thycotic_software
-   - product as product - secret_server
-=======
-# Delinea Secret Server
-
-(Formly known as "Thycotic Software Secret Server")
-This pack includes XSIAM content.
-
-Secret Server is the only fully featured Privileged Account Management (PAM) solution available both on premise and in the cloud. It empowers security and IT ops teams to secure and manage all types of privileged accounts and offers the fastest time to value of any PAM solution. Palo Alto Networks and Delinea integrations allow you to manage credentials for applications, databases, CI/CD tools, and services without causing friction in the development process
-
-This integration allows to secure privileges for service, application, root and administrator accounts across the enterprise. This updated package has the following:
-
-- Obtain a secret with the required fields for subsequent authentication
-- Methods for working with objects Secret: create, update, search, delete, check-in/check-out
-- Methods for working with objects Folder: create, update, search, delete
-- Methods for working with objects Users: create, update, search, delete
-- Fetch updated data from secret for usage in owner automate process.
-<~XSIAM>
-
-## Configuration on Server Side
-
-1. Navigate to **Admin** > **Configuration**.
-2. Click the **General** tab.
-3. Click the **Edit** button at the bottom of the page.
-4. Go to the **Application Settings** section.
-5. Click to select the *Enable Syslog/CEF Logging* checkbox. A syslog/CEF section will appear.
-6. Type the IP address or name for the XSIAM broker VM in the Syslog/CEF Server text box.
-7. Type the port number where the logging information will be passed (6514 is the default port for secure TCP syslog) in the Syslog/CEF Port text box.
-8. Click the Syslog/CEF Protocol dropdown list and select *Secure TCP*. Secure TCP means either TLS v1.2 or v1.1 because other versions of SSL, such as SSL v3 and TLS v1.0, have known weaknesses.
-9. Click to select *Syslog/CEF Time Zone* list box to UTC Time or Server Time, depending on your preference.
-10. Click the **Save** button.
-
- More information on SIEM integrations can be found [here](https://docs.thycotic.com/ss/11.1.0/events-and-alerts/secure-syslog-cef) and [here](https://docs.delinea.com/int/current/splunk/splunk-on-prem/config/event-log-analysis.md)
-
-## Collect Events from Vendor
-
-In order to use the collector, use the [Broker VM](#broker-vm) option.
-
-### Broker VM
-
-To create or configure the Broker VM, use the information described [here](https://docs-cortex.paloaltonetworks.com/r/Cortex-XDR/Cortex-XDR-Documentation/Set-up-and-configure-Broker-VM).
-
-You can configure the specific vendor and product for this instance.
-
-1. Navigate to **Settings** > **Configuration** > **Data Broker** > **Broker VMs**.
-2. Right-click and select **Syslog Collector** > **Configure**.
-3. When configuring the Syslog Collector, set the following values:
-   - vendor as vendor - thycotic_software
-   - product as product - secret_server
->>>>>>> 80d2af6d
-</~XSIAM>+# Delinea Secret Server / Platform
+This pack includes XSIAM content.
+
+Secret Server and Platform is the fully featured Privileged Account Management (PAM) solution available both on premise and in the cloud. It empowers security and IT ops teams to secure and manage all types of privileged accounts and offers the fastest time to value of any PAM solution. Palo Alto Networks and Delinea integrations allow you to manage credentials for applications, databases, CI/CD tools, and services without causing friction in the development process
+
+This integration allows to secure privileges for service, application, root and administrator accounts across the enterprise. This updated package has the following:
+
+- Obtain a secret with the required fields for subsequent authentication
+- Methods for working with objects Secret: create, update, search, delete, check-in/check-out
+- Methods for working with objects Folder: create, update, search, delete
+- Methods for working with objects Users: create, update, search, delete
+- Fetch updated data from secret for usage in owner automate process.
+<~XSIAM>
+## Configuration on Server Side
+
+1. Navigate to **Admin** > **Configuration**.
+2. Click the **General** tab.
+3. Click the **Edit** button at the bottom of the page.
+4. Go to the **Application Settings** section.
+5. Click to select the *Enable Syslog/CEF Logging* checkbox. A syslog/CEF section will appear.
+6. Type the IP address or name for the XSIAM broker VM in the Syslog/CEF Server text box.
+7. Type the port number where the logging information will be passed (6514 is the default port for secure TCP syslog) in the Syslog/CEF Port text box.
+8. Click the Syslog/CEF Protocol dropdown list and select *Secure TCP*. Secure TCP means either TLS v1.2 or v1.1 because other versions of SSL, such as SSL v3 and TLS v1.0, have known weaknesses.
+9. Click to select *Syslog/CEF Time Zone* list box to UTC Time or Server Time, depending on your preference.
+10. Click the **Save** button.
+ 
+ More information on SIEM integrations can be found [here](https://docs.thycotic.com/ss/11.1.0/events-and-alerts/secure-syslog-cef) and [here](https://docs.delinea.com/int/current/splunk/splunk-on-prem/config/event-log-analysis.md)
+
+## Collect Events from Vendor
+
+In order to use the collector, use the [Broker VM](#broker-vm) option.
+
+### Broker VM
+To create or configure the Broker VM, use the information described [here](https://docs-cortex.paloaltonetworks.com/r/Cortex-XDR/Cortex-XDR-Pro-Administrator-Guide/Configure-the-Broker-VM).
+
+You can configure the specific vendor and product for this instance.
+
+
+1. Navigate to **Settings** > **Configuration** > **Data Broker** > **Broker VMs**. 
+2. Right-click and select **Syslog Collector** > **Configure**.
+3. When configuring the Syslog Collector, set the following values:
+   - vendor as vendor - thycotic_software
+   - product as product - secret_server
+</~XSIAM>