
#### Integrations

##### Google Cloud Platform
- Added the following new commands:
  - **gcp-compute-instances-list**
  - **gcp-compute-instance-get**
  - **gcp-compute-instance-labels-set**

<<<<<<< HEAD

  <!-- Add the following new commands from CRTX-193164 ticket -->
  - **gcp-compute-firewall-insert**
  - **gcp-compute-firewall-list**
  - **gcp-compute-firewall-get**
  - **gcp-compute-snapshots-list**
  - **gcp-compute-snapshot-get**
  - **gcp-compute-instances-aggregated-list-by-ip**
  - **gcp-compute-network-tag-set**
=======
<!-- Add the following new commands from CRTX-193167 ticket -->
  - **gcp-storage-bucket-list**
  - **gcp-storage-bucket-get**
  - **gcp-storage-bucket-objects-list**
  - **gcp-storage-bucket-policy-list**
  - **gcp-storage-bucket-policy-set**
  - **gcp-storage-bucket-object-policy-list**
  - **gcp-storage-bucket-object-policy-set**


>>>>>>> 6fc8e685
- Updated the Docker image to: *demisto/googleapi-python3:1.0.0.4892936*<|MERGE_RESOLUTION|>--- conflicted
+++ resolved
@@ -7,17 +7,6 @@
   - **gcp-compute-instance-get**
   - **gcp-compute-instance-labels-set**
 
-<<<<<<< HEAD
-
-  <!-- Add the following new commands from CRTX-193164 ticket -->
-  - **gcp-compute-firewall-insert**
-  - **gcp-compute-firewall-list**
-  - **gcp-compute-firewall-get**
-  - **gcp-compute-snapshots-list**
-  - **gcp-compute-snapshot-get**
-  - **gcp-compute-instances-aggregated-list-by-ip**
-  - **gcp-compute-network-tag-set**
-=======
 <!-- Add the following new commands from CRTX-193167 ticket -->
   - **gcp-storage-bucket-list**
   - **gcp-storage-bucket-get**
@@ -28,5 +17,14 @@
   - **gcp-storage-bucket-object-policy-set**
 
 
->>>>>>> 6fc8e685
+
+
+  <!-- Add the following new commands from CRTX-193164 ticket -->
+  - **gcp-compute-firewall-insert**
+  - **gcp-compute-firewall-list**
+  - **gcp-compute-firewall-get**
+  - **gcp-compute-snapshots-list**
+  - **gcp-compute-snapshot-get**
+  - **gcp-compute-instances-aggregated-list-by-ip**
+  - **gcp-compute-network-tag-set**
 - Updated the Docker image to: *demisto/googleapi-python3:1.0.0.4892936*