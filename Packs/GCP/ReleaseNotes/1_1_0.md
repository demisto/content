--- conflicted
+++ resolved
@@ -6,9 +6,6 @@
 - Added the following new commands:
   - **gcp-compute-instances-list**
   - **gcp-compute-instance-get**
-<<<<<<< HEAD
-  - **gcp-compute-instance-labels-set**
-=======
   - **gcp-compute-instance-labels-set**
 
 <!-- Add the following new commands from CRTX-193167 ticket -->
@@ -21,5 +18,4 @@
   - **gcp-storage-bucket-object-policy-set**
 
 
-- Updated the Docker image to: *demisto/googleapi-python3:1.0.0.4892936*
->>>>>>> fec0f1c8
+- Updated the Docker image to: *demisto/googleapi-python3:1.0.0.4892936*