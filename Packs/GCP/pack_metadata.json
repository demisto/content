{
    "name": "GCP",
    "description": "Google Cloud Platform Services",
    "support": "xsoar",
<<<<<<< HEAD
    "currentVersion": "1.1.1",
=======
    "currentVersion": "1.1.2",
>>>>>>> 322226a4
    "author": "Cortex XSOAR",
    "url": "https://www.paloaltonetworks.com/cortex",
    "email": "",
    "categories": [
        "Cloud Services"
    ],
    "tags": [],
    "useCases": [],
    "keywords": [],
    "supportedModules": [
        "C1",
        "C3",
        "X5",
        "cloud_posture",
        "cloud",
        "cloud_runtime_security",
        "agentix",
        "xsiam"
    ],
    "marketplaces": [
        "platform"
    ]
}<|MERGE_RESOLUTION|>--- conflicted
+++ resolved
@@ -2,11 +2,7 @@
     "name": "GCP",
     "description": "Google Cloud Platform Services",
     "support": "xsoar",
-<<<<<<< HEAD
-    "currentVersion": "1.1.1",
-=======
     "currentVersion": "1.1.2",
->>>>>>> 322226a4
     "author": "Cortex XSOAR",
     "url": "https://www.paloaltonetworks.com/cortex",
     "email": "",
