--- conflicted
+++ resolved
@@ -141,8 +141,6 @@
     - contextPath: GCP.Compute.Operations.kind
       description: Type of the resource. Always compute#operation for Operation resources.
       type: string
-<<<<<<< HEAD
-=======
 
   - name: gcp-compute-firewall-patch-disable-gcp-default-firewall-rule-quick-action
     description: Disables default GCP firewall rule which is overly permissive (except HTTP and HTTPS).
@@ -234,7 +232,6 @@
         description: Type of the resource. Always compute#operation for Operation resources.
         type: string
 
->>>>>>> f6246fa3
   - name: gcp-storage-bucket-policy-delete
     description: Removes an entity from a bucket's Access Control List.
     arguments:
@@ -250,8 +247,6 @@
       required: false
       isArray: true
       description: "Entity to remove from the Access Control List.\nCommon entity formats are:\n* user:<userId or email>\n* group:<groupId or email>\n* allUsers\n* allAuthenticatedUsers\nFor more options and details, see: https://cloud.google.com/storage/docs/json_api/v1/bucketAccessControls#resource "
-<<<<<<< HEAD
-=======
 
   - name: gcp-storage-bucket-policy-delete-remove-allusers-access-quick-action
     description: Revoke 'allUsers' permission access in GCP Storage buckets.
@@ -332,7 +327,6 @@
         description: "Entity to remove from the Access Control List.\nCommon entity formats are:\n* user:<userId or email>\n* group:<groupId or email>\n* allUsers\n* allAuthenticatedUsers\nFor more options and details, see: https://cloud.google.com/storage/docs/json_api/v1/bucketAccessControls#resource "
 
 
->>>>>>> f6246fa3
   - name: gcp-compute-subnet-update
     description: Enables flow logs or Private Google Access on a subnet.
     arguments:
@@ -393,8 +387,6 @@
     - contextPath: GCP.Compute.Operations.description
       description: The description of the subnet.
       type: String
-<<<<<<< HEAD
-=======
 
   - name: gcp-compute-subnet-update-enable-gcp-subnet-flow-logs-quick-action
     description: Enables VPC Flow Logs on a GCP subnet.
@@ -532,7 +524,6 @@
         description: The description of the subnet.
         type: String
 
->>>>>>> f6246fa3
   - name: gcp-container-cluster-security-update
     description: Configures security settings for GKE clusters, including access controls and visibility.
     arguments:
@@ -637,8 +628,6 @@
     - contextPath: GCP.Container.Operations.masterVersion
       description: The current version of the Kubernetes master in the GKE cluster.
       type: String
-<<<<<<< HEAD
-=======
 
   - name: gcp-container-cluster-security-update-enable-gke-cluster-intra-node-visibility-quick-action
     description: Enables intra-node visibility on a GKE cluster for enhanced network monitoring.
@@ -850,7 +839,6 @@
         description: The current version of the Kubernetes master in the GKE cluster.
         type: String
 
->>>>>>> f6246fa3
   - name: gcp-storage-bucket-metadata-update
     description: Updates the metadata of a Google Cloud Storage (GCS) bucket, including settings such as versioning and Uniform Bucket-Level Access (UBLA).
     arguments:
@@ -947,240 +935,6 @@
     - contextPath: GCP.StorageBucket.Metadata.website.notFoundPage
       description: The path to the custom 404 page for the bucket website.
       type: String
-<<<<<<< HEAD
-  - name: gcp-storage-bucket-list
-    description: Retrieves the list of buckets in the project associated with the client.
-    arguments:
-    - name: project_id
-      required: true
-      description: GCP project ID.
-    - name: limit
-      required: false
-      description: Maximum number of buckets to return.
-    - name: prefix
-      required: false
-      description: Filter results to buckets whose names begin with this prefix.
-    - name: page_token
-      required: false
-      description: Token for pagination.
-    outputs:
-    - contextPath: GCP.Storage.Bucket.Name
-      description: Bucket name.
-      type: String
-    - contextPath: GCP.Storage.Bucket.TimeCreated
-      description: The time the bucket was created.
-      type: Date
-    - contextPath: GCP.Storage.Bucket.TimeUpdated
-      description: The time the bucket was last updated.
-      type: Date
-    - contextPath: GCP.Storage.Bucket.OwnerID
-      description: The owner entity ID of the bucket.
-      type: String
-    - contextPath: GCP.Storage.Bucket.Location
-      description: The location of the bucket.
-      type: String
-    - contextPath: GCP.Storage.Bucket.StorageClass
-      description: The storage class of the bucket.
-      type: String
-  - name: gcp-storage-bucket-get
-    description: Retrieves information about a specific bucket.
-    arguments:
-    - name: project_id
-      required: true
-      description: GCP project ID.
-    - name: bucket_name
-      required: true
-      description: Name of the bucket to retrieve.
-    outputs:
-    - contextPath: GCP.Storage.Bucket.Name
-      description: Bucket name.
-      type: String
-    - contextPath: GCP.Storage.Bucket.TimeCreated
-      description: The time the bucket was created.
-      type: Date
-    - contextPath: GCP.Storage.Bucket.TimeUpdated
-      description: The time the bucket was last updated.
-      type: Date
-    - contextPath: GCP.Storage.Bucket.OwnerID
-      description: The owner entity ID of the bucket.
-      type: String
-    - contextPath: GCP.Storage.Bucket.Location
-      description: The location of the bucket.
-      type: String
-    - contextPath: GCP.Storage.Bucket.StorageClass
-      description: The storage class of the bucket.
-      type: String
-  - name: gcp-storage-bucket-objects-list
-    description: Retrieves the list of objects in a bucket.
-    arguments:
-    - name: project_id
-      required: true
-      description: GCP project ID.
-    - name: bucket_name
-      required: true
-      description: Name of the bucket to list objects from.
-    - name: prefix
-      required: false
-      description: Filter results to objects whose names begin with this prefix.
-    - name: delimiter
-      required: false
-      description: Delimiter to use for grouping objects. For example delimiter="/" Returns results in a directory-like mode, with / being a common value for the delimiter.
-    - name: limit
-      required: false
-      description: Maximum number of objects to return.
-    - name: page_token
-      required: false
-      description: Token for pagination.
-    outputs:
-    - contextPath: GCP.Storage.BucketObject.Name
-      description: Object name.
-      type: String
-    - contextPath: GCP.Storage.BucketObject.Bucket
-      description: Bucket containing the object.
-      type: String
-    - contextPath: GCP.Storage.BucketObject.ContentType
-      description: MIME type of the object.
-      type: String
-    - contextPath: GCP.Storage.BucketObject.Size
-      description: Size of the object in bytes.
-      type: Number
-    - contextPath: GCP.Storage.BucketObject.TimeCreated
-      description: The time the object was created.
-      type: Date
-    - contextPath: GCP.Storage.BucketObject.TimeUpdated
-      description: The time the object was last updated.
-      type: Date
-    - contextPath: GCP.Storage.BucketObject.MD5Hash
-      description: MD5 hash of the object.
-      type: String
-    - contextPath: GCP.Storage.BucketObject.CRC32c
-      description: CRC32C checksum of the object.
-      type: String
-    - contextPath: GCP.Storage.BucketObject.TimeDeleted
-      description: The time the object was deleted (if applicable).
-      type: Date
-    - contextPath: GCP.Storage.BucketObject.MD5
-      description: MD5 hash of the object (legacy field name for compatibility).
-      type: String
-    - contextPath: GCP.Storage.BucketObject.OwnerID
-      description: The owner entity ID of the object.
-      type: String
-    - contextPath: GCP.Storage.BucketObject.EncryptionAlgorithm
-      description: The encryption algorithm used for the object.
-      type: String
-    - contextPath: GCP.Storage.BucketObject.EncryptionKeySHA256
-      description: SHA256 hash of the customer-supplied encryption key.
-      type: String
-  - name: gcp-storage-bucket-policy-list
-    description: Retrieves the IAM policy for a bucket.
-    arguments:
-    - name: project_id
-      required: true
-      description: GCP project ID.
-    - name: bucket_name
-      required: true
-      description: Name of the bucket to retrieve IAM policy from.
-    - name: requested_policy_version
-      required: false
-      description: The IAM policy version to be returned. If the optionsRequestedPolicyVersion is for an older version that doesn't support part of the requested IAM policy, the request fails. Required to be 3 or greater for buckets with IAM Conditions.
-      type: Number
-    outputs:
-    - contextPath: GCP.Storage.BucketPolicy.version
-      description: IAM policy version.
-      type: Number
-    - contextPath: GCP.Storage.BucketPolicy.etag
-      description: ETag of the IAM policy.
-      type: String
-    - contextPath: GCP.Storage.BucketPolicy.bindings
-      description: List of role bindings for the bucket.
-      type: List
-    - contextPath: GCP.Storage.BucketPolicy.resourceId
-      description: Resource ID of the updated IAM policy. e.g. projects/_/buckets/BUCKET_NAME.
-      type: String
-  - name: gcp-storage-bucket-policy-set
-    description: Sets the IAM policy for a bucket.
-    arguments:
-    - name: project_id
-      required: true
-      description: GCP project ID.
-    - name: bucket_name
-      required: true
-      description: Name of the bucket to set IAM policy on.
-    - name: policy
-      required: true
-      description: JSON string representing the IAM policy to set.
-    - name: add
-      defaultValue: "false"
-      auto: PREDEFINED
-      predefined:
-      - "true"
-      - "false"
-      description: |
-        When true, merges the provided policy bindings into the current bucket policy (per role, deduplicating members) by first calling getIamPolicy and then setIamPolicy with the merged result. When false, replaces the entire policy with the provided JSON via setIamPolicy.
-    outputs:
-    - contextPath: GCP.Storage.BucketPolicy.version
-      description: IAM policy version after update.
-      type: Number
-    - contextPath: GCP.Storage.BucketPolicy.etag
-      description: ETag of the updated IAM policy.
-      type: String
-    - contextPath: GCP.Storage.BucketPolicy.bindings
-      description: List of role bindings for the bucket.
-      type: List
-  - name: gcp-storage-bucket-object-policy-list
-    description: Retrieves the IAM policy for a specific object in a bucket.
-    arguments:
-    - name: project_id
-      required: true
-      description: GCP project ID.
-    - name: bucket_name
-      required: true
-      description: Name of the bucket containing the object.
-    - name: object_name
-      required: true
-      description: Name of the object to retrieve IAM policy from.
-    - name: generation
-      required: false
-      description: Generation of the object.
-    outputs:
-    - contextPath: GCP.Storage.BucketObjectPolicy.bucketName
-      description: Name of the bucket containing the object.
-      type: String
-    - contextPath: GCP.Storage.BucketObjectPolicy.objectName
-      description: Name of the object.
-      type: String
-    - contextPath: GCP.Storage.BucketObjectPolicy.bindings
-      description: List of role bindings for the object.
-      type: List
-  - name: gcp-storage-bucket-object-policy-set
-    description: Sets the IAM policy for a specific object in a bucket.
-    arguments:
-    - name: project_id
-      required: true
-      description: GCP project ID.
-    - name: bucket_name
-      required: true
-      description: Name of the bucket containing the object.
-    - name: object_name
-      required: true
-      description: Name of the object to set IAM policy on.
-    - name: policy
-      required: true
-      description: JSON string representing the IAM policy to set.
-    - name: generation
-      required: false
-      description: Generation of the object.
-    outputs:
-    - contextPath: GCP.Storage.BucketObjectPolicy.version
-      description: IAM policy version after update.
-      type: Number
-    - contextPath: GCP.Storage.BucketObjectPolicy.etag
-      description: ETag of the updated IAM policy.
-      type: String
-    - contextPath: GCP.Storage.BucketObjectPolicy.bindings
-      description: List of role bindings for the object.
-      type: Unknown
-=======
 
   - name: gcp-storage-bucket-metadata-update-enable-GCP-bucket-versioning-quick-action
     description: Enables versioning on a GCP Storage bucket to preserve object versions.
@@ -1378,8 +1132,238 @@
       - contextPath: GCP.StorageBucket.Metadata.website.notFoundPage
         description: The path to the custom 404 page for the bucket website.
         type: String
-
->>>>>>> f6246fa3
+    - name: gcp-storage-bucket-list
+    description: Retrieves the list of buckets in the project associated with the client.
+    arguments:
+    - name: project_id
+      required: true
+      description: GCP project ID.
+    - name: limit
+      required: false
+      description: Maximum number of buckets to return.
+    - name: prefix
+      required: false
+      description: Filter results to buckets whose names begin with this prefix.
+    - name: page_token
+      required: false
+      description: Token for pagination.
+    outputs:
+    - contextPath: GCP.Storage.Bucket.Name
+      description: Bucket name.
+      type: String
+    - contextPath: GCP.Storage.Bucket.TimeCreated
+      description: The time the bucket was created.
+      type: Date
+    - contextPath: GCP.Storage.Bucket.TimeUpdated
+      description: The time the bucket was last updated.
+      type: Date
+    - contextPath: GCP.Storage.Bucket.OwnerID
+      description: The owner entity ID of the bucket.
+      type: String
+    - contextPath: GCP.Storage.Bucket.Location
+      description: The location of the bucket.
+      type: String
+    - contextPath: GCP.Storage.Bucket.StorageClass
+      description: The storage class of the bucket.
+      type: String
+  - name: gcp-storage-bucket-get
+    description: Retrieves information about a specific bucket.
+    arguments:
+    - name: project_id
+      required: true
+      description: GCP project ID.
+    - name: bucket_name
+      required: true
+      description: Name of the bucket to retrieve.
+    outputs:
+    - contextPath: GCP.Storage.Bucket.Name
+      description: Bucket name.
+      type: String
+    - contextPath: GCP.Storage.Bucket.TimeCreated
+      description: The time the bucket was created.
+      type: Date
+    - contextPath: GCP.Storage.Bucket.TimeUpdated
+      description: The time the bucket was last updated.
+      type: Date
+    - contextPath: GCP.Storage.Bucket.OwnerID
+      description: The owner entity ID of the bucket.
+      type: String
+    - contextPath: GCP.Storage.Bucket.Location
+      description: The location of the bucket.
+      type: String
+    - contextPath: GCP.Storage.Bucket.StorageClass
+      description: The storage class of the bucket.
+      type: String
+  - name: gcp-storage-bucket-objects-list
+    description: Retrieves the list of objects in a bucket.
+    arguments:
+    - name: project_id
+      required: true
+      description: GCP project ID.
+    - name: bucket_name
+      required: true
+      description: Name of the bucket to list objects from.
+    - name: prefix
+      required: false
+      description: Filter results to objects whose names begin with this prefix.
+    - name: delimiter
+      required: false
+      description: Delimiter to use for grouping objects. For example delimiter="/" Returns results in a directory-like mode, with / being a common value for the delimiter.
+    - name: limit
+      required: false
+      description: Maximum number of objects to return.
+    - name: page_token
+      required: false
+      description: Token for pagination.
+    outputs:
+    - contextPath: GCP.Storage.BucketObject.Name
+      description: Object name.
+      type: String
+    - contextPath: GCP.Storage.BucketObject.Bucket
+      description: Bucket containing the object.
+      type: String
+    - contextPath: GCP.Storage.BucketObject.ContentType
+      description: MIME type of the object.
+      type: String
+    - contextPath: GCP.Storage.BucketObject.Size
+      description: Size of the object in bytes.
+      type: Number
+    - contextPath: GCP.Storage.BucketObject.TimeCreated
+      description: The time the object was created.
+      type: Date
+    - contextPath: GCP.Storage.BucketObject.TimeUpdated
+      description: The time the object was last updated.
+      type: Date
+    - contextPath: GCP.Storage.BucketObject.MD5Hash
+      description: MD5 hash of the object.
+      type: String
+    - contextPath: GCP.Storage.BucketObject.CRC32c
+      description: CRC32C checksum of the object.
+      type: String
+    - contextPath: GCP.Storage.BucketObject.TimeDeleted
+      description: The time the object was deleted (if applicable).
+      type: Date
+    - contextPath: GCP.Storage.BucketObject.MD5
+      description: MD5 hash of the object (legacy field name for compatibility).
+      type: String
+    - contextPath: GCP.Storage.BucketObject.OwnerID
+      description: The owner entity ID of the object.
+      type: String
+    - contextPath: GCP.Storage.BucketObject.EncryptionAlgorithm
+      description: The encryption algorithm used for the object.
+      type: String
+    - contextPath: GCP.Storage.BucketObject.EncryptionKeySHA256
+      description: SHA256 hash of the customer-supplied encryption key.
+      type: String
+  - name: gcp-storage-bucket-policy-list
+    description: Retrieves the IAM policy for a bucket.
+    arguments:
+    - name: project_id
+      required: true
+      description: GCP project ID.
+    - name: bucket_name
+      required: true
+      description: Name of the bucket to retrieve IAM policy from.
+    - name: requested_policy_version
+      required: false
+      description: The IAM policy version to be returned. If the optionsRequestedPolicyVersion is for an older version that doesn't support part of the requested IAM policy, the request fails. Required to be 3 or greater for buckets with IAM Conditions.
+      type: Number
+    outputs:
+    - contextPath: GCP.Storage.BucketPolicy.version
+      description: IAM policy version.
+      type: Number
+    - contextPath: GCP.Storage.BucketPolicy.etag
+      description: ETag of the IAM policy.
+      type: String
+    - contextPath: GCP.Storage.BucketPolicy.bindings
+      description: List of role bindings for the bucket.
+      type: List
+    - contextPath: GCP.Storage.BucketPolicy.resourceId
+      description: Resource ID of the updated IAM policy. e.g. projects/_/buckets/BUCKET_NAME.
+      type: String
+  - name: gcp-storage-bucket-policy-set
+    description: Sets the IAM policy for a bucket.
+    arguments:
+    - name: project_id
+      required: true
+      description: GCP project ID.
+    - name: bucket_name
+      required: true
+      description: Name of the bucket to set IAM policy on.
+    - name: policy
+      required: true
+      description: JSON string representing the IAM policy to set.
+    - name: add
+      defaultValue: "false"
+      auto: PREDEFINED
+      predefined:
+      - "true"
+      - "false"
+      description: |
+        When true, merges the provided policy bindings into the current bucket policy (per role, deduplicating members) by first calling getIamPolicy and then setIamPolicy with the merged result. When false, replaces the entire policy with the provided JSON via setIamPolicy.
+    outputs:
+    - contextPath: GCP.Storage.BucketPolicy.version
+      description: IAM policy version after update.
+      type: Number
+    - contextPath: GCP.Storage.BucketPolicy.etag
+      description: ETag of the updated IAM policy.
+      type: String
+    - contextPath: GCP.Storage.BucketPolicy.bindings
+      description: List of role bindings for the bucket.
+      type: List
+  - name: gcp-storage-bucket-object-policy-list
+    description: Retrieves the IAM policy for a specific object in a bucket.
+    arguments:
+    - name: project_id
+      required: true
+      description: GCP project ID.
+    - name: bucket_name
+      required: true
+      description: Name of the bucket containing the object.
+    - name: object_name
+      required: true
+      description: Name of the object to retrieve IAM policy from.
+    - name: generation
+      required: false
+      description: Generation of the object.
+    outputs:
+    - contextPath: GCP.Storage.BucketObjectPolicy.bucketName
+      description: Name of the bucket containing the object.
+      type: String
+    - contextPath: GCP.Storage.BucketObjectPolicy.objectName
+      description: Name of the object.
+      type: String
+    - contextPath: GCP.Storage.BucketObjectPolicy.bindings
+      description: List of role bindings for the object.
+      type: List
+  - name: gcp-storage-bucket-object-policy-set
+    description: Sets the IAM policy for a specific object in a bucket.
+    arguments:
+    - name: project_id
+      required: true
+      description: GCP project ID.
+    - name: bucket_name
+      required: true
+      description: Name of the bucket containing the object.
+    - name: object_name
+      required: true
+      description: Name of the object to set IAM policy on.
+    - name: policy
+      required: true
+      description: JSON string representing the IAM policy to set.
+    - name: generation
+      required: false
+      description: Generation of the object.
+    outputs:
+    - contextPath: GCP.Storage.BucketObjectPolicy.version
+      description: IAM policy version after update.
+      type: Number
+    - contextPath: GCP.Storage.BucketObjectPolicy.etag
+      description: ETag of the updated IAM policy.
+      type: String
+    - contextPath: GCP.Storage.BucketObjectPolicy.bindings
+      description: List of role bindings for the object.
+      type: Unknown  
   - name: gcp-iam-project-policy-binding-remove
     description: Removes a specified IAM role binding from a GCP project.
     arguments:
