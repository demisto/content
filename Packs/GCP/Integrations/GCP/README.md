The GCP Integration automates management and security configurations for Compute Engine, Storage, and Container resources on GCP.
This integration was integrated and tested with version v1 (Compute, Storage, Container, SERVICE_USAGE), v3 (Resource Manager).

## Configure Google Cloud Platform in Cortex

| **Parameter** | **Required** |
| --- | --- |
| Service Account Private Key file content (JSON). | False |
| Use system proxy settings | False |
| Trust any certificate (not secure) | False |

## Commands

You can execute these commands from the CLI, as part of an automation, or in a playbook.
After you successfully execute a command, a DBot message appears in the War Room with the command details.

### gcp-compute-firewall-patch

***
Updates the specified firewall rule with the data included in the request.

#### Base Command

`gcp-compute-firewall-patch`

#### Input

| **Argument Name** | **Description** | **Required** |
| --- | --- | --- |
| project_id | GCP project ID. | Required |
| resource_name | Name of the firewall rule to update. | Required |
| description | An optional description of this resource, which you provide when you create the resource. | Optional |
| network | URL of the network resource for this firewall rule. If not specified when creating a firewall rule, the default network is used. | Optional |
| priority | Priority for this rule. This is an integer between 0 and 65535, both inclusive. When not specified, the value assumed is 1000. Relative priorities determine precedence of conflicting rules. Lower value of priority implies higher precedence (eg, a rule with priority 0 has higher precedence than a rule with priority 1). DENY rules take precedence over ALLOW rules. | Optional |
| sourceRanges | If source ranges are specified, the firewall applies only to traffic with source IP addresses in these ranges. These ranges must be expressed in CIDR format. One or both of sourceRanges and sourceTags may be set. If both properties are set, the firewall applies to traffic with a source IP address within sourceRanges OR the source IP belonging to a tag listed in the sourceTags property. The connection does not need to match both properties for the firewall to apply. Only IPv4 is supported, comma-separated. | Optional |
| destinationRanges | If destination ranges are specified, the firewall applies only to traffic with destination IP addresses in these ranges. These ranges must be expressed in CIDR format. Only IPv4 is supported. Comma-separated. | Optional |
| sourceTags | If source tags are specified, the firewall rule applies only to traffic with source IPs that match the primary network interfaces of VM instances that have the tag and are in the same VPC network. Source tags cannot be used to control traffic to an instance's external IP address. It only applies to traffic between instances in the same virtual network, because tags are associated with instances, not IP addresses. One or both of sourceRanges and sourceTags may be set. If both properties are set, the firewall will apply to traffic with a source IP address within sourceRanges OR the source IP belonging to a tag listed in the sourceTags property. The connection does not need to match both properties for the firewall to apply. Comma-separated. | Optional |
| targetTags | A list of tags that controls which instances the firewall rule applies to. If targetTags are specified, then the firewall rule applies only to instances in the VPC network that have one of those tags. If no targetTags are specified, the firewall rule applies to all instances on the specified network. Comma-separated. | Optional |
| sourceServiceAccounts | If source service accounts are specified, the firewall applies only to traffic originating from an instance with a service account in this list. Source service accounts cannot be used to control traffic to an instance's external IP address because service accounts are associated with an instance, not an IP address. sourceRanges can be set at the same time as sourceServiceAccounts. If both are set, the firewall will apply to traffic that has a source IP address within sourceRanges OR the source IP belongs to an instance with a service account listed in sourceServiceAccount. The connection does not need to match both properties for the firewall to apply. sourceServiceAccounts cannot be used simultaneously as sourceTags or targetTags. Comma-separated. | Optional |
| targetServiceAccounts | A list of service accounts indicating sets of instances located in the network that may make network connections as specified in allowed[]. targetServiceAccounts cannot be used at the same time as targetTags or sourceTags. If neither targetServiceAccounts nor targetTags are specified, the firewall rule applies to all instances on the specified network. Comma-separated. | Optional |
| allowed | The ALLOW rules list specified by this firewall. Each rule specifies a protocol and port-range tuple that describes a permitted connection. For example, ipprotocol=tcp,ports=22,443;ipprotocol=tcp,ports=8080,80. | Optional |
| denied | The DENY rules list specified by this firewall. Each rule specifies a protocol and port-range tuple that describes a denied connection. For example, ipprotocol=tcp,ports=22,443;ipprotocol=tcp,ports=8080,80. | Optional |
| direction | Direction of traffic to which this firewall applies; default is INGRESS. Note: For INGRESS traffic, it is NOT supported to specify destinationRanges; For EGRESS traffic, it is NOT supported to specify sourceRanges OR sourceTags. | Optional |
| logConfigEnable | This field denotes whether to enable logging for a particular firewall rule. Possible values are: true, false. | Optional |
| disabled | Denotes whether the firewall rule is disabled, i.e not applied to the network it is associated with. When set to true, the firewall rule is not enforced and the network behaves as if it did not exist. If this is unspecified, the firewall rule will be enabled. Possible values are: true, false. | Optional |

#### Context Output

| **Path** | **Type** | **Description** |
| --- | --- | --- |
| GCP.Compute.Operations.id | string | The unique identifier for the resource. This identifier is defined by the server. |
| GCP.Compute.Operations.name | string | Name of the resource. |
| GCP.Compute.Operations.zone | string | The URL of the zone where the operation resides. Only available when performing per-zone operations. You must specify this field as part of the HTTP request URL. It is not configurable as a field in the request body. |
| GCP.Compute.Operations.clientOperationId | string | The value of requestId if you provided it in the request. Not present otherwise. |
| GCP.Compute.Operations.operationType | string | The type of operation, such as insert, update, or delete, and so on. |
| GCP.Compute.Operations.targetLink | string | The URL of the resource that the operation modifies. For operations related to creating a snapshot, this points to the persistent disk from which the snapshot was created. |
| GCP.Compute.Operations.targetId | string | The unique target ID, which identifies a specific incarnation of the target resource. |
| GCP.Compute.Operations.status | string | The status of the operation, which can be one of the following: PENDING, RUNNING or DONE. |
| GCP.Compute.Operations.statusMessage | string | An optional textual description of the current status of the operation. |
| GCP.Compute.Operations.user | string | The user who requested the operation, for example, EMAILADDRESS. |
| GCP.Compute.Operations.progress | number | An optional progress indicator that ranges from 0 to 100. There is no requirement that this be linear or support any granularity of operations. This should not be used to guess when the operation will be complete. This number should monotonically increase as the operation progresses. |
| GCP.Compute.Operations.insertTime | string | The time the operation was requested, in RFC3339 text format. |
| GCP.Compute.Operations.startTime | string | The time that this operation was started by the server. This value is in RFC3339 text format. |
| GCP.Compute.Operations.endTime | string | The time that this operation was completed. This value is in RFC3339 text format. |
| GCP.Compute.Operations.error | string | If errors are generated during processing of the operation, this field will be populated. |
| GCP.Compute.Operations.warnings | string | If warning messages are generated during processing of the operation, this field will be populated. |
| GCP.Compute.Operations.httpErrorStatusCode | number | If the operation fails, this field contains the HTTP error status code that was returned. For example, a 404 means the resource was not found. |
| GCP.Compute.Operations.httpErrorMessage | string | If the operation fails, this field contains the HTTP error message that was returned, such as NOT FOUND. |
| GCP.Compute.Operations.selfLink | string | Server-defined URL for the resource. |
| GCP.Compute.Operations.region | string | The URL of the region where the operation resides. Only available when performing regional operations. You must specify this field as part of the HTTP request URL. It is not configurable as a field in the request body. |
| GCP.Compute.Operations.description | string | A textual description of the operation, which is set when the operation is created. |
| GCP.Compute.Operations.kind | string | Type of the resource. Always compute\#operation for Operation resources. |

### gcp-storage-bucket-policy-delete

***
Removes an entity from a bucket's Access Control List.

#### Base Command

`gcp-storage-bucket-policy-delete`

#### Input

| **Argument Name** | **Description** | **Required** |
| --- | --- | --- |
| project_id | GCP project ID. | Required |
| resource_name | Name of the GCS bucket. | Required |
| entity | Entity to remove from the Access Control List.<br/>Common entity formats are:<br/>*user:&lt;userId or email&gt;<br/>* group:&lt;groupId or email&gt;<br/>*allUsers<br/>* allAuthenticatedUsers<br/>For more options and details, see: https://cloud.google.com/storage/docs/json_api/v1/bucketAccessControls#resource . Default is allUsers. | Optional |

#### Context Output

There is no context output for this command.

### gcp-compute-subnet-update

***
Enables flow logs or Private Google Access on a subnet.

#### Base Command

`gcp-compute-subnet-update`

#### Input

| **Argument Name** | **Description** | **Required** |
| --- | --- | --- |
| project_id | GCP project ID. | Required |
| region | GCP region. | Required |
| resource_name | Subnet name. | Required |
| enable_flow_logs | Enable VPC Flow Logs. Possible values are: true, false. | Optional |
| enable_private_ip_google_access | Enable Private Google Access. Possible values are: true, false. | Optional |

#### Context Output

| **Path** | **Type** | **Description** |
| --- | --- | --- |
| GCP.Compute.Operations.name | String | The name of the updated subnet. |
| GCP.Compute.Operations.region | String | The region of the updated subnet. |
| GCP.Compute.Operations.subnetName | String | The name of the subnet that was updated. |
| GCP.Compute.Operations.enableFlowLogs | Boolean | Whether flow logs are enabled for the subnet. |
| GCP.Compute.Operations.ipCidrRange | String | The updated CIDR range for the subnet. |
| GCP.Compute.Operations.privateIpGoogleAccess | Boolean | Whether private Google access is enabled for the subnet. |
| GCP.Compute.Operations.privateIpv6GoogleAccess | Boolean | Whether private IPv6 Google access is enabled for the subnet. |
| GCP.Compute.Operations.stackType | String | The stack type of the subnet \(e.g., \`IPV4\`, \`IPV6\`\). |
| GCP.Compute.Operations.rangeName | String | The name of the IP range associated with the subnet. |
| GCP.Compute.Operations.secondaryIpRanges | Unknown | List of secondary IP ranges for the subnet. |
| GCP.Compute.Operations.description | String | The description of the subnet. |

### gcp-container-cluster-security-update

***
Configures security settings for GKE clusters, including access controls and visibility.

#### Base Command

`gcp-container-cluster-security-update`

#### Input

| **Argument Name** | **Description** | **Required** |
| --- | --- | --- |
| project_id | GCP project ID. | Required |
| region | GCP region. | Required |
| resource_name | Name of the GKE cluster. | Required |
| enable_intra_node_visibility | Enable intra-node visibility. Possible values are: true, false. | Optional |
| enable_master_authorized_networks | Enable Master Authorized Networks. Possible values are: true, false. | Optional |
| cidrs | Comma-separated list of up to 50 CIDR blocks (e.g., "192.168.0.0/24,10.0.0.0/32") that are allowed to access the Kubernetes master via HTTPS.<br/>If enable_master_authorized_networks is true and no CIDRs are provided, all access will be blocked.<br/>. | Optional |

#### Context Output

| **Path** | **Type** | **Description** |
| --- | --- | --- |
| GCP.Container.Operations.name | String | The name of the GKE cluster. |
| GCP.Container.Operations.zone | String | The zone of the GKE cluster. |
| GCP.Container.Operations.enableStackdriverLogging | Boolean | Whether Stackdriver Logging is enabled for the cluster. |
| GCP.Container.Operations.enableStackdriverMonitoring | Boolean | Whether Stackdriver Monitoring is enabled for the cluster. |
| GCP.Container.Operations.enablePrivateNodes | Boolean | Whether private nodes are enabled for the GKE cluster. |
| GCP.Container.Operations.enablePrivateEndpoint | Boolean | Whether private endpoint is enabled for the GKE cluster control plane. |
| GCP.Container.Operations.enableHttpsOnly | Boolean | Whether HTTPS-only traffic is enforced for the cluster. |
| GCP.Container.Operations.enableNetworkPolicy | Boolean | Whether network policies are enabled for the cluster. |
| GCP.Container.Operations.enableAutoscaling | Boolean | Whether autoscaling is enabled for the cluster nodes. |
| GCP.Container.Operations.enableIstio | Boolean | Whether Istio is enabled for the GKE cluster. |
| GCP.Container.Operations.enablePodSecurityPolicy | Boolean | Whether PodSecurityPolicy is enabled for the GKE cluster. |
| GCP.Container.Operations.enableBinaryAuthorization | Boolean | Whether Binary Authorization is enabled for the cluster. |
| GCP.Container.Operations.enableLegacyABAC | Boolean | Whether legacy ABAC is enabled for the cluster. |
| GCP.Container.Operations.clusterIpv4Cidr | String | The cluster’s IPv4 CIDR block. |
| GCP.Container.Operations.masterAuthorizedNetworksConfig.cidrBlocks | Unknown | List of authorized CIDR blocks that can access the GKE cluster master. |
| GCP.Container.Operations.masterAuthorizedNetworksConfig.enabled | Boolean | Whether master authorized networks are enabled for the cluster. |
| GCP.Container.Operations.network | String | The network to which the GKE cluster belongs. |
| GCP.Container.Operations.subnetwork | String | The subnetwork to which the GKE cluster belongs. |
| GCP.Container.Operations.loggingService | String | The logging service used for the cluster \(e.g., "logging.googleapis.com"\). |
| GCP.Container.Operations.monitoringService | String | The monitoring service used for the cluster \(e.g., "monitoring.googleapis.com"\). |
| GCP.Container.Operations.nodePools | Unknown | A list of node pools in the cluster, with their configuration and security settings. |
| GCP.Container.Operations.privateClusterConfig.enablePrivateNodes | Boolean | Whether private nodes are enabled in the cluster. |
| GCP.Container.Operations.privateClusterConfig.enablePrivateEndpoint | Boolean | Whether private endpoint is enabled for the cluster control plane. |
| GCP.Container.Operations.masterVersion | String | The current version of the Kubernetes master in the GKE cluster. |

### gcp-storage-bucket-metadata-update

***
Updates the metadata of a Google Cloud Storage (GCS) bucket, including settings such as versioning and Uniform Bucket-Level Access (UBLA).

#### Base Command

`gcp-storage-bucket-metadata-update`

#### Input

| **Argument Name** | **Description** | **Required** |
| --- | --- | --- |
| project_id | GCP project ID. | Required |
| resource_name | Name of the bucket. | Required |
| enable_versioning | Enable versioning. Possible values are: true, false. | Optional |
| enable_uniform_access | Enable uniform bucket-level access. Possible values are: true, false. | Optional |

#### Context Output

| **Path** | **Type** | **Description** |
| --- | --- | --- |
| GCP.StorageBucket.Metadata | Unknown | Updated bucket metadata. |
| GCP.StorageBucket.Metadata.name | String | The name of the GCP bucket. |
| GCP.StorageBucket.Metadata.id | String | The ID of the GCP bucket. |
| GCP.StorageBucket.Metadata.location | String | The location of the bucket. |
| GCP.StorageBucket.Metadata.storageClass | String | The storage class of the bucket \(e.g., STANDARD, NEARLINE\). |
| GCP.StorageBucket.Metadata.created | Date | The creation timestamp of the bucket. |
| GCP.StorageBucket.Metadata.updated | Date | The last update timestamp of the bucket. |
| GCP.StorageBucket.Metadata.metageneration | Number | The metadata generation of the bucket. |
| GCP.StorageBucket.Metadata.labels | Unknown | The labels attached to the bucket. |
| GCP.StorageBucket.Metadata.defaultEventBasedHold | Boolean | Whether a default event-based hold is enabled on the bucket. |
| GCP.StorageBucket.Metadata.retentionPolicy.retentionPeriod | Number | The duration in seconds that objects in the bucket must be retained. |
| GCP.StorageBucket.Metadata.retentionPolicy.effectiveTime | Date | The time from which the retention policy is effective. |
| GCP.StorageBucket.Metadata.retentionPolicy.isLocked | Boolean | Whether the retention policy is locked. |
| GCP.StorageBucket.Metadata.versioning.enabled | Boolean | Whether object versioning is enabled. |
| GCP.StorageBucket.Metadata.logging.logBucket | String | The destination bucket where access logs are stored. |
| GCP.StorageBucket.Metadata.logging.logObjectPrefix | String | The object prefix used for logging. |
| GCP.StorageBucket.Metadata.lifecycle.rule | Unknown | A list of lifecycle management rules for the bucket. |
| GCP.StorageBucket.Metadata.iamConfiguration.uniformBucketLevelAccess | Boolean | Whether uniform bucket-level access is enabled. |
| GCP.StorageBucket.Metadata.cors | Unknown | CORS configuration for the bucket. |
| GCP.StorageBucket.Metadata.customPlacementConfig | Unknown | Custom placement configuration for multi-region buckets. |
| GCP.StorageBucket.Metadata.encryption.defaultKmsKeyName | String | The default Cloud KMS key used to encrypt objects. |
| GCP.StorageBucket.Metadata.billing.requesterPays | Boolean | Whether requester pays is enabled. |
| GCP.StorageBucket.Metadata.website.mainPageSuffix | String | Suffix appended to requests for the bucket's website configuration. |
| GCP.StorageBucket.Metadata.website.notFoundPage | String | The path to the custom 404 page for the bucket website. |

### gcp-iam-project-policy-binding-remove

***
Removes a specified IAM role binding from a GCP project.

#### Base Command

`gcp-iam-project-policy-binding-remove`

#### Input

| **Argument Name** | **Description** | **Required** |
| --- | --- | --- |
| project_id | GCP project ID. | Required |
| member | Member to remove (e.g., user:test@example.com). | Required |
| role | Role to remove (e.g., roles/viewer). | Required |

#### Context Output

There is no context output for this command.

### gcp-compute-instance-service-account-set

***
Sets the service account for a GCP Compute Engine VM instance. The instance must be stopped before the service account can be changed.

#### Base Command

`gcp-compute-instance-service-account-set`

#### Input

| **Argument Name** | **Description** | **Required** |
| --- | --- | --- |
| project_id | GCP project ID. | Required |
| zone | The name of the zone for this request. | Required |
| resource_name | Name of the VM instance. | Required |
| service_account_email | Email of the service account. | Required |
| scopes | OAuth scopes to assign (full URLs), e.g., `https://www.googleapis.com/auth/cloud-platform`. Empty list means no scopes. | Required |

#### Context Output

| **Path** | **Type** | **Description** |
| --- | --- | --- |
| GCP.Compute.Operations.id | string | The unique identifier for the resource. This identifier is defined by the server. |
| GCP.Compute.Operations.name | string | Name of the resource. |
| GCP.Compute.Operations.zone | string | The URL of the zone where the operation resides. Only available when performing per-zone operations. You must specify this field as part of the HTTP request URL. It is not configurable as a field in the request body. |
| GCP.Compute.Operations.clientOperationId | string | The value of requestId if you provided it in the request. Not present otherwise. |
| GCP.Compute.Operations.operationType | string | The type of operation, such as insert, update, or delete, and so on. |
| GCP.Compute.Operations.targetLink | string | The URL of the resource that the operation modifies. For operations related to creating a snapshot, this points to the persistent disk from which the snapshot was created. |
| GCP.Compute.Operations.targetId | string | The unique target ID, which identifies a specific incarnation of the target resource. |
| GCP.Compute.Operations.status | string | The status of the operation, which can be one of the following: PENDING, RUNNING or DONE. |
| GCP.Compute.Operations.statusMessage | string | An optional textual description of the current status of the operation. |
| GCP.Compute.Operations.user | string | The user who requested the operation, for example, EMAILADDRESS. |
| GCP.Compute.Operations.progress | number | An optional progress indicator that ranges from 0 to 100. There is no requirement that this be linear or support any granularity of operations. This should not be used to guess when the operation will be complete. This number should monotonically increase as the operation progresses. |
| GCP.Compute.Operations.insertTime | string | The time the operation was requested, in RFC3339 text format. |
| GCP.Compute.Operations.startTime | string | The time that this operation was started by the server. This value is in RFC3339 text format. |
| GCP.Compute.Operations.endTime | string | The time that this operation was completed. This value is in RFC3339 text format. |
| GCP.Compute.Operations.error | string | If errors are generated during processing of the operation, this field will be populated. |
| GCP.Compute.Operations.warnings | string | If warning messages are generated during processing of the operation, this field will be populated. |
| GCP.Compute.Operations.httpErrorStatusCode | number | If the operation fails, this field contains the HTTP error status code that was returned. For example, a 404 means the resource was not found. |
| GCP.Compute.Operations.httpErrorMessage | string | If the operation fails, this field contains the HTTP error message that was returned, such as NOT FOUND. |
| GCP.Compute.Operations.selfLink | string | Server-defined URL for the resource. |
| GCP.Compute.Operations.region | string | The URL of the region where the operation resides. Only available when performing regional operations. You must specify this field as part of the HTTP request URL. It is not configurable as a field in the request body. |
| GCP.Compute.Operations.description | string | A textual description of the operation, which is set when the operation is created. |
| GCP.Compute.Operations.kind | string | Type of the resource. Always compute\#operation for Operation resources. |

### gcp-compute-instance-service-account-remove

***
Removes the service account associated with a GCP Compute Engine VM instance. The instance must be stopped before the service account can be changed.

#### Base Command

`gcp-compute-instance-service-account-remove`

#### Input

| **Argument Name** | **Description** | **Required** |
| --- | --- | --- |
| project_id | GCP project ID. | Required |
| zone | The name of the zone for this request. | Required |
| resource_name | Name of the VM instance. | Required |

#### Context Output

| **Path** | **Type** | **Description** |
| --- | --- | --- |
| GCP.Compute.Operations.id | string | The unique identifier for the resource. This identifier is defined by the server. |
| GCP.Compute.Operations.name | string | Name of the resource. |
| GCP.Compute.Operations.zone | string | The URL of the zone where the operation resides. Only available when performing per-zone operations. You must specify this field as part of the HTTP request URL. It is not configurable as a field in the request body. |
| GCP.Compute.Operations.clientOperationId | string | The value of requestId if you provided it in the request. Not present otherwise. |
| GCP.Compute.Operations.operationType | string | The type of operation, such as insert, update, or delete, and so on. |
| GCP.Compute.Operations.targetLink | string | The URL of the resource that the operation modifies. For operations related to creating a snapshot, this points to the persistent disk from which the snapshot was created. |
| GCP.Compute.Operations.targetId | string | The unique target ID, which identifies a specific incarnation of the target resource. |
| GCP.Compute.Operations.status | string | The status of the operation, which can be one of the following: PENDING, RUNNING or DONE. |
| GCP.Compute.Operations.statusMessage | string | An optional textual description of the current status of the operation. |
| GCP.Compute.Operations.user | string | The user who requested the operation, for example, EMAILADDRESS. |
| GCP.Compute.Operations.progress | number | An optional progress indicator that ranges from 0 to 100. There is no requirement that this be linear or support any granularity of operations. This should not be used to guess when the operation will be complete. This number should monotonically increase as the operation progresses. |
| GCP.Compute.Operations.insertTime | string | The time that this operation was requested. This value is in RFC3339 text format. |
| GCP.Compute.Operations.startTime | string | The time that this operation was started by the server. This value is in RFC3339 text format. |
| GCP.Compute.Operations.endTime | string | The time that this operation was completed. This value is in RFC3339 text format. |
| GCP.Compute.Operations.error | string | If errors are generated during processing of the operation, this field will be populated. |
| GCP.Compute.Operations.warnings | string | If warning messages are generated during processing of the operation, this field will be populated. |
| GCP.Compute.Operations.httpErrorStatusCode | number | If the operation fails, this field contains the HTTP error status code that was returned. For example, a 404 means the resource was not found. |
| GCP.Compute.Operations.httpErrorMessage | string | If the operation fails, this field contains the HTTP error message that was returned, such as NOT FOUND. |
| GCP.Compute.Operations.selfLink | string | Server-defined URL for the resource. |
| GCP.Compute.Operations.region | string | The URL of the region where the operation resides. Only available when performing regional operations. You must specify this field as part of the HTTP request URL. It is not configurable as a field in the request body. |
| GCP.Compute.Operations.description | string | A textual description of the operation, which is set when the operation is created. |
| GCP.Compute.Operations.kind | string | Type of the resource. Always compute\#operation for Operation resources. |

### gcp-compute-instance-start

***
Starts an instance that was stopped using the instances().stop method.

#### Base Command

`gcp-compute-instance-start`

#### Input

| **Argument Name** | **Description** | **Required** |
| --- | --- | --- |
| project_id | GCP project ID. | Required |
| zone | The name of the zone for this request. | Required |
| resource_name | Name of the instance resource to start. | Required |

#### Context Output

| **Path** | **Type** | **Description** |
| --- | --- | --- |
| GCP.Compute.Operations.id | string | The unique identifier for the resource. This identifier is defined by the server. |
| GCP.Compute.Operations.name | string | Name of the resource. |
| GCP.Compute.Operations.zone | string | The URL of the zone where the operation resides. Only available when performing per-zone operations. You must specify this field as part of the HTTP request URL. It is not configurable as a field in the request body. |
| GCP.Compute.Operations.clientOperationId | string | The value of requestId if you provided it in the request. Not present otherwise. |
| GCP.Compute.Operations.operationType | string | The type of operation, such as insert, update, or delete, and so on. |
| GCP.Compute.Operations.targetLink | string | The URL of the resource that the operation modifies. For operations related to creating a snapshot, this points to the persistent disk from which the snapshot was created. |
| GCP.Compute.Operations.targetId | string | The unique target ID, which identifies a specific incarnation of the target resource. |
| GCP.Compute.Operations.status | string | The status of the operation, which can be one of the following: PENDING RUNNING or DONE. |
| GCP.Compute.Operations.statusMessage | string | An optional textual description of the current status of the operation. |
| GCP.Compute.Operations.user | string | The user who requested the operation, for example, EMAILADDRESS. |
| GCP.Compute.Operations.progress | number | An optional progress indicator that ranges from 0 to 100. There is no requirement that this be linear or support any granularity of operations. This should not be used to guess when the operation will be complete. This number should monotonically increase as the operation progresses. |
| GCP.Compute.Operations.insertTime | string | The time that this operation was requested. This value is in RFC3339 text format. |
| GCP.Compute.Operations.startTime | string | The time that this operation was started by the server. This value is in RFC3339 text format. |
| GCP.Compute.Operations.endTime | string | The time that this operation was completed. This value is in RFC3339 text format. |
| GCP.Compute.Operations.error | string | If errors are generated during processing of the operation, this field will be populated. |
| GCP.Compute.Operations.warnings | string | If warning messages are generated during processing of the operation, this field will be populated. |
| GCP.Compute.Operations.httpErrorStatusCode | number | If the operation fails, this field contains the HTTP error status code that was returned. For example, a 404 means the resource was not found. |
| GCP.Compute.Operations.httpErrorMessage | string | If the operation fails, this field contains the HTTP error message that was returned, such as NOT FOUND. |
| GCP.Compute.Operations.selfLink | string | Server-defined URL for the resource. |
| GCP.Compute.Operations.region | string | The URL of the region where the operation resides. Only available when performing regional operations. You must specify this field as part of the HTTP request URL. It is not configurable as a field in the request body. |
| GCP.Compute.Operations.description | string | A textual description of the operation, which is set when the operation is created. |
| GCP.Compute.Operations.kind | string | Type of the resource. Always compute\#operation for Operation resources. |

### gcp-compute-instance-stop

***
Stops a running instance, shutting it down cleanly, and allows you to restart the instance at a later time. Stopped instances do not incur VM usage charges while they are stopped. However, resources that the VM is using, such as persistent disks and static IP addresses, will continue to be charged until they are deleted.

#### Base Command

`gcp-compute-instance-stop`

#### Input

| **Argument Name** | **Description** | **Required** |
| --- | --- | --- |
| project_id | GCP project ID. | Required |
| zone | The name of the zone for this request. | Required |
| resource_name | Name of the instance resource to stop. | Required |

#### Context Output

| **Path** | **Type** | **Description** |
| --- | --- | --- |
| GCP.Compute.Operations.id | string | The unique identifier for the resource. This identifier is defined by the server. |
| GCP.Compute.Operations.name | string | Name of the resource. |
| GCP.Compute.Operations.zone | string | The URL of the zone where the operation resides. Only available when performing per-zone operations. You must specify this field as part of the HTTP request URL. It is not configurable as a field in the request body. |
| GCP.Compute.Operations.clientOperationId | string | The value of requestId if you provided it in the request. Not present otherwise. |
| GCP.Compute.Operations.operationType | string | The type of operation, such as insert, update, or delete, and so on. |
| GCP.Compute.Operations.targetLink | string | The URL of the resource that the operation modifies. For operations related to creating a snapshot, this points to the persistent disk from which the snapshot was created. |
| GCP.Compute.Operations.targetId | string | The unique target ID, which identifies a specific incarnation of the target resource. |
| GCP.Compute.Operations.status | string | The status of the operation, which can be one of the following: PENDING RUNNING or DONE. |
| GCP.Compute.Operations.statusMessage | string | An optional textual description of the current status of the operation. |
| GCP.Compute.Operations.user | string | The user who requested the operation, for example, EMAILADDRESS. |
| GCP.Compute.Operations.progress | number | An optional progress indicator that ranges from 0 to 100. There is no requirement that this be linear or support any granularity of operations. This should not be used to guess when the operation will be complete. This number should monotonically increase as the operation progresses. |
| GCP.Compute.Operations.insertTime | string | The time that this operation was requested. This value is in RFC3339 text format. |
| GCP.Compute.Operations.startTime | string | The time that this operation was started by the server. This value is in RFC3339 text format. |
| GCP.Compute.Operations.endTime | string | The time that this operation was completed. This value is in RFC3339 text format. |
| GCP.Compute.Operations.error | string | If errors are generated during processing of the operation, this field will be populated. |
| GCP.Compute.Operations.warnings | string | If warning messages are generated during processing of the operation, this field will be populated. |
| GCP.Compute.Operations.httpErrorStatusCode | number | If the operation fails, this field contains the HTTP error status code that was returned. For example, a 404 means the resource was not found. |
| GCP.Compute.Operations.httpErrorMessage | string | If the operation fails, this field contains the HTTP error message that was returned, such as NOT FOUND. |
| GCP.Compute.Operations.selfLink | string | Server-defined URL for the resource. |
| GCP.Compute.Operations.region | string | The URL of the region where the operation resides. Only available when performing regional operations. You must specify this field as part of the HTTP request URL. It is not configurable as a field in the request body. |
| GCP.Compute.Operations.description | string | A textual description of the operation, which is set when the operation is created. |
| GCP.Compute.Operations.kind | string | Type of the resource. Always compute\#operation for Operation resources. |

### gcp-storage-bucket-metadata-update-enable-GCP-bucket-versioning-quick-action

***
Enables versioning on a GCP Storage bucket to preserve object versions.

#### Base Command

`gcp-storage-bucket-metadata-update-enable-GCP-bucket-versioning-quick-action`

#### Input

| **Argument Name** | **Description** | **Required** |
| --- | --- | --- |
| project_id | GCP project ID. | Required |
| resource_name | Name of the bucket. | Required |

#### Context Output

| **Path** | **Type** | **Description** |
| --- | --- | --- |
| GCP.StorageBucket.Metadata | Unknown | Updated bucket metadata. |
| GCP.StorageBucket.Metadata.name | String | The name of the GCP bucket. |
| GCP.StorageBucket.Metadata.id | String | The ID of the GCP bucket. |
| GCP.StorageBucket.Metadata.location | String | The location of the bucket. |
| GCP.StorageBucket.Metadata.storageClass | String | The storage class of the bucket \(e.g., STANDARD, NEARLINE\). |
| GCP.StorageBucket.Metadata.created | Date | The creation timestamp of the bucket. |
| GCP.StorageBucket.Metadata.updated | Date | The last update timestamp of the bucket. |
| GCP.StorageBucket.Metadata.metageneration | Number | The metadata generation of the bucket. |
| GCP.StorageBucket.Metadata.labels | Unknown | The labels attached to the bucket. |
| GCP.StorageBucket.Metadata.defaultEventBasedHold | Boolean | Whether a default event-based hold is enabled on the bucket. |
| GCP.StorageBucket.Metadata.retentionPolicy.retentionPeriod | Number | The duration in seconds that objects in the bucket must be retained. |
| GCP.StorageBucket.Metadata.retentionPolicy.effectiveTime | Date | The time from which the retention policy is effective. |
| GCP.StorageBucket.Metadata.retentionPolicy.isLocked | Boolean | Whether the retention policy is locked. |
| GCP.StorageBucket.Metadata.versioning.enabled | Boolean | Whether object versioning is enabled. |
| GCP.StorageBucket.Metadata.logging.logBucket | String | The destination bucket where access logs are stored. |
| GCP.StorageBucket.Metadata.logging.logObjectPrefix | String | The object prefix used for logging. |
| GCP.StorageBucket.Metadata.lifecycle.rule | Unknown | A list of lifecycle management rules for the bucket. |
| GCP.StorageBucket.Metadata.iamConfiguration.uniformBucketLevelAccess | Boolean | Whether uniform bucket-level access is enabled. |
| GCP.StorageBucket.Metadata.cors | Unknown | CORS configuration for the bucket. |
| GCP.StorageBucket.Metadata.customPlacementConfig | Unknown | Custom placement configuration for multi-region buckets. |
| GCP.StorageBucket.Metadata.encryption.defaultKmsKeyName | String | The default Cloud KMS key used to encrypt objects. |
| GCP.StorageBucket.Metadata.billing.requesterPays | Boolean | Whether requester pays is enabled. |
| GCP.StorageBucket.Metadata.website.mainPageSuffix | String | Suffix appended to requests for the bucket's website configuration. |
| GCP.StorageBucket.Metadata.website.notFoundPage | String | The path to the custom 404 page for the bucket website. |

### gcp-container-cluster-security-update-enable-gke-cluster-intra-node-visibility-quick-action

***
Enables intra-node visibility on a GKE cluster for enhanced network monitoring.

#### Base Command

`gcp-container-cluster-security-update-enable-gke-cluster-intra-node-visibility-quick-action`

#### Input

| **Argument Name** | **Description** | **Required** |
| --- | --- | --- |
| project_id | GCP project ID. | Required |
| region | GCP region. | Required |
| resource_name | Name of the GKE cluster. | Required |

#### Context Output

| **Path** | **Type** | **Description** |
| --- | --- | --- |
| GCP.Container.Operations.name | String | The name of the GKE cluster. |
| GCP.Container.Operations.zone | String | The zone of the GKE cluster. |
| GCP.Container.Operations.enableStackdriverLogging | Boolean | Whether Stackdriver Logging is enabled for the cluster. |
| GCP.Container.Operations.enableStackdriverMonitoring | Boolean | Whether Stackdriver Monitoring is enabled for the cluster. |
| GCP.Container.Operations.enablePrivateNodes | Boolean | Whether private nodes are enabled for the GKE cluster. |
| GCP.Container.Operations.enablePrivateEndpoint | Boolean | Whether private endpoint is enabled for the GKE cluster control plane. |
| GCP.Container.Operations.enableHttpsOnly | Boolean | Whether HTTPS-only traffic is enforced for the cluster. |
| GCP.Container.Operations.enableNetworkPolicy | Boolean | Whether network policies are enabled for the cluster. |
| GCP.Container.Operations.enableAutoscaling | Boolean | Whether autoscaling is enabled for the cluster nodes. |
| GCP.Container.Operations.enableIstio | Boolean | Whether Istio is enabled for the GKE cluster. |
| GCP.Container.Operations.enablePodSecurityPolicy | Boolean | Whether PodSecurityPolicy is enabled for the GKE cluster. |
| GCP.Container.Operations.enableBinaryAuthorization | Boolean | Whether Binary Authorization is enabled for the cluster. |
| GCP.Container.Operations.enableLegacyABAC | Boolean | Whether legacy ABAC is enabled for the cluster. |
| GCP.Container.Operations.clusterIpv4Cidr | String | The cluster's IPv4 CIDR block. |
| GCP.Container.Operations.masterAuthorizedNetworksConfig.cidrBlocks | Unknown | List of authorized CIDR blocks that can access the GKE cluster master. |
| GCP.Container.Operations.masterAuthorizedNetworksConfig.enabled | Boolean | Whether master authorized networks are enabled for the cluster. |
| GCP.Container.Operations.network | String | The network to which the GKE cluster belongs. |
| GCP.Container.Operations.subnetwork | String | The subnetwork to which the GKE cluster belongs. |
| GCP.Container.Operations.loggingService | String | The logging service used for the cluster \(e.g., "logging.googleapis.com"\). |
| GCP.Container.Operations.monitoringService | String | The monitoring service used for the cluster \(e.g., "monitoring.googleapis.com"\). |
| GCP.Container.Operations.nodePools | Unknown | A list of node pools in the cluster, with their configuration and security settings. |
| GCP.Container.Operations.privateClusterConfig.enablePrivateNodes | Boolean | Whether private nodes are enabled in the cluster. |
| GCP.Container.Operations.privateClusterConfig.enablePrivateEndpoint | Boolean | Whether private endpoint is enabled for the cluster control plane. |
| GCP.Container.Operations.masterVersion | String | The current version of the Kubernetes master in the GKE cluster. |

### gcp-compute-instances-list

***
Retrieves the list of instances in the specified zone.

#### Base Command

`gcp-compute-instances-list`

#### Input

| **Argument Name** | **Description** | **Required** |
| --- | --- | --- |
| project_id | GCP project ID. | Required |
| zone | The name of the zone for this request. | Required |
| filters | A filter expression for resources listed in the response. The expression must specify a field name, a comparison operator (=, !=, &gt;, or &lt;), and a value, which can be a string, number, or boolean. For example, to exclude a Compute Engine instance named example-instance, use name != example-instance. | Optional |
| limit | The maximum number of results per page that should be returned. Acceptable values are 0 to 500, inclusive. (Default: 500). Default is 500. | Optional |
| order_by | Sorts list results in a specific order. By default, results are returned in alphanumerical order based on the resource name.  You can also sort results in descending order based on the creation timestamp using order_by="creationTimestamp desc". | Optional |
| page_token | Specifies a page token. Set page_token to the nextPageToken returned by a previous list request to get the next page of results. | Optional |

#### Context Output

| **Path** | **Type** | **Description** |
| --- | --- | --- |
| GCP.Compute.Instances.kind | String | Type of the resource.Always compute\#instance for instances. |
| GCP.Compute.Instances.id | String | The unique identifier of the resource. |
| GCP.Compute.Instances.creationTimestamp | String | Creation timestamp in RFC3339 text format. |
| GCP.Compute.Instances.name | String | The name of the resource, provided by the client when the resource is first created. |
| GCP.Compute.Instances.description | String | An optional description for this resource. |
| GCP.Compute.Instances.tags | String | Tags to apply to this instance. |
| GCP.Compute.Instances.machineType | String | Full or partial URL of the machine type resource to use for this instance, in the format: zones/zone/machineTypes/machine-type. |
| GCP.Compute.Instances.status | String | The status of the instance. |
| GCP.Compute.Instances.statusMessage | String | An optional, human-readable explanation of the status. |
| GCP.Compute.Instances.zone | String | URL of the zone where the instance resides. |
| GCP.Compute.Instances.canIpForward | String | Allows this instance to send and receive packets with non-matching destination or source IPs. |
| GCP.Compute.Instances.networkInterfaces | Object | An array of network configurations for the instance. |
| GCP.Compute.Instances.disks | Object | Array of disks associated with the instance. |
| GCP.Compute.Instances.metadata | Object | The metadata key/value pairs assigned to the instance. |
| GCP.Compute.Instances.serviceAccounts | Object | A list of service accounts, with their specified scopes, authorized for the instance. |
| GCP.Compute.Instances.selfLink | String | Server-defined URL for the resource. |
| GCP.Compute.Instances.scheduling | Object | Sets the scheduling options for the instance. |
| GCP.Compute.Instances.cpuPlatform | String | The CPU platform used by the instance. |
| GCP.Compute.Instances.labels | String | Labels to apply to the instance. |
| GCP.Compute.Instances.labelFingerprint | String | A fingerprint for this request, which is essentially a hash of the label's contents and used for optimistic locking. |
| GCP.Compute.Instances.instanceEncryptionKey | Object | Encrypts suspended data for an instance with a customer-managed encryption key. |
| GCP.Compute.Instances.minCpuPlatform | String | Specifies a minimum CPU platform for the VM instance. |
| GCP.Compute.Instances.guestAccelerators | Object | A list of the type and count of accelerator cards attached to the instance. |
| GCP.Compute.Instances.startRestricted | Boolean | Indicates whether a VM has been restricted from starting because Compute Engine detected suspicious activity. |
| GCP.Compute.Instances.deletionProtection | Boolean | Whether the resource should be protected against deletion. |
| GCP.Compute.Instances.resourcePolicies | String | Resource policies applied to this instance. |
| GCP.Compute.Instances.sourceMachineImage | String | Source machine image. |
| GCP.Compute.Instances.reservationAffinity | Object | Specifies the reservations that the instance can consume from. |
| GCP.Compute.Instances.hostname | String | Specifies the hostname of the instance. |
| GCP.Compute.Instances.displayDevice | Object | Enables display device for the instance. |
| GCP.Compute.Instances.shieldedInstanceConfig | Object |  |
| GCP.Compute.Instances.sourceMachineImageEncryptionKey | Object | The source machine image encryption key used when creating an instance from a machine image. |
| GCP.Compute.Instances.confidentialInstanceConfig | Object |  |
| GCP.Compute.Instances.fingerprint | String | Specifies a fingerprint for this resource, which is essentially a hash of the instance's contents and used for optimistic locking. |
| GCP.Compute.Instances.privateIpv6GoogleAccess | String | The private IPv6 Google access type for the VM. |
| GCP.Compute.Instances.advancedMachineFeatures | Object | Controls for advanced machine-related behavior features. |
| GCP.Compute.Instances.lastStartTimestamp | String | Last start timestamp in RFC3339 text format. |
| GCP.Compute.Instances.lastStopTimestamp | String | Last stop timestamp in RFC3339 text format. |
| GCP.Compute.Instances.lastSuspendedTimestamp | String | Last suspended timestamp in RFC3339 text format. |
| GCP.Compute.Instances.satisfiesPzs | String |  |
| GCP.Compute.Instances.satisfiesPzi | String |  |
| GCP.Compute.Instances.resourceStatus | Object | The resource status. |
| GCP.Compute.Instances.networkPerformanceConfig | Object | Network performance configuration. |
| GCP.Compute.Instances.keyRevocationActionType | String | KeyRevocationActionType of the instance. |
| GCP.Compute.InstancesNextPageToken | String | The token used to retrieve the next page of results for list requests. |
| GCP.Compute.InstancesSelfLink | String | Server-defined URL for the resource. |
| GCP.Compute.InstancesWarning | Object | Informational warning message. |

### gcp-storage-bucket-metadata-update-set-GCP-bucket-access-to-uniform-quick-action

***
Enables uniform bucket-level access on a GCP Storage bucket for enhanced security.

#### Base Command

`gcp-storage-bucket-metadata-update-set-GCP-bucket-access-to-uniform-quick-action`

#### Input

| **Argument Name** | **Description** | **Required** |
| --- | --- | --- |
| project_id | GCP project ID. | Required |
| resource_name | Name of the bucket. | Required |

#### Context Output

| **Path** | **Type** | **Description** |
| --- | --- | --- |
| GCP.StorageBucket.Metadata | Unknown | Updated bucket metadata. |
| GCP.StorageBucket.Metadata.name | String | The name of the GCP bucket. |
| GCP.StorageBucket.Metadata.id | String | The ID of the GCP bucket. |
| GCP.StorageBucket.Metadata.location | String | The location of the bucket. |
| GCP.StorageBucket.Metadata.storageClass | String | The storage class of the bucket \(e.g., STANDARD, NEARLINE\). |
| GCP.StorageBucket.Metadata.created | Date | The creation timestamp of the bucket. |
| GCP.StorageBucket.Metadata.updated | Date | The last update timestamp of the bucket. |
| GCP.StorageBucket.Metadata.metageneration | Number | The metadata generation of the bucket. |
| GCP.StorageBucket.Metadata.labels | Unknown | The labels attached to the bucket. |
| GCP.StorageBucket.Metadata.defaultEventBasedHold | Boolean | Whether a default event-based hold is enabled on the bucket. |
| GCP.StorageBucket.Metadata.retentionPolicy.retentionPeriod | Number | The duration in seconds that objects in the bucket must be retained. |
| GCP.StorageBucket.Metadata.retentionPolicy.effectiveTime | Date | The time from which the retention policy is effective. |
| GCP.StorageBucket.Metadata.retentionPolicy.isLocked | Boolean | Whether the retention policy is locked. |
| GCP.StorageBucket.Metadata.versioning.enabled | Boolean | Whether object versioning is enabled. |
| GCP.StorageBucket.Metadata.logging.logBucket | String | The destination bucket where access logs are stored. |
| GCP.StorageBucket.Metadata.logging.logObjectPrefix | String | The object prefix used for logging. |
| GCP.StorageBucket.Metadata.lifecycle.rule | Unknown | A list of lifecycle management rules for the bucket. |
| GCP.StorageBucket.Metadata.iamConfiguration.uniformBucketLevelAccess | Boolean | Whether uniform bucket-level access is enabled. |
| GCP.StorageBucket.Metadata.cors | Unknown | CORS configuration for the bucket. |
| GCP.StorageBucket.Metadata.customPlacementConfig | Unknown | Custom placement configuration for multi-region buckets. |
| GCP.StorageBucket.Metadata.encryption.defaultKmsKeyName | String | The default Cloud KMS key used to encrypt objects. |
| GCP.StorageBucket.Metadata.billing.requesterPays | Boolean | Whether requester pays is enabled. |
| GCP.StorageBucket.Metadata.website.mainPageSuffix | String | Suffix appended to requests for the bucket's website configuration. |
| GCP.StorageBucket.Metadata.website.notFoundPage | String | The path to the custom 404 page for the bucket website. |

### gcp-container-cluster-security-update-enable-master-authorized-networks-on-gke-quick-action

***
Enables Master Authorized Networks on a GKE cluster to restrict API server access.

#### Base Command

`gcp-container-cluster-security-update-enable-master-authorized-networks-on-gke-quick-action`

#### Input

| **Argument Name** | **Description** | **Required** |
| --- | --- | --- |
| project_id | GCP project ID. | Required |
| region | GCP region. | Required |
| resource_name | Name of the GKE cluster. | Required |

#### Context Output

| **Path** | **Type** | **Description** |
| --- | --- | --- |
| GCP.Container.Operations.name | String | The name of the GKE cluster. |
| GCP.Container.Operations.zone | String | The zone of the GKE cluster. |
| GCP.Container.Operations.enableStackdriverLogging | Boolean | Whether Stackdriver Logging is enabled for the cluster. |
| GCP.Container.Operations.enableStackdriverMonitoring | Boolean | Whether Stackdriver Monitoring is enabled for the cluster. |
| GCP.Container.Operations.enablePrivateNodes | Boolean | Whether private nodes are enabled for the GKE cluster. |
| GCP.Container.Operations.enablePrivateEndpoint | Boolean | Whether private endpoint is enabled for the GKE cluster control plane. |
| GCP.Container.Operations.enableHttpsOnly | Boolean | Whether HTTPS-only traffic is enforced for the cluster. |
| GCP.Container.Operations.enableNetworkPolicy | Boolean | Whether network policies are enabled for the cluster. |
| GCP.Container.Operations.enableAutoscaling | Boolean | Whether autoscaling is enabled for the cluster nodes. |
| GCP.Container.Operations.enableIstio | Boolean | Whether Istio is enabled for the GKE cluster. |
| GCP.Container.Operations.enablePodSecurityPolicy | Boolean | Whether PodSecurityPolicy is enabled for the GKE cluster. |
| GCP.Container.Operations.enableBinaryAuthorization | Boolean | Whether Binary Authorization is enabled for the cluster. |
| GCP.Container.Operations.enableLegacyABAC | Boolean | Whether legacy ABAC is enabled for the cluster. |
| GCP.Container.Operations.clusterIpv4Cidr | String | The cluster's IPv4 CIDR block. |
| GCP.Container.Operations.masterAuthorizedNetworksConfig.cidrBlocks | Unknown | List of authorized CIDR blocks that can access the GKE cluster master. |
| GCP.Container.Operations.masterAuthorizedNetworksConfig.enabled | Boolean | Whether master authorized networks are enabled for the cluster. |
| GCP.Container.Operations.network | String | The network to which the GKE cluster belongs. |
| GCP.Container.Operations.subnetwork | String | The subnetwork to which the GKE cluster belongs. |
| GCP.Container.Operations.loggingService | String | The logging service used for the cluster \(e.g., "logging.googleapis.com"\). |
| GCP.Container.Operations.monitoringService | String | The monitoring service used for the cluster \(e.g., "monitoring.googleapis.com"\). |
| GCP.Container.Operations.nodePools | Unknown | A list of node pools in the cluster, with their configuration and security settings. |
| GCP.Container.Operations.privateClusterConfig.enablePrivateNodes | Boolean | Whether private nodes are enabled in the cluster. |
| GCP.Container.Operations.privateClusterConfig.enablePrivateEndpoint | Boolean | Whether private endpoint is enabled for the cluster control plane. |
| GCP.Container.Operations.masterVersion | String | The current version of the Kubernetes master in the GKE cluster. |

### gcp-compute-instance-labels-set

***
Sets labels on an instance.

#### Base Command

`gcp-compute-instance-labels-set`

#### Input

| **Argument Name** | **Description** | **Required** |
| --- | --- | --- |
| instance | Name of the instance resource to return. | Required |
| project_id | GCP project ID. | Required |
| zone | The name of the zone for this request. | Required |
| labels | An object containing a list of "key": value pairs, without spaces. Example: key=abc,value=123;key=ABC,value=321. | Required |
| label_fingerprint | Fingerprint of the previous set of labels for this resource, used to prevent conflicts. Provide the latest fingerprint value when making a request to add or change labels. | Required |
| add_labels | Whether to add the new labels to the existing ones or override the previous labels with the news. True - add, False - override. Possible values are: true, false. Default is false. | Optional |

#### Context Output

| **Path** | **Type** | **Description** |
| --- | --- | --- |
| GCP.Compute.Operations.id | string | The unique identifier for the resource. This identifier is defined by the server. |
| GCP.Compute.Operations.name | string | Name of the resource. |
| GCP.Compute.Operations.zone | string | The URL of the zone where the operation resides. Only available when performing per-zone operations. You must specify this field as part of the HTTP request URL. It is not settable as a field in the request body. |
| GCP.Compute.Operations.clientOperationId | string | The value of requestId if you provided it in the request. Not present otherwise. |
| GCP.Compute.Operations.operationType | string | The type of operation, such as insert, update, or delete. |
| GCP.Compute.Operations.targetLink | string | The URL of the resource that the operation modifies. For snapshot-creation operations, this points to the persistent disk from which the snapshot was created. |
| GCP.Compute.Operations.targetId | string | The unique target ID, which identifies a specific incarnation of the target resource. |
| GCP.Compute.Operations.status | string | The status of the operation, which can be one of the following: PENDING, RUNNING or DONE. |
| GCP.Compute.Operations.statusMessage | string | An optional textual description of the current status of the operation. |
| GCP.Compute.Operations.user | string | User who requested the operation, for example, EMAILADDRESS. |
| GCP.Compute.Operations.progress | number | An optional progress indicator ranging from 0 to 100. It does not need to be linear or support any specific granularity of operations. This indicator should not be used to estimate completion time. The value should monotonically increase as the operation progresses. |
| GCP.Compute.Operations.insertTime | string | The time the operation was requested, in RFC3339 text format. |
| GCP.Compute.Operations.startTime | string | The time that the operation was started by the server, in RFC3339 text format. |
| GCP.Compute.Operations.endTime | string | The time that the operation was completed, in RFC3339 text format. |
| GCP.Compute.Operations.error | string | If errors are generated during processing of the operation, this field will be populated. |
| GCP.Compute.Operations.httpErrorStatusCode | number | If the operation fails, this field contains the HTTP error status code that was returned. For example, a 404 means the resource was not found. |
| GCP.Compute.Operations.httpErrorMessage | string | If the operation fails, this field contains the HTTP error message that was returned, such as NOT FOUND. |
| GCP.Compute.Operations.selfLink | string | Server-defined URL for the resource. |
| GCP.Compute.Operations.region | string | The URL of the region where the operation resides. Only available when performing regional operations. You must specify this field as part of the HTTP request URL. It is not settable as a field in the request body. |
| GCP.Compute.Operations.description | string | A textual description of the operation, which is set when the operation is created. |
| GCP.Compute.Operations.kind | string | Type of the resource. Always compute\#operation for Operation resources. |

### gcp-compute-instance-get

***
Returns the specified Instance resource. To get a list of available instances, make a list() request.

#### Base Command

`gcp-compute-instance-get`

#### Input

| **Argument Name** | **Description** | **Required** |
| --- | --- | --- |
| project_id | GCP project ID. | Required |
| zone | The name of the zone for this request. | Required |
| instance | Name of the instance resource to return. | Required |

#### Context Output

| **Path** | **Type** | **Description** |
| --- | --- | --- |
| GCP.Compute.Instances.id | string | The unique identifier for the resource, defined by the server. |
| GCP.Compute.Instances.creationTimestamp | string | Creation timestamp in RFC3339 text format. |
| GCP.Compute.Instances.name | string | The name of the resource, provided by the client when first creating it. The name must be 1–63 characters long and comply with RFC1035. It must match the regular expression \[a-z\]\(\[-a-z0-9\]\*\[a-z0-9\]\)?, meaning the first character must be a lowercase letter, and all following characters can be a dash, lowercase letter, or digit, except the last character, which cannot be a dash. |
| GCP.Compute.Instances.description | string | An optional description of this resource. Provide this property when you create the resource. |
| GCP.Compute.Instances.tags | string | Tags to apply to this instance. Tags identify valid sources or targets for network firewalls and are specified by the client during instance creation. Tags can later be modified using the setTags method. Each tag must comply with RFC1035. Multiple tags can be specified via the tags.items field. |
| GCP.Compute.Instances.tags.items | string | An array of tags. Each tag must be 1-63 characters long, and comply with RFC1035. |
| GCP.Compute.Instances.tags.fingerprint | string | Specifies a fingerprint for this request, which is essentially a hash of the tags contents and used for optimistic locking. The fingerprint is initially generated by Compute Engine and changes after every request to modify or update tags. You must always provide an up-to-date fingerprint hash in order to update or change tags. |
| GCP.Compute.Instances.machineType | string | Full or partial URL of the machine type resource to use for this instance, in the format: zones/zone/machineTypes/machine-type. This is provided by the client when the instance is created. |
| GCP.Compute.Instances.status | string | The status of the instance. One of the following values: PROVISIONING, STAGING, RUNNING, STOPPING, STOPPED, SUSPENDING, SUSPENDED, and TERMINATED. |
| GCP.Compute.Instances.statusMessage | string | An optional, human-readable explanation of the status. |
| GCP.Compute.Instances.zone | string | URL of the zone where the instance resides. This field must be specified in the HTTP request URL and cannot be set in the request body. |
| GCP.Compute.Instances.canIpForward | boolean | Allows this instance to send and receive packets with non-matching destination or source IPs. This is required if you plan to use this instance to forward routes. |
| GCP.Compute.Instances.networkInterfaces | string | An array of network configurations for this instance. These specify how interfaces are configured to interact with other network services, such as connecting to the internet. Multiple interfaces are supported per instance. |
| GCP.Compute.Instances.networkInterfaces.network | string | URL of the network resource for this instance. When creating an instance, if neither the network nor the subnetwork is specified, the default network global/networks/default is used; if the network is not specified but the subnetwork is specified, the network is inferred. |
| GCP.Compute.Instances.networkInterfaces.subnetwork | string | The URL of the Subnetwork resource for this instance. For legacy networks, do not provide this property. For auto subnet networks, specifying the subnetwork is optional. For custom subnet networks, this field must be specified. If provided, the subnetwork can be a full or partial URL. |
| GCP.Compute.Instances.networkInterfaces.networkIP | string | An IPv4 internal network address to assign to the instance for this network interface. If not specified by the user, an unused internal IP is assigned by the system. |
| GCP.Compute.Instances.networkInterfaces.name | string |  The name of the network interface, generated by the server. For network devices, these are eth0, eth1, etc. |
| GCP.Compute.Instances.networkInterfaces.accessConfigs | string | An array of configurations for this interface. Currently, only one access config, ONE_TO_ONE_NAT, is supported. If there are no accessConfigs specified, then the instance will have no external internet access. |
| GCP.Compute.Instances.networkInterfaces.aliasIpRanges | string | An array of alias IP ranges for this network interface. Can only be specified for network interfaces on subnet-mode networks. |
| GCP.Compute.Instances.networkInterfaces.fingerprint | string | Fingerprint hash of the contents stored in this network interface. This field is ignored when inserting an instance or adding a network interface. To update the network interface, an up-to-date fingerprint must be provided; otherwise, the request fails with error 412 conditionNotMet. |
| GCP.Compute.Instances.networkInterfaces.kind | string | Type of the resource. Always compute\#networkInterface for network interfaces. |
| GCP.Compute.Instances.disks | string | Array of disks associated with this instance. Persistent disks must be created before you can assign them. |
| GCP.Compute.Instances.disks.type | string | Specifies the type of the disk, either SCRATCH or PERSISTENT. If not specified, the default is PERSISTENT. |
| GCP.Compute.Instances.disks.mode | string | The mode in which to attach this disk, either READ_WRITE or READ_ONLY. If not specified, the default is to attach the disk in READ_WRITE mode. |
| GCP.Compute.Instances.disks.source | string | Specifies a valid partial or full URL to an existing Persistent Disk resource. When creating a new instance, one of initializeParams.sourceImage or disks.source is required except for local SSD. |
| GCP.Compute.Instances.disks.deviceName | string | Specifies a unique device name of your choice that is reflected into the /dev/disk/by-id/google-\* tree of a Linux operating system running within the instance. This name can be used to reference the device for mounting, resizing, and other operations from within the instance. |
| GCP.Compute.Instances.disks.index | number | A zero-based index for this disk, where 0 is reserved for the boot disk. Each attached disk on an instance has a unique index number. |
| GCP.Compute.Instances.disks.boot | boolean | Indicates that this is a boot disk. The VM uses the first partition of the disk as its root filesystem. |
| GCP.Compute.Instances.disks.initializeParams | string | Specifies parameters for a new disk to be created with the instance. Use initialization parameters to create boot disks or local SSDs attached to the instance. |
| GCP.Compute.Instances.disks.autoDelete | boolean | Specifies whether the disk is auto-deleted when the instance is deleted \(not when the disk is detached\). |
| GCP.Compute.Instances.disks.licenses | string |  Any valid publicly visible licenses. |
| GCP.Compute.Instances.disks.interface | string | Specifies the disk interface for attaching this disk, either SCSI or NVME. The default is SCSI. Persistent disks must use SCSI; attaching a persistent disk with any other interface will fail. Local SSDs can use either NVME or SCSI. For performance characteristics of SCSI versus NVMe, see Local SSD performance. |
| GCP.Compute.Instances.disks.guestOsFeatures | string | A list of features to enable on the guest operating system. Applicable only for bootable images. Read Enabling guest operating system features to see a list of available options. |
| GCP.Compute.Instances.disks.diskEncryptionKey | Object | Encrypts or decrypts a disk using a customer-supplied encryption key. |
| GCP.Compute.Instances.disks.kind | string | Type of the resource. Always compute\#attachedDisk for attached disks. |
| GCP.Compute.Instances.metadata | string | The metadata key/value pairs assigned to the instance. This includes custom metadata and predefined keys. |
| GCP.Compute.Instances.metadata.fingerprint | string | Specifies a fingerprint for this request, which is a hash of the metadata contents used for optimistic locking. The fingerprint is generated by Compute Engine and changes after every metadata update. You must provide an up-to-date fingerprint to modify metadata; otherwise, the request fails with error 412 conditionNotMet. |
| GCP.Compute.Instances.metadata.items | string | Array of key/value pairs. The total size of all keys and values must be less than 512 KB. |
| GCP.Compute.Instances.metadata.kind | string | Type of the resource. Always compute\#metadata for metadata. |
| GCP.Compute.Instances.serviceAccounts | string | A list of service accounts, with their specified scopes, authorized for the instance. Only one service account per VM instance is supported. |
| GCP.Compute.Instances.serviceAccounts.email | string | Email address of the service account. |
| GCP.Compute.Instances.serviceAccounts.scopes | string | The list of scopes to be made available for this service account. |
| GCP.Compute.Instances.selfLink | string | Server-defined URL for the resource. |
| GCP.Compute.Instances.scheduling | string | Sets the scheduling options for the instance. |
| GCP.Compute.Instances.scheduling.onHostMaintenance | string | Defines the maintenance behavior for this instance. For standard instances, the default behavior is MIGRATE. For preemptible instances, the default and only possible behavior is TERMINATE. For more information, see Setting Instance Scheduling Options. |
| GCP.Compute.Instances.scheduling.automaticRestart | boolean | Specifies whether the instance should be automatically restarted if it is terminated by Compute Engine \(not terminated by a user\). You can only set the automatic restart option for standard instances. Preemptible instances cannot be automatically restarted. |
| GCP.Compute.Instances.scheduling.preemptible | boolean | Defines whether the instance is preemptible. This can only be set during instance creation, it cannot be set or changed after the instance has been created. |
| GCP.Compute.Instances.scheduling.nodeAffinities | string | A set of node affinity and anti-affinity. |
| GCP.Compute.Instances.cpuPlatform | string | The CPU platform used by the instance. |
| GCP.Compute.Instances.labels | string | Labels to apply to the instance. These can be later modified by the setLabels method. |
| GCP.Compute.Instances.labels.key | string | The label key. |
| GCP.Compute.Instances.labels.value | string | The label value. |
| GCP.Compute.Instances.labelFingerprint | string | A fingerprint for this request, which is essentially a hash of the labels contents and used for optimistic locking. The fingerprint is initially generated by Compute Engine and changes after every request to modify or update labels. You must always provide an up-to-date fingerprint hash in order to update or change labels. |
| GCP.Compute.Instances.minCpuPlatform | string | Specifies a minimum CPU platform for the VM instance. Applicable values are the friendly names of CPU platforms, such as minCpuPlatform: "Intel Haswell" or minCpuPlatform: "Intel Sandy Bridge". |
| GCP.Compute.Instances.guestAccelerators | string | A list of the type and count of accelerator cards attached to the instance. |
| GCP.Compute.Instances.guestAccelerators.acceleratorType | string | Full or partial URL of the accelerator type resource to attach to this instance. For example: projects/my-project/zones/us-central1-c/acceleratorTypes/nvidia-tesla-p100. When creating an instance template, specify only the accelerator name. |
| GCP.Compute.Instances.guestAccelerators.acceleratorCount | string | The number of the guest accelerator cards exposed to the instance. |
| GCP.Compute.Instances.startRestricted | boolean | Indicates whether a VM has been restricted from starting because Compute Engine detected suspicious activity. |
| GCP.Compute.Instances.deletionProtection | boolean | Whether the resource should be protected against deletion. |
| GCP.Compute.Instances.hostname | string | Hostname. |
| GCP.Compute.Instances.kind | string | Type of the resource. Always compute\#instance for instances. |

<<<<<<< HEAD
### gcp-compute-firewall-insert

***
Creates a new firewall rule in the specified project.

#### Base Command

`gcp-compute-firewall-insert`
=======
### gcp-storage-bucket-list

***
Retrieves the list of buckets in the project associated with the client.

#### Base Command

`gcp-storage-bucket-list`
>>>>>>> 6fc8e685

#### Input

| **Argument Name** | **Description** | **Required** |
| --- | --- | --- |
| project_id | GCP project ID. | Required |
<<<<<<< HEAD
| resource_name | Name of the firewall rule to create. | Required |
| description | An optional description for the firewall rule. | Optional |
| network | URL of the network, e.g., global/networks/default. | Optional |
| priority | Priority 0-65535. Default 1000. | Optional |
| direction | INGRESS or EGRESS. | Optional |
| allowed | ALLOW rules in tuples, e.g., ipprotocol=tcp,ports=443;ipprotocol=tcp,ports=80. | Optional |
| denied | DENY rules in tuples, e.g., ipprotocol=tcp,ports=22,443. | Optional |
| sourceRanges | Comma-separated CIDRs for INGRESS. | Optional |
| destinationRanges | Comma-separated CIDRs for EGRESS. | Optional |
| sourceTags | Comma-separated instance tags to match as source. | Optional |
| targetTags | Comma-separated tags to apply this rule to. | Optional |
| sourceServiceAccounts | Comma-separated service accounts for source. | Optional |
| targetServiceAccounts | Comma-separated service accounts to target. | Optional |
| logConfigEnable | Enable firewall logging. Possible values are: true, false. | Optional |
| disabled | Whether this firewall rule is disabled. Possible values are: true, false. | Optional |
=======
| limit | Maximum number of buckets to return. | Optional |
| prefix | Filter results to buckets whose names begin with this prefix. | Optional |
| page_token | Token for pagination. | Optional |
>>>>>>> 6fc8e685

#### Context Output

| **Path** | **Type** | **Description** |
| --- | --- | --- |
<<<<<<< HEAD
| GCP.Compute.Operations.id | string | The unique identifier for the resource. This identifier is defined by the server. |
| GCP.Compute.Operations.name | string | Name of the resource. |
| GCP.Compute.Operations.operationType | string | The type of operation, such as insert, update, or delete, and so on. |
| GCP.Compute.Operations.status | string | The status of the operation. |
| GCP.Compute.Operations.targetLink | string | The URL of the resource that the operation modifies. |

### gcp-compute-firewall-list

***
Lists firewall rules in the specified project.

#### Base Command

`gcp-compute-firewall-list`
=======
| GCP.Storage.Bucket.id | String | The unique identifier for the bucket. |
| GCP.Storage.Bucket.name | String | The name of the bucket. |
| GCP.Storage.Bucket.kind | String | The type of resource \(for example, storage\#bucket\). |
| GCP.Storage.Bucket.location | String | The location of the bucket. |
| GCP.Storage.Bucket.locationType | String | The type of location \(for example, multi-region\). |
| GCP.Storage.Bucket.projectNumber | String | The GCP project number associated with the bucket. |
| GCP.Storage.Bucket.storageClass | String | The storage class of the bucket. |
| GCP.Storage.Bucket.rpo | String | The recovery point objective setting of the bucket. |
| GCP.Storage.Bucket.etag | String | The HTTP entity tag of the bucket. |
| GCP.Storage.Bucket.generation | String | The generation number of the bucket. |
| GCP.Storage.Bucket.metageneration | String | The metageneration number of the bucket. |
| GCP.Storage.Bucket.timeCreated | Date | The time the bucket was created. |
| GCP.Storage.Bucket.timeUpdated | Date | The time the bucket was last updated. |
| GCP.Storage.Bucket.selfLink | String | The link to the bucket resource on the GCP API. |

#### Example

``` !gcp-storage-bucket-list project_id="my-project" limit="10" prefix="logs-" ```

### gcp-storage-bucket-get

***
Retrieves information about a specific bucket.

#### Base Command

`gcp-storage-bucket-get`
>>>>>>> 6fc8e685

#### Input

| **Argument Name** | **Description** | **Required** |
| --- | --- | --- |
| project_id | GCP project ID. | Required |
<<<<<<< HEAD
| max_results | Maximum number of results to return. | Optional |
| page_token | Token for pagination. | Optional |
| filter | API filter expression. | Optional |
=======
| bucket_name | Name of the bucket to retrieve. | Required |
>>>>>>> 6fc8e685

#### Context Output

| **Path** | **Type** | **Description** |
| --- | --- | --- |
<<<<<<< HEAD
| GCP.Compute.Firewall.name | string | Firewall rule name. |
| GCP.Compute.Firewall.network | string | Network URL for the firewall rule. |
| GCP.Compute.Firewall.direction | string | Direction of traffic \(INGRESS/EGRESS\). |
| GCP.Compute.Firewall.priority | number | Priority of the rule. |
| GCP.Compute.Firewall.allowed | Unknown | Allowed tuples. |
| GCP.Compute.Firewall.denied | Unknown | Denied tuples. |
| GCP.Compute.Firewall.targetTags | Unknown | Target instance tags. |
| GCP.Compute.FirewallNextToken | string | Next page token for pagination. |

### gcp-compute-firewall-get

***
Retrieves a specific firewall rule by name.

#### Base Command

`gcp-compute-firewall-get`
=======
| GCP.Storage.Bucket.id | String | The unique identifier for the bucket. |
| GCP.Storage.Bucket.name | String | The name of the bucket. |
| GCP.Storage.Bucket.kind | String | The type of resource \(for example, storage\#bucket\). |
| GCP.Storage.Bucket.location | String | The location of the bucket. |
| GCP.Storage.Bucket.locationType | String | The type of location \(for example, multi-region\). |
| GCP.Storage.Bucket.projectNumber | String | The GCP project number associated with the bucket. |
| GCP.Storage.Bucket.storageClass | String | The storage class of the bucket. |
| GCP.Storage.Bucket.rpo | String | The recovery point objective setting of the bucket. |
| GCP.Storage.Bucket.etag | String | The HTTP entity tag of the bucket. |
| GCP.Storage.Bucket.generation | String | The generation number of the bucket. |
| GCP.Storage.Bucket.metageneration | String | The metageneration number of the bucket. |
| GCP.Storage.Bucket.timeCreated | Date | The time the bucket was created. |
| GCP.Storage.Bucket.timeUpdated | Date | The time the bucket was last updated. |
| GCP.Storage.Bucket.selfLink | String | The link to the bucket resource on the GCP API. |

### gcp-storage-bucket-objects-list

***
Retrieves the list of objects in a bucket.

#### Base Command

`gcp-storage-bucket-objects-list`
>>>>>>> 6fc8e685

#### Input

| **Argument Name** | **Description** | **Required** |
| --- | --- | --- |
| project_id | GCP project ID. | Required |
<<<<<<< HEAD
| resource_name | Firewall rule name. | Required |
=======
| bucket_name | Name of the bucket to list objects from. | Required |
| prefix | Filter results to objects whose names begin with this prefix. | Optional |
| delimiter | Delimiter to use for grouping objects. For example delimiter="/" Returns results in a directory-like mode, with / being a common value for the delimiter. | Optional |
| limit | Maximum number of objects to return. | Optional |
| page_token | Token for pagination. | Optional |
>>>>>>> 6fc8e685

#### Context Output

| **Path** | **Type** | **Description** |
| --- | --- | --- |
<<<<<<< HEAD
| GCP.Compute.Firewall.name | string | Firewall rule name. |
| GCP.Compute.Firewall.network | string | Network URL for the firewall rule. |
| GCP.Compute.Firewall.direction | string | Direction of traffic \(INGRESS/EGRESS\). |
| GCP.Compute.Firewall.priority | number | Priority of the rule. |
| GCP.Compute.Firewall.allowed | Unknown | Allowed tuples. |
| GCP.Compute.Firewall.denied | Unknown | Denied tuples. |
| GCP.Compute.Firewall.targetTags | Unknown | Target instance tags. |

### gcp-compute-snapshots-list

***
Lists snapshots in the specified project.

#### Base Command

`gcp-compute-snapshots-list`
=======
| GCP.Storage.BucketObject.id | String | The unique identifier for the object. |
| GCP.Storage.BucketObject.name | String | The name of the object. |
| GCP.Storage.BucketObject.kind | String | The type of resource \(for example, storage\#object\). |
| GCP.Storage.BucketObject.bucket | String | The name of the bucket containing the object. |
| GCP.Storage.BucketObject.contentType | String | The MIME type of the object. |
| GCP.Storage.BucketObject.size | Number | The size of the object in bytes. |
| GCP.Storage.BucketObject.crc32c | String | The CRC32C checksum of the object. |
| GCP.Storage.BucketObject.md5Hash | String | The MD5 hash of the object. |
| GCP.Storage.BucketObject.etag | String | The HTTP entity tag of the object. |
| GCP.Storage.BucketObject.generation | String | The generation number of the object. |
| GCP.Storage.BucketObject.metageneration | String | The metageneration number of the object. |
| GCP.Storage.BucketObject.storageClass | String | The storage class of the object. |
| GCP.Storage.BucketObject.mediaLink | String | The link for downloading the object content. |
| GCP.Storage.BucketObject.selfLink | String | The link to the object resource in the GCP API. |
| GCP.Storage.BucketObject.timeCreated | Date | The time when the object was created. |
| GCP.Storage.BucketObject.timeFinalized | Date | The time when the object was finalized. |
| GCP.Storage.BucketObject.timeStorageClassUpdated | Date | The time when the object's storage class was last updated. |
| GCP.Storage.BucketObject.updated | Date | The time when the object was last modified. |

#### Example

``` !gcp-storage-bucket-objects-list project_id="my-project" bucket_name="my-bucket" prefix="reports/" delimiter="/" limit="50" ```

### gcp-storage-bucket-policy-list

***
Retrieves the IAM policy for a bucket.

#### Base Command

`gcp-storage-bucket-policy-list`
>>>>>>> 6fc8e685

#### Input

| **Argument Name** | **Description** | **Required** |
| --- | --- | --- |
| project_id | GCP project ID. | Required |
<<<<<<< HEAD
| max_results | Maximum number of results to return. | Optional |
| page_token | Token for pagination. | Optional |
| filter | API filter expression. | Optional |
=======
| bucket_name | Name of the bucket to retrieve IAM policy from. | Required |
| requested_policy_version | The IAM policy version to be returned. If the optionsRequestedPolicyVersion is for an older version that doesn't support part of the requested IAM policy, the request fails. Required to be 3 or greater for buckets with IAM Conditions. | Optional |
>>>>>>> 6fc8e685

#### Context Output

| **Path** | **Type** | **Description** |
| --- | --- | --- |
<<<<<<< HEAD
| GCP.Compute.Snapshot.name | string | Snapshot name. |
| GCP.Compute.Snapshot.id | string | Snapshot ID. |
| GCP.Compute.Snapshot.status | string | Snapshot status. |
| GCP.Compute.Snapshot.sourceDisk | string | Source disk URL. |
| GCP.Compute.Snapshot.creationTimestamp | string | Creation timestamp \(RFC3339\). |
| GCP.Compute.Snapshot.storageBytes | number | Storage size in bytes. |
| GCP.Compute.SnapshotNextToken | string | Next page token for pagination. |

### gcp-compute-snapshot-get

***
Retrieves details for a specific snapshot.

#### Base Command

`gcp-compute-snapshot-get`
=======
| GCP.Storage.BucketPolicy.version | Number | IAM policy version. |
| GCP.Storage.BucketPolicy.etag | String | ETag of the IAM policy. |
| GCP.Storage.BucketPolicy.bindings | List | List of role bindings for the bucket. |
| GCP.Storage.BucketPolicy.resourceId | String | Resource ID of the updated IAM policy. e.g. projects/_/buckets/BUCKET_NAME. |

#### Example

``` !gcp-storage-bucket-policy-list project_id="my-project" bucket_name="my-bucket" requested_policy_version="3" ```

### gcp-storage-bucket-policy-set

***
Sets the IAM policy for a bucket.

#### Base Command

`gcp-storage-bucket-policy-set`

#### Usage

- **add=false**: Replaces the entire bucket IAM policy with the JSON provided in `policy`.
- **add=true**: Reads the current bucket policy (getIamPolicy), merges the provided `bindings` per role (deduplicates members), and updates the bucket policy (setIamPolicy) while preserving other top-level fields.

> Warning: Use this command with extreme caution. Running it without explicitly merging (i.e., with `add=false`) will overwrite the bucket's existing IAM policy with the provided `policy`. If you intend to keep current bindings and add new ones, use `add=true`.

#### Policy structure

- **bindings**: Array of binding objects. Each binding:
  - **role**: String. For example, `roles/storage.objectViewer`, `roles/storage.admin`.
  - **members**: Array of strings. Allowed formats:
    - `user:<email>` (e.g., `user:alice@example.com`)
    - `group:<email>`
    - `serviceAccount:<email>`
    - `domain:<domain>` (e.g., `domain:example.com`)
    - `allUsers` | `allAuthenticatedUsers`
- **version**: Number. Required to be `3` or greater if any binding includes `condition`.
- **etag**: String. Recommended for replace flow (`add=false`) to avoid overwriting concurrent updates.
- Optional fields like `kind`, `resourceId` may appear in responses but are not required in requests.

Notes:

- For `add=true` (merge), only a valid `bindings` array is required; other top-level fields are taken from the existing policy.
- For `add=false` (replace), the provided object becomes the entire policy on the bucket.
>>>>>>> 6fc8e685

#### Input

| **Argument Name** | **Description** | **Required** |
| --- | --- | --- |
| project_id | GCP project ID. | Required |
<<<<<<< HEAD
| resource_name | Snapshot name. | Required |
=======
| bucket_name | Name of the bucket to set IAM policy on. | Required |
| policy | JSON string representing the IAM policy to set. | Required |
| add | When true, merges the provided policy bindings into the current bucket policy (per role, deduplicating members) by first calling getIamPolicy and then setIamPolicy with the merged result. When false, replaces the entire policy with the provided JSON via setIamPolicy.<br/>. Possible values are: true, false. Default is false.  | Optional |
>>>>>>> 6fc8e685

#### Context Output

| **Path** | **Type** | **Description** |
| --- | --- | --- |
<<<<<<< HEAD
| GCP.Compute.Snapshot.name | string | Snapshot name. |
| GCP.Compute.Snapshot.id | string | Snapshot ID. |
| GCP.Compute.Snapshot.status | string | Snapshot status. |
| GCP.Compute.Snapshot.sourceDisk | string | Source disk URL. |
| GCP.Compute.Snapshot.creationTimestamp | string | Creation timestamp \(RFC3339\). |
| GCP.Compute.Snapshot.storageBytes | number | Storage size in bytes. |

### gcp-compute-instances-aggregated-list-by-ip

***
Aggregated list of instances across all zones; can be filtered by internal or external IP.

#### Base Command

`gcp-compute-instances-aggregated-list-by-ip`
=======
| GCP.Storage.BucketPolicy.version | Number | IAM policy version after update. |
| GCP.Storage.BucketPolicy.etag | String | ETag of the updated IAM policy. |
| GCP.Storage.BucketPolicy.bindings | List | List of role bindings for the bucket. |

#### Examples

- Replace entire policy (`add=false`):

``` !gcp-storage-bucket-policy-set project_id="my-project" bucket_name="my-bucket-name" add="false" policy=`{"kind": "storage#policy", "resourceId": "projects/_/buckets/my-bucket-name", "version": 1, "etag": "CAY=", "bindings":[{"role":"roles/storage.objectViewer","members":["allUsers"]}]}` ```

- Merge bindings into existing policy (`add=true`):

``` !gcp-storage-bucket-policy-set project_id="my-project" bucket_name="my-bucket-name" add="true" policy=`{"bindings":[{"role":"roles/storage.objectViewer","members":["user:alice@example.com"]}]}` ```

### gcp-storage-bucket-object-policy-list

***
Retrieves the IAM policy for a specific object in a bucket.

#### Base Command

`gcp-storage-bucket-object-policy-list`

> Note: If Uniform Bucket-Level Access (UBLA) is enabled on the bucket, object-level ACLs are not available. In that case, this command returns the bucket-level IAM policy under `GCP.Storage.BucketObjectPolicy`.
>>>>>>> 6fc8e685

#### Input

| **Argument Name** | **Description** | **Required** |
| --- | --- | --- |
| project_id | GCP project ID. | Required |
<<<<<<< HEAD
| ip_address | The IP address to search for. | Required |
| match_external | If true, match against external NAT IPs; otherwise internal NIC IPs. Possible values are: true, false. | Optional |
| max_results | Maximum number of results to return. | Optional |
| page_token | Token for pagination. | Optional |
=======
| bucket_name | Name of the bucket containing the object. | Required |
| object_name | Name of the object to retrieve IAM policy from. | Required |
| generation | Generation of the object. | Optional |
>>>>>>> 6fc8e685

#### Context Output

| **Path** | **Type** | **Description** |
| --- | --- | --- |
<<<<<<< HEAD
| GCP.Compute.Instance.name | string | Instance name. |
| GCP.Compute.Instance.id | string | Instance ID. |
| GCP.Compute.Instance.zone | string | Instance zone URL. |
| GCP.Compute.Instance.status | string | Instance status. |
| GCP.Compute.Instance.networkInterfaces | Unknown | Network interfaces of the instance. |

### gcp-compute-network-tag-set

***
Adds a network tag to a VM instance (merges with existing tags).

#### Base Command

`gcp-compute-network-tag-set`
=======
| GCP.Storage.BucketObjectPolicy.bucketName | String | Name of the bucket containing the object. |
| GCP.Storage.BucketObjectPolicy.objectName | String | Name of the object. |
| GCP.Storage.BucketObjectPolicy.bindings | List | List of role bindings for the object. |

#### Example

``` !gcp-storage-bucket-object-policy-list project_id="my-project" bucket_name="my-bucket" object_name="path/to/object.txt" ```

### gcp-storage-bucket-object-policy-set

***
Sets the IAM policy for a specific object in a bucket.

#### Base Command

`gcp-storage-bucket-object-policy-set`

> Note: If UBLA is enabled on the bucket, the command does not modify object ACLs and instead returns guidance to manage permissions via the bucket IAM policy.
>>>>>>> 6fc8e685

#### Input

| **Argument Name** | **Description** | **Required** |
| --- | --- | --- |
| project_id | GCP project ID. | Required |
<<<<<<< HEAD
| zone | Zone of the VM (e.g., us-central1-a). | Required |
| resource_name | Instance name. | Required |
| tag | Tag to add. | Required |
| add_tag | If true, add the tag to the existing tags; otherwise override the existing tags. (the default is true). Possible values are: true, false. Default is true. | Optional |

#### Context Output

There is no context output for this command.
=======
| bucket_name | Name of the bucket containing the object. | Required |
| object_name | Name of the object to set IAM policy on. | Required |
| policy | JSON string representing the IAM policy to set. | Required |
| generation | Generation of the object. | Optional |

#### Context Output

| **Path** | **Type** | **Description** |
| --- | --- | --- |
| GCP.Storage.BucketObjectPolicy.version | Number | IAM policy version after update. |
| GCP.Storage.BucketObjectPolicy.etag | String | ETag of the updated IAM policy. |
| GCP.Storage.BucketObjectPolicy.bindings | Unknown | List of role bindings for the object. |
>>>>>>> 6fc8e685
<|MERGE_RESOLUTION|>--- conflicted
+++ resolved
@@ -805,16 +805,6 @@
 | GCP.Compute.Instances.hostname | string | Hostname. |
 | GCP.Compute.Instances.kind | string | Type of the resource. Always compute\#instance for instances. |
 
-<<<<<<< HEAD
-### gcp-compute-firewall-insert
-
-***
-Creates a new firewall rule in the specified project.
-
-#### Base Command
-
-`gcp-compute-firewall-insert`
-=======
 ### gcp-storage-bucket-list
 
 ***
@@ -823,55 +813,20 @@
 #### Base Command
 
 `gcp-storage-bucket-list`
->>>>>>> 6fc8e685
-
-#### Input
-
-| **Argument Name** | **Description** | **Required** |
-| --- | --- | --- |
-| project_id | GCP project ID. | Required |
-<<<<<<< HEAD
-| resource_name | Name of the firewall rule to create. | Required |
-| description | An optional description for the firewall rule. | Optional |
-| network | URL of the network, e.g., global/networks/default. | Optional |
-| priority | Priority 0-65535. Default 1000. | Optional |
-| direction | INGRESS or EGRESS. | Optional |
-| allowed | ALLOW rules in tuples, e.g., ipprotocol=tcp,ports=443;ipprotocol=tcp,ports=80. | Optional |
-| denied | DENY rules in tuples, e.g., ipprotocol=tcp,ports=22,443. | Optional |
-| sourceRanges | Comma-separated CIDRs for INGRESS. | Optional |
-| destinationRanges | Comma-separated CIDRs for EGRESS. | Optional |
-| sourceTags | Comma-separated instance tags to match as source. | Optional |
-| targetTags | Comma-separated tags to apply this rule to. | Optional |
-| sourceServiceAccounts | Comma-separated service accounts for source. | Optional |
-| targetServiceAccounts | Comma-separated service accounts to target. | Optional |
-| logConfigEnable | Enable firewall logging. Possible values are: true, false. | Optional |
-| disabled | Whether this firewall rule is disabled. Possible values are: true, false. | Optional |
-=======
+
+#### Input
+
+| **Argument Name** | **Description** | **Required** |
+| --- | --- | --- |
+| project_id | GCP project ID. | Required |
 | limit | Maximum number of buckets to return. | Optional |
 | prefix | Filter results to buckets whose names begin with this prefix. | Optional |
 | page_token | Token for pagination. | Optional |
->>>>>>> 6fc8e685
-
-#### Context Output
-
-| **Path** | **Type** | **Description** |
-| --- | --- | --- |
-<<<<<<< HEAD
-| GCP.Compute.Operations.id | string | The unique identifier for the resource. This identifier is defined by the server. |
-| GCP.Compute.Operations.name | string | Name of the resource. |
-| GCP.Compute.Operations.operationType | string | The type of operation, such as insert, update, or delete, and so on. |
-| GCP.Compute.Operations.status | string | The status of the operation. |
-| GCP.Compute.Operations.targetLink | string | The URL of the resource that the operation modifies. |
-
-### gcp-compute-firewall-list
-
-***
-Lists firewall rules in the specified project.
-
-#### Base Command
-
-`gcp-compute-firewall-list`
-=======
+
+#### Context Output
+
+| **Path** | **Type** | **Description** |
+| --- | --- | --- |
 | GCP.Storage.Bucket.id | String | The unique identifier for the bucket. |
 | GCP.Storage.Bucket.name | String | The name of the bucket. |
 | GCP.Storage.Bucket.kind | String | The type of resource \(for example, storage\#bucket\). |
@@ -899,44 +854,18 @@
 #### Base Command
 
 `gcp-storage-bucket-get`
->>>>>>> 6fc8e685
-
-#### Input
-
-| **Argument Name** | **Description** | **Required** |
-| --- | --- | --- |
-| project_id | GCP project ID. | Required |
-<<<<<<< HEAD
-| max_results | Maximum number of results to return. | Optional |
-| page_token | Token for pagination. | Optional |
-| filter | API filter expression. | Optional |
-=======
+
+#### Input
+
+| **Argument Name** | **Description** | **Required** |
+| --- | --- | --- |
+| project_id | GCP project ID. | Required |
 | bucket_name | Name of the bucket to retrieve. | Required |
->>>>>>> 6fc8e685
-
-#### Context Output
-
-| **Path** | **Type** | **Description** |
-| --- | --- | --- |
-<<<<<<< HEAD
-| GCP.Compute.Firewall.name | string | Firewall rule name. |
-| GCP.Compute.Firewall.network | string | Network URL for the firewall rule. |
-| GCP.Compute.Firewall.direction | string | Direction of traffic \(INGRESS/EGRESS\). |
-| GCP.Compute.Firewall.priority | number | Priority of the rule. |
-| GCP.Compute.Firewall.allowed | Unknown | Allowed tuples. |
-| GCP.Compute.Firewall.denied | Unknown | Denied tuples. |
-| GCP.Compute.Firewall.targetTags | Unknown | Target instance tags. |
-| GCP.Compute.FirewallNextToken | string | Next page token for pagination. |
-
-### gcp-compute-firewall-get
-
-***
-Retrieves a specific firewall rule by name.
-
-#### Base Command
-
-`gcp-compute-firewall-get`
-=======
+
+#### Context Output
+
+| **Path** | **Type** | **Description** |
+| --- | --- | --- |
 | GCP.Storage.Bucket.id | String | The unique identifier for the bucket. |
 | GCP.Storage.Bucket.name | String | The name of the bucket. |
 | GCP.Storage.Bucket.kind | String | The type of resource \(for example, storage\#bucket\). |
@@ -960,45 +889,22 @@
 #### Base Command
 
 `gcp-storage-bucket-objects-list`
->>>>>>> 6fc8e685
-
-#### Input
-
-| **Argument Name** | **Description** | **Required** |
-| --- | --- | --- |
-| project_id | GCP project ID. | Required |
-<<<<<<< HEAD
-| resource_name | Firewall rule name. | Required |
-=======
+
+#### Input
+
+| **Argument Name** | **Description** | **Required** |
+| --- | --- | --- |
+| project_id | GCP project ID. | Required |
 | bucket_name | Name of the bucket to list objects from. | Required |
 | prefix | Filter results to objects whose names begin with this prefix. | Optional |
 | delimiter | Delimiter to use for grouping objects. For example delimiter="/" Returns results in a directory-like mode, with / being a common value for the delimiter. | Optional |
 | limit | Maximum number of objects to return. | Optional |
 | page_token | Token for pagination. | Optional |
->>>>>>> 6fc8e685
-
-#### Context Output
-
-| **Path** | **Type** | **Description** |
-| --- | --- | --- |
-<<<<<<< HEAD
-| GCP.Compute.Firewall.name | string | Firewall rule name. |
-| GCP.Compute.Firewall.network | string | Network URL for the firewall rule. |
-| GCP.Compute.Firewall.direction | string | Direction of traffic \(INGRESS/EGRESS\). |
-| GCP.Compute.Firewall.priority | number | Priority of the rule. |
-| GCP.Compute.Firewall.allowed | Unknown | Allowed tuples. |
-| GCP.Compute.Firewall.denied | Unknown | Denied tuples. |
-| GCP.Compute.Firewall.targetTags | Unknown | Target instance tags. |
-
-### gcp-compute-snapshots-list
-
-***
-Lists snapshots in the specified project.
-
-#### Base Command
-
-`gcp-compute-snapshots-list`
-=======
+
+#### Context Output
+
+| **Path** | **Type** | **Description** |
+| --- | --- | --- |
 | GCP.Storage.BucketObject.id | String | The unique identifier for the object. |
 | GCP.Storage.BucketObject.name | String | The name of the object. |
 | GCP.Storage.BucketObject.kind | String | The type of resource \(for example, storage\#object\). |
@@ -1030,44 +936,19 @@
 #### Base Command
 
 `gcp-storage-bucket-policy-list`
->>>>>>> 6fc8e685
-
-#### Input
-
-| **Argument Name** | **Description** | **Required** |
-| --- | --- | --- |
-| project_id | GCP project ID. | Required |
-<<<<<<< HEAD
-| max_results | Maximum number of results to return. | Optional |
-| page_token | Token for pagination. | Optional |
-| filter | API filter expression. | Optional |
-=======
+
+#### Input
+
+| **Argument Name** | **Description** | **Required** |
+| --- | --- | --- |
+| project_id | GCP project ID. | Required |
 | bucket_name | Name of the bucket to retrieve IAM policy from. | Required |
 | requested_policy_version | The IAM policy version to be returned. If the optionsRequestedPolicyVersion is for an older version that doesn't support part of the requested IAM policy, the request fails. Required to be 3 or greater for buckets with IAM Conditions. | Optional |
->>>>>>> 6fc8e685
-
-#### Context Output
-
-| **Path** | **Type** | **Description** |
-| --- | --- | --- |
-<<<<<<< HEAD
-| GCP.Compute.Snapshot.name | string | Snapshot name. |
-| GCP.Compute.Snapshot.id | string | Snapshot ID. |
-| GCP.Compute.Snapshot.status | string | Snapshot status. |
-| GCP.Compute.Snapshot.sourceDisk | string | Source disk URL. |
-| GCP.Compute.Snapshot.creationTimestamp | string | Creation timestamp \(RFC3339\). |
-| GCP.Compute.Snapshot.storageBytes | number | Storage size in bytes. |
-| GCP.Compute.SnapshotNextToken | string | Next page token for pagination. |
-
-### gcp-compute-snapshot-get
-
-***
-Retrieves details for a specific snapshot.
-
-#### Base Command
-
-`gcp-compute-snapshot-get`
-=======
+
+#### Context Output
+
+| **Path** | **Type** | **Description** |
+| --- | --- | --- |
 | GCP.Storage.BucketPolicy.version | Number | IAM policy version. |
 | GCP.Storage.BucketPolicy.etag | String | ETag of the IAM policy. |
 | GCP.Storage.BucketPolicy.bindings | List | List of role bindings for the bucket. |
@@ -1111,32 +992,250 @@
 
 - For `add=true` (merge), only a valid `bindings` array is required; other top-level fields are taken from the existing policy.
 - For `add=false` (replace), the provided object becomes the entire policy on the bucket.
->>>>>>> 6fc8e685
-
-#### Input
-
-| **Argument Name** | **Description** | **Required** |
-| --- | --- | --- |
-| project_id | GCP project ID. | Required |
-<<<<<<< HEAD
-| resource_name | Snapshot name. | Required |
-=======
+
+#### Input
+
+| **Argument Name** | **Description** | **Required** |
+| --- | --- | --- |
+| project_id | GCP project ID. | Required |
 | bucket_name | Name of the bucket to set IAM policy on. | Required |
 | policy | JSON string representing the IAM policy to set. | Required |
 | add | When true, merges the provided policy bindings into the current bucket policy (per role, deduplicating members) by first calling getIamPolicy and then setIamPolicy with the merged result. When false, replaces the entire policy with the provided JSON via setIamPolicy.<br/>. Possible values are: true, false. Default is false.  | Optional |
->>>>>>> 6fc8e685
-
-#### Context Output
-
-| **Path** | **Type** | **Description** |
-| --- | --- | --- |
-<<<<<<< HEAD
+
+#### Context Output
+
+| **Path** | **Type** | **Description** |
+| --- | --- | --- |
+| GCP.Storage.BucketPolicy.version | Number | IAM policy version after update. |
+| GCP.Storage.BucketPolicy.etag | String | ETag of the updated IAM policy. |
+| GCP.Storage.BucketPolicy.bindings | List | List of role bindings for the bucket. |
+
+#### Examples
+
+- Replace entire policy (`add=false`):
+
+``` !gcp-storage-bucket-policy-set project_id="my-project" bucket_name="my-bucket-name" add="false" policy=`{"kind": "storage#policy", "resourceId": "projects/_/buckets/my-bucket-name", "version": 1, "etag": "CAY=", "bindings":[{"role":"roles/storage.objectViewer","members":["allUsers"]}]}` ```
+
+- Merge bindings into existing policy (`add=true`):
+
+``` !gcp-storage-bucket-policy-set project_id="my-project" bucket_name="my-bucket-name" add="true" policy=`{"bindings":[{"role":"roles/storage.objectViewer","members":["user:alice@example.com"]}]}` ```
+
+### gcp-storage-bucket-object-policy-list
+
+***
+Retrieves the IAM policy for a specific object in a bucket.
+
+#### Base Command
+
+`gcp-storage-bucket-object-policy-list`
+
+> Note: If Uniform Bucket-Level Access (UBLA) is enabled on the bucket, object-level ACLs are not available. In that case, this command returns the bucket-level IAM policy under `GCP.Storage.BucketObjectPolicy`.
+
+#### Input
+
+| **Argument Name** | **Description** | **Required** |
+| --- | --- | --- |
+| project_id | GCP project ID. | Required |
+| bucket_name | Name of the bucket containing the object. | Required |
+| object_name | Name of the object to retrieve IAM policy from. | Required |
+| generation | Generation of the object. | Optional |
+
+#### Context Output
+
+| **Path** | **Type** | **Description** |
+| --- | --- | --- |
+| GCP.Storage.BucketObjectPolicy.bucketName | String | Name of the bucket containing the object. |
+| GCP.Storage.BucketObjectPolicy.objectName | String | Name of the object. |
+| GCP.Storage.BucketObjectPolicy.bindings | List | List of role bindings for the object. |
+
+#### Example
+
+``` !gcp-storage-bucket-object-policy-list project_id="my-project" bucket_name="my-bucket" object_name="path/to/object.txt" ```
+
+### gcp-storage-bucket-object-policy-set
+
+***
+Sets the IAM policy for a specific object in a bucket.
+
+#### Base Command
+
+`gcp-storage-bucket-object-policy-set`
+
+> Note: If UBLA is enabled on the bucket, the command does not modify object ACLs and instead returns guidance to manage permissions via the bucket IAM policy.
+
+#### Input
+
+| **Argument Name** | **Description** | **Required** |
+| --- | --- | --- |
+| project_id | GCP project ID. | Required |
+| bucket_name | Name of the bucket containing the object. | Required |
+| object_name | Name of the object to set IAM policy on. | Required |
+| policy | JSON string representing the IAM policy to set. | Required |
+| generation | Generation of the object. | Optional |
+
+#### Context Output
+
+| **Path** | **Type** | **Description** |
+| --- | --- | --- |
+| GCP.Storage.BucketObjectPolicy.version | Number | IAM policy version after update. |
+| GCP.Storage.BucketObjectPolicy.etag | String | ETag of the updated IAM policy. |
+| GCP.Storage.BucketObjectPolicy.bindings | Unknown | List of role bindings for the object. |
+
+### gcp-compute-firewall-insert
+
+***
+Creates a new firewall rule in the specified project.
+
+#### Base Command
+
+`gcp-compute-firewall-insert`
+
+#### Input
+
+| **Argument Name** | **Description** | **Required** |
+| --- | --- | --- |
+| project_id | GCP project ID. | Required |
+| resource_name | Name of the firewall rule to create. | Required |
+| description | An optional description for the firewall rule. | Optional |
+| network | URL of the network, e.g., global/networks/default. | Optional |
+| priority | Priority 0-65535. Default 1000. | Optional |
+| direction | INGRESS or EGRESS. | Optional |
+| allowed | ALLOW rules in tuples, e.g., ipprotocol=tcp,ports=443;ipprotocol=tcp,ports=80. | Optional |
+| denied | DENY rules in tuples, e.g., ipprotocol=tcp,ports=22,443. | Optional |
+| sourceRanges | Comma-separated CIDRs for INGRESS. | Optional |
+| destinationRanges | Comma-separated CIDRs for EGRESS. | Optional |
+| sourceTags | Comma-separated instance tags to match as source. | Optional |
+| targetTags | Comma-separated tags to apply this rule to. | Optional |
+| sourceServiceAccounts | Comma-separated service accounts for source. | Optional |
+| targetServiceAccounts | Comma-separated service accounts to target. | Optional |
+| logConfigEnable | Enable firewall logging. Possible values are: true, false. | Optional |
+| disabled | Whether this firewall rule is disabled. Possible values are: true, false. | Optional |
+
+#### Context Output
+
+| **Path** | **Type** | **Description** |
+| --- | --- | --- |
+| GCP.Compute.Operations.id | string | The unique identifier for the resource. This identifier is defined by the server. |
+| GCP.Compute.Operations.name | string | Name of the resource. |
+| GCP.Compute.Operations.operationType | string | The type of operation, such as insert, update, or delete, and so on. |
+| GCP.Compute.Operations.status | string | The status of the operation. |
+| GCP.Compute.Operations.targetLink | string | The URL of the resource that the operation modifies. |
+
+### gcp-compute-firewall-list
+
+***
+Lists firewall rules in the specified project.
+
+#### Base Command
+
+`gcp-compute-firewall-list`
+
+#### Input
+
+| **Argument Name** | **Description** | **Required** |
+| --- | --- | --- |
+| project_id | GCP project ID. | Required |
+| max_results | Maximum number of results to return. | Optional |
+| page_token | Token for pagination. | Optional |
+| filter | API filter expression. | Optional |
+
+#### Context Output
+
+| **Path** | **Type** | **Description** |
+| --- | --- | --- |
+| GCP.Compute.Firewall.name | string | Firewall rule name. |
+| GCP.Compute.Firewall.network | string | Network URL for the firewall rule. |
+| GCP.Compute.Firewall.direction | string | Direction of traffic \(INGRESS/EGRESS\). |
+| GCP.Compute.Firewall.priority | number | Priority of the rule. |
+| GCP.Compute.Firewall.allowed | Unknown | Allowed tuples. |
+| GCP.Compute.Firewall.denied | Unknown | Denied tuples. |
+| GCP.Compute.Firewall.targetTags | Unknown | Target instance tags. |
+| GCP.Compute.FirewallNextToken | string | Next page token for pagination. |
+
+### gcp-compute-firewall-get
+
+***
+Retrieves a specific firewall rule by name.
+
+#### Base Command
+
+`gcp-compute-firewall-get`
+
+#### Input
+
+| **Argument Name** | **Description** | **Required** |
+| --- | --- | --- |
+| project_id | GCP project ID. | Required |
+| resource_name | Firewall rule name. | Required |
+
+#### Context Output
+
+| **Path** | **Type** | **Description** |
+| --- | --- | --- |
+| GCP.Compute.Firewall.name | string | Firewall rule name. |
+| GCP.Compute.Firewall.network | string | Network URL for the firewall rule. |
+| GCP.Compute.Firewall.direction | string | Direction of traffic \(INGRESS/EGRESS\). |
+| GCP.Compute.Firewall.priority | number | Priority of the rule. |
+| GCP.Compute.Firewall.allowed | Unknown | Allowed tuples. |
+| GCP.Compute.Firewall.denied | Unknown | Denied tuples. |
+| GCP.Compute.Firewall.targetTags | Unknown | Target instance tags. |
+
+### gcp-compute-snapshots-list
+
+***
+Lists snapshots in the specified project.
+
+#### Base Command
+
+`gcp-compute-snapshots-list`
+
+#### Input
+
+| **Argument Name** | **Description** | **Required** |
+| --- | --- | --- |
+| project_id | GCP project ID. | Required |
+| max_results | Maximum number of results to return. | Optional |
+| page_token | Token for pagination. | Optional |
+| filter | API filter expression. | Optional |
+
+#### Context Output
+
+| **Path** | **Type** | **Description** |
+| --- | --- | --- |
 | GCP.Compute.Snapshot.name | string | Snapshot name. |
 | GCP.Compute.Snapshot.id | string | Snapshot ID. |
 | GCP.Compute.Snapshot.status | string | Snapshot status. |
 | GCP.Compute.Snapshot.sourceDisk | string | Source disk URL. |
 | GCP.Compute.Snapshot.creationTimestamp | string | Creation timestamp \(RFC3339\). |
 | GCP.Compute.Snapshot.storageBytes | number | Storage size in bytes. |
+| GCP.Compute.SnapshotNextToken | string | Next page token for pagination. |
+
+### gcp-compute-snapshot-get
+
+***
+Retrieves details for a specific snapshot.
+
+#### Base Command
+
+`gcp-compute-snapshot-get`
+
+#### Input
+
+| **Argument Name** | **Description** | **Required** |
+| --- | --- | --- |
+| project_id | GCP project ID. | Required |
+| resource_name | Snapshot name. | Required |
+
+#### Context Output
+
+| **Path** | **Type** | **Description** |
+| --- | --- | --- |
+| GCP.Compute.Snapshot.name | string | Snapshot name. |
+| GCP.Compute.Snapshot.id | string | Snapshot ID. |
+| GCP.Compute.Snapshot.status | string | Snapshot status. |
+| GCP.Compute.Snapshot.sourceDisk | string | Source disk URL. |
+| GCP.Compute.Snapshot.creationTimestamp | string | Creation timestamp \(RFC3339\). |
+| GCP.Compute.Snapshot.storageBytes | number | Storage size in bytes. |
 
 ### gcp-compute-instances-aggregated-list-by-ip
 
@@ -1146,54 +1245,21 @@
 #### Base Command
 
 `gcp-compute-instances-aggregated-list-by-ip`
-=======
-| GCP.Storage.BucketPolicy.version | Number | IAM policy version after update. |
-| GCP.Storage.BucketPolicy.etag | String | ETag of the updated IAM policy. |
-| GCP.Storage.BucketPolicy.bindings | List | List of role bindings for the bucket. |
-
-#### Examples
-
-- Replace entire policy (`add=false`):
-
-``` !gcp-storage-bucket-policy-set project_id="my-project" bucket_name="my-bucket-name" add="false" policy=`{"kind": "storage#policy", "resourceId": "projects/_/buckets/my-bucket-name", "version": 1, "etag": "CAY=", "bindings":[{"role":"roles/storage.objectViewer","members":["allUsers"]}]}` ```
-
-- Merge bindings into existing policy (`add=true`):
-
-``` !gcp-storage-bucket-policy-set project_id="my-project" bucket_name="my-bucket-name" add="true" policy=`{"bindings":[{"role":"roles/storage.objectViewer","members":["user:alice@example.com"]}]}` ```
-
-### gcp-storage-bucket-object-policy-list
-
-***
-Retrieves the IAM policy for a specific object in a bucket.
-
-#### Base Command
-
-`gcp-storage-bucket-object-policy-list`
-
-> Note: If Uniform Bucket-Level Access (UBLA) is enabled on the bucket, object-level ACLs are not available. In that case, this command returns the bucket-level IAM policy under `GCP.Storage.BucketObjectPolicy`.
->>>>>>> 6fc8e685
-
-#### Input
-
-| **Argument Name** | **Description** | **Required** |
-| --- | --- | --- |
-| project_id | GCP project ID. | Required |
-<<<<<<< HEAD
+
+#### Input
+
+| **Argument Name** | **Description** | **Required** |
+| --- | --- | --- |
+| project_id | GCP project ID. | Required |
 | ip_address | The IP address to search for. | Required |
 | match_external | If true, match against external NAT IPs; otherwise internal NIC IPs. Possible values are: true, false. | Optional |
 | max_results | Maximum number of results to return. | Optional |
 | page_token | Token for pagination. | Optional |
-=======
-| bucket_name | Name of the bucket containing the object. | Required |
-| object_name | Name of the object to retrieve IAM policy from. | Required |
-| generation | Generation of the object. | Optional |
->>>>>>> 6fc8e685
-
-#### Context Output
-
-| **Path** | **Type** | **Description** |
-| --- | --- | --- |
-<<<<<<< HEAD
+
+#### Context Output
+
+| **Path** | **Type** | **Description** |
+| --- | --- | --- |
 | GCP.Compute.Instance.name | string | Instance name. |
 | GCP.Compute.Instance.id | string | Instance ID. |
 | GCP.Compute.Instance.zone | string | Instance zone URL. |
@@ -1208,33 +1274,12 @@
 #### Base Command
 
 `gcp-compute-network-tag-set`
-=======
-| GCP.Storage.BucketObjectPolicy.bucketName | String | Name of the bucket containing the object. |
-| GCP.Storage.BucketObjectPolicy.objectName | String | Name of the object. |
-| GCP.Storage.BucketObjectPolicy.bindings | List | List of role bindings for the object. |
-
-#### Example
-
-``` !gcp-storage-bucket-object-policy-list project_id="my-project" bucket_name="my-bucket" object_name="path/to/object.txt" ```
-
-### gcp-storage-bucket-object-policy-set
-
-***
-Sets the IAM policy for a specific object in a bucket.
-
-#### Base Command
-
-`gcp-storage-bucket-object-policy-set`
-
-> Note: If UBLA is enabled on the bucket, the command does not modify object ACLs and instead returns guidance to manage permissions via the bucket IAM policy.
->>>>>>> 6fc8e685
-
-#### Input
-
-| **Argument Name** | **Description** | **Required** |
-| --- | --- | --- |
-| project_id | GCP project ID. | Required |
-<<<<<<< HEAD
+
+#### Input
+
+| **Argument Name** | **Description** | **Required** |
+| --- | --- | --- |
+| project_id | GCP project ID. | Required |
 | zone | Zone of the VM (e.g., us-central1-a). | Required |
 | resource_name | Instance name. | Required |
 | tag | Tag to add. | Required |
@@ -1242,18 +1287,4 @@
 
 #### Context Output
 
-There is no context output for this command.
-=======
-| bucket_name | Name of the bucket containing the object. | Required |
-| object_name | Name of the object to set IAM policy on. | Required |
-| policy | JSON string representing the IAM policy to set. | Required |
-| generation | Generation of the object. | Optional |
-
-#### Context Output
-
-| **Path** | **Type** | **Description** |
-| --- | --- | --- |
-| GCP.Storage.BucketObjectPolicy.version | Number | IAM policy version after update. |
-| GCP.Storage.BucketObjectPolicy.etag | String | ETag of the updated IAM policy. |
-| GCP.Storage.BucketObjectPolicy.bindings | Unknown | List of role bindings for the object. |
->>>>>>> 6fc8e685
+There is no context output for this command.