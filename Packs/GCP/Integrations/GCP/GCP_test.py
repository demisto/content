import json
import pytest
from google.oauth2.credentials import Credentials
from unittest.mock import MagicMock


def util_load_json(path):
    with open(path, encoding="utf-8") as f:
        return json.loads(f.read())


def test_parse_firewall_rule_valid_input():
    """
    Given: A valid firewall rule string with multiple rules
    When: parse_firewall_rule is called
    Then: The function returns a correctly parsed list of dictionaries
    """
    from GCP import parse_firewall_rule

    input_str = "ipprotocol=tcp,ports=80,443;ipprotocol=udp,ports=53"
    expected = [{"IPProtocol": "tcp", "ports": ["80", "443"]}, {"IPProtocol": "udp", "ports": ["53"]}]

    result = parse_firewall_rule(input_str)
    assert result == expected


def test_parse_firewall_rule_invalid_input():
    """
    Given: An invalid firewall rule string
    When: parse_firewall_rule is called
    Then: The function raises a ValueError with appropriate message
    """
    from GCP import parse_firewall_rule

    input_str = "invalid=format"
    with pytest.raises(ValueError) as e:
        parse_firewall_rule(input_str)

    assert "Could not parse field" in str(e.value)
    assert "Please make sure you provided like so" in str(e.value)


def test_parse_metadata_items_valid_input():
    """
    Given: A valid metadata items string with multiple items
    When: parse_metadata_items is called
    Then: The function returns a correctly parsed list of dictionaries
    """
    from GCP import parse_metadata_items

    input_str = "key=enable-oslogin,value=true;key=serial-port-enable,value=false"
    expected = [{"key": "enable-oslogin", "value": "true"}, {"key": "serial-port-enable", "value": "false"}]

    result = parse_metadata_items(input_str)
    assert result == expected


def test_parse_metadata_items_invalid_input():
    """
    Given: An invalid metadata items string
    When: parse_metadata_items is called
    Then: The function raises a ValueError with appropriate message
    """
    from GCP import parse_metadata_items

    input_str = "wrong=format"
    with pytest.raises(ValueError) as e:
        parse_metadata_items(input_str)

    assert "Could not parse field" in str(e.value)
    assert "Please make sure you provided like so: key=abc,value=123" in str(e.value)


def test_compute_firewall_patch_edge_cases(mocker):
    """
    Given: Valid credentials with empty and complex arguments for a firewall rule update
    When: compute_firewall_patch is called with boolean and list conversions
    Then: The function handles data transformations correctly and builds proper requests
    """
    from GCP import compute_firewall_patch

    # Mock credentials
    mock_creds = mocker.MagicMock()

    # Set up mocks
    mock_compute = mocker.MagicMock()
    mock_firewalls = mocker.MagicMock()
    mock_patch = mocker.MagicMock()

    mock_compute.firewalls.return_value = mock_firewalls
    mock_firewalls.patch.return_value = mock_patch
    mock_patch.execute.return_value = {"id": "operation-123", "status": "RUNNING"}

    # Mock the build function
    mocker.patch("GCP.build", return_value=mock_compute)
    mocker.patch("GCP.tableToMarkdown", return_value="mocked markdown")

    # Test case 1: Empty configuration
    empty_args = {"project_id": "test-project", "resource_name": "fw-rule"}

    compute_firewall_patch(mock_creds, empty_args)

    # Should call with empty config
    mock_firewalls.patch.assert_called_with(project="test-project", firewall="fw-rule", body={})

    # Reset mock for next test
    mock_firewalls.patch.reset_mock()

    # Test case 2: Boolean conversions and special fields
    bool_args = {
        "project_id": "test-project",
        "resource_name": "fw-rule",
        "disabled": "true",  # String boolean that should be converted
        "logConfigEnable": "false",  # Another string boolean
        "sourceTags": "single-tag",  # Single item that should become a list
        "allowed": "ipprotocol=all,ports=*",  # Special format for allowed
    }

    result = compute_firewall_patch(mock_creds, bool_args)

    # Get the body passed to patch
    called_with = mock_firewalls.patch.call_args[1]["body"]

    # Verify boolean conversions
    assert called_with["disabled"] is True
    assert called_with["logConfig"]["enable"] is False

    # Verify list conversions
    assert called_with["sourceTags"] == ["single-tag"]

    # Verify allowed rules parsing
    assert called_with["allowed"] == [{"IPProtocol": "all", "ports": ["*"]}]

    mock_firewalls.patch.assert_called_once()
    assert result.outputs_prefix == "GCP.Compute.Operations"


def test_compute_firewall_insert_basic(mocker):
    """
    Given: Minimal args for creating a firewall rule
    When: compute_firewall_insert is called
    Then: The request body contains the name and optional fields are omitted
    """
    from GCP import compute_firewall_insert

    args = {"project_id": "p1", "resource_name": "fw-1"}

    mock_creds = mocker.Mock(spec=Credentials)
    mock_compute = mocker.Mock()
    mock_firewalls = mocker.Mock()
    mock_compute.firewalls.return_value = mock_firewalls
    mock_firewalls.insert.return_value.execute.return_value = {"id": "op-1", "status": "PENDING"}

    mocker.patch("GCP.build", return_value=mock_compute)
    mocker.patch("GCP.tableToMarkdown", return_value="md")

    res = compute_firewall_insert(mock_creds, args)

    called_body = mock_firewalls.insert.call_args[1]["body"]
    assert called_body == {"name": "fw-1"}
    assert res.outputs_prefix == "GCP.Compute.Operations"


def test_compute_firewall_insert_full_body(mocker):
    """
    Given: All supported args for creating a firewall rule
    When: compute_firewall_insert is called
    Then: The request body reflects all conversions and parsing
    """
    from GCP import compute_firewall_insert

    args = {
        "project_id": "p1",
        "resource_name": "fw-1",
        "description": "desc",
        "network": "net-1",
        "priority": "123",
        "source_ranges": "1.1.1.1/32,2.2.2.0/24",
        "destination_ranges": "10.0.0.0/8",
        "source_tags": "tag-a",
        "target_tags": "tag-b,tag-c",
        "source_service_accounts": "sa:one",
        "target_service_accounts": "sa:two",
        "allowed": "ipprotocol=tcp,ports=80,443",
        "denied": "ipprotocol=udp,ports=53",
        "direction": "INGRESS",
        "log_config_enable": "true",
        "disabled": "false",
    }

    mock_creds = mocker.Mock(spec=Credentials)
    mock_compute = mocker.Mock()
    mock_firewalls = mocker.Mock()
    mock_compute.firewalls.return_value = mock_firewalls
    mock_firewalls.insert.return_value.execute.return_value = {"id": "op-1", "status": "PENDING"}

    mocker.patch("GCP.build", return_value=mock_compute)
    mocker.patch("GCP.tableToMarkdown", return_value="md")

    compute_firewall_insert(mock_creds, args)

    body = mock_firewalls.insert.call_args[1]["body"]
    assert body["name"] == "fw-1"
    assert body["priority"] == 123
    assert body["sourceRanges"] == ["1.1.1.1/32", "2.2.2.0/24"]
    assert body["destinationRanges"] == ["10.0.0.0/8"]
    assert body["sourceTags"] == ["tag-a"]
    assert body["targetTags"] == ["tag-b", "tag-c"]
    assert body["logConfig"]["enable"] is True
    assert body["disabled"] is False
    assert body["allowed"] == [{"IPProtocol": "tcp", "ports": ["80", "443"]}]
    assert body["denied"] == [{"IPProtocol": "udp", "ports": ["53"]}]


def test_compute_firewall_list_with_pagination_and_filter(mocker):
    """
    Given: Pagination and filter arguments
    When: compute_firewall_list is called
    Then: next token is returned in outputs and metadata is set
    """
    from GCP import compute_firewall_list

    args = {"project_id": "p1", "limit": "2", "page_token": "t0", "filter": "name eq fw-*"}

    mock_creds = mocker.Mock(spec=Credentials)
    mock_compute = mocker.Mock()
    mock_firewalls = mocker.Mock()
    mock_compute.firewalls.return_value = mock_firewalls
    mock_firewalls.list.return_value.execute.return_value = {
        "items": [{"name": "fw-1", "id": "1"}],
        "nextPageToken": "t1",
    }

    mocker.patch("GCP.build", return_value=mock_compute)
    mocker.patch("GCP.tableToMarkdown", return_value="md")

    res = compute_firewall_list(mock_creds, args)

    called_kwargs = mock_firewalls.list.call_args[1]
    assert called_kwargs["project"] == "p1"
    assert called_kwargs["maxResults"] == 2
    assert called_kwargs["pageToken"] == "t0"
    assert called_kwargs["filter"] == "name eq fw-*"

    assert res.outputs["GCP.Compute(true)"]["FirewallNextToken"] == "t1"


def test_compute_firewall_get_found_and_not_found(mocker):
    """
    Given: A firewall name
    When: compute_firewall_get is called
    Then: Returns details if found and a readable message if 404 not found
    """
    from GCP import compute_firewall_get
    from googleapiclient.errors import HttpError

    mock_creds = mocker.Mock(spec=Credentials)
    mock_compute = mocker.Mock()
    mock_firewalls = mocker.Mock()
    mock_compute.firewalls.return_value = mock_firewalls

    # Found case
    mock_firewalls.get.return_value.execute.return_value = {"name": "fw-1", "id": "1"}
    mocker.patch("GCP.build", return_value=mock_compute)
    mocker.patch("GCP.tableToMarkdown", return_value="md")
    res = compute_firewall_get(mock_creds, {"project_id": "p1", "resource_name": "fw-1"})
    assert res.outputs_prefix == "GCP.Compute.Firewall"

    # Not found case
    resp = mocker.MagicMock()
    resp.status = 404
    error = HttpError(resp, b'{"error": {"message": "The resource fw-2 was not found"}}')
    mock_firewalls.get.return_value.execute.side_effect = error
    res2 = compute_firewall_get(mock_creds, {"project_id": "p1", "resource_name": "fw-2"})
    assert "not found" in res2.readable_output


def test_compute_snapshots_list_with_pagination(mocker):
    """
    Given: Pagination args
    When: compute_snapshots_list is called
    Then: next token is returned in outputs
    """
    from GCP import compute_snapshots_list

    args = {"project_id": "p1", "limit": "5", "page_token": "a", "filter": "status = READY"}

    mock_creds = mocker.Mock(spec=Credentials)
    mock_compute = mocker.Mock()
    mock_snapshots = mocker.Mock()
    mock_compute.snapshots.return_value = mock_snapshots
    mock_snapshots.list.return_value.execute.return_value = {
        "items": [{"name": "snap-1", "id": "10"}],
        "nextPageToken": "b",
    }

    mocker.patch("GCP.build", return_value=mock_compute)
    mocker.patch("GCP.tableToMarkdown", return_value="md")

    res = compute_snapshots_list(mock_creds, args)
    assert res.outputs["GCP.Compute(true)"]["SnapshotNextToken"] == "b"


def test_compute_snapshot_get_found_and_not_found(mocker):
    """
    Given: A snapshot name
    When: compute_snapshot_get is called
    Then: Returns details if found and a readable message if 404 not found
    """
    from GCP import compute_snapshot_get
    from googleapiclient.errors import HttpError

    mock_creds = mocker.Mock(spec=Credentials)
    mock_compute = mocker.Mock()
    mock_snapshots = mocker.Mock()
    mock_compute.snapshots.return_value = mock_snapshots

    # Found
    mock_snapshots.get.return_value.execute.return_value = {"name": "snap-1", "id": "1"}
    mocker.patch("GCP.build", return_value=mock_compute)
    mocker.patch("GCP.tableToMarkdown", return_value="md")
    res = compute_snapshot_get(mock_creds, {"project_id": "p1", "resource_name": "snap-1"})
    assert res.outputs_prefix == "GCP.Compute.Snapshot"

    # Not found
    resp = mocker.MagicMock()
    resp.status = 404
    error = HttpError(resp, b'{"error": {"message": "The resource snap-2 was not found"}}')
    mock_snapshots.get.return_value.execute.side_effect = error
    res2 = compute_snapshot_get(mock_creds, {"project_id": "p1", "resource_name": "snap-2"})
    assert "not found" in res2.readable_output


def test_compute_instances_aggregated_list_by_ip_internal(mocker):
    """
    Given: An internal IP to match
    When: compute_instances_aggregated_list_by_ip is called without match_external
    Then: Only instances with matching networkIP are returned
    """
    from GCP import compute_instances_aggregated_list_by_ip

    mock_creds = mocker.Mock(spec=Credentials)
    mock_compute = mocker.Mock()
    mock_instances = mocker.Mock()
    mock_compute.instances.return_value = mock_instances

    response = {
        "items": {
            "zones/us": {
                "instances": [
                    {
                        "name": "i-1",
                        "id": "1",
                        "status": "RUNNING",
                        "zone": "us",
                        "networkInterfaces": [{"networkIP": "10.0.0.5"}],
                    },
                    {
                        "name": "i-2",
                        "id": "2",
                        "status": "RUNNING",
                        "zone": "us",
                        "networkInterfaces": [{"networkIP": "10.0.0.6"}],
                    },
                ]
            }
        }
    }
    mock_instances.aggregatedList.return_value.execute.return_value = response

    mocker.patch("GCP.build", return_value=mock_compute)
    mocker.patch("GCP.tableToMarkdown", return_value="md")

    res = compute_instances_aggregated_list_by_ip(mock_creds, {"project_id": "p1", "ip_address": "10.0.0.6", "limit": "10"})

    # Expect only i-2
    assert len(res.outputs) == 1
    assert res.outputs[0]["name"] == "i-2"


def test_compute_instances_aggregated_list_by_ip_external(mocker):
    """
    Given: An external IP to match
    When: compute_instances_aggregated_list_by_ip is called with match_external=true
    Then: Only instances with matching accessConfigs.natIP are returned
    """
    from GCP import compute_instances_aggregated_list_by_ip

    mock_creds = mocker.Mock(spec=Credentials)
    mock_compute = mocker.Mock()
    mock_instances = mocker.Mock()
    mock_compute.instances.return_value = mock_instances

    response = {
        "items": {
            "zones/us": {
                "instances": [
                    {
                        "name": "i-1",
                        "id": "1",
                        "status": "RUNNING",
                        "zone": "us",
                        "networkInterfaces": [{"networkIP": "10.0.0.5", "accessConfigs": [{"natIP": "34.1.1.1"}]}],
                    },
                    {
                        "name": "i-2",
                        "id": "2",
                        "status": "RUNNING",
                        "zone": "us",
                        "networkInterfaces": [{"networkIP": "10.0.0.6", "accessConfigs": [{"natIP": "34.1.1.2"}]}],
                    },
                ]
            }
        }
    }
    mock_instances.aggregatedList.return_value.execute.return_value = response

    mocker.patch("GCP.build", return_value=mock_compute)
    mocker.patch("GCP.tableToMarkdown", return_value="md")

    res = compute_instances_aggregated_list_by_ip(
        mock_creds, {"project_id": "p1", "ip_address": "34.1.1.2", "match_external": "true", "limit": "10"}
    )

    # Expect only i-2
    assert len(res.outputs) == 1
    assert res.outputs[0]["name"] == "i-2"


def test__collect_instance_ips_basic():
    """
    Given: An instance with multiple NICs and access configs
    When: _collect_instance_ips is called
    Then: It returns lists of internal and external IPs
    """
    from GCP import _collect_instance_ips

    instance = {
        "networkInterfaces": [
            {"networkIP": "10.0.0.5", "accessConfigs": [{"natIP": "34.1.1.1"}]},
            {"networkIP": "10.0.0.6", "accessConfigs": [{"natIP": "34.1.1.2"}]},
        ]
    }

    internal, external = _collect_instance_ips(instance)
    assert internal == ["10.0.0.5", "10.0.0.6"]
    assert external == ["34.1.1.1", "34.1.1.2"]


def test__match_instance_by_ip_internal_external_none():
    """
    Given: An instance with both internal and external IPs
    When: _match_instance_by_ip is called in both modes
    Then: It reports correct match flag and matchType
    """
    from GCP import _match_instance_by_ip

    instance = {"networkInterfaces": [{"networkIP": "10.0.0.5", "accessConfigs": [{"natIP": "34.1.1.1"}]}]}

    # Internal mode
    matched, t = _match_instance_by_ip(instance, "10.0.0.5", match_external=False)
    assert matched is True
    assert t == "internal"

    matched, t = _match_instance_by_ip(instance, "34.1.1.1", match_external=False)
    assert matched is False
    assert t == "none"

    # External mode
    matched, t = _match_instance_by_ip(instance, "34.1.1.1", match_external=True)
    assert matched is True
    assert t == "external"

    matched, t = _match_instance_by_ip(instance, "1.2.3.4", match_external=True)
    assert matched is False
    assert t == "none"


def test_compute_instances_aggregated_list_by_ip_hr_headers(mocker):
    """
    Given: A match is found
    When: compute_instances_aggregated_list_by_ip runs
    Then: HR headers include matchType and matchedIP
    """
    from GCP import compute_instances_aggregated_list_by_ip

    mock_creds = mocker.Mock()
    mock_compute = mocker.Mock()
    mock_instances = mocker.Mock()
    mock_compute.instances.return_value = mock_instances

    response = {
        "items": {
            "zones/us": {
                "instances": [
                    {
                        "name": "i-1",
                        "id": "1",
                        "status": "RUNNING",
                        "zone": "us",
                        "networkInterfaces": [{"networkIP": "10.0.0.5", "accessConfigs": [{"natIP": "34.1.1.1"}]}],
                    }
                ]
            }
        }
    }
    mock_instances.aggregatedList.return_value.execute.return_value = response

    mocker.patch("GCP.build", return_value=mock_compute)
    ttmd = mocker.patch("GCP.tableToMarkdown", return_value="md")

    compute_instances_aggregated_list_by_ip(mock_creds, {"project_id": "p1", "ip_address": "10.0.0.5", "limit": "10"})

    # Inspect headers
    _, kwargs = ttmd.call_args
    headers = kwargs.get("headers")
    assert "matchType" in headers
    assert "matchedIP" in headers


def test_compute_network_tag_set_add_and_error(mocker):
    """
    Given: A VM with existing tags and a new tag to add
    When: compute_network_tag_set is called
    Then: It merges tags and calls setTags with fingerprint. Also, on HttpError it returns readable failure
    """
    from GCP import compute_network_tag_set

    mock_creds = mocker.Mock(spec=Credentials)
    mock_compute = mocker.Mock()
    mock_instances = mocker.Mock()
    mock_compute.instances.return_value = mock_instances

    # Instance has tags
    mock_instances.get.return_value.execute.return_value = {"tags": {"fingerprint": "fp", "items": ["old"]}}
    # Successful setTags
    mock_instances.setTags.return_value.execute.return_value = {"id": "op"}

    mocker.patch("GCP.build", return_value=mock_compute)

    # Success path
    res = compute_network_tag_set(
        mock_creds,
        {
            "project_id": "p1",
            "zone": "us-central1-a",
            "resource_name": "i-1",
            "tag": "new",
            "tags_fingerprint": "fp",
            "add_tag": "true",
        },
    )
    # Body should include both tags merged
    called_body = mock_instances.setTags.call_args[1]["body"]
    assert called_body == {"items": ["new", "old"], "fingerprint": "fp"}
    assert "Added 'new' tag" in res.readable_output


def test_storage_bucket_policy_delete_multiple_entities(mocker):
    """
    Given: A bucket with IAM policy containing multiple entities to be removed
    When: storage_bucket_policy_delete is called with entity='allUsers,user:test@mail.com'
    Then: The policy is updated with both entities removed from all roles
    """
    from GCP import storage_bucket_policy_delete

    # Mock data
    args = {"resource_name": "test-bucket", "entity": "allUsers,user:test@mail.com"}

    policy = {
        "bindings": [
            {"role": "roles/storage.objectViewer", "members": ["allUsers", "user:test@mail.com", "user:other@example.com"]},
            {"role": "roles/storage.admin", "members": ["user:admin@example.com", "user:test@mail.com"]},
        ]
    }

    # Mock the GCP API calls
    mock_storage = mocker.Mock()
    mock_buckets = mocker.Mock()

    mock_storage.buckets.return_value = mock_buckets
    mock_buckets.getIamPolicy.return_value.execute.return_value = policy
    mock_buckets.setIamPolicy.return_value.execute.return_value = {}

    # Mock the build function
    mock_creds = mocker.Mock(spec=Credentials)
    mocker.patch("GCP.build", return_value=mock_storage)

    # Run the function
    result = storage_bucket_policy_delete(mock_creds, args)

    # Verify the results
    assert "`allUsers`" in result.readable_output
    assert "`user:test@mail.com`" in result.readable_output
    mock_buckets.getIamPolicy.assert_called_once_with(bucket="test-bucket")
    mock_buckets.setIamPolicy.assert_called_once()
    # Verify that the removed entities are no longer in the policy
    call_args = mock_buckets.setIamPolicy.call_args[1]
    updated_policy = call_args["body"]
    for binding in updated_policy["bindings"]:
        assert "allUsers" not in binding.get("members", [])
        assert "user:test@mail.com" not in binding.get("members", [])


def test_compute_subnet_update_flow_logs(mocker):
    """
    Given: A GCP subnet that needs flow logs enabled
    When: compute_subnet_update is called with enable_flow_logs=true
    Then: The subnet's flow logs are enabled with proper fingerprint validation
    """
    from GCP import compute_subnet_update

    # Mock data
    args = {"project_id": "test-project", "region": "us-east1", "resource_name": "test-subnet", "enable_flow_logs": "true"}

    # Subnet response with fingerprint
    subnet_response = {"name": "test-subnet", "fingerprint": "test-fingerprint-123", "enableFlowLogs": False}

    # Expected patch operation response
    patch_response = {
        "id": "operation-123",
        "name": "operation-123",
        "kind": "compute#operation",
        "operationType": "patch",
        "progress": "100",
        "zone": "us-east1",
        "status": "RUNNING",
    }

    # Mock the GCP API calls
    mock_compute = mocker.Mock()
    mock_subnetworks = mocker.Mock()

    mock_compute.subnetworks.return_value = mock_subnetworks
    mock_subnetworks.get.return_value.execute.return_value = subnet_response
    mock_subnetworks.patch.return_value.execute.return_value = patch_response

    # Mock the build function
    mock_creds = mocker.Mock(spec=Credentials)
    mocker.patch("GCP.build", return_value=mock_compute)

    # Run the function
    result = compute_subnet_update(mock_creds, args)

    # Verify the results
    assert "Flow Logs configuration for subnet test-subnet" in result.readable_output
    assert result.outputs[0] == patch_response

    # Check that the correct API calls were made
    mock_subnetworks.get.assert_called_once_with(project="test-project", region="us-east1", subnetwork="test-subnet")

    mock_subnetworks.patch.assert_called_once_with(
        project="test-project",
        region="us-east1",
        subnetwork="test-subnet",
        body={"enableFlowLogs": True, "fingerprint": "test-fingerprint-123"},
    )


def test_compute_subnet_update_private_access(mocker):
    """
    Given: A GCP subnet that needs private IP Google access enabled
    When: compute_subnet_update is called with enable_private_ip_google_access=true
    Then: The subnet's private IP Google access is enabled
    """
    from GCP import compute_subnet_update

    # Mock data
    args = {
        "project_id": "test-project",
        "region": "us-east1",
        "resource_name": "test-subnet",
        "enable_private_ip_google_access": "true",
    }

    # Expected operation response
    set_response = {
        "id": "operation-456",
        "name": "operation-456",
        "kind": "compute#operation",
        "operationType": "setPrivateIpGoogleAccess",
        "progress": "100",
        "zone": "us-east1",
        "status": "RUNNING",
    }

    # Mock the GCP API calls
    mock_compute = mocker.Mock()
    mock_subnetworks = mocker.Mock()

    mock_compute.subnetworks.return_value = mock_subnetworks
    mock_subnetworks.setPrivateIpGoogleAccess.return_value.execute.return_value = set_response

    # Mock the build function
    mock_creds = mocker.Mock(spec=Credentials)
    mocker.patch("GCP.build", return_value=mock_compute)

    # Run the function
    result = compute_subnet_update(mock_creds, args)

    # Verify the results
    assert "Private IP Google Access configuration for subnet test-subnet" in result.readable_output
    assert result.outputs[1] == set_response

    # Check that the correct API calls were made
    mock_subnetworks.setPrivateIpGoogleAccess.assert_called_once_with(
        project="test-project", region="us-east1", subnetwork="test-subnet", body={"privateIpGoogleAccess": True}
    )


#
# def test_compute_instance_metadata_add_new_item(mocker):
#     """
#     Given: Project metadata needs to be updated with a new key-value pair
#     When: compute_instance_metadata_add is called with new metadata
#     Then: The function should add the new item to existing metadata and call setMetadata with the updated list
#     """
#     from GCP import compute_instance_metadata_add
#
#     # Mock arguments
#     args = {
#         "project_id": "test-project",
#         "zone": "us-central1-c",
#         "resource_name": "gke-test-instance",
#         "metadata": "key=enable-oslogin,value=true",
#     }
#
#     # Mock credentials
#     mock_creds = mocker.Mock(spec=Credentials)
#
#     # Setup mock instance and response
#     mock_instance = {
#         "metadata": {"fingerprint": "test-fingerprint", "items": [{"key": "existing-key", "value": "existing-value"}]}
#     }
#
#     mock_response = {"id": "operation-123", "name": "operation-name", "status": "RUNNING"}
#
#     # Use MagicMock for compute
#     mock_compute = MagicMock()
#     mock_compute.instances().get().execute.return_value = mock_instance
#     mock_compute.instances().setMetadata().execute.return_value = mock_response
#
#     mocker.patch("GCP.build", return_value=mock_compute)
#
#     # Execute the function
#     result = compute_instance_metadata_add(mock_creds, args)
#
#     # Check call to setMetadata with correct body
#     called_args, called_kwargs = mock_compute.instances().setMetadata.call_args
#
#     assert called_kwargs["project"] == "test-project"
#     assert called_kwargs["zone"] == "us-central1-c"
#     assert called_kwargs["instance"] == "gke-test-instance"
#
#     # Check body has expected items
#     body = called_kwargs["body"]
#     assert body["fingerprint"] == "test-fingerprint"
#
#     # Convert items to dict for easier comparison
#     items_dict = {item["key"]: item["value"] for item in body["items"]}
#     assert items_dict["existing-key"] == "existing-value"
#     assert items_dict["enable-oslogin"] == "true"
#
#     # Check outputs
#     assert result.outputs_prefix == "GCP.Compute.Operations"
#     assert result.outputs == mock_response
#
#
# def test_compute_instance_metadata_add_update_existing(mocker):
#     """
#     Given: Project metadata needs to be updated where a key already exists
#     When: compute_instance_metadata_add is called with metadata containing an existing key
#     Then: The function should update the value of the existing key and preserve other metadata
#     """
#     from GCP import compute_instance_metadata_add
#
#     # Mock arguments
#     args = {
#         "project_id": "test-project",
#         "zone": "us-central1-c",
#         "resource_name": "gke-test-instance",
#         "metadata": "key=enable-oslogin,value=false;key=new-key,value=new-value",
#     }
#
#     # Mock credentials
#     mock_creds = mocker.Mock(spec=Credentials)
#
#     # Setup mock instance and response
#     mock_instance = {
#         "metadata": {
#             "fingerprint": "test-fingerprint",
#             "items": [{"key": "enable-oslogin", "value": "true"}, {"key": "existing-key", "value": "existing-value"}],
#         }
#     }
#
#     mock_response = {"id": "operation-123", "name": "operation-name", "status": "RUNNING"}
#
#     # Use MagicMock for compute
#     mock_compute = MagicMock()
#     mock_compute.instances().get().execute.return_value = mock_instance
#     mock_compute.instances().setMetadata().execute.return_value = mock_response
#
#     mocker.patch("GCP.build", return_value=mock_compute)
#
#     # Execute the function
#     result = compute_instance_metadata_add(mock_creds, args)
#
#     # Check body has expected items
#     called_args, called_kwargs = mock_compute.instances().setMetadata.call_args
#     body = called_kwargs["body"]
#
#     # Convert items to dict for easier comparison
#     items_dict = {item["key"]: item["value"] for item in body["items"]}
#     assert items_dict["enable-oslogin"] == "false"  # Should be updated
#     assert items_dict["existing-key"] == "existing-value"  # Should remain unchanged
#     assert items_dict["new-key"] == "new-value"  # Should be added
#
#     assert result.outputs == mock_response


def test_container_cluster_security_update_master_auth_networks(mocker):
    """
    Given: A GKE cluster needs to update its master authorized networks
    When: container_cluster_security_update is called with enable_master_authorized_networks and CIDRs
    Then: The function should make an API call with the correct CIDR blocks configuration
    """
    from GCP import container_cluster_security_update

    # Mock arguments
    args = {
        "project_id": "test-project",
        "region": "us-central1-c",
        "resource_name": "test-cluster-1",
        "enable_master_authorized_networks": "true",
        "cidrs": "192.168.0.0/24,10.0.0.0/32",
    }

    # Mock credentials
    mock_creds = mocker.Mock(spec=Credentials)

    # Mock response
    mock_response = {"name": "operation-123", "status": "RUNNING"}

    # Use MagicMock for container
    mock_container = MagicMock()
    mock_container.projects().locations().clusters().update().execute.return_value = mock_response

    mocker.patch("GCP.build", return_value=mock_container)

    # Execute the function
    result = container_cluster_security_update(mock_creds, args)

    # Verify correct parameters were used
    called_args, called_kwargs = mock_container.projects().locations().clusters().update.call_args

    assert called_kwargs["name"] == "projects/test-project/locations/us-central1-c/clusters/test-cluster-1"

    # Check body contents
    body = called_kwargs["body"]
    auth_networks_config = body["update"]["desiredControlPlaneEndpointsConfig"]["ipEndpointsConfig"]["authorizedNetworksConfig"]
    assert auth_networks_config["enabled"] is True

    # Check CIDR blocks
    cidr_blocks = auth_networks_config["cidrBlocks"]
    assert len(cidr_blocks) == 2
    assert {"cidrBlock": "192.168.0.0/24"} in cidr_blocks
    assert {"cidrBlock": "10.0.0.0/32"} in cidr_blocks

    assert result.outputs == mock_response


def test_storage_bucket_metadata_update_enable_both_settings(mocker):
    """
    Given: A GCS bucket needs both versioning and uniform access settings updated
    When: storage_bucket_metadata_update is called with both settings
    Then: The function should call bucket.Patch with both settings configured correctly
    """
    from GCP import storage_bucket_metadata_update

    # Mock arguments
    args = {
        "project_id": "test-project",
        "resource_name": "test-bucket",
        "enable_versioning": "true",
        "enable_uniform_access": "false",
    }

    # Mock credentials
    mock_creds = mocker.Mock(spec=Credentials)

    # Mock response
    mock_response = {
        "name": "test-bucket",
        "id": "bucket-123",
        "kind": "storage#bucket",
        "selfLink": "https://storage.googleapis.com/storage/v1/b/test-bucket",
        "projectNumber": "123456",
        "updated": "2023-01-01T00:00:00Z",
        "location": "us-central1",
        "versioning": {"enabled": True},
        "iamConfiguration": {"uniformBucketLevelAccess": {"enabled": False}},
    }

    # Use MagicMock for storage
    mock_storage = MagicMock()
    mock_storage.buckets().patch().execute.return_value = mock_response

    mocker.patch("GCP.build", return_value=mock_storage)

    # Execute the function
    result = storage_bucket_metadata_update(mock_creds, args)

    # Verify correct parameters were used
    called_args, called_kwargs = mock_storage.buckets().patch.call_args

    assert called_kwargs["bucket"] == "test-bucket"

    # Check body contents
    body = called_kwargs["body"]
    assert body["versioning"]["enabled"] is True
    assert body["iamConfiguration"]["uniformBucketLevelAccess"]["enabled"] is False

    # Check outputs
    assert result.outputs_prefix == "GCP.StorageBucket.Metadata"
    assert result.outputs == mock_response
    assert result.outputs_key_field == "name"


def test_storage_bucket_policy_set_merge_add_true(mocker):
    """
    Given: A bucket with an existing IAM policy and a new set of bindings to add
    When: storage_bucket_policy_set is called with add=true
    Then: The resulting policy sent to setIamPolicy is a merge (union) of members per role
    """
    from GCP import storage_bucket_policy_set

    bucket_name = "test-bucket"
    current_policy = {
        "version": 3,
        "etag": "BwWKmjvelug=",
        "bindings": [
            {"role": "roles/storage.objectViewer", "members": ["user:viewer1@example.com"]},
            {"role": "roles/storage.admin", "members": ["user:admin1@example.com"]},
        ],
    }
    new_bindings = {
        "bindings": [
            {"role": "roles/storage.objectViewer", "members": ["allUsers"]},
            {"role": "roles/storage.admin", "members": ["user:admin2@example.com"]},
        ]
    }
    args = {
        "bucket_name": bucket_name,
        "policy": json.dumps(new_bindings),
        "add": "true",
    }

    mock_storage = mocker.Mock()
    mock_buckets = mocker.Mock()
    mock_storage.buckets.return_value = mock_buckets
    mock_buckets.getIamPolicy.return_value.execute.return_value = current_policy

    expected_merged_bindings = [
        {
            "role": "roles/storage.objectViewer",
            "members": sorted(["user:viewer1@example.com", "allUsers"]),
        },
        {
            "role": "roles/storage.admin",
            "members": sorted(["user:admin1@example.com", "user:admin2@example.com"]),
        },
    ]

    mock_response = {"version": 3, "bindings": expected_merged_bindings}
    mock_buckets.setIamPolicy.return_value.execute.return_value = mock_response

    mock_creds = mocker.Mock(spec=Credentials)
    mocker.patch("GCP.build", return_value=mock_storage)

    result = storage_bucket_policy_set(mock_creds, args)

    mock_buckets.getIamPolicy.assert_called_once_with(bucket=bucket_name)
    assert mock_buckets.setIamPolicy.call_count == 1

    _, set_kwargs = mock_buckets.setIamPolicy.call_args
    assert set_kwargs["bucket"] == bucket_name
    body_sent = set_kwargs["body"]

    assert body_sent.get("version") == 3
    assert body_sent.get("etag") == current_policy["etag"]

    sent_bindings = {b["role"]: set(b.get("members", [])) for b in body_sent.get("bindings", [])}
    expected_bindings = {b["role"]: set(b.get("members", [])) for b in expected_merged_bindings}
    assert sent_bindings == expected_bindings

    # Outputs should reflect mock response
    assert result.outputs == mock_response


def test_compute_instance_service_account_set(mocker):
    """
    Given: A VM instance that needs a service account assigned
    When: compute_instance_service_account_set is called with service_account_email and scopes
    Then: The function should call setServiceAccount with the proper email and scopes
    """
    from GCP import compute_instance_service_account_set

    # Mock arguments
    args = {
        "project_id": "test-project",
        "zone": "us-central1-c",
        "resource_name": "test-instance",
        "service_account_email": "service-account@test-project.iam.gserviceaccount.com",
        "scopes": "https://www.googleapis.com/auth/compute,https://www.googleapis.com/auth/devstorage.read_only",
    }

    # Mock response
    mock_response = {
        "id": "operation-123",
        "name": "operation-123",
        "operationType": "setServiceAccount",
        "progress": "100",
        "zone": "us-central1-c",
        "status": "RUNNING",
    }

    # Use MagicMock for compute
    mock_compute = MagicMock()
    mock_compute.instances().setServiceAccount().execute.return_value = mock_response

    # Mock the build function
    mock_creds = mocker.Mock(spec=Credentials)
    mocker.patch("GCP.build", return_value=mock_compute)
    mocker.patch("GCP.tableToMarkdown", return_value="mocked markdown")

    # Execute the function
    result = compute_instance_service_account_set(mock_creds, args)

    # Verify correct parameters were used
    called_args, called_kwargs = mock_compute.instances().setServiceAccount.call_args

    assert called_kwargs["project"] == "test-project"
    assert called_kwargs["zone"] == "us-central1-c"
    assert called_kwargs["instance"] == "test-instance"

    # Check that email and scopes are set correctly
    body = called_kwargs["body"]
    assert body["email"] == "service-account@test-project.iam.gserviceaccount.com"
    assert body["scopes"] == ["https://www.googleapis.com/auth/compute", "https://www.googleapis.com/auth/devstorage.read_only"]

    # Check outputs
    assert result.outputs_prefix == "GCP.Compute.Operations"
    assert result.outputs == mock_response


def test_compute_instance_service_account_set_empty_scopes(mocker):
    """
    Given: A VM instance that needs a service account assigned with empty scopes
    When: compute_instance_service_account_set is called with only a service_account_email
    Then: The function should call setServiceAccount with the email and empty scopes list
    """
    from GCP import compute_instance_service_account_set

    # Mock arguments
    args = {
        "project_id": "test-project",
        "zone": "us-central1-c",
        "resource_name": "test-instance",
        "service_account_email": "service-account@test-project.iam.gserviceaccount.com",
    }

    # Mock response
    mock_response = {
        "id": "operation-123",
        "name": "operation-123",
        "operationType": "setServiceAccount",
        "progress": "100",
        "zone": "us-central1-c",
        "status": "RUNNING",
    }

    # Use MagicMock for compute
    mock_compute = MagicMock()
    mock_compute.instances().setServiceAccount().execute.return_value = mock_response

    # Mock the build function
    mock_creds = mocker.Mock(spec=Credentials)
    mocker.patch("GCP.build", return_value=mock_compute)
    mocker.patch("GCP.tableToMarkdown", return_value="mocked markdown")

    # Execute the function
    result = compute_instance_service_account_set(mock_creds, args)

    # Verify correct parameters were used
    called_args, called_kwargs = mock_compute.instances().setServiceAccount.call_args

    # Check that email is set correctly and scopes is an empty list
    body = called_kwargs["body"]
    assert body["email"] == "service-account@test-project.iam.gserviceaccount.com"
    assert body["scopes"] == []

    # Check outputs
    assert result.outputs_prefix == "GCP.Compute.Operations"
    assert result.outputs == mock_response


def test_compute_instance_service_account_remove(mocker):
    """
    Given: A VM instance that has a service account attached
    When: compute_instance_service_account_remove is called
    Then: The function should call setServiceAccount with an empty email and scopes
    """
    from GCP import compute_instance_service_account_remove

    # Mock arguments
    args = {"project_id": "test-project", "zone": "us-central1-c", "resource_name": "test-instance"}

    # Mock response
    mock_response = {
        "id": "operation-123",
        "name": "operation-123",
        "operationType": "setServiceAccount",
        "progress": "100",
        "zone": "us-central1-c",
        "status": "RUNNING",
    }

    # Use MagicMock for compute
    mock_compute = MagicMock()
    mock_compute.instances().setServiceAccount().execute.return_value = mock_response

    # Mock the build function
    mock_creds = mocker.Mock(spec=Credentials)
    mocker.patch("GCP.build", return_value=mock_compute)
    mocker.patch("GCP.tableToMarkdown", return_value="mocked markdown")

    # Execute the function
    result = compute_instance_service_account_remove(mock_creds, args)

    # Verify correct parameters were used
    called_args, called_kwargs = mock_compute.instances().setServiceAccount.call_args

    assert called_kwargs["project"] == "test-project"
    assert called_kwargs["zone"] == "us-central1-c"
    assert called_kwargs["instance"] == "test-instance"

    # Check that email and scopes are empty
    body = called_kwargs["body"]
    assert body["email"] == ""
    assert body["scopes"] == []

    # Check outputs
    assert result.outputs_prefix == "GCP.Compute.Operations"
    assert result.outputs == mock_response


def test_iam_project_policy_binding_remove(mocker):
    """
    Given: A GCP project with an IAM policy that has members assigned to roles
    When: iam_project_policy_binding_remove is called to remove a member from a specific role
    Then: The function should call setIamPolicy with the updated policy
    """
    from GCP import iam_project_policy_binding_remove

    # Mock arguments
    args = {"project_id": "test-project", "member": "user:test@example.com,serviceAccount:sa@example.com", "role": "roles/editor"}

    # Mock policy response with multiple roles and members
    mock_policy = {
        "bindings": [
            {
                "role": "roles/editor",
                "members": ["user:test@example.com", "serviceAccount:sa@example.com", "user:keep@example.com"],
            },
            {"role": "roles/viewer", "members": ["user:test@example.com", "user:other@example.com"]},
        ],
        "etag": "BwWKmjvelug=",
    }

    # Use MagicMock for resource manager
    mock_resource_manager = MagicMock()
    mock_resource_manager.projects().getIamPolicy().execute.return_value = mock_policy
    mock_resource_manager.projects().setIamPolicy().execute.return_value = {}

    # Mock the build function
    mock_creds = mocker.Mock(spec=Credentials)
    mocker.patch("GCP.build", return_value=mock_resource_manager)

    # Execute the function
    result = iam_project_policy_binding_remove(mock_creds, args)

    # Verify getIamPolicy was called correctly
    get_policy_args = mock_resource_manager.projects().getIamPolicy.call_args[1]
    assert get_policy_args["resource"] == "projects/test-project"

    # Verify setIamPolicy was called with modified policy
    set_policy_args, set_policy_kwargs = mock_resource_manager.projects().setIamPolicy.call_args
    updated_policy = set_policy_kwargs["body"]["policy"]

    # Check that the members were removed from the editor role but kept in viewer role
    editor_role = next(binding for binding in updated_policy["bindings"] if binding["role"] == "roles/editor")
    viewer_role = next(binding for binding in updated_policy["bindings"] if binding["role"] == "roles/viewer")

    assert "user:test@example.com" not in editor_role["members"]
    assert "serviceAccount:sa@example.com" not in editor_role["members"]
    assert "user:keep@example.com" in editor_role["members"]
    assert "user:test@example.com" in viewer_role["members"]  # Should still be in other roles

    # Check readable output
    assert "`user:test@example.com`" in result.readable_output
    assert "`serviceAccount:sa@example.com`" in result.readable_output
    assert "successfully removed" in result.readable_output


# The following commands are currently unsupported:
# def test_iam_project_deny_policy_create(mocker):
#     """
#     Given: A GCP project that needs a deny policy created
#     When: iam_project_deny_policy_create is called with policy details
#     Then: The function should call createPolicy with the correct configuration
#     """
#     from GCP import iam_project_deny_policy_create
#
#     # Mock arguments
#     args = {
#         "project_id": "test-project",
#         "policy_id": "test-deny-policy",
#         "display_name": "Test Deny Policy",
#         "denied_principals": "user:test@example.com,serviceAccount:sa@example.com",
#         "denied_permissions": "compute.instances.create,compute.instances.delete",
#     }
#
#     # Mock response
#     mock_response = {
#         "name": "policies/cloudresourcemanager.googleapis.com%2Fprojects%2Ftest-project/denypolicies/test-deny-policy",
#         "displayName": "Test Deny Policy",
#         "createTime": "2023-08-15T12:00:00Z",
#         "updateTime": "2023-08-15T12:00:00Z",
#         "rules": [
#             {
#                 "denyRule": {
#                     "deniedPrincipals": ["user:test@example.com", "serviceAccount:sa@example.com"],
#                     "deniedPermissions": ["compute.instances.create", "compute.instances.delete"],
#                 }
#             }
#         ],
#     }
#
#     # Use MagicMock for IAM
#     mock_iam = MagicMock()
#     mock_iam.policies().createPolicy().execute.return_value = mock_response
#
#     # Mock the build function
#     mock_creds = mocker.Mock(spec=Credentials)
#     mocker.patch("GCP.build", return_value=mock_iam)
#
#     # Execute the function
#     result = iam_project_deny_policy_create(mock_creds, args)
#
#     # Verify createPolicy was called with correct parameters
#     call_args, call_kwargs = mock_iam.policies().createPolicy.call_args
#
#     assert call_kwargs["parent"] == "policies/cloudresourcemanager.googleapis.com%2Fprojects%2Ftest-project/denypolicies"
#     assert call_kwargs["policyId"] == "test-deny-policy"
#
#     body = call_kwargs["body"]
#     assert body["displayName"] == "Test Deny Policy"
#     assert body["rules"][0]["denyRule"]["deniedPrincipals"] == ["user:test@example.com", "serviceAccount:sa@example.com"]
#     assert body["rules"][0]["denyRule"]["deniedPermissions"] == ["compute.instances.create", "compute.instances.delete"]
#
#     # Check outputs
#     assert result.outputs_prefix == "GCP.IAM.DenyPolicy"
#     assert result.outputs == mock_response
#     assert "test-deny-policy" in result.readable_output
#     assert "successfully created" in result.readable_output
#
#
# def test_iam_service_account_delete(mocker):
#     """
#     Given: A GCP service account that needs to be deleted
#     When: iam_service_account_delete is called with project_id and service_account_email
#     Then: The function should call serviceAccounts().delete with the correct resource name
#     """
#     from GCP import iam_service_account_delete
#
#     # Mock arguments
#     args = {"project_id": "test-project", "service_account_email": "test-sa@test-project.iam.gserviceaccount.com"}
#
#     # Use MagicMock for IAM
#     mock_iam = MagicMock()
#     mock_iam.projects().serviceAccounts().delete().execute.return_value = {}
#
#     # Mock the build function
#     mock_creds = mocker.Mock(spec=Credentials)
#     mocker.patch("GCP.build", return_value=mock_iam)
#
#     # Execute the function
#     result = iam_service_account_delete(mock_creds, args)
#
#     # Verify delete was called with correct name
#     call_args, call_kwargs = mock_iam.projects().serviceAccounts().delete.call_args
#
#     assert call_kwargs["name"] == "projects/test-project/serviceAccounts/test-sa@test-project.iam.gserviceaccount.com"
#
#     # Check readable output
#     assert "test-sa@test-project.iam.gserviceaccount.com" in result.readable_output
#     assert "successfully deleted" in result.readable_output
#
#
# def test_iam_group_membership_delete(mocker):
#     """
#     Given: A Google Cloud Identity group with a member that needs to be removed
#     When: iam_group_membership_delete is called with group_id and membership_id
#     Then: The function should call memberships().delete with the correct membership name
#     """
#     from GCP import iam_group_membership_delete
#
#     # Mock arguments
#     args = {"group_id": "01abc123def456", "membership_id": "member789ghi"}
#
#     # Use MagicMock for Cloud Identity
#     mock_cloud_identity = MagicMock()
#     mock_cloud_identity.groups().memberships().delete().execute.return_value = {}
#
#     # Mock the build function
#     mock_creds = mocker.Mock(spec=Credentials)
#     mocker.patch("GCP.build", return_value=mock_cloud_identity)
#
#     # Execute the function
#     result = iam_group_membership_delete(mock_creds, args)
#
#     # Verify delete was called with correct name
#     call_args, call_kwargs = mock_cloud_identity.groups().memberships().delete.call_args
#
#     assert call_kwargs["name"] == "groups/01abc123def456/memberships/member789ghi"
#
#     # Check readable output
#     assert "Membership member789ghi was deleted from group 01abc123def456" in result.readable_output


def test_check_required_permissions_all_granted(mocker):
    """
    Given: GCP credentials with all required permissions
    When: check_required_permissions is called without specifying a command
    Then: The function should return None, indicating all permissions are granted
    """
    from GCP import check_required_permissions, COMMAND_REQUIREMENTS

    # Get all permissions that need to be tested
    all_permissions = list({p for _, perms in COMMAND_REQUIREMENTS.values() for p in perms})
    testable_permissions = [p for p in all_permissions if not p.startswith("cloudidentity.")]

    # Mock response from testIamPermissions - all permissions granted
    mock_response = {"permissions": testable_permissions}

    # Mock validate_apis_enabled to return empty list (no disabled APIs)
    mocker.patch("GCP.validate_apis_enabled", return_value=[])

    # Use MagicMock for resource manager
    mock_resource_manager = MagicMock()
    mock_resource_manager.projects().testIamPermissions().execute.return_value = mock_response

    # Mock the build function
    mock_creds = mocker.Mock(spec=Credentials)
    mocker.patch("GCP.build", return_value=mock_resource_manager)

    # Execute the function
    result = check_required_permissions(mock_creds, "test-project")

    # Verify testIamPermissions was called with all permissions
    test_perms_args, test_perms_kwargs = mock_resource_manager.projects().testIamPermissions.call_args

    assert test_perms_kwargs["resource"] == "projects/test-project"
    assert set(test_perms_kwargs["body"]["permissions"]) == set(testable_permissions)

    # Function should return None when all permissions are granted
    assert result is None


def test_check_required_permissions_for_specific_command(mocker):
    """
    Given: GCP credentials when checking permissions for a specific command
    When: check_required_permissions is called with a specific command
    Then: The function should only check permissions required for that command
    """
    from GCP import check_required_permissions, COMMAND_REQUIREMENTS

    # Check permissions for a specific command
    command = "gcp-compute-firewall-patch"
    _, required_perms = COMMAND_REQUIREMENTS[command]
    testable_permissions = [p for p in required_perms if not p.startswith("cloudidentity.")]

    # Mock response from testIamPermissions - all permissions granted
    mock_response = {"permissions": testable_permissions}

    # Mock validate_apis_enabled to return empty list (no disabled APIs)
    mocker.patch("GCP.validate_apis_enabled", return_value=[])

    # Use MagicMock for resource manager
    mock_resource_manager = MagicMock()
    mock_resource_manager.projects().testIamPermissions().execute.return_value = mock_response

    # Mock the build function
    mock_creds = mocker.Mock(spec=Credentials)
    mocker.patch("GCP.build", return_value=mock_resource_manager)

    # Execute the function
    result = check_required_permissions(mock_creds, "test-project", command=command)

    # Verify testIamPermissions was called with only the required permissions for this command
    test_perms_args, test_perms_kwargs = mock_resource_manager.projects().testIamPermissions.call_args

    assert test_perms_kwargs["resource"] == "projects/test-project"
    assert set(test_perms_kwargs["body"]["permissions"]) == set(testable_permissions)

    # Function should return None when all permissions are granted
    assert result is None


def test_check_required_permissions_missing_permissions(mocker):
    """
    Given: GCP credentials missing some required permissions
    When: check_required_permissions is called
    Then: The function should raise DemistoException with missing permissions
    """
    from GCP import check_required_permissions, COMMAND_REQUIREMENTS, DemistoException

    # Get all permissions that need to be tested
    all_permissions = list({p for _, perms in COMMAND_REQUIREMENTS.values() for p in perms})
    testable_permissions = [p for p in all_permissions if not p.startswith("cloudidentity.")]

    # Mock response from testIamPermissions - some permissions are missing
    granted_permissions = testable_permissions[:-2]  # All except the last two
    missing_permissions = testable_permissions[-2:]  # Just the last two permissions

    mock_response = {"permissions": granted_permissions}

    # Mock validate_apis_enabled to return empty list (no disabled APIs)
    mocker.patch("GCP.validate_apis_enabled", return_value=[])

    # Use MagicMock for resource manager
    mock_resource_manager = MagicMock()
    mock_resource_manager.projects().testIamPermissions().execute.return_value = mock_response

    # Mock the build function
    mock_creds = mocker.Mock(spec=Credentials)
    mocker.patch("GCP.build", return_value=mock_resource_manager)

    # Execute the function and expect an exception
    with pytest.raises(DemistoException) as e:
        check_required_permissions(mock_creds, "test-project")

    # Verify that the error message contains the missing permissions
    for missing_perm in missing_permissions:
        assert missing_perm in str(e.value)
    assert "Missing required permissions" in str(e.value)


def test_validate_apis_enabled_all_enabled(mocker):
    """
    Given: A GCP project with all required APIs enabled
    When: validate_apis_enabled is called with a list of API endpoints
    Then: The function should return an empty list indicating all APIs are enabled
    """
    from GCP import validate_apis_enabled

    # Mock credentials and project
    mock_creds = mocker.Mock(spec=Credentials)
    project_id = "test-project"
    apis = ["compute.googleapis.com", "storage.googleapis.com"]

    # Mock API responses showing enabled state
    mock_service_usage = mocker.MagicMock()
    mock_service_usage.services().get().execute.return_value = {"state": "ENABLED"}

    mocker.patch("GCP.GCPServices.SERVICE_USAGE.build", return_value=mock_service_usage)

    # Execute the function
    result = validate_apis_enabled(mock_creds, project_id, apis)

    # Verify all APIs were checked
    assert mock_service_usage.services().get.call_count == 3

    # Verify correct API names were used
    call_args_list = mock_service_usage.services().get.call_args_list
    assert call_args_list[1][1]["name"] == "projects/test-project/services/compute.googleapis.com"
    assert call_args_list[2][1]["name"] == "projects/test-project/services/storage.googleapis.com"

    # Should return empty list when all APIs are enabled
    assert result == []


def test_validate_apis_enabled_some_disabled(mocker):
    """
    Given: A GCP project with some APIs disabled and some enabled
    When: validate_apis_enabled is called with a list of API endpoints
    Then: The function should return a list of disabled API endpoints
    """
    from GCP import validate_apis_enabled

    # Mock credentials and project
    mock_creds = mocker.Mock(spec=Credentials)
    project_id = "test-project"
    apis = ["compute.googleapis.com", "storage.googleapis.com", "container.googleapis.com"]

    # Mock API responses with mixed states
    def mock_api_response(name, **kwargs):
        if "compute" in name:
            return mocker.MagicMock(**{"execute.return_value": {"state": "ENABLED"}})
        elif "storage" in name:
            return mocker.MagicMock(**{"execute.return_value": {"state": "DISABLED"}})
        else:  # container
            return mocker.MagicMock(**{"execute.return_value": {"state": "SUSPENDED"}})

    mock_service_usage = mocker.MagicMock()
    mock_service_usage.services().get.side_effect = mock_api_response

    mocker.patch("GCP.GCPServices.SERVICE_USAGE.build", return_value=mock_service_usage)

    # Execute the function
    result = validate_apis_enabled(mock_creds, project_id, apis)

    expected_disabled_apis = {"storage.googleapis.com", "container.googleapis.com"}
    assert set(result) == expected_disabled_apis
    assert len(result) == 2
    assert "compute.googleapis.com" not in set(result)


def test_validate_apis_enabled_api_check_fails(mocker):
    """
    Given: A GCP project where API status checks fail with exceptions
    When: validate_apis_enabled is called and some API checks raise exceptions
    Then: The function should treat failed checks as disabled APIs and include them in the result
    """
    from GCP import validate_apis_enabled

    # Mock credentials and project
    mock_creds = mocker.Mock(spec=Credentials)
    project_id = "test-project"
    apis = ["compute.googleapis.com", "storage.googleapis.com"]

    # Mock API responses with one success and one failure
    def mock_api_response(name, **kwargs):
        if "compute" in name:
            return mocker.MagicMock(**{"execute.return_value": {"state": "ENABLED"}})
        else:  # storage - will raise exception
            mock_response = mocker.MagicMock()
            mock_response.execute.side_effect = Exception("API access denied")
            return mock_response

    mock_service_usage = mocker.MagicMock()
    mock_service_usage.services().get.side_effect = mock_api_response

    mocker.patch("GCP.GCPServices.SERVICE_USAGE.build", return_value=mock_service_usage)

    # Execute the function
    result = validate_apis_enabled(mock_creds, project_id, apis)

    assert set(result) == {"storage.googleapis.com"}
    assert "compute.googleapis.com" not in set(result)


def test_validate_apis_enabled_service_usage_unavailable(mocker):
    """
    Given: A GCP project where the Service Usage API itself is unavailable
    When: validate_apis_enabled is called and building the service fails
    Then: The function should return an empty list to skip validation
    """
    from GCP import validate_apis_enabled

    # Mock credentials and project
    mock_creds = mocker.Mock(spec=Credentials)
    project_id = "test-project"
    apis = ["compute.googleapis.com", "storage.googleapis.com"]

    # Mock Service Usage API build failure
    mocker.patch("GCP.GCPServices.SERVICE_USAGE.build", side_effect=Exception("Service Usage API not available"))

    # Execute the function
    result = validate_apis_enabled(mock_creds, project_id, apis)

    # Should return empty list when Service Usage API is unavailable
    assert result == []


def test_health_check_successful(mocker):
    """
    Given: Valid GCP credentials and a project with accessible services
    When: health_check is called with proper shared credentials
    Then: The function should return None indicating successful connectivity
    """
    from GCP import health_check

    # Mock shared credentials
    shared_creds = {"access_token": "valid-token-123"}
    project_id = "test-project"
    connector_id = "connector-123"

    # Mock successful service tests
    mock_service_results = [
        ("compute", True, ""),
        ("storage", True, ""),
        ("container", True, ""),
    ]

    mocker.patch("GCP.GCPServices.test_all_services", return_value=mock_service_results)

    # Execute the function
    result = health_check(shared_creds, project_id, connector_id)

    # Should return None for successful health check
    assert result is None


def test_health_check_missing_token(mocker):
    """
    Given: Shared credentials that are missing the access token
    When: health_check is called with invalid credentials
    Then: The function should return a HealthCheckError with connectivity error type
    """
    from GCP import health_check

    # Mock shared credentials without token
    shared_creds = {"some_other_field": "value"}
    project_id = "test-project"
    connector_id = "connector-123"

    # Execute the function
    result = health_check(shared_creds, project_id, connector_id)

    # Should return HealthCheckError for missing token
    assert result is not None
    assert result.account_id == project_id
    assert result.connector_id == connector_id
    assert "token is missing from credentials" in result.message
    assert result.error_type == "Connectivity Error"


def test_health_check_service_connectivity_failure(mocker):
    """
    Given: Valid credentials but GCP services are not accessible
    When: health_check is called and service tests fail with non-permission errors
    Then: The function should return a HealthCheckError indicating connectivity issues
    """
    from GCP import health_check

    # Mock shared credentials
    shared_creds = {"access_token": "valid-token-123"}
    project_id = "test-project"
    connector_id = "connector-123"

    # Mock service test failure (non-permission related)
    mock_service_results = [
        ("compute", True, ""),
        ("storage", False, "Network timeout occurred"),
        ("container", True, ""),
    ]

    mocker.patch("GCP.GCPServices.test_all_services", return_value=mock_service_results)

    # Execute the function
    result = health_check(shared_creds, project_id, connector_id)

    # Should return HealthCheckError for service connectivity failure
    assert result is not None
    assert len(result) == 1
    assert result[0].account_id == project_id
    assert result[0].connector_id == connector_id
    assert "Sample check failed" in result[0].message
    assert "Network timeout occurred" in result[0].message
    assert result[0].error_type == "Connectivity Error"


def test_health_check_service_permission_failure_ignored(mocker):
    """
    Given: Valid credentials but services fail with permission-related errors
    When: health_check is called and service tests fail with permission errors
    Then: The function should return None as permission errors are expected and ignored
    """
    from GCP import health_check

    # Mock shared credentials
    shared_creds = {"access_token": "valid-token-123"}
    project_id = "test-project"
    connector_id = "connector-123"

    # Mock service test failure (permission related - should be ignored)
    mock_service_results = [
        ("compute", True, ""),
        ("storage", False, "Permission denied for storage.buckets.list"),
        ("container", False, "Insufficient Permission to access container API"),
    ]

    mocker.patch("GCP.GCPServices.test_all_services", return_value=mock_service_results)

    # Execute the function
    result = health_check(shared_creds, project_id, connector_id)

    # Should return None as permission errors are ignored in health checks
    assert result is None


def test_health_check_credentials_creation_failure(mocker):
    """
    Given: Shared credentials that cause an exception during Credentials object creation
    When: health_check is called and credential creation fails
    Then: The function should return a HealthCheckError with the exception details
    """
    from GCP import health_check

    # Mock shared credentials
    shared_creds = {"access_token": "invalid-token"}
    project_id = "test-project"
    connector_id = "connector-123"

    # Mock Credentials creation failure
    mocker.patch("GCP.Credentials", side_effect=ValueError("Invalid token format"))

    # Execute the function
    result = health_check(shared_creds, project_id, connector_id)

    # Should return HealthCheckError for credential creation failure
    assert result is not None
    assert result.account_id == project_id
    assert result.connector_id == connector_id
    assert "Invalid token format" in result.message
    assert result.error_type == "Connectivity Error"


<<<<<<< HEAD
def test_health_check_service_multiple_failures(mocker):
    """
    Given: Valid credentials but services fail with errors
    When: health_check is called and service tests fail with errors
    Then: The function should return a list of HealthCheckError
    """
    from GCP import health_check

    # Mock shared credentials
    shared_creds = {"access_token": "valid-token-123"}
    project_id = "test-project"
    connector_id = "connector-123"

    # Mock service test failure (permission related - should be ignored)
    mock_service_results = [
        ("compute", True, ""),
        ("storage", False, "Request is prohibited by organization's policy"),
        ("container", False, "Request is prohibited by organization's policy"),
    ]

    mocker.patch("GCP.GCPServices.test_all_services", return_value=mock_service_results)

    # Execute the function
    result = health_check(shared_creds, project_id, connector_id)

    # Should return a list of HealthCheckError
    assert isinstance(result, list)
    assert len(result) == 2
=======
def test_parse_labels_valid_2_inputs():
    """
    Given: A valid labels string with multiple labels
    When: parse_labels is called
    Then: The function returns a correctly parsed dictionary
    """
    from GCP import parse_labels

    input_str = "key=label1,value=true;key=label2,value=false"
    expected = {"label1": "true", "label2": "false"}

    result = parse_labels(input_str)
    assert result == expected


def test_parse_labels_valid_1_input():
    """
    Given: A valid labels string with a single label
    When: parse_labels is called
    Then: The function returns a correctly parsed dictionary
    """
    from GCP import parse_labels

    input_str_option1 = "key=label1,value=true;"
    input_str_option2 = "key=label1,value=true"
    expected_option1 = {
        "label1": "true",
    }
    expected_option2 = {
        "label1": "true",
    }

    result_option1 = parse_labels(input_str_option1)
    result_option2 = parse_labels(input_str_option2)
    assert result_option1 == expected_option1
    assert result_option2 == expected_option2


def test_handle_permission_error_valid_json_with_matching_permission(mocker):
    """
    Given: An HttpError with JSON content containing a permission error that matches command requirements
    When: handle_permission_error is called with the error
    Then: The function should extract permission info and call return_multiple_permissions_error
    """
    from GCP import handle_permission_error
    from googleapiclient.errors import HttpError
    import json

    command_name = "gcp-compute-instance-labels-set"

    # Create mock HTTP response
    mock_resp = mocker.MagicMock()
    mock_resp.status = 403
    mock_resp.get.return_value = "application/json"

    error_content = {
        "error": {
            "errors": [{"reason": "forbidden"}],
            "message": "Required 'compute.instances.setLabels' permission for "
            "'projects/project/zones/zone/instances/instance_number'",
        }
    }

    # Create HttpError with mocked content
    http_error = HttpError(mock_resp, json.dumps(error_content).encode())

    # Mock demisto functions
    mocker.patch("GCP.demisto.debug")
    mock_return_error = mocker.patch("GCP.return_multiple_permissions_error")

    # Execute the function
    handle_permission_error(http_error, "test-project", command_name)

    # Verify return_multiple_permissions_error was called with correct parameters
    mock_return_error.assert_called_once()
    error_entries = mock_return_error.call_args[0][0]

    assert len(error_entries) == 1
    assert error_entries[0]["account_id"] == "test-project"
    assert error_entries[0]["name"] == "compute.instances.setLabels"
    assert "compute.instances.setLabels" in error_entries[0]["message"]


def test_handle_permission_error_valid_json_no_matching_permission(mocker):
    """
    Given: An HttpError with JSON content that doesn't match any command requirements
    When: handle_permission_error is called with the error
    Then: The function should use "N/A" as the permission name
    """
    from GCP import handle_permission_error
    from googleapiclient.errors import HttpError
    import json

    # Mock command requirements
    command_name = "gcp-compute-firewall-patch"

    # Create mock HTTP response
    mock_resp = mocker.MagicMock()
    mock_resp.status = 403
    mock_resp.get.return_value = "application/json"

    error_content = {"error": {"errors": [{"reason": "forbidden"}], "message": "Access denied for unknown resource"}}

    # Create HttpError with mocked content
    http_error = HttpError(mock_resp, json.dumps(error_content).encode())

    # Mock demisto functions
    mocker.patch("GCP.demisto.debug")
    mock_return_error = mocker.patch("GCP.return_multiple_permissions_error")

    # Execute the function
    handle_permission_error(http_error, "test-project", command_name)

    # Verify return_multiple_permissions_error was called with N/A permission
    error_entries = mock_return_error.call_args[0][0]

    assert len(error_entries) == 1
    assert error_entries[0]["account_id"] == "test-project"
    assert error_entries[0]["name"] == "N/A"
    assert "Access denied for unknown resource" in error_entries[0]["message"]


def test_handle_permission_error_multiple_matching_permissions(mocker):
    """
    Given: An HttpError with JSON content containing multiple permissions that match command requirements
    When: handle_permission_error is called with the error
    Then: The function should extract all matching permissions and create multiple error entries
    """
    from GCP import handle_permission_error
    from googleapiclient.errors import HttpError
    import json

    # Mock command requirements with multiple permissions
    command_name = "gcp-compute-firewall-patch"

    # Create mock HTTP response
    mock_resp = mocker.MagicMock()
    mock_resp.status = 403
    mock_resp.get.return_value = "application/json"

    error_content = {
        "error": {
            "errors": [{"reason": "forbidden"}],
            "message": "Required 'compute.firewalls.update' and compute.firewalls.get' permissions for project.",
        }
    }

    # Create HttpError with mocked content
    http_error = HttpError(mock_resp, json.dumps(error_content).encode())

    # Mock demisto functions
    mocker.patch("GCP.demisto.debug")
    mock_return_error = mocker.patch("GCP.return_multiple_permissions_error")

    # Execute the function
    handle_permission_error(http_error, "test-project", command_name)

    # Verify return_multiple_permissions_error was called with multiple permissions
    error_entries = mock_return_error.call_args[0][0]

    assert len(error_entries) == 2
    permission_names = [entry["name"] for entry in error_entries]
    assert "compute.firewalls.get" in permission_names
    assert "compute.firewalls.update" in permission_names

    for entry in error_entries:
        assert entry["account_id"] == "test-project"
        assert entry["message"] == "Required 'compute.firewalls.update' and compute.firewalls.get' permissions for project."


def test_handle_permission_error_non_json_content_type(mocker):
    """
    Given: An HttpError with non-JSON content type
    When: handle_permission_error is called with the error
    Then: The function should re-raise the original HttpError
    """
    from GCP import handle_permission_error
    from googleapiclient.errors import HttpError

    # Create mock HTTP response with non-JSON content
    mock_resp = mocker.MagicMock()
    mock_resp.status = 403
    mock_resp.get.return_value = "text/html"

    # Create HttpError
    http_error = HttpError(mock_resp, b"<html>Error page</html>")

    # Mock demisto functions
    mocker.patch("GCP.demisto.debug")

    # Execute the function and expect the same error to be raised
    with pytest.raises(SystemExit) as exc_info:
        handle_permission_error(http_error, "test-project", "some-command")

    # Verify there was a graceful exist
    assert exc_info.typename == "SystemExit"
    assert exc_info.value.code == 0


def test_handle_permission_error_missing_error_structure(mocker):
    """
    Given: An HttpError with valid JSON but missing expected error structure
    When: handle_permission_error is called with the error
    Then: The function should handle missing keys gracefully
    """
    from GCP import handle_permission_error
    from googleapiclient.errors import HttpError
    import json

    # Mock command requirements
    command_name = "gcp-compute-firewall-patch"

    # Create mock HTTP response with incomplete error structure
    mock_resp = mocker.MagicMock()
    mock_resp.status = 403
    mock_resp.get.return_value = "application/json"

    error_content = {
        "error": {
            "errors": [{}],  # Missing 'reason' key
            # Missing 'message' key
        }
    }

    # Create HttpError with mocked content
    http_error = HttpError(mock_resp, json.dumps(error_content).encode())

    # Mock demisto functions
    mocker.patch("GCP.demisto.debug")
    mock_return_error = mocker.patch("GCP.return_multiple_permissions_error")

    # Execute the function and expect a KeyError or similar handling
    # with pytest.raises(SystemExit):
    handle_permission_error(http_error, "test-project", command_name)
    error_entries = mock_return_error.call_args[0][0]

    assert len(error_entries) == 1
    assert error_entries[0]["account_id"] == "test-project"
    assert error_entries[0]["name"] == "N/A"


def test_handle_permission_error_case_insensitive_matching(mocker):
    """
    Given: An HttpError with JSON content containing permissions in different cases
    When: handle_permission_error is called with the error
    Then: The function should match permissions case-insensitively
    """
    from GCP import handle_permission_error
    from googleapiclient.errors import HttpError
    import json

    # Mock command requirements
    command_name = "gcp-compute-firewall-patch"

    # Create mock HTTP response
    mock_resp = mocker.MagicMock()
    mock_resp.status = 403
    mock_resp.get.return_value = "application/json"

    error_content = {
        "error": {"errors": [{"reason": "forbidden"}], "message": "Required 'COMPUTE.FIREWALLS.UPDATE' for the resource"}
    }

    # Create HttpError with mocked content
    http_error = HttpError(mock_resp, json.dumps(error_content).encode())

    # Mock demisto functions
    mocker.patch("GCP.demisto.debug")
    mock_return_error = mocker.patch("GCP.return_multiple_permissions_error")

    # Execute the function
    handle_permission_error(http_error, "test-project", command_name)

    # Verify return_multiple_permissions_error was called with matched permission
    error_entries = mock_return_error.call_args[0][0]

    assert len(error_entries) == 1
    assert error_entries[0]["account_id"] == "test-project"
    assert error_entries[0]["name"] == "compute.firewalls.update"


def test_gcp_compute_instances_list_command_basic_success(mocker):
    """
    Given: Valid credentials and basic arguments
    When: gcp_compute_instances_list_command is called
    Then: The function should return instances list with correct outputs
    """
    from GCP import gcp_compute_instances_list_command

    # Mock arguments
    args = {
        "project_id": "test-project",
        "zone": "us-central1-a",
    }

    # Mock API response
    mock_response = util_load_json("test_data/list_instances_response.json")

    # Mock the GCP API calls
    mock_compute = mocker.Mock()
    mock_instances = mocker.Mock()
    mock_compute.instances.return_value = mock_instances
    mock_instances.list.return_value.execute.return_value = mock_response

    # Mock the build function
    mock_creds = mocker.Mock(spec=Credentials)
    mocker.patch("GCP.GCPServices.COMPUTE.build", return_value=mock_compute)

    # Execute the function
    result = gcp_compute_instances_list_command(mock_creds, args)

    # Verify API call parameters
    mock_instances.list.assert_called_once_with(
        project="test-project", zone="us-central1-a", filter=None, maxResults=50, orderBy=None, pageToken=None
    )

    # Verify outputs structure
    assert "GCP.Compute.Instances(val.id && val.id == obj.id)" in result.outputs
    assert "GCP.Compute(true)" in result.outputs
    assert len(result.outputs["GCP.Compute.Instances(val.id && val.id == obj.id)"]) == 2


def test_gcp_compute_instances_list_command_with_pagination(mocker):
    """
    Given: Valid arguments with pagination
    When: gcp_compute_instances_list_command is called with page_token
    Then: The function should handle pagination correctly and return next page token
    """
    from GCP import gcp_compute_instances_list_command

    # Mock arguments
    args = {"project_id": "test-project", "zone": "us-central1-a", "limit": 1, "page_token": "current-page-token"}

    # Mock API response with next page token
    mock_response = {
        "kind": "compute#instanceList",
        "items": [
            {
                "id": "123456789",
                "name": "test-instance-1",
                "kind": "compute#instance",
                "creationTimestamp": "2023-01-01T10:00:00.000-07:00",
                "status": "RUNNING",
                "machineType": "projects/test-project/zones/us-central1-a/machineTypes/n1-standard-1",
                "zone": "projects/test-project/zones/us-central1-a",
            }
        ],
        "nextPageToken": "next-page-token-123",
        "selfLink": "https://www.googleapis.com/compute/v1/projects/test-project/zones/us-central1-a/instances",
    }

    # Mock the GCP API calls
    mock_compute = mocker.Mock()
    mock_instances = mocker.Mock()
    mock_compute.instances.return_value = mock_instances
    mock_instances.list.return_value.execute.return_value = mock_response

    # Mock the build function
    mock_creds = mocker.Mock(spec=Credentials)
    mocker.patch("GCP.GCPServices.COMPUTE.build", return_value=mock_compute)

    # Execute the function
    result = gcp_compute_instances_list_command(mock_creds, args)

    # Verify API call parameters include pagination
    mock_instances.list.assert_called_once_with(
        project="test-project", zone="us-central1-a", filter=None, maxResults=1, orderBy=None, pageToken="current-page-token"
    )

    # Verify pagination handling in outputs
    assert result.outputs["GCP.Compute(true)"]["InstancesNextPageToken"] == "next-page-token-123"
    assert "InstancesNextPageToken" in result.raw_response
    assert "nextPageToken" not in result.raw_response
    assert (
        "Run the following command to retrieve the next batch of instances:\n!gcp-compute-instances-list "
        "project_id=test-project zone=us-central1-a page_token=next-page-token-123 limit=1\n" in result.readable_output
    )


def test_gcp_compute_instances_list_command_with_filters_and_ordering(mocker):
    """
    Given: Valid arguments with filters and ordering
    When: gcp_compute_instances_list_command is called with filters and order_by
    Then: The function should pass filters and ordering to the API call
    """
    from GCP import gcp_compute_instances_list_command

    # Mock arguments
    args = {
        "project_id": "test-project",
        "zone": "us-central1-a",
        "filters": "status=RUNNING",
        "order_by": "creationTimestamp desc",
        "limit": 100,
    }

    # Mock API response
    mock_response = {
        "kind": "compute#instanceList",
        "items": [
            {
                "id": "123456789",
                "name": "test-instance-1",
                "kind": "compute#instance",
                "creationTimestamp": "2023-01-01T10:00:00.000-07:00",
                "status": "RUNNING",
                "machineType": "projects/test-project/zones/us-central1-a/machineTypes/n1-standard-1",
                "zone": "projects/test-project/zones/us-central1-a",
            }
        ],
        "selfLink": "https://www.googleapis.com/compute/v1/projects/test-project/zones/us-central1-a/instances",
    }

    # Mock the GCP API calls
    mock_compute = mocker.Mock()
    mock_instances = mocker.Mock()
    mock_compute.instances.return_value = mock_instances
    mock_instances.list.return_value.execute.return_value = mock_response

    # Mock the build function
    mock_creds = mocker.Mock(spec=Credentials)
    mocker.patch("GCP.GCPServices.COMPUTE.build", return_value=mock_compute)

    # Execute the function
    result = gcp_compute_instances_list_command(mock_creds, args)

    # Verify API call parameters include filters and ordering
    mock_instances.list.assert_called_once_with(
        project="test-project",
        zone="us-central1-a",
        filter="status=RUNNING",
        maxResults=100,
        orderBy="creationTimestamp desc",
        pageToken=None,
    )

    # Verify successful execution
    assert len(result.outputs["GCP.Compute.Instances(val.id && val.id == obj.id)"]) == 1


def test_gcp_compute_instances_list_command_limit_validation_too_high(mocker):
    """
    Given: Arguments with limit greater than 500
    When: gcp_compute_instances_list_command is called
    Then: The function should raise DemistoException
    """
    from GCP import gcp_compute_instances_list_command, DemistoException

    # Mock arguments with invalid limit
    args = {"project_id": "test-project", "zone": "us-central1-a", "limit": "501"}

    mock_creds = mocker.Mock(spec=Credentials)

    # Execute the function and expect exception
    with pytest.raises(DemistoException) as exc_info:
        gcp_compute_instances_list_command(mock_creds, args)

    assert "The acceptable values of the argument limit are 1 to 500" in str(exc_info.value)
    assert "501" in str(exc_info.value)


def test_gcp_compute_instances_list_command_limit_validation_too_low(mocker):
    """
    Given: Arguments with limit less than 1
    When: gcp_compute_instances_list_command is called
    Then: The function should raise DemistoException
    """
    from GCP import gcp_compute_instances_list_command, DemistoException

    # Mock arguments with invalid limit
    args = {"project_id": "test-project", "zone": "us-central1-a", "limit": "0"}

    mock_creds = mocker.Mock(spec=Credentials)

    # Execute the function and expect exception
    with pytest.raises(DemistoException) as exc_info:
        gcp_compute_instances_list_command(mock_creds, args)

    assert "The acceptable values of the argument limit are 1 to 500" in str(exc_info.value)
    assert "0" in str(exc_info.value)


def test_gcp_compute_instances_list_command_empty_response(mocker):
    """
    Given: Valid arguments but no instances found
    When: gcp_compute_instances_list_command is called
    Then: The function should handle empty response gracefully
    """
    from GCP import gcp_compute_instances_list_command

    # Mock arguments
    args = {
        "project_id": "test-project",
        "zone": "us-central1-a",
    }

    # Mock API response with no instances
    mock_response = {
        "kind": "compute#instanceList",
        "id": "projects/test-project/zones/us-central1-a/instances",
        "items": [],
        "selfLink": "https://www.googleapis.com/compute/v1/projects/test-project/zones/us-central1-a/instances",
    }

    # Mock the GCP API calls
    mock_compute = mocker.Mock()
    mock_instances = mocker.Mock()
    mock_compute.instances.return_value = mock_instances
    mock_instances.list.return_value.execute.return_value = mock_response

    # Mock the build function
    mock_creds = mocker.Mock(spec=Credentials)
    mocker.patch("GCP.GCPServices.COMPUTE.build", return_value=mock_compute)

    # Execute the function
    result = gcp_compute_instances_list_command(mock_creds, args)

    # Verify empty results are handled properly
    assert len(result.outputs["GCP.Compute.Instances(val.id && val.id == obj.id)"]) == 0


def test_gcp_compute_instance_get_command_basic_success(mocker):
    """
    Given: Valid credentials and basic arguments for getting an instance
    When: gcp_compute_instance_get_command is called
    Then: The function should return instance details with correct outputs
    """
    from GCP import gcp_compute_instance_get_command

    # Mock arguments
    args = {"project_id": "test-project", "zone": "us-central1-a", "instance": "test-instance-1"}

    # Mock API response
    mock_response = {
        "id": "123456789",
        "name": "test-instance-1",
        "kind": "compute#instance",
        "creationTimestamp": "2023-01-01T10:00:00.000-07:00",
        "description": "Test instance for unit testing",
        "status": "RUNNING",
        "machineType": "projects/test-project/zones/us-central1-a/machineTypes/n1-standard-1",
        "zone": "projects/test-project/zones/us-central1-a",
        "networkInterfaces": [
            {
                "network": "projects/test-project/global/networks/default",
                "subnetwork": "projects/test-project/regions/us-central1/subnetworks/default",
            }
        ],
    }

    # Mock the GCP API calls
    mock_compute = mocker.Mock()
    mock_instances = mocker.Mock()
    mock_compute.instances.return_value = mock_instances
    mock_instances.get.return_value.execute.return_value = mock_response

    # Mock the build function
    mock_creds = mocker.Mock(spec=Credentials)
    mocker.patch("GCP.GCPServices.COMPUTE.build", return_value=mock_compute)

    # Execute the function
    result = gcp_compute_instance_get_command(mock_creds, args)

    # Verify API call parameters
    mock_instances.get.assert_called_once_with(project="test-project", zone="us-central1-a", instance="test-instance-1")

    # Verify outputs structure
    assert result.outputs_prefix == "GCP.Compute.Instances"
    assert result.outputs_key_field == "id"
    assert result.outputs == mock_response
    assert result.raw_response == mock_response


def test_gcp_compute_instance_get_command_minimal_response(mocker):
    """
    Given: API response with minimal fields (some optional fields missing)
    When: gcp_compute_instance_get_command is called
    Then: The function should handle missing optional fields gracefully
    """
    from GCP import gcp_compute_instance_get_command

    # Mock arguments
    args = {"project_id": "test-project", "zone": "asia-east1-a", "instance": "minimal-instance"}

    # Mock API response with minimal fields
    mock_response = {
        "id": "555666777",
        "name": "minimal-instance",
        "kind": "compute#instance",
        "status": "PROVISIONING",
        "machineType": "projects/test-project/zones/asia-east1-a/machineTypes/f1-micro",
        # Missing: creationTimestamp, description
    }

    # Mock the GCP API calls
    mock_compute = mocker.Mock()
    mock_instances = mocker.Mock()
    mock_compute.instances.return_value = mock_instances
    mock_instances.get.return_value.execute.return_value = mock_response

    # Mock the build function
    mock_creds = mocker.Mock(spec=Credentials)
    mocker.patch("GCP.GCPServices.COMPUTE.build", return_value=mock_compute)

    # Execute the function
    result = gcp_compute_instance_get_command(mock_creds, args)

    # Verify API call
    mock_instances.get.assert_called_once_with(project="test-project", zone="asia-east1-a", instance="minimal-instance")

    # Verify outputs handle missing fields
    assert result.outputs == mock_response
    assert result.outputs["id"] == "555666777"
    assert result.outputs["name"] == "minimal-instance"
    assert "creationTimestamp" not in result.outputs
    assert "description" not in result.outputs


def test_gcp_compute_instance_get_command_complete_response(mocker):
    """
    Given: API response with all possible fields populated
    When: gcp_compute_instance_get_command is called
    Then: The function should handle complete response correctly
    """
    from GCP import gcp_compute_instance_get_command

    # Mock arguments
    args = {"project_id": "test-project", "zone": "us-west2-c", "instance": "full-instance"}

    # Mock API response with all fields
    mock_response = {
        "id": "111222333",
        "name": "full-instance",
        "kind": "compute#instance",
        "creationTimestamp": "2023-03-15T08:45:00.000-07:00",
        "description": "Comprehensive test instance with all fields",
        "status": "RUNNING",
        "machineType": "projects/test-project/zones/us-west2-c/machineTypes/n2-standard-4",
        "zone": "projects/test-project/zones/us-west2-c",
        "tags": {"items": ["web-server", "database"]},
        "labels": {"environment": "production", "team": "backend"},
        "metadata": {"items": [{"key": "startup-script", "value": "#!/bin/bash\necho 'Hello World'"}]},
        "disks": [
            {"type": "PERSISTENT", "mode": "READ_WRITE", "source": "projects/test-project/zones/us-west2-c/disks/full-instance"}
        ],
    }

    # Mock the GCP API calls
    mock_compute = mocker.Mock()
    mock_instances = mocker.Mock()
    mock_compute.instances.return_value = mock_instances
    mock_instances.get.return_value.execute.return_value = mock_response

    # Mock the build function
    mock_creds = mocker.Mock(spec=Credentials)
    mocker.patch("GCP.GCPServices.COMPUTE.build", return_value=mock_compute)

    # Execute the function
    result = gcp_compute_instance_get_command(mock_creds, args)

    # Verify complete response is returned
    assert result.outputs == mock_response
    assert result.outputs["tags"]["items"] == ["web-server", "database"]
    assert result.outputs["labels"]["environment"] == "production"
    assert result.outputs["metadata"]["items"][0]["key"] == "startup-script"


def test_gcp_compute_instance_get_command_table_generation(mocker):
    """
    Given: Valid instance data
    When: gcp_compute_instance_get_command is called
    Then: The function should generate readable output table with correct headers and data
    """
    from GCP import gcp_compute_instance_get_command

    # Mock arguments
    args = {"project_id": "test-project", "zone": "us-east1-b", "instance": "table-test-instance"}

    # Mock API response
    mock_response = {
        "id": "444555666",
        "name": "table-test-instance",
        "kind": "compute#instance",
        "creationTimestamp": "2023-04-10T12:00:00.000-07:00",
        "description": "Instance for table testing",
        "status": "TERMINATED",
        "machineType": "projects/test-project/zones/us-east1-b/machineTypes/g1-small",
    }

    # Mock the GCP API calls
    mock_compute = mocker.Mock()
    mock_instances = mocker.Mock()
    mock_compute.instances.return_value = mock_instances
    mock_instances.get.return_value.execute.return_value = mock_response

    # Mock the build function
    mock_creds = mocker.Mock(spec=Credentials)
    mocker.patch("GCP.GCPServices.COMPUTE.build", return_value=mock_compute)
    mock_table = mocker.patch("GCP.tableToMarkdown", return_value="Generated table output")
    mock_pascal_to_space = mocker.patch("GCP.pascalToSpace")

    # Execute the function
    result = gcp_compute_instance_get_command(mock_creds, args)

    # Verify tableToMarkdown was called with correct parameters
    mock_table.assert_called_once()
    table_call_args = mock_table.call_args

    # Check table title
    assert table_call_args[0][0] == "GCP Instance table-test-instance from zone us-east1-b"

    # Check table data
    table_data = table_call_args[0][1]
    assert table_data["id"] == "444555666"
    assert table_data["name"] == "table-test-instance"
    assert table_data["status"] == "TERMINATED"

    # Check headers
    expected_headers = [
        "id",
        "name",
        "kind",
        "creationTimestamp",
        "description",
        "status",
        "machineType",
        "labels",
        "labelFingerprint",
    ]
    assert table_call_args[1]["headers"] == expected_headers

    # Check other parameters
    assert table_call_args[1]["removeNull"] is True
    assert table_call_args[1]["headerTransform"] == mock_pascal_to_space

    # Verify readable output uses table result
    assert result.readable_output == "Generated table output"


def test_gcp_compute_instance_label_set_command_basic_success(mocker):
    """
    Given: Valid credentials and basic arguments for setting instance labels
    When: gcp_compute_instance_label_set_command is called
    Then: The function should set labels and return operation details with correct outputs
    """
    from GCP import gcp_compute_instance_label_set_command

    # Mock arguments
    args = {
        "project_id": "test-project",
        "zone": "us-central1-a",
        "instance": "test-instance",
        "label_fingerprint": "abc123fingerprint",
        "labels": "key=environment,value=production;key=team,value=backend",
    }

    # Mock API response
    mock_response = {
        "id": "operation-12345",
        "name": "operation-set-labels",
        "kind": "compute#operation",
        "status": "RUNNING",
        "progress": "0",
        "operationType": "setLabels",
        "zone": "projects/test-project/zones/us-central1-a",
        "targetId": "567890",
        "targetLink": "projects/test-project/zones/us-central1-a/instances/test-instance",
    }

    # Mock the GCP API calls
    mock_compute = mocker.Mock()
    mock_instances = mocker.Mock()
    mock_compute.instances.return_value = mock_instances
    mock_instances.setLabels.return_value.execute.return_value = mock_response

    # Mock the build function
    mock_creds = mocker.Mock(spec=Credentials)
    mocker.patch("GCP.GCPServices.COMPUTE.build", return_value=mock_compute)

    # Execute the function
    result = gcp_compute_instance_label_set_command(mock_creds, args)

    # Verify API call parameters
    expected_body = {"labels": {"environment": "production", "team": "backend"}, "labelFingerprint": "abc123fingerprint"}
    mock_instances.setLabels.assert_called_once_with(
        project="test-project", zone="us-central1-a", instance="test-instance", body=expected_body
    )

    # Verify outputs structure
    assert result.outputs_prefix == "GCP.Compute.Operations"
    assert result.outputs_key_field == "id"
    assert result.outputs == mock_response
    assert result.raw_response == mock_response


def test_gcp_compute_instance_label_set_command_no_labels(mocker):
    """
    Given: Valid arguments with empty labels string
    When: gcp_compute_instance_label_set_command is called
    Then: An exception should be raised for empty labels.
    """
    from GCP import gcp_compute_instance_label_set_command

    # Mock arguments with empty labels
    args = {
        "project_id": "test-project",
        "zone": "asia-southeast1-a",
        "instance": "test-instance-3",
        "label_fingerprint": "xyz789fingerprint",
        "labels": "''",
    }

    # Mock the build function
    mock_creds = mocker.Mock(spec=Credentials)

    # Execute the function
    with pytest.raises(ValueError) as e:
        gcp_compute_instance_label_set_command(mock_creds, args)

    assert "Could not parse field" in str(e.value)


def test_gcp_compute_instance_label_set_command_multiple_labels(mocker):
    """
    Given: Valid arguments with multiple complex labels
    When: gcp_compute_instance_label_set_command is called
    Then: The function should parse and set all labels correctly
    """
    from GCP import gcp_compute_instance_label_set_command

    # Mock arguments with multiple labels
    args = {
        "project_id": "test-project",
        "zone": "us-east1-c",
        "instance": "multi-label-instance",
        "label_fingerprint": "multi123fingerprint",
        "labels": "key=env,value=staging;key=app,value=frontend;key=version,value=v2.1.0;key=owner,value=team-alpha",
    }

    # Mock API response
    mock_response = {
        "id": "operation-22222",
        "name": "operation-multi-labels",
        "kind": "compute#operation",
        "status": "RUNNING",
        "progress": "25",
        "operationType": "setLabels",
    }

    # Mock the GCP API calls
    mock_compute = mocker.Mock()
    mock_instances = mocker.Mock()
    mock_compute.instances.return_value = mock_instances
    mock_instances.setLabels.return_value.execute.return_value = mock_response

    # Mock the build function
    mock_creds = mocker.Mock(spec=Credentials)
    mocker.patch("GCP.GCPServices.COMPUTE.build", return_value=mock_compute)

    # Execute the function
    result = gcp_compute_instance_label_set_command(mock_creds, args)

    # Verify API call with all labels
    expected_body = {
        "labels": {"env": "staging", "app": "frontend", "version": "v2.1.0", "owner": "team-alpha"},
        "labelFingerprint": "multi123fingerprint",
    }
    mock_instances.setLabels.assert_called_once_with(
        project="test-project", zone="us-east1-c", instance="multi-label-instance", body=expected_body
    )

    assert result.outputs == mock_response


def test_gcp_compute_instance_label_set_command_minimal_response(mocker):
    """
    Given: API response with minimal fields
    When: gcp_compute_instance_label_set_command is called
    Then: The function should handle missing optional fields gracefully in data_res
    """
    from GCP import gcp_compute_instance_label_set_command

    # Mock arguments
    args = {
        "project_id": "test-project",
        "zone": "us-central1-b",
        "instance": "minimal-response-instance",
        "label_fingerprint": "minimal123",
        "labels": "key=test,value=minimal",
    }

    # Mock API response with minimal fields
    mock_response = {
        "id": "operation-33333",
        "kind": "compute#operation",
        "status": "DONE",
        # Missing: name, progress, operationType
    }

    # Mock the GCP API calls
    mock_compute = mocker.Mock()
    mock_instances = mocker.Mock()
    mock_compute.instances.return_value = mock_instances
    mock_instances.setLabels.return_value.execute.return_value = mock_response

    # Mock the build function and table generation
    mock_creds = mocker.Mock(spec=Credentials)
    mocker.patch("GCP.GCPServices.COMPUTE.build", return_value=mock_compute)
    mock_table = mocker.patch("GCP.tableToMarkdown", return_value="Generated table")

    # Execute the function
    result = gcp_compute_instance_label_set_command(mock_creds, args)

    # Verify table generation handles missing fields
    mock_table.assert_called_once()
    table_data = mock_table.call_args[0][1]

    assert table_data["id"] == "operation-33333"
    assert table_data["status"] == "DONE"
    assert table_data["kind"] == "compute#operation"
    assert table_data["name"] is None
    assert table_data["progress"] is None
    assert table_data["operationType"] is None

    assert result.readable_output == "Generated table"
    assert result.outputs == mock_response


def test_parse_labels_empty_string():
    """
    Given: An empty labels string
    When: parse_labels is called
    Then: The function returns an empty dictionary
    """
    from GCP import parse_labels

    input_str = ""
    expected = {}

    result = parse_labels(input_str)
    assert result == expected


def test_parse_labels_whitespace_only():
    """
    Given: A labels string with only whitespace
    When: parse_labels is called
    Then: The function returns an empty dictionary
    """
    from GCP import parse_labels

    input_str = "   "
    expected = {}

    result = parse_labels(input_str)
    assert result == expected


def test_parse_labels_single_label_with_trailing_semicolon():
    """
    Given: A valid labels string with a single label and trailing semicolon
    When: parse_labels is called
    Then: The function returns a correctly parsed dictionary
    """
    from GCP import parse_labels

    input_str = "key=environment,value=PRODUCTION;"
    expected = {"environment": "production"}

    result = parse_labels(input_str)
    assert result == expected


def test_parse_labels_case_conversion():
    """
    Given: A labels string with mixed case keys and values
    When: parse_labels is called
    Then: The function converts both keys and values to lowercase
    """
    from GCP import parse_labels

    input_str = "key=Environment,value=PRODUCTION;key=TEAM,value=Backend"
    expected = {"environment": "production", "team": "backend"}

    result = parse_labels(input_str)
    assert result == expected


def test_parse_labels_special_characters_in_values():
    """
    Given: A labels string with special characters in values
    When: parse_labels is called
    Then: The function handles special characters correctly
    """
    from GCP import parse_labels

    input_str = "key=version,value=v2.1.0;key=branch,value=feature-branch_123"
    expected = {"version": "v2.1.0", "branch": "feature-branch_123"}

    result = parse_labels(input_str)
    assert result == expected


def test_parse_labels_empty_segments():
    """
    Given: A labels string with empty segments between semicolons
    When: parse_labels is called
    Then: The function skips empty segments and processes valid ones
    """
    from GCP import parse_labels

    input_str = "key=app,value=web;;key=env,value=test;"
    expected = {"app": "web", "env": "test"}

    result = parse_labels(input_str)
    assert result == expected


def test_parse_labels_malformed_missing_key():
    """
    Given: A labels string missing the key part
    When: parse_labels is called
    Then: The function raises a ValueError with appropriate message
    """
    from GCP import parse_labels

    input_str = "value=production"
    with pytest.raises(ValueError) as e:
        parse_labels(input_str)

    assert "Could not parse field" in str(e.value)
    assert "value=production" in str(e.value)
    assert "Please make sure you provided like so: key=abc,value=123" in str(e.value)


def test_parse_labels_malformed_missing_value():
    """
    Given: A labels string missing the value part
    When: parse_labels is called
    Then: The function raises a ValueError with appropriate message
    """
    from GCP import parse_labels

    input_str = "key=environment"
    with pytest.raises(ValueError) as e:
        parse_labels(input_str)

    assert "Could not parse field" in str(e.value)
    assert "key=environment" in str(e.value)
    assert "Please make sure you provided like so: key=abc,value=123" in str(e.value)


def test_parse_labels_malformed_wrong_separator():
    """
    Given: A labels string using wrong separator between key and value
    When: parse_labels is called
    Then: The function raises a ValueError with appropriate message
    """
    from GCP import parse_labels

    input_str = "key:environment,value:production"
    with pytest.raises(ValueError) as e:
        parse_labels(input_str)

    assert "Could not parse field" in str(e.value)
    assert "key:environment,value:production" in str(e.value)
    assert "Please make sure you provided like so: key=abc,value=123" in str(e.value)


def test_parse_labels_malformed_extra_equals():
    """
    Given: A labels string with extra equals signs
    When: parse_labels is called
    Then: The function raises a ValueError with appropriate message
    """
    from GCP import parse_labels

    input_str = "key=env=prod,value=test"
    with pytest.raises(ValueError) as e:
        parse_labels(input_str)

    assert "Could not parse field" in str(e.value)
    assert "key=env=prod,value=test" in str(e.value)
    assert "Please make sure you provided like so: key=abc,value=123" in str(e.value)


def test_parse_labels_numeric_values():
    """
    Given: A labels string with numeric values
    When: parse_labels is called
    Then: The function converts numeric values to lowercase strings
    """
    from GCP import parse_labels

    input_str = "key=port,value=8080;key=instances,value=3"
    expected = {"port": "8080", "instances": "3"}

    result = parse_labels(input_str)
    assert result == expected


def test_parse_labels_duplicate_keys():
    """
    Given: A labels string with duplicate keys
    When: parse_labels is called
    Then: The function updates with the last value for duplicate keys
    """
    from GCP import parse_labels

    input_str = "key=env,value=dev;key=app,value=web;key=env,value=prod"
    expected = {"env": "prod", "app": "web"}

    result = parse_labels(input_str)
    assert result == expected


def test_parse_labels_mixed_valid_invalid():
    """
    Given: A labels string with mix of valid and invalid segments
    When: parse_labels is called
    Then: The function raises a ValueError on the first invalid segment
    """
    from GCP import parse_labels

    input_str = "key=env,value=prod;invalid_format;key=app,value=web"
    with pytest.raises(ValueError) as e:
        parse_labels(input_str)

    assert "Could not parse field" in str(e.value)
    assert "invalid_format" in str(e.value)
    assert "Please make sure you provided like so: key=abc,value=123" in str(e.value)


def test_parse_labels_empty_key_value():
    """
    Given: A labels string with empty key or value
    When: parse_labels is called
    Then: An exception is raised.
    """
    from GCP import parse_labels

    input_str = "key=,value=empty_key;key=empty_value,value="

    with pytest.raises(ValueError) as e:
        parse_labels(input_str)
    assert "Could not parse field" in str(e.value)


def test_parse_labels_complex_valid_format():
    """
    Given: A complex labels string with multiple valid labels including special characters
    When: parse_labels is called
    Then: The function returns correctly parsed dictionary with all labels
    """
    from GCP import parse_labels

    input_str = (
        "key=app-name,value=my-web-app;key=version_tag,value=v1.2.3-beta;key=environment,value=STAGING;key=owner.team,"
        "value=Platform_Team"
    )
    expected = {"app-name": "my-web-app", "version_tag": "v1.2.3-beta", "environment": "staging", "owner.team": "platform_team"}

    result = parse_labels(input_str)
    assert result == expected


def test_gcp_compute_instance_label_set_command_add_labels_true(mocker):
    """
    Given: Valid arguments with add_labels=true and existing instance labels
    When: gcp_compute_instance_label_set_command is called
    Then: The function should merge new labels with existing ones
    """
    from GCP import gcp_compute_instance_label_set_command

    # Mock arguments with add_labels=true
    args = {
        "project_id": "test-project",
        "zone": "us-central1-a",
        "instance": "test-instance",
        "label_fingerprint": "abc123fingerprint",
        "labels": "key=newlabel,value=newvalue;key=app,value=updated",
        "add_labels": "true",
    }

    # Mock relevant instance data with current labels
    mock_instance_response = {
        "id": "567890",
        "name": "test-instance",
        "labels": {"environment": "production", "app": "oldvalue", "team": "backend"},
    }

    # Mock setLabels operation response
    mock_operation_response = {
        "id": "operation-12345",
        "name": "operation-set-labels",
        "kind": "compute#operation",
        "status": "RUNNING",
        "progress": "0",
        "operationType": "setLabels",
    }

    # Mock the GCP API calls
    mock_compute = mocker.Mock()
    mock_instances = mocker.Mock()
    mock_compute.instances.return_value = mock_instances
    mock_instances.get.return_value.execute.return_value = mock_instance_response
    mock_instances.setLabels.return_value.execute.return_value = mock_operation_response

    # Mock the build function
    mock_creds = mocker.Mock(spec=Credentials)
    mocker.patch("GCP.GCPServices.COMPUTE.build", return_value=mock_compute)

    # Execute the function
    result = gcp_compute_instance_label_set_command(mock_creds, args)

    # Verify get was called to fetch existing labels
    mock_instances.get.assert_called_once_with(project="test-project", zone="us-central1-a", instance="test-instance")

    # Verify setLabels was called with merged labels
    expected_body = {
        "labels": {
            "environment": "production",
            "team": "backend",
            "newlabel": "newvalue",
            "app": "updated",  # Should override existing value
        },
        "labelFingerprint": "abc123fingerprint",
    }
    mock_instances.setLabels.assert_called_once_with(
        project="test-project", zone="us-central1-a", instance="test-instance", body=expected_body
    )

    assert result.outputs == mock_operation_response


def test_validate_bucket_policy_for_set_add_mode_valid():
    """
    Given: A minimal valid policy for add=true (merge mode)
    When: _validate_bucket_policy_for_set is called
    Then: No exception is raised
    """
    from GCP import _validate_bucket_policy_for_set

    policy = {"bindings": [{"role": "roles/storage.objectViewer", "members": ["user:alice@example.com"]}]}

    # Should not raise
    _validate_bucket_policy_for_set(policy, add_mode=True)


def test_validate_bucket_policy_for_set_add_mode_missing_role():
    """
    Given: A binding without role in add=true mode
    When: _validate_bucket_policy_for_set is called
    Then: DemistoException is raised mentioning 'role'
    """
    from GCP import _validate_bucket_policy_for_set, DemistoException

    policy = {"bindings": [{"members": ["allUsers"]}]}
    with pytest.raises(DemistoException) as e:
        _validate_bucket_policy_for_set(policy, add_mode=True)
    assert "role" in str(e.value)


def test_validate_bucket_policy_for_set_add_mode_members_not_list():
    """
    Given: A binding with members not as list in add=true mode
    When: _validate_bucket_policy_for_set is called
    Then: DemistoException is raised mentioning 'members'
    """
    from GCP import _validate_bucket_policy_for_set, DemistoException

    policy = {"bindings": [{"role": "roles/storage.objectViewer", "members": "allUsers"}]}
    with pytest.raises(DemistoException) as e:
        _validate_bucket_policy_for_set(policy, add_mode=True)
    assert "members" in str(e.value)


def test_validate_bucket_policy_for_set_condition_requires_version():
    """
    Given: A binding with condition but policy.version < 3
    When: _validate_bucket_policy_for_set is called
    Then: DemistoException is raised about version requirement
    """
    from GCP import _validate_bucket_policy_for_set, DemistoException

    policy = {
        "version": 1,
        "bindings": [
            {
                "role": "roles/storage.objectViewer",
                "members": ["group:security@example.com"],
                "condition": {"title": "t", "expression": "true"},
            }
        ],
    }

    with pytest.raises(DemistoException) as e:
        _validate_bucket_policy_for_set(policy, add_mode=False)
    assert "version" in str(e.value)


def test_validate_bucket_policy_for_set_replace_mode_invalid_bindings_type():
    """
    Given: Replace mode policy with invalid bindings type (dict instead of list)
    When: _validate_bucket_policy_for_set is called with add_mode=False
    Then: DemistoException is raised
    """
    from GCP import _validate_bucket_policy_for_set, DemistoException

    policy = {"bindings": {"role": "roles/storage.objectViewer", "members": ["allUsers"]}}
    with pytest.raises(DemistoException):
        _validate_bucket_policy_for_set(policy, add_mode=False)


def test_format_gcp_datetime():
    """
    Given: An RFC3339 timestamp string with Z suffix
    When: _format_gcp_datetime is called
    Then: It returns a formatted timestamp in '%Y-%m-%d %H:%M:%S'
    """
    from GCP import _format_gcp_datetime

    assert _format_gcp_datetime(None) is None
    assert _format_gcp_datetime("2023-01-01T12:34:56Z") == "2023-01-01 12:34:56"


def test_is_ubla_enabled_true_false_and_exception(mocker):
    """
    Given: Bucket metadata responses for UBLA enabled/disabled and an exception case
    When: _is_ubla_enabled is called
    Then: It returns True/False accordingly and False on exception
    """
    from GCP import _is_ubla_enabled

    # Mock storage client chain
    storage_client = mocker.MagicMock()
    buckets = storage_client.buckets.return_value

    # Enabled case
    buckets.get.return_value.execute.return_value = {"iamConfiguration": {"uniformBucketLevelAccess": {"enabled": True}}}
    assert _is_ubla_enabled(storage_client, "b1") is True

    # Disabled case
    buckets.get.return_value.execute.return_value = {"iamConfiguration": {"uniformBucketLevelAccess": {"enabled": False}}}
    assert _is_ubla_enabled(storage_client, "b1") is False

    # Exception case
    buckets.get.return_value.execute.side_effect = Exception("boom")
    assert _is_ubla_enabled(storage_client, "b1") is False


def test_is_ubla_error_variants():
    """
    Given: Error objects with 400 status and UBLA phrase in content (str/bytes) and non-matching cases
    When: _is_ubla_error is called
    Then: It returns True only for 400 with UBLA phrase
    """
    from GCP import _is_ubla_error
    from googleapiclient.errors import HttpError

    class Err(HttpError):
        def __init__(self, status, content):
            self.resp = type("R", (), {"status": status})()
            self.content = content

    assert _is_ubla_error(Err(400, "Uniform Bucket-Level Access must be enabled")) is True
    assert _is_ubla_error(Err(400, b"...uniform bucket-level access is required...")) is True
    assert _is_ubla_error(Err(403, "uniform bucket-level access")) is False
    assert _is_ubla_error(Err(400, "other error")) is False


def test_storage_bucket_list_basic(mocker):
    """
    Given: Project with two buckets returned
    When: storage_bucket_list is called
    Then: API called with request params and outputs are normalized
    """
    from GCP import storage_bucket_list

    mock_storage = mocker.Mock()
    mock_buckets = mocker.Mock()
    mock_storage.buckets.return_value = mock_buckets
    mock_buckets.list.return_value.execute.return_value = {
        "items": [
            {
                "name": "b1",
                "timeCreated": "2024-01-01T00:00:00Z",
                "updated": "2024-01-02T00:00:00Z",
                "owner": {"entityId": "123"},
                "location": "US",
                "storageClass": "STANDARD",
            }
        ]
    }
    mocker.patch("GCP.GCPServices.STORAGE.build", return_value=mock_storage)

    creds = mocker.Mock(spec=Credentials)
    args = {"project_id": "p1", "limit": "10", "prefix": "p", "page_token": "t"}

    result = storage_bucket_list(creds, args)

    mock_buckets.list.assert_called_with(project="p1", maxResults=10, prefix="p", pageToken="t")
    assert result.outputs_prefix == "GCP.Storage.Bucket"
    assert result.outputs[0]["name"] == "b1"


def test_storage_bucket_get_basic(mocker):
    """
    Given: A bucket exists
    When: storage_bucket_get is called
    Then: It fetches via buckets().get and returns normalized fields
    """
    from GCP import storage_bucket_get

    mock_storage = mocker.Mock()
    mock_buckets = mocker.Mock()
    mock_storage.buckets.return_value = mock_buckets
    mock_buckets.get.return_value.execute.return_value = {
        "name": "b1",
        "timeCreated": "2024-01-01T00:00:00Z",
        "updated": "2024-01-02T00:00:00Z",
        "owner": {"entityId": "123"},
        "location": "US",
        "storageClass": "STANDARD",
    }
    mocker.patch("GCP.GCPServices.STORAGE.build", return_value=mock_storage)

    creds = mocker.Mock(spec=Credentials)
    result = storage_bucket_get(creds, {"bucket_name": "b1"})

    mock_buckets.get.assert_called_with(bucket="b1")
    assert result.outputs_prefix == "GCP.Storage.Bucket"
    assert result.outputs["name"] == "b1"


def test_storage_bucket_objects_list_basic(mocker):
    """
    Given: A bucket with two objects
    When: storage_bucket_objects_list is called
    Then: objects().list is called with args and outputs normalized
    """
    from GCP import storage_bucket_objects_list

    mock_storage = mocker.Mock()
    mock_objects = mocker.Mock()
    mock_storage.objects.return_value = mock_objects
    mock_objects.list.return_value.execute.return_value = {
        "items": [
            {
                "name": "o1",
                "bucket": "b1",
                "contentType": "text/plain",
                "size": "1",
                "timeCreated": "2024-01-01T00:00:00Z",
                "updated": "2024-01-02T00:00:00Z",
                "md5Hash": "md5",
                "crc32c": "crc",
            }
        ]
    }
    mocker.patch("GCP.GCPServices.STORAGE.build", return_value=mock_storage)

    creds = mocker.Mock(spec=Credentials)
    args = {"bucket_name": "b1", "prefix": "p/", "delimiter": "/", "limit": "5", "page_token": "tok"}
    result = storage_bucket_objects_list(creds, args)

    mock_objects.list.assert_called_with(bucket="b1", prefix="p/", delimiter="/", maxResults=5, pageToken="tok")
    assert result.outputs_prefix == "GCP.Storage.BucketObject"
    assert result.outputs[0]["name"] == "o1"


def test_storage_bucket_policy_list_with_version(mocker):
    """
    Given: A bucket policy exists
    When: storage_bucket_policy_list is called with requested_policy_version
    Then: It calls getIamPolicy with optionsRequestedPolicyVersion and returns policy
    """
    from GCP import storage_bucket_policy_list

    mock_storage = mocker.Mock()
    mock_buckets = mocker.Mock()
    mock_storage.buckets.return_value = mock_buckets
    mock_buckets.getIamPolicy.return_value.execute.return_value = {"version": 3, "etag": "abc", "bindings": []}
    mocker.patch("GCP.GCPServices.STORAGE.build", return_value=mock_storage)

    creds = mocker.Mock(spec=Credentials)
    args = {"bucket_name": "b1", "requested_policy_version": "3"}
    result = storage_bucket_policy_list(creds, args)

    mock_buckets.getIamPolicy.assert_called_with(bucket="b1", optionsRequestedPolicyVersion=3)
    assert result.outputs_prefix == "GCP.Storage.BucketPolicy"
    assert result.outputs["version"] == 3


def test_storage_bucket_policy_set_basic(mocker):
    """
    Given: A policy document to apply
    When: storage_bucket_policy_set is called
    Then: It calls setIamPolicy with body and returns response
    """
    from GCP import storage_bucket_policy_set

    mock_storage = mocker.Mock()
    mock_buckets = mocker.Mock()
    mock_storage.buckets.return_value = mock_buckets
    mock_buckets.setIamPolicy.return_value.execute.return_value = {"version": 3, "etag": "etag1"}
    mocker.patch("GCP.GCPServices.STORAGE.build", return_value=mock_storage)

    creds = mocker.Mock(spec=Credentials)
    policy = {"bindings": [{"role": "roles/storage.objectViewer", "members": ["allUsers"]}]}
    args = {"bucket_name": "b1", "policy": json.dumps(policy), "add": "false"}
    result = storage_bucket_policy_set(creds, args)

    mock_buckets.setIamPolicy.assert_called_with(bucket="b1", body=policy)
    assert result.outputs_prefix == "GCP.Storage.BucketPolicy"
    assert result.outputs["etag"] == "etag1"


def test_storage_bucket_object_policy_list_normal_and_ubla(mocker):
    """
    Given: UBLA disabled and enabled scenarios
    When: storage_bucket_object_policy_list is called
    Then: It lists object ACLs when UBLA disabled, and returns bucket policy when enabled
    """
    from GCP import storage_bucket_object_policy_list

    # Case 1: UBLA disabled
    mock_storage = mocker.Mock()
    mock_oac = mocker.Mock()
    mock_storage.objectAccessControls.return_value = mock_oac
    mock_oac.list.return_value.execute.return_value = {"items": [{"entity": "allUsers", "role": "READER"}]}
    mocker.patch("GCP.GCPServices.STORAGE.build", return_value=mock_storage)
    mocker.patch("GCP._is_ubla_enabled", return_value=False)

    creds = mocker.Mock(spec=Credentials)
    result = storage_bucket_object_policy_list(creds, {"bucket_name": "b1", "object_name": "o1"})
    mock_oac.list.assert_called_with(bucket="b1", object="o1")
    assert result.outputs_prefix == "GCP.Storage.BucketObjectPolicy"
    assert result.outputs[0]["entity"] == "allUsers"

    # Case 2: UBLA enabled -> delegates to bucket policy list
    mocker.patch("GCP._is_ubla_enabled", return_value=True)
    # Patch bucket policy list to observe delegation
    mocker.patch("GCP.storage_bucket_policy_list", return_value=MagicMock(outputs_prefix="GCP.Storage.BucketObjectPolicy"))
    result2 = storage_bucket_object_policy_list(creds, {"bucket_name": "b1", "object_name": "o1"})
    assert result2.outputs_prefix == "GCP.Storage.BucketObjectPolicy"


def test_storage_bucket_object_policy_set_update_then_insert(mocker):
    """
    Given: An ACL entry to apply
    When: storage_bucket_object_policy_set is called
    Then: It tries update first; if update raises, it falls back to insert
    """
    from GCP import storage_bucket_object_policy_set

    mock_storage = mocker.Mock()
    mock_oac = mocker.Mock()
    mock_storage.objectAccessControls.return_value = mock_oac

    # Patch fails, insert succeeds
    mock_oac.patch.return_value.execute.side_effect = Exception("not found")
    mock_oac.insert.return_value.execute.return_value = {"entity": "allUsers", "role": "READER"}

    mocker.patch("GCP.GCPServices.STORAGE.build", return_value=mock_storage)
    mocker.patch("GCP._is_ubla_enabled", return_value=False)

    creds = mocker.Mock(spec=Credentials)
    args = {"bucket_name": "b1", "object_name": "o1", "policy": json.dumps({"entity": "allUsers", "role": "READER"})}
    result = storage_bucket_object_policy_set(creds, args)

    mock_oac.patch.assert_called()
    mock_oac.insert.assert_called()
    assert result.outputs_prefix == "GCP.Storage.BucketObjectPolicy"
    assert result.outputs[0]["entity"] == "allUsers"


def test_storage_bucket_object_policy_set_update_success(mocker):
    """
    Given: An ACL entry for which update succeeds
    When: storage_bucket_object_policy_set is called
    Then: It returns the update response and does not call insert
    """
    from GCP import storage_bucket_object_policy_set

    mock_storage = mocker.Mock()
    mock_oac = mocker.Mock()
    mock_storage.objectAccessControls.return_value = mock_oac
    mock_oac.patch.return_value.execute.return_value = {"entity": "user:a@example.com", "role": "WRITER"}

    mocker.patch("GCP.GCPServices.STORAGE.build", return_value=mock_storage)
    mocker.patch("GCP._is_ubla_enabled", return_value=False)

    creds = mocker.Mock(spec=Credentials)
    args = {"bucket_name": "b1", "object_name": "o1", "policy": json.dumps({"entity": "user:a@example.com", "role": "WRITER"})}
    result = storage_bucket_object_policy_set(creds, args)

    mock_oac.patch.assert_called()
    mock_oac.insert.assert_not_called()
    assert result.outputs[0]["role"] == "WRITER"


def test_storage_bucket_object_policy_set_ubla_short_circuit(mocker):
    """
    Given: UBLA is enabled on bucket
    When: storage_bucket_object_policy_set is called
    Then: It short-circuits with guidance and does not call ObjectAccessControls
    """
    from GCP import storage_bucket_object_policy_set

    mock_storage = mocker.Mock()
    mocker.patch("GCP.GCPServices.STORAGE.build", return_value=mock_storage)
    mocker.patch("GCP._is_ubla_enabled", return_value=True)

    creds = mocker.Mock(spec=Credentials)
    args = {"bucket_name": "b1", "object_name": "o1", "policy": json.dumps({"entity": "allUsers", "role": "READER"})}
    result = storage_bucket_object_policy_set(creds, args)

    # Should be a guidance readable output and no outputs list
    assert "Uniform Bucket-Level Access (UBLA) is enabled" in result.readable_output


def test_gcp_compute_instance_label_set_command_add_labels_no_existing(mocker):
    """
    Given: Valid arguments with add_labels=true but instance has no existing labels
    When: gcp_compute_instance_label_set_command is called
    Then: The function should handle missing labels field gracefully
    """
    from GCP import gcp_compute_instance_label_set_command

    # Mock arguments with add_labels=true
    args = {
        "project_id": "test-project",
        "zone": "us-west1-b",
        "instance": "new-instance",
        "label_fingerprint": "xyz789fingerprint",
        "labels": "key=firstlabel,value=firstvalue",
        "add_labels": "true",
    }

    # Mock instance response without labels field
    mock_instance_response = {
        "id": "111222333",
        "name": "new-instance",
        # No labels field
    }

    # Mock setLabels operation response
    mock_operation_response = {"id": "operation-99999", "kind": "compute#operation", "status": "DONE"}

    # Mock the GCP API calls
    mock_compute = mocker.Mock()
    mock_instances = mocker.Mock()
    mock_compute.instances.return_value = mock_instances
    mock_instances.get.return_value.execute.return_value = mock_instance_response
    mock_instances.setLabels.return_value.execute.return_value = mock_operation_response

    # Mock the build function
    mock_creds = mocker.Mock(spec=Credentials)
    mocker.patch("GCP.GCPServices.COMPUTE.build", return_value=mock_compute)

    # Execute the function
    result = gcp_compute_instance_label_set_command(mock_creds, args)

    # Verify setLabels was called with only new labels (no existing to merge)
    expected_body = {"labels": {"firstlabel": "firstvalue"}, "labelFingerprint": "xyz789fingerprint"}
    mock_instances.setLabels.assert_called_once_with(
        project="test-project", zone="us-west1-b", instance="new-instance", body=expected_body
    )

    assert result.outputs == mock_operation_response


def test_gcp_compute_instance_label_set_command_add_labels_false(mocker):
    """
    Given: Valid arguments with add_labels=false (default behavior)
    When: gcp_compute_instance_label_set_command is called
    Then: The function should not fetch existing labels and only set new ones
    """
    from GCP import gcp_compute_instance_label_set_command

    # Mock arguments with add_labels=false (explicit)
    args = {
        "project_id": "test-project",
        "zone": "europe-west1-c",
        "instance": "replace-labels-instance",
        "label_fingerprint": "replace123fingerprint",
        "labels": "key=onlylabel,value=onlyvalue",
        "add_labels": "false",
    }

    # Mock setLabels operation response
    mock_operation_response = {
        "id": "operation-replace",
        "name": "operation-replace-labels",
        "kind": "compute#operation",
        "status": "RUNNING",
    }

    # Mock the GCP API calls
    mock_compute = mocker.Mock()
    mock_instances = mocker.Mock()
    mock_compute.instances.return_value = mock_instances
    mock_instances.setLabels.return_value.execute.return_value = mock_operation_response

    # Mock the build function
    mock_creds = mocker.Mock(spec=Credentials)
    mocker.patch("GCP.GCPServices.COMPUTE.build", return_value=mock_compute)

    # Execute the function
    result = gcp_compute_instance_label_set_command(mock_creds, args)

    # Verify get was NOT called (no existing labels fetched)
    mock_instances.get.assert_not_called()

    # Verify setLabels was called with only new labels
    expected_body = {"labels": {"onlylabel": "onlyvalue"}, "labelFingerprint": "replace123fingerprint"}
    mock_instances.setLabels.assert_called_once_with(
        project="test-project", zone="europe-west1-c", instance="replace-labels-instance", body=expected_body
    )

    assert result.outputs == mock_operation_response


def test_validate_limit_valid_input():
    """
    Given: A valid limit value (between 1 and 500 inclusive)
    When: validate_limit is called
    Then: No exception is raised
    """
    from GCP import validate_limit

    # Test with minimum valid limit
    validate_limit(1)
    # Test with maximum valid limit
    validate_limit(500)
    # Test with a value in between
    validate_limit(250)


def test_validate_limit_invalid_input_too_low():
    """
    Given: An invalid limit value (less than 1)
    When: validate_limit is called
    Then: DemistoException is raised with an appropriate message
    """
    from GCP import validate_limit, DemistoException

    with pytest.raises(DemistoException) as e:
        validate_limit(0)
    assert "The acceptable values of the argument limit are 1 to 500, inclusive. Currently the value is 0" in str(e.value)


def test_validate_limit_invalid_input_too_high():
    """
    Given: An invalid limit value (greater than 500)
    When: validate_limit is called
    Then: DemistoException is raised with an appropriate message
    """
    from GCP import validate_limit, DemistoException

    with pytest.raises(DemistoException) as e:
        validate_limit(501)
    assert "The acceptable values of the argument limit are 1 to 500, inclusive. Currently the value is 501" in str(e.value)


# gcp_compute_zone_get
def test_gcp_compute_zone_get_basic_success(mocker):
    """
    Given: Valid credentials and basic arguments for getting a zone
    When: gcp_compute_zone_get is called
    Then: The function should return zone details with correct outputs
    """
    from GCP import gcp_compute_zone_get

    # Mock arguments
    args = {"project_id": "test-project", "zone": "us-central1-a"}

    # Mock API response
    mock_response = {
        "id": "2000",
        "name": "us-central1-a",
        "description": "us-central1-a",
        "status": "UP",
        "region": "https://www.googleapis.com/compute/v1/projects/test-project/regions/us-central1",
        "selfLink": "https://www.googleapis.com/compute/v1/projects/test-project/zones/us-central1-a",
        "availableCpuPlatforms": ["Intel Skylake", "Intel Broadwell"],
    }

    # Mock the GCP API calls
    mock_compute = mocker.Mock()
    mock_zones = mocker.Mock()
    mock_compute.zones.return_value = mock_zones
    mock_zones.get.return_value.execute.return_value = mock_response

    # Mock the build function
    mock_creds = mocker.Mock(spec=Credentials)
    mocker.patch("GCP.GCPServices.COMPUTE.build", return_value=mock_compute)

    # Execute the function
    result = gcp_compute_zone_get(mock_creds, args)

    # Verify API call parameters
    mock_zones.get.assert_called_once_with(project="test-project", zone="us-central1-a")

    # Verify outputs structure
    assert result.outputs_prefix == "GCP.Compute.Zones"
    assert result.outputs_key_field == "id"
    assert result.outputs == mock_response
    assert result.raw_response == mock_response


def test_gcp_compute_zone_get_minimal_response(mocker):
    """
    Given: API response with minimal fields (some optional fields missing)
    When: gcp_compute_zone_get is called
    Then: The function should handle missing optional fields gracefully
    """
    from GCP import gcp_compute_zone_get

    # Mock arguments
    args = {"project_id": "test-project", "zone": "asia-east1-b"}

    # Mock API response with minimal fields
    mock_response = {
        "id": "3000",
        "name": "asia-east1-b",
        "status": "DOWN",
        # Missing: description, region, selfLink, availableCpuPlatforms
    }

    # Mock the GCP API calls
    mock_compute = mocker.Mock()
    mock_zones = mocker.Mock()
    mock_compute.zones.return_value = mock_zones
    mock_zones.get.return_value.execute.return_value = mock_response

    # Mock the build function
    mock_creds = mocker.Mock(spec=Credentials)
    mocker.patch("GCP.GCPServices.COMPUTE.build", return_value=mock_compute)

    # Execute the function
    result = gcp_compute_zone_get(mock_creds, args)

    # Verify API call
    mock_zones.get.assert_called_once_with(project="test-project", zone="asia-east1-b")

    # Verify outputs handle missing fields
    assert result.outputs == mock_response
    assert result.outputs["id"] == "3000"
    assert result.outputs["name"] == "asia-east1-b"
    assert result.outputs["status"] == "DOWN"


def test_gcp_compute_zone_get_table_generation(mocker):
    """
    Given: Valid zone data
    When: gcp_compute_zone_get is called
    Then: The function should generate readable output table with correct headers and data
    """
    from GCP import gcp_compute_zone_get

    # Mock arguments
    args = {"project_id": "test-project", "zone": "europe-west1-c"}

    # Mock API response
    mock_response = {
        "id": "4000",
        "name": "europe-west1-c",
        "status": "UP",
        "description": "europe-west1-c zone",
        "region": "https://www.googleapis.com/compute/v1/projects/test-project/regions/europe-west1",
    }

    # Mock the GCP API calls
    mock_compute = mocker.Mock()
    mock_zones = mocker.Mock()
    mock_compute.zones.return_value = mock_zones
    mock_zones.get.return_value.execute.return_value = mock_response

    # Mock the build function
    mock_creds = mocker.Mock(spec=Credentials)
    mocker.patch("GCP.GCPServices.COMPUTE.build", return_value=mock_compute)
    mock_table = mocker.patch("GCP.tableToMarkdown", return_value="Generated table output")

    # Execute the function
    result = gcp_compute_zone_get(mock_creds, args)

    # Verify tableToMarkdown was called with correct parameters
    mock_table.assert_called_once()
    table_call_args = mock_table.call_args

    # Check table title
    assert table_call_args[0][0] == "GCP zone europe-west1-c"

    # Check table data
    table_data = table_call_args[0][1]
    assert table_data["status"] == "UP"
    assert table_data["name"] == "europe-west1-c"
    assert table_data["id"] == "4000"

    # Check headers
    expected_headers = ["id", "name", "status"]
    assert table_call_args[1]["headers"] == expected_headers

    # Check other parameters
    assert table_call_args[1]["removeNull"] is True

    # Verify readable output uses table result
    assert result.readable_output == "Generated table output"


def test_gcp_compute_zone_get_none_values_handling(mocker):
    """
    Given: API response with None values for some fields
    When: gcp_compute_zone_get is called
    Then: The function should handle None values correctly in data_res
    """
    from GCP import gcp_compute_zone_get

    # Mock arguments
    args = {"project_id": "test-project", "zone": "us-west2-a"}

    # Mock API response with None values
    mock_response = {
        "id": None,
        "name": "us-west2-a",
        "status": None,
        "description": "Test zone with None values",
        "region": "https://www.googleapis.com/compute/v1/projects/test-project/regions/us-west2",
    }

    # Mock the GCP API calls
    mock_compute = mocker.Mock()
    mock_zones = mocker.Mock()
    mock_compute.zones.return_value = mock_zones
    mock_zones.get.return_value.execute.return_value = mock_response

    # Mock the build function and table generation
    mock_creds = mocker.Mock(spec=Credentials)
    mocker.patch("GCP.GCPServices.COMPUTE.build", return_value=mock_compute)
    mock_table = mocker.patch("GCP.tableToMarkdown", return_value="Generated table")

    # Execute the function
    result = gcp_compute_zone_get(mock_creds, args)

    # Verify table generation handles None values
    mock_table.assert_called_once()
    table_data = mock_table.call_args[0][1]

    assert table_data["status"] is None
    assert table_data["name"] == "us-west2-a"
    assert table_data["id"] is None

    # Verify removeNull parameter is set to handle None values
    assert mock_table.call_args[1]["removeNull"] is True

    assert result.readable_output == "Generated table"
    assert result.outputs == mock_response


def test_gcp_compute_zone_get_complete_response(mocker):
    """
    Given: API response with all possible fields populated
    When: gcp_compute_zone_get is called
    Then: The function should handle complete response correctly
    """
    from GCP import gcp_compute_zone_get

    # Mock arguments
    args = {"project_id": "comprehensive-project", "zone": "us-east4-b"}

    # Mock API response with all fields
    mock_response = {
        "id": "5000",
        "name": "us-east4-b",
        "description": "Comprehensive zone for testing",
        "status": "UP",
        "region": "https://www.googleapis.com/compute/v1/projects/comprehensive-project/regions/us-east4",
        "selfLink": "https://www.googleapis.com/compute/v1/projects/comprehensive-project/zones/us-east4-b",
        "availableCpuPlatforms": ["Intel Skylake", "Intel Broadwell", "Intel Haswell"],
        "creationTimestamp": "2023-01-01T00:00:00.000-00:00",
        "kind": "compute#zone",
        "supportsPzs": True,
    }

    # Mock the GCP API calls
    mock_compute = mocker.Mock()
    mock_zones = mocker.Mock()
    mock_compute.zones.return_value = mock_zones
    mock_zones.get.return_value.execute.return_value = mock_response

    # Mock the build function
    mock_creds = mocker.Mock(spec=Credentials)
    mocker.patch("GCP.GCPServices.COMPUTE.build", return_value=mock_compute)

    # Execute the function
    result = gcp_compute_zone_get(mock_creds, args)

    # Verify complete response is returned
    assert result.outputs == mock_response
    assert result.outputs["availableCpuPlatforms"] == ["Intel Skylake", "Intel Broadwell", "Intel Haswell"]
    assert result.outputs["supportsPzs"] is True
    assert result.outputs["creationTimestamp"] == "2023-01-01T00:00:00.000-00:00"


def test_gcp_compute_zone_get_different_project_zones(mocker):
    """
    Given: Different project and zone combinations
    When: gcp_compute_zone_get is called with various project/zone pairs
    Then: The function should handle different combinations correctly
    """
    from GCP import gcp_compute_zone_get

    test_cases = [
        ("project-alpha", "australia-southeast1-a"),
        ("project-beta", "southamerica-east1-b"),
        ("project-gamma", "northamerica-northeast1-c"),
    ]

    for project_id, zone_name in test_cases:
        # Mock arguments
        args = {"project_id": project_id, "zone": zone_name}

        # Mock API response
        mock_response = {
            "id": f"{hash(zone_name) % 10000}",
            "name": zone_name,
            "status": "UP",
            "description": f"Zone {zone_name} in project {project_id}",
        }

        # Mock the GCP API calls
        mock_compute = mocker.Mock()
        mock_zones = mocker.Mock()
        mock_compute.zones.return_value = mock_zones
        mock_zones.get.return_value.execute.return_value = mock_response

        # Mock the build function
        mock_creds = mocker.Mock(spec=Credentials)
        mocker.patch("GCP.GCPServices.COMPUTE.build", return_value=mock_compute)

        # Execute the function
        result = gcp_compute_zone_get(mock_creds, args)

        # Verify API call parameters
        mock_zones.get.assert_called_with(project=project_id, zone=zone_name)

        # Verify outputs
        assert result.outputs["name"] == zone_name
        assert zone_name in result.outputs["description"]


def test_gcp_compute_zone_get_special_zone_names(mocker):
    """
    Given: Zone names with special characters or patterns
    When: gcp_compute_zone_get is called
    Then: The function should handle special zone names correctly
    """
    from GCP import gcp_compute_zone_get

    # Mock arguments with special zone name
    args = {"project_id": "test-project-special", "zone": "us-central1-a"}

    # Mock API response
    mock_response = {
        "id": "6000",
        "name": "us-central1-a",
        "status": "UP",
        "description": "Zone with hyphens and numbers",
    }

    # Mock the GCP API calls
    mock_compute = mocker.Mock()
    mock_zones = mocker.Mock()
    mock_compute.zones.return_value = mock_zones
    mock_zones.get.return_value.execute.return_value = mock_response

    # Mock the build function
    mock_creds = mocker.Mock(spec=Credentials)
    mocker.patch("GCP.GCPServices.COMPUTE.build", return_value=mock_compute)
    mock_table = mocker.patch("GCP.tableToMarkdown", return_value="Special zone table")

    # Execute the function
    result = gcp_compute_zone_get(mock_creds, args)

    # Verify zone name is handled correctly in table title
    mock_table.assert_called_once()
    table_title = mock_table.call_args[0][0]
    assert table_title == "GCP zone us-central1-a"

    assert result.outputs["name"] == "us-central1-a"


# gcp_compute_network_get_command
def test_gcp_compute_network_get_command_basic_success(mocker):
    """
    Given: Valid credentials and basic arguments for getting a network
    When: gcp_compute_network_get_command is called
    Then: The function should return network details with correct outputs
    """
    from GCP import gcp_compute_network_get_command

    # Mock arguments
    args = {"project_id": "test-project", "network": "default"}

    # Mock API response
    mock_response = {
        "id": "1234567890123456789",
        "name": "default",
        "kind": "compute#network",
        "description": "Default network for the project",
        "selfLink": "https://www.googleapis.com/compute/v1/projects/test-project/global/networks/default",
        "autoCreateSubnetworks": True,
        "creationTimestamp": "2023-01-01T10:00:00.000-07:00",
        "routingConfig": {"routingMode": "REGIONAL"},
    }

    # Mock the GCP API calls
    mock_compute = mocker.Mock()
    mock_networks = mocker.Mock()
    mock_compute.networks.return_value = mock_networks
    mock_networks.get.return_value.execute.return_value = mock_response

    # Mock the build function
    mock_creds = mocker.Mock(spec=Credentials)
    mocker.patch("GCP.GCPServices.COMPUTE.build", return_value=mock_compute)

    # Execute the function
    result = gcp_compute_network_get_command(mock_creds, args)

    # Verify API call parameters
    mock_networks.get.assert_called_once_with(project="test-project", network="default")

    # Verify outputs structure
    assert result.outputs_prefix == "GCP.Compute.Networks"
    assert result.outputs_key_field == "id"
    assert result.outputs == mock_response
    assert result.raw_response == mock_response


def test_gcp_compute_network_get_command_minimal_response(mocker):
    """
    Given: API response with minimal fields (some optional fields missing)
    When: gcp_compute_network_get_command is called
    Then: The function should handle missing optional fields gracefully
    """
    from GCP import gcp_compute_network_get_command

    # Mock arguments
    args = {"project_id": "test-project", "network": "minimal-network"}

    # Mock API response with minimal fields
    mock_response = {
        "id": "9876543210987654321",
        "name": "minimal-network",
        "kind": "compute#network",
        # Missing: description, selfLink, autoCreateSubnetworks, creationTimestamp, routingConfig
    }

    # Mock the GCP API calls
    mock_compute = mocker.Mock()
    mock_networks = mocker.Mock()
    mock_compute.networks.return_value = mock_networks
    mock_networks.get.return_value.execute.return_value = mock_response

    # Mock the build function
    mock_creds = mocker.Mock(spec=Credentials)
    mocker.patch("GCP.GCPServices.COMPUTE.build", return_value=mock_compute)

    # Execute the function
    result = gcp_compute_network_get_command(mock_creds, args)

    # Verify API call
    mock_networks.get.assert_called_once_with(project="test-project", network="minimal-network")

    # Verify outputs handle missing fields
    assert result.outputs == mock_response
    assert result.outputs["id"] == "9876543210987654321"
    assert result.outputs["name"] == "minimal-network"
    assert "description" not in result.outputs
    assert "selfLink" not in result.outputs


def test_gcp_compute_network_get_command_table_generation(mocker):
    """
    Given: Valid network data
    When: gcp_compute_network_get_command is called
    Then: The function should generate readable output table with correct headers and data
    """
    from GCP import gcp_compute_network_get_command

    # Mock arguments
    args = {"project_id": "test-project", "network": "custom-vpc"}

    # Mock API response
    mock_response = {
        "id": "5555666677778888999",
        "name": "custom-vpc",
        "kind": "compute#network",
        "description": "Custom VPC network",
        "autoCreateSubnetworks": False,
    }

    # Mock the GCP API calls
    mock_compute = mocker.Mock()
    mock_networks = mocker.Mock()
    mock_compute.networks.return_value = mock_networks
    mock_networks.get.return_value.execute.return_value = mock_response

    # Mock the build function
    mock_creds = mocker.Mock(spec=Credentials)
    mocker.patch("GCP.GCPServices.COMPUTE.build", return_value=mock_compute)
    mock_table = mocker.patch("GCP.tableToMarkdown", return_value="Generated table output")

    # Execute the function
    result = gcp_compute_network_get_command(mock_creds, args)

    # Verify tableToMarkdown was called with correct parameters
    mock_table.assert_called_once()
    table_call_args = mock_table.call_args

    # Check table title
    assert table_call_args[0][0] == "GCP network custom-vpc"

    # Check table data
    table_data = table_call_args[0][1]
    assert table_data["name"] == "custom-vpc"
    assert table_data["id"] == "5555666677778888999"

    # Check headers
    expected_headers = ["id", "name", "creationTimestamp", "description"]
    assert table_call_args[1]["headers"] == expected_headers

    # Check other parameters
    assert table_call_args[1]["removeNull"] is True

    # Verify readable output uses table result
    assert result.readable_output == "Generated table output"


def test_gcp_compute_network_get_command_none_values_handling(mocker):
    """
    Given: API response with None values for some fields
    When: gcp_compute_network_get_command is called
    Then: The function should handle None values correctly in data_res
    """
    from GCP import gcp_compute_network_get_command

    # Mock arguments
    args = {"project_id": "test-project", "network": "network-with-nulls"}

    # Mock API response with None values
    mock_response = {
        "id": None,
        "name": "network-with-nulls",
        "kind": "compute#network",
        "description": None,
        "autoCreateSubnetworks": True,
    }

    # Mock the GCP API calls
    mock_compute = mocker.Mock()
    mock_networks = mocker.Mock()
    mock_compute.networks.return_value = mock_networks
    mock_networks.get.return_value.execute.return_value = mock_response

    # Mock the build function and table generation
    mock_creds = mocker.Mock(spec=Credentials)
    mocker.patch("GCP.GCPServices.COMPUTE.build", return_value=mock_compute)
    mock_table = mocker.patch("GCP.tableToMarkdown", return_value="Generated table")

    # Execute the function
    result = gcp_compute_network_get_command(mock_creds, args)

    # Verify table generation handles None values
    mock_table.assert_called_once()
    table_data = mock_table.call_args[0][1]

    assert table_data["name"] == "network-with-nulls"
    assert table_data["id"] is None

    # Verify removeNull parameter is set to handle None values
    assert mock_table.call_args[1]["removeNull"] is True

    assert result.readable_output == "Generated table"
    assert result.outputs == mock_response


def test_gcp_compute_network_get_command_complete_response(mocker):
    """
    Given: API response with all possible fields populated
    When: gcp_compute_network_get_command is called
    Then: The function should handle complete response correctly
    """
    from GCP import gcp_compute_network_get_command

    # Mock arguments
    args = {"project_id": "comprehensive-project", "network": "full-feature-network"}

    # Mock API response with all fields
    mock_response = {
        "id": "1111222233334444555",
        "name": "full-feature-network",
        "kind": "compute#network",
        "description": "Network with all features enabled",
        "selfLink": "https://www.googleapis.com/compute/v1/projects/comprehensive-project/global/networks/full-feature-network",
        "autoCreateSubnetworks": False,
        "creationTimestamp": "2023-05-01T15:30:00.000-07:00",
        "routingConfig": {"routingMode": "GLOBAL"},
        "subnetworks": [
            "https://www.googleapis.com/compute/v1/projects/comprehensive-project/regions/us-central1/subnetworks/subnet1"
        ],
        "IPv4Range": "10.0.0.0/8",
        "gatewayIPv4": "10.0.0.1",
    }

    # Mock the GCP API calls
    mock_compute = mocker.Mock()
    mock_networks = mocker.Mock()
    mock_compute.networks.return_value = mock_networks
    mock_networks.get.return_value.execute.return_value = mock_response

    # Mock the build function
    mock_creds = mocker.Mock(spec=Credentials)
    mocker.patch("GCP.GCPServices.COMPUTE.build", return_value=mock_compute)

    # Execute the function
    result = gcp_compute_network_get_command(mock_creds, args)

    # Verify complete response is returned
    assert result.outputs == mock_response
    assert result.outputs["autoCreateSubnetworks"] is False
    assert result.outputs["routingConfig"]["routingMode"] == "GLOBAL"
    assert result.outputs["IPv4Range"] == "10.0.0.0/8"
    assert result.outputs["gatewayIPv4"] == "10.0.0.1"


def test_gcp_compute_network_get_command_different_project_networks(mocker):
    """
    Given: Different project and network combinations
    When: gcp_compute_network_get_command is called with various project/network pairs
    Then: The function should handle different combinations correctly
    """
    from GCP import gcp_compute_network_get_command

    test_cases = [
        ("project-alpha", "vpc-alpha"),
        ("project-beta", "shared-vpc"),
        ("project-gamma", "legacy-network"),
    ]

    for project_id, network_name in test_cases:
        # Mock arguments
        args = {"project_id": project_id, "network": network_name}

        # Mock API response
        mock_response = {
            "id": f"{hash(network_name) % 10000000000000000000}",
            "name": network_name,
            "kind": "compute#network",
            "description": f"Network {network_name} in project {project_id}",
        }

        # Mock the GCP API calls
        mock_compute = mocker.Mock()
        mock_networks = mocker.Mock()
        mock_compute.networks.return_value = mock_networks
        mock_networks.get.return_value.execute.return_value = mock_response

        # Mock the build function
        mock_creds = mocker.Mock(spec=Credentials)
        mocker.patch("GCP.GCPServices.COMPUTE.build", return_value=mock_compute)

        # Execute the function
        result = gcp_compute_network_get_command(mock_creds, args)

        # Verify API call parameters
        mock_networks.get.assert_called_with(project=project_id, network=network_name)

        # Verify outputs
        assert result.outputs["name"] == network_name
        assert network_name in result.outputs["description"]


def test_gcp_compute_network_get_command_special_network_names(mocker):
    """
    Given: Network names with special characters or patterns
    When: gcp_compute_network_get_command is called
    Then: The function should handle special network names correctly
    """
    from GCP import gcp_compute_network_get_command

    # Mock arguments with special network name
    args = {"project_id": "test-project-special", "network": "vpc-with-hyphens-123"}

    # Mock API response
    mock_response = {
        "id": "7777888899990000111",
        "name": "vpc-with-hyphens-123",
        "kind": "compute#network",
        "description": "Network with hyphens and numbers",
    }

    # Mock the GCP API calls
    mock_compute = mocker.Mock()
    mock_networks = mocker.Mock()
    mock_compute.networks.return_value = mock_networks
    mock_networks.get.return_value.execute.return_value = mock_response

    # Mock the build function
    mock_creds = mocker.Mock(spec=Credentials)
    mocker.patch("GCP.GCPServices.COMPUTE.build", return_value=mock_compute)
    mock_table = mocker.patch("GCP.tableToMarkdown", return_value="Special network table")

    # Execute the function
    result = gcp_compute_network_get_command(mock_creds, args)

    # Verify network name is handled correctly in table title
    mock_table.assert_called_once()
    table_title = mock_table.call_args[0][0]
    assert table_title == "GCP network vpc-with-hyphens-123"

    assert result.outputs["name"] == "vpc-with-hyphens-123"


def test_gcp_compute_network_get_command_data_res_structure(mocker):
    """
    Given: A network API response with various fields
    When: gcp_compute_network_get_command is called
    Then: The data_res structure should only contain name and id fields
    """
    from GCP import gcp_compute_network_get_command

    # Mock arguments
    args = {"project_id": "test-project", "network": "filtered-network"}

    # Mock API response with extra fields that shouldn't be in data_res
    mock_response = {
        "id": "8888999900001111222",
        "name": "filtered-network",
        "kind": "Should not be in data_res",
        "description": "Should not be in data_res",
        "selfLink": "Should not be in data_res",
        "autoCreateSubnetworks": "Should not be in data_res",
        "extraField": "Should not be in data_res",
    }

    # Mock the GCP API calls
    mock_compute = mocker.Mock()
    mock_networks = mocker.Mock()
    mock_compute.networks.return_value = mock_networks
    mock_networks.get.return_value.execute.return_value = mock_response

    # Mock the build function
    mock_creds = mocker.Mock(spec=Credentials)
    mocker.patch("GCP.GCPServices.COMPUTE.build", return_value=mock_compute)
    mock_table = mocker.patch("GCP.tableToMarkdown", return_value="Filtered data table")

    # Execute the function
    gcp_compute_network_get_command(mock_creds, args)

    # Verify tableToMarkdown was called with filtered data_res
    mock_table.assert_called_once()


# gcp_compute_image_get
def test_gcp_compute_image_get_basic_success(mocker):
    """
    Given: Valid credentials and basic arguments for getting an image
    When: gcp_compute_image_get is called
    Then: The function should return image details with correct outputs
    """
    from GCP import gcp_compute_image_get

    # Mock arguments
    args = {"project_id": "test-project", "image": "ubuntu-2004-focal-v20230724"}

    # Mock API response
    mock_response = {
        "id": "1234567890123456789",
        "name": "ubuntu-2004-focal-v20230724",
        "kind": "compute#image",
        "description": "Canonical, Ubuntu, 20.04 LTS, amd64 focal image built on 2023-07-24",
        "selfLink": "https://www.googleapis.com/compute/v1/projects/test-project/global/images/ubuntu-2004-focal-v20230724",
        "family": "ubuntu-2004-lts",
        "status": "READY",
        "creationTimestamp": "2023-07-24T10:00:00.000-07:00",
        "diskSizeGb": "10",
        "archiveSizeBytes": "1073741824",
    }

    # Mock the GCP API calls
    mock_compute = mocker.Mock()
    mock_images = mocker.Mock()
    mock_compute.images.return_value = mock_images
    mock_images.get.return_value.execute.return_value = mock_response

    # Mock the build function
    mock_creds = mocker.Mock(spec=Credentials)
    mocker.patch("GCP.GCPServices.COMPUTE.build", return_value=mock_compute)

    # Execute the function
    result = gcp_compute_image_get(mock_creds, args)

    # Verify API call parameters
    mock_images.get.assert_called_once_with(project="test-project", image="ubuntu-2004-focal-v20230724")

    # Verify outputs structure
    assert result.outputs_prefix == "GCP.Compute.Images"
    assert result.outputs_key_field == "id"
    assert result.outputs == mock_response


def test_gcp_compute_image_get_minimal_response(mocker):
    """
    Given: API response with minimal fields (some optional fields missing)
    When: gcp_compute_image_get is called
    Then: The function should handle missing optional fields gracefully
    """
    from GCP import gcp_compute_image_get

    # Mock arguments
    args = {"project_id": "test-project", "image": "minimal-image"}

    # Mock API response with minimal fields
    mock_response = {
        "id": "9876543210987654321",
        "name": "minimal-image",
        "kind": "compute#image",
        # Missing: description, selfLink, family, status, creationTimestamp, diskSizeGb
    }

    # Mock the GCP API calls
    mock_compute = mocker.Mock()
    mock_images = mocker.Mock()
    mock_compute.images.return_value = mock_images
    mock_images.get.return_value.execute.return_value = mock_response

    # Mock the build function
    mock_creds = mocker.Mock(spec=Credentials)
    mocker.patch("GCP.GCPServices.COMPUTE.build", return_value=mock_compute)

    # Execute the function
    result = gcp_compute_image_get(mock_creds, args)

    # Verify API call
    mock_images.get.assert_called_once_with(project="test-project", image="minimal-image")

    # Verify outputs handle missing fields
    assert result.outputs == mock_response
    assert result.outputs["id"] == "9876543210987654321"
    assert result.outputs["name"] == "minimal-image"
    assert "description" not in result.outputs
    assert "selfLink" not in result.outputs


def test_gcp_compute_image_get_table_generation(mocker):
    """
    Given: Valid image data
    When: gcp_compute_image_get is called
    Then: The function should generate readable output table with correct headers and data
    """
    from GCP import gcp_compute_image_get

    # Mock arguments
    args = {"project_id": "test-project", "image": "centos-7-v20230724"}

    # Mock API response
    mock_response = {
        "id": "5555666677778888999",
        "name": "centos-7-v20230724",
        "kind": "compute#image",
        "description": "CentOS 7 image",
        "family": "centos-7",
        "status": "READY",
    }

    # Mock the GCP API calls
    mock_compute = mocker.Mock()
    mock_images = mocker.Mock()
    mock_compute.images.return_value = mock_images
    mock_images.get.return_value.execute.return_value = mock_response

    # Mock the build function
    mock_creds = mocker.Mock(spec=Credentials)
    mocker.patch("GCP.GCPServices.COMPUTE.build", return_value=mock_compute)
    mock_table = mocker.patch("GCP.tableToMarkdown", return_value="Generated table output")

    # Execute the function
    result = gcp_compute_image_get(mock_creds, args)

    # Verify tableToMarkdown was called with correct parameters
    mock_table.assert_called_once()
    table_call_args = mock_table.call_args

    # Check table title
    assert table_call_args[0][0] == "GCP image centos-7-v20230724"

    # Check table data
    table_data = table_call_args[0][1]
    assert table_data["name"] == "centos-7-v20230724"
    assert table_data["id"] == "5555666677778888999"

    # Check headers
    expected_headers = ["id", "name", "creationTimestamp", "description"]
    assert table_call_args[1]["headers"] == expected_headers

    # Check other parameters
    assert table_call_args[1]["removeNull"] is True

    # Verify readable output uses table result
    assert result.readable_output == "Generated table output"


def test_gcp_compute_image_get_none_values_handling(mocker):
    """
    Given: API response with None values for some fields
    When: gcp_compute_image_get is called
    Then: The function should handle None values correctly in data_res
    """
    from GCP import gcp_compute_image_get

    # Mock arguments
    args = {"project_id": "test-project", "image": "image-with-nulls"}

    # Mock API response with None values
    mock_response = {
        "id": None,
        "name": "image-with-nulls",
        "kind": "compute#image",
        "description": None,
        "status": "READY",
    }

    # Mock the GCP API calls
    mock_compute = mocker.Mock()
    mock_images = mocker.Mock()
    mock_compute.images.return_value = mock_images
    mock_images.get.return_value.execute.return_value = mock_response

    # Mock the build function and table generation
    mock_creds = mocker.Mock(spec=Credentials)
    mocker.patch("GCP.GCPServices.COMPUTE.build", return_value=mock_compute)
    mock_table = mocker.patch("GCP.tableToMarkdown", return_value="Generated table")

    # Execute the function
    result = gcp_compute_image_get(mock_creds, args)

    # Verify table generation handles None values
    mock_table.assert_called_once()
    table_data = mock_table.call_args[0][1]

    assert table_data["name"] == "image-with-nulls"
    assert table_data["id"] is None

    # Verify removeNull parameter is set to handle None values
    assert mock_table.call_args[1]["removeNull"] is True

    assert result.readable_output == "Generated table"
    assert result.outputs == mock_response


def test_gcp_compute_image_get_complete_response(mocker):
    """
    Given: API response with all possible fields populated
    When: gcp_compute_image_get is called
    Then: The function should handle complete response correctly
    """
    from GCP import gcp_compute_image_get

    # Mock arguments
    args = {"project_id": "comprehensive-project", "image": "full-feature-image"}

    # Mock API response with all fields
    mock_response = {
        "id": "1111222233334444555",
        "name": "full-feature-image",
        "kind": "compute#image",
        "description": "Comprehensive image with all features",
        "selfLink": "https://www.googleapis.com/compute/v1/projects/comprehensive-project/global/images/full-feature-image",
        "family": "custom-family",
        "status": "READY",
        "creationTimestamp": "2023-08-01T12:00:00.000-07:00",
        "diskSizeGb": "20",
        "archiveSizeBytes": "2147483648",
        "licenses": ["https://www.googleapis.com/compute/v1/projects/vm-options/global/licenses/enable-vmx"],
        "sourceType": "RAW",
        "deprecated": {"state": "ACTIVE"},
    }

    # Mock the GCP API calls
    mock_compute = mocker.Mock()
    mock_images = mocker.Mock()
    mock_compute.images.return_value = mock_images
    mock_images.get.return_value.execute.return_value = mock_response

    # Mock the build function
    mock_creds = mocker.Mock(spec=Credentials)
    mocker.patch("GCP.GCPServices.COMPUTE.build", return_value=mock_compute)

    # Execute the function
    result = gcp_compute_image_get(mock_creds, args)

    # Verify complete response is returned
    assert result.outputs == mock_response
    assert result.outputs["family"] == "custom-family"
    assert result.outputs["diskSizeGb"] == "20"
    assert result.outputs["archiveSizeBytes"] == "2147483648"
    assert result.outputs["sourceType"] == "RAW"
    assert result.outputs["deprecated"]["state"] == "ACTIVE"


def test_gcp_compute_image_get_different_project_images(mocker):
    """
    Given: Different project and image combinations
    When: gcp_compute_image_get is called with various project/image pairs
    Then: The function should handle different combinations correctly
    """
    from GCP import gcp_compute_image_get

    test_cases = [
        ("project-alpha", "debian-11-bullseye-v20230724"),
        ("project-beta", "windows-server-2019-dc-v20230724"),
        ("project-gamma", "ubuntu-minimal-2204-jammy-v20230724"),
    ]

    for project_id, image_name in test_cases:
        # Mock arguments
        args = {"project_id": project_id, "image": image_name}

        # Mock API response
        mock_response = {
            "id": f"{hash(image_name) % 10000000000000000000}",
            "name": image_name,
            "kind": "compute#image",
            "description": f"Image {image_name} in project {project_id}",
        }

        # Mock the GCP API calls
        mock_compute = mocker.Mock()
        mock_images = mocker.Mock()
        mock_compute.images.return_value = mock_images
        mock_images.get.return_value.execute.return_value = mock_response

        # Mock the build function
        mock_creds = mocker.Mock(spec=Credentials)
        mocker.patch("GCP.GCPServices.COMPUTE.build", return_value=mock_compute)

        # Execute the function
        result = gcp_compute_image_get(mock_creds, args)

        # Verify API call parameters
        mock_images.get.assert_called_with(project=project_id, image=image_name)

        # Verify outputs
        assert result.outputs["name"] == image_name
        assert image_name in result.outputs["description"]


def test_gcp_compute_image_get_special_image_names(mocker):
    """
    Given: Image names with special characters or patterns
    When: gcp_compute_image_get is called
    Then: The function should handle special image names correctly
    """
    from GCP import gcp_compute_image_get

    # Mock arguments with special image name
    args = {"project_id": "test-project-special", "image": "custom-image-with-hyphens-v1-2-3"}

    # Mock API response
    mock_response = {
        "id": "7777888899990000111",
        "name": "custom-image-with-hyphens-v1-2-3",
        "kind": "compute#image",
        "description": "Custom image with hyphens and version numbers",
    }

    # Mock the GCP API calls
    mock_compute = mocker.Mock()
    mock_images = mocker.Mock()
    mock_compute.images.return_value = mock_images
    mock_images.get.return_value.execute.return_value = mock_response

    # Mock the build function
    mock_creds = mocker.Mock(spec=Credentials)
    mocker.patch("GCP.GCPServices.COMPUTE.build", return_value=mock_compute)
    mock_table = mocker.patch("GCP.tableToMarkdown", return_value="Special image table")

    # Execute the function
    result = gcp_compute_image_get(mock_creds, args)

    # Verify image name is handled correctly in table title
    mock_table.assert_called_once()
    table_title = mock_table.call_args[0][0]
    assert table_title == "GCP image custom-image-with-hyphens-v1-2-3"

    assert result.outputs["name"] == "custom-image-with-hyphens-v1-2-3"


# gcp_compute_region_get
def test_gcp_compute_region_get_success(mocker):
    """
    Given: Valid credentials and region retrieval arguments
    When: gcp_compute_region_get is called with proper project_id and region
    Then: The function should return correct CommandResults with region data and verify API calls
    """
    from GCP import gcp_compute_region_get
    from GCP import GCPServices

    mock_creds = mocker.Mock()
    mock_compute = mocker.Mock()
    mock_regions = mocker.Mock()
    mock_get = mocker.Mock()

    mock_response = {
        "id": "12345",
        "name": "us-central1",
        "status": "UP",
        "description": "Test region",
        "zones": ["us-central1-a", "us-central1-b"],
    }

    mock_get.execute.return_value = mock_response
    mock_regions.get.return_value = mock_get
    mock_compute.regions.return_value = mock_regions

    mocker.patch.object(GCPServices.COMPUTE, "build", return_value=mock_compute)

    args = {"project_id": "test-project", "region": "us-central1"}

    result = gcp_compute_region_get(mock_creds, args)

    assert result.outputs_prefix == "GCP.Compute.Regions"
    assert result.outputs_key_field == "id"
    assert result.outputs == mock_response
    assert "us-central1" in result.readable_output
    assert "12345" in result.readable_output

    mock_regions.get.assert_called_once_with(project="test-project", region="us-central1")


def test_gcp_compute_region_get_minimal_response(mocker):
    """
    Given: A mocked environment where the Google Compute API is set to return
           a minimal, successful response for a specific region.
    When: gcp_compute_region_get is called with valid project ID and region name ("europe-west1").
    Then: The result's structured output must match the mocked API response,
          and the readable output must contain both the region name and its ID.
    """
    from GCP import GCPServices
    from GCP import gcp_compute_region_get

    mock_creds = mocker.Mock()
    mock_compute = mocker.Mock()
    mock_regions = mocker.Mock()
    mock_get = mocker.Mock()

    mock_response = {"id": "67890", "name": "europe-west1"}

    mock_get.execute.return_value = mock_response
    mock_regions.get.return_value = mock_get
    mock_compute.regions.return_value = mock_regions

    mocker.patch.object(GCPServices.COMPUTE, "build", return_value=mock_compute)

    args = {"project_id": "minimal-project", "region": "europe-west1"}

    result = gcp_compute_region_get(mock_creds, args)

    assert result.outputs == mock_response
    assert "europe-west1" in result.readable_output
    assert "67890" in result.readable_output


def test_gcp_compute_region_get_empty_args(mocker):
    """
    Given: A mocked API environment configured to return a response with a status of "DOWN".
    When: gcp_compute_region_get is called with explicitly set empty arguments (project_id=None, region=None).
    Then: The function should call the API's get method with None values for project and region,
          and return the mocked response data.
    """
    from GCP import GCPServices
    from GCP import gcp_compute_region_get

    mock_creds = mocker.Mock()
    mock_compute = mocker.Mock()
    mock_regions = mocker.Mock()
    mock_get = mocker.Mock()

    mock_response = {"id": "11111", "name": None, "status": "DOWN"}

    mock_get.execute.return_value = mock_response
    mock_regions.get.return_value = mock_get
    mock_compute.regions.return_value = mock_regions

    mocker.patch.object(GCPServices.COMPUTE, "build", return_value=mock_compute)

    args = {"project_id": None, "region": None}

    result = gcp_compute_region_get(mock_creds, args)

    mock_regions.get.assert_called_once_with(project=None, region=None)
    assert result.outputs == mock_response


def test_gcp_compute_region_get_api_exception(mocker):
    """
    Given: A mocked API environment configured to raise a generic Exception (API Error).
    When: gcp_compute_region_get is called with arguments that would trigger the API call.
    Then: The function call should raise the expected Exception with the matching error message ("API Error").
    """
    from GCP import GCPServices
    from GCP import gcp_compute_region_get

    mock_creds = mocker.Mock()
    mock_compute = mocker.Mock()
    mock_regions = mocker.Mock()
    mock_get = mocker.Mock()

    mock_get.execute.side_effect = Exception("API Error")
    mock_regions.get.return_value = mock_get
    mock_compute.regions.return_value = mock_regions

    mocker.patch.object(GCPServices.COMPUTE, "build", return_value=mock_compute)

    args = {"project_id": "error-project", "region": "invalid-region"}

    with pytest.raises(Exception, match="API Error"):
        gcp_compute_region_get(mock_creds, args)


def test_gcp_compute_region_get_all_status_values(mocker):
    """
    Given: A mocked API environment where the region API call is configured to return a region with a "DOWN" status.
    When: gcp_compute_region_get is called for the region "asia-east1".
    Then: The result's structured output must correctly show the "DOWN" status, and the readable output must also reflect the
    "DOWN" status.
    """
    from GCP import GCPServices
    from GCP import gcp_compute_region_get

    mock_creds = mocker.Mock()
    mock_compute = mocker.Mock()
    mock_regions = mocker.Mock()
    mock_get = mocker.Mock()

    mock_response = {"id": "22222", "name": "asia-east1", "status": "DOWN"}

    mock_get.execute.return_value = mock_response
    mock_regions.get.return_value = mock_get
    mock_compute.regions.return_value = mock_regions

    mocker.patch.object(GCPServices.COMPUTE, "build", return_value=mock_compute)

    args = {"project_id": "status-project", "region": "asia-east1"}

    result = gcp_compute_region_get(mock_creds, args)

    assert result.outputs["status"] == "DOWN"
    assert "DOWN" in result.readable_output


def test_gcp_compute_region_get_missing_keys_args(mocker):
    """
    Given: A mocked API environment where no project_id or region arguments are provided in the args dictionary.
    When: gcp_compute_region_get is called with empty arguments.
    Then: The function should handle missing keys gracefully, call the API with None values, and return the mock response.
    """
    from GCP import GCPServices
    from GCP import gcp_compute_region_get

    mock_creds = mocker.Mock()
    mock_compute = mocker.Mock()
    mock_regions = mocker.Mock()
    mock_get = mocker.Mock()

    mock_response = {"id": "33333", "name": "us-west1", "status": "UP"}

    mock_get.execute.return_value = mock_response
    mock_regions.get.return_value = mock_get
    mock_compute.regions.return_value = mock_regions

    mocker.patch.object(GCPServices.COMPUTE, "build", return_value=mock_compute)

    args = {}

    result = gcp_compute_region_get(mock_creds, args)

    mock_regions.get.assert_called_once_with(project=None, region=None)
    assert result.outputs == mock_response


# gcp_compute_instance_group_get
class TestGCPComputeInstanceGroupGet:
    def test_gcp_compute_instance_group_get_success(self, mocker):
        """
        Given: A mocked GCP Compute API environment with instance group data.
        When: gcp_compute_instance_group_get is called with valid project_id, instance_group, and zone arguments.
        Then: The function should successfully retrieve the instance group, return the correct outputs and readable output,
        and call the API with the expected parameters.
        """
        from GCP import GCPServices
        from GCP import gcp_compute_instance_group_get

        mock_creds = mocker.Mock()
        mock_compute = mocker.Mock()
        mock_instance_groups = mocker.Mock()
        mock_get = mocker.Mock()

        mock_response = {
            "id": "123456789",
            "name": "test-instance-group",
            "zone": "https://www.googleapis.com/compute/v1/projects/test-project/zones/us-central1-a",
            "network": "https://www.googleapis.com/compute/v1/projects/test-project/global/networks/default",
        }

        mock_get.execute.return_value = mock_response
        mock_instance_groups.get.return_value = mock_get
        mock_compute.instanceGroups.return_value = mock_instance_groups

        mocker.patch.object(GCPServices.COMPUTE, "build", return_value=mock_compute)
        mocker.patch("GCP.tableToMarkdown", return_value="Mocked table output")

        args = {"project_id": "test-project", "instance_group": "test-instance-group", "zone": "us-central1-a"}

        result = gcp_compute_instance_group_get(mock_creds, args)

        assert result.outputs_prefix == "GCP.Compute.InstanceGroups"
        assert result.outputs_key_field == "id"
        assert result.outputs == mock_response
        assert result.readable_output == "Mocked table output"

        mock_instance_groups.get.assert_called_once_with(
            project="test-project", zone="us-central1-a", instanceGroup="test-instance-group"
        )

    def test_gcp_compute_instance_group_get_minimal_response(self, mocker):
        """
        Given: A mocked API environment configured to return a minimal Instance Group response.
        When: gcp_compute_instance_group_get is called with a project, instanceGroup name, and zone.
        Then: The function should return the correct minimal Instance Group data in the structured output and
        the expected readable output.
        """
        from GCP import GCPServices
        from GCP import gcp_compute_instance_group_get

        mock_creds = mocker.Mock()
        mock_compute = mocker.Mock()
        mock_instance_groups = mocker.Mock()
        mock_get = mocker.Mock()

        mock_response = {"id": "987654321", "name": "minimal-group"}

        mock_get.execute.return_value = mock_response
        mock_instance_groups.get.return_value = mock_get
        mock_compute.instanceGroups.return_value = mock_instance_groups

        mocker.patch.object(GCPServices.COMPUTE, "build", return_value=mock_compute)
        mocker.patch("GCP.tableToMarkdown", return_value="Minimal table output")

        args = {"project_id": "test-project", "instanceGroup": "minimal-group", "zone": "us-west1-b"}

        result = gcp_compute_instance_group_get(mock_creds, args)

        assert result.outputs == mock_response
        assert result.readable_output == "Minimal table output"

    def test_gcp_compute_instance_group_get_empty_response(self, mocker):
        """
        Given: A mocked API environment configured to return an empty Instance Group response.
        When: gcp_compute_instance_group_get is called with a project, instanceGroup name, and zone.
        Then: The function should handle the empty response gracefully and return empty outputs with the expected
        readable output.
        """
        from GCP import GCPServices
        from GCP import gcp_compute_instance_group_get

        mock_creds = mocker.Mock()
        mock_compute = mocker.Mock()
        mock_instance_groups = mocker.Mock()
        mock_get = mocker.Mock()

        mock_response = {}

        mock_get.execute.return_value = mock_response
        mock_instance_groups.get.return_value = mock_get
        mock_compute.instanceGroups.return_value = mock_instance_groups

        mocker.patch.object(GCPServices.COMPUTE, "build", return_value=mock_compute)
        mocker.patch("GCP.tableToMarkdown", return_value="Empty table output")

        args = {"project_id": "empty-project", "instanceGroup": "empty-group", "zone": "us-east1-a"}

        result = gcp_compute_instance_group_get(mock_creds, args)

        assert result.outputs == {}
        assert result.readable_output == "Empty table output"

    def test_gcp_compute_instance_group_get_missing_args(self, mocker):
        """
        Given: A mocked API environment and missing required parameters (None values for project_id,
        instanceGroup, and zone).
        When: gcp_compute_instance_group_get is called with None values for required arguments.
        Then: The function should raise an exception indicating missing required parameters.
        """
        from GCP import GCPServices
        from GCP import gcp_compute_instance_group_get

        mock_creds = mocker.Mock()
        mock_compute = mocker.Mock()
        mock_instance_groups = mocker.Mock()
        mock_get = mocker.Mock()

        mock_get.execute.side_effect = Exception("Missing required parameters")
        mock_instance_groups.get.return_value = mock_get
        mock_compute.instanceGroups.return_value = mock_instance_groups

        mocker.patch.object(GCPServices.COMPUTE, "build", return_value=mock_compute)

        args = {"project_id": None, "instanceGroup": None, "zone": None}

        with pytest.raises(Exception, match="Missing required parameters"):
            gcp_compute_instance_group_get(mock_creds, args)

    def test_gcp_compute_instance_group_get_api_error(self, mocker):
        """
        Given: A mocked API environment where the API call fails with an exception.
        When: gcp_compute_instance_group_get is called with valid arguments but the API returns an error.
        Then: The function should raise an exception with the appropriate error message.
        """
        from GCP import GCPServices
        from GCP import gcp_compute_instance_group_get

        mock_creds = mocker.Mock()
        mock_compute = mocker.Mock()
        mock_instance_groups = mocker.Mock()
        mock_get = mocker.Mock()

        mock_get.execute.side_effect = Exception("Instance group not found")
        mock_instance_groups.get.return_value = mock_get
        mock_compute.instanceGroups.return_value = mock_instance_groups

        mocker.patch.object(GCPServices.COMPUTE, "build", return_value=mock_compute)

        args = {"project_id": "test-project", "instanceGroup": "nonexistent-group", "zone": "us-central1-a"}

        with pytest.raises(Exception, match="Instance group not found"):
            gcp_compute_instance_group_get(mock_creds, args)


# gcp_compute_network_insert
class TestGCPComputeNetworkInsert:
    def test_gcp_compute_network_insert_minimal_required_args(self, mocker):
        """
        Given: A mocked GCP Compute service environment with minimal required arguments.
        When: gcp_compute_network_insert is called with only name and project_id.
        Then: The function should create a network with default autoCreateSubnetworks=True and return operation details.
        """
        from GCP import GCPServices
        from GCP import gcp_compute_network_insert

        mock_creds = mocker.Mock()
        mock_compute = mocker.Mock()
        mock_networks = mocker.Mock()
        mock_insert = mocker.Mock()

        mock_compute.networks.return_value = mock_networks
        mock_networks.insert.return_value = mock_insert
        mock_insert.execute.return_value = {
            "status": "PENDING",
            "kind": "compute#operation",
            "name": "operation-123",
            "id": "123456789",
            "progress": 0,
            "operationType": "insert",
        }

        mocker.patch.object(GCPServices.COMPUTE, "build", return_value=mock_compute)

        args = {"name": "test-network", "project_id": "test-project"}

        result = gcp_compute_network_insert(mock_creds, args)

        expected_config = {"name": "test-network", "autoCreateSubnetworks": True}

        mock_networks.insert.assert_called_once_with(project="test-project", body=expected_config)
        assert result.outputs_prefix == "GCP.Compute.Operations"
        assert result.outputs_key_field == "id"

    def test_gcp_compute_network_insert_missing_name_raises_error(self, mocker):
        """
        Given: A mocked GCP Compute service environment with missing name argument.
        When: gcp_compute_network_insert is called without a name parameter.
        Then: The function should raise a ValueError indicating that the 'name' argument is required.
        """
        from GCP import gcp_compute_network_insert

        mock_creds = mocker.Mock()
        args = {"project_id": "test-project"}

        with pytest.raises(ValueError, match="The 'name' argument is required to create a network."):
            gcp_compute_network_insert(mock_creds, args)

    def test_gcp_compute_network_insert_empty_name_raises_error(self, mocker):
        """
        Given: A mocked GCP Compute service environment with an empty name argument.
        When: gcp_compute_network_insert is called with an empty string for the name parameter.
        Then: The function should raise a ValueError indicating that the 'name' argument is required.
        """
        from GCP import gcp_compute_network_insert

        mock_creds = mocker.Mock()
        args = {"name": "", "project_id": "test-project"}

        with pytest.raises(ValueError, match="The 'name' argument is required to create a network."):
            gcp_compute_network_insert(mock_creds, args)

    def test_gcp_compute_network_insert_with_description(self, mocker):
        """
        Given: A mocked GCP Compute service environment with name and description arguments.
        When: gcp_compute_network_insert is called with name and description parameters.
        Then: The function should create a network with the provided name and description, and verify the correct API
        call.
        """
        from GCP import GCPServices
        from GCP import gcp_compute_network_insert

        mock_creds = mocker.Mock()
        mock_compute = mocker.Mock()
        mock_networks = mocker.Mock()
        mock_insert = mocker.Mock()

        mock_compute.networks.return_value = mock_networks
        mock_networks.insert.return_value = mock_insert
        mock_insert.execute.return_value = {
            "status": "DONE",
            "kind": "compute#operation",
            "name": "operation-456",
            "id": "987654321",
        }

        mocker.patch.object(GCPServices.COMPUTE, "build", return_value=mock_compute)

        args = {"name": "Network-With-Desc", "description": "Test network description", "project_id": "test-project"}

        gcp_compute_network_insert(mock_creds, args)

        expected_config = {"name": "Network-With-Desc", "description": "Test network description", "autoCreateSubnetworks": True}

        mock_networks.insert.assert_called_once_with(project="test-project", body=expected_config)

    def test_gcp_compute_network_insert_auto_create_subnets_false_string(self, mocker):
        """
        Given: A mocked GCP Compute service environment with a string 'false' value for auto_create_sub_networks.
        When: gcp_compute_network_insert is called with auto_create_sub_networks set to the string "false".
        Then: The function should create a network with auto_create_sub_networks converted to boolean False, and
        verify the correct API call.
        """
        from GCP import GCPServices
        from GCP import gcp_compute_network_insert

        mock_creds = mocker.Mock()
        mock_compute = mocker.Mock()
        mock_networks = mocker.Mock()
        mock_insert = mocker.Mock()

        mock_compute.networks.return_value = mock_networks
        mock_networks.insert.return_value = mock_insert
        mock_insert.execute.return_value = {"status": "PENDING"}

        mocker.patch.object(GCPServices.COMPUTE, "build", return_value=mock_compute)

        args = {"name": "test-network", "auto_create_sub_networks": "false", "project_id": "test-project"}

        gcp_compute_network_insert(mock_creds, args)

        expected_config = {"name": "test-network", "autoCreateSubnetworks": False}

        mock_networks.insert.assert_called_once_with(project="test-project", body=expected_config)

    def test_gcp_compute_network_insert_auto_create_subnets_true_string(self, mocker):
        """
        Given: A mocked GCP Compute service environment with a string 'TRUE' value for autoCreateSubnetworks.
        When: gcp_compute_network_insert is called with autoCreateSubnetworks set to the string "TRUE".
        Then: The function should create a network with autoCreateSubnetworks converted to boolean True, and verify the
        correct API call.
        """
        from GCP import GCPServices
        from GCP import gcp_compute_network_insert

        mock_creds = mocker.Mock()
        mock_compute = mocker.Mock()
        mock_networks = mocker.Mock()
        mock_insert = mocker.Mock()

        mock_compute.networks.return_value = mock_networks
        mock_networks.insert.return_value = mock_insert
        mock_insert.execute.return_value = {"status": "PENDING"}

        mocker.patch.object(GCPServices.COMPUTE, "build", return_value=mock_compute)

        args = {"name": "test-network", "autoCreateSubnetworks": "TRUE", "project_id": "test-project"}

        gcp_compute_network_insert(mock_creds, args)

        expected_config = {"name": "test-network", "autoCreateSubnetworks": True}

        mock_networks.insert.assert_called_once_with(project="test-project", body=expected_config)

    def test_gcp_compute_network_insert_auto_create_subnets_boolean_false(self, mocker):
        """
        Given: A mocked GCP Compute service environment with a boolean False value for auto_create_sub_networks.
        When: gcp_compute_network_insert is called with auto_create_sub_networks set to boolean False.
        Then: The function should create a network with auto_create_sub_networks as False, and verify the correct API call.
        """
        from GCP import GCPServices
        from GCP import gcp_compute_network_insert

        mock_creds = mocker.Mock()
        mock_compute = mocker.Mock()
        mock_networks = mocker.Mock()
        mock_insert = mocker.Mock()

        mock_compute.networks.return_value = mock_networks
        mock_networks.insert.return_value = mock_insert
        mock_insert.execute.return_value = {"status": "PENDING"}

        mocker.patch.object(GCPServices.COMPUTE, "build", return_value=mock_compute)

        args = {"name": "test-network", "auto_create_sub_networks": False, "project_id": "test-project"}

        gcp_compute_network_insert(mock_creds, args)

        expected_config = {"name": "test-network", "autoCreateSubnetworks": False}

        mock_networks.insert.assert_called_once_with(project="test-project", body=expected_config)

    def test_gcp_compute_network_insert_routing_config_regional(self, mocker):
        """
        Given: A mocked GCP Compute service environment with routing configuration set to REGIONAL mode.
        When: gcp_compute_network_insert is called with routing_config_routing_mode set to "REGIONAL".
        Then: The function should create a network with REGIONAL routing mode, and verify the correct API call.
        """
        from GCP import GCPServices
        from GCP import gcp_compute_network_insert

        mock_creds = mocker.Mock()
        mock_compute = mocker.Mock()
        mock_networks = mocker.Mock()
        mock_insert = mocker.Mock()

        mock_compute.networks.return_value = mock_networks
        mock_networks.insert.return_value = mock_insert
        mock_insert.execute.return_value = {"status": "PENDING"}

        mocker.patch.object(GCPServices.COMPUTE, "build", return_value=mock_compute)

        args = {"name": "test-network", "routing_config_routing_mode": "REGIONAL", "project_id": "test-project"}

        gcp_compute_network_insert(mock_creds, args)

        expected_config = {"name": "test-network", "autoCreateSubnetworks": True, "routingConfig": {"routingMode": "REGIONAL"}}

        mock_networks.insert.assert_called_once_with(project="test-project", body=expected_config)

    def test_gcp_compute_network_insert_routing_config_global(self, mocker):
        """
        Given: A mocked GCP Compute service environment with routing mode set to GLOBAL.
        When: gcp_compute_network_insert is called with routing_config_routing_mode set to "GLOBAL".
        Then: The function should create a network with GLOBAL routing mode configuration, and verify the correct API call.
        """
        from GCP import GCPServices
        from GCP import gcp_compute_network_insert

        mock_creds = mocker.Mock()
        mock_compute = mocker.Mock()
        mock_networks = mocker.Mock()
        mock_insert = mocker.Mock()

        mock_compute.networks.return_value = mock_networks
        mock_networks.insert.return_value = mock_insert
        mock_insert.execute.return_value = {"status": "PENDING"}

        mocker.patch.object(GCPServices.COMPUTE, "build", return_value=mock_compute)

        args = {"name": "test-network", "routing_config_routing_mode": "GLOBAL", "project_id": "test-project"}

        gcp_compute_network_insert(mock_creds, args)

        expected_config = {"name": "test-network", "autoCreateSubnetworks": True, "routingConfig": {"routingMode": "GLOBAL"}}

        mock_networks.insert.assert_called_once_with(project="test-project", body=expected_config)

    def test_gcp_compute_network_insert_all_options(self, mocker):
        """
        Given: A mocked GCP Compute service environment with all network configuration options specified.
        When: gcp_compute_network_insert is called with name, description, auto_create_sub_networks set to "false", and
        routing_config_routing_mode set to "GLOBAL".
        Then: The function should create a network with all specified configurations, verify the correct API call with
        proper parameter conversion, and return operation details including progress.
        """
        from GCP import GCPServices
        from GCP import gcp_compute_network_insert

        mock_creds = mocker.Mock()
        mock_compute = mocker.Mock()
        mock_networks = mocker.Mock()
        mock_insert = mocker.Mock()

        mock_compute.networks.return_value = mock_networks
        mock_networks.insert.return_value = mock_insert
        mock_insert.execute.return_value = {
            "status": "RUNNING",
            "kind": "compute#operation",
            "name": "operation-full",
            "id": "555666777",
            "progress": 50,
            "operationType": "insert",
        }

        mocker.patch.object(GCPServices.COMPUTE, "build", return_value=mock_compute)

        args = {
            "name": "FULL-Test-Network",
            "description": "Complete test network",
            "auto_create_sub_networks": "false",
            "routing_config_routing_mode": "GLOBAL",
            "project_id": "full-test-project",
        }

        result = gcp_compute_network_insert(mock_creds, args)

        expected_config = {
            "name": "FULL-Test-Network",
            "description": "Complete test network",
            "autoCreateSubnetworks": False,
            "routingConfig": {"routingMode": "GLOBAL"},
        }

        mock_networks.insert.assert_called_once_with(project="full-test-project", body=expected_config)
        assert "RUNNING" in result.readable_output
        assert result.outputs["progress"] == 50

    def test_gcp_compute_network_insert_response_with_missing_fields(self, mocker):
        """
        Given: A mocked GCP Compute service environment where the API response contains only some fields.
        When: gcp_compute_network_insert is called and the response has missing optional fields like 'kind'.
        Then: The function should handle the partial response gracefully, return available fields in outputs, and ensure
        missing fields are either absent or None without causing errors.
        """
        from GCP import gcp_compute_network_insert
        from GCP import GCPServices

        mock_creds = mocker.Mock()
        mock_compute = mocker.Mock()
        mock_networks = mocker.Mock()
        mock_insert = mocker.Mock()

        mock_compute.networks.return_value = mock_networks
        mock_networks.insert.return_value = mock_insert
        mock_insert.execute.return_value = {"status": "DONE", "id": "123"}

        mocker.patch.object(GCPServices.COMPUTE, "build", return_value=mock_compute)

        args = {"name": "test-network", "project_id": "test-project"}

        result = gcp_compute_network_insert(mock_creds, args)

        assert result.outputs["status"] == "DONE"
        assert result.outputs["id"] == "123"
        assert "kind" not in result.outputs or result.outputs["kind"] is None


# gcp_compute_networks_list


class TestGCPComputeNetworksList:
    def test_gcp_compute_networks_list_default_limit(self, mocker):
        """
        Given: A mocked API environment configured to return a single network item.
        When: gcp_compute_networks_list is called with only the project_id argument.
        Then: The function must call the underlying API with the default limit (maxResults=50) and return a list containing the
        single network item.
        """
        from GCP import gcp_compute_networks_list
        from GCP import GCPServices

        mock_creds = mocker.Mock()
        mock_compute = mocker.Mock()
        mock_networks = mocker.Mock()
        mock_list = mocker.Mock()

        mock_response = {
            "items": [{"name": "default-network", "id": "12345", "creationTimestamp": "2023-01-01T00:00:00Z", "status": "READY"}]
        }

        mock_list.execute.return_value = mock_response
        mock_networks.list.return_value = mock_list
        mock_compute.networks.return_value = mock_networks
        mocker.patch.object(GCPServices.COMPUTE, "build", return_value=mock_compute)

        args = {"project_id": "test-project"}
        result = gcp_compute_networks_list(mock_creds, args)

        mock_networks.list.assert_called_once_with(
            project="test-project", filter=None, maxResults=50, orderBy=None, pageToken=None
        )
        assert len(result.outputs["GCP.Compute.Networks(val.id && val.id == obj.id)"]) == 1

    def test_gcp_compute_networks_list_with_all_parameters(self, mocker):
        """
        Given: A mocked API environment configured to return a single network item and a next page token.
        When: gcp_compute_networks_list is called with custom values for limit, filters, order_by, and page_token.
        Then: The function must call the underlying API with all specified parameters and include the next page token and
        limit in the readable output.
        """
        from GCP import gcp_compute_networks_list
        from GCP import GCPServices

        mock_creds = mocker.Mock()
        mock_compute = mocker.Mock()
        mock_networks = mocker.Mock()
        mock_list = mocker.Mock()

        mock_response = {
            "items": [{"name": "custom-network", "id": "67890", "creationTimestamp": "2023-02-01T00:00:00Z", "status": "READY"}],
            "nextPageToken": "next-token-123",
        }

        mock_list.execute.return_value = mock_response
        mock_networks.list.return_value = mock_list
        mock_compute.networks.return_value = mock_networks
        mocker.patch.object(GCPServices.COMPUTE, "build", return_value=mock_compute)

        args = {
            "project_id": "test-project",
            "limit": "25",
            "filters": "name=custom*",
            "order_by": "name",
            "page_token": "prev-token",
        }
        result = gcp_compute_networks_list(mock_creds, args)

        mock_networks.list.assert_called_once_with(
            project="test-project", filter="name=custom*", maxResults=25, orderBy="name", pageToken="prev-token"
        )
        assert "next-token-123" in result.readable_output
        assert "limit=25" in result.readable_output

    def test_gcp_compute_networks_list_with_next_page_token(self, mocker):
        """
        Given: A mocked API environment configured to return an empty item list but containing a nextPageToken and a selfLink.
        When: gcp_compute_networks_list is called with only the project_id argument.
        Then: The function must correctly parse and store the nextPageToken and the selfLink in the CommandResults structured
        output under the global 'GCP.Compute(true)' context key.
        """
        from GCP import gcp_compute_networks_list
        from GCP import GCPServices

        mock_creds = mocker.Mock()
        mock_compute = mocker.Mock()
        mock_networks = mocker.Mock()
        mock_list = mocker.Mock()

        mock_response = {
            "items": [],
            "nextPageToken": "token-456",
            "selfLink": "https://compute.googleapis.com/compute/v1/projects/test-project/global/networks",
        }

        mock_list.execute.return_value = mock_response
        mock_networks.list.return_value = mock_list
        mock_compute.networks.return_value = mock_networks
        mocker.patch.object(GCPServices.COMPUTE, "build", return_value=mock_compute)

        args = {"project_id": "test-project"}
        result = gcp_compute_networks_list(mock_creds, args)

        assert result.outputs["GCP.Compute(true)"]["NetworksNextPageToken"] == "token-456"
        assert (
            result.outputs["GCP.Compute(true)"]["NetworksSelfLink"]
            == "https://compute.googleapis.com/compute/v1/projects/test-project/global/networks"
        )

    def test_gcp_compute_networks_list_empty_response(self, mocker):
        """
        Given: A mocked API environment where the network list call is configured to return an empty response dictionary ({}).
        When: gcp_compute_networks_list is called with the project ID.
        Then: The structured output for networks must be an empty list, and the raw response size must be zero, confirming correct
        handling of an empty API response.
        """
        from GCP import gcp_compute_networks_list
        from GCP import GCPServices

        mock_creds = mocker.Mock()
        mock_compute = mocker.Mock()
        mock_networks = mocker.Mock()
        mock_list = mocker.Mock()

        mock_response = {}

        mock_list.execute.return_value = mock_response
        mock_networks.list.return_value = mock_list
        mock_compute.networks.return_value = mock_networks
        mocker.patch.object(GCPServices.COMPUTE, "build", return_value=mock_compute)

        args = {"project_id": "test-project"}
        result = gcp_compute_networks_list(mock_creds, args)

        assert result.outputs["GCP.Compute.Networks(val.id && val.id == obj.id)"] == []
        assert len(result.raw_response) == 0

    def test_gcp_compute_networks_list_with_warning(self, mocker):
        """
        Given: A mocked API environment where the network list call is configured to return a response containing a 'warning'
        block.
        When: gcp_compute_networks_list is called with the project ID.
        Then: The function must correctly parse and store the warning block in the CommandResults structured output under the
        global 'GCP.Compute(true)' context key.
        """
        from GCP import gcp_compute_networks_list
        from GCP import GCPServices

        mock_creds = mocker.Mock()
        mock_compute = mocker.Mock()
        mock_networks = mocker.Mock()
        mock_list = mocker.Mock()

        mock_response = {"items": [], "warning": {"code": "DEPRECATED_RESOURCE_USED", "message": "Resource is deprecated"}}

        mock_list.execute.return_value = mock_response
        mock_networks.list.return_value = mock_list
        mock_compute.networks.return_value = mock_networks
        mocker.patch.object(GCPServices.COMPUTE, "build", return_value=mock_compute)

        args = {"project_id": "test-project"}
        result = gcp_compute_networks_list(mock_creds, args)

        assert result.outputs["GCP.Compute(true)"]["outputsWarning"]["code"] == "DEPRECATED_RESOURCE_USED"

    def test_gcp_compute_networks_list_partial_network_data(self, mocker):
        """
        Given: A mocked API environment configured to return a list of networks, some of which contain only partial data (e.g.,
        missing 'name' or 'status' fields).
        When: gcp_compute_networks_list is called with the project ID.
        Then: The function must correctly process the list of networks, preserving the partial data structure and asserting that
        exactly two items are present in the structured output.
        """
        from GCP import gcp_compute_networks_list
        from GCP import GCPServices

        mock_creds = mocker.Mock()
        mock_compute = mocker.Mock()
        mock_networks = mocker.Mock()
        mock_list = mocker.Mock()

        mock_response = {"items": [{"name": "partial-network", "id": "11111"}, {"id": "22222", "status": "READY"}]}

        mock_list.execute.return_value = mock_response
        mock_networks.list.return_value = mock_list
        mock_compute.networks.return_value = mock_networks
        mocker.patch.object(GCPServices.COMPUTE, "build", return_value=mock_compute)

        args = {"project_id": "test-project"}
        result = gcp_compute_networks_list(mock_creds, args)

        networks_data = result.outputs["GCP.Compute.Networks(val.id && val.id == obj.id)"]
        assert len(networks_data) == 2
        assert networks_data[0]["name"] == "partial-network"
        assert networks_data[0]["id"] == "11111"
        assert networks_data[1].get("name") is None
        assert networks_data[1]["id"] == "22222"

    def test_gcp_compute_networks_list_custom_limit_in_metadata(self, mocker):
        """
        Given: A mocked API environment configured with a next page token ("custom-token").
        When: gcp_compute_networks_list is called with a custom limit of "100" and a project ID.
        Then: The resulting readable output must correctly reflect the custom limit used and the presence of the next page token.
        """
        from GCP import gcp_compute_networks_list
        from GCP import GCPServices

        mock_creds = mocker.Mock()
        mock_compute = mocker.Mock()
        mock_networks = mocker.Mock()
        mock_list = mocker.Mock()

        mock_response = {"items": [], "nextPageToken": "custom-token"}

        mock_list.execute.return_value = mock_response
        mock_networks.list.return_value = mock_list
        mock_compute.networks.return_value = mock_networks
        mocker.patch.object(GCPServices.COMPUTE, "build", return_value=mock_compute)

        args = {"project_id": "test-project", "limit": "100"}
        result = gcp_compute_networks_list(mock_creds, args)

        assert "limit=100" in result.readable_output
        assert "custom-token" in result.readable_output
>>>>>>> 73945318
<|MERGE_RESOLUTION|>--- conflicted
+++ resolved
@@ -1727,7 +1727,6 @@
     assert result.error_type == "Connectivity Error"
 
 
-<<<<<<< HEAD
 def test_health_check_service_multiple_failures(mocker):
     """
     Given: Valid credentials but services fail with errors
@@ -1756,7 +1755,8 @@
     # Should return a list of HealthCheckError
     assert isinstance(result, list)
     assert len(result) == 2
-=======
+
+
 def test_parse_labels_valid_2_inputs():
     """
     Given: A valid labels string with multiple labels
@@ -5457,5 +5457,4 @@
         result = gcp_compute_networks_list(mock_creds, args)
 
         assert "limit=100" in result.readable_output
-        assert "custom-token" in result.readable_output
->>>>>>> 73945318
+        assert "custom-token" in result.readable_output