import json
import pytest
from google.oauth2.credentials import Credentials
from unittest.mock import MagicMock


def util_load_json(path):
    with open(path, encoding="utf-8") as f:
        return json.loads(f.read())


def test_parse_firewall_rule_valid_input():
    """
    Given: A valid firewall rule string with multiple rules
    When: parse_firewall_rule is called
    Then: The function returns a correctly parsed list of dictionaries
    """
    from GCP import parse_firewall_rule

    input_str = "ipprotocol=tcp,ports=80,443;ipprotocol=udp,ports=53"
    expected = [{"IPProtocol": "tcp", "ports": ["80", "443"]}, {"IPProtocol": "udp", "ports": ["53"]}]

    result = parse_firewall_rule(input_str)
    assert result == expected


def test_parse_firewall_rule_invalid_input():
    """
    Given: An invalid firewall rule string
    When: parse_firewall_rule is called
    Then: The function raises a ValueError with appropriate message
    """
    from GCP import parse_firewall_rule

    input_str = "invalid=format"
    with pytest.raises(ValueError) as e:
        parse_firewall_rule(input_str)

    assert "Could not parse field" in str(e.value)
    assert "Please make sure you provided like so" in str(e.value)


def test_parse_metadata_items_valid_input():
    """
    Given: A valid metadata items string with multiple items
    When: parse_metadata_items is called
    Then: The function returns a correctly parsed list of dictionaries
    """
    from GCP import parse_metadata_items

    input_str = "key=enable-oslogin,value=true;key=serial-port-enable,value=false"
    expected = [{"key": "enable-oslogin", "value": "true"}, {"key": "serial-port-enable", "value": "false"}]

    result = parse_metadata_items(input_str)
    assert result == expected


def test_parse_metadata_items_invalid_input():
    """
    Given: An invalid metadata items string
    When: parse_metadata_items is called
    Then: The function raises a ValueError with appropriate message
    """
    from GCP import parse_metadata_items

    input_str = "wrong=format"
    with pytest.raises(ValueError) as e:
        parse_metadata_items(input_str)

    assert "Could not parse field" in str(e.value)
    assert "Please make sure you provided like so: key=abc,value=123" in str(e.value)


def test_compute_firewall_patch_edge_cases(mocker):
    """
    Given: Valid credentials with empty and complex arguments for a firewall rule update
    When: compute_firewall_patch is called with boolean and list conversions
    Then: The function handles data transformations correctly and builds proper requests
    """
    from GCP import compute_firewall_patch

    # Mock credentials
    mock_creds = mocker.MagicMock()

    # Set up mocks
    mock_compute = mocker.MagicMock()
    mock_firewalls = mocker.MagicMock()
    mock_patch = mocker.MagicMock()

    mock_compute.firewalls.return_value = mock_firewalls
    mock_firewalls.patch.return_value = mock_patch
    mock_patch.execute.return_value = {"id": "operation-123", "status": "RUNNING"}

    # Mock the build function
    mocker.patch("GCP.build", return_value=mock_compute)
    mocker.patch("GCP.tableToMarkdown", return_value="mocked markdown")

    # Test case 1: Empty configuration
    empty_args = {"project_id": "test-project", "resource_name": "fw-rule"}

    compute_firewall_patch(mock_creds, empty_args)

    # Should call with empty config
    mock_firewalls.patch.assert_called_with(project="test-project", firewall="fw-rule", body={})

    # Reset mock for next test
    mock_firewalls.patch.reset_mock()

    # Test case 2: Boolean conversions and special fields
    bool_args = {
        "project_id": "test-project",
        "resource_name": "fw-rule",
        "disabled": "true",  # String boolean that should be converted
        "logConfigEnable": "false",  # Another string boolean
        "sourceTags": "single-tag",  # Single item that should become a list
        "allowed": "ipprotocol=all,ports=*",  # Special format for allowed
    }

    result = compute_firewall_patch(mock_creds, bool_args)

    # Get the body passed to patch
    called_with = mock_firewalls.patch.call_args[1]["body"]

    # Verify boolean conversions
    assert called_with["disabled"] is True
    assert called_with["logConfig"]["enable"] is False

    # Verify list conversions
    assert called_with["sourceTags"] == ["single-tag"]

    # Verify allowed rules parsing
    assert called_with["allowed"] == [{"IPProtocol": "all", "ports": ["*"]}]

    mock_firewalls.patch.assert_called_once()
    assert result.outputs_prefix == "GCP.Compute.Operations"


def test_compute_firewall_insert_basic(mocker):
    """
    Given: Minimal args for creating a firewall rule
    When: compute_firewall_insert is called
    Then: The request body contains the name and optional fields are omitted
    """
    from GCP import compute_firewall_insert

    args = {"project_id": "p1", "resource_name": "fw-1"}

    mock_creds = mocker.Mock(spec=Credentials)
    mock_compute = mocker.Mock()
    mock_firewalls = mocker.Mock()
    mock_compute.firewalls.return_value = mock_firewalls
    mock_firewalls.insert.return_value.execute.return_value = {"id": "op-1", "status": "PENDING"}

    mocker.patch("GCP.build", return_value=mock_compute)
    mocker.patch("GCP.tableToMarkdown", return_value="md")

    res = compute_firewall_insert(mock_creds, args)

    called_body = mock_firewalls.insert.call_args[1]["body"]
    assert called_body == {"name": "fw-1"}
    assert res.outputs_prefix == "GCP.Compute.Operations"


def test_compute_firewall_insert_full_body(mocker):
    """
    Given: All supported args for creating a firewall rule
    When: compute_firewall_insert is called
    Then: The request body reflects all conversions and parsing
    """
    from GCP import compute_firewall_insert

    args = {
        "project_id": "p1",
        "resource_name": "fw-1",
        "description": "desc",
        "network": "net-1",
        "priority": "123",
        "source_ranges": "1.1.1.1/32,2.2.2.0/24",
        "destination_ranges": "10.0.0.0/8",
        "source_tags": "tag-a",
        "target_tags": "tag-b,tag-c",
        "source_service_accounts": "sa:one",
        "target_service_accounts": "sa:two",
        "allowed": "ipprotocol=tcp,ports=80,443",
        "denied": "ipprotocol=udp,ports=53",
        "direction": "INGRESS",
        "log_config_enable": "true",
        "disabled": "false",
    }

    mock_creds = mocker.Mock(spec=Credentials)
    mock_compute = mocker.Mock()
    mock_firewalls = mocker.Mock()
    mock_compute.firewalls.return_value = mock_firewalls
    mock_firewalls.insert.return_value.execute.return_value = {"id": "op-1", "status": "PENDING"}

    mocker.patch("GCP.build", return_value=mock_compute)
    mocker.patch("GCP.tableToMarkdown", return_value="md")

    compute_firewall_insert(mock_creds, args)

    body = mock_firewalls.insert.call_args[1]["body"]
    assert body["name"] == "fw-1"
    assert body["priority"] == 123
    assert body["sourceRanges"] == ["1.1.1.1/32", "2.2.2.0/24"]
    assert body["destinationRanges"] == ["10.0.0.0/8"]
    assert body["sourceTags"] == ["tag-a"]
    assert body["targetTags"] == ["tag-b", "tag-c"]
    assert body["logConfig"]["enable"] is True
    assert body["disabled"] is False
    assert body["allowed"] == [{"IPProtocol": "tcp", "ports": ["80", "443"]}]
    assert body["denied"] == [{"IPProtocol": "udp", "ports": ["53"]}]


def test_compute_firewall_list_with_pagination_and_filter(mocker):
    """
    Given: Pagination and filter arguments
    When: compute_firewall_list is called
    Then: next token is returned in outputs and metadata is set
    """
    from GCP import compute_firewall_list

    args = {"project_id": "p1", "limit": "2", "page_token": "t0", "filter": "name eq fw-*"}

    mock_creds = mocker.Mock(spec=Credentials)
    mock_compute = mocker.Mock()
    mock_firewalls = mocker.Mock()
    mock_compute.firewalls.return_value = mock_firewalls
    mock_firewalls.list.return_value.execute.return_value = {
        "items": [{"name": "fw-1", "id": "1"}],
        "nextPageToken": "t1",
    }

    mocker.patch("GCP.build", return_value=mock_compute)
    mocker.patch("GCP.tableToMarkdown", return_value="md")

    res = compute_firewall_list(mock_creds, args)

    called_kwargs = mock_firewalls.list.call_args[1]
    assert called_kwargs["project"] == "p1"
    assert called_kwargs["maxResults"] == 2
    assert called_kwargs["pageToken"] == "t0"
    assert called_kwargs["filter"] == "name eq fw-*"

    assert res.outputs["GCP.Compute(true)"]["FirewallNextToken"] == "t1"


def test_compute_firewall_get_found_and_not_found(mocker):
    """
    Given: A firewall name
    When: compute_firewall_get is called
    Then: Returns details if found and a readable message if 404 not found
    """
    from GCP import compute_firewall_get
    from googleapiclient.errors import HttpError

    mock_creds = mocker.Mock(spec=Credentials)
    mock_compute = mocker.Mock()
    mock_firewalls = mocker.Mock()
    mock_compute.firewalls.return_value = mock_firewalls

    # Found case
    mock_firewalls.get.return_value.execute.return_value = {"name": "fw-1", "id": "1"}
    mocker.patch("GCP.build", return_value=mock_compute)
    mocker.patch("GCP.tableToMarkdown", return_value="md")
    res = compute_firewall_get(mock_creds, {"project_id": "p1", "resource_name": "fw-1"})
    assert res.outputs_prefix == "GCP.Compute.Firewall"

    # Not found case
    resp = mocker.MagicMock()
    resp.status = 404
    error = HttpError(resp, b'{"error": {"message": "The resource fw-2 was not found"}}')
    mock_firewalls.get.return_value.execute.side_effect = error
    res2 = compute_firewall_get(mock_creds, {"project_id": "p1", "resource_name": "fw-2"})
    assert "not found" in res2.readable_output


def test_compute_snapshots_list_with_pagination(mocker):
    """
    Given: Pagination args
    When: compute_snapshots_list is called
    Then: next token is returned in outputs
    """
    from GCP import compute_snapshots_list

    args = {"project_id": "p1", "limit": "5", "page_token": "a", "filter": "status = READY"}

    mock_creds = mocker.Mock(spec=Credentials)
    mock_compute = mocker.Mock()
    mock_snapshots = mocker.Mock()
    mock_compute.snapshots.return_value = mock_snapshots
    mock_snapshots.list.return_value.execute.return_value = {
        "items": [{"name": "snap-1", "id": "10"}],
        "nextPageToken": "b",
    }

    mocker.patch("GCP.build", return_value=mock_compute)
    mocker.patch("GCP.tableToMarkdown", return_value="md")

    res = compute_snapshots_list(mock_creds, args)
    assert res.outputs["GCP.Compute(true)"]["SnapshotNextToken"] == "b"


def test_compute_snapshot_get_found_and_not_found(mocker):
    """
    Given: A snapshot name
    When: compute_snapshot_get is called
    Then: Returns details if found and a readable message if 404 not found
    """
    from GCP import compute_snapshot_get
    from googleapiclient.errors import HttpError

    mock_creds = mocker.Mock(spec=Credentials)
    mock_compute = mocker.Mock()
    mock_snapshots = mocker.Mock()
    mock_compute.snapshots.return_value = mock_snapshots

    # Found
    mock_snapshots.get.return_value.execute.return_value = {"name": "snap-1", "id": "1"}
    mocker.patch("GCP.build", return_value=mock_compute)
    mocker.patch("GCP.tableToMarkdown", return_value="md")
    res = compute_snapshot_get(mock_creds, {"project_id": "p1", "resource_name": "snap-1"})
    assert res.outputs_prefix == "GCP.Compute.Snapshot"

    # Not found
    resp = mocker.MagicMock()
    resp.status = 404
    error = HttpError(resp, b'{"error": {"message": "The resource snap-2 was not found"}}')
    mock_snapshots.get.return_value.execute.side_effect = error
    res2 = compute_snapshot_get(mock_creds, {"project_id": "p1", "resource_name": "snap-2"})
    assert "not found" in res2.readable_output


def test_compute_instances_aggregated_list_by_ip_internal(mocker):
    """
    Given: An internal IP to match
    When: compute_instances_aggregated_list_by_ip is called without match_external
    Then: Only instances with matching networkIP are returned
    """
    from GCP import compute_instances_aggregated_list_by_ip

    mock_creds = mocker.Mock(spec=Credentials)
    mock_compute = mocker.Mock()
    mock_instances = mocker.Mock()
    mock_compute.instances.return_value = mock_instances

    response = {
        "items": {
            "zones/us": {
                "instances": [
                    {
                        "name": "i-1",
                        "id": "1",
                        "status": "RUNNING",
                        "zone": "us",
                        "networkInterfaces": [{"networkIP": "10.0.0.5"}],
                    },
                    {
                        "name": "i-2",
                        "id": "2",
                        "status": "RUNNING",
                        "zone": "us",
                        "networkInterfaces": [{"networkIP": "10.0.0.6"}],
                    },
                ]
            }
        }
    }
    mock_instances.aggregatedList.return_value.execute.return_value = response

    mocker.patch("GCP.build", return_value=mock_compute)
    mocker.patch("GCP.tableToMarkdown", return_value="md")

    res = compute_instances_aggregated_list_by_ip(mock_creds, {"project_id": "p1", "ip_address": "10.0.0.6", "limit": "10"})

    # Expect only i-2
    assert len(res.outputs) == 1
    assert res.outputs[0]["name"] == "i-2"


def test_compute_instances_aggregated_list_by_ip_external(mocker):
    """
    Given: An external IP to match
    When: compute_instances_aggregated_list_by_ip is called with match_external=true
    Then: Only instances with matching accessConfigs.natIP are returned
    """
    from GCP import compute_instances_aggregated_list_by_ip

    mock_creds = mocker.Mock(spec=Credentials)
    mock_compute = mocker.Mock()
    mock_instances = mocker.Mock()
    mock_compute.instances.return_value = mock_instances

    response = {
        "items": {
            "zones/us": {
                "instances": [
                    {
                        "name": "i-1",
                        "id": "1",
                        "status": "RUNNING",
                        "zone": "us",
                        "networkInterfaces": [{"networkIP": "10.0.0.5", "accessConfigs": [{"natIP": "34.1.1.1"}]}],
                    },
                    {
                        "name": "i-2",
                        "id": "2",
                        "status": "RUNNING",
                        "zone": "us",
                        "networkInterfaces": [{"networkIP": "10.0.0.6", "accessConfigs": [{"natIP": "34.1.1.2"}]}],
                    },
                ]
            }
        }
    }
    mock_instances.aggregatedList.return_value.execute.return_value = response

    mocker.patch("GCP.build", return_value=mock_compute)
    mocker.patch("GCP.tableToMarkdown", return_value="md")

    res = compute_instances_aggregated_list_by_ip(
        mock_creds, {"project_id": "p1", "ip_address": "34.1.1.2", "match_external": "true", "limit": "10"}
    )

    # Expect only i-2
    assert len(res.outputs) == 1
    assert res.outputs[0]["name"] == "i-2"


def test__collect_instance_ips_basic():
    """
    Given: An instance with multiple NICs and access configs
    When: _collect_instance_ips is called
    Then: It returns lists of internal and external IPs
    """
    from GCP import _collect_instance_ips

    instance = {
        "networkInterfaces": [
            {"networkIP": "10.0.0.5", "accessConfigs": [{"natIP": "34.1.1.1"}]},
            {"networkIP": "10.0.0.6", "accessConfigs": [{"natIP": "34.1.1.2"}]},
        ]
    }

    internal, external = _collect_instance_ips(instance)
    assert internal == ["10.0.0.5", "10.0.0.6"]
    assert external == ["34.1.1.1", "34.1.1.2"]


def test__match_instance_by_ip_internal_external_none():
    """
    Given: An instance with both internal and external IPs
    When: _match_instance_by_ip is called in both modes
    Then: It reports correct match flag and matchType
    """
    from GCP import _match_instance_by_ip

    instance = {"networkInterfaces": [{"networkIP": "10.0.0.5", "accessConfigs": [{"natIP": "34.1.1.1"}]}]}

    # Internal mode
    matched, t = _match_instance_by_ip(instance, "10.0.0.5", match_external=False)
    assert matched is True
    assert t == "internal"

    matched, t = _match_instance_by_ip(instance, "34.1.1.1", match_external=False)
    assert matched is False
    assert t == "none"

    # External mode
    matched, t = _match_instance_by_ip(instance, "34.1.1.1", match_external=True)
    assert matched is True
    assert t == "external"

    matched, t = _match_instance_by_ip(instance, "1.2.3.4", match_external=True)
    assert matched is False
    assert t == "none"


def test_compute_instances_aggregated_list_by_ip_hr_headers(mocker):
    """
    Given: A match is found
    When: compute_instances_aggregated_list_by_ip runs
    Then: HR headers include matchType and matchedIP
    """
    from GCP import compute_instances_aggregated_list_by_ip

    mock_creds = mocker.Mock()
    mock_compute = mocker.Mock()
    mock_instances = mocker.Mock()
    mock_compute.instances.return_value = mock_instances

    response = {
        "items": {
            "zones/us": {
                "instances": [
                    {
                        "name": "i-1",
                        "id": "1",
                        "status": "RUNNING",
                        "zone": "us",
                        "networkInterfaces": [{"networkIP": "10.0.0.5", "accessConfigs": [{"natIP": "34.1.1.1"}]}],
                    }
                ]
            }
        }
    }
    mock_instances.aggregatedList.return_value.execute.return_value = response

    mocker.patch("GCP.build", return_value=mock_compute)
    ttmd = mocker.patch("GCP.tableToMarkdown", return_value="md")

    compute_instances_aggregated_list_by_ip(mock_creds, {"project_id": "p1", "ip_address": "10.0.0.5", "limit": "10"})

    # Inspect headers
    _, kwargs = ttmd.call_args
    headers = kwargs.get("headers")
    assert "matchType" in headers
    assert "matchedIP" in headers


def test_compute_network_tag_set_add_and_error(mocker):
    """
    Given: A VM with existing tags and a new tag to add
    When: compute_network_tag_set is called
    Then: It merges tags and calls setTags with fingerprint. Also, on HttpError it returns readable failure
    """
    from GCP import compute_network_tag_set

    mock_creds = mocker.Mock(spec=Credentials)
    mock_compute = mocker.Mock()
    mock_instances = mocker.Mock()
    mock_compute.instances.return_value = mock_instances

    # Instance has tags
    mock_instances.get.return_value.execute.return_value = {"tags": {"fingerprint": "fp", "items": ["old"]}}
    # Successful setTags
    mock_instances.setTags.return_value.execute.return_value = {"id": "op"}

    mocker.patch("GCP.build", return_value=mock_compute)

    # Success path
    res = compute_network_tag_set(
        mock_creds,
        {
            "project_id": "p1",
            "zone": "us-central1-a",
            "resource_name": "i-1",
            "tag": "new",
            "tags_fingerprint": "fp",
            "add_tag": "true",
        },
    )
    # Body should include both tags merged
    called_body = mock_instances.setTags.call_args[1]["body"]
    assert called_body == {"items": ["new", "old"], "fingerprint": "fp"}
    assert "Added 'new' tag" in res.readable_output


def test_storage_bucket_policy_delete_multiple_entities(mocker):
    """
    Given: A bucket with IAM policy containing multiple entities to be removed
    When: storage_bucket_policy_delete is called with entity='allUsers,user:test@mail.com'
    Then: The policy is updated with both entities removed from all roles
    """
    from GCP import storage_bucket_policy_delete

    # Mock data
    args = {"resource_name": "test-bucket", "entity": "allUsers,user:test@mail.com"}

    policy = {
        "bindings": [
            {"role": "roles/storage.objectViewer", "members": ["allUsers", "user:test@mail.com", "user:other@example.com"]},
            {"role": "roles/storage.admin", "members": ["user:admin@example.com", "user:test@mail.com"]},
        ]
    }

    # Mock the GCP API calls
    mock_storage = mocker.Mock()
    mock_buckets = mocker.Mock()

    mock_storage.buckets.return_value = mock_buckets
    mock_buckets.getIamPolicy.return_value.execute.return_value = policy
    mock_buckets.setIamPolicy.return_value.execute.return_value = {}

    # Mock the build function
    mock_creds = mocker.Mock(spec=Credentials)
    mocker.patch("GCP.build", return_value=mock_storage)

    # Run the function
    result = storage_bucket_policy_delete(mock_creds, args)

    # Verify the results
    assert "`allUsers`" in result.readable_output
    assert "`user:test@mail.com`" in result.readable_output
    mock_buckets.getIamPolicy.assert_called_once_with(bucket="test-bucket")
    mock_buckets.setIamPolicy.assert_called_once()
    # Verify that the removed entities are no longer in the policy
    call_args = mock_buckets.setIamPolicy.call_args[1]
    updated_policy = call_args["body"]
    for binding in updated_policy["bindings"]:
        assert "allUsers" not in binding.get("members", [])
        assert "user:test@mail.com" not in binding.get("members", [])


def test_compute_subnet_update_flow_logs(mocker):
    """
    Given: A GCP subnet that needs flow logs enabled
    When: compute_subnet_update is called with enable_flow_logs=true
    Then: The subnet's flow logs are enabled with proper fingerprint validation
    """
    from GCP import compute_subnet_update

    # Mock data
    args = {"project_id": "test-project", "region": "us-east1", "resource_name": "test-subnet", "enable_flow_logs": "true"}

    # Subnet response with fingerprint
    subnet_response = {"name": "test-subnet", "fingerprint": "test-fingerprint-123", "enableFlowLogs": False}

    # Expected patch operation response
    patch_response = {
        "id": "operation-123",
        "name": "operation-123",
        "kind": "compute#operation",
        "operationType": "patch",
        "progress": "100",
        "zone": "us-east1",
        "status": "RUNNING",
    }

    # Mock the GCP API calls
    mock_compute = mocker.Mock()
    mock_subnetworks = mocker.Mock()

    mock_compute.subnetworks.return_value = mock_subnetworks
    mock_subnetworks.get.return_value.execute.return_value = subnet_response
    mock_subnetworks.patch.return_value.execute.return_value = patch_response

    # Mock the build function
    mock_creds = mocker.Mock(spec=Credentials)
    mocker.patch("GCP.build", return_value=mock_compute)

    # Run the function
    result = compute_subnet_update(mock_creds, args)

    # Verify the results
    assert "Flow Logs configuration for subnet test-subnet" in result.readable_output
    assert result.outputs[0] == patch_response

    # Check that the correct API calls were made
    mock_subnetworks.get.assert_called_once_with(project="test-project", region="us-east1", subnetwork="test-subnet")

    mock_subnetworks.patch.assert_called_once_with(
        project="test-project",
        region="us-east1",
        subnetwork="test-subnet",
        body={"enableFlowLogs": True, "fingerprint": "test-fingerprint-123"},
    )


def test_compute_subnet_update_private_access(mocker):
    """
    Given: A GCP subnet that needs private IP Google access enabled
    When: compute_subnet_update is called with enable_private_ip_google_access=true
    Then: The subnet's private IP Google access is enabled
    """
    from GCP import compute_subnet_update

    # Mock data
    args = {
        "project_id": "test-project",
        "region": "us-east1",
        "resource_name": "test-subnet",
        "enable_private_ip_google_access": "true",
    }

    # Expected operation response
    set_response = {
        "id": "operation-456",
        "name": "operation-456",
        "kind": "compute#operation",
        "operationType": "setPrivateIpGoogleAccess",
        "progress": "100",
        "zone": "us-east1",
        "status": "RUNNING",
    }

    # Mock the GCP API calls
    mock_compute = mocker.Mock()
    mock_subnetworks = mocker.Mock()

    mock_compute.subnetworks.return_value = mock_subnetworks
    mock_subnetworks.setPrivateIpGoogleAccess.return_value.execute.return_value = set_response

    # Mock the build function
    mock_creds = mocker.Mock(spec=Credentials)
    mocker.patch("GCP.build", return_value=mock_compute)

    # Run the function
    result = compute_subnet_update(mock_creds, args)

    # Verify the results
    assert "Private IP Google Access configuration for subnet test-subnet" in result.readable_output
    assert result.outputs[1] == set_response

    # Check that the correct API calls were made
    mock_subnetworks.setPrivateIpGoogleAccess.assert_called_once_with(
        project="test-project", region="us-east1", subnetwork="test-subnet", body={"privateIpGoogleAccess": True}
    )


#
# def test_compute_instance_metadata_add_new_item(mocker):
#     """
#     Given: Project metadata needs to be updated with a new key-value pair
#     When: compute_instance_metadata_add is called with new metadata
#     Then: The function should add the new item to existing metadata and call setMetadata with the updated list
#     """
#     from GCP import compute_instance_metadata_add
#
#     # Mock arguments
#     args = {
#         "project_id": "test-project",
#         "zone": "us-central1-c",
#         "resource_name": "gke-test-instance",
#         "metadata": "key=enable-oslogin,value=true",
#     }
#
#     # Mock credentials
#     mock_creds = mocker.Mock(spec=Credentials)
#
#     # Setup mock instance and response
#     mock_instance = {
#         "metadata": {"fingerprint": "test-fingerprint", "items": [{"key": "existing-key", "value": "existing-value"}]}
#     }
#
#     mock_response = {"id": "operation-123", "name": "operation-name", "status": "RUNNING"}
#
#     # Use MagicMock for compute
#     mock_compute = MagicMock()
#     mock_compute.instances().get().execute.return_value = mock_instance
#     mock_compute.instances().setMetadata().execute.return_value = mock_response
#
#     mocker.patch("GCP.build", return_value=mock_compute)
#
#     # Execute the function
#     result = compute_instance_metadata_add(mock_creds, args)
#
#     # Check call to setMetadata with correct body
#     called_args, called_kwargs = mock_compute.instances().setMetadata.call_args
#
#     assert called_kwargs["project"] == "test-project"
#     assert called_kwargs["zone"] == "us-central1-c"
#     assert called_kwargs["instance"] == "gke-test-instance"
#
#     # Check body has expected items
#     body = called_kwargs["body"]
#     assert body["fingerprint"] == "test-fingerprint"
#
#     # Convert items to dict for easier comparison
#     items_dict = {item["key"]: item["value"] for item in body["items"]}
#     assert items_dict["existing-key"] == "existing-value"
#     assert items_dict["enable-oslogin"] == "true"
#
#     # Check outputs
#     assert result.outputs_prefix == "GCP.Compute.Operations"
#     assert result.outputs == mock_response
#
#
# def test_compute_instance_metadata_add_update_existing(mocker):
#     """
#     Given: Project metadata needs to be updated where a key already exists
#     When: compute_instance_metadata_add is called with metadata containing an existing key
#     Then: The function should update the value of the existing key and preserve other metadata
#     """
#     from GCP import compute_instance_metadata_add
#
#     # Mock arguments
#     args = {
#         "project_id": "test-project",
#         "zone": "us-central1-c",
#         "resource_name": "gke-test-instance",
#         "metadata": "key=enable-oslogin,value=false;key=new-key,value=new-value",
#     }
#
#     # Mock credentials
#     mock_creds = mocker.Mock(spec=Credentials)
#
#     # Setup mock instance and response
#     mock_instance = {
#         "metadata": {
#             "fingerprint": "test-fingerprint",
#             "items": [{"key": "enable-oslogin", "value": "true"}, {"key": "existing-key", "value": "existing-value"}],
#         }
#     }
#
#     mock_response = {"id": "operation-123", "name": "operation-name", "status": "RUNNING"}
#
#     # Use MagicMock for compute
#     mock_compute = MagicMock()
#     mock_compute.instances().get().execute.return_value = mock_instance
#     mock_compute.instances().setMetadata().execute.return_value = mock_response
#
#     mocker.patch("GCP.build", return_value=mock_compute)
#
#     # Execute the function
#     result = compute_instance_metadata_add(mock_creds, args)
#
#     # Check body has expected items
#     called_args, called_kwargs = mock_compute.instances().setMetadata.call_args
#     body = called_kwargs["body"]
#
#     # Convert items to dict for easier comparison
#     items_dict = {item["key"]: item["value"] for item in body["items"]}
#     assert items_dict["enable-oslogin"] == "false"  # Should be updated
#     assert items_dict["existing-key"] == "existing-value"  # Should remain unchanged
#     assert items_dict["new-key"] == "new-value"  # Should be added
#
#     assert result.outputs == mock_response


def test_container_cluster_security_update_master_auth_networks(mocker):
    """
    Given: A GKE cluster needs to update its master authorized networks
    When: container_cluster_security_update is called with enable_master_authorized_networks and CIDRs
    Then: The function should make an API call with the correct CIDR blocks configuration
    """
    from GCP import container_cluster_security_update

    # Mock arguments
    args = {
        "project_id": "test-project",
        "region": "us-central1-c",
        "resource_name": "test-cluster-1",
        "enable_master_authorized_networks": "true",
        "cidrs": "192.168.0.0/24,10.0.0.0/32",
    }

    # Mock credentials
    mock_creds = mocker.Mock(spec=Credentials)

    # Mock response
    mock_response = {"name": "operation-123", "status": "RUNNING"}

    # Use MagicMock for container
    mock_container = MagicMock()
    mock_container.projects().locations().clusters().update().execute.return_value = mock_response

    mocker.patch("GCP.build", return_value=mock_container)

    # Execute the function
    result = container_cluster_security_update(mock_creds, args)

    # Verify correct parameters were used
    called_args, called_kwargs = mock_container.projects().locations().clusters().update.call_args

    assert called_kwargs["name"] == "projects/test-project/locations/us-central1-c/clusters/test-cluster-1"

    # Check body contents
    body = called_kwargs["body"]
    auth_networks_config = body["update"]["desiredControlPlaneEndpointsConfig"]["ipEndpointsConfig"]["authorizedNetworksConfig"]
    assert auth_networks_config["enabled"] is True

    # Check CIDR blocks
    cidr_blocks = auth_networks_config["cidrBlocks"]
    assert len(cidr_blocks) == 2
    assert {"cidrBlock": "192.168.0.0/24"} in cidr_blocks
    assert {"cidrBlock": "10.0.0.0/32"} in cidr_blocks

    assert result.outputs == mock_response


def test_storage_bucket_metadata_update_enable_both_settings(mocker):
    """
    Given: A GCS bucket needs both versioning and uniform access settings updated
    When: storage_bucket_metadata_update is called with both settings
    Then: The function should call bucket.Patch with both settings configured correctly
    """
    from GCP import storage_bucket_metadata_update

    # Mock arguments
    args = {
        "project_id": "test-project",
        "resource_name": "test-bucket",
        "enable_versioning": "true",
        "enable_uniform_access": "false",
    }

    # Mock credentials
    mock_creds = mocker.Mock(spec=Credentials)

    # Mock response
    mock_response = {
        "name": "test-bucket",
        "id": "bucket-123",
        "kind": "storage#bucket",
        "selfLink": "https://storage.googleapis.com/storage/v1/b/test-bucket",
        "projectNumber": "123456",
        "updated": "2023-01-01T00:00:00Z",
        "location": "us-central1",
        "versioning": {"enabled": True},
        "iamConfiguration": {"uniformBucketLevelAccess": {"enabled": False}},
    }

    # Use MagicMock for storage
    mock_storage = MagicMock()
    mock_storage.buckets().patch().execute.return_value = mock_response

    mocker.patch("GCP.build", return_value=mock_storage)

    # Execute the function
    result = storage_bucket_metadata_update(mock_creds, args)

    # Verify correct parameters were used
    called_args, called_kwargs = mock_storage.buckets().patch.call_args

    assert called_kwargs["bucket"] == "test-bucket"

    # Check body contents
    body = called_kwargs["body"]
    assert body["versioning"]["enabled"] is True
    assert body["iamConfiguration"]["uniformBucketLevelAccess"]["enabled"] is False

    # Check outputs
    assert result.outputs_prefix == "GCP.StorageBucket.Metadata"
    assert result.outputs == mock_response
    assert result.outputs_key_field == "name"


def test_storage_bucket_policy_set_merge_add_true(mocker):
    """
    Given: A bucket with an existing IAM policy and a new set of bindings to add
    When: storage_bucket_policy_set is called with add=true
    Then: The resulting policy sent to setIamPolicy is a merge (union) of members per role
    """
    from GCP import storage_bucket_policy_set

    bucket_name = "test-bucket"
    current_policy = {
        "version": 3,
        "etag": "BwWKmjvelug=",
        "bindings": [
            {"role": "roles/storage.objectViewer", "members": ["user:viewer1@example.com"]},
            {"role": "roles/storage.admin", "members": ["user:admin1@example.com"]},
        ],
    }
    new_bindings = {
        "bindings": [
            {"role": "roles/storage.objectViewer", "members": ["allUsers"]},
            {"role": "roles/storage.admin", "members": ["user:admin2@example.com"]},
        ]
    }
    args = {
        "bucket_name": bucket_name,
        "policy": json.dumps(new_bindings),
        "add": "true",
    }

    mock_storage = mocker.Mock()
    mock_buckets = mocker.Mock()
    mock_storage.buckets.return_value = mock_buckets
    mock_buckets.getIamPolicy.return_value.execute.return_value = current_policy

    expected_merged_bindings = [
        {
            "role": "roles/storage.objectViewer",
            "members": sorted(["user:viewer1@example.com", "allUsers"]),
        },
        {
            "role": "roles/storage.admin",
            "members": sorted(["user:admin1@example.com", "user:admin2@example.com"]),
        },
    ]

    mock_response = {"version": 3, "bindings": expected_merged_bindings}
    mock_buckets.setIamPolicy.return_value.execute.return_value = mock_response

    mock_creds = mocker.Mock(spec=Credentials)
    mocker.patch("GCP.build", return_value=mock_storage)

    result = storage_bucket_policy_set(mock_creds, args)

    mock_buckets.getIamPolicy.assert_called_once_with(bucket=bucket_name)
    assert mock_buckets.setIamPolicy.call_count == 1

    _, set_kwargs = mock_buckets.setIamPolicy.call_args
    assert set_kwargs["bucket"] == bucket_name
    body_sent = set_kwargs["body"]

    assert body_sent.get("version") == 3
    assert body_sent.get("etag") == current_policy["etag"]

    sent_bindings = {b["role"]: set(b.get("members", [])) for b in body_sent.get("bindings", [])}
    expected_bindings = {b["role"]: set(b.get("members", [])) for b in expected_merged_bindings}
    assert sent_bindings == expected_bindings

    # Outputs should reflect mock response
    assert result.outputs == mock_response


def test_compute_instance_service_account_set(mocker):
    """
    Given: A VM instance that needs a service account assigned
    When: compute_instance_service_account_set is called with service_account_email and scopes
    Then: The function should call setServiceAccount with the proper email and scopes
    """
    from GCP import compute_instance_service_account_set

    # Mock arguments
    args = {
        "project_id": "test-project",
        "zone": "us-central1-c",
        "resource_name": "test-instance",
        "service_account_email": "service-account@test-project.iam.gserviceaccount.com",
        "scopes": "https://www.googleapis.com/auth/compute,https://www.googleapis.com/auth/devstorage.read_only",
    }

    # Mock response
    mock_response = {
        "id": "operation-123",
        "name": "operation-123",
        "operationType": "setServiceAccount",
        "progress": "100",
        "zone": "us-central1-c",
        "status": "RUNNING",
    }

    # Use MagicMock for compute
    mock_compute = MagicMock()
    mock_compute.instances().setServiceAccount().execute.return_value = mock_response

    # Mock the build function
    mock_creds = mocker.Mock(spec=Credentials)
    mocker.patch("GCP.build", return_value=mock_compute)
    mocker.patch("GCP.tableToMarkdown", return_value="mocked markdown")

    # Execute the function
    result = compute_instance_service_account_set(mock_creds, args)

    # Verify correct parameters were used
    called_args, called_kwargs = mock_compute.instances().setServiceAccount.call_args

    assert called_kwargs["project"] == "test-project"
    assert called_kwargs["zone"] == "us-central1-c"
    assert called_kwargs["instance"] == "test-instance"

    # Check that email and scopes are set correctly
    body = called_kwargs["body"]
    assert body["email"] == "service-account@test-project.iam.gserviceaccount.com"
    assert body["scopes"] == ["https://www.googleapis.com/auth/compute", "https://www.googleapis.com/auth/devstorage.read_only"]

    # Check outputs
    assert result.outputs_prefix == "GCP.Compute.Operations"
    assert result.outputs == mock_response


def test_compute_instance_service_account_set_empty_scopes(mocker):
    """
    Given: A VM instance that needs a service account assigned with empty scopes
    When: compute_instance_service_account_set is called with only a service_account_email
    Then: The function should call setServiceAccount with the email and empty scopes list
    """
    from GCP import compute_instance_service_account_set

    # Mock arguments
    args = {
        "project_id": "test-project",
        "zone": "us-central1-c",
        "resource_name": "test-instance",
        "service_account_email": "service-account@test-project.iam.gserviceaccount.com",
    }

    # Mock response
    mock_response = {
        "id": "operation-123",
        "name": "operation-123",
        "operationType": "setServiceAccount",
        "progress": "100",
        "zone": "us-central1-c",
        "status": "RUNNING",
    }

    # Use MagicMock for compute
    mock_compute = MagicMock()
    mock_compute.instances().setServiceAccount().execute.return_value = mock_response

    # Mock the build function
    mock_creds = mocker.Mock(spec=Credentials)
    mocker.patch("GCP.build", return_value=mock_compute)
    mocker.patch("GCP.tableToMarkdown", return_value="mocked markdown")

    # Execute the function
    result = compute_instance_service_account_set(mock_creds, args)

    # Verify correct parameters were used
    called_args, called_kwargs = mock_compute.instances().setServiceAccount.call_args

    # Check that email is set correctly and scopes is an empty list
    body = called_kwargs["body"]
    assert body["email"] == "service-account@test-project.iam.gserviceaccount.com"
    assert body["scopes"] == []

    # Check outputs
    assert result.outputs_prefix == "GCP.Compute.Operations"
    assert result.outputs == mock_response


def test_compute_instance_service_account_remove(mocker):
    """
    Given: A VM instance that has a service account attached
    When: compute_instance_service_account_remove is called
    Then: The function should call setServiceAccount with an empty email and scopes
    """
    from GCP import compute_instance_service_account_remove

    # Mock arguments
    args = {"project_id": "test-project", "zone": "us-central1-c", "resource_name": "test-instance"}

    # Mock response
    mock_response = {
        "id": "operation-123",
        "name": "operation-123",
        "operationType": "setServiceAccount",
        "progress": "100",
        "zone": "us-central1-c",
        "status": "RUNNING",
    }

    # Use MagicMock for compute
    mock_compute = MagicMock()
    mock_compute.instances().setServiceAccount().execute.return_value = mock_response

    # Mock the build function
    mock_creds = mocker.Mock(spec=Credentials)
    mocker.patch("GCP.build", return_value=mock_compute)
    mocker.patch("GCP.tableToMarkdown", return_value="mocked markdown")

    # Execute the function
    result = compute_instance_service_account_remove(mock_creds, args)

    # Verify correct parameters were used
    called_args, called_kwargs = mock_compute.instances().setServiceAccount.call_args

    assert called_kwargs["project"] == "test-project"
    assert called_kwargs["zone"] == "us-central1-c"
    assert called_kwargs["instance"] == "test-instance"

    # Check that email and scopes are empty
    body = called_kwargs["body"]
    assert body["email"] == ""
    assert body["scopes"] == []

    # Check outputs
    assert result.outputs_prefix == "GCP.Compute.Operations"
    assert result.outputs == mock_response


def test_iam_project_policy_binding_remove(mocker):
    """
    Given: A GCP project with an IAM policy that has members assigned to roles
    When: iam_project_policy_binding_remove is called to remove a member from a specific role
    Then: The function should call setIamPolicy with the updated policy
    """
    from GCP import iam_project_policy_binding_remove

    # Mock arguments
    args = {"project_id": "test-project", "member": "user:test@example.com,serviceAccount:sa@example.com", "role": "roles/editor"}

    # Mock policy response with multiple roles and members
    mock_policy = {
        "bindings": [
            {
                "role": "roles/editor",
                "members": ["user:test@example.com", "serviceAccount:sa@example.com", "user:keep@example.com"],
            },
            {"role": "roles/viewer", "members": ["user:test@example.com", "user:other@example.com"]},
        ],
        "etag": "BwWKmjvelug=",
    }

    # Use MagicMock for resource manager
    mock_resource_manager = MagicMock()
    mock_resource_manager.projects().getIamPolicy().execute.return_value = mock_policy
    mock_resource_manager.projects().setIamPolicy().execute.return_value = {}

    # Mock the build function
    mock_creds = mocker.Mock(spec=Credentials)
    mocker.patch("GCP.build", return_value=mock_resource_manager)

    # Execute the function
    result = iam_project_policy_binding_remove(mock_creds, args)

    # Verify getIamPolicy was called correctly
    get_policy_args = mock_resource_manager.projects().getIamPolicy.call_args[1]
    assert get_policy_args["resource"] == "projects/test-project"

    # Verify setIamPolicy was called with modified policy
    set_policy_args, set_policy_kwargs = mock_resource_manager.projects().setIamPolicy.call_args
    updated_policy = set_policy_kwargs["body"]["policy"]

    # Check that the members were removed from the editor role but kept in viewer role
    editor_role = next(binding for binding in updated_policy["bindings"] if binding["role"] == "roles/editor")
    viewer_role = next(binding for binding in updated_policy["bindings"] if binding["role"] == "roles/viewer")

    assert "user:test@example.com" not in editor_role["members"]
    assert "serviceAccount:sa@example.com" not in editor_role["members"]
    assert "user:keep@example.com" in editor_role["members"]
    assert "user:test@example.com" in viewer_role["members"]  # Should still be in other roles

    # Check readable output
    assert "`user:test@example.com`" in result.readable_output
    assert "`serviceAccount:sa@example.com`" in result.readable_output
    assert "successfully removed" in result.readable_output


# The following commands are currently unsupported:
# def test_iam_project_deny_policy_create(mocker):
#     """
#     Given: A GCP project that needs a deny policy created
#     When: iam_project_deny_policy_create is called with policy details
#     Then: The function should call createPolicy with the correct configuration
#     """
#     from GCP import iam_project_deny_policy_create
#
#     # Mock arguments
#     args = {
#         "project_id": "test-project",
#         "policy_id": "test-deny-policy",
#         "display_name": "Test Deny Policy",
#         "denied_principals": "user:test@example.com,serviceAccount:sa@example.com",
#         "denied_permissions": "compute.instances.create,compute.instances.delete",
#     }
#
#     # Mock response
#     mock_response = {
#         "name": "policies/cloudresourcemanager.googleapis.com%2Fprojects%2Ftest-project/denypolicies/test-deny-policy",
#         "displayName": "Test Deny Policy",
#         "createTime": "2023-08-15T12:00:00Z",
#         "updateTime": "2023-08-15T12:00:00Z",
#         "rules": [
#             {
#                 "denyRule": {
#                     "deniedPrincipals": ["user:test@example.com", "serviceAccount:sa@example.com"],
#                     "deniedPermissions": ["compute.instances.create", "compute.instances.delete"],
#                 }
#             }
#         ],
#     }
#
#     # Use MagicMock for IAM
#     mock_iam = MagicMock()
#     mock_iam.policies().createPolicy().execute.return_value = mock_response
#
#     # Mock the build function
#     mock_creds = mocker.Mock(spec=Credentials)
#     mocker.patch("GCP.build", return_value=mock_iam)
#
#     # Execute the function
#     result = iam_project_deny_policy_create(mock_creds, args)
#
#     # Verify createPolicy was called with correct parameters
#     call_args, call_kwargs = mock_iam.policies().createPolicy.call_args
#
#     assert call_kwargs["parent"] == "policies/cloudresourcemanager.googleapis.com%2Fprojects%2Ftest-project/denypolicies"
#     assert call_kwargs["policyId"] == "test-deny-policy"
#
#     body = call_kwargs["body"]
#     assert body["displayName"] == "Test Deny Policy"
#     assert body["rules"][0]["denyRule"]["deniedPrincipals"] == ["user:test@example.com", "serviceAccount:sa@example.com"]
#     assert body["rules"][0]["denyRule"]["deniedPermissions"] == ["compute.instances.create", "compute.instances.delete"]
#
#     # Check outputs
#     assert result.outputs_prefix == "GCP.IAM.DenyPolicy"
#     assert result.outputs == mock_response
#     assert "test-deny-policy" in result.readable_output
#     assert "successfully created" in result.readable_output
#
#
# def test_iam_service_account_delete(mocker):
#     """
#     Given: A GCP service account that needs to be deleted
#     When: iam_service_account_delete is called with project_id and service_account_email
#     Then: The function should call serviceAccounts().delete with the correct resource name
#     """
#     from GCP import iam_service_account_delete
#
#     # Mock arguments
#     args = {"project_id": "test-project", "service_account_email": "test-sa@test-project.iam.gserviceaccount.com"}
#
#     # Use MagicMock for IAM
#     mock_iam = MagicMock()
#     mock_iam.projects().serviceAccounts().delete().execute.return_value = {}
#
#     # Mock the build function
#     mock_creds = mocker.Mock(spec=Credentials)
#     mocker.patch("GCP.build", return_value=mock_iam)
#
#     # Execute the function
#     result = iam_service_account_delete(mock_creds, args)
#
#     # Verify delete was called with correct name
#     call_args, call_kwargs = mock_iam.projects().serviceAccounts().delete.call_args
#
#     assert call_kwargs["name"] == "projects/test-project/serviceAccounts/test-sa@test-project.iam.gserviceaccount.com"
#
#     # Check readable output
#     assert "test-sa@test-project.iam.gserviceaccount.com" in result.readable_output
#     assert "successfully deleted" in result.readable_output
#
#
# def test_iam_group_membership_delete(mocker):
#     """
#     Given: A Google Cloud Identity group with a member that needs to be removed
#     When: iam_group_membership_delete is called with group_id and membership_id
#     Then: The function should call memberships().delete with the correct membership name
#     """
#     from GCP import iam_group_membership_delete
#
#     # Mock arguments
#     args = {"group_id": "01abc123def456", "membership_id": "member789ghi"}
#
#     # Use MagicMock for Cloud Identity
#     mock_cloud_identity = MagicMock()
#     mock_cloud_identity.groups().memberships().delete().execute.return_value = {}
#
#     # Mock the build function
#     mock_creds = mocker.Mock(spec=Credentials)
#     mocker.patch("GCP.build", return_value=mock_cloud_identity)
#
#     # Execute the function
#     result = iam_group_membership_delete(mock_creds, args)
#
#     # Verify delete was called with correct name
#     call_args, call_kwargs = mock_cloud_identity.groups().memberships().delete.call_args
#
#     assert call_kwargs["name"] == "groups/01abc123def456/memberships/member789ghi"
#
#     # Check readable output
#     assert "Membership member789ghi was deleted from group 01abc123def456" in result.readable_output


def test_check_required_permissions_all_granted(mocker):
    """
    Given: GCP credentials with all required permissions
    When: check_required_permissions is called without specifying a command
    Then: The function should return None, indicating all permissions are granted
    """
    from GCP import check_required_permissions, COMMAND_REQUIREMENTS

    # Get all permissions that need to be tested
    all_permissions = list({p for _, perms in COMMAND_REQUIREMENTS.values() for p in perms})
    testable_permissions = [p for p in all_permissions if not p.startswith("cloudidentity.")]

    # Mock response from testIamPermissions - all permissions granted
    mock_response = {"permissions": testable_permissions}

    # Mock validate_apis_enabled to return empty list (no disabled APIs)
    mocker.patch("GCP.validate_apis_enabled", return_value=[])

    # Use MagicMock for resource manager
    mock_resource_manager = MagicMock()
    mock_resource_manager.projects().testIamPermissions().execute.return_value = mock_response

    # Mock the build function
    mock_creds = mocker.Mock(spec=Credentials)
    mocker.patch("GCP.build", return_value=mock_resource_manager)

    # Execute the function
    result = check_required_permissions(mock_creds, "test-project")

    # Verify testIamPermissions was called with all permissions
    test_perms_args, test_perms_kwargs = mock_resource_manager.projects().testIamPermissions.call_args

    assert test_perms_kwargs["resource"] == "projects/test-project"
    assert set(test_perms_kwargs["body"]["permissions"]) == set(testable_permissions)

    # Function should return None when all permissions are granted
    assert result is None


def test_check_required_permissions_for_specific_command(mocker):
    """
    Given: GCP credentials when checking permissions for a specific command
    When: check_required_permissions is called with a specific command
    Then: The function should only check permissions required for that command
    """
    from GCP import check_required_permissions, COMMAND_REQUIREMENTS

    # Check permissions for a specific command
    command = "gcp-compute-firewall-patch"
    _, required_perms = COMMAND_REQUIREMENTS[command]
    testable_permissions = [p for p in required_perms if not p.startswith("cloudidentity.")]

    # Mock response from testIamPermissions - all permissions granted
    mock_response = {"permissions": testable_permissions}

    # Mock validate_apis_enabled to return empty list (no disabled APIs)
    mocker.patch("GCP.validate_apis_enabled", return_value=[])

    # Use MagicMock for resource manager
    mock_resource_manager = MagicMock()
    mock_resource_manager.projects().testIamPermissions().execute.return_value = mock_response

    # Mock the build function
    mock_creds = mocker.Mock(spec=Credentials)
    mocker.patch("GCP.build", return_value=mock_resource_manager)

    # Execute the function
    result = check_required_permissions(mock_creds, "test-project", command=command)

    # Verify testIamPermissions was called with only the required permissions for this command
    test_perms_args, test_perms_kwargs = mock_resource_manager.projects().testIamPermissions.call_args

    assert test_perms_kwargs["resource"] == "projects/test-project"
    assert set(test_perms_kwargs["body"]["permissions"]) == set(testable_permissions)

    # Function should return None when all permissions are granted
    assert result is None


def test_check_required_permissions_missing_permissions(mocker):
    """
    Given: GCP credentials missing some required permissions
    When: check_required_permissions is called
    Then: The function should raise DemistoException with missing permissions
    """
    from GCP import check_required_permissions, COMMAND_REQUIREMENTS, DemistoException

    # Get all permissions that need to be tested
    all_permissions = list({p for _, perms in COMMAND_REQUIREMENTS.values() for p in perms})
    testable_permissions = [p for p in all_permissions if not p.startswith("cloudidentity.")]

    # Mock response from testIamPermissions - some permissions are missing
    granted_permissions = testable_permissions[:-2]  # All except the last two
    missing_permissions = testable_permissions[-2:]  # Just the last two permissions

    mock_response = {"permissions": granted_permissions}

    # Mock validate_apis_enabled to return empty list (no disabled APIs)
    mocker.patch("GCP.validate_apis_enabled", return_value=[])

    # Use MagicMock for resource manager
    mock_resource_manager = MagicMock()
    mock_resource_manager.projects().testIamPermissions().execute.return_value = mock_response

    # Mock the build function
    mock_creds = mocker.Mock(spec=Credentials)
    mocker.patch("GCP.build", return_value=mock_resource_manager)

    # Execute the function and expect an exception
    with pytest.raises(DemistoException) as e:
        check_required_permissions(mock_creds, "test-project")

    # Verify that the error message contains the missing permissions
    for missing_perm in missing_permissions:
        assert missing_perm in str(e.value)
    assert "Missing required permissions" in str(e.value)


def test_validate_apis_enabled_all_enabled(mocker):
    """
    Given: A GCP project with all required APIs enabled
    When: validate_apis_enabled is called with a list of API endpoints
    Then: The function should return an empty list indicating all APIs are enabled
    """
    from GCP import validate_apis_enabled

    # Mock credentials and project
    mock_creds = mocker.Mock(spec=Credentials)
    project_id = "test-project"
    apis = ["compute.googleapis.com", "storage.googleapis.com"]

    # Mock API responses showing enabled state
    mock_service_usage = mocker.MagicMock()
    mock_service_usage.services().get().execute.return_value = {"state": "ENABLED"}

    mocker.patch("GCP.GCPServices.SERVICE_USAGE.build", return_value=mock_service_usage)

    # Execute the function
    result = validate_apis_enabled(mock_creds, project_id, apis)

    # Verify all APIs were checked
    assert mock_service_usage.services().get.call_count == 3

    # Verify correct API names were used
    call_args_list = mock_service_usage.services().get.call_args_list
    assert call_args_list[1][1]["name"] == "projects/test-project/services/compute.googleapis.com"
    assert call_args_list[2][1]["name"] == "projects/test-project/services/storage.googleapis.com"

    # Should return empty list when all APIs are enabled
    assert result == []


def test_validate_apis_enabled_some_disabled(mocker):
    """
    Given: A GCP project with some APIs disabled and some enabled
    When: validate_apis_enabled is called with a list of API endpoints
    Then: The function should return a list of disabled API endpoints
    """
    from GCP import validate_apis_enabled

    # Mock credentials and project
    mock_creds = mocker.Mock(spec=Credentials)
    project_id = "test-project"
    apis = ["compute.googleapis.com", "storage.googleapis.com", "container.googleapis.com"]

    # Mock API responses with mixed states
    def mock_api_response(name, **kwargs):
        if "compute" in name:
            return mocker.MagicMock(**{"execute.return_value": {"state": "ENABLED"}})
        elif "storage" in name:
            return mocker.MagicMock(**{"execute.return_value": {"state": "DISABLED"}})
        else:  # container
            return mocker.MagicMock(**{"execute.return_value": {"state": "SUSPENDED"}})

    mock_service_usage = mocker.MagicMock()
    mock_service_usage.services().get.side_effect = mock_api_response

    mocker.patch("GCP.GCPServices.SERVICE_USAGE.build", return_value=mock_service_usage)

    # Execute the function
    result = validate_apis_enabled(mock_creds, project_id, apis)

    expected_disabled_apis = {"storage.googleapis.com", "container.googleapis.com"}
    assert set(result) == expected_disabled_apis
    assert len(result) == 2
    assert "compute.googleapis.com" not in set(result)


def test_validate_apis_enabled_api_check_fails(mocker):
    """
    Given: A GCP project where API status checks fail with exceptions
    When: validate_apis_enabled is called and some API checks raise exceptions
    Then: The function should treat failed checks as disabled APIs and include them in the result
    """
    from GCP import validate_apis_enabled

    # Mock credentials and project
    mock_creds = mocker.Mock(spec=Credentials)
    project_id = "test-project"
    apis = ["compute.googleapis.com", "storage.googleapis.com"]

    # Mock API responses with one success and one failure
    def mock_api_response(name, **kwargs):
        if "compute" in name:
            return mocker.MagicMock(**{"execute.return_value": {"state": "ENABLED"}})
        else:  # storage - will raise exception
            mock_response = mocker.MagicMock()
            mock_response.execute.side_effect = Exception("API access denied")
            return mock_response

    mock_service_usage = mocker.MagicMock()
    mock_service_usage.services().get.side_effect = mock_api_response

    mocker.patch("GCP.GCPServices.SERVICE_USAGE.build", return_value=mock_service_usage)

    # Execute the function
    result = validate_apis_enabled(mock_creds, project_id, apis)

    assert set(result) == {"storage.googleapis.com"}
    assert "compute.googleapis.com" not in set(result)


def test_validate_apis_enabled_service_usage_unavailable(mocker):
    """
    Given: A GCP project where the Service Usage API itself is unavailable
    When: validate_apis_enabled is called and building the service fails
    Then: The function should return an empty list to skip validation
    """
    from GCP import validate_apis_enabled

    # Mock credentials and project
    mock_creds = mocker.Mock(spec=Credentials)
    project_id = "test-project"
    apis = ["compute.googleapis.com", "storage.googleapis.com"]

    # Mock Service Usage API build failure
    mocker.patch("GCP.GCPServices.SERVICE_USAGE.build", side_effect=Exception("Service Usage API not available"))

    # Execute the function
    result = validate_apis_enabled(mock_creds, project_id, apis)

    # Should return empty list when Service Usage API is unavailable
    assert result == []


def test_health_check_successful(mocker):
    """
    Given: Valid GCP credentials and a project with accessible services
    When: health_check is called with proper shared credentials
    Then: The function should return None indicating successful connectivity
    """
    from GCP import health_check

    # Mock shared credentials
    shared_creds = {"access_token": "valid-token-123"}
    project_id = "test-project"
    connector_id = "connector-123"

    # Mock successful service tests
    mock_service_results = [
        ("compute", True, ""),
        ("storage", True, ""),
        ("container", True, ""),
    ]

    mocker.patch("GCP.GCPServices.test_all_services", return_value=mock_service_results)

    # Execute the function
    result = health_check(shared_creds, project_id, connector_id)

    # Should return None for successful health check
    assert result is None


def test_health_check_missing_token(mocker):
    """
    Given: Shared credentials that are missing the access token
    When: health_check is called with invalid credentials
    Then: The function should return a HealthCheckError with connectivity error type
    """
    from GCP import health_check

    # Mock shared credentials without token
    shared_creds = {"some_other_field": "value"}
    project_id = "test-project"
    connector_id = "connector-123"

    # Execute the function
    result = health_check(shared_creds, project_id, connector_id)

    # Should return HealthCheckError for missing token
    assert result is not None
    assert result.account_id == project_id
    assert result.connector_id == connector_id
    assert "token is missing from credentials" in result.message
    assert result.error_type == "Connectivity Error"


def test_health_check_service_connectivity_failure(mocker):
    """
    Given: Valid credentials but GCP services are not accessible
    When: health_check is called and service tests fail with non-permission errors
    Then: The function should return a HealthCheckError indicating connectivity issues
    """
    from GCP import health_check

    # Mock shared credentials
    shared_creds = {"access_token": "valid-token-123"}
    project_id = "test-project"
    connector_id = "connector-123"

    # Mock service test failure (non-permission related)
    mock_service_results = [
        ("compute", True, ""),
        ("storage", False, "Network timeout occurred"),
        ("container", True, ""),
    ]

    mocker.patch("GCP.GCPServices.test_all_services", return_value=mock_service_results)

    # Execute the function
    result = health_check(shared_creds, project_id, connector_id)

    # Should return HealthCheckError for service connectivity failure
    assert result is not None
    assert result.account_id == project_id
    assert result.connector_id == connector_id
    assert "Sample check failed" in result.message
    assert "Network timeout occurred" in result.message
    assert result.error_type == "Connectivity Error"


def test_health_check_service_permission_failure_ignored(mocker):
    """
    Given: Valid credentials but services fail with permission-related errors
    When: health_check is called and service tests fail with permission errors
    Then: The function should return None as permission errors are expected and ignored
    """
    from GCP import health_check

    # Mock shared credentials
    shared_creds = {"access_token": "valid-token-123"}
    project_id = "test-project"
    connector_id = "connector-123"

    # Mock service test failure (permission related - should be ignored)
    mock_service_results = [
        ("compute", True, ""),
        ("storage", False, "Permission denied for storage.buckets.list"),
        ("container", False, "Insufficient Permission to access container API"),
    ]

    mocker.patch("GCP.GCPServices.test_all_services", return_value=mock_service_results)

    # Execute the function
    result = health_check(shared_creds, project_id, connector_id)

    # Should return None as permission errors are ignored in health checks
    assert result is None


def test_health_check_credentials_creation_failure(mocker):
    """
    Given: Shared credentials that cause an exception during Credentials object creation
    When: health_check is called and credential creation fails
    Then: The function should return a HealthCheckError with the exception details
    """
    from GCP import health_check

    # Mock shared credentials
    shared_creds = {"access_token": "invalid-token"}
    project_id = "test-project"
    connector_id = "connector-123"

    # Mock Credentials creation failure
    mocker.patch("GCP.Credentials", side_effect=ValueError("Invalid token format"))

    # Execute the function
    result = health_check(shared_creds, project_id, connector_id)

    # Should return HealthCheckError for credential creation failure
    assert result is not None
    assert result.account_id == project_id
    assert result.connector_id == connector_id
    assert "Invalid token format" in result.message
    assert result.error_type == "Connectivity Error"


def test_parse_labels_valid_2_inputs():
    """
    Given: A valid labels string with multiple labels
    When: parse_labels is called
    Then: The function returns a correctly parsed dictionary
    """
    from GCP import parse_labels

    input_str = "key=label1,value=true;key=label2,value=false"
    expected = {"label1": "true", "label2": "false"}

    result = parse_labels(input_str)
    assert result == expected


def test_parse_labels_valid_1_input():
    """
    Given: A valid labels string with a single label
    When: parse_labels is called
    Then: The function returns a correctly parsed dictionary
    """
    from GCP import parse_labels

    input_str_option1 = "key=label1,value=true;"
    input_str_option2 = "key=label1,value=true"
    expected_option1 = {
        "label1": "true",
    }
    expected_option2 = {
        "label1": "true",
    }

    result_option1 = parse_labels(input_str_option1)
    result_option2 = parse_labels(input_str_option2)
    assert result_option1 == expected_option1
    assert result_option2 == expected_option2


def test_handle_permission_error_valid_json_with_matching_permission(mocker):
    """
    Given: An HttpError with JSON content containing a permission error that matches command requirements
    When: handle_permission_error is called with the error
    Then: The function should extract permission info and call return_multiple_permissions_error
    """
    from GCP import handle_permission_error
    from googleapiclient.errors import HttpError
    import json

    command_name = "gcp-compute-instance-labels-set"

    # Create mock HTTP response
    mock_resp = mocker.MagicMock()
    mock_resp.status = 403
    mock_resp.get.return_value = "application/json"

    error_content = {
        "error": {
            "errors": [{"reason": "forbidden"}],
            "message": "Required 'compute.instances.setLabels' permission for "
            "'projects/project/zones/zone/instances/instance_number'",
        }
    }

    # Create HttpError with mocked content
    http_error = HttpError(mock_resp, json.dumps(error_content).encode())

    # Mock demisto functions
    mocker.patch("GCP.demisto.debug")
    mock_return_error = mocker.patch("GCP.return_multiple_permissions_error")

    # Execute the function
    handle_permission_error(http_error, "test-project", command_name)

    # Verify return_multiple_permissions_error was called with correct parameters
    mock_return_error.assert_called_once()
    error_entries = mock_return_error.call_args[0][0]

    assert len(error_entries) == 1
    assert error_entries[0]["account_id"] == "test-project"
    assert error_entries[0]["name"] == "compute.instances.setLabels"
    assert "compute.instances.setLabels" in error_entries[0]["message"]


def test_handle_permission_error_valid_json_no_matching_permission(mocker):
    """
    Given: An HttpError with JSON content that doesn't match any command requirements
    When: handle_permission_error is called with the error
    Then: The function should use "N/A" as the permission name
    """
    from GCP import handle_permission_error
    from googleapiclient.errors import HttpError
    import json

    # Mock command requirements
    command_name = "gcp-compute-firewall-patch"

    # Create mock HTTP response
    mock_resp = mocker.MagicMock()
    mock_resp.status = 403
    mock_resp.get.return_value = "application/json"

    error_content = {"error": {"errors": [{"reason": "forbidden"}], "message": "Access denied for unknown resource"}}

    # Create HttpError with mocked content
    http_error = HttpError(mock_resp, json.dumps(error_content).encode())

    # Mock demisto functions
    mocker.patch("GCP.demisto.debug")
    mock_return_error = mocker.patch("GCP.return_multiple_permissions_error")

    # Execute the function
    handle_permission_error(http_error, "test-project", command_name)

    # Verify return_multiple_permissions_error was called with N/A permission
    error_entries = mock_return_error.call_args[0][0]

    assert len(error_entries) == 1
    assert error_entries[0]["account_id"] == "test-project"
    assert error_entries[0]["name"] == "N/A"
    assert "Access denied for unknown resource" in error_entries[0]["message"]


def test_handle_permission_error_multiple_matching_permissions(mocker):
    """
    Given: An HttpError with JSON content containing multiple permissions that match command requirements
    When: handle_permission_error is called with the error
    Then: The function should extract all matching permissions and create multiple error entries
    """
    from GCP import handle_permission_error
    from googleapiclient.errors import HttpError
    import json

    # Mock command requirements with multiple permissions
    command_name = "gcp-compute-firewall-patch"

    # Create mock HTTP response
    mock_resp = mocker.MagicMock()
    mock_resp.status = 403
    mock_resp.get.return_value = "application/json"

    error_content = {
        "error": {
            "errors": [{"reason": "forbidden"}],
            "message": "Required 'compute.firewalls.update' and compute.firewalls.get' permissions for project.",
        }
    }

    # Create HttpError with mocked content
    http_error = HttpError(mock_resp, json.dumps(error_content).encode())

    # Mock demisto functions
    mocker.patch("GCP.demisto.debug")
    mock_return_error = mocker.patch("GCP.return_multiple_permissions_error")

    # Execute the function
    handle_permission_error(http_error, "test-project", command_name)

    # Verify return_multiple_permissions_error was called with multiple permissions
    error_entries = mock_return_error.call_args[0][0]

    assert len(error_entries) == 2
    permission_names = [entry["name"] for entry in error_entries]
    assert "compute.firewalls.get" in permission_names
    assert "compute.firewalls.update" in permission_names

    for entry in error_entries:
        assert entry["account_id"] == "test-project"
        assert entry["message"] == "Required 'compute.firewalls.update' and compute.firewalls.get' permissions for project."


def test_handle_permission_error_non_json_content_type(mocker):
    """
    Given: An HttpError with non-JSON content type
    When: handle_permission_error is called with the error
    Then: The function should re-raise the original HttpError
    """
    from GCP import handle_permission_error
    from googleapiclient.errors import HttpError

    # Create mock HTTP response with non-JSON content
    mock_resp = mocker.MagicMock()
    mock_resp.status = 403
    mock_resp.get.return_value = "text/html"

    # Create HttpError
    http_error = HttpError(mock_resp, b"<html>Error page</html>")

    # Mock demisto functions
    mocker.patch("GCP.demisto.debug")

    # Execute the function and expect the same error to be raised
    with pytest.raises(SystemExit) as exc_info:
        handle_permission_error(http_error, "test-project", "some-command")

    # Verify there was a graceful exist
    assert exc_info.typename == "SystemExit"
    assert exc_info.value.code == 0


def test_handle_permission_error_missing_error_structure(mocker):
    """
    Given: An HttpError with valid JSON but missing expected error structure
    When: handle_permission_error is called with the error
    Then: The function should handle missing keys gracefully
    """
    from GCP import handle_permission_error
    from googleapiclient.errors import HttpError
    import json

    # Mock command requirements
    command_name = "gcp-compute-firewall-patch"

    # Create mock HTTP response with incomplete error structure
    mock_resp = mocker.MagicMock()
    mock_resp.status = 403
    mock_resp.get.return_value = "application/json"

    error_content = {
        "error": {
            "errors": [{}],  # Missing 'reason' key
            # Missing 'message' key
        }
    }

    # Create HttpError with mocked content
    http_error = HttpError(mock_resp, json.dumps(error_content).encode())

    # Mock demisto functions
    mocker.patch("GCP.demisto.debug")
    mock_return_error = mocker.patch("GCP.return_multiple_permissions_error")

    # Execute the function and expect a KeyError or similar handling
    # with pytest.raises(SystemExit):
    handle_permission_error(http_error, "test-project", command_name)
    error_entries = mock_return_error.call_args[0][0]

    assert len(error_entries) == 1
    assert error_entries[0]["account_id"] == "test-project"
    assert error_entries[0]["name"] == "N/A"


def test_handle_permission_error_case_insensitive_matching(mocker):
    """
    Given: An HttpError with JSON content containing permissions in different cases
    When: handle_permission_error is called with the error
    Then: The function should match permissions case-insensitively
    """
    from GCP import handle_permission_error
    from googleapiclient.errors import HttpError
    import json

    # Mock command requirements
    command_name = "gcp-compute-firewall-patch"

    # Create mock HTTP response
    mock_resp = mocker.MagicMock()
    mock_resp.status = 403
    mock_resp.get.return_value = "application/json"

    error_content = {
        "error": {"errors": [{"reason": "forbidden"}], "message": "Required 'COMPUTE.FIREWALLS.UPDATE' for the resource"}
    }

    # Create HttpError with mocked content
    http_error = HttpError(mock_resp, json.dumps(error_content).encode())

    # Mock demisto functions
    mocker.patch("GCP.demisto.debug")
    mock_return_error = mocker.patch("GCP.return_multiple_permissions_error")

    # Execute the function
    handle_permission_error(http_error, "test-project", command_name)

    # Verify return_multiple_permissions_error was called with matched permission
    error_entries = mock_return_error.call_args[0][0]

    assert len(error_entries) == 1
    assert error_entries[0]["account_id"] == "test-project"
    assert error_entries[0]["name"] == "compute.firewalls.update"


def test_gcp_compute_instances_list_command_basic_success(mocker):
    """
    Given: Valid credentials and basic arguments
    When: gcp_compute_instances_list_command is called
    Then: The function should return instances list with correct outputs
    """
    from GCP import gcp_compute_instances_list_command

    # Mock arguments
    args = {
        "project_id": "test-project",
        "zone": "us-central1-a",
    }

    # Mock API response
    mock_response = util_load_json("test_data/list_instances_response.json")

    # Mock the GCP API calls
    mock_compute = mocker.Mock()
    mock_instances = mocker.Mock()
    mock_compute.instances.return_value = mock_instances
    mock_instances.list.return_value.execute.return_value = mock_response

    # Mock the build function
    mock_creds = mocker.Mock(spec=Credentials)
    mocker.patch("GCP.GCPServices.COMPUTE.build", return_value=mock_compute)

    # Execute the function
    result = gcp_compute_instances_list_command(mock_creds, args)

    # Verify API call parameters
    mock_instances.list.assert_called_once_with(
        project="test-project", zone="us-central1-a", filter=None, maxResults=50, orderBy=None, pageToken=None
    )

    # Verify outputs structure
    assert "GCP.Compute.Instances(val.id && val.id == obj.id)" in result.outputs
    assert "GCP.Compute(true)" in result.outputs
    assert len(result.outputs["GCP.Compute.Instances(val.id && val.id == obj.id)"]) == 2


def test_gcp_compute_instances_list_command_with_pagination(mocker):
    """
    Given: Valid arguments with pagination
    When: gcp_compute_instances_list_command is called with page_token
    Then: The function should handle pagination correctly and return next page token
    """
    from GCP import gcp_compute_instances_list_command

    # Mock arguments
    args = {"project_id": "test-project", "zone": "us-central1-a", "limit": 1, "page_token": "current-page-token"}

    # Mock API response with next page token
    mock_response = {
        "kind": "compute#instanceList",
        "items": [
            {
                "id": "123456789",
                "name": "test-instance-1",
                "kind": "compute#instance",
                "creationTimestamp": "2023-01-01T10:00:00.000-07:00",
                "status": "RUNNING",
                "machineType": "projects/test-project/zones/us-central1-a/machineTypes/n1-standard-1",
                "zone": "projects/test-project/zones/us-central1-a",
            }
        ],
        "nextPageToken": "next-page-token-123",
        "selfLink": "https://www.googleapis.com/compute/v1/projects/test-project/zones/us-central1-a/instances",
    }

    # Mock the GCP API calls
    mock_compute = mocker.Mock()
    mock_instances = mocker.Mock()
    mock_compute.instances.return_value = mock_instances
    mock_instances.list.return_value.execute.return_value = mock_response

    # Mock the build function
    mock_creds = mocker.Mock(spec=Credentials)
    mocker.patch("GCP.GCPServices.COMPUTE.build", return_value=mock_compute)

    # Execute the function
    result = gcp_compute_instances_list_command(mock_creds, args)

    # Verify API call parameters include pagination
    mock_instances.list.assert_called_once_with(
        project="test-project", zone="us-central1-a", filter=None, maxResults=1, orderBy=None, pageToken="current-page-token"
    )

    # Verify pagination handling in outputs
    assert result.outputs["GCP.Compute(true)"]["InstancesNextPageToken"] == "next-page-token-123"
    assert "InstancesNextPageToken" in result.raw_response
    assert "nextPageToken" not in result.raw_response
    assert (
        "Run the following command to retrieve the next batch of instances:\n!gcp-compute-instances-list "
        "project_id=test-project zone=us-central1-a page_token=next-page-token-123 limit=1\n" in result.readable_output
    )


def test_gcp_compute_instances_list_command_with_filters_and_ordering(mocker):
    """
    Given: Valid arguments with filters and ordering
    When: gcp_compute_instances_list_command is called with filters and order_by
    Then: The function should pass filters and ordering to the API call
    """
    from GCP import gcp_compute_instances_list_command

    # Mock arguments
    args = {
        "project_id": "test-project",
        "zone": "us-central1-a",
        "filters": "status=RUNNING",
        "order_by": "creationTimestamp desc",
        "limit": 100,
    }

    # Mock API response
    mock_response = {
        "kind": "compute#instanceList",
        "items": [
            {
                "id": "123456789",
                "name": "test-instance-1",
                "kind": "compute#instance",
                "creationTimestamp": "2023-01-01T10:00:00.000-07:00",
                "status": "RUNNING",
                "machineType": "projects/test-project/zones/us-central1-a/machineTypes/n1-standard-1",
                "zone": "projects/test-project/zones/us-central1-a",
            }
        ],
        "selfLink": "https://www.googleapis.com/compute/v1/projects/test-project/zones/us-central1-a/instances",
    }

    # Mock the GCP API calls
    mock_compute = mocker.Mock()
    mock_instances = mocker.Mock()
    mock_compute.instances.return_value = mock_instances
    mock_instances.list.return_value.execute.return_value = mock_response

    # Mock the build function
    mock_creds = mocker.Mock(spec=Credentials)
    mocker.patch("GCP.GCPServices.COMPUTE.build", return_value=mock_compute)

    # Execute the function
    result = gcp_compute_instances_list_command(mock_creds, args)

    # Verify API call parameters include filters and ordering
    mock_instances.list.assert_called_once_with(
        project="test-project",
        zone="us-central1-a",
        filter="status=RUNNING",
        maxResults=100,
        orderBy="creationTimestamp desc",
        pageToken=None,
    )

    # Verify successful execution
    assert len(result.outputs["GCP.Compute.Instances(val.id && val.id == obj.id)"]) == 1


def test_gcp_compute_instances_list_command_limit_validation_too_high(mocker):
    """
    Given: Arguments with limit greater than 500
    When: gcp_compute_instances_list_command is called
    Then: The function should raise DemistoException
    """
    from GCP import gcp_compute_instances_list_command, DemistoException

    # Mock arguments with invalid limit
    args = {"project_id": "test-project", "zone": "us-central1-a", "limit": "501"}

    mock_creds = mocker.Mock(spec=Credentials)

    # Execute the function and expect exception
    with pytest.raises(DemistoException) as exc_info:
        gcp_compute_instances_list_command(mock_creds, args)

    assert "The acceptable values of the argument limit are 1 to 500" in str(exc_info.value)
    assert "501" in str(exc_info.value)


def test_gcp_compute_instances_list_command_limit_validation_too_low(mocker):
    """
    Given: Arguments with limit less than 1
    When: gcp_compute_instances_list_command is called
    Then: The function should raise DemistoException
    """
    from GCP import gcp_compute_instances_list_command, DemistoException

    # Mock arguments with invalid limit
    args = {"project_id": "test-project", "zone": "us-central1-a", "limit": "0"}

    mock_creds = mocker.Mock(spec=Credentials)

    # Execute the function and expect exception
    with pytest.raises(DemistoException) as exc_info:
        gcp_compute_instances_list_command(mock_creds, args)

    assert "The acceptable values of the argument limit are 1 to 500" in str(exc_info.value)
    assert "0" in str(exc_info.value)


def test_gcp_compute_instances_list_command_empty_response(mocker):
    """
    Given: Valid arguments but no instances found
    When: gcp_compute_instances_list_command is called
    Then: The function should handle empty response gracefully
    """
    from GCP import gcp_compute_instances_list_command

    # Mock arguments
    args = {
        "project_id": "test-project",
        "zone": "us-central1-a",
    }

    # Mock API response with no instances
    mock_response = {
        "kind": "compute#instanceList",
        "id": "projects/test-project/zones/us-central1-a/instances",
        "items": [],
        "selfLink": "https://www.googleapis.com/compute/v1/projects/test-project/zones/us-central1-a/instances",
    }

    # Mock the GCP API calls
    mock_compute = mocker.Mock()
    mock_instances = mocker.Mock()
    mock_compute.instances.return_value = mock_instances
    mock_instances.list.return_value.execute.return_value = mock_response

    # Mock the build function
    mock_creds = mocker.Mock(spec=Credentials)
    mocker.patch("GCP.GCPServices.COMPUTE.build", return_value=mock_compute)

    # Execute the function
    result = gcp_compute_instances_list_command(mock_creds, args)

    # Verify empty results are handled properly
    assert len(result.outputs["GCP.Compute.Instances(val.id && val.id == obj.id)"]) == 0


def test_gcp_compute_instance_get_command_basic_success(mocker):
    """
    Given: Valid credentials and basic arguments for getting an instance
    When: gcp_compute_instance_get_command is called
    Then: The function should return instance details with correct outputs
    """
    from GCP import gcp_compute_instance_get_command

    # Mock arguments
    args = {"project_id": "test-project", "zone": "us-central1-a", "instance": "test-instance-1"}

    # Mock API response
    mock_response = {
        "id": "123456789",
        "name": "test-instance-1",
        "kind": "compute#instance",
        "creationTimestamp": "2023-01-01T10:00:00.000-07:00",
        "description": "Test instance for unit testing",
        "status": "RUNNING",
        "machineType": "projects/test-project/zones/us-central1-a/machineTypes/n1-standard-1",
        "zone": "projects/test-project/zones/us-central1-a",
        "networkInterfaces": [
            {
                "network": "projects/test-project/global/networks/default",
                "subnetwork": "projects/test-project/regions/us-central1/subnetworks/default",
            }
        ],
    }

    # Mock the GCP API calls
    mock_compute = mocker.Mock()
    mock_instances = mocker.Mock()
    mock_compute.instances.return_value = mock_instances
    mock_instances.get.return_value.execute.return_value = mock_response

    # Mock the build function
    mock_creds = mocker.Mock(spec=Credentials)
    mocker.patch("GCP.GCPServices.COMPUTE.build", return_value=mock_compute)

    # Execute the function
    result = gcp_compute_instance_get_command(mock_creds, args)

    # Verify API call parameters
    mock_instances.get.assert_called_once_with(project="test-project", zone="us-central1-a", instance="test-instance-1")

    # Verify outputs structure
    assert result.outputs_prefix == "GCP.Compute.Instances"
    assert result.outputs_key_field == "id"
    assert result.outputs == mock_response
    assert result.raw_response == mock_response


def test_gcp_compute_instance_get_command_minimal_response(mocker):
    """
    Given: API response with minimal fields (some optional fields missing)
    When: gcp_compute_instance_get_command is called
    Then: The function should handle missing optional fields gracefully
    """
    from GCP import gcp_compute_instance_get_command

    # Mock arguments
    args = {"project_id": "test-project", "zone": "asia-east1-a", "instance": "minimal-instance"}

    # Mock API response with minimal fields
    mock_response = {
        "id": "555666777",
        "name": "minimal-instance",
        "kind": "compute#instance",
        "status": "PROVISIONING",
        "machineType": "projects/test-project/zones/asia-east1-a/machineTypes/f1-micro",
        # Missing: creationTimestamp, description
    }

    # Mock the GCP API calls
    mock_compute = mocker.Mock()
    mock_instances = mocker.Mock()
    mock_compute.instances.return_value = mock_instances
    mock_instances.get.return_value.execute.return_value = mock_response

    # Mock the build function
    mock_creds = mocker.Mock(spec=Credentials)
    mocker.patch("GCP.GCPServices.COMPUTE.build", return_value=mock_compute)

    # Execute the function
    result = gcp_compute_instance_get_command(mock_creds, args)

    # Verify API call
    mock_instances.get.assert_called_once_with(project="test-project", zone="asia-east1-a", instance="minimal-instance")

    # Verify outputs handle missing fields
    assert result.outputs == mock_response
    assert result.outputs["id"] == "555666777"
    assert result.outputs["name"] == "minimal-instance"
    assert "creationTimestamp" not in result.outputs
    assert "description" not in result.outputs


def test_gcp_compute_instance_get_command_complete_response(mocker):
    """
    Given: API response with all possible fields populated
    When: gcp_compute_instance_get_command is called
    Then: The function should handle complete response correctly
    """
    from GCP import gcp_compute_instance_get_command

    # Mock arguments
    args = {"project_id": "test-project", "zone": "us-west2-c", "instance": "full-instance"}

    # Mock API response with all fields
    mock_response = {
        "id": "111222333",
        "name": "full-instance",
        "kind": "compute#instance",
        "creationTimestamp": "2023-03-15T08:45:00.000-07:00",
        "description": "Comprehensive test instance with all fields",
        "status": "RUNNING",
        "machineType": "projects/test-project/zones/us-west2-c/machineTypes/n2-standard-4",
        "zone": "projects/test-project/zones/us-west2-c",
        "tags": {"items": ["web-server", "database"]},
        "labels": {"environment": "production", "team": "backend"},
        "metadata": {"items": [{"key": "startup-script", "value": "#!/bin/bash\necho 'Hello World'"}]},
        "disks": [
            {"type": "PERSISTENT", "mode": "READ_WRITE", "source": "projects/test-project/zones/us-west2-c/disks/full-instance"}
        ],
    }

    # Mock the GCP API calls
    mock_compute = mocker.Mock()
    mock_instances = mocker.Mock()
    mock_compute.instances.return_value = mock_instances
    mock_instances.get.return_value.execute.return_value = mock_response

    # Mock the build function
    mock_creds = mocker.Mock(spec=Credentials)
    mocker.patch("GCP.GCPServices.COMPUTE.build", return_value=mock_compute)

    # Execute the function
    result = gcp_compute_instance_get_command(mock_creds, args)

    # Verify complete response is returned
    assert result.outputs == mock_response
    assert result.outputs["tags"]["items"] == ["web-server", "database"]
    assert result.outputs["labels"]["environment"] == "production"
    assert result.outputs["metadata"]["items"][0]["key"] == "startup-script"


def test_gcp_compute_instance_get_command_table_generation(mocker):
    """
    Given: Valid instance data
    When: gcp_compute_instance_get_command is called
    Then: The function should generate readable output table with correct headers and data
    """
    from GCP import gcp_compute_instance_get_command

    # Mock arguments
    args = {"project_id": "test-project", "zone": "us-east1-b", "instance": "table-test-instance"}

    # Mock API response
    mock_response = {
        "id": "444555666",
        "name": "table-test-instance",
        "kind": "compute#instance",
        "creationTimestamp": "2023-04-10T12:00:00.000-07:00",
        "description": "Instance for table testing",
        "status": "TERMINATED",
        "machineType": "projects/test-project/zones/us-east1-b/machineTypes/g1-small",
    }

    # Mock the GCP API calls
    mock_compute = mocker.Mock()
    mock_instances = mocker.Mock()
    mock_compute.instances.return_value = mock_instances
    mock_instances.get.return_value.execute.return_value = mock_response

    # Mock the build function
    mock_creds = mocker.Mock(spec=Credentials)
    mocker.patch("GCP.GCPServices.COMPUTE.build", return_value=mock_compute)
    mock_table = mocker.patch("GCP.tableToMarkdown", return_value="Generated table output")
    mock_pascal_to_space = mocker.patch("GCP.pascalToSpace")

    # Execute the function
    result = gcp_compute_instance_get_command(mock_creds, args)

    # Verify tableToMarkdown was called with correct parameters
    mock_table.assert_called_once()
    table_call_args = mock_table.call_args

    # Check table title
    assert table_call_args[0][0] == "GCP Instance table-test-instance from zone us-east1-b"

    # Check table data
    table_data = table_call_args[0][1]
    assert table_data["id"] == "444555666"
    assert table_data["name"] == "table-test-instance"
    assert table_data["status"] == "TERMINATED"

    # Check headers
    expected_headers = [
        "id",
        "name",
        "kind",
        "creationTimestamp",
        "description",
        "status",
        "machineType",
        "labels",
        "labelFingerprint",
    ]
    assert table_call_args[1]["headers"] == expected_headers

    # Check other parameters
    assert table_call_args[1]["removeNull"] is True
    assert table_call_args[1]["headerTransform"] == mock_pascal_to_space

    # Verify readable output uses table result
    assert result.readable_output == "Generated table output"


def test_gcp_compute_instance_label_set_command_basic_success(mocker):
    """
    Given: Valid credentials and basic arguments for setting instance labels
    When: gcp_compute_instance_label_set_command is called
    Then: The function should set labels and return operation details with correct outputs
    """
    from GCP import gcp_compute_instance_label_set_command

    # Mock arguments
    args = {
        "project_id": "test-project",
        "zone": "us-central1-a",
        "instance": "test-instance",
        "label_fingerprint": "abc123fingerprint",
        "labels": "key=environment,value=production;key=team,value=backend",
    }

    # Mock API response
    mock_response = {
        "id": "operation-12345",
        "name": "operation-set-labels",
        "kind": "compute#operation",
        "status": "RUNNING",
        "progress": "0",
        "operationType": "setLabels",
        "zone": "projects/test-project/zones/us-central1-a",
        "targetId": "567890",
        "targetLink": "projects/test-project/zones/us-central1-a/instances/test-instance",
    }

    # Mock the GCP API calls
    mock_compute = mocker.Mock()
    mock_instances = mocker.Mock()
    mock_compute.instances.return_value = mock_instances
    mock_instances.setLabels.return_value.execute.return_value = mock_response

    # Mock the build function
    mock_creds = mocker.Mock(spec=Credentials)
    mocker.patch("GCP.GCPServices.COMPUTE.build", return_value=mock_compute)

    # Execute the function
    result = gcp_compute_instance_label_set_command(mock_creds, args)

    # Verify API call parameters
    expected_body = {"labels": {"environment": "production", "team": "backend"}, "labelFingerprint": "abc123fingerprint"}
    mock_instances.setLabels.assert_called_once_with(
        project="test-project", zone="us-central1-a", instance="test-instance", body=expected_body
    )

    # Verify outputs structure
    assert result.outputs_prefix == "GCP.Compute.Operations"
    assert result.outputs_key_field == "id"
    assert result.outputs == mock_response
    assert result.raw_response == mock_response


def test_gcp_compute_instance_label_set_command_no_labels(mocker):
    """
    Given: Valid arguments with empty labels string
    When: gcp_compute_instance_label_set_command is called
    Then: An exception should be raised for empty labels.
    """
    from GCP import gcp_compute_instance_label_set_command

    # Mock arguments with empty labels
    args = {
        "project_id": "test-project",
        "zone": "asia-southeast1-a",
        "instance": "test-instance-3",
        "label_fingerprint": "xyz789fingerprint",
        "labels": "''",
    }

    # Mock the build function
    mock_creds = mocker.Mock(spec=Credentials)

    # Execute the function
    with pytest.raises(ValueError) as e:
        gcp_compute_instance_label_set_command(mock_creds, args)

    assert "Could not parse field" in str(e.value)


def test_gcp_compute_instance_label_set_command_multiple_labels(mocker):
    """
    Given: Valid arguments with multiple complex labels
    When: gcp_compute_instance_label_set_command is called
    Then: The function should parse and set all labels correctly
    """
    from GCP import gcp_compute_instance_label_set_command

    # Mock arguments with multiple labels
    args = {
        "project_id": "test-project",
        "zone": "us-east1-c",
        "instance": "multi-label-instance",
        "label_fingerprint": "multi123fingerprint",
        "labels": "key=env,value=staging;key=app,value=frontend;key=version,value=v2.1.0;key=owner,value=team-alpha",
    }

    # Mock API response
    mock_response = {
        "id": "operation-22222",
        "name": "operation-multi-labels",
        "kind": "compute#operation",
        "status": "RUNNING",
        "progress": "25",
        "operationType": "setLabels",
    }

    # Mock the GCP API calls
    mock_compute = mocker.Mock()
    mock_instances = mocker.Mock()
    mock_compute.instances.return_value = mock_instances
    mock_instances.setLabels.return_value.execute.return_value = mock_response

    # Mock the build function
    mock_creds = mocker.Mock(spec=Credentials)
    mocker.patch("GCP.GCPServices.COMPUTE.build", return_value=mock_compute)

    # Execute the function
    result = gcp_compute_instance_label_set_command(mock_creds, args)

    # Verify API call with all labels
    expected_body = {
        "labels": {"env": "staging", "app": "frontend", "version": "v2.1.0", "owner": "team-alpha"},
        "labelFingerprint": "multi123fingerprint",
    }
    mock_instances.setLabels.assert_called_once_with(
        project="test-project", zone="us-east1-c", instance="multi-label-instance", body=expected_body
    )

    assert result.outputs == mock_response


def test_gcp_compute_instance_label_set_command_minimal_response(mocker):
    """
    Given: API response with minimal fields
    When: gcp_compute_instance_label_set_command is called
    Then: The function should handle missing optional fields gracefully in data_res
    """
    from GCP import gcp_compute_instance_label_set_command

    # Mock arguments
    args = {
        "project_id": "test-project",
        "zone": "us-central1-b",
        "instance": "minimal-response-instance",
        "label_fingerprint": "minimal123",
        "labels": "key=test,value=minimal",
    }

    # Mock API response with minimal fields
    mock_response = {
        "id": "operation-33333",
        "kind": "compute#operation",
        "status": "DONE",
        # Missing: name, progress, operationType
    }

    # Mock the GCP API calls
    mock_compute = mocker.Mock()
    mock_instances = mocker.Mock()
    mock_compute.instances.return_value = mock_instances
    mock_instances.setLabels.return_value.execute.return_value = mock_response

    # Mock the build function and table generation
    mock_creds = mocker.Mock(spec=Credentials)
    mocker.patch("GCP.GCPServices.COMPUTE.build", return_value=mock_compute)
    mock_table = mocker.patch("GCP.tableToMarkdown", return_value="Generated table")

    # Execute the function
    result = gcp_compute_instance_label_set_command(mock_creds, args)

    # Verify table generation handles missing fields
    mock_table.assert_called_once()
    table_data = mock_table.call_args[0][1]

    assert table_data["id"] == "operation-33333"
    assert table_data["status"] == "DONE"
    assert table_data["kind"] == "compute#operation"
    assert table_data["name"] is None
    assert table_data["progress"] is None
    assert table_data["operationType"] is None

    assert result.readable_output == "Generated table"
    assert result.outputs == mock_response


def test_parse_labels_empty_string():
    """
    Given: An empty labels string
    When: parse_labels is called
    Then: The function returns an empty dictionary
    """
    from GCP import parse_labels

    input_str = ""
    expected = {}

    result = parse_labels(input_str)
    assert result == expected


def test_parse_labels_whitespace_only():
    """
    Given: A labels string with only whitespace
    When: parse_labels is called
    Then: The function returns an empty dictionary
    """
    from GCP import parse_labels

    input_str = "   "
    expected = {}

    result = parse_labels(input_str)
    assert result == expected


def test_parse_labels_single_label_with_trailing_semicolon():
    """
    Given: A valid labels string with a single label and trailing semicolon
    When: parse_labels is called
    Then: The function returns a correctly parsed dictionary
    """
    from GCP import parse_labels

    input_str = "key=environment,value=PRODUCTION;"
    expected = {"environment": "production"}

    result = parse_labels(input_str)
    assert result == expected


def test_parse_labels_case_conversion():
    """
    Given: A labels string with mixed case keys and values
    When: parse_labels is called
    Then: The function converts both keys and values to lowercase
    """
    from GCP import parse_labels

    input_str = "key=Environment,value=PRODUCTION;key=TEAM,value=Backend"
    expected = {"environment": "production", "team": "backend"}

    result = parse_labels(input_str)
    assert result == expected


def test_parse_labels_special_characters_in_values():
    """
    Given: A labels string with special characters in values
    When: parse_labels is called
    Then: The function handles special characters correctly
    """
    from GCP import parse_labels

    input_str = "key=version,value=v2.1.0;key=branch,value=feature-branch_123"
    expected = {"version": "v2.1.0", "branch": "feature-branch_123"}

    result = parse_labels(input_str)
    assert result == expected


def test_parse_labels_empty_segments():
    """
    Given: A labels string with empty segments between semicolons
    When: parse_labels is called
    Then: The function skips empty segments and processes valid ones
    """
    from GCP import parse_labels

    input_str = "key=app,value=web;;key=env,value=test;"
    expected = {"app": "web", "env": "test"}

    result = parse_labels(input_str)
    assert result == expected


def test_parse_labels_malformed_missing_key():
    """
    Given: A labels string missing the key part
    When: parse_labels is called
    Then: The function raises a ValueError with appropriate message
    """
    from GCP import parse_labels

    input_str = "value=production"
    with pytest.raises(ValueError) as e:
        parse_labels(input_str)

    assert "Could not parse field" in str(e.value)
    assert "value=production" in str(e.value)
    assert "Please make sure you provided like so: key=abc,value=123" in str(e.value)


def test_parse_labels_malformed_missing_value():
    """
    Given: A labels string missing the value part
    When: parse_labels is called
    Then: The function raises a ValueError with appropriate message
    """
    from GCP import parse_labels

    input_str = "key=environment"
    with pytest.raises(ValueError) as e:
        parse_labels(input_str)

    assert "Could not parse field" in str(e.value)
    assert "key=environment" in str(e.value)
    assert "Please make sure you provided like so: key=abc,value=123" in str(e.value)


def test_parse_labels_malformed_wrong_separator():
    """
    Given: A labels string using wrong separator between key and value
    When: parse_labels is called
    Then: The function raises a ValueError with appropriate message
    """
    from GCP import parse_labels

    input_str = "key:environment,value:production"
    with pytest.raises(ValueError) as e:
        parse_labels(input_str)

    assert "Could not parse field" in str(e.value)
    assert "key:environment,value:production" in str(e.value)
    assert "Please make sure you provided like so: key=abc,value=123" in str(e.value)


def test_parse_labels_malformed_extra_equals():
    """
    Given: A labels string with extra equals signs
    When: parse_labels is called
    Then: The function raises a ValueError with appropriate message
    """
    from GCP import parse_labels

    input_str = "key=env=prod,value=test"
    with pytest.raises(ValueError) as e:
        parse_labels(input_str)

    assert "Could not parse field" in str(e.value)
    assert "key=env=prod,value=test" in str(e.value)
    assert "Please make sure you provided like so: key=abc,value=123" in str(e.value)


def test_parse_labels_numeric_values():
    """
    Given: A labels string with numeric values
    When: parse_labels is called
    Then: The function converts numeric values to lowercase strings
    """
    from GCP import parse_labels

    input_str = "key=port,value=8080;key=instances,value=3"
    expected = {"port": "8080", "instances": "3"}

    result = parse_labels(input_str)
    assert result == expected


def test_parse_labels_duplicate_keys():
    """
    Given: A labels string with duplicate keys
    When: parse_labels is called
    Then: The function updates with the last value for duplicate keys
    """
    from GCP import parse_labels

    input_str = "key=env,value=dev;key=app,value=web;key=env,value=prod"
    expected = {"env": "prod", "app": "web"}

    result = parse_labels(input_str)
    assert result == expected


def test_parse_labels_mixed_valid_invalid():
    """
    Given: A labels string with mix of valid and invalid segments
    When: parse_labels is called
    Then: The function raises a ValueError on the first invalid segment
    """
    from GCP import parse_labels

    input_str = "key=env,value=prod;invalid_format;key=app,value=web"
    with pytest.raises(ValueError) as e:
        parse_labels(input_str)

    assert "Could not parse field" in str(e.value)
    assert "invalid_format" in str(e.value)
    assert "Please make sure you provided like so: key=abc,value=123" in str(e.value)


def test_parse_labels_empty_key_value():
    """
    Given: A labels string with empty key or value
    When: parse_labels is called
    Then: An exception is raised.
    """
    from GCP import parse_labels

    input_str = "key=,value=empty_key;key=empty_value,value="

    with pytest.raises(ValueError) as e:
        parse_labels(input_str)
    assert "Could not parse field" in str(e.value)


def test_parse_labels_complex_valid_format():
    """
    Given: A complex labels string with multiple valid labels including special characters
    When: parse_labels is called
    Then: The function returns correctly parsed dictionary with all labels
    """
    from GCP import parse_labels

    input_str = (
        "key=app-name,value=my-web-app;key=version_tag,value=v1.2.3-beta;key=environment,value=STAGING;key=owner.team,"
        "value=Platform_Team"
    )
    expected = {"app-name": "my-web-app", "version_tag": "v1.2.3-beta", "environment": "staging", "owner.team": "platform_team"}

    result = parse_labels(input_str)
    assert result == expected


def test_gcp_compute_instance_label_set_command_add_labels_true(mocker):
    """
    Given: Valid arguments with add_labels=true and existing instance labels
    When: gcp_compute_instance_label_set_command is called
    Then: The function should merge new labels with existing ones
    """
    from GCP import gcp_compute_instance_label_set_command

    # Mock arguments with add_labels=true
    args = {
        "project_id": "test-project",
        "zone": "us-central1-a",
        "instance": "test-instance",
        "label_fingerprint": "abc123fingerprint",
        "labels": "key=newlabel,value=newvalue;key=app,value=updated",
        "add_labels": "true",
    }

    # Mock relevant instance data with current labels
    mock_instance_response = {
        "id": "567890",
        "name": "test-instance",
        "labels": {"environment": "production", "app": "oldvalue", "team": "backend"},
    }

    # Mock setLabels operation response
    mock_operation_response = {
        "id": "operation-12345",
        "name": "operation-set-labels",
        "kind": "compute#operation",
        "status": "RUNNING",
        "progress": "0",
        "operationType": "setLabels",
    }

    # Mock the GCP API calls
    mock_compute = mocker.Mock()
    mock_instances = mocker.Mock()
    mock_compute.instances.return_value = mock_instances
    mock_instances.get.return_value.execute.return_value = mock_instance_response
    mock_instances.setLabels.return_value.execute.return_value = mock_operation_response

    # Mock the build function
    mock_creds = mocker.Mock(spec=Credentials)
    mocker.patch("GCP.GCPServices.COMPUTE.build", return_value=mock_compute)

    # Execute the function
    result = gcp_compute_instance_label_set_command(mock_creds, args)

    # Verify get was called to fetch existing labels
    mock_instances.get.assert_called_once_with(project="test-project", zone="us-central1-a", instance="test-instance")

    # Verify setLabels was called with merged labels
    expected_body = {
        "labels": {
            "environment": "production",
            "team": "backend",
            "newlabel": "newvalue",
            "app": "updated",  # Should override existing value
        },
        "labelFingerprint": "abc123fingerprint",
    }
    mock_instances.setLabels.assert_called_once_with(
        project="test-project", zone="us-central1-a", instance="test-instance", body=expected_body
    )

    assert result.outputs == mock_operation_response


def test_validate_bucket_policy_for_set_add_mode_valid():
    """
    Given: A minimal valid policy for add=true (merge mode)
    When: _validate_bucket_policy_for_set is called
    Then: No exception is raised
    """
    from GCP import _validate_bucket_policy_for_set

    policy = {"bindings": [{"role": "roles/storage.objectViewer", "members": ["user:alice@example.com"]}]}

    # Should not raise
    _validate_bucket_policy_for_set(policy, add_mode=True)


def test_validate_bucket_policy_for_set_add_mode_missing_role():
    """
    Given: A binding without role in add=true mode
    When: _validate_bucket_policy_for_set is called
    Then: DemistoException is raised mentioning 'role'
    """
    from GCP import _validate_bucket_policy_for_set, DemistoException

    policy = {"bindings": [{"members": ["allUsers"]}]}
    with pytest.raises(DemistoException) as e:
        _validate_bucket_policy_for_set(policy, add_mode=True)
    assert "role" in str(e.value)


def test_validate_bucket_policy_for_set_add_mode_members_not_list():
    """
    Given: A binding with members not as list in add=true mode
    When: _validate_bucket_policy_for_set is called
    Then: DemistoException is raised mentioning 'members'
    """
    from GCP import _validate_bucket_policy_for_set, DemistoException

    policy = {"bindings": [{"role": "roles/storage.objectViewer", "members": "allUsers"}]}
    with pytest.raises(DemistoException) as e:
        _validate_bucket_policy_for_set(policy, add_mode=True)
    assert "members" in str(e.value)


def test_validate_bucket_policy_for_set_condition_requires_version():
    """
    Given: A binding with condition but policy.version < 3
    When: _validate_bucket_policy_for_set is called
    Then: DemistoException is raised about version requirement
    """
    from GCP import _validate_bucket_policy_for_set, DemistoException

    policy = {
        "version": 1,
        "bindings": [
            {
                "role": "roles/storage.objectViewer",
                "members": ["group:security@example.com"],
                "condition": {"title": "t", "expression": "true"},
            }
        ],
    }

    with pytest.raises(DemistoException) as e:
        _validate_bucket_policy_for_set(policy, add_mode=False)
    assert "version" in str(e.value)


def test_validate_bucket_policy_for_set_replace_mode_invalid_bindings_type():
    """
    Given: Replace mode policy with invalid bindings type (dict instead of list)
    When: _validate_bucket_policy_for_set is called with add_mode=False
    Then: DemistoException is raised
    """
    from GCP import _validate_bucket_policy_for_set, DemistoException

    policy = {"bindings": {"role": "roles/storage.objectViewer", "members": ["allUsers"]}}
    with pytest.raises(DemistoException):
        _validate_bucket_policy_for_set(policy, add_mode=False)


def test_format_gcp_datetime():
    """
    Given: An RFC3339 timestamp string with Z suffix
    When: _format_gcp_datetime is called
    Then: It returns a formatted timestamp in '%Y-%m-%d %H:%M:%S'
    """
    from GCP import _format_gcp_datetime

    assert _format_gcp_datetime(None) is None
    assert _format_gcp_datetime("2023-01-01T12:34:56Z") == "2023-01-01 12:34:56"


def test_is_ubla_enabled_true_false_and_exception(mocker):
    """
    Given: Bucket metadata responses for UBLA enabled/disabled and an exception case
    When: _is_ubla_enabled is called
    Then: It returns True/False accordingly and False on exception
    """
    from GCP import _is_ubla_enabled

    # Mock storage client chain
    storage_client = mocker.MagicMock()
    buckets = storage_client.buckets.return_value

    # Enabled case
    buckets.get.return_value.execute.return_value = {"iamConfiguration": {"uniformBucketLevelAccess": {"enabled": True}}}
    assert _is_ubla_enabled(storage_client, "b1") is True

    # Disabled case
    buckets.get.return_value.execute.return_value = {"iamConfiguration": {"uniformBucketLevelAccess": {"enabled": False}}}
    assert _is_ubla_enabled(storage_client, "b1") is False

    # Exception case
    buckets.get.return_value.execute.side_effect = Exception("boom")
    assert _is_ubla_enabled(storage_client, "b1") is False


def test_is_ubla_error_variants():
    """
    Given: Error objects with 400 status and UBLA phrase in content (str/bytes) and non-matching cases
    When: _is_ubla_error is called
    Then: It returns True only for 400 with UBLA phrase
    """
    from GCP import _is_ubla_error
    from googleapiclient.errors import HttpError

    class Err(HttpError):
        def __init__(self, status, content):
            self.resp = type("R", (), {"status": status})()
            self.content = content

    assert _is_ubla_error(Err(400, "Uniform Bucket-Level Access must be enabled")) is True
    assert _is_ubla_error(Err(400, b"...uniform bucket-level access is required...")) is True
    assert _is_ubla_error(Err(403, "uniform bucket-level access")) is False
    assert _is_ubla_error(Err(400, "other error")) is False


def test_storage_bucket_list_basic(mocker):
    """
    Given: Project with two buckets returned
    When: storage_bucket_list is called
    Then: API called with request params and outputs are normalized
    """
    from GCP import storage_bucket_list

    mock_storage = mocker.Mock()
    mock_buckets = mocker.Mock()
    mock_storage.buckets.return_value = mock_buckets
    mock_buckets.list.return_value.execute.return_value = {
        "items": [
            {
                "name": "b1",
                "timeCreated": "2024-01-01T00:00:00Z",
                "updated": "2024-01-02T00:00:00Z",
                "owner": {"entityId": "123"},
                "location": "US",
                "storageClass": "STANDARD",
            }
        ]
    }
    mocker.patch("GCP.GCPServices.STORAGE.build", return_value=mock_storage)

    creds = mocker.Mock(spec=Credentials)
    args = {"project_id": "p1", "limit": "10", "prefix": "p", "page_token": "t"}

    result = storage_bucket_list(creds, args)

    mock_buckets.list.assert_called_with(project="p1", maxResults=10, prefix="p", pageToken="t")
    assert result.outputs_prefix == "GCP.Storage.Bucket"
    assert result.outputs[0]["name"] == "b1"


def test_storage_bucket_get_basic(mocker):
    """
    Given: A bucket exists
    When: storage_bucket_get is called
    Then: It fetches via buckets().get and returns normalized fields
    """
    from GCP import storage_bucket_get

    mock_storage = mocker.Mock()
    mock_buckets = mocker.Mock()
    mock_storage.buckets.return_value = mock_buckets
    mock_buckets.get.return_value.execute.return_value = {
        "name": "b1",
        "timeCreated": "2024-01-01T00:00:00Z",
        "updated": "2024-01-02T00:00:00Z",
        "owner": {"entityId": "123"},
        "location": "US",
        "storageClass": "STANDARD",
    }
    mocker.patch("GCP.GCPServices.STORAGE.build", return_value=mock_storage)

    creds = mocker.Mock(spec=Credentials)
    result = storage_bucket_get(creds, {"bucket_name": "b1"})

    mock_buckets.get.assert_called_with(bucket="b1")
    assert result.outputs_prefix == "GCP.Storage.Bucket"
    assert result.outputs["name"] == "b1"


def test_storage_bucket_objects_list_basic(mocker):
    """
    Given: A bucket with two objects
    When: storage_bucket_objects_list is called
    Then: objects().list is called with args and outputs normalized
    """
    from GCP import storage_bucket_objects_list

    mock_storage = mocker.Mock()
    mock_objects = mocker.Mock()
    mock_storage.objects.return_value = mock_objects
    mock_objects.list.return_value.execute.return_value = {
        "items": [
            {
                "name": "o1",
                "bucket": "b1",
                "contentType": "text/plain",
                "size": "1",
                "timeCreated": "2024-01-01T00:00:00Z",
                "updated": "2024-01-02T00:00:00Z",
                "md5Hash": "md5",
                "crc32c": "crc",
            }
        ]
    }
    mocker.patch("GCP.GCPServices.STORAGE.build", return_value=mock_storage)

    creds = mocker.Mock(spec=Credentials)
    args = {"bucket_name": "b1", "prefix": "p/", "delimiter": "/", "limit": "5", "page_token": "tok"}
    result = storage_bucket_objects_list(creds, args)

    mock_objects.list.assert_called_with(bucket="b1", prefix="p/", delimiter="/", maxResults=5, pageToken="tok")
    assert result.outputs_prefix == "GCP.Storage.BucketObject"
    assert result.outputs[0]["name"] == "o1"


def test_storage_bucket_policy_list_with_version(mocker):
    """
    Given: A bucket policy exists
    When: storage_bucket_policy_list is called with requested_policy_version
    Then: It calls getIamPolicy with optionsRequestedPolicyVersion and returns policy
    """
    from GCP import storage_bucket_policy_list

    mock_storage = mocker.Mock()
    mock_buckets = mocker.Mock()
    mock_storage.buckets.return_value = mock_buckets
    mock_buckets.getIamPolicy.return_value.execute.return_value = {"version": 3, "etag": "abc", "bindings": []}
    mocker.patch("GCP.GCPServices.STORAGE.build", return_value=mock_storage)

    creds = mocker.Mock(spec=Credentials)
    args = {"bucket_name": "b1", "requested_policy_version": "3"}
    result = storage_bucket_policy_list(creds, args)

    mock_buckets.getIamPolicy.assert_called_with(bucket="b1", optionsRequestedPolicyVersion=3)
    assert result.outputs_prefix == "GCP.Storage.BucketPolicy"
    assert result.outputs["version"] == 3


def test_storage_bucket_policy_set_basic(mocker):
    """
    Given: A policy document to apply
    When: storage_bucket_policy_set is called
    Then: It calls setIamPolicy with body and returns response
    """
    from GCP import storage_bucket_policy_set

    mock_storage = mocker.Mock()
    mock_buckets = mocker.Mock()
    mock_storage.buckets.return_value = mock_buckets
    mock_buckets.setIamPolicy.return_value.execute.return_value = {"version": 3, "etag": "etag1"}
    mocker.patch("GCP.GCPServices.STORAGE.build", return_value=mock_storage)

    creds = mocker.Mock(spec=Credentials)
    policy = {"bindings": [{"role": "roles/storage.objectViewer", "members": ["allUsers"]}]}
    args = {"bucket_name": "b1", "policy": json.dumps(policy), "add": "false"}
    result = storage_bucket_policy_set(creds, args)

    mock_buckets.setIamPolicy.assert_called_with(bucket="b1", body=policy)
    assert result.outputs_prefix == "GCP.Storage.BucketPolicy"
    assert result.outputs["etag"] == "etag1"


def test_storage_bucket_object_policy_list_normal_and_ubla(mocker):
    """
    Given: UBLA disabled and enabled scenarios
    When: storage_bucket_object_policy_list is called
    Then: It lists object ACLs when UBLA disabled, and returns bucket policy when enabled
    """
    from GCP import storage_bucket_object_policy_list

    # Case 1: UBLA disabled
    mock_storage = mocker.Mock()
    mock_oac = mocker.Mock()
    mock_storage.objectAccessControls.return_value = mock_oac
    mock_oac.list.return_value.execute.return_value = {"items": [{"entity": "allUsers", "role": "READER"}]}
    mocker.patch("GCP.GCPServices.STORAGE.build", return_value=mock_storage)
    mocker.patch("GCP._is_ubla_enabled", return_value=False)

    creds = mocker.Mock(spec=Credentials)
    result = storage_bucket_object_policy_list(creds, {"bucket_name": "b1", "object_name": "o1"})
    mock_oac.list.assert_called_with(bucket="b1", object="o1")
    assert result.outputs_prefix == "GCP.Storage.BucketObjectPolicy"
    assert result.outputs[0]["entity"] == "allUsers"

    # Case 2: UBLA enabled -> delegates to bucket policy list
    mocker.patch("GCP._is_ubla_enabled", return_value=True)
    # Patch bucket policy list to observe delegation
    mocker.patch("GCP.storage_bucket_policy_list", return_value=MagicMock(outputs_prefix="GCP.Storage.BucketObjectPolicy"))
    result2 = storage_bucket_object_policy_list(creds, {"bucket_name": "b1", "object_name": "o1"})
    assert result2.outputs_prefix == "GCP.Storage.BucketObjectPolicy"


def test_storage_bucket_object_policy_set_update_then_insert(mocker):
    """
    Given: An ACL entry to apply
    When: storage_bucket_object_policy_set is called
    Then: It tries update first; if update raises, it falls back to insert
    """
    from GCP import storage_bucket_object_policy_set

    mock_storage = mocker.Mock()
    mock_oac = mocker.Mock()
    mock_storage.objectAccessControls.return_value = mock_oac

    # Patch fails, insert succeeds
    mock_oac.patch.return_value.execute.side_effect = Exception("not found")
    mock_oac.insert.return_value.execute.return_value = {"entity": "allUsers", "role": "READER"}

    mocker.patch("GCP.GCPServices.STORAGE.build", return_value=mock_storage)
    mocker.patch("GCP._is_ubla_enabled", return_value=False)

    creds = mocker.Mock(spec=Credentials)
    args = {"bucket_name": "b1", "object_name": "o1", "policy": json.dumps({"entity": "allUsers", "role": "READER"})}
    result = storage_bucket_object_policy_set(creds, args)

    mock_oac.patch.assert_called()
    mock_oac.insert.assert_called()
    assert result.outputs_prefix == "GCP.Storage.BucketObjectPolicy"
    assert result.outputs[0]["entity"] == "allUsers"


def test_storage_bucket_object_policy_set_update_success(mocker):
    """
    Given: An ACL entry for which update succeeds
    When: storage_bucket_object_policy_set is called
    Then: It returns the update response and does not call insert
    """
    from GCP import storage_bucket_object_policy_set

    mock_storage = mocker.Mock()
    mock_oac = mocker.Mock()
    mock_storage.objectAccessControls.return_value = mock_oac
    mock_oac.patch.return_value.execute.return_value = {"entity": "user:a@example.com", "role": "WRITER"}

    mocker.patch("GCP.GCPServices.STORAGE.build", return_value=mock_storage)
    mocker.patch("GCP._is_ubla_enabled", return_value=False)

    creds = mocker.Mock(spec=Credentials)
    args = {"bucket_name": "b1", "object_name": "o1", "policy": json.dumps({"entity": "user:a@example.com", "role": "WRITER"})}
    result = storage_bucket_object_policy_set(creds, args)

    mock_oac.patch.assert_called()
    mock_oac.insert.assert_not_called()
    assert result.outputs[0]["role"] == "WRITER"


def test_storage_bucket_object_policy_set_ubla_short_circuit(mocker):
    """
    Given: UBLA is enabled on bucket
    When: storage_bucket_object_policy_set is called
    Then: It short-circuits with guidance and does not call ObjectAccessControls
    """
    from GCP import storage_bucket_object_policy_set

    mock_storage = mocker.Mock()
    mocker.patch("GCP.GCPServices.STORAGE.build", return_value=mock_storage)
    mocker.patch("GCP._is_ubla_enabled", return_value=True)

    creds = mocker.Mock(spec=Credentials)
    args = {"bucket_name": "b1", "object_name": "o1", "policy": json.dumps({"entity": "allUsers", "role": "READER"})}
    result = storage_bucket_object_policy_set(creds, args)

    # Should be a guidance readable output and no outputs list
    assert "Uniform Bucket-Level Access (UBLA) is enabled" in result.readable_output


def test_gcp_compute_instance_label_set_command_add_labels_no_existing(mocker):
    """
    Given: Valid arguments with add_labels=true but instance has no existing labels
    When: gcp_compute_instance_label_set_command is called
    Then: The function should handle missing labels field gracefully
    """
    from GCP import gcp_compute_instance_label_set_command

    # Mock arguments with add_labels=true
    args = {
        "project_id": "test-project",
        "zone": "us-west1-b",
        "instance": "new-instance",
        "label_fingerprint": "xyz789fingerprint",
        "labels": "key=firstlabel,value=firstvalue",
        "add_labels": "true",
    }

    # Mock instance response without labels field
    mock_instance_response = {
        "id": "111222333",
        "name": "new-instance",
        # No labels field
    }

    # Mock setLabels operation response
    mock_operation_response = {"id": "operation-99999", "kind": "compute#operation", "status": "DONE"}

    # Mock the GCP API calls
    mock_compute = mocker.Mock()
    mock_instances = mocker.Mock()
    mock_compute.instances.return_value = mock_instances
    mock_instances.get.return_value.execute.return_value = mock_instance_response
    mock_instances.setLabels.return_value.execute.return_value = mock_operation_response

    # Mock the build function
    mock_creds = mocker.Mock(spec=Credentials)
    mocker.patch("GCP.GCPServices.COMPUTE.build", return_value=mock_compute)

    # Execute the function
    result = gcp_compute_instance_label_set_command(mock_creds, args)

    # Verify setLabels was called with only new labels (no existing to merge)
    expected_body = {"labels": {"firstlabel": "firstvalue"}, "labelFingerprint": "xyz789fingerprint"}
    mock_instances.setLabels.assert_called_once_with(
        project="test-project", zone="us-west1-b", instance="new-instance", body=expected_body
    )

    assert result.outputs == mock_operation_response


def test_gcp_compute_instance_label_set_command_add_labels_false(mocker):
    """
    Given: Valid arguments with add_labels=false (default behavior)
    When: gcp_compute_instance_label_set_command is called
    Then: The function should not fetch existing labels and only set new ones
    """
    from GCP import gcp_compute_instance_label_set_command

    # Mock arguments with add_labels=false (explicit)
    args = {
        "project_id": "test-project",
        "zone": "europe-west1-c",
        "instance": "replace-labels-instance",
        "label_fingerprint": "replace123fingerprint",
        "labels": "key=onlylabel,value=onlyvalue",
        "add_labels": "false",
    }

    # Mock setLabels operation response
    mock_operation_response = {
        "id": "operation-replace",
        "name": "operation-replace-labels",
        "kind": "compute#operation",
        "status": "RUNNING",
    }

    # Mock the GCP API calls
    mock_compute = mocker.Mock()
    mock_instances = mocker.Mock()
    mock_compute.instances.return_value = mock_instances
    mock_instances.setLabels.return_value.execute.return_value = mock_operation_response

    # Mock the build function
    mock_creds = mocker.Mock(spec=Credentials)
    mocker.patch("GCP.GCPServices.COMPUTE.build", return_value=mock_compute)

    # Execute the function
    result = gcp_compute_instance_label_set_command(mock_creds, args)

    # Verify get was NOT called (no existing labels fetched)
    mock_instances.get.assert_not_called()

    # Verify setLabels was called with only new labels
    expected_body = {"labels": {"onlylabel": "onlyvalue"}, "labelFingerprint": "replace123fingerprint"}
    mock_instances.setLabels.assert_called_once_with(
        project="test-project", zone="europe-west1-c", instance="replace-labels-instance", body=expected_body
    )

    assert result.outputs == mock_operation_response


<<<<<<< HEAD
# gcp_compute_zone_get
def test_gcp_compute_zone_get_basic_success(mocker):
    """
    Given: Valid credentials and basic arguments for getting a zone
    When: gcp_compute_zone_get is called
    Then: The function should return zone details with correct outputs
    """
    from GCP import gcp_compute_zone_get

    # Mock arguments
    args = {"project_id": "test-project", "zone": "us-central1-a"}

    # Mock API response
    mock_response = {
        "id": "2000",
        "name": "us-central1-a",
        "description": "us-central1-a",
        "status": "UP",
        "region": "https://www.googleapis.com/compute/v1/projects/test-project/regions/us-central1",
        "selfLink": "https://www.googleapis.com/compute/v1/projects/test-project/zones/us-central1-a",
        "availableCpuPlatforms": ["Intel Skylake", "Intel Broadwell"],
    }

    # Mock the GCP API calls
    mock_compute = mocker.Mock()
    mock_zones = mocker.Mock()
    mock_compute.zones.return_value = mock_zones
    mock_zones.get.return_value.execute.return_value = mock_response

    # Mock the build function
    mock_creds = mocker.Mock(spec=Credentials)
    mocker.patch("GCP.GCPServices.COMPUTE.build", return_value=mock_compute)

    # Execute the function
    result = gcp_compute_zone_get(mock_creds, args)

    # Verify API call parameters
    mock_zones.get.assert_called_once_with(project="test-project", zone="us-central1-a")

    # Verify outputs structure
    assert result.outputs_prefix == "gcp.compute.Zones"
    assert result.outputs_key_field == "id"
    assert result.outputs == mock_response
    assert result.raw_response == mock_response


def test_gcp_compute_zone_get_minimal_response(mocker):
    """
    Given: API response with minimal fields (some optional fields missing)
    When: gcp_compute_zone_get is called
    Then: The function should handle missing optional fields gracefully
    """
    from GCP import gcp_compute_zone_get

    # Mock arguments
    args = {"project_id": "test-project", "zone": "asia-east1-b"}

    # Mock API response with minimal fields
    mock_response = {
        "id": "3000",
        "name": "asia-east1-b",
        "status": "DOWN",
        # Missing: description, region, selfLink, availableCpuPlatforms
    }

    # Mock the GCP API calls
    mock_compute = mocker.Mock()
    mock_zones = mocker.Mock()
    mock_compute.zones.return_value = mock_zones
    mock_zones.get.return_value.execute.return_value = mock_response

    # Mock the build function
    mock_creds = mocker.Mock(spec=Credentials)
    mocker.patch("GCP.GCPServices.COMPUTE.build", return_value=mock_compute)

    # Execute the function
    result = gcp_compute_zone_get(mock_creds, args)

    # Verify API call
    mock_zones.get.assert_called_once_with(project="test-project", zone="asia-east1-b")

    # Verify outputs handle missing fields
    assert result.outputs == mock_response
    assert result.outputs["id"] == "3000"
    assert result.outputs["name"] == "asia-east1-b"
    assert result.outputs["status"] == "DOWN"


def test_gcp_compute_zone_get_table_generation(mocker):
    """
    Given: Valid zone data
    When: gcp_compute_zone_get is called
    Then: The function should generate readable output table with correct headers and data
    """
    from GCP import gcp_compute_zone_get

    # Mock arguments
    args = {"project_id": "test-project", "zone": "europe-west1-c"}

    # Mock API response
    mock_response = {
        "id": "4000",
        "name": "europe-west1-c",
        "status": "UP",
        "description": "europe-west1-c zone",
        "region": "https://www.googleapis.com/compute/v1/projects/test-project/regions/europe-west1",
    }

    # Mock the GCP API calls
    mock_compute = mocker.Mock()
    mock_zones = mocker.Mock()
    mock_compute.zones.return_value = mock_zones
    mock_zones.get.return_value.execute.return_value = mock_response

    # Mock the build function
    mock_creds = mocker.Mock(spec=Credentials)
    mocker.patch("GCP.GCPServices.COMPUTE.build", return_value=mock_compute)
    mock_table = mocker.patch("GCP.tableToMarkdown", return_value="Generated table output")

    # Execute the function
    result = gcp_compute_zone_get(mock_creds, args)

    # Verify tableToMarkdown was called with correct parameters
    mock_table.assert_called_once()
    table_call_args = mock_table.call_args

    # Check table title
    assert table_call_args[0][0] == "GCP zone europe-west1-c"

    # Check table data
    table_data = table_call_args[0][1]
    assert table_data["status"] == "UP"
    assert table_data["name"] == "europe-west1-c"
    assert table_data["id"] == "4000"

    # Check headers
    expected_headers = ["status", "id", "name"]
    assert table_call_args[1]["headers"] == expected_headers

    # Check other parameters
    assert table_call_args[1]["removeNull"] is True

    # Verify readable output uses table result
    assert result.readable_output == "Generated table output"


def test_gcp_compute_zone_get_none_values_handling(mocker):
    """
    Given: API response with None values for some fields
    When: gcp_compute_zone_get is called
    Then: The function should handle None values correctly in data_res
    """
    from GCP import gcp_compute_zone_get

    # Mock arguments
    args = {"project_id": "test-project", "zone": "us-west2-a"}

    # Mock API response with None values
    mock_response = {
        "id": None,
        "name": "us-west2-a",
        "status": None,
        "description": "Test zone with None values",
        "region": "https://www.googleapis.com/compute/v1/projects/test-project/regions/us-west2",
    }

    # Mock the GCP API calls
    mock_compute = mocker.Mock()
    mock_zones = mocker.Mock()
    mock_compute.zones.return_value = mock_zones
    mock_zones.get.return_value.execute.return_value = mock_response

    # Mock the build function and table generation
    mock_creds = mocker.Mock(spec=Credentials)
    mocker.patch("GCP.GCPServices.COMPUTE.build", return_value=mock_compute)
    mock_table = mocker.patch("GCP.tableToMarkdown", return_value="Generated table")

    # Execute the function
    result = gcp_compute_zone_get(mock_creds, args)

    # Verify table generation handles None values
    mock_table.assert_called_once()
    table_data = mock_table.call_args[0][1]

    assert table_data["status"] is None
    assert table_data["name"] == "us-west2-a"
    assert table_data["id"] is None

    # Verify removeNull parameter is set to handle None values
    assert mock_table.call_args[1]["removeNull"] is True

    assert result.readable_output == "Generated table"
    assert result.outputs == mock_response


def test_gcp_compute_zone_get_complete_response(mocker):
    """
    Given: API response with all possible fields populated
    When: gcp_compute_zone_get is called
    Then: The function should handle complete response correctly
    """
    from GCP import gcp_compute_zone_get

    # Mock arguments
    args = {"project_id": "comprehensive-project", "zone": "us-east4-b"}

    # Mock API response with all fields
    mock_response = {
        "id": "5000",
        "name": "us-east4-b",
        "description": "Comprehensive zone for testing",
        "status": "UP",
        "region": "https://www.googleapis.com/compute/v1/projects/comprehensive-project/regions/us-east4",
        "selfLink": "https://www.googleapis.com/compute/v1/projects/comprehensive-project/zones/us-east4-b",
        "availableCpuPlatforms": ["Intel Skylake", "Intel Broadwell", "Intel Haswell"],
        "creationTimestamp": "2023-01-01T00:00:00.000-00:00",
        "kind": "compute#zone",
        "supportsPzs": True,
    }

    # Mock the GCP API calls
    mock_compute = mocker.Mock()
    mock_zones = mocker.Mock()
    mock_compute.zones.return_value = mock_zones
    mock_zones.get.return_value.execute.return_value = mock_response

    # Mock the build function
    mock_creds = mocker.Mock(spec=Credentials)
    mocker.patch("GCP.GCPServices.COMPUTE.build", return_value=mock_compute)

    # Execute the function
    result = gcp_compute_zone_get(mock_creds, args)

    # Verify complete response is returned
    assert result.outputs == mock_response
    assert result.outputs["availableCpuPlatforms"] == ["Intel Skylake", "Intel Broadwell", "Intel Haswell"]
    assert result.outputs["supportsPzs"] is True
    assert result.outputs["creationTimestamp"] == "2023-01-01T00:00:00.000-00:00"


def test_gcp_compute_zone_get_different_project_zones(mocker):
    """
    Given: Different project and zone combinations
    When: gcp_compute_zone_get is called with various project/zone pairs
    Then: The function should handle different combinations correctly
    """
    from GCP import gcp_compute_zone_get

    test_cases = [
        ("project-alpha", "australia-southeast1-a"),
        ("project-beta", "southamerica-east1-b"),
        ("project-gamma", "northamerica-northeast1-c"),
    ]

    for project_id, zone_name in test_cases:
        # Mock arguments
        args = {"project_id": project_id, "zone": zone_name}

        # Mock API response
        mock_response = {
            "id": f"{hash(zone_name) % 10000}",
            "name": zone_name,
            "status": "UP",
            "description": f"Zone {zone_name} in project {project_id}",
        }

        # Mock the GCP API calls
        mock_compute = mocker.Mock()
        mock_zones = mocker.Mock()
        mock_compute.zones.return_value = mock_zones
        mock_zones.get.return_value.execute.return_value = mock_response

        # Mock the build function
        mock_creds = mocker.Mock(spec=Credentials)
        mocker.patch("GCP.GCPServices.COMPUTE.build", return_value=mock_compute)

        # Execute the function
        result = gcp_compute_zone_get(mock_creds, args)

        # Verify API call parameters
        mock_zones.get.assert_called_with(project=project_id, zone=zone_name)

        # Verify outputs
        assert result.outputs["name"] == zone_name
        assert zone_name in result.outputs["description"]


def test_gcp_compute_zone_get_special_zone_names(mocker):
    """
    Given: Zone names with special characters or patterns
    When: gcp_compute_zone_get is called
    Then: The function should handle special zone names correctly
    """
    from GCP import gcp_compute_zone_get

    # Mock arguments with special zone name
    args = {"project_id": "test-project-special", "zone": "us-central1-a"}

    # Mock API response
    mock_response = {
        "id": "6000",
        "name": "us-central1-a",
        "status": "UP",
        "description": "Zone with hyphens and numbers",
    }

    # Mock the GCP API calls
    mock_compute = mocker.Mock()
    mock_zones = mocker.Mock()
    mock_compute.zones.return_value = mock_zones
    mock_zones.get.return_value.execute.return_value = mock_response

    # Mock the build function
    mock_creds = mocker.Mock(spec=Credentials)
    mocker.patch("GCP.GCPServices.COMPUTE.build", return_value=mock_compute)
    mock_table = mocker.patch("GCP.tableToMarkdown", return_value="Special zone table")

    # Execute the function
    result = gcp_compute_zone_get(mock_creds, args)

    # Verify zone name is handled correctly in table title
    mock_table.assert_called_once()
    table_title = mock_table.call_args[0][0]
    assert table_title == "GCP zone us-central1-a"

    assert result.outputs["name"] == "us-central1-a"


def test_gcp_compute_zone_get_data_res_structure(mocker):
    """
    Given: A zone API response with various fields
    When: gcp_compute_zone_get is called
    Then: The data_res structure should only contain status, name, and id fields
    """
    from GCP import gcp_compute_zone_get

    # Mock arguments
    args = {"project_id": "test-project", "zone": "us-west1-a"}

    # Mock API response with extra fields that shouldn't be in data_res
    mock_response = {
        "id": "7000",
        "name": "us-west1-a",
        "status": "UP",
        "description": "Should not be in data_res",
        "region": "Should not be in data_res",
        "selfLink": "Should not be in data_res",
        "availableCpuPlatforms": ["Should not be in data_res"],
        "extraField": "Should not be in data_res",
    }

    # Mock the GCP API calls
    mock_compute = mocker.Mock()
    mock_zones = mocker.Mock()
    mock_compute.zones.return_value = mock_zones
    mock_zones.get.return_value.execute.return_value = mock_response

    # Mock the build function
    mock_creds = mocker.Mock(spec=Credentials)
    mocker.patch("GCP.GCPServices.COMPUTE.build", return_value=mock_compute)
    mock_table = mocker.patch("GCP.tableToMarkdown", return_value="Filtered data table")

    # Execute the function
    gcp_compute_zone_get(mock_creds, args)

    # Verify tableToMarkdown was called with filtered data_res
    mock_table.assert_called_once()
    mock_table.call_args[0][1]

    # Check that data_res only contains the expected fields


# gcp_compute_network_get_command
def test_gcp_compute_network_get_command_basic_success(mocker):
    """
    Given: Valid credentials and basic arguments for getting a network
    When: gcp_compute_network_get_command is called
    Then: The function should return network details with correct outputs
    """
    from GCP import gcp_compute_network_get_command

    # Mock arguments
    args = {"project_id": "test-project", "network": "default"}

    # Mock API response
    mock_response = {
        "id": "1234567890123456789",
        "name": "default",
        "kind": "compute#network",
        "description": "Default network for the project",
        "selfLink": "https://www.googleapis.com/compute/v1/projects/test-project/global/networks/default",
        "autoCreateSubnetworks": True,
        "creationTimestamp": "2023-01-01T10:00:00.000-07:00",
        "routingConfig": {"routingMode": "REGIONAL"},
    }

    # Mock the GCP API calls
    mock_compute = mocker.Mock()
    mock_networks = mocker.Mock()
    mock_compute.networks.return_value = mock_networks
    mock_networks.get.return_value.execute.return_value = mock_response

    # Mock the build function
    mock_creds = mocker.Mock(spec=Credentials)
    mocker.patch("GCP.GCPServices.COMPUTE.build", return_value=mock_compute)

    # Execute the function
    result = gcp_compute_network_get_command(mock_creds, args)

    # Verify API call parameters
    mock_networks.get.assert_called_once_with(project="test-project", network="default")

    # Verify outputs structure
    assert result.outputs_prefix == "GCP.Compute.Networks"
    assert result.outputs_key_field == "id"
    assert result.outputs == mock_response
    assert result.raw_response == mock_response


def test_gcp_compute_network_get_command_minimal_response(mocker):
    """
    Given: API response with minimal fields (some optional fields missing)
    When: gcp_compute_network_get_command is called
    Then: The function should handle missing optional fields gracefully
    """
    from GCP import gcp_compute_network_get_command

    # Mock arguments
    args = {"project_id": "test-project", "network": "minimal-network"}

    # Mock API response with minimal fields
    mock_response = {
        "id": "9876543210987654321",
        "name": "minimal-network",
        "kind": "compute#network",
        # Missing: description, selfLink, autoCreateSubnetworks, creationTimestamp, routingConfig
    }

    # Mock the GCP API calls
    mock_compute = mocker.Mock()
    mock_networks = mocker.Mock()
    mock_compute.networks.return_value = mock_networks
    mock_networks.get.return_value.execute.return_value = mock_response

    # Mock the build function
    mock_creds = mocker.Mock(spec=Credentials)
    mocker.patch("GCP.GCPServices.COMPUTE.build", return_value=mock_compute)

    # Execute the function
    result = gcp_compute_network_get_command(mock_creds, args)

    # Verify API call
    mock_networks.get.assert_called_once_with(project="test-project", network="minimal-network")

    # Verify outputs handle missing fields
    assert result.outputs == mock_response
    assert result.outputs["id"] == "9876543210987654321"
    assert result.outputs["name"] == "minimal-network"
    assert "description" not in result.outputs
    assert "selfLink" not in result.outputs


def test_gcp_compute_network_get_command_table_generation(mocker):
    """
    Given: Valid network data
    When: gcp_compute_network_get_command is called
    Then: The function should generate readable output table with correct headers and data
    """
    from GCP import gcp_compute_network_get_command

    # Mock arguments
    args = {"project_id": "test-project", "network": "custom-vpc"}

    # Mock API response
    mock_response = {
        "id": "5555666677778888999",
        "name": "custom-vpc",
        "kind": "compute#network",
        "description": "Custom VPC network",
        "autoCreateSubnetworks": False,
    }

    # Mock the GCP API calls
    mock_compute = mocker.Mock()
    mock_networks = mocker.Mock()
    mock_compute.networks.return_value = mock_networks
    mock_networks.get.return_value.execute.return_value = mock_response

    # Mock the build function
    mock_creds = mocker.Mock(spec=Credentials)
    mocker.patch("GCP.GCPServices.COMPUTE.build", return_value=mock_compute)
    mock_table = mocker.patch("GCP.tableToMarkdown", return_value="Generated table output")

    # Execute the function
    result = gcp_compute_network_get_command(mock_creds, args)

    # Verify tableToMarkdown was called with correct parameters
    mock_table.assert_called_once()
    table_call_args = mock_table.call_args

    # Check table title
    assert table_call_args[0][0] == "GCP network custom-vpc"

    # Check table data
    table_data = table_call_args[0][1]
    assert table_data["name"] == "custom-vpc"
    assert table_data["id"] == "5555666677778888999"

    # Check headers
    expected_headers = ["id", "name"]
    assert table_call_args[1]["headers"] == expected_headers

    # Check other parameters
    assert table_call_args[1]["removeNull"] is True

    # Verify readable output uses table result
    assert result.readable_output == "Generated table output"


def test_gcp_compute_network_get_command_none_values_handling(mocker):
    """
    Given: API response with None values for some fields
    When: gcp_compute_network_get_command is called
    Then: The function should handle None values correctly in data_res
    """
    from GCP import gcp_compute_network_get_command

    # Mock arguments
    args = {"project_id": "test-project", "network": "network-with-nulls"}

    # Mock API response with None values
    mock_response = {
        "id": None,
        "name": "network-with-nulls",
        "kind": "compute#network",
        "description": None,
        "autoCreateSubnetworks": True,
    }

    # Mock the GCP API calls
    mock_compute = mocker.Mock()
    mock_networks = mocker.Mock()
    mock_compute.networks.return_value = mock_networks
    mock_networks.get.return_value.execute.return_value = mock_response

    # Mock the build function and table generation
    mock_creds = mocker.Mock(spec=Credentials)
    mocker.patch("GCP.GCPServices.COMPUTE.build", return_value=mock_compute)
    mock_table = mocker.patch("GCP.tableToMarkdown", return_value="Generated table")

    # Execute the function
    result = gcp_compute_network_get_command(mock_creds, args)

    # Verify table generation handles None values
    mock_table.assert_called_once()
    table_data = mock_table.call_args[0][1]

    assert table_data["name"] == "network-with-nulls"
    assert table_data["id"] is None

    # Verify removeNull parameter is set to handle None values
    assert mock_table.call_args[1]["removeNull"] is True

    assert result.readable_output == "Generated table"
    assert result.outputs == mock_response


def test_gcp_compute_network_get_command_complete_response(mocker):
    """
    Given: API response with all possible fields populated
    When: gcp_compute_network_get_command is called
    Then: The function should handle complete response correctly
    """
    from GCP import gcp_compute_network_get_command

    # Mock arguments
    args = {"project_id": "comprehensive-project", "network": "full-feature-network"}

    # Mock API response with all fields
    mock_response = {
        "id": "1111222233334444555",
        "name": "full-feature-network",
        "kind": "compute#network",
        "description": "Network with all features enabled",
        "selfLink": "https://www.googleapis.com/compute/v1/projects/comprehensive-project/global/networks/full-feature-network",
        "autoCreateSubnetworks": False,
        "creationTimestamp": "2023-05-01T15:30:00.000-07:00",
        "routingConfig": {"routingMode": "GLOBAL"},
        "subnetworks": [
            "https://www.googleapis.com/compute/v1/projects/comprehensive-project/regions/us-central1/subnetworks/subnet1"
        ],
        "IPv4Range": "10.0.0.0/8",
        "gatewayIPv4": "10.0.0.1",
    }

    # Mock the GCP API calls
    mock_compute = mocker.Mock()
    mock_networks = mocker.Mock()
    mock_compute.networks.return_value = mock_networks
    mock_networks.get.return_value.execute.return_value = mock_response

    # Mock the build function
    mock_creds = mocker.Mock(spec=Credentials)
    mocker.patch("GCP.GCPServices.COMPUTE.build", return_value=mock_compute)

    # Execute the function
    result = gcp_compute_network_get_command(mock_creds, args)

    # Verify complete response is returned
    assert result.outputs == mock_response
    assert result.outputs["autoCreateSubnetworks"] is False
    assert result.outputs["routingConfig"]["routingMode"] == "GLOBAL"
    assert result.outputs["IPv4Range"] == "10.0.0.0/8"
    assert result.outputs["gatewayIPv4"] == "10.0.0.1"


def test_gcp_compute_network_get_command_different_project_networks(mocker):
    """
    Given: Different project and network combinations
    When: gcp_compute_network_get_command is called with various project/network pairs
    Then: The function should handle different combinations correctly
    """
    from GCP import gcp_compute_network_get_command

    test_cases = [
        ("project-alpha", "vpc-alpha"),
        ("project-beta", "shared-vpc"),
        ("project-gamma", "legacy-network"),
    ]

    for project_id, network_name in test_cases:
        # Mock arguments
        args = {"project_id": project_id, "network": network_name}

        # Mock API response
        mock_response = {
            "id": f"{hash(network_name) % 10000000000000000000}",
            "name": network_name,
            "kind": "compute#network",
            "description": f"Network {network_name} in project {project_id}",
        }

        # Mock the GCP API calls
        mock_compute = mocker.Mock()
        mock_networks = mocker.Mock()
        mock_compute.networks.return_value = mock_networks
        mock_networks.get.return_value.execute.return_value = mock_response

        # Mock the build function
        mock_creds = mocker.Mock(spec=Credentials)
        mocker.patch("GCP.GCPServices.COMPUTE.build", return_value=mock_compute)

        # Execute the function
        result = gcp_compute_network_get_command(mock_creds, args)

        # Verify API call parameters
        mock_networks.get.assert_called_with(project=project_id, network=network_name)

        # Verify outputs
        assert result.outputs["name"] == network_name
        assert network_name in result.outputs["description"]


def test_gcp_compute_network_get_command_special_network_names(mocker):
    """
    Given: Network names with special characters or patterns
    When: gcp_compute_network_get_command is called
    Then: The function should handle special network names correctly
    """
    from GCP import gcp_compute_network_get_command

    # Mock arguments with special network name
    args = {"project_id": "test-project-special", "network": "vpc-with-hyphens-123"}

    # Mock API response
    mock_response = {
        "id": "7777888899990000111",
        "name": "vpc-with-hyphens-123",
        "kind": "compute#network",
        "description": "Network with hyphens and numbers",
    }

    # Mock the GCP API calls
    mock_compute = mocker.Mock()
    mock_networks = mocker.Mock()
    mock_compute.networks.return_value = mock_networks
    mock_networks.get.return_value.execute.return_value = mock_response

    # Mock the build function
    mock_creds = mocker.Mock(spec=Credentials)
    mocker.patch("GCP.GCPServices.COMPUTE.build", return_value=mock_compute)
    mock_table = mocker.patch("GCP.tableToMarkdown", return_value="Special network table")

    # Execute the function
    result = gcp_compute_network_get_command(mock_creds, args)

    # Verify network name is handled correctly in table title
    mock_table.assert_called_once()
    table_title = mock_table.call_args[0][0]
    assert table_title == "GCP network vpc-with-hyphens-123"

    assert result.outputs["name"] == "vpc-with-hyphens-123"


def test_gcp_compute_network_get_command_data_res_structure(mocker):
    """
    Given: A network API response with various fields
    When: gcp_compute_network_get_command is called
    Then: The data_res structure should only contain name and id fields
    """
    from GCP import gcp_compute_network_get_command

    # Mock arguments
    args = {"project_id": "test-project", "network": "filtered-network"}

    # Mock API response with extra fields that shouldn't be in data_res
    mock_response = {
        "id": "8888999900001111222",
        "name": "filtered-network",
        "kind": "Should not be in data_res",
        "description": "Should not be in data_res",
        "selfLink": "Should not be in data_res",
        "autoCreateSubnetworks": "Should not be in data_res",
        "extraField": "Should not be in data_res",
    }

    # Mock the GCP API calls
    mock_compute = mocker.Mock()
    mock_networks = mocker.Mock()
    mock_compute.networks.return_value = mock_networks
    mock_networks.get.return_value.execute.return_value = mock_response

    # Mock the build function
    mock_creds = mocker.Mock(spec=Credentials)
    mocker.patch("GCP.GCPServices.COMPUTE.build", return_value=mock_compute)
    mock_table = mocker.patch("GCP.tableToMarkdown", return_value="Filtered data table")

    # Execute the function
    gcp_compute_network_get_command(mock_creds, args)

    # Verify tableToMarkdown was called with filtered data_res
    mock_table.assert_called_once()


# gcp_compute_image_get
def test_gcp_compute_image_get_basic_success(mocker):
    """
    Given: Valid credentials and basic arguments for getting an image
    When: gcp_compute_image_get is called
    Then: The function should return image details with correct outputs
    """
    from GCP import gcp_compute_image_get

    # Mock arguments
    args = {"project_id": "test-project", "image": "ubuntu-2004-focal-v20230724"}

    # Mock API response
    mock_response = {
        "id": "1234567890123456789",
        "name": "ubuntu-2004-focal-v20230724",
        "kind": "compute#image",
        "description": "Canonical, Ubuntu, 20.04 LTS, amd64 focal image built on 2023-07-24",
        "selfLink": "https://www.googleapis.com/compute/v1/projects/test-project/global/images/ubuntu-2004-focal-v20230724",
        "family": "ubuntu-2004-lts",
        "status": "READY",
        "creationTimestamp": "2023-07-24T10:00:00.000-07:00",
        "diskSizeGb": "10",
        "archiveSizeBytes": "1073741824",
    }

    # Mock the GCP API calls
    mock_compute = mocker.Mock()
    mock_images = mocker.Mock()
    mock_compute.images.return_value = mock_images
    mock_images.get.return_value.execute.return_value = mock_response

    # Mock the build function
    mock_creds = mocker.Mock(spec=Credentials)
    mocker.patch("GCP.GCPServices.COMPUTE.build", return_value=mock_compute)

    # Execute the function
    result = gcp_compute_image_get(mock_creds, args)

    # Verify API call parameters
    mock_images.get.assert_called_once_with(project="test-project", image="ubuntu-2004-focal-v20230724")

    # Verify outputs structure
    assert result.outputs_prefix == "GCP.Compute.Images"
    assert result.outputs_key_field == "id"
    assert result.outputs == mock_response


def test_gcp_compute_image_get_minimal_response(mocker):
    """
    Given: API response with minimal fields (some optional fields missing)
    When: gcp_compute_image_get is called
    Then: The function should handle missing optional fields gracefully
    """
    from GCP import gcp_compute_image_get

    # Mock arguments
    args = {"project_id": "test-project", "image": "minimal-image"}

    # Mock API response with minimal fields
    mock_response = {
        "id": "9876543210987654321",
        "name": "minimal-image",
        "kind": "compute#image",
        # Missing: description, selfLink, family, status, creationTimestamp, diskSizeGb
    }

    # Mock the GCP API calls
    mock_compute = mocker.Mock()
    mock_images = mocker.Mock()
    mock_compute.images.return_value = mock_images
    mock_images.get.return_value.execute.return_value = mock_response

    # Mock the build function
    mock_creds = mocker.Mock(spec=Credentials)
    mocker.patch("GCP.GCPServices.COMPUTE.build", return_value=mock_compute)

    # Execute the function
    result = gcp_compute_image_get(mock_creds, args)

    # Verify API call
    mock_images.get.assert_called_once_with(project="test-project", image="minimal-image")

    # Verify outputs handle missing fields
    assert result.outputs == mock_response
    assert result.outputs["id"] == "9876543210987654321"
    assert result.outputs["name"] == "minimal-image"
    assert "description" not in result.outputs
    assert "selfLink" not in result.outputs


def test_gcp_compute_image_get_table_generation(mocker):
    """
    Given: Valid image data
    When: gcp_compute_image_get is called
    Then: The function should generate readable output table with correct headers and data
    """
    from GCP import gcp_compute_image_get

    # Mock arguments
    args = {"project_id": "test-project", "image": "centos-7-v20230724"}

    # Mock API response
    mock_response = {
        "id": "5555666677778888999",
        "name": "centos-7-v20230724",
        "kind": "compute#image",
        "description": "CentOS 7 image",
        "family": "centos-7",
        "status": "READY",
    }

    # Mock the GCP API calls
    mock_compute = mocker.Mock()
    mock_images = mocker.Mock()
    mock_compute.images.return_value = mock_images
    mock_images.get.return_value.execute.return_value = mock_response

    # Mock the build function
    mock_creds = mocker.Mock(spec=Credentials)
    mocker.patch("GCP.GCPServices.COMPUTE.build", return_value=mock_compute)
    mock_table = mocker.patch("GCP.tableToMarkdown", return_value="Generated table output")

    # Execute the function
    result = gcp_compute_image_get(mock_creds, args)

    # Verify tableToMarkdown was called with correct parameters
    mock_table.assert_called_once()
    table_call_args = mock_table.call_args

    # Check table title
    assert table_call_args[0][0] == "GCP images centos-7-v20230724"

    # Check table data
    table_data = table_call_args[0][1]
    assert table_data["name"] == "centos-7-v20230724"
    assert table_data["id"] == "5555666677778888999"

    # Check headers
    expected_headers = ["id", "name"]
    assert table_call_args[1]["headers"] == expected_headers

    # Check other parameters
    assert table_call_args[1]["removeNull"] is True

    # Verify readable output uses table result
    assert result.readable_output == "Generated table output"


def test_gcp_compute_image_get_none_values_handling(mocker):
    """
    Given: API response with None values for some fields
    When: gcp_compute_image_get is called
    Then: The function should handle None values correctly in data_res
    """
    from GCP import gcp_compute_image_get

    # Mock arguments
    args = {"project_id": "test-project", "image": "image-with-nulls"}

    # Mock API response with None values
    mock_response = {
        "id": None,
        "name": "image-with-nulls",
        "kind": "compute#image",
        "description": None,
        "status": "READY",
    }

    # Mock the GCP API calls
    mock_compute = mocker.Mock()
    mock_images = mocker.Mock()
    mock_compute.images.return_value = mock_images
    mock_images.get.return_value.execute.return_value = mock_response

    # Mock the build function and table generation
    mock_creds = mocker.Mock(spec=Credentials)
    mocker.patch("GCP.GCPServices.COMPUTE.build", return_value=mock_compute)
    mock_table = mocker.patch("GCP.tableToMarkdown", return_value="Generated table")

    # Execute the function
    result = gcp_compute_image_get(mock_creds, args)

    # Verify table generation handles None values
    mock_table.assert_called_once()
    table_data = mock_table.call_args[0][1]

    assert table_data["name"] == "image-with-nulls"
    assert table_data["id"] is None

    # Verify removeNull parameter is set to handle None values
    assert mock_table.call_args[1]["removeNull"] is True

    assert result.readable_output == "Generated table"
    assert result.outputs == mock_response


def test_gcp_compute_image_get_complete_response(mocker):
    """
    Given: API response with all possible fields populated
    When: gcp_compute_image_get is called
    Then: The function should handle complete response correctly
    """
    from GCP import gcp_compute_image_get

    # Mock arguments
    args = {"project_id": "comprehensive-project", "image": "full-feature-image"}

    # Mock API response with all fields
    mock_response = {
        "id": "1111222233334444555",
        "name": "full-feature-image",
        "kind": "compute#image",
        "description": "Comprehensive image with all features",
        "selfLink": "https://www.googleapis.com/compute/v1/projects/comprehensive-project/global/images/full-feature-image",
        "family": "custom-family",
        "status": "READY",
        "creationTimestamp": "2023-08-01T12:00:00.000-07:00",
        "diskSizeGb": "20",
        "archiveSizeBytes": "2147483648",
        "licenses": ["https://www.googleapis.com/compute/v1/projects/vm-options/global/licenses/enable-vmx"],
        "sourceType": "RAW",
        "deprecated": {"state": "ACTIVE"},
    }

    # Mock the GCP API calls
    mock_compute = mocker.Mock()
    mock_images = mocker.Mock()
    mock_compute.images.return_value = mock_images
    mock_images.get.return_value.execute.return_value = mock_response

    # Mock the build function
    mock_creds = mocker.Mock(spec=Credentials)
    mocker.patch("GCP.GCPServices.COMPUTE.build", return_value=mock_compute)

    # Execute the function
    result = gcp_compute_image_get(mock_creds, args)

    # Verify complete response is returned
    assert result.outputs == mock_response
    assert result.outputs["family"] == "custom-family"
    assert result.outputs["diskSizeGb"] == "20"
    assert result.outputs["archiveSizeBytes"] == "2147483648"
    assert result.outputs["sourceType"] == "RAW"
    assert result.outputs["deprecated"]["state"] == "ACTIVE"


def test_gcp_compute_image_get_different_project_images(mocker):
    """
    Given: Different project and image combinations
    When: gcp_compute_image_get is called with various project/image pairs
    Then: The function should handle different combinations correctly
    """
    from GCP import gcp_compute_image_get

    test_cases = [
        ("project-alpha", "debian-11-bullseye-v20230724"),
        ("project-beta", "windows-server-2019-dc-v20230724"),
        ("project-gamma", "ubuntu-minimal-2204-jammy-v20230724"),
    ]

    for project_id, image_name in test_cases:
        # Mock arguments
        args = {"project_id": project_id, "image": image_name}

        # Mock API response
        mock_response = {
            "id": f"{hash(image_name) % 10000000000000000000}",
            "name": image_name,
            "kind": "compute#image",
            "description": f"Image {image_name} in project {project_id}",
        }

        # Mock the GCP API calls
        mock_compute = mocker.Mock()
        mock_images = mocker.Mock()
        mock_compute.images.return_value = mock_images
        mock_images.get.return_value.execute.return_value = mock_response

        # Mock the build function
        mock_creds = mocker.Mock(spec=Credentials)
        mocker.patch("GCP.GCPServices.COMPUTE.build", return_value=mock_compute)

        # Execute the function
        result = gcp_compute_image_get(mock_creds, args)

        # Verify API call parameters
        mock_images.get.assert_called_with(project=project_id, image=image_name)

        # Verify outputs
        assert result.outputs["name"] == image_name
        assert image_name in result.outputs["description"]


def test_gcp_compute_image_get_special_image_names(mocker):
    """
    Given: Image names with special characters or patterns
    When: gcp_compute_image_get is called
    Then: The function should handle special image names correctly
    """
    from GCP import gcp_compute_image_get

    # Mock arguments with special image name
    args = {"project_id": "test-project-special", "image": "custom-image-with-hyphens-v1-2-3"}

    # Mock API response
    mock_response = {
        "id": "7777888899990000111",
        "name": "custom-image-with-hyphens-v1-2-3",
        "kind": "compute#image",
        "description": "Custom image with hyphens and version numbers",
    }

    # Mock the GCP API calls
    mock_compute = mocker.Mock()
    mock_images = mocker.Mock()
    mock_compute.images.return_value = mock_images
    mock_images.get.return_value.execute.return_value = mock_response

    # Mock the build function
    mock_creds = mocker.Mock(spec=Credentials)
    mocker.patch("GCP.GCPServices.COMPUTE.build", return_value=mock_compute)
    mock_table = mocker.patch("GCP.tableToMarkdown", return_value="Special image table")

    # Execute the function
    result = gcp_compute_image_get(mock_creds, args)

    # Verify image name is handled correctly in table title
    mock_table.assert_called_once()
    table_title = mock_table.call_args[0][0]
    assert table_title == "GCP images custom-image-with-hyphens-v1-2-3"

    assert result.outputs["name"] == "custom-image-with-hyphens-v1-2-3"


# gcp_compute_region_get
def test_gcp_compute_region_get_success(mocker):
    """Test successful region retrieval"""
    from GCP import gcp_compute_region_get
    from GCP import GCPServices

    mock_creds = mocker.Mock()
    mock_compute = mocker.Mock()
    mock_regions = mocker.Mock()
    mock_get = mocker.Mock()

    mock_response = {
        "id": "12345",
        "name": "us-central1",
        "status": "UP",
        "description": "Test region",
        "zones": ["us-central1-a", "us-central1-b"],
    }

    mock_get.execute.return_value = mock_response
    mock_regions.get.return_value = mock_get
    mock_compute.regions.return_value = mock_regions

    mocker.patch.object(GCPServices.COMPUTE, "build", return_value=mock_compute)

    args = {"project_id": "test-project", "region": "us-central1"}

    result = gcp_compute_region_get(mock_creds, args)

    assert result.outputs_prefix == "GCP.Compute.Regions"
    assert result.outputs_key_field == "id"
    assert result.outputs == mock_response
    assert "us-central1" in result.readable_output
    assert "12345" in result.readable_output

    mock_regions.get.assert_called_once_with(project="test-project", region="us-central1")


def test_gcp_compute_region_get_minimal_response(mocker):
    """Test region retrieval with minimal response data"""
    from GCP import GCPServices
    from GCP import gcp_compute_region_get

    mock_creds = mocker.Mock()
    mock_compute = mocker.Mock()
    mock_regions = mocker.Mock()
    mock_get = mocker.Mock()

    mock_response = {"id": "67890", "name": "europe-west1"}

    mock_get.execute.return_value = mock_response
    mock_regions.get.return_value = mock_get
    mock_compute.regions.return_value = mock_regions

    mocker.patch.object(GCPServices.COMPUTE, "build", return_value=mock_compute)

    args = {"project_id": "minimal-project", "region": "europe-west1"}

    result = gcp_compute_region_get(mock_creds, args)

    assert result.outputs == mock_response
    assert "europe-west1" in result.readable_output
    assert "67890" in result.readable_output


def test_gcp_compute_region_get_empty_args(mocker):
    """Test region retrieval with empty/None args"""
    from GCP import GCPServices
    from GCP import gcp_compute_region_get

    mock_creds = mocker.Mock()
    mock_compute = mocker.Mock()
    mock_regions = mocker.Mock()
    mock_get = mocker.Mock()

    mock_response = {"id": "11111", "name": None, "status": "DOWN"}

    mock_get.execute.return_value = mock_response
    mock_regions.get.return_value = mock_get
    mock_compute.regions.return_value = mock_regions

    mocker.patch.object(GCPServices.COMPUTE, "build", return_value=mock_compute)

    args = {"project_id": None, "region": None}

    result = gcp_compute_region_get(mock_creds, args)

    mock_regions.get.assert_called_once_with(project=None, region=None)
    assert result.outputs == mock_response


def test_gcp_compute_region_get_api_exception(mocker):
    """Test region retrieval when API raises exception"""
    from GCP import GCPServices
    from GCP import gcp_compute_region_get

    mock_creds = mocker.Mock()
    mock_compute = mocker.Mock()
    mock_regions = mocker.Mock()
    mock_get = mocker.Mock()

    mock_get.execute.side_effect = Exception("API Error")
    mock_regions.get.return_value = mock_get
    mock_compute.regions.return_value = mock_regions

    mocker.patch.object(GCPServices.COMPUTE, "build", return_value=mock_compute)

    args = {"project_id": "error-project", "region": "invalid-region"}

    with pytest.raises(Exception, match="API Error"):
        gcp_compute_region_get(mock_creds, args)


def test_gcp_compute_region_get_all_status_values(mocker):
    """Test region retrieval with different status values"""
    from GCP import GCPServices
    from GCP import gcp_compute_region_get

    mock_creds = mocker.Mock()
    mock_compute = mocker.Mock()
    mock_regions = mocker.Mock()
    mock_get = mocker.Mock()

    mock_response = {"id": "22222", "name": "asia-east1", "status": "DOWN"}

    mock_get.execute.return_value = mock_response
    mock_regions.get.return_value = mock_get
    mock_compute.regions.return_value = mock_regions

    mocker.patch.object(GCPServices.COMPUTE, "build", return_value=mock_compute)

    args = {"project_id": "status-project", "region": "asia-east1"}

    result = gcp_compute_region_get(mock_creds, args)

    assert result.outputs["status"] == "DOWN"
    assert "DOWN" in result.readable_output


def test_gcp_compute_region_get_missing_keys_args(mocker):
    """Test region retrieval with missing keys in args"""
    from GCP import GCPServices
    from GCP import gcp_compute_region_get

    mock_creds = mocker.Mock()
    mock_compute = mocker.Mock()
    mock_regions = mocker.Mock()
    mock_get = mocker.Mock()

    mock_response = {"id": "33333", "name": "us-west1", "status": "UP"}

    mock_get.execute.return_value = mock_response
    mock_regions.get.return_value = mock_get
    mock_compute.regions.return_value = mock_regions

    mocker.patch.object(GCPServices.COMPUTE, "build", return_value=mock_compute)

    args = {}

    result = gcp_compute_region_get(mock_creds, args)

    mock_regions.get.assert_called_once_with(project=None, region=None)
    assert result.outputs == mock_response


# gcp_compute_instance_group_get
class TestGCPComputeInstanceGroupGet:
    def test_gcp_compute_instance_group_get_success(self, mocker):
        """Test successful instance group retrieval."""
        from GCP import GCPServices
        from GCP import gcp_compute_instance_group_get

        mock_creds = mocker.Mock()
        mock_compute = mocker.Mock()
        mock_instance_groups = mocker.Mock()
        mock_get = mocker.Mock()

        mock_response = {
            "id": "123456789",
            "name": "test-instance-group",
            "zone": "https://www.googleapis.com/compute/v1/projects/test-project/zones/us-central1-a",
            "network": "https://www.googleapis.com/compute/v1/projects/test-project/global/networks/default",
        }

        mock_get.execute.return_value = mock_response
        mock_instance_groups.get.return_value = mock_get
        mock_compute.instanceGroups.return_value = mock_instance_groups

        mocker.patch.object(GCPServices.COMPUTE, "build", return_value=mock_compute)
        mocker.patch("GCP.tableToMarkdown", return_value="Mocked table output")

        args = {"project_id": "test-project", "instanceGroup": "test-instance-group", "zone": "us-central1-a"}

        result = gcp_compute_instance_group_get(mock_creds, args)

        assert result.outputs_prefix == "GCP.Compute.InstanceGroups"
        assert result.outputs_key_field == "id"
        assert result.outputs == mock_response
        assert result.readable_output == "Mocked table output"

        mock_instance_groups.get.assert_called_once_with(
            project="test-project", zone="us-central1-a", instanceGroup="test-instance-group"
        )

    def test_gcp_compute_instance_group_get_minimal_response(self, mocker):
        """Test instance group retrieval with minimal response data."""
        from GCP import GCPServices
        from GCP import gcp_compute_instance_group_get

        mock_creds = mocker.Mock()
        mock_compute = mocker.Mock()
        mock_instance_groups = mocker.Mock()
        mock_get = mocker.Mock()

        mock_response = {"id": "987654321", "name": "minimal-group"}

        mock_get.execute.return_value = mock_response
        mock_instance_groups.get.return_value = mock_get
        mock_compute.instanceGroups.return_value = mock_instance_groups

        mocker.patch.object(GCPServices.COMPUTE, "build", return_value=mock_compute)
        mocker.patch("GCP.tableToMarkdown", return_value="Minimal table output")

        args = {"project_id": "test-project", "instanceGroup": "minimal-group", "zone": "us-west1-b"}

        result = gcp_compute_instance_group_get(mock_creds, args)

        assert result.outputs == mock_response
        assert result.readable_output == "Minimal table output"

    def test_gcp_compute_instance_group_get_empty_response(self, mocker):
        """Test instance group retrieval with empty response."""
        from GCP import GCPServices
        from GCP import gcp_compute_instance_group_get

        mock_creds = mocker.Mock()
        mock_compute = mocker.Mock()
        mock_instance_groups = mocker.Mock()
        mock_get = mocker.Mock()

        mock_response = {}

        mock_get.execute.return_value = mock_response
        mock_instance_groups.get.return_value = mock_get
        mock_compute.instanceGroups.return_value = mock_instance_groups

        mocker.patch.object(GCPServices.COMPUTE, "build", return_value=mock_compute)
        mocker.patch("GCP.tableToMarkdown", return_value="Empty table output")

        args = {"project_id": "empty-project", "instanceGroup": "empty-group", "zone": "us-east1-a"}

        result = gcp_compute_instance_group_get(mock_creds, args)

        assert result.outputs == {}
        assert result.readable_output == "Empty table output"

    def test_gcp_compute_instance_group_get_missing_args(self, mocker):
        """Test instance group retrieval with missing required arguments."""
        from GCP import GCPServices
        from GCP import gcp_compute_instance_group_get

        mock_creds = mocker.Mock()
        mock_compute = mocker.Mock()
        mock_instance_groups = mocker.Mock()
        mock_get = mocker.Mock()

        mock_get.execute.side_effect = Exception("Missing required parameters")
        mock_instance_groups.get.return_value = mock_get
        mock_compute.instanceGroups.return_value = mock_instance_groups

        mocker.patch.object(GCPServices.COMPUTE, "build", return_value=mock_compute)

        args = {"project_id": None, "instanceGroup": None, "zone": None}

        with pytest.raises(Exception, match="Missing required parameters"):
            gcp_compute_instance_group_get(mock_creds, args)

    def test_gcp_compute_instance_group_get_api_error(self, mocker):
        """Test instance group retrieval with API error."""
        from GCP import GCPServices
        from GCP import gcp_compute_instance_group_get

        mock_creds = mocker.Mock()
        mock_compute = mocker.Mock()
        mock_instance_groups = mocker.Mock()
        mock_get = mocker.Mock()

        mock_get.execute.side_effect = Exception("Instance group not found")
        mock_instance_groups.get.return_value = mock_get
        mock_compute.instanceGroups.return_value = mock_instance_groups

        mocker.patch.object(GCPServices.COMPUTE, "build", return_value=mock_compute)

        args = {"project_id": "test-project", "instanceGroup": "nonexistent-group", "zone": "us-central1-a"}

        with pytest.raises(Exception, match="Instance group not found"):
            gcp_compute_instance_group_get(mock_creds, args)

    def test_gcp_compute_instance_group_get_table_markdown_called_correctly(self, mocker):
        """Test that tableToMarkdown is called with correct parameters."""
        from GCP import GCPServices
        from GCP import gcp_compute_instance_group_get

        mock_creds = mocker.Mock()
        mock_compute = mocker.Mock()
        mock_instance_groups = mocker.Mock()
        mock_get = mocker.Mock()

        mock_response = {"id": "test-id", "name": "test-group", "zone": "test-zone", "network": "test-network"}

        mock_get.execute.return_value = mock_response
        mock_instance_groups.get.return_value = mock_get
        mock_compute.instanceGroups.return_value = mock_instance_groups

        mocker.patch.object(GCPServices.COMPUTE, "build", return_value=mock_compute)
        mock_table_to_markdown = mocker.patch("GCP.tableToMarkdown", return_value="Table output")

        args = {"project_id": "test-project", "instanceGroup": "test-group", "zone": "us-central1-a"}

        gcp_compute_instance_group_get(mock_creds, args)

        expected_data = {"id": "test-id", "name": "test-group", "zone": "test-zone", "network": "test-network"}
        expected_headers = ["id", "name", "zone", "network"]

        mock_table_to_markdown.assert_called_once_with(
            "GCP instanceGroups test-group", expected_data, headers=expected_headers, removeNull=True
        )


# gcp_compute_network_insert


class TestGCPComputeNetworkInsert:
    def test_gcp_compute_network_insert_minimal_required_args(self, mocker):
        from GCP import GCPServices
        from GCP import gcp_compute_network_insert

        mock_creds = mocker.Mock()
        mock_compute = mocker.Mock()
        mock_networks = mocker.Mock()
        mock_insert = mocker.Mock()

        mock_compute.networks.return_value = mock_networks
        mock_networks.insert.return_value = mock_insert
        mock_insert.execute.return_value = {
            "status": "PENDING",
            "kind": "compute#operation",
            "name": "operation-123",
            "id": "123456789",
            "progress": 0,
            "operationType": "insert",
        }

        mocker.patch.object(GCPServices.COMPUTE, "build", return_value=mock_compute)

        args = {"name": "test-network", "project_id": "test-project"}

        result = gcp_compute_network_insert(mock_creds, args)

        expected_config = {"name": "test-network", "autoCreateSubnetworks": True}

        mock_networks.insert.assert_called_once_with(project="test-project", body=expected_config)
        assert result.outputs_prefix == "GCP.Compute.Operations"
        assert result.outputs_key_field == "id"

    def test_gcp_compute_network_insert_missing_name_raises_error(self, mocker):
        from GCP import gcp_compute_network_insert

        mock_creds = mocker.Mock()
        args = {"project_id": "test-project"}

        with pytest.raises(ValueError, match="The 'name' argument is required to create a network."):
            gcp_compute_network_insert(mock_creds, args)

    def test_gcp_compute_network_insert_empty_name_raises_error(self, mocker):
        from GCP import gcp_compute_network_insert

        mock_creds = mocker.Mock()
        args = {"name": "", "project_id": "test-project"}

        with pytest.raises(ValueError, match="The 'name' argument is required to create a network."):
            gcp_compute_network_insert(mock_creds, args)

    def test_gcp_compute_network_insert_with_description(self, mocker):
        from GCP import GCPServices
        from GCP import gcp_compute_network_insert

        mock_creds = mocker.Mock()
        mock_compute = mocker.Mock()
        mock_networks = mocker.Mock()
        mock_insert = mocker.Mock()

        mock_compute.networks.return_value = mock_networks
        mock_networks.insert.return_value = mock_insert
        mock_insert.execute.return_value = {
            "status": "DONE",
            "kind": "compute#operation",
            "name": "operation-456",
            "id": "987654321",
        }

        mocker.patch.object(GCPServices.COMPUTE, "build", return_value=mock_compute)

        args = {"name": "Network-With-Desc", "description": "Test network description", "project_id": "test-project"}

        gcp_compute_network_insert(mock_creds, args)

        expected_config = {"name": "network-with-desc", "description": "Test network description", "autoCreateSubnetworks": True}

        mock_networks.insert.assert_called_once_with(project="test-project", body=expected_config)

    def test_gcp_compute_network_insert_auto_create_subnets_false_string(self, mocker):
        from GCP import GCPServices
        from GCP import gcp_compute_network_insert

        mock_creds = mocker.Mock()
        mock_compute = mocker.Mock()
        mock_networks = mocker.Mock()
        mock_insert = mocker.Mock()

        mock_compute.networks.return_value = mock_networks
        mock_networks.insert.return_value = mock_insert
        mock_insert.execute.return_value = {"status": "PENDING"}

        mocker.patch.object(GCPServices.COMPUTE, "build", return_value=mock_compute)

        args = {"name": "test-network", "autoCreateSubnetworks": "false", "project_id": "test-project"}

        gcp_compute_network_insert(mock_creds, args)

        expected_config = {"name": "test-network", "autoCreateSubnetworks": False}

        mock_networks.insert.assert_called_once_with(project="test-project", body=expected_config)

    def test_gcp_compute_network_insert_auto_create_subnets_true_string(self, mocker):
        from GCP import GCPServices
        from GCP import gcp_compute_network_insert

        mock_creds = mocker.Mock()
        mock_compute = mocker.Mock()
        mock_networks = mocker.Mock()
        mock_insert = mocker.Mock()

        mock_compute.networks.return_value = mock_networks
        mock_networks.insert.return_value = mock_insert
        mock_insert.execute.return_value = {"status": "PENDING"}

        mocker.patch.object(GCPServices.COMPUTE, "build", return_value=mock_compute)

        args = {"name": "test-network", "autoCreateSubnetworks": "TRUE", "project_id": "test-project"}

        gcp_compute_network_insert(mock_creds, args)

        expected_config = {"name": "test-network", "autoCreateSubnetworks": True}

        mock_networks.insert.assert_called_once_with(project="test-project", body=expected_config)

    def test_gcp_compute_network_insert_auto_create_subnets_boolean_false(self, mocker):
        from GCP import GCPServices
        from GCP import gcp_compute_network_insert

        mock_creds = mocker.Mock()
        mock_compute = mocker.Mock()
        mock_networks = mocker.Mock()
        mock_insert = mocker.Mock()

        mock_compute.networks.return_value = mock_networks
        mock_networks.insert.return_value = mock_insert
        mock_insert.execute.return_value = {"status": "PENDING"}

        mocker.patch.object(GCPServices.COMPUTE, "build", return_value=mock_compute)

        args = {"name": "test-network", "autoCreateSubnetworks": False, "project_id": "test-project"}

        gcp_compute_network_insert(mock_creds, args)

        expected_config = {"name": "test-network", "autoCreateSubnetworks": False}

        mock_networks.insert.assert_called_once_with(project="test-project", body=expected_config)

    def test_gcp_compute_network_insert_routing_config_regional(self, mocker):
        from GCP import GCPServices
        from GCP import gcp_compute_network_insert

        mock_creds = mocker.Mock()
        mock_compute = mocker.Mock()
        mock_networks = mocker.Mock()
        mock_insert = mocker.Mock()

        mock_compute.networks.return_value = mock_networks
        mock_networks.insert.return_value = mock_insert
        mock_insert.execute.return_value = {"status": "PENDING"}

        mocker.patch.object(GCPServices.COMPUTE, "build", return_value=mock_compute)

        args = {"name": "test-network", "routingConfigRoutingMode": "REGIONAL", "project_id": "test-project"}

        gcp_compute_network_insert(mock_creds, args)

        expected_config = {"name": "test-network", "autoCreateSubnetworks": True, "routingConfig": {"routingMode": "REGIONAL"}}

        mock_networks.insert.assert_called_once_with(project="test-project", body=expected_config)

    def test_gcp_compute_network_insert_routing_config_global(self, mocker):
        from GCP import GCPServices
        from GCP import gcp_compute_network_insert

        mock_creds = mocker.Mock()
        mock_compute = mocker.Mock()
        mock_networks = mocker.Mock()
        mock_insert = mocker.Mock()

        mock_compute.networks.return_value = mock_networks
        mock_networks.insert.return_value = mock_insert
        mock_insert.execute.return_value = {"status": "PENDING"}

        mocker.patch.object(GCPServices.COMPUTE, "build", return_value=mock_compute)

        args = {"name": "test-network", "routingConfigRoutingMode": "GLOBAL", "project_id": "test-project"}

        gcp_compute_network_insert(mock_creds, args)

        expected_config = {"name": "test-network", "autoCreateSubnetworks": True, "routingConfig": {"routingMode": "GLOBAL"}}

        mock_networks.insert.assert_called_once_with(project="test-project", body=expected_config)

    def test_gcp_compute_network_insert_all_options(self, mocker):
        from GCP import GCPServices
        from GCP import gcp_compute_network_insert

        mock_creds = mocker.Mock()
        mock_compute = mocker.Mock()
        mock_networks = mocker.Mock()
        mock_insert = mocker.Mock()

        mock_compute.networks.return_value = mock_networks
        mock_networks.insert.return_value = mock_insert
        mock_insert.execute.return_value = {
            "status": "RUNNING",
            "kind": "compute#operation",
            "name": "operation-full",
            "id": "555666777",
            "progress": 50,
            "operationType": "insert",
        }

        mocker.patch.object(GCPServices.COMPUTE, "build", return_value=mock_compute)

        args = {
            "name": "FULL-Test-Network",
            "description": "Complete test network",
            "autoCreateSubnetworks": "false",
            "routingConfigRoutingMode": "GLOBAL",
            "project_id": "full-test-project",
        }

        result = gcp_compute_network_insert(mock_creds, args)

        expected_config = {
            "name": "full-test-network",
            "description": "Complete test network",
            "autoCreateSubnetworks": False,
            "routingConfig": {"routingMode": "GLOBAL"},
        }

        mock_networks.insert.assert_called_once_with(project="full-test-project", body=expected_config)
        assert "RUNNING" in result.readable_output
        assert result.outputs["progress"] == 50

    def test_gcp_compute_network_insert_response_with_missing_fields(self, mocker):
        from GCP import gcp_compute_network_insert
        from GCP import GCPServices

        mock_creds = mocker.Mock()
        mock_compute = mocker.Mock()
        mock_networks = mocker.Mock()
        mock_insert = mocker.Mock()

        mock_compute.networks.return_value = mock_networks
        mock_networks.insert.return_value = mock_insert
        mock_insert.execute.return_value = {"status": "DONE", "id": "123"}

        mocker.patch.object(GCPServices.COMPUTE, "build", return_value=mock_compute)

        args = {"name": "test-network", "project_id": "test-project"}

        result = gcp_compute_network_insert(mock_creds, args)

        assert result.outputs["status"] == "DONE"
        assert result.outputs["id"] == "123"
        assert "kind" not in result.outputs or result.outputs["kind"] is None


# gcp_compute_networks_list


def test_gcp_compute_networks_list_success_with_pagination(mocker):
    """Test successful networks list retrieval with pagination."""
    from GCP import gcp_compute_networks_list
    from GCP import GCPServices

    mock_creds = MagicMock()
    args = {"project_id": "test-project", "maxResults": 2, "filters": "name:test*", "orderBy": "name", "pageToken": "token123"}

    mock_compute = MagicMock()
    mock_networks = MagicMock()
    mock_list = MagicMock()

    # First page response
    first_response = {"items": [{"name": "network1", "id": "123"}, {"name": "network2", "id": "456"}]}

    # Second page response
    second_response = {"items": [{"name": "network3", "id": "789"}]}

    # Mock the pagination flow
    first_request = MagicMock()
    second_request = MagicMock()

    first_request.execute.return_value = first_response
    second_request.execute.return_value = second_response

    mock_list.side_effect = [first_request, second_request]
    mock_networks.list = mock_list
    mock_networks.list_next.side_effect = [second_request, None]
    mock_compute.networks.return_value = mock_networks

    with mocker.patch.object(GCPServices.COMPUTE, "build", return_value=mock_compute):
        result = gcp_compute_networks_list(mock_creds, args)

    assert "Google Cloud Compute Networks" in result.readable_output
    assert result.outputs_prefix == "GCP.Compute.Networks"
    assert result.outputs_key_field == "id"
    assert result.outputs == second_response

    mock_list.assert_called_with(project="test-project", filter="name:test*", maxResults=2, orderBy="name", pageToken="token123")
    assert mock_networks.list_next.call_count == 2


def test_gcp_compute_networks_list_empty_response(mocker):
    """Test networks list with empty response."""
    from GCP import gcp_compute_networks_list
    from GCP import GCPServices

    mock_creds = MagicMock()
    args = {"project_id": "test-project"}

    mock_compute = MagicMock()
    mock_networks = MagicMock()
    mock_request = MagicMock()

    empty_response = {}
    mock_request.execute.return_value = empty_response
    mock_networks.list.return_value = mock_request
    mock_networks.list_next.return_value = None
    mock_compute.networks.return_value = mock_networks

    with mocker.patch.object(GCPServices.COMPUTE, "build", return_value=mock_compute):
        result = gcp_compute_networks_list(mock_creds, args)

    assert "Google Cloud Compute Networks" in result.readable_output
    assert result.outputs_prefix == "GCP.Compute.Networks"
    assert result.outputs_key_field == "id"
    assert result.outputs == empty_response


def test_gcp_compute_networks_list_missing_optional_fields(mocker):
    """Test networks list with items missing optional fields."""
    from GCP import gcp_compute_networks_list
    from GCP import GCPServices

    mock_creds = MagicMock()
    args = {"project_id": "test-project"}

    mock_compute = MagicMock()
    mock_networks = MagicMock()
    mock_request = MagicMock()

    response_with_missing_fields = {
        "items": [
            {"name": "network1"},  # Missing id
            {"id": "456"},  # Missing name
            {"name": "network3", "id": "789", "extra_field": "value"},
        ]
    }

    mock_request.execute.return_value = response_with_missing_fields
    mock_networks.list.return_value = mock_request
    mock_networks.list_next.return_value = None
    mock_compute.networks.return_value = mock_networks

    with mocker.patch.object(GCPServices.COMPUTE, "build", return_value=mock_compute):
        result = gcp_compute_networks_list(mock_creds, args)

    assert "Google Cloud Compute Networks" in result.readable_output
    assert result.outputs_prefix == "GCP.Compute.Networks"
    assert result.outputs_key_field == "id"
    assert result.outputs == response_with_missing_fields


def test_gcp_compute_networks_list_with_all_optional_args(mocker):
    """Test networks list with all optional arguments provided."""
    from GCP import gcp_compute_networks_list
    from GCP import GCPServices

    mock_creds = MagicMock()
    args = {
        "project_id": "test-project",
        "maxResults": 50,
        "filters": "name:prod-*",
        "orderBy": "creationTimestamp desc",
        "pageToken": "next_page_token",
    }

    mock_compute = MagicMock()
    mock_networks = MagicMock()
    mock_request = MagicMock()

    response = {"items": [{"name": "prod-network", "id": "123"}]}

    mock_request.execute.return_value = response
    mock_networks.list.return_value = mock_request
    mock_networks.list_next.return_value = None
    mock_compute.networks.return_value = mock_networks

    with mocker.patch.object(GCPServices.COMPUTE, "build", return_value=mock_compute):
        result = gcp_compute_networks_list(mock_creds, args)

    mock_networks.list.assert_called_once_with(
        project="test-project", filter="name:prod-*", maxResults=50, orderBy="creationTimestamp desc", pageToken="next_page_token"
    )

    assert result.outputs_prefix == "GCP.Compute.Networks"
    assert result.outputs_key_field == "id"


def test_gcp_compute_networks_list_minimal_args(mocker):
    """Test networks list with only required project_id argument."""
    from GCP import gcp_compute_networks_list
    from GCP import GCPServices

    mock_creds = MagicMock()
    args = {"project_id": "minimal-project"}

    mock_compute = MagicMock()
    mock_networks = MagicMock()
    mock_request = MagicMock()

    response = {"items": [{"name": "default", "id": "default-id"}]}

    mock_request.execute.return_value = response
    mock_networks.list.return_value = mock_request
    mock_networks.list_next.return_value = None
    mock_compute.networks.return_value = mock_networks

    with mocker.patch.object(GCPServices.COMPUTE, "build", return_value=mock_compute):
        result = gcp_compute_networks_list(mock_creds, args)

    mock_networks.list.assert_called_once_with(
        project="minimal-project", filter=None, maxResults=None, orderBy=None, pageToken=None
    )

    assert "Google Cloud Compute Networks" in result.readable_output
    assert "default" in result.readable_output


def test_gcp_compute_networks_list_multiple_pages(mocker):
    """Test networks list retrieval across multiple pages."""
    from GCP import gcp_compute_networks_list
    from GCP import GCPServices

    mock_creds = MagicMock()
    args = {"project_id": "multi-page-project"}

    mock_compute = MagicMock()
    mock_networks = MagicMock()

    # Create multiple requests for pagination
    requests = [MagicMock() for _ in range(3)]
    responses = [
        {"items": [{"name": "net1", "id": "1"}, {"name": "net2", "id": "2"}]},
        {"items": [{"name": "net3", "id": "3"}]},
        {"items": [{"name": "net4", "id": "4"}]},
    ]

    for req, resp in zip(requests, responses):
        req.execute.return_value = resp

    mock_networks.list.return_value = requests[0]
    mock_networks.list_next.side_effect = [requests[1], requests[2], None]
    mock_compute.networks.return_value = mock_networks

    with mocker.patch.object(GCPServices.COMPUTE, "build", return_value=mock_compute):
        result = gcp_compute_networks_list(mock_creds, args)

    assert mock_networks.list_next.call_count == 3
    assert result.outputs == responses[2]  # Last response
    assert "Google Cloud Compute Networks" in result.readable_output
=======
def test_validate_limit_valid_input():
    """
    Given: A valid limit value (between 1 and 500 inclusive)
    When: validate_limit is called
    Then: No exception is raised
    """
    from GCP import validate_limit

    # Test with minimum valid limit
    validate_limit(1)
    # Test with maximum valid limit
    validate_limit(500)
    # Test with a value in between
    validate_limit(250)


def test_validate_limit_invalid_input_too_low():
    """
    Given: An invalid limit value (less than 1)
    When: validate_limit is called
    Then: DemistoException is raised with an appropriate message
    """
    from GCP import validate_limit, DemistoException

    with pytest.raises(DemistoException) as e:
        validate_limit(0)
    assert "The acceptable values of the argument limit are 1 to 500, inclusive. Currently the value is 0" in str(e.value)


def test_validate_limit_invalid_input_too_high():
    """
    Given: An invalid limit value (greater than 500)
    When: validate_limit is called
    Then: DemistoException is raised with an appropriate message
    """
    from GCP import validate_limit, DemistoException

    with pytest.raises(DemistoException) as e:
        validate_limit(501)
    assert "The acceptable values of the argument limit are 1 to 500, inclusive. Currently the value is 501" in str(e.value)
>>>>>>> e421c715
<|MERGE_RESOLUTION|>--- conflicted
+++ resolved
@@ -3450,7 +3450,48 @@
     assert result.outputs == mock_operation_response
 
 
-<<<<<<< HEAD
+def test_validate_limit_valid_input():
+    """
+    Given: A valid limit value (between 1 and 500 inclusive)
+    When: validate_limit is called
+    Then: No exception is raised
+    """
+    from GCP import validate_limit
+
+    # Test with minimum valid limit
+    validate_limit(1)
+    # Test with maximum valid limit
+    validate_limit(500)
+    # Test with a value in between
+    validate_limit(250)
+
+
+def test_validate_limit_invalid_input_too_low():
+    """
+    Given: An invalid limit value (less than 1)
+    When: validate_limit is called
+    Then: DemistoException is raised with an appropriate message
+    """
+    from GCP import validate_limit, DemistoException
+
+    with pytest.raises(DemistoException) as e:
+        validate_limit(0)
+    assert "The acceptable values of the argument limit are 1 to 500, inclusive. Currently the value is 0" in str(e.value)
+
+
+def test_validate_limit_invalid_input_too_high():
+    """
+    Given: An invalid limit value (greater than 500)
+    When: validate_limit is called
+    Then: DemistoException is raised with an appropriate message
+    """
+    from GCP import validate_limit, DemistoException
+
+    with pytest.raises(DemistoException) as e:
+        validate_limit(501)
+    assert "The acceptable values of the argument limit are 1 to 500, inclusive. Currently the value is 501" in str(e.value)
+
+
 # gcp_compute_zone_get
 def test_gcp_compute_zone_get_basic_success(mocker):
     """
@@ -5326,46 +5367,4 @@
 
     assert mock_networks.list_next.call_count == 3
     assert result.outputs == responses[2]  # Last response
-    assert "Google Cloud Compute Networks" in result.readable_output
-=======
-def test_validate_limit_valid_input():
-    """
-    Given: A valid limit value (between 1 and 500 inclusive)
-    When: validate_limit is called
-    Then: No exception is raised
-    """
-    from GCP import validate_limit
-
-    # Test with minimum valid limit
-    validate_limit(1)
-    # Test with maximum valid limit
-    validate_limit(500)
-    # Test with a value in between
-    validate_limit(250)
-
-
-def test_validate_limit_invalid_input_too_low():
-    """
-    Given: An invalid limit value (less than 1)
-    When: validate_limit is called
-    Then: DemistoException is raised with an appropriate message
-    """
-    from GCP import validate_limit, DemistoException
-
-    with pytest.raises(DemistoException) as e:
-        validate_limit(0)
-    assert "The acceptable values of the argument limit are 1 to 500, inclusive. Currently the value is 0" in str(e.value)
-
-
-def test_validate_limit_invalid_input_too_high():
-    """
-    Given: An invalid limit value (greater than 500)
-    When: validate_limit is called
-    Then: DemistoException is raised with an appropriate message
-    """
-    from GCP import validate_limit, DemistoException
-
-    with pytest.raises(DemistoException) as e:
-        validate_limit(501)
-    assert "The acceptable values of the argument limit are 1 to 500, inclusive. Currently the value is 501" in str(e.value)
->>>>>>> e421c715
+    assert "Google Cloud Compute Networks" in result.readable_output