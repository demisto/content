from CommonServerPython import *  # noqa
from CommonServerUserPython import *  # noqa
from google.oauth2.credentials import Credentials
from googleapiclient.discovery import build
from google.oauth2 import service_account as google_service_account
import urllib3
from COOCApiModule import *
from googleapiclient.errors import HttpError

urllib3.disable_warnings()


class GCPServices(Enum):
    """
    Enumeration of Google Cloud Platform services with API details.

    Each service contains:
    - API name: The service name used in Google API client
    - Version: The API version to use
    - API endpoint: The full endpoint URL for service enablement checks

    Example:
        compute_service = GCPServices.COMPUTE
        client = compute_service.build(credentials)
        api_endpoint = compute_service.api_endpoint
    """

    COMPUTE = ("compute", "v1", "compute.googleapis.com")
    STORAGE = ("storage", "v1", "storage.googleapis.com")
    CONTAINER = ("container", "v1", "container.googleapis.com")
    RESOURCE_MANAGER = ("cloudresourcemanager", "v3", "cloudresourcemanager.googleapis.com")
    SERVICE_USAGE = ("serviceusage", "v1", "serviceusage.googleapis.com")

    # The following services are currently unsupported:
    # IAM_V1 = ("iam", "v1", "iam.googleapis.com")
    # IAM_V2 = ("iam", "v2", "iam.googleapis.com")
    # CLOUD_IDENTITY = ("cloudidentity", "v1", "cloudidentity.googleapis.com")

    def __init__(self, api_name: str, version: str, api_endpoint: str):
        """
        Initialize GCP service configuration.

        Args:
            api_name (str): The Google API service name (e.g., 'compute').
            version (str): The API version (e.g., 'v1').
            api_endpoint (str): The full API endpoint for enablement checks (e.g., 'compute.googleapis.com').
        """
        self._api_name = api_name
        self._version = version
        self._api_endpoint = api_endpoint

    @property
    def api_name(self) -> str:
        """Get the Google API service name."""
        return self._api_name

    @property
    def version(self) -> str:
        """Get the API version."""
        return self._version

    @property
    def api_endpoint(self) -> str:
        """Get the full API endpoint for service enablement checks."""
        return self._api_endpoint

    def build(self, credentials, **kwargs):
        """
        Build a Google API client for this service.

        Args:
            credentials: Google Cloud credentials object.
            **kwargs: Additional arguments passed to the Google API client builder.

        Returns:
            Google API client instance for this service.
        """
        return build(self.api_name, self.version, credentials=credentials, **kwargs)

    def test_connectivity(self, credentials, project_id: str) -> tuple[bool, str]:
        """
        Test connectivity to GCP services using only the permissions available to this integration.

        Args:
            credentials: Google Cloud credentials object.
            project_id: The GCP project ID to test against.

        Returns:
            tuple[bool, str]: (success, error_message). Success is True if service is accessible,
                             error_message is empty on success.
        """
        try:
            client = self.build(credentials)
            if self == GCPServices.COMPUTE:
                # Use compute.firewalls.list (from firewall-patch command)
                client.firewalls().list(project=project_id, maxResults=1).execute()  # pylint: disable=E1101
            elif self == GCPServices.CONTAINER:
                # Use container.clusters.list (from cluster-security-update command)
                client.projects().locations().clusters().list(parent=f"projects/{project_id}/locations/-").execute()  # pylint: disable=E1101
            elif self == GCPServices.RESOURCE_MANAGER:
                # Use resourcemanager.projects.getIamPolicy (from policy-binding-remove command)
                client.projects().getIamPolicy(resource=f"projects/{project_id}").execute()  # pylint: disable=E1101
            # For other services, just test client building
            return True, ""
        except Exception as e:
            return False, str(e)

    @classmethod
    def test_all_services(cls, credentials, project_id: str) -> list[tuple[str, bool, str]]:
        """
        Test connectivity for all GCP services with real API calls.

        Args:
            credentials: Google Cloud credentials object.
            project_id: The GCP project ID to test against.

        Returns:
            list[tuple[str, bool, str]]: List of (service_name, success, error_message) for each service.
        """
        results = []
        for service in cls:
            success, error = service.test_connectivity(credentials, project_id)
            results.append((service.api_name, success, error))
        return results


# Command requirements mapping: (GCP_Service_Enum, [Required_Permissions])
COMMAND_REQUIREMENTS: dict[str, tuple[GCPServices, list[str]]] = {
    "gcp-compute-firewall-patch": (
        GCPServices.COMPUTE,
        [
            "compute.firewalls.update",
            "compute.firewalls.get",
            "compute.firewalls.list",
            "compute.networks.updatePolicy",
            "compute.networks.list",
        ],
    ),
    "gcp-compute-firewall-insert": (
        GCPServices.COMPUTE,
        [
            "compute.firewalls.create",
        ],
    ),
    "gcp-compute-firewall-list": (
        GCPServices.COMPUTE,
        [
            "compute.firewalls.list",
        ],
    ),
    "gcp-compute-firewall-get": (
        GCPServices.COMPUTE,
        [
            "compute.firewalls.get",
        ],
    ),
    "gcp-compute-snapshots-list": (
        GCPServices.COMPUTE,
        [
            "compute.snapshots.list",
        ],
    ),
    "gcp-compute-snapshot-get": (
        GCPServices.COMPUTE,
        [
            "compute.snapshots.get",
        ],
    ),
    "gcp-compute-instances-aggregated-list-by-ip": (
        GCPServices.COMPUTE,
        [
            "cloudasset.assets.searchAllResources",
        ],
    ),
    "gcp-compute-network-tag-set": (
        GCPServices.COMPUTE,
        [
            "compute.instances.setTags",
        ],
    ),
    "gcp-compute-subnet-update": (
        GCPServices.COMPUTE,
        [
            "compute.subnetworks.setPrivateIpGoogleAccess",
            "compute.subnetworks.update",
            "compute.subnetworks.get",
            "compute.subnetworks.list",
        ],
    ),
    "gcp-compute-instance-service-account-set": (
        GCPServices.COMPUTE,
        ["compute.instances.setServiceAccount", "compute.instances.get"],
    ),
    "gcp-compute-instance-service-account-remove": (
        GCPServices.COMPUTE,
        ["compute.instances.setServiceAccount", "compute.instances.get"],
    ),
    "gcp-compute-instance-start": (GCPServices.COMPUTE, ["compute.instances.start"]),
    "gcp-compute-instance-stop": (GCPServices.COMPUTE, ["compute.instances.stop"]),
    "gcp-compute-instances-list": (GCPServices.COMPUTE, ["compute.instances.list"]),
    "gcp-compute-instance-get": (GCPServices.COMPUTE, ["compute.instances.get"]),
    "gcp-compute-instance-labels-set": (GCPServices.COMPUTE, ["compute.instances.setLabels"]),
    "gcp-storage-bucket-policy-delete": (GCPServices.STORAGE, ["storage.buckets.getIamPolicy", "storage.buckets.setIamPolicy"]),
    "gcp-storage-bucket-metadata-update": (GCPServices.STORAGE, ["storage.buckets.update"]),
    "gcp-storage-bucket-list": (
        GCPServices.STORAGE,
        ["storage.buckets.list"],
    ),
    "gcp-storage-bucket-get": (
        GCPServices.STORAGE,
        ["storage.buckets.get"],
    ),
    "gcp-storage-bucket-objects-list": (
        GCPServices.STORAGE,
        ["storage.objects.list"],
    ),
    "gcp-storage-bucket-policy-list": (
        GCPServices.STORAGE,
        ["storage.buckets.getIamPolicy", "storage.buckets.get"],
    ),
    "gcp-storage-bucket-policy-set": (
        GCPServices.STORAGE,
        ["storage.buckets.setIamPolicy"],
    ),
    "gcp-storage-bucket-object-policy-list": (
        GCPServices.STORAGE,
        ["storage.objects.getIamPolicy"],
    ),
    "gcp-storage-bucket-object-policy-set": (
        GCPServices.STORAGE,
        ["storage.objects.setIamPolicy"],
    ),
    "gcp-container-cluster-security-update": (
        GCPServices.CONTAINER,
        ["container.clusters.update", "container.clusters.get", "container.clusters.list"],
    ),
    "gcp-iam-project-policy-binding-remove": (
        GCPServices.RESOURCE_MANAGER,
        ["resourcemanager.projects.getIamPolicy", "resourcemanager.projects.setIamPolicy"],
    ),
    # The following commands are currently unsupported:
    # "gcp-compute-instance-metadata-add": (
    #     GCPServices.COMPUTE,
    #     ["compute.instances.setMetadata", "compute.instances.get", "compute.instances.list", "iam.serviceAccounts.actAs"],
    # ),
    # "gcp-iam-project-deny-policy-create": (
    #     GCPServices.IAM_V2,
    #     ["iam.denypolicies.create"]
    # ),
    # "gcp-iam-service-account-delete": (
    #     GCPServices.IAM_V1,
    #     ["iam.serviceAccounts.delete"]
    # ),
    # "gcp-iam-group-membership-delete": (
    #     GCPServices.CLOUD_IDENTITY,
    #     ["cloudidentity.groups.memberships.delete"]
    # ),
}

OPERATION_TABLE = ["id", "kind", "name", "operationType", "progress", "zone", "status"]
# taken from GoogleCloudCompute
FIREWALL_RULE_REGEX = re.compile(r"ipprotocol=([\w\d_:.-]+),ports=([ /\w\d@_,.\*-]+)", flags=re.I)
KEY_VALUE_ITEM_REGEX = re.compile(r"key=([\w\d_:.-]+),value=([ /\w\d@_,.\*-]+)", flags=re.I)


def parse_firewall_rule(rule_str: str) -> list[dict[str, list[str] | str]]:
    """
    Transforms a string of firewall rules into a list of dictionaries.

    Args:
        rule_str (str): A semicolon-separated string of firewall rules,
                        e.g., "ipprotocol=abc,ports=123;ipprotocol=ded,ports=22,443".

    Returns:
        list[dict[str, list[str] | str]]: A list of dictionaries containing 'IPProtocol' and 'ports'.
    """
    rules = []
    for f in rule_str.split(";"):
        match = FIREWALL_RULE_REGEX.match(f)
        if match is None:
            raise ValueError(
                f"Could not parse field: {f}. Please make sure you provided like so: "
                "ipprotocol=abc,ports=123;ipprotocol=fed,ports=456"
            )
        rules.append({"IPProtocol": match.group(1), "ports": match.group(2).split(",")})
    return rules


def parse_metadata_items(tags_str: str) -> list[dict[str, str]]:
    """
    Transforms a string of metadata items into a list of dictionaries.

    Args:
        tags_str (str): A semicolon-separated string of metadata items,
                        e.g., "key=abc,value=123;key=fed,value=456".

    Returns:
        list[dict[str, str]]: A list of dictionaries containing 'key' and 'value' pairs.
    """
    tags = []
    for f in tags_str.split(";"):
        match = KEY_VALUE_ITEM_REGEX.match(f)
        if match is None:
            raise ValueError(
                f"Could not parse field: {f}. Please make sure you provided like so: key=abc,value=123;key=fed,value=456"
            )
        tags.append({"key": match.group(1), "value": match.group(2)})
    return tags


def extract_zone_name(zone_input: str | None) -> str:
    """
    Extracts the GCP zone name from a full URL or returns it directly if already a zone string.

    Args:
        zone_input (str): The zone string or full GCP zone URL.

    Returns:
        str: The zone name, e.g., "us-central1-b".
        https://www.googleapis.com/compute/v1/projects/test/zones/us-central1-b -> us-central1-b

    Raises:
        DemistoException: If the zone input is empty or invalid.
    """
    if not zone_input or not zone_input.strip():
        raise DemistoException("The zone argument cannot be empty")

    if "/" in zone_input:
        return zone_input.strip().split("/")[-1]
    return zone_input.strip()


def parse_labels(labels_str: str) -> dict:
    """
    Transforms a string of multiple inputs to a dictionary
    Args:
        labels_str (str): The actual string to parse to a key & value pair.

    Returns:
        Returns the labels dictionary with the extracted key & value pairs.
    """
    labels = {}
    for f in labels_str.strip().split(";"):
        if f:
            match = KEY_VALUE_ITEM_REGEX.match(f)
            if match is None:
                raise ValueError(
                    f"Could not parse field: {f}. Please make sure you provided like so: key=abc,value=123;key=def,value=456"
                )

            labels.update({match.group(1).lower(): match.group(2).lower()})
    return labels


def handle_permission_error(e: HttpError, project_id: str, command_name: str):
    """
    Given an error, extract the relevant information (account_id & message & permission name) to report to the backend.
    Args:
        e (HttpError): The error object.
        project_id (str): The project identifier.
        command_name (str): The name of the command that was executed.

    Returns:
        Returns the labels dictionary with the extracted key & value pairs.
    """
    status_code = e.resp.status
    if int(status_code) in [403, 401] and e.resp.get("content-type", "").startswith("application/json"):
        message_content = json.loads(e.content)
        error_message = message_content.get("error", {}).get("message", "")

        # get the relevant permissions for the relevant command
        command_permissions: list[str]
        command_permissions = COMMAND_REQUIREMENTS[command_name][1]

        # find out which permissions are relevant for the current execution failure from the list of command permissions.
        found_permissions = [perm for perm in command_permissions if perm.lower() in error_message.lower()] or ["N/A"]

        demisto.debug(f"The info {error_message=} {found_permissions=} {message_content=}")

        # create an error entry for each missing permission.
        error_entries = [{"account_id": project_id, "message": error_message, "name": perm} for perm in found_permissions]

        return_multiple_permissions_error(error_entries)
    else:  # Return the original error if it's not a 403, 401 or doesn't have a JSON body
        return_error(f"Failed to execute command {demisto.command()}. Error: {str(e)}")


def _format_gcp_datetime(ts: str | None) -> str | None:
    if not ts:
        return None
    dt = datetime.fromisoformat(ts.replace("Z", "+00:00"))
    return dt.strftime("%Y-%m-%d %H:%M:%S")


def _is_ubla_enabled(storage_client, bucket_name: str) -> bool:
    """Returns True if Uniform Bucket-Level Access (UBLA) is enabled for the bucket."""
    try:
        meta = storage_client.buckets().get(bucket=bucket_name, fields="iamConfiguration").execute()  # pylint: disable=E1101
        return meta.get("iamConfiguration", {}).get("uniformBucketLevelAccess", {}).get("enabled") is True
    except Exception as e:
        demisto.debug(f"_is_ubla_enabled: failed to fetch bucket metadata for {bucket_name}: {e}")
        return False


def _is_ubla_error(e: HttpError) -> bool:
    """Detects UBLA-related 400 error content from Google API."""
    try:
        if isinstance(e.content, bytes | bytearray):
            content_lower = e.content.decode("utf-8", errors="ignore").lower()
        else:
            content_lower = str(e.content).lower()
    except Exception:
        content_lower = ""
    return e.resp.status == 400 and "uniform bucket-level access" in content_lower


def _validate_bucket_policy_for_set(policy: dict[str, Any], add_mode: bool) -> None:
    """Validate the structure of a bucket IAM policy for set operation.

    Args:
        policy: The JSON-decoded policy payload provided by the user.
        add_mode: If True, we only require valid bindings for merge; if False, validate full policy fields where applicable.

    Raises:
        DemistoException: If validation fails.
    """
    if not isinstance(policy, dict):
        raise DemistoException("Policy must be a JSON object.")

    bindings = policy.get("bindings")
    if bindings is not None and (not isinstance(bindings, list) or any(not isinstance(b, dict) for b in bindings)):
        if add_mode:
            raise DemistoException("Policy must include 'bindings' as an array of objects when add=true.")
        else:
            raise DemistoException("'bindings' must be an array of objects if provided.")

    if isinstance(bindings, list):
        for idx, b in enumerate(bindings):
            role = b.get("role")
            if not isinstance(role, str) or not role:
                raise DemistoException(f"Binding at index {idx} is missing a valid 'role' string.")
            members = b.get("members", [])
            if not isinstance(members, list) or any(not isinstance(m, str) for m in members):
                raise DemistoException(f"Binding at index {idx} must include 'members' as an array of strings.")
            if "condition" in b:
                version = policy.get("version", 1)
                if not isinstance(version, int) or version < 3:
                    raise DemistoException("Policy with IAM Conditions requires 'version' to be 3 or greater.")


##########


def compute_firewall_patch(creds: Credentials, args: dict[str, Any]) -> CommandResults:
    """
    Disables a firewall rule in a GCP project.

    Args:
        creds (Credentials): GCP credentials.
        args (dict[str, Any]): Must include 'project_id' and 'resource_name'.

    Returns:
        CommandResults: Result of the firewall patch operation.
    """
    project_id = args.get("project_id")
    resource_name = args.get("resource_name")
    config = {}

    if description := args.get("description"):
        config["description"] = description
    if network := args.get("network"):
        config["network"] = network
    if priority := args.get("priority"):
        config["priority"] = priority
    if sourceRanges := args.get("sourceRanges"):
        config["sourceRanges"] = argToList(sourceRanges)
    if destinationRanges := args.get("destinationRanges"):
        config["destinationRanges"] = destinationRanges
    if sourceTags := args.get("sourceTags"):
        config["sourceTags"] = argToList(sourceTags)
    if targetTags := args.get("targetTags"):
        config["targetTags"] = argToList(targetTags)
    if sourceServiceAccounts := args.get("sourceServiceAccounts"):
        config["sourceServiceAccounts"] = argToList(sourceServiceAccounts)
    if targetServiceAccounts := args.get("targetServiceAccounts"):
        config["targetServiceAccounts"] = argToList(targetServiceAccounts)
    if allowed := args.get("allowed"):
        config["allowed"] = parse_firewall_rule(allowed)
    if denied := args.get("denied"):
        config["denied"] = parse_firewall_rule(denied)
    if direction := args.get("direction"):
        config["direction"] = direction
    if logConfigEnable := args.get("logConfigEnable"):
        config["logConfig"] = {"enable": argToBoolean(logConfigEnable)}
    if disabled := args.get("disabled"):
        config["disabled"] = argToBoolean(disabled)

    compute = GCPServices.COMPUTE.build(creds)
    demisto.debug(f"Firewall patch config for {resource_name} in project {project_id}: {config}")
    response = (
        compute.firewalls()  # pylint: disable=E1101
        .patch(project=project_id, firewall=resource_name, body=config)
        .execute()
    )

    hr = tableToMarkdown(
        "Google Cloud Compute Firewall Rule Update Operation Started Successfully",
        t=response,
        headers=OPERATION_TABLE,
        removeNull=True,
    )
    return CommandResults(readable_output=hr, outputs_prefix="GCP.Compute.Operations", outputs=response)


<<<<<<< HEAD
def compute_firewall_insert(creds: Credentials, args: dict[str, Any]) -> CommandResults:
    """
    Creates a new firewall rule in a GCP project.

    Args:
        creds (Credentials): GCP credentials.
        args (dict[str, Any]): Must include 'project_id' and 'resource_name'.

    Returns:
        CommandResults: Result of the firewall insert operation.
    """
    project_id = args.get("project_id")
    resource_name = args.get("resource_name")
    body: dict[str, Any] = {"name": resource_name}

    if description := args.get("description"):
        body["description"] = description
    if network := args.get("network"):
        body["network"] = network
    if priority := args.get("priority"):
        body["priority"] = arg_to_number(priority)
    if sourceRanges := args.get("sourceRanges"):
        body["sourceRanges"] = argToList(sourceRanges)
    if destinationRanges := args.get("destinationRanges"):
        body["destinationRanges"] = argToList(destinationRanges)
    if sourceTags := args.get("sourceTags"):
        body["sourceTags"] = argToList(sourceTags)
    if targetTags := args.get("targetTags"):
        body["targetTags"] = argToList(targetTags)
    if sourceServiceAccounts := args.get("sourceServiceAccounts"):
        body["sourceServiceAccounts"] = argToList(sourceServiceAccounts)
    if targetServiceAccounts := args.get("targetServiceAccounts"):
        body["targetServiceAccounts"] = argToList(targetServiceAccounts)
    if allowed := args.get("allowed"):
        body["allowed"] = parse_firewall_rule(allowed)
    if denied := args.get("denied"):
        body["denied"] = parse_firewall_rule(denied)
    if direction := args.get("direction"):
        body["direction"] = direction
    if logConfigEnable := args.get("logConfigEnable"):
        body["logConfig"] = {"enable": argToBoolean(logConfigEnable)}
    if disabled := args.get("disabled"):
        body["disabled"] = argToBoolean(disabled)

    compute = GCPServices.COMPUTE.build(creds)
    demisto.debug(f"Firewall insert body for {resource_name} in project {project_id}: {body}")
    response = (
        compute.firewalls()  # pylint: disable=E1101
        .insert(project=project_id, body=body)
        .execute()
    )

    hr = tableToMarkdown(
        "Google Cloud Compute Firewall Rule Insert Operation Started Successfully",
        t=response,
        headers=OPERATION_TABLE,
        removeNull=True,
    )
    return CommandResults(readable_output=hr, outputs_prefix="GCP.Compute.Operations", outputs=response)


def compute_firewall_list(creds: Credentials, args: dict[str, Any]) -> CommandResults:
    """
    Lists firewall rules in the specified project.
    """
    project_id = args.get("project_id")
    max_results = arg_to_number(args.get("max_results"))
    page_token = args.get("page_token")
    flt = args.get("filter")

    params: dict[str, Any] = {
        "project": project_id,
        "maxResults": max_results,
        "pageToken": page_token,
        "filter": flt,
    }
    remove_nulls_from_dictionary(params)

    compute = GCPServices.COMPUTE.build(creds)
    response = compute.firewalls().list(**params).execute()  # pylint: disable=E1101
    items = response.get("items", [])
    next_token = response.get("nextPageToken")
    headers = ["name", "id", "direction", "priority", "sourceRanges", "targetTags", "creationTimestamp", "network", "disabled"]
    metadata = (
        "Run the following command to retrieve the next batch of firewalls:\n"
        f"!gcp-compute-firewall-list project_id={project_id} page_token={next_token}"
        if next_token
        else None
    )
    readable_output = tableToMarkdown(
        "GCP Compute Firewalls",
        items,
        headers=headers,
        headerTransform=pascalToSpace,
        metadata=metadata,
    )

    outputs = {
        "GCP.Compute.Firewall(val.id && val.id == obj.id)": items,
        "GCP.Compute(true)": {"FirewallNextToken": next_token},
    }
    return CommandResults(
        readable_output=readable_output,
        outputs=outputs,
        raw_response=items,
    )


def compute_firewall_get(creds: Credentials, args: dict[str, Any]) -> CommandResults:
    """
    Retrieves a firewall rule.
    """
    project_id = args.get("project_id")
    resource_name = args.get("resource_name")
    compute = GCPServices.COMPUTE.build(creds)
    try:
        response = compute.firewalls().get(project=project_id, firewall=resource_name).execute()  # pylint: disable=E1101
    except HttpError as e:
        reason = e._get_reason()
        if e.resp.status == 404 and ("The resource" and "was not found" in reason):
            return CommandResults(readable_output=f"Firewall '{resource_name}' not found in project '{project_id}'")
        raise
    demisto.debug(f"Firewall get response for {project_id}: \n{response}")
    hr = tableToMarkdown(f"GCP Compute Firewall: {resource_name}", response, removeNull=True)
    return CommandResults(readable_output=hr, outputs_prefix="GCP.Compute.Firewall", outputs=response)


def compute_snapshots_list(creds: Credentials, args: dict[str, Any]) -> CommandResults:
    """
    Lists snapshots in the specified project.
    """
    project_id = args.get("project_id")
    max_results = arg_to_number(args.get("max_results"))
    page_token = args.get("page_token")
    flt = args.get("filter")

    params: dict[str, Any] = {"project": project_id}
    if max_results:
        params["maxResults"] = max_results
    if page_token:
        params["pageToken"] = page_token
    if flt:
        params["filter"] = flt

    compute = GCPServices.COMPUTE.build(creds)
    response = compute.snapshots().list(**params).execute()  # pylint: disable=E1101
    demisto.debug(f"GCP Compute Snapshots \nresponse: \n{response}")
    items = response.get("items", [])
    next_token = response.get("nextPageToken")
    metadata = (
        "Run the following command to retrieve the next batch of billings:\n"
        f"!gcp-compute-snapshots-list project_id={project_id} page_token={next_token}"
        if next_token
        else None
    )
    headers = ["name", "status", "creationTimestamp"]
    hr = tableToMarkdown(
        "GCP Compute Snapshots", items, headers=headers, removeNull=True, metadata=metadata, headerTransform=pascalToSpace
    )
    outputs = {
        "GCP.Compute.Snapshot(val.id && val.id == obj.id)": items,
        "GCP.Compute(true)": {"SnapshotNextToken": next_token},
    }
    return CommandResults(readable_output=hr, outputs=outputs)


def compute_snapshot_get(creds: Credentials, args: dict[str, Any]) -> CommandResults:
    """
    Retrieves a snapshot by name.
    """
    project_id = args.get("project_id")
    resource_name = args.get("resource_name")
    compute = GCPServices.COMPUTE.build(creds)
    try:
        response = compute.snapshots().get(project=project_id, snapshot=resource_name).execute()  # pylint: disable=E1101
    except HttpError as e:
        reason = e._get_reason()
        if e.resp.status == 404 and ("The resource" and "was not found" in reason):
            return CommandResults(readable_output=f"Snapshot '{resource_name}' not found in project '{project_id}'")
        raise
    demisto.debug(f"Snapshot get response for {project_id}: \n{response}")

    hr = tableToMarkdown(f"GCP Compute Snapshot: {resource_name}", response, removeNull=True)
    return CommandResults(readable_output=hr, outputs_prefix="GCP.Compute.Snapshot", outputs=response, outputs_key_field="id")


def _collect_instance_ips(instance: dict[str, Any]) -> tuple[list[str], list[str]]:
    """
    Collect internal and external IPs from a compute instance resource.

    Returns:
        tuple[list[str], list[str]]: (internal_ips, external_ips)
    """
    internal_ips: list[str] = []
    external_ips: list[str] = []
    for nic in instance.get("networkInterfaces", []) or []:
        if ip := nic.get("networkIP"):
            internal_ips.append(ip)
        for ac in nic.get("accessConfigs", []) or []:
            if eip := ac.get("natIP"):
                external_ips.append(eip)
    return internal_ips, external_ips


def _match_instance_by_ip(instance: dict[str, Any], ip_address: str, match_external: bool) -> tuple[bool, str]:
    """
    Determine whether the instance matches the given IP according to mode.

    Returns:
        (matched, match_type) where match_type is one of "internal"|"external"|"none".
    """
    internal_ips, external_ips = _collect_instance_ips(instance)
    if match_external:
        return (ip_address in external_ips, "external" if ip_address in external_ips else "none")
    return (ip_address in internal_ips, "internal" if ip_address in internal_ips else "none")


def compute_instances_aggregated_list_by_ip(creds: Credentials, args: dict[str, Any]) -> CommandResults:
    """
    Aggregated list of instances across all zones, filtered by IP address (internal by default, external if match_external=true).
    """
    project_id = args.get("project_id")
    ip_address = args.get("ip_address", "")
    match_external = argToBoolean(args.get("match_external", "false"))
    max_results = arg_to_number(args.get("max_results"))
    page_token = args.get("page_token")

    params: dict[str, Any] = {"project": project_id}
    if max_results:
        params["maxResults"] = max_results
    if page_token:
        params["pageToken"] = page_token

    compute = GCPServices.COMPUTE.build(creds)
    response = compute.instances().aggregatedList(**params).execute()  # pylint: disable=E1101
    demisto.debug(f"Instances aggregated list response for {project_id}: \n{response}")

    matched: list[dict[str, Any]] = []
    hr_items: list[dict[str, str]] = []
    for scope in response.get("items", {}).values():
        for inst in scope.get("instances", []) or []:
            is_match, match_type = _match_instance_by_ip(inst, ip_address, match_external)
            if is_match:
                internal_ips, external_ips = _collect_instance_ips(inst)
                matched.append(inst)
                hr_items.append(
                    {
                        "name": inst.get("name"),
                        "id": inst.get("id"),
                        "status": inst.get("status"),
                        "zone": inst.get("zone"),
                        "networkIP": ", ".join(internal_ips),
                        "accessConfigs.natIP": ", ".join(external_ips),
                        "matchType": match_type,
                        "matchedIP": ip_address,
                    }
                )

    hr_headers = ["name", "id", "status", "zone", "networkIP", "accessConfigs.natIP", "matchType", "matchedIP"]
    hr = tableToMarkdown("GCP Compute Instances (filtered by IP)", hr_items, headers=hr_headers, removeNull=True)
    return CommandResults(readable_output=hr, outputs_prefix="GCP.Compute.Instance", outputs=matched)


def compute_network_tag_set(creds: Credentials, args: dict[str, Any]) -> CommandResults:
    """
    Adds a network tag to a VM instance (merges with existing tags).
    """
    project_id = args.get("project_id")
    zone = extract_zone_name(args.get("zone"))
    resource_name = args.get("resource_name")
    tags = argToList(args.get("tag"))
    add_tag = argToBoolean(args.get("add_tag", "true"))

    compute = GCPServices.COMPUTE.build(creds)
    instance = compute.instances().get(project=project_id, zone=zone, instance=resource_name).execute()  # pylint: disable=E1101
    demisto.debug(f"Instance get response for {project_id}: \n{instance}")
    tags_obj = instance.get("tags", {})
    fingerprint = tags_obj.get("fingerprint")
    items = tags_obj.get("items", []) or []
    if add_tag and tags not in items:
        tags.extend(items)

    body = {"items": tags, "fingerprint": fingerprint}
    try:
        response = (
            compute.instances()  # pylint: disable=E1101
            .setTags(project=project_id, zone=zone, instance=resource_name, body=body)
            .execute()
        )
    except HttpError as e:
        reason = e._get_reason()
        return CommandResults(readable_output=f"The command failed with status code: {e.resp.status}\n{reason}")

    demisto.debug(f"Add network tag response for {project_id}: \n{response}")
    new_tag = args.get("tag")
    readable_output = f"Added '{new_tag}' tag to instance {resource_name} successfully\n" f"The full network tag list is: {tags}"

    return CommandResults(readable_output=readable_output)
=======
def storage_bucket_list(creds: Credentials, args: dict[str, Any]) -> CommandResults:
    """
    Retrieves the list of buckets in the project associated with the client.

    Args:
        creds (Credentials): GCP credentials.
        args (dict[str, Any]): Command arguments including optional project_id, max_results, prefix, page_token.

    Returns:
        CommandResults: List of buckets with their metadata.
    """
    project_id = args.get("project_id")
    max_results = arg_to_number(args.get("limit"))
    prefix = args.get("prefix")
    page_token = args.get("page_token")
    demisto.debug(f"[GCP: storage_bucket_list] \nMax results: {max_results}, \nPrefix: {prefix}, \nPage token: {page_token}")

    storage = GCPServices.STORAGE.build(creds)

    # Build request parameters
    request_params = {"project": project_id, "maxResults": max_results, "prefix": prefix, "pageToken": page_token}

    remove_nulls_from_dictionary(request_params)

    demisto.debug(f"[GCP: storage_bucket_list] Request params: {request_params}")
    response = storage.buckets().list(**request_params).execute()  # pylint: disable=E1101

    buckets = response.get("items", [])
    demisto.debug(f"[GCP: storage_bucket_list] Buckets returned: {len(buckets)}")
    hr_bucket_data: list[dict[str, Any]] = []

    for bucket in buckets:
        hr_bucket_data.append(
            {
                "Name": bucket.get("name"),
                "TimeCreated": _format_gcp_datetime(bucket.get("timeCreated")),
                "TimeUpdated": _format_gcp_datetime(bucket.get("updated")),
                "OwnerID": bucket.get("owner", {}).get("entityId", ""),
                "Location": bucket.get("location"),
                "StorageClass": bucket.get("storageClass"),
            }
        )
    hr = tableToMarkdown("GCP Storage Buckets", hr_bucket_data, removeNull=True, headerTransform=pascalToSpace)

    return CommandResults(
        readable_output=hr,
        outputs_prefix="GCP.Storage.Bucket",
        outputs=buckets,
        outputs_key_field="Name",
        raw_response=buckets,
    )


def storage_bucket_get(creds: Credentials, args: dict[str, Any]) -> CommandResults:
    """
    Retrieves information about a specific bucket.

    Args:
        creds (Credentials): GCP credentials.
        args (dict[str, Any]): Command arguments including required bucket_name.

    Returns:
        CommandResults: Bucket information.
    """
    bucket_name = args.get("bucket_name", "")

    storage = GCPServices.STORAGE.build(creds)

    response = storage.buckets().get(bucket=bucket_name).execute()  # pylint: disable=E1101

    demisto.debug(f"[GCP: storage_bucket_get] \nResponse: \n{response}")

    bucket_info = {
        "Name": response.get("name"),
        "TimeCreated": _format_gcp_datetime(response.get("timeCreated")),
        "TimeUpdated": _format_gcp_datetime(response.get("updated")),
        "OwnerID": response.get("owner", {}).get("entityId", ""),
        "Location": response.get("location"),
        "StorageClass": response.get("storageClass"),
    }

    hr = tableToMarkdown(f"GCP Storage Bucket: {bucket_name}", bucket_info, removeNull=True, headerTransform=pascalToSpace)

    return CommandResults(
        readable_output=hr,
        outputs_prefix="GCP.Storage.Bucket",
        outputs=response,
        outputs_key_field="Name",
        raw_response=response,
    )


def storage_bucket_objects_list(creds: Credentials, args: dict[str, Any]) -> CommandResults:
    """
    Retrieves the list of objects in a bucket.

    Args:
        creds (Credentials): GCP credentials.
        args (dict[str, Any]): Command arguments including required bucket_name and optional filters.

    Returns:
        CommandResults: List of objects in the bucket.
    """
    bucket_name = args.get("bucket_name", "")

    prefix = args.get("prefix", "")
    delimiter = args.get("delimiter", "")
    max_results = arg_to_number(args.get("limit"))
    page_token = args.get("page_token", "")

    storage = GCPServices.STORAGE.build(creds)

    # Build request parameters
    request_params = {
        "bucket": bucket_name,
        "prefix": prefix,
        "delimiter": delimiter,
        "maxResults": max_results,
        "pageToken": page_token,
    }
    remove_nulls_from_dictionary(request_params)
    demisto.debug(f"[GCP: storage_bucket_objects_list] Request params: {request_params}")

    response = storage.objects().list(**request_params).execute()  # pylint: disable=E1101
    demisto.debug(f" \nResponse: \n{response}")

    objects = response.get("items", [])
    demisto.debug(f"[GCP: storage_bucket_objects_list] Objects returned: {len(objects)}")
    object_data: list[dict[str, Any]] = []

    for obj in objects:
        object_info = {
            "Name": obj.get("name", ""),
            "Bucket": obj.get("bucket", ""),
            "ContentType": obj.get("contentType", ""),
            "Size": obj.get("size", ""),
            "TimeCreated": _format_gcp_datetime(obj.get("timeCreated", "")),
            "TimeUpdated": _format_gcp_datetime(obj.get("updated", "")),
            "MD5Hash": obj.get("md5Hash", ""),
            "CRC32c": obj.get("crc32c", ""),
        }
        object_data.append(object_info)
    hr = tableToMarkdown(f"Objects in bucket: {bucket_name}", object_data, removeNull=True, headerTransform=pascalToSpace)

    return CommandResults(
        readable_output=hr,
        outputs_prefix="GCP.Storage.BucketObject",
        outputs=objects,
        outputs_key_field="Name",
        raw_response=objects,
    )


def storage_bucket_policy_list(
    creds: Credentials,
    args: dict[str, Any],
    outputs_prefix: str = "GCP.Storage.BucketPolicy",
    object_name: str = "",
) -> CommandResults:
    """
    Retrieves the IAM policy for a bucket.

    Args:
        creds (Credentials): GCP credentials.
        args (dict[str, Any]): Command arguments including required bucket_name and optional requested_policy_version.

    Returns:
        CommandResults: IAM policy for the bucket.
    """
    bucket_name = args.get("bucket_name", "")
    requested_policy_version = arg_to_number(args.get("requested_policy_version"))
    storage = GCPServices.STORAGE.build(creds)

    # Build request parameters
    request_params = {
        "bucket": bucket_name,
        "optionsRequestedPolicyVersion": requested_policy_version,
    }
    remove_nulls_from_dictionary(request_params)
    demisto.debug(f"[GCP: storage_bucket_policy_list] Request params: {request_params}")
    response = storage.buckets().getIamPolicy(**request_params).execute()  # pylint: disable=E1101

    policy_summary = {
        "Bucket": bucket_name,
        "Version": response.get("version"),
        "ETag": response.get("etag"),
        "Bindings count": len(response.get("bindings", [])),
    }
    bindings_rows = []
    for binding in response.get("bindings", []):
        role = binding.get("role", "")
        members = binding.get("members", [])
        bindings_rows.append({"Role": role, "Members": "\n".join(members) if members else ""})

    summary_object_type = f"bucket: {bucket_name}"
    outputs = response
    primary_key: str | list[str] = "resourceId"
    # Build outputs for object policy command
    if object_name:
        summary_object_type = f"object: {object_name}"
        outputs = {"bucketName": bucket_name, "objectName": object_name, "bindings": response.get("bindings", [])}
        primary_key = ["bucketName", "objectName"]

    summary_text = (
        f"IAM Policy for {summary_object_type}\n Version: {policy_summary['Version']}\n"
        f"ETag: {policy_summary['ETag']}\n Bindings count: {policy_summary['Bindings count']}"
    )

    hr_bindings = tableToMarkdown(
        "Bindings",
        bindings_rows,
        headers=["Role", "Members"],
        removeNull=True,
        headerTransform=pascalToSpace,
    )
    demisto.debug(f"[GCP: storage_bucket_policy_list] Bindings count: {len(bindings_rows)}")
    hr = f"{summary_text}\n\n{hr_bindings}"

    return CommandResults(
        readable_output=hr,
        outputs_prefix=outputs_prefix,
        outputs=outputs,
        raw_response=response,
        outputs_key_field=primary_key,
    )


def storage_bucket_policy_set(creds: Credentials, args: dict[str, Any]) -> CommandResults:
    """
    Sets the IAM policy for a bucket.

    Args:
        creds (Credentials): GCP credentials.
        args (dict[str, Any]): Command arguments including required bucket_name and policy.

    Returns:
        CommandResults: Result of the policy update operation.
    """
    bucket_name = args.get("bucket_name", "")
    policy_json = args.get("policy", {})

    try:
        policy = json.loads(policy_json)
    except json.JSONDecodeError as e:
        raise DemistoException(f"Invalid JSON format for policy: {str(e)}")

    storage = GCPServices.STORAGE.build(creds)

    demisto.debug(f"[GCP: storage_bucket_policy_set] Bucket: {bucket_name}; Policy keys: {list(policy.keys())}")
    add_flag = argToBoolean(args.get("add"))

    _validate_bucket_policy_for_set(policy=policy, add_mode=add_flag)
    if add_flag:
        current = storage.buckets().getIamPolicy(bucket=bucket_name).execute()  # pylint: disable=E1101
        current_bindings: list[dict] = current.get("bindings", [])
        provided_bindings: list[dict] = policy.get("bindings", [])

        # Index current bindings by role
        by_role: dict[str, dict] = {
            str(b.get("role")): {"role": b.get("role"), "members": set(b.get("members", []))}
            for b in current_bindings
            if b.get("role")
        }
        # Merge provided bindings
        for pb in provided_bindings:
            role = pb.get("role")
            members = set(pb.get("members", []) or [])
            if not role:
                continue
            if role in by_role:
                by_role[role]["members"].update(members)
            else:
                by_role[role] = {"role": role, "members": set(members)}

        # Build merged bindings list
        merged_bindings = [{"role": r, "members": sorted(data["members"])} for r, data in by_role.items()]
        # Preserve other top-level fields from current policy if present (e.g., etag/version)
        merged_policy = dict(current)
        merged_policy["bindings"] = merged_bindings
        response = storage.buckets().setIamPolicy(bucket=bucket_name, body=merged_policy).execute()  # pylint: disable=E1101
    else:
        response = storage.buckets().setIamPolicy(bucket=bucket_name, body=policy).execute()  # pylint: disable=E1101

    demisto.debug(f" \nResponse: \n{response}")

    result_info = {"Bucket": bucket_name, "PolicyUpdatedSuccessfully": True, "NewPolicyVersion": response.get("version")}

    hr = tableToMarkdown(
        f"IAM Policy updated for bucket: {bucket_name}",
        result_info,
        removeNull=True,
        headerTransform=pascalToSpace,
    )

    return CommandResults(
        readable_output=hr,
        outputs_prefix="GCP.Storage.BucketPolicy",
        outputs=response,
        outputs_key_field="etag",
        raw_response=response,
    )


def storage_bucket_object_policy_list(creds: Credentials, args: dict[str, Any]) -> CommandResults:
    """
    Lists object-level ACLs for a specific object using the GCS ObjectAccessControls API.

    If Uniform Bucket-Level Access (UBLA) is enabled on the bucket, object-level ACLs are
    disabled and the command returns the bucket-level IAM policy instead for guidance.

    Args:
        creds (Credentials): GCP credentials.
        args (dict[str, Any]):
            - bucket_name (str): Target bucket name.
            - object_name (str): Target object name.
            - generation (Number, optional): Object generation to target when listing ACLs.

    Returns:
        CommandResults: Human-readable table of ACL entries and machine outputs under
        'GCP.Storage.BucketObjectPolicy'.
    """
    bucket_name = args.get("bucket_name", "")
    object_name = args.get("object_name", "")

    generation = arg_to_number(args.get("generation"))

    storage = GCPServices.STORAGE.build(creds)

    # UBLA short-circuit
    if _is_ubla_enabled(storage, bucket_name):
        demisto.debug(f"Uniform Bucket-Level Access is enabled for {bucket_name} bucket. return the bucket policy")
        return storage_bucket_policy_list(
            creds=creds,
            args=args,
            outputs_prefix="GCP.Storage.BucketObjectPolicy",
            object_name=object_name,
        )

    # Build request parameters
    request_params = {"bucket": bucket_name, "object": object_name, "generation": generation}
    remove_nulls_from_dictionary(request_params)

    demisto.debug(f"[GCP: storage_bucket_object_policy_list] Request params: {request_params}")
    try:
        response = (
            storage.objectAccessControls()  # pylint: disable=E1101
            .list(bucket=bucket_name, object=object_name)
            .execute()
        )
    except HttpError as e:
        if _is_ubla_error(e):
            demisto.debug(f"Uniform Bucket-Level Access is enabled for {bucket_name} bucket. return the bucket policy")
            return storage_bucket_policy_list(
                creds=creds,
                args=args,
                outputs_prefix="GCP.Storage.BucketObjectPolicy",
                object_name=object_name,
            )
        demisto.debug(f"[GCP: storage_bucket_object_policy_get] HttpError status={getattr(e.resp, 'status', None)}")
        raise
    # Build human readable output: summary + bindings table
    items = response.get("items", [])
    hr = tableToMarkdown(f"Policy for object: {object_name} in bucket: {bucket_name}", items, headerTransform=pascalToSpace)

    return CommandResults(
        readable_output=hr,
        outputs_prefix="GCP.Storage.BucketObjectPolicy",
        outputs=items,
        raw_response=response,
        outputs_key_field=["Bucket", "Key"],
    )


def storage_bucket_object_policy_set(creds: Credentials, args: dict[str, Any]) -> CommandResults:
    """
    Sets object-level ACLs using the GCS ObjectAccessControls API.

    This command applies one or more ACL entries to a specific object. For each provided entry
    (with fields like 'entity' and 'role'), it attempts an idempotent update first and falls back
    to insert if the ACL entry does not exist. If Uniform Bucket-Level Access (UBLA) is enabled
    on the bucket, object-level ACLs are not permitted and the command returns guidance to use
    bucket-level IAM instead.

    Args:
        creds (Credentials): GCP credentials.
        args (dict[str, Any]):
            - bucket_name (str): Target bucket name.
            - object_name (str): Target object name.
            - policy (JSON str): A single ACL object or a JSON array of ACL objects. Each object must
              include 'entity' and 'role' (e.g., {"entity": "allUsers", "role": "READER"}).
            - generation (Number, optional): Object generation to target.

    Returns:
        CommandResults: Human-readable table of applied ACL entries and machine outputs under
        'GCP.Storage.BucketObjectPolicy'.
    """
    bucket_name = args.get("bucket_name", "")
    object_name = args.get("object_name", "")
    policy_json = args.get("policy", {})
    generation = arg_to_number(args.get("generation"))

    try:
        policy = json.loads(policy_json)
    except json.JSONDecodeError as e:
        raise DemistoException(f"Invalid JSON format for policy: {str(e)}")

    storage = GCPServices.STORAGE.build(creds)

    # UBLA short-circuit
    ubla_message = f"""Uniform Bucket-Level Access (UBLA) is enabled for the bucket: {bucket_name}.
    Use `gcp-storage-bucket-policy-set` at the bucket level instead."""
    if _is_ubla_enabled(storage, bucket_name):
        return CommandResults(readable_output=ubla_message)

    # Interpret policy as one or many ObjectAccessControls entries
    entries: list[dict[str, Any]]
    if isinstance(policy, list):
        entries = policy
    elif isinstance(policy, dict):
        entries = [policy]
    else:
        raise DemistoException("'policy' must be a JSON object or an array of objects representing ACL entries.")

    results: list[dict[str, Any]] = []
    for idx, entry in enumerate(entries):
        entity = entry.get("entity")
        role = entry.get("role")
        if not entity or not role:
            raise DemistoException("Each ACL entry must include 'entity' and 'role'.")

        # Try update first (idempotent). If it doesn't exist, fallback to insert.
        update_params = {"bucket": bucket_name, "object": object_name, "entity": entity, "body": entry, "generation": generation}
        remove_nulls_from_dictionary(update_params)
        try:
            demisto.debug(f"[GCP: storage_bucket_object_policy_set] Updating ACL #{idx+1} for entity {entity}")
            resp = storage.objectAccessControls().patch(**update_params).execute()  # pylint: disable=E1101
            results.append(resp)
            continue
        except Exception as e:
            # If update fails (e.g., 404), attempt insert. If UBLA error detected, short-circuit.
            if isinstance(e, HttpError) and _is_ubla_error(e):
                return CommandResults(readable_output=ubla_message)
            demisto.debug(f"[GCP: storage_bucket_object_policy_set] Update failed for entity {entity}: {e}. Trying insert.")
            try:
                insert_params = {"bucket": bucket_name, "object": object_name, "body": entry, "generation": generation}
                remove_nulls_from_dictionary(insert_params)
                resp = storage.objectAccessControls().insert(**insert_params).execute()  # pylint: disable=E1101
                results.append(resp)
            except Exception as ie:
                if isinstance(ie, HttpError) and _is_ubla_error(ie):
                    return CommandResults(readable_output=ubla_message)
                raise

    hr = tableToMarkdown(
        f"Object ACLs set for object: {object_name} in bucket: {bucket_name}",
        results if results else [{"message": "No ACL changes applied"}],
        removeNull=True,
        headerTransform=pascalToSpace,
    )

    return CommandResults(
        readable_output=hr,
        outputs_prefix="GCP.Storage.BucketObjectPolicy",
        outputs=results,
        raw_response=results,
        outputs_key_field="resourceId",
    )
>>>>>>> 6fc8e685


def storage_bucket_policy_delete(creds: Credentials, args: dict[str, Any]) -> CommandResults:
    """
    Deletes public IAM policy bindings from a GCS bucket.

    Args:
        creds (Credentials): GCP credentials.
        args (dict[str, Any]): Must include 'resource_name' (bucket name) and optional 'entity'.

    Returns:
        CommandResults: Result of the policy removal operation.
    """
    bucket = args.get("resource_name")
    entities_to_remove = set(argToList(args.get("entity", "allUsers")))

    storage = GCPServices.STORAGE.build(creds)
    policy = storage.buckets().getIamPolicy(bucket=bucket).execute()  # pylint: disable=E1101

    modified = False
    updated_bindings = []
    bindings = policy.get("bindings", [])
    for binding in bindings:
        role = binding["role"]
        original_members = set(binding.get("members", []))
        filtered_members = original_members - entities_to_remove
        removed = original_members & entities_to_remove
        if removed:
            modified = True
            demisto.debug(f"Removing members {removed} from role '{role}'.")
        if filtered_members:
            updated_bindings.append({"role": role, "members": list(filtered_members)})

    if modified:
        policy["bindings"] = updated_bindings
        storage.buckets().setIamPolicy(bucket=bucket, body=policy).execute()  # pylint: disable=E1101
        hr = (
            f"Access permissions for {', '.join(f'`{e}`' for e in entities_to_remove)} were successfully "
            f"revoked from bucket **{bucket}**"
        )
    else:
        hr = f"No IAM changes made for bucket '{bucket}'."
    return CommandResults(readable_output=hr)


def compute_subnet_update(creds: Credentials, args: dict[str, Any]) -> CommandResults:
    """
    Updates subnet properties such as flow logs and private Google access.

    Args:
        creds (Credentials): GCP credentials.
        args (dict[str, Any]): Must include 'project_id', 'region', 'resource_name',
        and optional flow log and private access flags.

    Returns:
        CommandResults: Result of the subnet patch operation.
    """
    project_id = args.get("project_id")
    region = args.get("region")
    resource_name = args.get("resource_name")

    compute = GCPServices.COMPUTE.build(creds)
    hr, response_patch, response_set = "", {}, {}
    patch_body = {}
    if enable_flow_logs := args.get("enable_flow_logs"):
        patch_body["enableFlowLogs"] = argToBoolean(enable_flow_logs)
        subnetwork = (
            compute.subnetworks()  # pylint: disable=E1101
            .get(project=project_id, region=region, subnetwork=resource_name)
            .execute()
        )
        fingerprint = subnetwork.get("fingerprint")
        if not fingerprint:
            raise DemistoException("Fingerprint for the subnetwork is missing.")
        patch_body["fingerprint"] = fingerprint
        response_patch = (
            compute.subnetworks()  # pylint: disable=E1101
            .patch(project=project_id, region=region, subnetwork=resource_name, body=patch_body)
            .execute()
        )

        hr += tableToMarkdown(
            f"Flow Logs configuration for subnet {resource_name} in project {project_id}",
            t=response_patch,
            headers=OPERATION_TABLE,
            removeNull=True,
        )
    if enable_private_access := args.get("enable_private_ip_google_access"):
        response_set = (
            compute.subnetworks()  # pylint: disable=E1101
            .setPrivateIpGoogleAccess(
                project=project_id,
                region=region,
                subnetwork=resource_name,
                body={"privateIpGoogleAccess": argToBoolean(enable_private_access)},
            )
            .execute()
        )
        hr += tableToMarkdown(
            f"Private IP Google Access configuration for subnet {resource_name} in project {project_id}",
            t=response_set,
            headers=OPERATION_TABLE,
            removeNull=True,
        )

    if not hr:
        hr = f"No updates were made to subnet configuration for {resource_name} in project {project_id}"
        return CommandResults(readable_output=hr)
    return CommandResults(readable_output=hr, outputs_prefix="GCP.Compute.Operations", outputs=[response_patch, response_set])


# def compute_instance_metadata_add(creds: Credentials, args: dict[str, Any]) -> CommandResults:
#     """
#     Adds metadata key-value pairs to a GCE instance.
#
#     Args:
#         creds (Credentials): GCP credentials.
#         args (dict[str, Any]): Must include 'project_id', 'zone', 'resource_name', and 'metadata' in key=value format.
#
#     Returns:
#         CommandResults: Result of the metadata update operation.
#     """
#     project_id = args.get("project_id")
#     zone = extract_zone_name(args.get("zone"))
#     resource_name = args.get("resource_name")
#     metadata_str: str = args.get("metadata", "")
#     compute = GCPServices.COMPUTE.build(creds)
#
#     instance = compute.instances().get(project=project_id, zone=zone, instance=resource_name).execute()  # pylint: disable=E1101
#     fingerprint = instance.get("metadata", {}).get("fingerprint")
#     existing_items = instance.get("metadata", {}).get("items", [])
#     existing_metadata = {item["key"]: item["value"] for item in existing_items}
#
#     new_items = parse_metadata_items(metadata_str)
#     for item in new_items:
#         existing_metadata[item["key"]] = item["value"]
#
#     body = {"fingerprint": fingerprint, "items": [{"key": k, "value": v} for k, v in existing_metadata.items()]}
#     response = (
#         compute.instances()  # pylint: disable=E1101
#         .setMetadata(
#             project=project_id,
#             zone=zone,
#             instance=resource_name,
#             body=body,
#         )
#         .execute()
#     )
#
#     hr = tableToMarkdown(
#         "Google Cloud Compute Project Metadata Update Operation Started Successfully",
#         t=response,
#         headers=OPERATION_TABLE,
#         removeNull=True,
#     )
#     return CommandResults(readable_output=hr, outputs_prefix="GCP.Compute.Operations", outputs=response)


def container_cluster_security_update(creds: Credentials, args: dict[str, Any]) -> CommandResults:
    """
    Updates security-related configurations for a GKE cluster.

    Args:
        creds (Credentials): GCP credentials.
        args (dict[str, Any]): Must include 'project_id', 'region', 'resource_name' and optional security flags.
            - enable_intra_node_visibility: Whether to enable intra-node visibility.
            - enable_master_authorized_networks: Whether to enable master authorized networks (required if cidrs provided).
            - cidrs: Comma-separated list of CIDR blocks (e.g. "192.168.0.0/24,10.0.0.0/32").
                     Required if enable_master_authorized_networks is True.

    Returns:
        CommandResults: Result of the cluster update operation.
    """
    project_id = args.get("project_id")
    region = args.get("region")
    resource_name = args.get("resource_name")
    cidrs = argToList(args.get("cidrs"))
    if "enable_master_authorized_networks" in args and "enable_intra_node_visibility" in args:
        raise DemistoException(
            "Only one update can be applied to a cluster with each request. "
            "Please provide either 'enable_intra_node_visibility' "
            "or 'enable_master_authorized_networks', not both."
        )

    if cidrs and not args.get("enable_master_authorized_networks"):
        raise DemistoException(
            "You provided CIDRs, but 'enable_master_authorized_networks' is not enabled. "
            "To apply CIDRs, you must enable Master Authorized Networks."
        )

    container = GCPServices.CONTAINER.build(creds)
    update_fields: dict[str, Any] = {}

    if enable_intra := args.get("enable_intra_node_visibility"):
        update_fields["desiredIntraNodeVisibilityConfig"] = {"enabled": argToBoolean(enable_intra)}

    if enable_master := args.get("enable_master_authorized_networks"):
        update_fields["desiredControlPlaneEndpointsConfig"] = {
            "ipEndpointsConfig": {
                "authorizedNetworksConfig": {
                    "enabled": argToBoolean(enable_master),
                    "cidrBlocks": [{"cidrBlock": cidr} for cidr in cidrs],
                }
            }
        }

    response = (
        container.projects()  # pylint: disable=E1101
        .locations()
        .clusters()
        .update(name=f"projects/{project_id}/locations/{region}/clusters/{resource_name}", body={"update": update_fields})
        .execute()
    )

    hr = tableToMarkdown(
        "Google Cloud Container Cluster Security Update Operation Started Successfully",
        t=response,
        headers=OPERATION_TABLE,
        removeNull=True,
    )

    return CommandResults(readable_output=hr, outputs_prefix="GCP.Container.Operations", outputs=response)


def storage_bucket_metadata_update(creds: Credentials, args: dict[str, Any]) -> CommandResults:
    """
    Updates metadata configuration for a GCS bucket.

    Args:
        creds (Credentials): GCP credentials.
        args (dict[str, Any]): Must include 'resource_name' (bucket name) and optional versioning/uniform access flags.

    Returns:
        CommandResults: Result of the metadata update operation.
    """
    bucket = args.get("resource_name")

    storage = GCPServices.STORAGE.build(creds)

    body: dict[str, Any] = {}
    if enable_versioning := args.get("enable_versioning"):
        body["versioning"] = {"enabled": argToBoolean(enable_versioning)}
    if enable_uniform_access := args.get("enable_uniform_access"):
        body.setdefault("iamConfiguration", {})["uniformBucketLevelAccess"] = {"enabled": argToBoolean(enable_uniform_access)}

    response = storage.buckets().patch(bucket=bucket, body=body).execute()  # pylint: disable=E1101
    data_res = {
        "name": response.get("name"),
        "id": response.get("id"),
        "kind": response.get("kind"),
        "selfLink": response.get("selfLink"),
        "projectNumber": response.get("projectNumber"),
        "updated": response.get("updated"),
        "location": response.get("location"),
        "versioning": response.get("versioning", {}).get("enabled"),
        "uniformBucketLevelAccess": response.get("iamConfiguration", {}).get("uniformBucketLevelAccess", {}).get("enabled"),
    }
    hr = tableToMarkdown(f"Metadata for bucket {bucket} was successfully updated.", data_res, removeNull=True)
    return CommandResults(
        readable_output=hr, outputs_prefix="GCP.StorageBucket.Metadata", outputs=response, outputs_key_field="name"
    )


def iam_project_policy_binding_remove(creds: Credentials, args: dict[str, Any]) -> CommandResults:
    """
    Removes specified IAM role bindings from a GCP project.

    Args:
        creds (Credentials): GCP credentials.
        args (dict[str, Any]): Must include 'project_id', 'member', and 'role'.
                              'member' can be a single member or a comma-separated list.

    Returns:
        CommandResults: Result of the IAM binding removal operation.
    """
    project_id = args.get("project_id")
    entities_to_remove = set(argToList(args.get("member")))
    role = args.get("role")

    resource_manager = GCPServices.RESOURCE_MANAGER.build(creds)

    policy_request = resource_manager.projects().getIamPolicy(resource=f"projects/{project_id}")  # pylint: disable=E1101
    policy = policy_request.execute()

    modified = False
    updated_bindings = []
    bindings = policy.get("bindings", [])

    for binding in bindings:
        binding_role = binding["role"]
        if binding_role == role:
            original_members = set(binding.get("members", []))
            filtered_members = original_members - entities_to_remove
            removed = original_members & entities_to_remove

            if removed:
                modified = True
                demisto.debug(f"Removing members {removed} from role '{binding_role}'.")

            if filtered_members:
                updated_bindings.append({"role": binding_role, "members": list(filtered_members)})
        else:
            updated_bindings.append(binding)

    if modified:
        policy["bindings"] = updated_bindings
        set_policy_request = resource_manager.projects().setIamPolicy(  # pylint: disable=E1101
            resource=f"projects/{project_id}", body={"policy": policy}
        )
        set_policy_request.execute()

        hr = (
            f"IAM role '{role}' was successfully removed from {', '.join(f'`{e}`' for e in entities_to_remove)} "
            f"in project **{project_id}**"
        )
    else:
        hr = f"No IAM changes made for role '{role}' in project '{project_id}'."

    return CommandResults(readable_output=hr)


# The command is currently unsupported.
# def iam_project_deny_policy_create(creds, args: dict[str, Any]) -> CommandResults:
#     """
#     Creates an IAM deny policy to explicitly block access to specific resources.
#
#     Args:
#         creds: GCP credentials.
#         args (dict[str, Any]):
#             - project_id (str): GCP project ID.
#             - policy_id (str): Deny policy identifier.
#             - display_name (str): Display name for the policy.
#             - denied_principals (str): Comma-separated principals to deny.
#             - denied_permissions (str): Comma-separated permissions to deny.
#
#     Returns:
#         CommandResults: Result of the deny policy creation.
#     """
#
#     project_id = args.get("project_id")
#     policy_id = args.get("policy_id")
#     display_name = args.get("display_name")
#     denied_principals = argToList(args.get("denied_principals"))
#     denied_permissions = argToList(args.get("denied_permissions"))
#
#     iam = GCPServices.IAM_V2.build(creds)
#     attachment_point = f"cloudresourcemanager.googleapis.com%2Fprojects%2F{project_id}"
#     parent = f"policies/{attachment_point}/denypolicies"
#
#     policy = {
#         "displayName": display_name,
#         "rules": [
#             {
#                 "denyRule": {
#                     "deniedPrincipals": denied_principals,
#                     "deniedPermissions": denied_permissions,
#                 }
#             }
#         ],
#     }
#
#     response = iam.policies().createPolicy(parent=parent, policyId=policy_id, body=policy).execute()  # pylint: disable=E1101
#
#     readable_output = f"Deny policy `{policy_id}` was successfully created and attached to `{project_id}`."
#     return CommandResults(
#         readable_output=readable_output,
#         outputs_prefix="GCP.IAM.DenyPolicy",
#         outputs=response,
#     )


def compute_instance_service_account_set(creds: Credentials, args: dict[str, Any]) -> CommandResults:
    """
    Sets the service account for a GCP Compute Engine VM instance.

    Args:
        creds (Credentials): GCP credentials.
        args (dict[str, Any]): Must include 'project_id', 'zone', 'resource_name',
                              and optional 'service_account' and 'scopes'.

    Returns:
        CommandResults: Result of the service account update operation.
    """
    project_id = args.get("project_id")
    zone = extract_zone_name(args.get("zone"))
    resource_name = args.get("resource_name")
    service_account_email = args.get("service_account_email", "")
    scopes = argToList(args.get("scopes", []))

    compute = GCPServices.COMPUTE.build(creds)

    body = {"email": service_account_email, "scopes": scopes}

    response = (
        compute.instances()  # pylint: disable=E1101
        .setServiceAccount(project=project_id, zone=zone, instance=resource_name, body=body)
        .execute()
    )

    hr = tableToMarkdown(
        f"Service Account Updated Operation Started Successfully for VM Instance {resource_name} in project {project_id}.",
        t=response,
        headers=OPERATION_TABLE,
        removeNull=True,
    )
    return CommandResults(readable_output=hr, outputs_prefix="GCP.Compute.Operations", outputs=response)


def compute_instance_service_account_remove(creds: Credentials, args: dict[str, Any]) -> CommandResults:
    """
    Removes a service account from a GCP Compute Engine VM instance.

    Args:
        creds (Credentials): GCP credentials.
        args (dict[str, Any]): Must include 'project_id', 'zone', and 'resource_name'.

    Returns:
        CommandResults: Result of the service account removal operation.
    """
    project_id = args.get("project_id")
    zone = extract_zone_name(args.get("zone"))
    resource_name = args.get("resource_name")

    compute = GCPServices.COMPUTE.build(creds)

    body = {"email": "", "scopes": []}
    response = (
        compute.instances()  # pylint: disable=E1101
        .setServiceAccount(project=project_id, zone=zone, instance=resource_name, body=body)
        .execute()
    )

    hr = tableToMarkdown(
        f"Service Account Removed Operation Started Successfully for VM Instance {resource_name} in project {project_id}.",
        t=response,
        headers=OPERATION_TABLE,
        removeNull=True,
    )
    return CommandResults(readable_output=hr, outputs_prefix="GCP.Compute.Operations", outputs=response)


# The command is currently unsupported.
# def iam_group_membership_delete(creds: Credentials, args: dict[str, Any]) -> CommandResults:
#     """
#     Removes a user or service account from a Google Cloud Identity group.
#
#     Args:
#         creds (Credentials): GCP credentials.
#         args (dict[str, Any]): Must include 'group_id' and 'membership_id'.
#
#     Returns:
#         CommandResults: Result of the group membership removal.
#     """
#     group_id = args.get("group_id")
#     membership_id = args.get("membership_id")
#
#     cloud_identity = GCPServices.CLOUD_IDENTITY.build(creds)
#     membership_name = f"groups/{group_id}/memberships/{membership_id}"
#     cloud_identity.groups().memberships().delete(name=membership_name).execute()  # pylint: disable=E1101
#
#     hr = f"Membership {membership_id} was deleted from group {group_id} successfully."
#
#     return CommandResults(readable_output=hr)

# The command is currently unsupported.
# def iam_service_account_delete(creds: Credentials, args: dict[str, Any]) -> CommandResults:
#     """
#     Deletes a GCP IAM service account.
#
#     Args:
#         creds (Credentials): GCP credentials.
#         args (dict[str, Any]): Must include 'project_id' and 'service_account_email'.
#
#     Returns:
#         CommandResults: Result of the service account deletion.
#     """
#     project_id = args.get("project_id")
#     service_account_email = args.get("service_account_email")
#
#     iam = GCPServices.IAM_V1.build(creds)
#
#     name = f"projects/{project_id}/serviceAccounts/{service_account_email}"
#
#     iam.projects().serviceAccounts().delete(name=name).execute()  # pylint: disable=E1101
#     hr = f"Service account {service_account_email} was successfully deleted from project {project_id}."
#     return CommandResults(readable_output=hr)


def compute_instance_start(creds: Credentials, args: dict[str, Any]) -> CommandResults:
    """
    Starts a stopped Compute Engine VM instance.

    Args:
        creds (Credentials): GCP credentials.
        args (dict[str, Any]): Must include 'project_id', 'zone', and 'resource_name'.

    Returns:
        CommandResults: Result of the VM start operation.
    """
    project_id = args.get("project_id")
    zone = extract_zone_name(args.get("zone"))
    resource_name = args.get("resource_name")

    compute = GCPServices.COMPUTE.build(creds)

    response = (
        compute.instances()  # pylint: disable=E1101
        .start(project=project_id, zone=zone, instance=resource_name)
        .execute()
    )

    hr = tableToMarkdown(
        f"VM instance {resource_name} was started in project {project_id}",
        t=response,
        headers=OPERATION_TABLE,
        removeNull=True,
    )

    return CommandResults(readable_output=hr, outputs_prefix="GCP.Compute.Operations", outputs=response)


def compute_instance_stop(creds: Credentials, args: dict[str, Any]) -> CommandResults:
    """
    Stops a running Compute Engine VM instance.

    Args:
        creds (Credentials): GCP credentials.
        args (dict[str, Any]): Must include 'project_id', 'zone', and 'resource_name'.

    Returns:
        CommandResults: Result of the VM stop operation.
    """
    project_id = args.get("project_id")
    zone = extract_zone_name(args.get("zone"))
    resource_name = args.get("resource_name")

    compute = GCPServices.COMPUTE.build(creds)

    response = (
        compute.instances()  # pylint: disable=E1101
        .stop(project=project_id, zone=zone, instance=resource_name)
        .execute()
    )

    hr = tableToMarkdown(
        f"VM instance {resource_name} was stopped in project {project_id}",
        t=response,
        headers=OPERATION_TABLE,
        removeNull=True,
    )

    return CommandResults(readable_output=hr, outputs_prefix="GCP.Compute.Operations", outputs=response)


# The command is currently unsupported.
# def admin_user_update(creds: Credentials, args: dict[str, Any]) -> CommandResults:
#     """
#     Updates user account fields in GSuite, such as names, org unit, or status.
#
#     Args:
#         creds (Credentials): GCP credentials with admin directory scopes.
#         args (dict[str, Any]): Must include 'user_key' and 'update_fields'.
#
#     Returns:
#         CommandResults: Result of the user update operation.
#     """
#     user_key = args.get("user_key")
#     update_fields = json.loads(args.get("update_fields", "{}"))
#
#     directory = GCPServices.ADMIN_DIRECTORY.build(creds)
#
#     try:
#         response = directory.users().update(userKey=user_key, body=update_fields).execute()  # pylint: disable=E1101
#         hr = f"GSuite user {user_key} was successfully updated."
#     except Exception as e:
#         raise DemistoException(f"Failed to update user: {str(e)}") from e
#
#     return CommandResults(readable_output=hr, outputs_prefix="GCP.GSuite.User", outputs=response)

# The command is currently unsupported.
# def admin_user_password_reset(creds: Credentials, args: dict[str, Any]) -> CommandResults:
#     """
#     Resets the password for a GSuite user account.
#
#     Args:
#         creds (Credentials): GCP credentials with admin directory security scope.
#         args (dict[str, Any]): Must include 'user_key' and 'new_password'.
#
#     Returns:
#         CommandResults: Result of the password reset operation.
#     """
#     user_key = args.get("user_key")
#     new_password = args.get("new_password")
#
#     directory = GCPServices.ADMIN_DIRECTORY.build(creds)
#
#     try:
#         # Create password update body
#         password_update = {"password": new_password}
#
#         response = directory.users().update(userKey=user_key, body=password_update).execute()  # pylint: disable=E1101
#         hr = f"Password for GSuite user {user_key} was successfully reset."
#     except Exception as e:
#         raise DemistoException(f"Failed to reset password: {str(e)}") from e
#
#     return CommandResults(readable_output=hr, outputs_prefix="GCP.GSuite.User.Password", outputs=response)

# The command is currently unsupported.
# def admin_user_signout(creds: Credentials, args: dict[str, Any]) -> CommandResults:
#     """
#     Invalidates all active sessions for a GSuite user, forcing them to sign in again.
#
#     Args:
#         creds (Credentials): GCP credentials with admin directory security scope.
#         args (dict[str, Any]): Must include 'user_key'.
#
#     Returns:
#         CommandResults: Result of the signout operation.
#     """
#     user_key = args.get("user_key")
#
#     directory = GCPServices.ADMIN_DIRECTORY.build(creds)
#
#     try:
#         directory.users().signOut(userKey=user_key).execute()  # pylint: disable=E1101
#         hr = f"All active sessions for GSuite user {user_key} were successfully signed out."
#     except Exception as e:
#         raise DemistoException(f"Failed to sign out user: {str(e)}") from e
#
#     return CommandResults(readable_output=hr)


def gcp_compute_instances_list_command(creds: Credentials, args: dict[str, Any]) -> CommandResults:
    """
    Retrieves the list of instances contained within the specified zone.
    Args:
        creds (Credentials): GCP credentials with admin directory security scope.
        args (dict[str, Any]): Must include 'resource_name'.

    Returns:
        CommandResults: outputs, readable outputs and raw response for XSOAR.
    """
    project_id = args.get("project_id")
    zone = extract_zone_name(args.get("zone"))
    limit = (arg_to_number(args.get("limit")) or 500) if args.get("limit", "500") != "0" else 0
    filters = args.get("filters")
    order_by = args.get("order_by")
    page_token = args.get("page_token")

    if not limit or (limit and (limit > 500 or limit < 1)):
        raise DemistoException(
            f"The acceptable values of the argument limit are 1 to 500, inclusive. Currently the value is {limit}"
        )

    compute = GCPServices.COMPUTE.build(creds)
    response = (
        compute.instances()
        .list(project=project_id, zone=zone, filter=filters, maxResults=limit, orderBy=order_by, pageToken=page_token)
        .execute()
    )

    next_page_token = response.get("nextPageToken", "")
    metadata = (
        "Run the following command to retrieve the next batch of instances:\n"
        f"!gcp-compute-instances-list project_id={project_id} zone={zone} page_token={next_page_token}"
        if next_page_token
        else None
    )
    if limit < 500:
        metadata = f"{metadata} {limit=}"

    if next_page_token:
        response["InstancesNextPageToken"] = response.pop("nextPageToken")

    if response.get("items"):
        response["Instances"] = response.pop("items")

    hr_data = []
    for instance in response.get("Instances", [{}]):
        d = {
            "id": instance.get("id"),
            "name": instance.get("name"),
            "kind": instance.get("kind"),
            "creationTimestamp": instance.get("creationTimestamp"),
            "description": instance.get("description"),
            "status": instance.get("status"),
            "machineType": instance.get("machineType"),
            "zone": instance.get("zone"),
        }
        hr_data.append(d)

    readable_output = tableToMarkdown(
        "GCP Instances",
        hr_data,
        headers=["id", "name", "kind", "creationTimestamp", "description", "status", "machineType", "zone"],
        headerTransform=pascalToSpace,
        removeNull=True,
        metadata=metadata,
    )

    outputs = {
        "GCP.Compute.Instances(val.id && val.id == obj.id)": response.get("Instances", []),
        "GCP.Compute(true)": {
            "InstancesNextPageToken": response.get("InstancesNextPageToken"),
            "InstancesSelfLink": response.get("selfLink"),
            "InstancesWarning": response.get("warning"),
        },
    }
    remove_empty_elements(outputs)
    return CommandResults(
        readable_output=readable_output,
        outputs=outputs,
        raw_response=response,
    )


def gcp_compute_instance_get_command(creds: Credentials, args: dict[str, Any]) -> CommandResults:
    """
    Returns the specified Instance resource.
    Args:
        creds (Credentials): GCP credentials with admin directory security scope.
        args (dict[str, Any]): Must include 'resource_name'.

    Returns:
        CommandResults: outputs, readable outputs and raw response for XSOAR.
    """
    project_id = args.get("project_id")
    zone = extract_zone_name(args.get("zone"))
    instance = args.get("instance")

    compute = GCPServices.COMPUTE.build(creds)
    response = compute.instances().get(project=project_id, zone=zone, instance=instance).execute()

    hr_data = {
        "id": response.get("id"),
        "name": response.get("name"),
        "kind": response.get("kind"),
        "creationTimestamp": response.get("creationTimestamp"),
        "description": response.get("description"),
        "status": response.get("status"),
        "machineType": response.get("machineType"),
        "labels": response.get("labels"),
        "labelFingerprint": response.get("labelFingerprint"),
    }
    readable_output = tableToMarkdown(
        f"GCP Instance {instance} from zone {zone}",
        hr_data,
        headers=["id", "name", "kind", "creationTimestamp", "description", "status", "machineType", "labels", "labelFingerprint"],
        headerTransform=pascalToSpace,
        removeNull=True,
    )
    return CommandResults(
        readable_output=readable_output,
        outputs_prefix="GCP.Compute.Instances",
        outputs_key_field="id",
        outputs=response,
        raw_response=response,
    )


def gcp_compute_instance_label_set_command(creds: Credentials, args: dict[str, Any]) -> CommandResults:
    """
    Sets labels on an instance.
    Args:
        creds (Credentials): GCP credentials with admin directory security scope.
        args (dict[str, Any]): Must include 'resource_name'.

    Returns:
        CommandResults: outputs, readable outputs and raw response for XSOAR.
    """
    project_id = args.get("project_id")
    zone = extract_zone_name(args.get("zone"))
    instance = args.get("instance")
    label_fingerprint = args.get("label_fingerprint", "")
    add_labels = argToBoolean(args.get("add_labels", False))
    labels = parse_labels(args.get("labels", ""))
    demisto.debug(f"The parsed {labels=}")

    current_labels = {}
    if add_labels:
        instance_info = gcp_compute_instance_get_command(creds, args).outputs
        if isinstance(instance_info, dict):
            current_labels = instance_info.get("labels", {})
            demisto.debug(f"Adding the new labels {labels=} to the current ones {current_labels}")

    body = {"labels": current_labels | labels, "labelFingerprint": label_fingerprint}

    compute = GCPServices.COMPUTE.build(creds)
    response = compute.instances().setLabels(project=project_id, zone=zone, instance=instance, body=body).execute()

    data_res = {
        "status": response.get("status"),
        "kind": response.get("kind"),
        "name": response.get("name"),
        "id": response.get("id"),
        "progress": response.get("progress"),
        "operationType": response.get("operationType"),
    }

    headers = ["id", "name", "kind", "status", "progress", "operationType"]

    readable_output = tableToMarkdown(f"GCP instance {instance} labels update", data_res, headers=headers, removeNull=True)

    return CommandResults(
        readable_output=readable_output,
        outputs_prefix="GCP.Compute.Operations",
        outputs_key_field="id",
        outputs=response,
        raw_response=response,
    )


def _get_commands_for_requirement(requirement: str, req_type: str) -> list[str]:
    """
    Find which commands require a specific API or permission.

    Args:
        requirement (str): The API endpoint or permission to search for.
        req_type (str): Either 'apis' or 'permissions' to specify search type.

    Returns:
        str: Comma-separated list of command names that require the specified resource.
             Returns 'unknown commands' if no matches found.
    """
    commands = [
        cmd
        for cmd, (service, permissions) in COMMAND_REQUIREMENTS.items()
        if (req_type == "apis" and requirement == service.api_endpoint)
        or (req_type == "permissions" and requirement in permissions)
    ]
    return commands or ["unknown commands"]


def validate_apis_enabled(creds: Credentials, project_id: str, apis: list[str]) -> list[str]:
    """
    Check if required Google Cloud APIs are enabled for the project.

    Uses the Service Usage API to verify that each required API is enabled.
    If the Service Usage API itself is unavailable, returns empty list to skip validation.

    Args:
        creds (Credentials): GCP credentials for API access.
        project_id (str): The GCP project ID to check.
        apis (list[str]): List of API endpoints to validate (e.g., ['compute.googleapis.com']).

    Returns:
        list[str]: List of API endpoints that are disabled and need to be enabled.
                  Returns empty list if Service Usage API is unavailable.
    """
    try:
        service_usage = GCPServices.SERVICE_USAGE.build(creds)
        disabled = []

        for api in apis:
            try:
                response = (
                    service_usage.services()  # pylint: disable=E1101
                    .get(name=f"projects/{project_id}/services/{api}")
                    .execute()
                )
                if response.get("state") != "ENABLED":
                    disabled.append(api)
            except Exception as e:
                demisto.debug(f"API check failed for {api}: {str(e)}")
                disabled.append(api)  # Assume disabled if check fails

        return disabled
    except Exception as e:
        demisto.debug(f"Service Usage API unavailable: {str(e)}")
        return []  # Skip validation if Service Usage API not accessible


def _get_requirements(command: str = "") -> tuple[list[str], list[str]]:
    """
    Extract API endpoints and permissions for a command or all commands.

    Uses frozenset union pattern to efficiently get unique values across all commands
    when no specific command is provided.

    Args:
        command (str, optional): Specific command name. If empty, returns requirements for all commands.

    Returns:
        tuple[list[str], list[str]]: Tuple containing:
            - List of required API endpoints
            - List of required IAM permissions
    """
    # Get service and permissions using the same pattern
    service, permissions = COMMAND_REQUIREMENTS.get(
        command, (None, list(frozenset().union(*[perms for _, perms in COMMAND_REQUIREMENTS.values()])))
    )

    # Get APIs using the same pattern
    apis = (
        [service.api_endpoint]
        if service
        else list(frozenset().union(*[[svc.api_endpoint] for svc, _ in COMMAND_REQUIREMENTS.values()]))
    )

    return apis, permissions


def check_required_permissions(
    creds: Credentials, project_id: str, connector_id: str = None, command: str = ""
) -> list[HealthCheckError] | HealthCheckError | None:
    """
    Comprehensive validation of GCP APIs and IAM permissions for commands.

    Validation order:
    1. IAM Permissions: Tests IAM permissions using Resource Manager's testIamPermissions API
    2. API Enablement: Verifies required Google Cloud APIs are enabled using Service Usage API

    Special handling:
    - Cloud Identity permissions are skipped (cannot be tested via API)
    - Service Usage API failures are logged but don't block execution
    - Provides actionable error messages with gcloud commands for remediation

    Args:
        creds (Credentials): GCP credentials to test.
        project_id (str): The GCP project ID to validate against.
        connector_id (str, optional): Connector ID for COOC health checks.
                                    If provided, returns HealthCheckError objects.
                                    If None, raises DemistoException on failures.
        command (str, optional): Specific command to validate.
                               If empty, validates all integration commands.

    Returns:
        For COOC context (connector_id provided):
            - None: All validations passed
            - HealthCheckError: Single validation error
            - list[HealthCheckError]: Multiple validation errors

        For integration context (no connector_id):
            - None: All validations passed
            - Raises DemistoException: On any validation failure

    Raises:
        DemistoException: When validation fails and not in COOC context.
    """
    apis, permissions = _get_requirements(command)
    errors = []

    untestable_permissions = [p for p in permissions if p.startswith("cloudidentity.")]
    testable_permissions = list(set(permissions) - set(untestable_permissions))

    if untestable_permissions:
        demisto.info(f"The following permissions cannot be verified and will be assumed granted: {untestable_permissions}")

    if testable_permissions:
        try:
            resource_manager = GCPServices.RESOURCE_MANAGER.build(creds)
            response = (
                resource_manager.projects()
                .testIamPermissions(  # pylint: disable=E1101
                    resource=f"projects/{project_id}", body={"permissions": testable_permissions}
                )
                .execute()
            )
            granted = set(response.get("permissions", []))
            missing = set(testable_permissions) - granted
            if missing:
                for perm in missing:
                    commands = _get_commands_for_requirement(perm, "permissions")
                    message = f"'{perm}' missing for {'command' if len(commands) == 1 else 'commands'}: {', '.join(commands)}"
                    errors.append(message)
        except Exception as e:
            error_message = f"Failed to test permissions for GCP integration: {str(e)}"
            raise DemistoException(error_message)

    for api in validate_apis_enabled(creds, project_id, apis):
        commands = _get_commands_for_requirement(api, "apis")
        message = f"API '{api}' disabled, required for {'command' if len(commands) == 1 else 'commands'}: {', '.join(commands)}"
        errors.append(message)

    if errors:
        raise DemistoException("Missing required permissions/API for GCP integration:\n-" + "\n-".join(errors))

    return None


def health_check(shared_creds: dict, project_id: str, connector_id: str) -> HealthCheckError | list[HealthCheckError] | None:
    """Tests connectivity to GCP.
    This function is specifically used for COOC health checks
    to verify connectivity.

    Args:
        shared_creds (dict): Pre-fetched cloud credentials (format varies by provider).
        project_id (str): The GCP project ID to check against.
        connector_id (str): The connector ID for the Cloud integration.

    Returns:
        HealthCheckError or None: HealthCheckError if there's an issue, None if successful.
    """
    try:
        token = shared_creds.get("access_token")
        if not token:
            raise DemistoException("Failed to authenticate with GCP - token is missing from credentials")
        creds = Credentials(token=token)
    except Exception as e:
        return HealthCheckError(
            account_id=project_id,
            connector_id=connector_id,
            message=str(e),
            error_type=ErrorType.CONNECTIVITY_ERROR,
        )
    # Perform sample check on GCP services
    service_results = GCPServices.test_all_services(creds, project_id)
    for _, success, error_message in service_results:
        if not success and "Permission" not in error_message:
            return HealthCheckError(
                account_id=project_id,
                connector_id=connector_id,
                message=f"Sample check failed for account {project_id}. Error: {error_message}",
                error_type=ErrorType.CONNECTIVITY_ERROR,
            )
    return None


def test_module(creds: Credentials, args: dict[str, Any]) -> str:
    """
    Tests connectivity to GCP and checks for required permissions.

    This function is used for the integration's test button functionality.
    It verifies connectivity and basic permissions.

    Args:
        creds (Credentials): GCP credentials to test.
        args (dict[str, Any]): Command arguments with 'project_id'.

    Returns:
        str: "ok" if test is successful.

    Raises:
        DemistoException: If the test fails for any reason.
    """
    project_id = args.get("project_id")
    if not project_id:
        raise DemistoException("Missing required parameter 'project_id'")

    try:
        check_required_permissions(creds, project_id)
        return "ok"
    except Exception as e:
        demisto.debug(f"Test module failed: {str(e)}")
        raise DemistoException(f"Failed to connect to GCP: {str(e)}")


def get_credentials(args: dict, params: dict) -> Credentials:
    """
    Helper function to get and validate GCP credentials from either service account or token.

    Args:
        args: Command arguments
        params: Integration parameters

    Returns:
        Credentials: Authenticated GCP credentials object

    Raises:
        DemistoException: If credentials cannot be retrieved or are invalid
    """

    # Set up credentials - first try service account, then token-based auth
    if (credentials := params.get("credentials")) and (password := credentials.get("password")):
        try:
            service_account_info = json.loads(password)
            creds = google_service_account.Credentials.from_service_account_info(service_account_info)
            # If project_id wasn't provided in args, try to get it from service account
            if not args.get("project_id") and "project_id" in service_account_info:
                args["project_id"] = service_account_info.get("project_id")
            demisto.debug("Using service account credentials")
            return creds
        except json.JSONDecodeError as e:
            raise DemistoException(f"Invalid service account JSON format: {str(e)}")
        except Exception as e:
            demisto.debug(f"Error creating service account credentials: {str(e)}")

    # Fall back to token-based authentication for COOC
    project_id = args.get("project_id")
    if not project_id:
        raise DemistoException("Missing required parameter 'project_id'")
    try:
        credential_data = get_cloud_credentials(CloudTypes.GCP.value, project_id)
        token = credential_data.get("access_token")
        if not token:
            raise DemistoException("Failed to retrieve GCP access token - token is missing from credentials")

        creds = Credentials(token=token)
        demisto.debug(f"{project_id}: Using token-based credentials")
        return creds
    except Exception as e:
        raise DemistoException(f"Failed to authenticate with GCP: {str(e)}")


def main():  # pragma: no cover
    """
    Main function to route commands and execute logic.

    This function processes the incoming command, sets up the appropriate credentials,
    and routes the execution to the corresponding handler function.
    """
    command = demisto.command()
    args = demisto.args()
    params = demisto.params()

    try:
        command_map: dict[str, Callable[[Any, dict], Any]] = {
            "test-module": test_module,
            # Compute Engine commands
            "gcp-compute-firewall-patch": compute_firewall_patch,
            "gcp-compute-firewall-insert": compute_firewall_insert,
            "gcp-compute-firewall-list": compute_firewall_list,
            "gcp-compute-firewall-get": compute_firewall_get,
            "gcp-compute-snapshots-list": compute_snapshots_list,
            "gcp-compute-snapshot-get": compute_snapshot_get,
            "gcp-compute-instances-aggregated-list-by-ip": compute_instances_aggregated_list_by_ip,
            "gcp-compute-network-tag-set": compute_network_tag_set,
            "gcp-compute-subnet-update": compute_subnet_update,
            "gcp-compute-instance-service-account-set": compute_instance_service_account_set,
            "gcp-compute-instance-service-account-remove": compute_instance_service_account_remove,
            "gcp-compute-instance-start": compute_instance_start,
            "gcp-compute-instance-stop": compute_instance_stop,
            "gcp-compute-instances-list": gcp_compute_instances_list_command,
            "gcp-compute-instance-get": gcp_compute_instance_get_command,
            "gcp-compute-instance-labels-set": gcp_compute_instance_label_set_command,
            # Storage commands
            "gcp-storage-bucket-list": storage_bucket_list,
            "gcp-storage-bucket-get": storage_bucket_get,
            "gcp-storage-bucket-objects-list": storage_bucket_objects_list,
            "gcp-storage-bucket-policy-list": storage_bucket_policy_list,
            "gcp-storage-bucket-policy-set": storage_bucket_policy_set,
            "gcp-storage-bucket-object-policy-list": storage_bucket_object_policy_list,
            "gcp-storage-bucket-object-policy-set": storage_bucket_object_policy_set,
            "gcp-storage-bucket-policy-delete": storage_bucket_policy_delete,
            "gcp-storage-bucket-metadata-update": storage_bucket_metadata_update,
            # Container (GKE) commands
            "gcp-container-cluster-security-update": container_cluster_security_update,
            # IAM commands
            "gcp-iam-project-policy-binding-remove": iam_project_policy_binding_remove,
            # Quick Actions - Firewall
            "gcp-compute-firewall-patch-disable-gcp-default-firewall-rule-quick-action": compute_firewall_patch,
            # Quick Actions - Storage Bucket Policy
            "gcp-storage-bucket-policy-delete-remove-allusers-access-quick-action": storage_bucket_policy_delete,
            "gcp-storage-bucket-policy-delete-remove-AllAuthenticatedUser-access-quick-action": storage_bucket_policy_delete,
            "gcp-storage-bucket-policy-delete-make-gcp-bucket-private-quick-action": storage_bucket_policy_delete,
            # Quick Actions - Subnet Update
            "gcp-compute-subnet-update-enable-gcp-subnet-flow-logs-quick-action": compute_subnet_update,
            "gcp-compute-subnet-update-enable-private-access-quick-action": compute_subnet_update,
            # Quick Actions - Container Cluster Security
            "gcp-container-cluster-security-update-enable-gke-cluster-intra-node-visibility-quick-action": container_cluster_security_update,  # noqa E501
            "gcp-container-cluster-security-update-enable-master-authorized-networks-on-gke-quick-action": container_cluster_security_update,  # noqa E501
            # Quick Actions - Storage Bucket Metadata
            "gcp-storage-bucket-metadata-update-enable-GCP-bucket-versioning-quick-action": storage_bucket_metadata_update,
            "gcp-storage-bucket-metadata-update-set-GCP-bucket-access-to-uniform-quick-action": storage_bucket_metadata_update,
            # The following commands are currently unsupported:
            # # Compute Engine commands
            # "gcp-compute-instance-metadata-add": compute_instance_metadata_add,
            # "gcp-iam-project-deny-policy-create": iam_project_deny_policy_create,
            # "gcp-iam-service-account-delete": iam_service_account_delete,
            # "gcp-iam-group-membership-delete": iam_group_membership_delete,
            # # Admin Directory commands
            # "gcp-admin-user-update": admin_user_update,
            # "gcp-admin-user-password-reset": admin_user_password_reset,
            # "gcp-admin-user-signout": admin_user_signout,
        }

        if command == "test-module" and (connector_id := get_connector_id()):
            demisto.debug(f"Running health check for connector ID: {connector_id}")
            return_results(run_health_check_for_accounts(connector_id, CloudTypes.GCP.value, health_check))

        elif command in command_map:
            creds = get_credentials(args, params)
            return_results(command_map[command](creds, args))
        else:
            raise NotImplementedError(f"Command not implemented: {command}")

    except HttpError as e:
        project_id = args.get("project_id") or args.get("folder_id") or "N/A"
        handle_permission_error(e, project_id, command)

    except Exception as e:
        return_error(f"Failed to execute command {demisto.command()}. Error: {str(e)}")


if __name__ in ("__main__", "__builtin__", "builtins"):  # pragma: no cover
    main()<|MERGE_RESOLUTION|>--- conflicted
+++ resolved
@@ -512,7 +512,475 @@
     return CommandResults(readable_output=hr, outputs_prefix="GCP.Compute.Operations", outputs=response)
 
 
-<<<<<<< HEAD
+def storage_bucket_list(creds: Credentials, args: dict[str, Any]) -> CommandResults:
+    """
+    Retrieves the list of buckets in the project associated with the client.
+
+    Args:
+        creds (Credentials): GCP credentials.
+        args (dict[str, Any]): Command arguments including optional project_id, max_results, prefix, page_token.
+
+    Returns:
+        CommandResults: List of buckets with their metadata.
+    """
+    project_id = args.get("project_id")
+    max_results = arg_to_number(args.get("limit"))
+    prefix = args.get("prefix")
+    page_token = args.get("page_token")
+    demisto.debug(f"[GCP: storage_bucket_list] \nMax results: {max_results}, \nPrefix: {prefix}, \nPage token: {page_token}")
+
+    storage = GCPServices.STORAGE.build(creds)
+
+    # Build request parameters
+    request_params = {"project": project_id, "maxResults": max_results, "prefix": prefix, "pageToken": page_token}
+
+    remove_nulls_from_dictionary(request_params)
+
+    demisto.debug(f"[GCP: storage_bucket_list] Request params: {request_params}")
+    response = storage.buckets().list(**request_params).execute()  # pylint: disable=E1101
+
+    buckets = response.get("items", [])
+    demisto.debug(f"[GCP: storage_bucket_list] Buckets returned: {len(buckets)}")
+    hr_bucket_data: list[dict[str, Any]] = []
+
+    for bucket in buckets:
+        hr_bucket_data.append(
+            {
+                "Name": bucket.get("name"),
+                "TimeCreated": _format_gcp_datetime(bucket.get("timeCreated")),
+                "TimeUpdated": _format_gcp_datetime(bucket.get("updated")),
+                "OwnerID": bucket.get("owner", {}).get("entityId", ""),
+                "Location": bucket.get("location"),
+                "StorageClass": bucket.get("storageClass"),
+            }
+        )
+    hr = tableToMarkdown("GCP Storage Buckets", hr_bucket_data, removeNull=True, headerTransform=pascalToSpace)
+
+    return CommandResults(
+        readable_output=hr,
+        outputs_prefix="GCP.Storage.Bucket",
+        outputs=buckets,
+        outputs_key_field="Name",
+        raw_response=buckets,
+    )
+
+
+def storage_bucket_get(creds: Credentials, args: dict[str, Any]) -> CommandResults:
+    """
+    Retrieves information about a specific bucket.
+
+    Args:
+        creds (Credentials): GCP credentials.
+        args (dict[str, Any]): Command arguments including required bucket_name.
+
+    Returns:
+        CommandResults: Bucket information.
+    """
+    bucket_name = args.get("bucket_name", "")
+
+    storage = GCPServices.STORAGE.build(creds)
+
+    response = storage.buckets().get(bucket=bucket_name).execute()  # pylint: disable=E1101
+
+    demisto.debug(f"[GCP: storage_bucket_get] \nResponse: \n{response}")
+
+    bucket_info = {
+        "Name": response.get("name"),
+        "TimeCreated": _format_gcp_datetime(response.get("timeCreated")),
+        "TimeUpdated": _format_gcp_datetime(response.get("updated")),
+        "OwnerID": response.get("owner", {}).get("entityId", ""),
+        "Location": response.get("location"),
+        "StorageClass": response.get("storageClass"),
+    }
+
+    hr = tableToMarkdown(f"GCP Storage Bucket: {bucket_name}", bucket_info, removeNull=True, headerTransform=pascalToSpace)
+
+    return CommandResults(
+        readable_output=hr,
+        outputs_prefix="GCP.Storage.Bucket",
+        outputs=response,
+        outputs_key_field="Name",
+        raw_response=response,
+    )
+
+
+def storage_bucket_objects_list(creds: Credentials, args: dict[str, Any]) -> CommandResults:
+    """
+    Retrieves the list of objects in a bucket.
+
+    Args:
+        creds (Credentials): GCP credentials.
+        args (dict[str, Any]): Command arguments including required bucket_name and optional filters.
+
+    Returns:
+        CommandResults: List of objects in the bucket.
+    """
+    bucket_name = args.get("bucket_name", "")
+
+    prefix = args.get("prefix", "")
+    delimiter = args.get("delimiter", "")
+    max_results = arg_to_number(args.get("limit"))
+    page_token = args.get("page_token", "")
+
+    storage = GCPServices.STORAGE.build(creds)
+
+    # Build request parameters
+    request_params = {
+        "bucket": bucket_name,
+        "prefix": prefix,
+        "delimiter": delimiter,
+        "maxResults": max_results,
+        "pageToken": page_token,
+    }
+    remove_nulls_from_dictionary(request_params)
+    demisto.debug(f"[GCP: storage_bucket_objects_list] Request params: {request_params}")
+
+    response = storage.objects().list(**request_params).execute()  # pylint: disable=E1101
+    demisto.debug(f" \nResponse: \n{response}")
+
+    objects = response.get("items", [])
+    demisto.debug(f"[GCP: storage_bucket_objects_list] Objects returned: {len(objects)}")
+    object_data: list[dict[str, Any]] = []
+
+    for obj in objects:
+        object_info = {
+            "Name": obj.get("name", ""),
+            "Bucket": obj.get("bucket", ""),
+            "ContentType": obj.get("contentType", ""),
+            "Size": obj.get("size", ""),
+            "TimeCreated": _format_gcp_datetime(obj.get("timeCreated", "")),
+            "TimeUpdated": _format_gcp_datetime(obj.get("updated", "")),
+            "MD5Hash": obj.get("md5Hash", ""),
+            "CRC32c": obj.get("crc32c", ""),
+        }
+        object_data.append(object_info)
+    hr = tableToMarkdown(f"Objects in bucket: {bucket_name}", object_data, removeNull=True, headerTransform=pascalToSpace)
+
+    return CommandResults(
+        readable_output=hr,
+        outputs_prefix="GCP.Storage.BucketObject",
+        outputs=objects,
+        outputs_key_field="Name",
+        raw_response=objects,
+    )
+
+
+def storage_bucket_policy_list(
+    creds: Credentials,
+    args: dict[str, Any],
+    outputs_prefix: str = "GCP.Storage.BucketPolicy",
+    object_name: str = "",
+) -> CommandResults:
+    """
+    Retrieves the IAM policy for a bucket.
+
+    Args:
+        creds (Credentials): GCP credentials.
+        args (dict[str, Any]): Command arguments including required bucket_name and optional requested_policy_version.
+
+    Returns:
+        CommandResults: IAM policy for the bucket.
+    """
+    bucket_name = args.get("bucket_name", "")
+    requested_policy_version = arg_to_number(args.get("requested_policy_version"))
+    storage = GCPServices.STORAGE.build(creds)
+
+    # Build request parameters
+    request_params = {
+        "bucket": bucket_name,
+        "optionsRequestedPolicyVersion": requested_policy_version,
+    }
+    remove_nulls_from_dictionary(request_params)
+    demisto.debug(f"[GCP: storage_bucket_policy_list] Request params: {request_params}")
+    response = storage.buckets().getIamPolicy(**request_params).execute()  # pylint: disable=E1101
+
+    policy_summary = {
+        "Bucket": bucket_name,
+        "Version": response.get("version"),
+        "ETag": response.get("etag"),
+        "Bindings count": len(response.get("bindings", [])),
+    }
+    bindings_rows = []
+    for binding in response.get("bindings", []):
+        role = binding.get("role", "")
+        members = binding.get("members", [])
+        bindings_rows.append({"Role": role, "Members": "\n".join(members) if members else ""})
+
+    summary_object_type = f"bucket: {bucket_name}"
+    outputs = response
+    primary_key: str | list[str] = "resourceId"
+    # Build outputs for object policy command
+    if object_name:
+        summary_object_type = f"object: {object_name}"
+        outputs = {"bucketName": bucket_name, "objectName": object_name, "bindings": response.get("bindings", [])}
+        primary_key = ["bucketName", "objectName"]
+
+    summary_text = (
+        f"IAM Policy for {summary_object_type}\n Version: {policy_summary['Version']}\n"
+        f"ETag: {policy_summary['ETag']}\n Bindings count: {policy_summary['Bindings count']}"
+    )
+
+    hr_bindings = tableToMarkdown(
+        "Bindings",
+        bindings_rows,
+        headers=["Role", "Members"],
+        removeNull=True,
+        headerTransform=pascalToSpace,
+    )
+    demisto.debug(f"[GCP: storage_bucket_policy_list] Bindings count: {len(bindings_rows)}")
+    hr = f"{summary_text}\n\n{hr_bindings}"
+
+    return CommandResults(
+        readable_output=hr,
+        outputs_prefix=outputs_prefix,
+        outputs=outputs,
+        raw_response=response,
+        outputs_key_field=primary_key,
+    )
+
+
+def storage_bucket_policy_set(creds: Credentials, args: dict[str, Any]) -> CommandResults:
+    """
+    Sets the IAM policy for a bucket.
+
+    Args:
+        creds (Credentials): GCP credentials.
+        args (dict[str, Any]): Command arguments including required bucket_name and policy.
+
+    Returns:
+        CommandResults: Result of the policy update operation.
+    """
+    bucket_name = args.get("bucket_name", "")
+    policy_json = args.get("policy", {})
+
+    try:
+        policy = json.loads(policy_json)
+    except json.JSONDecodeError as e:
+        raise DemistoException(f"Invalid JSON format for policy: {str(e)}")
+
+    storage = GCPServices.STORAGE.build(creds)
+
+    demisto.debug(f"[GCP: storage_bucket_policy_set] Bucket: {bucket_name}; Policy keys: {list(policy.keys())}")
+    add_flag = argToBoolean(args.get("add"))
+
+    _validate_bucket_policy_for_set(policy=policy, add_mode=add_flag)
+    if add_flag:
+        current = storage.buckets().getIamPolicy(bucket=bucket_name).execute()  # pylint: disable=E1101
+        current_bindings: list[dict] = current.get("bindings", [])
+        provided_bindings: list[dict] = policy.get("bindings", [])
+
+        # Index current bindings by role
+        by_role: dict[str, dict] = {
+            str(b.get("role")): {"role": b.get("role"), "members": set(b.get("members", []))}
+            for b in current_bindings
+            if b.get("role")
+        }
+        # Merge provided bindings
+        for pb in provided_bindings:
+            role = pb.get("role")
+            members = set(pb.get("members", []) or [])
+            if not role:
+                continue
+            if role in by_role:
+                by_role[role]["members"].update(members)
+            else:
+                by_role[role] = {"role": role, "members": set(members)}
+
+        # Build merged bindings list
+        merged_bindings = [{"role": r, "members": sorted(data["members"])} for r, data in by_role.items()]
+        # Preserve other top-level fields from current policy if present (e.g., etag/version)
+        merged_policy = dict(current)
+        merged_policy["bindings"] = merged_bindings
+        response = storage.buckets().setIamPolicy(bucket=bucket_name, body=merged_policy).execute()  # pylint: disable=E1101
+    else:
+        response = storage.buckets().setIamPolicy(bucket=bucket_name, body=policy).execute()  # pylint: disable=E1101
+
+    demisto.debug(f" \nResponse: \n{response}")
+
+    result_info = {"Bucket": bucket_name, "PolicyUpdatedSuccessfully": True, "NewPolicyVersion": response.get("version")}
+
+    hr = tableToMarkdown(
+        f"IAM Policy updated for bucket: {bucket_name}",
+        result_info,
+        removeNull=True,
+        headerTransform=pascalToSpace,
+    )
+
+    return CommandResults(
+        readable_output=hr,
+        outputs_prefix="GCP.Storage.BucketPolicy",
+        outputs=response,
+        outputs_key_field="etag",
+        raw_response=response,
+    )
+
+
+def storage_bucket_object_policy_list(creds: Credentials, args: dict[str, Any]) -> CommandResults:
+    """
+    Lists object-level ACLs for a specific object using the GCS ObjectAccessControls API.
+
+    If Uniform Bucket-Level Access (UBLA) is enabled on the bucket, object-level ACLs are
+    disabled and the command returns the bucket-level IAM policy instead for guidance.
+
+    Args:
+        creds (Credentials): GCP credentials.
+        args (dict[str, Any]):
+            - bucket_name (str): Target bucket name.
+            - object_name (str): Target object name.
+            - generation (Number, optional): Object generation to target when listing ACLs.
+
+    Returns:
+        CommandResults: Human-readable table of ACL entries and machine outputs under
+        'GCP.Storage.BucketObjectPolicy'.
+    """
+    bucket_name = args.get("bucket_name", "")
+    object_name = args.get("object_name", "")
+
+    generation = arg_to_number(args.get("generation"))
+
+    storage = GCPServices.STORAGE.build(creds)
+
+    # UBLA short-circuit
+    if _is_ubla_enabled(storage, bucket_name):
+        demisto.debug(f"Uniform Bucket-Level Access is enabled for {bucket_name} bucket. return the bucket policy")
+        return storage_bucket_policy_list(
+            creds=creds,
+            args=args,
+            outputs_prefix="GCP.Storage.BucketObjectPolicy",
+            object_name=object_name,
+        )
+
+    # Build request parameters
+    request_params = {"bucket": bucket_name, "object": object_name, "generation": generation}
+    remove_nulls_from_dictionary(request_params)
+
+    demisto.debug(f"[GCP: storage_bucket_object_policy_list] Request params: {request_params}")
+    try:
+        response = (
+            storage.objectAccessControls()  # pylint: disable=E1101
+            .list(bucket=bucket_name, object=object_name)
+            .execute()
+        )
+    except HttpError as e:
+        if _is_ubla_error(e):
+            demisto.debug(f"Uniform Bucket-Level Access is enabled for {bucket_name} bucket. return the bucket policy")
+            return storage_bucket_policy_list(
+                creds=creds,
+                args=args,
+                outputs_prefix="GCP.Storage.BucketObjectPolicy",
+                object_name=object_name,
+            )
+        demisto.debug(f"[GCP: storage_bucket_object_policy_get] HttpError status={getattr(e.resp, 'status', None)}")
+        raise
+    # Build human readable output: summary + bindings table
+    items = response.get("items", [])
+    hr = tableToMarkdown(f"Policy for object: {object_name} in bucket: {bucket_name}", items, headerTransform=pascalToSpace)
+
+    return CommandResults(
+        readable_output=hr,
+        outputs_prefix="GCP.Storage.BucketObjectPolicy",
+        outputs=items,
+        raw_response=response,
+        outputs_key_field=["Bucket", "Key"],
+    )
+
+
+def storage_bucket_object_policy_set(creds: Credentials, args: dict[str, Any]) -> CommandResults:
+    """
+    Sets object-level ACLs using the GCS ObjectAccessControls API.
+
+    This command applies one or more ACL entries to a specific object. For each provided entry
+    (with fields like 'entity' and 'role'), it attempts an idempotent update first and falls back
+    to insert if the ACL entry does not exist. If Uniform Bucket-Level Access (UBLA) is enabled
+    on the bucket, object-level ACLs are not permitted and the command returns guidance to use
+    bucket-level IAM instead.
+
+    Args:
+        creds (Credentials): GCP credentials.
+        args (dict[str, Any]):
+            - bucket_name (str): Target bucket name.
+            - object_name (str): Target object name.
+            - policy (JSON str): A single ACL object or a JSON array of ACL objects. Each object must
+              include 'entity' and 'role' (e.g., {"entity": "allUsers", "role": "READER"}).
+            - generation (Number, optional): Object generation to target.
+
+    Returns:
+        CommandResults: Human-readable table of applied ACL entries and machine outputs under
+        'GCP.Storage.BucketObjectPolicy'.
+    """
+    bucket_name = args.get("bucket_name", "")
+    object_name = args.get("object_name", "")
+    policy_json = args.get("policy", {})
+    generation = arg_to_number(args.get("generation"))
+
+    try:
+        policy = json.loads(policy_json)
+    except json.JSONDecodeError as e:
+        raise DemistoException(f"Invalid JSON format for policy: {str(e)}")
+
+    storage = GCPServices.STORAGE.build(creds)
+
+    # UBLA short-circuit
+    ubla_message = f"""Uniform Bucket-Level Access (UBLA) is enabled for the bucket: {bucket_name}.
+    Use `gcp-storage-bucket-policy-set` at the bucket level instead."""
+    if _is_ubla_enabled(storage, bucket_name):
+        return CommandResults(readable_output=ubla_message)
+
+    # Interpret policy as one or many ObjectAccessControls entries
+    entries: list[dict[str, Any]]
+    if isinstance(policy, list):
+        entries = policy
+    elif isinstance(policy, dict):
+        entries = [policy]
+    else:
+        raise DemistoException("'policy' must be a JSON object or an array of objects representing ACL entries.")
+
+    results: list[dict[str, Any]] = []
+    for idx, entry in enumerate(entries):
+        entity = entry.get("entity")
+        role = entry.get("role")
+        if not entity or not role:
+            raise DemistoException("Each ACL entry must include 'entity' and 'role'.")
+
+        # Try update first (idempotent). If it doesn't exist, fallback to insert.
+        update_params = {"bucket": bucket_name, "object": object_name, "entity": entity, "body": entry, "generation": generation}
+        remove_nulls_from_dictionary(update_params)
+        try:
+            demisto.debug(f"[GCP: storage_bucket_object_policy_set] Updating ACL #{idx+1} for entity {entity}")
+            resp = storage.objectAccessControls().patch(**update_params).execute()  # pylint: disable=E1101
+            results.append(resp)
+            continue
+        except Exception as e:
+            # If update fails (e.g., 404), attempt insert. If UBLA error detected, short-circuit.
+            if isinstance(e, HttpError) and _is_ubla_error(e):
+                return CommandResults(readable_output=ubla_message)
+            demisto.debug(f"[GCP: storage_bucket_object_policy_set] Update failed for entity {entity}: {e}. Trying insert.")
+            try:
+                insert_params = {"bucket": bucket_name, "object": object_name, "body": entry, "generation": generation}
+                remove_nulls_from_dictionary(insert_params)
+                resp = storage.objectAccessControls().insert(**insert_params).execute()  # pylint: disable=E1101
+                results.append(resp)
+            except Exception as ie:
+                if isinstance(ie, HttpError) and _is_ubla_error(ie):
+                    return CommandResults(readable_output=ubla_message)
+                raise
+
+    hr = tableToMarkdown(
+        f"Object ACLs set for object: {object_name} in bucket: {bucket_name}",
+        results if results else [{"message": "No ACL changes applied"}],
+        removeNull=True,
+        headerTransform=pascalToSpace,
+    )
+
+    return CommandResults(
+        readable_output=hr,
+        outputs_prefix="GCP.Storage.BucketObjectPolicy",
+        outputs=results,
+        raw_response=results,
+        outputs_key_field="resourceId",
+    )
+
+
 def compute_firewall_insert(creds: Credentials, args: dict[str, Any]) -> CommandResults:
     """
     Creates a new firewall rule in a GCP project.
@@ -811,475 +1279,6 @@
     readable_output = f"Added '{new_tag}' tag to instance {resource_name} successfully\n" f"The full network tag list is: {tags}"
 
     return CommandResults(readable_output=readable_output)
-=======
-def storage_bucket_list(creds: Credentials, args: dict[str, Any]) -> CommandResults:
-    """
-    Retrieves the list of buckets in the project associated with the client.
-
-    Args:
-        creds (Credentials): GCP credentials.
-        args (dict[str, Any]): Command arguments including optional project_id, max_results, prefix, page_token.
-
-    Returns:
-        CommandResults: List of buckets with their metadata.
-    """
-    project_id = args.get("project_id")
-    max_results = arg_to_number(args.get("limit"))
-    prefix = args.get("prefix")
-    page_token = args.get("page_token")
-    demisto.debug(f"[GCP: storage_bucket_list] \nMax results: {max_results}, \nPrefix: {prefix}, \nPage token: {page_token}")
-
-    storage = GCPServices.STORAGE.build(creds)
-
-    # Build request parameters
-    request_params = {"project": project_id, "maxResults": max_results, "prefix": prefix, "pageToken": page_token}
-
-    remove_nulls_from_dictionary(request_params)
-
-    demisto.debug(f"[GCP: storage_bucket_list] Request params: {request_params}")
-    response = storage.buckets().list(**request_params).execute()  # pylint: disable=E1101
-
-    buckets = response.get("items", [])
-    demisto.debug(f"[GCP: storage_bucket_list] Buckets returned: {len(buckets)}")
-    hr_bucket_data: list[dict[str, Any]] = []
-
-    for bucket in buckets:
-        hr_bucket_data.append(
-            {
-                "Name": bucket.get("name"),
-                "TimeCreated": _format_gcp_datetime(bucket.get("timeCreated")),
-                "TimeUpdated": _format_gcp_datetime(bucket.get("updated")),
-                "OwnerID": bucket.get("owner", {}).get("entityId", ""),
-                "Location": bucket.get("location"),
-                "StorageClass": bucket.get("storageClass"),
-            }
-        )
-    hr = tableToMarkdown("GCP Storage Buckets", hr_bucket_data, removeNull=True, headerTransform=pascalToSpace)
-
-    return CommandResults(
-        readable_output=hr,
-        outputs_prefix="GCP.Storage.Bucket",
-        outputs=buckets,
-        outputs_key_field="Name",
-        raw_response=buckets,
-    )
-
-
-def storage_bucket_get(creds: Credentials, args: dict[str, Any]) -> CommandResults:
-    """
-    Retrieves information about a specific bucket.
-
-    Args:
-        creds (Credentials): GCP credentials.
-        args (dict[str, Any]): Command arguments including required bucket_name.
-
-    Returns:
-        CommandResults: Bucket information.
-    """
-    bucket_name = args.get("bucket_name", "")
-
-    storage = GCPServices.STORAGE.build(creds)
-
-    response = storage.buckets().get(bucket=bucket_name).execute()  # pylint: disable=E1101
-
-    demisto.debug(f"[GCP: storage_bucket_get] \nResponse: \n{response}")
-
-    bucket_info = {
-        "Name": response.get("name"),
-        "TimeCreated": _format_gcp_datetime(response.get("timeCreated")),
-        "TimeUpdated": _format_gcp_datetime(response.get("updated")),
-        "OwnerID": response.get("owner", {}).get("entityId", ""),
-        "Location": response.get("location"),
-        "StorageClass": response.get("storageClass"),
-    }
-
-    hr = tableToMarkdown(f"GCP Storage Bucket: {bucket_name}", bucket_info, removeNull=True, headerTransform=pascalToSpace)
-
-    return CommandResults(
-        readable_output=hr,
-        outputs_prefix="GCP.Storage.Bucket",
-        outputs=response,
-        outputs_key_field="Name",
-        raw_response=response,
-    )
-
-
-def storage_bucket_objects_list(creds: Credentials, args: dict[str, Any]) -> CommandResults:
-    """
-    Retrieves the list of objects in a bucket.
-
-    Args:
-        creds (Credentials): GCP credentials.
-        args (dict[str, Any]): Command arguments including required bucket_name and optional filters.
-
-    Returns:
-        CommandResults: List of objects in the bucket.
-    """
-    bucket_name = args.get("bucket_name", "")
-
-    prefix = args.get("prefix", "")
-    delimiter = args.get("delimiter", "")
-    max_results = arg_to_number(args.get("limit"))
-    page_token = args.get("page_token", "")
-
-    storage = GCPServices.STORAGE.build(creds)
-
-    # Build request parameters
-    request_params = {
-        "bucket": bucket_name,
-        "prefix": prefix,
-        "delimiter": delimiter,
-        "maxResults": max_results,
-        "pageToken": page_token,
-    }
-    remove_nulls_from_dictionary(request_params)
-    demisto.debug(f"[GCP: storage_bucket_objects_list] Request params: {request_params}")
-
-    response = storage.objects().list(**request_params).execute()  # pylint: disable=E1101
-    demisto.debug(f" \nResponse: \n{response}")
-
-    objects = response.get("items", [])
-    demisto.debug(f"[GCP: storage_bucket_objects_list] Objects returned: {len(objects)}")
-    object_data: list[dict[str, Any]] = []
-
-    for obj in objects:
-        object_info = {
-            "Name": obj.get("name", ""),
-            "Bucket": obj.get("bucket", ""),
-            "ContentType": obj.get("contentType", ""),
-            "Size": obj.get("size", ""),
-            "TimeCreated": _format_gcp_datetime(obj.get("timeCreated", "")),
-            "TimeUpdated": _format_gcp_datetime(obj.get("updated", "")),
-            "MD5Hash": obj.get("md5Hash", ""),
-            "CRC32c": obj.get("crc32c", ""),
-        }
-        object_data.append(object_info)
-    hr = tableToMarkdown(f"Objects in bucket: {bucket_name}", object_data, removeNull=True, headerTransform=pascalToSpace)
-
-    return CommandResults(
-        readable_output=hr,
-        outputs_prefix="GCP.Storage.BucketObject",
-        outputs=objects,
-        outputs_key_field="Name",
-        raw_response=objects,
-    )
-
-
-def storage_bucket_policy_list(
-    creds: Credentials,
-    args: dict[str, Any],
-    outputs_prefix: str = "GCP.Storage.BucketPolicy",
-    object_name: str = "",
-) -> CommandResults:
-    """
-    Retrieves the IAM policy for a bucket.
-
-    Args:
-        creds (Credentials): GCP credentials.
-        args (dict[str, Any]): Command arguments including required bucket_name and optional requested_policy_version.
-
-    Returns:
-        CommandResults: IAM policy for the bucket.
-    """
-    bucket_name = args.get("bucket_name", "")
-    requested_policy_version = arg_to_number(args.get("requested_policy_version"))
-    storage = GCPServices.STORAGE.build(creds)
-
-    # Build request parameters
-    request_params = {
-        "bucket": bucket_name,
-        "optionsRequestedPolicyVersion": requested_policy_version,
-    }
-    remove_nulls_from_dictionary(request_params)
-    demisto.debug(f"[GCP: storage_bucket_policy_list] Request params: {request_params}")
-    response = storage.buckets().getIamPolicy(**request_params).execute()  # pylint: disable=E1101
-
-    policy_summary = {
-        "Bucket": bucket_name,
-        "Version": response.get("version"),
-        "ETag": response.get("etag"),
-        "Bindings count": len(response.get("bindings", [])),
-    }
-    bindings_rows = []
-    for binding in response.get("bindings", []):
-        role = binding.get("role", "")
-        members = binding.get("members", [])
-        bindings_rows.append({"Role": role, "Members": "\n".join(members) if members else ""})
-
-    summary_object_type = f"bucket: {bucket_name}"
-    outputs = response
-    primary_key: str | list[str] = "resourceId"
-    # Build outputs for object policy command
-    if object_name:
-        summary_object_type = f"object: {object_name}"
-        outputs = {"bucketName": bucket_name, "objectName": object_name, "bindings": response.get("bindings", [])}
-        primary_key = ["bucketName", "objectName"]
-
-    summary_text = (
-        f"IAM Policy for {summary_object_type}\n Version: {policy_summary['Version']}\n"
-        f"ETag: {policy_summary['ETag']}\n Bindings count: {policy_summary['Bindings count']}"
-    )
-
-    hr_bindings = tableToMarkdown(
-        "Bindings",
-        bindings_rows,
-        headers=["Role", "Members"],
-        removeNull=True,
-        headerTransform=pascalToSpace,
-    )
-    demisto.debug(f"[GCP: storage_bucket_policy_list] Bindings count: {len(bindings_rows)}")
-    hr = f"{summary_text}\n\n{hr_bindings}"
-
-    return CommandResults(
-        readable_output=hr,
-        outputs_prefix=outputs_prefix,
-        outputs=outputs,
-        raw_response=response,
-        outputs_key_field=primary_key,
-    )
-
-
-def storage_bucket_policy_set(creds: Credentials, args: dict[str, Any]) -> CommandResults:
-    """
-    Sets the IAM policy for a bucket.
-
-    Args:
-        creds (Credentials): GCP credentials.
-        args (dict[str, Any]): Command arguments including required bucket_name and policy.
-
-    Returns:
-        CommandResults: Result of the policy update operation.
-    """
-    bucket_name = args.get("bucket_name", "")
-    policy_json = args.get("policy", {})
-
-    try:
-        policy = json.loads(policy_json)
-    except json.JSONDecodeError as e:
-        raise DemistoException(f"Invalid JSON format for policy: {str(e)}")
-
-    storage = GCPServices.STORAGE.build(creds)
-
-    demisto.debug(f"[GCP: storage_bucket_policy_set] Bucket: {bucket_name}; Policy keys: {list(policy.keys())}")
-    add_flag = argToBoolean(args.get("add"))
-
-    _validate_bucket_policy_for_set(policy=policy, add_mode=add_flag)
-    if add_flag:
-        current = storage.buckets().getIamPolicy(bucket=bucket_name).execute()  # pylint: disable=E1101
-        current_bindings: list[dict] = current.get("bindings", [])
-        provided_bindings: list[dict] = policy.get("bindings", [])
-
-        # Index current bindings by role
-        by_role: dict[str, dict] = {
-            str(b.get("role")): {"role": b.get("role"), "members": set(b.get("members", []))}
-            for b in current_bindings
-            if b.get("role")
-        }
-        # Merge provided bindings
-        for pb in provided_bindings:
-            role = pb.get("role")
-            members = set(pb.get("members", []) or [])
-            if not role:
-                continue
-            if role in by_role:
-                by_role[role]["members"].update(members)
-            else:
-                by_role[role] = {"role": role, "members": set(members)}
-
-        # Build merged bindings list
-        merged_bindings = [{"role": r, "members": sorted(data["members"])} for r, data in by_role.items()]
-        # Preserve other top-level fields from current policy if present (e.g., etag/version)
-        merged_policy = dict(current)
-        merged_policy["bindings"] = merged_bindings
-        response = storage.buckets().setIamPolicy(bucket=bucket_name, body=merged_policy).execute()  # pylint: disable=E1101
-    else:
-        response = storage.buckets().setIamPolicy(bucket=bucket_name, body=policy).execute()  # pylint: disable=E1101
-
-    demisto.debug(f" \nResponse: \n{response}")
-
-    result_info = {"Bucket": bucket_name, "PolicyUpdatedSuccessfully": True, "NewPolicyVersion": response.get("version")}
-
-    hr = tableToMarkdown(
-        f"IAM Policy updated for bucket: {bucket_name}",
-        result_info,
-        removeNull=True,
-        headerTransform=pascalToSpace,
-    )
-
-    return CommandResults(
-        readable_output=hr,
-        outputs_prefix="GCP.Storage.BucketPolicy",
-        outputs=response,
-        outputs_key_field="etag",
-        raw_response=response,
-    )
-
-
-def storage_bucket_object_policy_list(creds: Credentials, args: dict[str, Any]) -> CommandResults:
-    """
-    Lists object-level ACLs for a specific object using the GCS ObjectAccessControls API.
-
-    If Uniform Bucket-Level Access (UBLA) is enabled on the bucket, object-level ACLs are
-    disabled and the command returns the bucket-level IAM policy instead for guidance.
-
-    Args:
-        creds (Credentials): GCP credentials.
-        args (dict[str, Any]):
-            - bucket_name (str): Target bucket name.
-            - object_name (str): Target object name.
-            - generation (Number, optional): Object generation to target when listing ACLs.
-
-    Returns:
-        CommandResults: Human-readable table of ACL entries and machine outputs under
-        'GCP.Storage.BucketObjectPolicy'.
-    """
-    bucket_name = args.get("bucket_name", "")
-    object_name = args.get("object_name", "")
-
-    generation = arg_to_number(args.get("generation"))
-
-    storage = GCPServices.STORAGE.build(creds)
-
-    # UBLA short-circuit
-    if _is_ubla_enabled(storage, bucket_name):
-        demisto.debug(f"Uniform Bucket-Level Access is enabled for {bucket_name} bucket. return the bucket policy")
-        return storage_bucket_policy_list(
-            creds=creds,
-            args=args,
-            outputs_prefix="GCP.Storage.BucketObjectPolicy",
-            object_name=object_name,
-        )
-
-    # Build request parameters
-    request_params = {"bucket": bucket_name, "object": object_name, "generation": generation}
-    remove_nulls_from_dictionary(request_params)
-
-    demisto.debug(f"[GCP: storage_bucket_object_policy_list] Request params: {request_params}")
-    try:
-        response = (
-            storage.objectAccessControls()  # pylint: disable=E1101
-            .list(bucket=bucket_name, object=object_name)
-            .execute()
-        )
-    except HttpError as e:
-        if _is_ubla_error(e):
-            demisto.debug(f"Uniform Bucket-Level Access is enabled for {bucket_name} bucket. return the bucket policy")
-            return storage_bucket_policy_list(
-                creds=creds,
-                args=args,
-                outputs_prefix="GCP.Storage.BucketObjectPolicy",
-                object_name=object_name,
-            )
-        demisto.debug(f"[GCP: storage_bucket_object_policy_get] HttpError status={getattr(e.resp, 'status', None)}")
-        raise
-    # Build human readable output: summary + bindings table
-    items = response.get("items", [])
-    hr = tableToMarkdown(f"Policy for object: {object_name} in bucket: {bucket_name}", items, headerTransform=pascalToSpace)
-
-    return CommandResults(
-        readable_output=hr,
-        outputs_prefix="GCP.Storage.BucketObjectPolicy",
-        outputs=items,
-        raw_response=response,
-        outputs_key_field=["Bucket", "Key"],
-    )
-
-
-def storage_bucket_object_policy_set(creds: Credentials, args: dict[str, Any]) -> CommandResults:
-    """
-    Sets object-level ACLs using the GCS ObjectAccessControls API.
-
-    This command applies one or more ACL entries to a specific object. For each provided entry
-    (with fields like 'entity' and 'role'), it attempts an idempotent update first and falls back
-    to insert if the ACL entry does not exist. If Uniform Bucket-Level Access (UBLA) is enabled
-    on the bucket, object-level ACLs are not permitted and the command returns guidance to use
-    bucket-level IAM instead.
-
-    Args:
-        creds (Credentials): GCP credentials.
-        args (dict[str, Any]):
-            - bucket_name (str): Target bucket name.
-            - object_name (str): Target object name.
-            - policy (JSON str): A single ACL object or a JSON array of ACL objects. Each object must
-              include 'entity' and 'role' (e.g., {"entity": "allUsers", "role": "READER"}).
-            - generation (Number, optional): Object generation to target.
-
-    Returns:
-        CommandResults: Human-readable table of applied ACL entries and machine outputs under
-        'GCP.Storage.BucketObjectPolicy'.
-    """
-    bucket_name = args.get("bucket_name", "")
-    object_name = args.get("object_name", "")
-    policy_json = args.get("policy", {})
-    generation = arg_to_number(args.get("generation"))
-
-    try:
-        policy = json.loads(policy_json)
-    except json.JSONDecodeError as e:
-        raise DemistoException(f"Invalid JSON format for policy: {str(e)}")
-
-    storage = GCPServices.STORAGE.build(creds)
-
-    # UBLA short-circuit
-    ubla_message = f"""Uniform Bucket-Level Access (UBLA) is enabled for the bucket: {bucket_name}.
-    Use `gcp-storage-bucket-policy-set` at the bucket level instead."""
-    if _is_ubla_enabled(storage, bucket_name):
-        return CommandResults(readable_output=ubla_message)
-
-    # Interpret policy as one or many ObjectAccessControls entries
-    entries: list[dict[str, Any]]
-    if isinstance(policy, list):
-        entries = policy
-    elif isinstance(policy, dict):
-        entries = [policy]
-    else:
-        raise DemistoException("'policy' must be a JSON object or an array of objects representing ACL entries.")
-
-    results: list[dict[str, Any]] = []
-    for idx, entry in enumerate(entries):
-        entity = entry.get("entity")
-        role = entry.get("role")
-        if not entity or not role:
-            raise DemistoException("Each ACL entry must include 'entity' and 'role'.")
-
-        # Try update first (idempotent). If it doesn't exist, fallback to insert.
-        update_params = {"bucket": bucket_name, "object": object_name, "entity": entity, "body": entry, "generation": generation}
-        remove_nulls_from_dictionary(update_params)
-        try:
-            demisto.debug(f"[GCP: storage_bucket_object_policy_set] Updating ACL #{idx+1} for entity {entity}")
-            resp = storage.objectAccessControls().patch(**update_params).execute()  # pylint: disable=E1101
-            results.append(resp)
-            continue
-        except Exception as e:
-            # If update fails (e.g., 404), attempt insert. If UBLA error detected, short-circuit.
-            if isinstance(e, HttpError) and _is_ubla_error(e):
-                return CommandResults(readable_output=ubla_message)
-            demisto.debug(f"[GCP: storage_bucket_object_policy_set] Update failed for entity {entity}: {e}. Trying insert.")
-            try:
-                insert_params = {"bucket": bucket_name, "object": object_name, "body": entry, "generation": generation}
-                remove_nulls_from_dictionary(insert_params)
-                resp = storage.objectAccessControls().insert(**insert_params).execute()  # pylint: disable=E1101
-                results.append(resp)
-            except Exception as ie:
-                if isinstance(ie, HttpError) and _is_ubla_error(ie):
-                    return CommandResults(readable_output=ubla_message)
-                raise
-
-    hr = tableToMarkdown(
-        f"Object ACLs set for object: {object_name} in bucket: {bucket_name}",
-        results if results else [{"message": "No ACL changes applied"}],
-        removeNull=True,
-        headerTransform=pascalToSpace,
-    )
-
-    return CommandResults(
-        readable_output=hr,
-        outputs_prefix="GCP.Storage.BucketObjectPolicy",
-        outputs=results,
-        raw_response=results,
-        outputs_key_field="resourceId",
-    )
->>>>>>> 6fc8e685
 
 
 def storage_bucket_policy_delete(creds: Credentials, args: dict[str, Any]) -> CommandResults:
