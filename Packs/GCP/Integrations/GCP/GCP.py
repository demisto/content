--- conflicted
+++ resolved
@@ -1483,7 +1483,6 @@
     Returns:
         CommandResults: _description_
     """
-    # endpoints args
     project = args.get("project_id")
     network = args.get("network")
 
@@ -1498,7 +1497,7 @@
 
     return CommandResults(
         readable_output=readable_output,
-        outputs_prefix="GoogleCloudCompute.Networks",  # maybe gcp.compute.Networks
+        outputs_prefix="GCP.Compute.Networks",
         outputs_key_field="id",
         outputs=response,
         raw_response=response,
@@ -1528,7 +1527,7 @@
 
     return CommandResults(
         readable_output=readable_output,
-        outputs_prefix="GoogleCloudCompute.Images",  # maybe gcp.compute.images
+        outputs_prefix="GCP.Compute.Images",
         outputs_key_field="id",
         outputs=response,
     )
@@ -1557,7 +1556,7 @@
 
     return CommandResults(
         readable_output=readable_output,
-        outputs_prefix="GoogleCloudCompute.Regions",  # maybe gcp.compute.region
+        outputs_prefix="GCP.Compute.Regions",
         outputs_key_field="id",
         outputs=response,
     )
@@ -1592,7 +1591,7 @@
 
     return CommandResults(
         readable_output=readable_output,
-        outputs_prefix="GoogleCloudCompute.InstanceGroups",  # maybe gcp.compute.instanceGroups
+        outputs_prefix="GCP.Compute.InstanceGroups",
         outputs_key_field="id",
         outputs=response,
     )
@@ -1630,7 +1629,7 @@
 
     return CommandResults(
         readable_output=readable_output,
-        outputs_prefix="GoogleCloudCompute.Zones",  # maybe gcp.compute.Zones
+        outputs_prefix="gcp.compute.Zones",
         outputs_key_field="id",
         outputs=response,
     )
@@ -1657,16 +1656,13 @@
             "gcp-compute-instance-service-account-remove": compute_instance_service_account_remove,
             "gcp-compute-instance-start": compute_instance_start,
             "gcp-compute-instance-stop": compute_instance_stop,
-<<<<<<< HEAD
+            "gcp-compute-instances-list": gcp_compute_instances_list_command,
+            "gcp-compute-instance-get": gcp_compute_instance_get_command,
+            "gcp-compute-instance-labels-set": gcp_compute_instance_label_set_command,
             "gcp-compute-network-get": gcp_compute_network_get_command,
             "gcp-compute-image-get": gcp_compute_image_get,
             "gcp-compute-region-get": gcp_compute_region_get,
             "gcp-compute-instance-group-get": gcp_compute_instance_group_get,
-=======
-            "gcp-compute-instances-list": gcp_compute_instances_list_command,
-            "gcp-compute-instance-get": gcp_compute_instance_get_command,
-            "gcp-compute-instance-labels-set": gcp_compute_instance_label_set_command,
->>>>>>> 6bbcb7c5
             # Storage commands
             "gcp-storage-bucket-policy-delete": storage_bucket_policy_delete,
             "gcp-storage-bucket-metadata-update": storage_bucket_metadata_update,
