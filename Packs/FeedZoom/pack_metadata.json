--- conflicted
+++ resolved
@@ -5,11 +5,7 @@
     "videos": [
         "https://www.youtube.com/embed/s9lRtJltTGI"
     ],
-<<<<<<< HEAD
-    "currentVersion": "1.1.13",
-=======
     "currentVersion": "1.1.14",
->>>>>>> 90cf3b88
     "author": "Cortex XSOAR",
     "url": "https://www.paloaltonetworks.com/cortex",
     "email": "",
