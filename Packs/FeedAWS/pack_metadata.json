--- conflicted
+++ resolved
@@ -2,11 +2,7 @@
     "name": "AWS Feed",
     "description": "Indicators feed from AWS",
     "support": "xsoar",
-<<<<<<< HEAD
-    "currentVersion": "1.1.44",
-=======
     "currentVersion": "1.1.45",
->>>>>>> 51ee7d33
     "author": "Cortex XSOAR",
     "url": "https://www.paloaltonetworks.com/cortex",
     "email": "",
