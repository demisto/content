category: Data Enrichment & Threat Intelligence
commonfields:
  id: AWS Feed
  version: -1
configuration:
- display: Services
  name: services
  options:
  - AMAZON
  - EC2
  - ROUTE53
  - ROUTE53_HEALTHCHECKS
  - CLOUDFRONT
  - S3
  - AMAZON_APPFLOW
  - AMAZON_CONNECT
  - API_GATEWAY
  - CHIME_MEETINGS
  - CHIME_VOICECONNECTOR
  - CLOUD9
  - CLOUDFRONT_ORIGIN_FACING
  - CODEBUILD
  - DYNAMODB
  - EBS
  - EC2_INSTANCE_CONNECT
  - GLOBALACCELERATOR
  - KINESIS_VIDEO_STREAMS
  - ROUTE53_HEALTHCHECKS_PUBLISHING
  - ROUTE53_RESOLVER
  - WORKSPACES_GATEWAYS
  required: true
  type: 16
- additionalinfo: The AWS Regions to fetch indicators by. If empty, all regions will be included.
  display: Regions
  name: regions
  options:
  - af-south-1
  - ap-east-1
  - ap-east-2
  - ap-northeast-1
  - ap-northeast-2
  - ap-northeast-3
  - ap-south-1
  - ap-south-2
  - ap-southeast-1
  - ap-southeast-2
  - ap-southeast-3
  - ap-southeast-4
  - ca-central-1
  - cn-north-1
  - cn-northwest-1
  - eu-central-1
  - eu-central-2
  - eu-north-1
  - eu-south-1
  - eu-south-2
  - eu-west-1
  - eu-west-2
  - eu-west-3
  - me-south-1
  - me-central-1
  - sa-east-1
  - us-east-1
  - us-east-2
  - us-gov-east-1
  - us-gov-west-1
  - us-west-1
  - us-west-2
  - GLOBAL
  required: false
  type: 16
- display: Fetch indicators
  name: feed
  required: false
  defaultvalue: 'true'
  type: 8
- defaultvalue: Good
  display: Indicator Reputation
  name: feedReputation
  options:
  - None
  - Good
  - Suspicious
  - Bad
  required: false
  type: 18
  additionalinfo: Indicators from this integration instance will be marked with this reputation
- additionalinfo: Reliability of the source providing the intelligence data
  defaultvalue: A - Completely reliable
  display: Source Reliability
  name: feedReliability
  options:
  - A - Completely reliable
  - B - Usually reliable
  - C - Fairly reliable
  - D - Not usually reliable
  - E - Unreliable
  - F - Reliability cannot be judged
  required: true
  type: 15
- additionalinfo: The Traffic Light Protocol (TLP) designation to apply to indicators fetched from the feed
  display: Traffic Light Protocol Color
  name: tlp_color
  options:
  - RED
  - AMBER
  - GREEN
  - WHITE
  required: false
  type: 15
- defaultvalue: indicatorType
  name: feedExpirationPolicy
  display: ""
  required: false
  options:
  - never
  - interval
  - indicatorType
  - suddenDeath
  type: 17
- name: feedExpirationInterval
  required: false
  display: ""
  type: 1
- defaultvalue: '5'
  display: Feed Fetch Interval
  name: feedFetchInterval
  required: false
  type: 19
- additionalinfo: Supports CSV values.
  display: Tags
  hidden: false
  name: feedTags
  required: false
  type: 0
- additionalinfo: When selected, the exclusion list is ignored for indicators from this feed. This means that if an indicator from this feed is on the exclusion list, the indicator might still be added to the system.
  display: Bypass exclusion list
  name: feedBypassExclusionList
  required: false
  defaultvalue: "true"
  type: 8
- display: Trust any certificate (not secure)
  name: insecure
  required: false
  type: 8
- display: Use system proxy settings
  name: proxy
  required: false
  type: 8
description: Use the AWS feed integration to fetch indicators from the feed.
display: AWS Feed
name: AWS Feed
script:
  commands:
  - arguments:
    - default: false
      defaultValue: '50'
      description: limits the number of context indicators to output
      isArray: false
      name: limit
      required: false
      secret: false
    deprecated: false
    description: Fetches indicators from the feed.
    execution: false
    name: aws-get-indicators
<<<<<<< HEAD
  dockerimage: demisto/py3-tools:1.0.0.34985
=======
  dockerimage: demisto/py3-tools:1.0.0.35208
>>>>>>> e3fb9605
  feed: true
  isfetch: false
  longRunning: false
  longRunningPort: false
  runonce: false
  script: '-'
  subtype: python3
  type: python
fromversion: 5.5.0
defaultclassifier: AWS Feed Classifier
defaultmapperin: AWS Feed Mapper
tests:
- No tests (auto formatted)<|MERGE_RESOLUTION|>--- conflicted
+++ resolved
@@ -30,7 +30,8 @@
   - WORKSPACES_GATEWAYS
   required: true
   type: 16
-- additionalinfo: The AWS Regions to fetch indicators by. If empty, all regions will be included.
+- additionalinfo: The AWS Regions to fetch indicators by. If empty, all regions will
+    be included.
   display: Regions
   name: regions
   options:
@@ -84,7 +85,8 @@
   - Bad
   required: false
   type: 18
-  additionalinfo: Indicators from this integration instance will be marked with this reputation
+  additionalinfo: Indicators from this integration instance will be marked with this
+    reputation
 - additionalinfo: Reliability of the source providing the intelligence data
   defaultvalue: A - Completely reliable
   display: Source Reliability
@@ -98,7 +100,8 @@
   - F - Reliability cannot be judged
   required: true
   type: 15
-- additionalinfo: The Traffic Light Protocol (TLP) designation to apply to indicators fetched from the feed
+- additionalinfo: The Traffic Light Protocol (TLP) designation to apply to indicators
+    fetched from the feed
   display: Traffic Light Protocol Color
   name: tlp_color
   options:
@@ -133,7 +136,9 @@
   name: feedTags
   required: false
   type: 0
-- additionalinfo: When selected, the exclusion list is ignored for indicators from this feed. This means that if an indicator from this feed is on the exclusion list, the indicator might still be added to the system.
+- additionalinfo: When selected, the exclusion list is ignored for indicators from
+    this feed. This means that if an indicator from this feed is on the exclusion
+    list, the indicator might still be added to the system.
   display: Bypass exclusion list
   name: feedBypassExclusionList
   required: false
@@ -164,11 +169,7 @@
     description: Fetches indicators from the feed.
     execution: false
     name: aws-get-indicators
-<<<<<<< HEAD
-  dockerimage: demisto/py3-tools:1.0.0.34985
-=======
   dockerimage: demisto/py3-tools:1.0.0.35208
->>>>>>> e3fb9605
   feed: true
   isfetch: false
   longRunning: false
