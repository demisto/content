category: Data Enrichment & Threat Intelligence
commonfields:
  id: AWS Feed
  version: -1
configuration:
- display: Services
  name: services
  options:
  - AMAZON
  - EC2
  - ROUTE53
  - ROUTE53_HEALTHCHECKS
  - CLOUDFRONT
  - S3
  - AMAZON_APPFLOW
  - AMAZON_CONNECT
  - API_GATEWAY
  - CHIME_MEETINGS
  - CHIME_VOICECONNECTOR
  - CLOUD9
  - CLOUDFRONT_ORIGIN_FACING
  - CODEBUILD
  - DYNAMODB
  - EBS
  - EC2_INSTANCE_CONNECT
  - GLOBALACCELERATOR
  - KINESIS_VIDEO_STREAMS
  - ROUTE53_HEALTHCHECKS_PUBLISHING
  - ROUTE53_RESOLVER
  - WORKSPACES_GATEWAYS
  - All
  required: true
  type: 16
  additionalinfo: The services to fetch indicators from. Default value is 'All'. If empty, all services will be included.
  defaultvalue: 'All'
- additionalinfo: The AWS Regions to fetch indicators by. Default value is 'All'. If empty, all regions will be included.
  display: Regions
  name: regions
  options:
  - af-south-1
  - ap-east-1
  - ap-east-2
  - ap-northeast-1
  - ap-northeast-2
  - ap-northeast-3
  - ap-south-1
  - ap-south-2
  - ap-southeast-1
  - ap-southeast-2
  - ap-southeast-3
  - ap-southeast-4
  - ca-central-1
  - cn-north-1
  - cn-northwest-1
  - eu-central-1
  - eu-central-2
  - eu-north-1
  - eu-south-1
  - eu-south-2
  - eu-west-1
  - eu-west-2
  - eu-west-3
  - me-south-1
  - me-central-1
  - sa-east-1
  - us-east-1
  - us-east-2
  - us-gov-east-1
  - us-gov-west-1
  - us-west-1
  - us-west-2
  - GLOBAL
  - All
  type: 16
  defaultvalue: 'All'
  required: false
- display: Fetch indicators
  name: feed
  defaultvalue: 'true'
  type: 8
  required: false
- defaultvalue: Good
  display: Indicator Reputation
  name: feedReputation
  options:
  - None
  - Good
  - Suspicious
  - Bad
  type: 18
  additionalinfo: Indicators from this integration instance will be marked with this reputation
  required: false
- additionalinfo: Reliability of the source providing the intelligence data
  defaultvalue: A - Completely reliable
  display: Source Reliability
  name: feedReliability
  options:
  - A - Completely reliable
  - B - Usually reliable
  - C - Fairly reliable
  - D - Not usually reliable
  - E - Unreliable
  - F - Reliability cannot be judged
  required: true
  type: 15
- additionalinfo: The Traffic Light Protocol (TLP) designation to apply to indicators fetched from the feed
  display: Traffic Light Protocol Color
  name: tlp_color
  options:
  - RED
  - AMBER
  - GREEN
  - WHITE
  type: 15
  required: false
- defaultvalue: indicatorType
  name: feedExpirationPolicy
  display: ""
  options:
  - never
  - interval
  - indicatorType
  - suddenDeath
  type: 17
  required: false
- name: feedExpirationInterval
  display: ""
  type: 1
  required: false
- defaultvalue: '5'
  display: Feed Fetch Interval
  name: feedFetchInterval
  type: 19
  required: false
- additionalinfo: Supports CSV values.
  display: Tags
  name: feedTags
  type: 0
  required: false
- additionalinfo: When selected, the exclusion list is ignored for indicators from this feed. This means that if an indicator from this feed is on the exclusion list, the indicator might still be added to the system.
  display: Bypass exclusion list
  name: feedBypassExclusionList
  defaultvalue: "true"
  type: 8
  required: false
- display: Trust any certificate (not secure)
  name: insecure
  type: 8
  required: false
- display: Use system proxy settings
  name: proxy
  type: 8
  required: false
description: Use the AWS feed integration to fetch indicators from the feed.
display: AWS Feed
name: AWS Feed
script:
  commands:
  - arguments:
    - defaultValue: '50'
      description: limits the number of context indicators to output.
      name: limit
    description: Fetches indicators from the feed.
    name: aws-get-indicators
<<<<<<< HEAD
  dockerimage: demisto/py3-tools:1.0.0.80944
=======
  dockerimage: demisto/py3-tools:1.0.0.84811
>>>>>>> 5cfcc708
  feed: true
  runonce: false
  script: '-'
  subtype: python3
  type: python
fromversion: 5.5.0
defaultclassifier: AWS Feed Classifier
defaultmapperin: AWS Feed Mapper
tests:
- No tests (auto formatted)<|MERGE_RESOLUTION|>--- conflicted
+++ resolved
@@ -162,11 +162,7 @@
       name: limit
     description: Fetches indicators from the feed.
     name: aws-get-indicators
-<<<<<<< HEAD
-  dockerimage: demisto/py3-tools:1.0.0.80944
-=======
   dockerimage: demisto/py3-tools:1.0.0.84811
->>>>>>> 5cfcc708
   feed: true
   runonce: false
   script: '-'
