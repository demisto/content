category: Case Management
commonfields:
  id: Cherwell
  version: -1
configuration:
- display: 'URL (example: https://my.domain.com)'
  name: url
  required: true
  type: 0
- display: Username
  name: credentials
  required: true
  type: 9
- display: Client id
  name: client_id
  required: true
  type: 0
- defaultvalue: ""
  display: Trust any certificate (not secure)
  name: insecure
  required: false
  type: 8
- display: Use system proxy settings
  name: proxy
  defaultvalue: ""
  required: false
  type: 8
- defaultvalue: 3 days
  display: First fetch timestamp (<number> <time unit>, e.g., 12 hours, 7 days)
  name: fetch_time
  required: false
  type: 0
- defaultvalue: incident
  display: 'CSV list of objects to fetch. The default is incident, for example: incident,problem,service)'
  name: objects_to_fetch
  required: false
  type: 0
- defaultvalue: '30'
  display: Max results to fetch (defualt is 30)
  name: max_results
  required: false
  type: 0
- display: Advanced Query to fetch (see integration detailed instructions)
  name: query_string
  required: false
  type: 0
- display: Fetch attachments (include attachements in fetch process)
  name: fetch_attachments
  required: false
  type: 8
- display: Fetch incidents
  name: isFetch
  required: false
  type: 8
- display: Incident type
  name: incidentType
  required: false
  type: 13
description: Cloud-based IT service management solution
display: Cherwell
name: Cherwell
script:
  commands:
  - arguments:
    - default: false
      description: ' Business object type, for example: "Incident". '
      isArray: false
      name: type
      required: true
      secret: false
    - default: false
      description: |-
        Data JSON containing the relevant fields and their values, for example:
        {"title": "some value"}).
      isArray: false
      name: json
      required: true
      secret: false
    deprecated: false
    description: Creates a business object.
    execution: false
    name: cherwell-create-business-object
    outputs:
    - contextPath: Cherwell.BusinessObjects.RecordId
      description: 'Business object record ID. '
      type: String
    - contextPath: Cherwell.BusinessObjects.PublicId
      description: 'Business object public ID. '
      type: String
  - arguments:
    - default: false
      description: ' Business object type, for example: "Incident". '
      isArray: false
      name: type
      required: true
      secret: false
    - default: false
      description: Data JSON containing the relevant fields and their values.
      isArray: false
      name: json
      required: true
      secret: false
    - default: false
      description: Public ID or record ID.
      isArray: false
      name: id_value
      required: true
      secret: false
    - auto: PREDEFINED
      default: false
      description: Type of ID.
      isArray: false
      name: id_type
      predefined:
      - public_id
      - record_id
      required: true
      secret: false
    deprecated: false
    description: Update a business object with the specified fields.
    execution: false
    name: cherwell-update-business-object
    outputs:
    - contextPath: Cherwell.BusinessObjects.RecordId
      description: 'Business object record ID. '
      type: String
    - contextPath: Cherwell.BusinessObjects.PublicId
      description: 'Business object public ID. '
      type: Unknown
  - arguments:
    - default: false
      description: ' Business object type, for example: "Incident". '
      isArray: false
      name: type
      required: true
      secret: false
    - default: false
      description: Public ID or record ID.
      isArray: false
      name: id_value
      required: true
      secret: false
    - auto: PREDEFINED
      default: false
      description: Type of ID.
      isArray: false
      name: id_type
      predefined:
      - public_id
      - record_id
      required: true
      secret: false
    deprecated: false
    description: Deletes a given business object.
    execution: false
    name: cherwell-delete-business-object
  - arguments:
    - default: false
      description: ' Business object type, for example: "Incident". '
      isArray: false
      name: type
      required: true
      secret: false
    - default: false
      description: Public ID or record ID.
      isArray: false
      name: id_value
      required: true
      secret: false
    - auto: PREDEFINED
      default: false
      description: Type of ID.
      isArray: false
      name: id_type
      predefined:
      - record_id
      - public_id
      required: true
      secret: false
    deprecated: false
    description: Gets a business object by an ID.
    execution: false
    name: cherwell-get-business-object
  - arguments:
    - default: false
      description: ' Business object type, for example: "Incident". '
      isArray: false
      name: type
      required: true
      secret: false
    - auto: PREDEFINED
      default: false
      description: Type of ID.
      isArray: false
      name: id_type
      predefined:
      - public_id
      - record_id
      required: true
      secret: false
    - default: false
      description: Public ID or record ID.
      isArray: false
      name: id_value
      required: true
      secret: false
    deprecated: false
    description: Downloads imported attachements from a specified business object.
    execution: false
    name: cherwell-download-attachments
    outputs:
    - contextPath: File
      description: File result entries.
      type: Unknown
  - arguments:
    - default: false
      description: ' Business object type, for example: "Incident". '
      isArray: false
      name: type
      required: true
      secret: false
    - auto: PREDEFINED
      default: false
      description: Type of ID.
      isArray: false
      name: id_type
      predefined:
      - record_id
      - public_id
      required: true
      secret: false
    - default: false
      description: Public ID or record ID.
      isArray: false
      name: id_value
      required: true
      secret: false
    - default: false
      description: File entry ID.
      isArray: false
      name: file_entry_id
      required: true
      secret: false
    deprecated: false
    description: Uploads an attachment to a specified business object.
    execution: false
    name: cherwell-upload-attachment
    outputs:
    - contextPath: Cherwell.UploadedAttachments.AttachmentFileId
      description: AttachmentFileId to use to get information about the attachment. attachment
      type: String
    - contextPath: Cherwell.UploadedAttachments.BusinessObjectType
      description: ' Business object type, for example: "Incident". '
      type: String
    - contextPath: Cherwell.UploadedAttachments.PublicId
      description: 'Public ID. '
      type: String
    - contextPath: Cherwell.UploadedAttachments.RecordId
      description: Record ID.
      type: String
  - arguments:
    - default: false
      description: Parent business object type name.
      isArray: false
      name: parent_type
      required: true
      secret: false
    - default: false
      description: Parent business object record ID.
      isArray: false
      name: parent_record_id
      required: true
      secret: false
    - default: false
      description: Child business object type name.
      isArray: false
      name: child_type
      required: true
      secret: false
    - default: false
      description: Child business object record ID.
      isArray: false
      name: child_record_id
      required: true
      secret: false
    - default: false
      description: Relationship ID.
      isArray: false
      name: relationship_id
      required: true
      secret: false
    deprecated: false
    description: Links business objects that are related.
    execution: false
    name: cherwell-link-business-objects
  - arguments:
    - default: false
      description: Parent business object type name.
      isArray: false
      name: parent_type
      required: true
      secret: false
    - default: false
      description: Parent business object record ID.
      isArray: false
      name: parent_record_id
      required: true
      secret: false
    - default: false
      description: Child business object type name.
      isArray: false
      name: child_type
      required: true
      secret: false
    - default: false
      description: Child business object record ID.
      isArray: false
      name: child_record_id
      required: true
      secret: false
    - default: false
      description: Relationship ID.
      isArray: false
      name: relationship_id
      required: true
      secret: false
    deprecated: false
    description: Unlinks business objects that are linked and related.
    execution: false
    name: cherwell-unlink-business-objects
  - arguments:
    - default: false
      description: ' Business object type, for example: "Incident". '
      isArray: false
      name: type
      required: true
      secret: false
    - auto: PREDEFINED
      default: false
      description: Type of ID.
      isArray: false
      name: id_type
      predefined:
      - record_id
      - public_id
      required: true
      secret: false
    - default: false
      description: Public ID or record ID.
      isArray: false
      name: id_value
      required: true
      secret: false
    - auto: PREDEFINED
      default: false
      description: Type of attachment.
      isArray: false
      name: attachment_type
      predefined:
      - linked
      - imported
      - url
      required: true
      secret: false
    deprecated: false
    description: Gets information for business object attachments.
    execution: false
    name: cherwell-get-attachments-info
    outputs:
    - contextPath: Cherwell.AttachmentsInfo.AttachmentFiledId
      description: Attachment field ID.
      type: String
    - contextPath: Cherwell.AttachmentsInfo.FileName
      description: File name.
      type: String
    - contextPath: Cherwell.AttachmentsInfo.AttachmentId
      description: Attachment ID.
      type: String
    - contextPath: Cherwell.AttachmentsInfo.BusinessObjectType
      description: ' Business object type, for example: "Incident". '
      type: String
    - contextPath: Cherwell.AttachmentsInfo.BusinessObjectPublicId
      description: Business object public ID.
      type: String
    - contextPath: Cherwell.AttachmentsInfo.BusinessObjectRecordId
      description: Business object record ID.
      type: String
  - arguments:
    - default: false
      description: ' Business object type, for example: "Incident". '
      isArray: false
      name: type
      required: true
      secret: false
    - auto: PREDEFINED
      default: false
      description: Type of ID.
      isArray: false
      name: id_type
      predefined:
      - record_id
      - public_id
      required: true
      secret: false
    - default: false
      description: Public ID or record ID.
      isArray: false
      name: id_value
      required: true
      secret: false
    - default: false
      description: Attachment ID to reomve.
      isArray: false
      name: attachment_id
      required: true
      secret: false
    deprecated: false
    description: Remove the attachment from the specified business object.
    execution: false
    name: cherwell-remove-attachment
  - arguments:
    - default: false
      description: ' Business object type, for example: "Incident". '
      isArray: false
      name: type
      required: true
      secret: false
    - default: false
      description: "The query to run. A CSV list of filters such that each filter is of the form: [\"field_name\",\"operator\",\"value\"] and operator is one of: 'eq'=equal, 'gt'=grater-than, 'lt'=less-than, 'contains', 'startwith'. Special characters should be escaped.\nExample: `[[\"CreatedDateTime\":\"gt\":\"4/10/2019 3:10:12 PM\"][\"Priority\",\"eq\",\"1\"]]`. \nNOTE: If multiple filters are received for the same field name, an 'OR' operation between the filters will be performed, if the field names are different an 'AND' operation will be performed."
      isArray: false
      name: query
      required: true
      secret: false
    - default: false
      defaultValue: '30'
      description: Maximum number of results to pull.
      isArray: false
      name: max_results
      required: false
      secret: false
    deprecated: false
    description: Runs advanced queries to search in a specified business object.
    execution: false
    name: cherwell-query-business-object
  - arguments:
    - default: false
      description: ' Business object type, for example: "Incident". '
      isArray: false
      name: type
      required: true
      secret: false
    - default: false
      description: Field property to search by (Name, DIsplay Name or Field id)
      isArray: false
      name: field_property
      required: true
      secret: false
    deprecated: false
    description: Gets information for a field, by one of its properties (Name, Display Name, or id).
    execution: false
    name: cherwell-get-field-info
    outputs:
    - contextPath: Cherwell.FieldInfo.DisplayName
      description: Field display name (as it displays in the Cherwell UI).
      type: String
    - contextPath: Cherwell.FieldInfo.FieldId
      description: Field ID.
      type: String
    - contextPath: Cherwell.FieldInfo.Name
      description: The name to use when working with business object commands.
      type: String
  - arguments:
    - default: false
      description: Business object association ID for the saved search.
      isArray: false
      name: association_id
      required: true
      secret: false
    - default: false
      description: Scope name or ID for the saved search
      isArray: false
      name: scope
      required: true
      secret: false
    - default: false
      description: Scope owner ID for the saved search. Use "(None)" when no scope owner exists.
      isArray: false
      name: scope_owner
      required: true
      secret: false
    - default: false
      description: Name of the saved search.
      isArray: false
      name: search_name
      required: true
      secret: false
    deprecated: false
    description: Returns the results of a saved search.
    execution: false
    name: cherwell-run-saved-search
  - arguments:
    - default: false
      description: Business object name.
      isArray: false
      name: business_object_name
      required: true
      secret: false
    deprecated: false
    description: Get a general business object id by name
    execution: false
    name: cherwell-get-business-object-id
    outputs:
    - contextPath: Cherwell.BusinessObjectInfo.BusinessObjectId
      description: Business object ID.
      type: String
    - contextPath: Cherwell.BusinessObjectInfo.BusinessObjectName
      description: Business object name.
      type: String
<<<<<<< HEAD
  - arguments:
    - default: false
      description: Business object name.
      isArray: false
      name: name
      required: false
      secret: false
    - default: false
      description: Business object ID.
      isArray: false
      name: id
      required: false
      secret: false
    deprecated: false
    description: Get business object summary by name or ID.
    execution: false
    name: cherwell-get-business-object-summary
    outputs:
    - contextPath: Cherwell.BusinessObjectSummary.supporting
      description: Whether the business object is supporting or not.
      type: Boolean
    - contextPath: Cherwell.BusinessObjectSummary.major
      description: Whether the business object is major or not.
      type: Boolean
    - contextPath: Cherwell.BusinessObjectSummary.group
      description: Whether the business object is group or not.
      type: Boolean
    - contextPath: Cherwell.BusinessObjectSummary.name
      description: Business object name.
      type: String
    - contextPath: Cherwell.BusinessObjectSummary.stateFieldId
      description: The ID of the business object state field.
      type: String
    - contextPath: Cherwell.BusinessObjectSummary.busObId
      description: Business object ID.
      type: String
    - contextPath: Cherwell.BusinessObjectSummary.states
      description: The business object valid states.
      type: String
    - contextPath: Cherwell.BusinessObjectSummary.lookup
      description: Whether the object is lookup object or not.
      type: Boolean
    - contextPath: Cherwell.BusinessObjectSummary.displayName
      description: Business object display name.
      type: String
    - contextPath: Cherwell.BusinessObjectSummary.firstRecIdField
      description: The ID value of the first business object RecID field.
      type: String
    - contextPath: Cherwell.BusinessObjectSummary.recIdFields
      description: The IDs of business object RecID fields.
      type: String
  - arguments:
    - default: false
      description: Business object ID.
      isArray: false
      name: busobjectid
      required: true
      secret: false
    deprecated: false
    description: Get One-Step Actions by business object ID
    execution: false
    name: cherwell-get-one-step-actions-for-business-object
    outputs:
    - contextPath: Cherwell.OneStepActions.BusinessObjectId
      description: Business object ID.
      type: String
    - contextPath: Cherwell.OneStepActions.Actions
      description: The business object actions.
      type: Unknown
  - arguments:
    - default: false
      description: Business object ID.
      isArray: false
      name: busobjectid
      required: true
      secret: false
    - default: false
      description: Business object record ID.
      isArray: false
      name: busobrecid
      required: true
      secret: false
    - default: false
      description: The key to find the One-Step Action to run, you can get it with the command cherwell-get-one-step-actions-for-business-object.
      isArray: false
      name: oneStepAction_StandInKey
      required: true
      secret: false
    - default: false
      description: Additional information to run the action in json format.
      isArray: false
      name: prompt_values
      required: true
      secret: false
    deprecated: false
    description: Operation to run a One-Step Action using a OneStepActionRequest. This request is used to start a One-Step Action run with additional information such as prompt values.
    execution: false
    name: cherwell-run-one-step-action-on-business-object
    outputs: []
  dockerimage: demisto/python3:3.9.6.24019
=======
  dockerimage: demisto/python3:3.9.7.24076
>>>>>>> f14049eb
  isfetch: true
  runonce: false
  script: '-'
  type: python
  subtype: python3
tests:
- Cherwell - test
fromversion: 5.0.0<|MERGE_RESOLUTION|>--- conflicted
+++ resolved
@@ -516,7 +516,6 @@
     - contextPath: Cherwell.BusinessObjectInfo.BusinessObjectName
       description: Business object name.
       type: String
-<<<<<<< HEAD
   - arguments:
     - default: false
       description: Business object name.
@@ -616,10 +615,7 @@
     execution: false
     name: cherwell-run-one-step-action-on-business-object
     outputs: []
-  dockerimage: demisto/python3:3.9.6.24019
-=======
   dockerimage: demisto/python3:3.9.7.24076
->>>>>>> f14049eb
   isfetch: true
   runonce: false
   script: '-'
