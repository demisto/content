args:
- description: Incident description.
  name: description
- auto: PREDEFINED
  description: Incident priority.
  name: priority
  predefined:
  - '1'
  - '2'
  - '3'
  - '4'
  - '5'
  - '6'
- description: Incident owner.
  name: owned_by
- description: Service needed.
  name: service
- description: Public ID or record ID.
  name: id_value
  required: true
- auto: PREDEFINED
  description: Type of ID.
  name: id_type
  predefined:
  - public_id
  - record_id
  required: true
comment: This script is an example script of how to update an incident in Cherwell. The script wraps the update-business-object command of the cherwell integration. When writing your own script to update a business object, follow the instructions found in the configuration section of the script, but do not change the execution section.
commonfields:
  id: CherwellUpdateIncident
  version: -1
name: CherwellUpdateIncident
tags: [Cherwell]
dependson:
  must:
  - Cherwell|||cherwell-update-business-object
outputs:
- contextPath: Cherwell.BusinessObjects.PublicId
  description: Incident public ID
  type: String
- contextPath: Cherwell.BusinessObjects.RecordId
  description: Incident record ID
  type: String
script: '-'
timeout: '0'
type: python
<<<<<<< HEAD
dockerimage: demisto/python3:3.10.12.63474
=======
dockerimage: demisto/python3:3.10.13.86272
>>>>>>> 90cf3b88
subtype: python3
tests:
- Cherwell Example Scripts - test
fromversion: 5.0.0
skipprepare:
- script-name-incident-to-alert<|MERGE_RESOLUTION|>--- conflicted
+++ resolved
@@ -44,11 +44,7 @@
 script: '-'
 timeout: '0'
 type: python
-<<<<<<< HEAD
-dockerimage: demisto/python3:3.10.12.63474
-=======
 dockerimage: demisto/python3:3.10.13.86272
->>>>>>> 90cf3b88
 subtype: python3
 tests:
 - Cherwell Example Scripts - test
