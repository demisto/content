--- conflicted
+++ resolved
@@ -37,15 +37,9 @@
       - all
       - unhandled
       - problems
-<<<<<<< HEAD
-      description: 'select the predefined filter like in the monitoring view: all, unhandled, problems'
-    - name: fields
-      description: 'the fields list that you want to get separated by a ”,”. For example: fields=id,name,alias,address'
-=======
       description: 'select the predefined filter like in the monitoring view: all, unhandled, problems.'
     - name: fields
       description: 'the fields list that you want to get separated by a ”,”. For example: fields=id,name,alias,address.'
->>>>>>> 90cf3b88
     - name: status
       auto: PREDEFINED
       predefined:
@@ -54,11 +48,7 @@
       - unreachable
       - pending
       - all
-<<<<<<< HEAD
-      description: the status of hosts that you want to get (up, down, unreachable, pending, all)
-=======
       description: the status of hosts that you want to get (up, down, unreachable, pending, all).
->>>>>>> 90cf3b88
     - name: hostgroup
       description: hostgroup id filter. For example, hostgroup=2.
     - name: instance
@@ -101,15 +91,9 @@
       - all
       - unhandled
       - problems
-<<<<<<< HEAD
-      description: 'select the predefined filter like in the monitoring view: all, unhandled, problems'
-    - name: fields
-      description: the fields list that you want to get separated by ",". For example, fields=id,description,host_id
-=======
       description: 'select the predefined filter like in the monitoring view: all, unhandled, problems.'
     - name: fields
       description: the fields list that you want to get separated by ",". For example, fields=id,description,host_id.
->>>>>>> 90cf3b88
     - name: status
       auto: PREDEFINED
       predefined:
@@ -119,11 +103,7 @@
       - unknown
       - pending
       - all
-<<<<<<< HEAD
-      description: the status of services that you want to get (ok, warning, critical, unknown, pending, all)
-=======
       description: the status of services that you want to get (ok, warning, critical, unknown, pending, all).
->>>>>>> 90cf3b88
     - name: hostgroup
       description: hostgroup id filter. For example, hostgroup=2.
     - name: servicegroup
@@ -165,11 +145,7 @@
       description: Service state.
     description: All the monitoring information regarding services.
   runonce: false
-<<<<<<< HEAD
-  dockerimage: demisto/python3:3.10.12.66339
-=======
   dockerimage: demisto/python3:3.10.13.84405
->>>>>>> 90cf3b88
 tests:
 - Centreon-Test-Playbook
 fromversion: 5.0.0