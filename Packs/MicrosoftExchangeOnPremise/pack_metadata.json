{
    "name": "Microsoft Exchange On-Premise",
    "description": "Exchange Web Services",
    "support": "xsoar",
<<<<<<< HEAD
    "currentVersion": "2.1.2",
=======
    "currentVersion": "2.1.3",
>>>>>>> 71e5a972
    "author": "Cortex XSOAR",
    "url": "https://www.paloaltonetworks.com/cortex",
    "email": "",
    "categories": [
        "Email"
    ],
    "tags": [],
    "useCases": [],
    "keywords": [],
    "marketplaces": [
        "xsoar",
        "marketplacev2"
    ]
}<|MERGE_RESOLUTION|>--- conflicted
+++ resolved
@@ -2,11 +2,7 @@
     "name": "Microsoft Exchange On-Premise",
     "description": "Exchange Web Services",
     "support": "xsoar",
-<<<<<<< HEAD
-    "currentVersion": "2.1.2",
-=======
-    "currentVersion": "2.1.3",
->>>>>>> 71e5a972
+    "currentVersion": "2.1.4",
     "author": "Cortex XSOAR",
     "url": "https://www.paloaltonetworks.com/cortex",
     "email": "",
