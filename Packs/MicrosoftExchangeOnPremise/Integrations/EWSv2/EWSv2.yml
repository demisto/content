--- conflicted
+++ resolved
@@ -999,10 +999,7 @@
     name: reply-mail
   dockerimage: demisto/py-ews:5.0.2.63879
   isfetch: true
-<<<<<<< HEAD
-=======
   runonce: false
->>>>>>> 9ddafcfd
   script: '-'
   subtype: python3
   type: python
