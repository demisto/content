--- conflicted
+++ resolved
@@ -774,14 +774,9 @@
       description: Query to use to find emails.
       name: query
       required: true
-<<<<<<< HEAD
-    description: Starts a compliance search.
-=======
       secret: false
     deprecated: true
     description: This command is deprecated. Use the o365-sc-start-search command from Security And Compliance V2 instead. Starts a compliance search.
-    execution: false
->>>>>>> 004e751d
     name: ews-o365-start-compliance-search
     outputs:
     - contextPath: EWS.ComplianceSearch.Name
@@ -802,15 +797,10 @@
       predefined:
       - 'True'
       - 'False'
-<<<<<<< HEAD
-    description: Returns the status and results of a compliance search.
-=======
       required: false
       secret: false
     deprecated: true
     description: This command is deprecated. Use the o365-sc-get-search command Security And Compliance V2 instead. Returns the status and results of a compliance search.
-    execution: false
->>>>>>> 004e751d
     name: ews-o365-get-compliance-search
     outputs:
     - contextPath: EWS.ComplianceSearch.Status
@@ -830,14 +820,8 @@
       description: The name of the compliance search.
       name: search-name
       required: true
-<<<<<<< HEAD
-    description: Purges the results found in the compliance search.
-=======
-      secret: false
     deprecated: true
     description: This command is deprecated. Use the o365-sc-new-search-action command from Security And Compliance V2. Purges the results found in the compliance search.
-    execution: false
->>>>>>> 004e751d
     name: ews-o365-purge-compliance-search-results
     outputs:
     - contextPath: EWS.ComplianceSearch.Status
@@ -848,14 +832,8 @@
       description: The name of the compliance search.
       name: search-name
       required: true
-<<<<<<< HEAD
-    description: Removes the compliance search.
-=======
-      secret: false
     deprecated: true
     description: This command is deprecated. Use the o365-sc-remove-search command from Security And Compliance V2. Removes the compliance search.
-    execution: false
->>>>>>> 004e751d
     name: ews-o365-remove-compliance-search
     outputs:
     - contextPath: EWS.ComplianceSearch.Status
@@ -866,14 +844,8 @@
       description: The name of the compliance search.
       name: search-name
       required: true
-<<<<<<< HEAD
-    description: Checks the status of the purge operation on the compliance search.
-=======
-      secret: false
     deprecated: true
     description: This command is deprecated. Use the o365-sc-get-search-action command from Security And Compliance V2 instead .Checks the status of the purge operation on the compliance search.
-    execution: false
->>>>>>> 004e751d
     name: ews-o365-get-compliance-search-purge-status
     outputs:
     - contextPath: EWS.ComplianceSearch.Status
@@ -1028,12 +1000,7 @@
       isArray: true
     description: Replies to an email using EWS.
     name: reply-mail
-<<<<<<< HEAD
-  dockerimage: demisto/py-ews:1.0.0.49868
-=======
   dockerimage: demisto/py-ews:5.0.2.63879
-  feed: false
->>>>>>> 004e751d
   isfetch: true
   script: '-'
   subtype: python3
