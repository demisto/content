--- conflicted
+++ resolved
@@ -1039,11 +1039,7 @@
       name: from
     description: Replies to an email using EWS.
     name: reply-mail
-<<<<<<< HEAD
-  dockerimage: demisto/py-ews:5.5.0.118073
-=======
   dockerimage: demisto/py-ews:5.5.0.117527
->>>>>>> 440781c6
   isfetch: true
   runonce: false
   script: '-'
