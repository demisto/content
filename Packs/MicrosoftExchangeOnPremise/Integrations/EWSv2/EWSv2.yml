--- conflicted
+++ resolved
@@ -1030,11 +1030,7 @@
       name: from
     description: Replies to an email using EWS.
     name: reply-mail
-<<<<<<< HEAD
-  dockerimage: demisto/py-ews:5.4.3.112288
-=======
   dockerimage: demisto/py-ews:5.4.3.112114
->>>>>>> 702f13e0
   isfetch: true
   runonce: false
   script: '-'
