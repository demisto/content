--- conflicted
+++ resolved
@@ -1028,11 +1028,7 @@
       name: from
     description: Replies to an email using EWS.
     name: reply-mail
-<<<<<<< HEAD
-  dockerimage: demisto/py-ews:5.4.1.98221
-=======
   dockerimage: demisto/py-ews:5.4.1.98082
->>>>>>> af243a7b
   isfetch: true
   runonce: false
   script: '-'
