--- conflicted
+++ resolved
@@ -109,15 +109,10 @@
 TOIS_PATH = '/root/Top of Information Store/'
 
 ENTRY_CONTEXT = "EntryContext"
-<<<<<<< HEAD
-CONTEXT_UPDATE_EWS_ITEM = f"EWS.Items(val.{ITEM_ID} == obj.{ITEM_ID} || (val.{MESSAGE_ID} &&" \
-                          f"obj.{MESSAGE_ID} && val.{MESSAGE_ID} == obj.{MESSAGE_ID}))"
-=======
 CONTEXT_UPDATE_EWS_ITEM = (
     f"EWS.Items(val.{ITEM_ID} == obj.{ITEM_ID} || "
     f"(val.{MESSAGE_ID} && obj.{MESSAGE_ID} && val.{MESSAGE_ID} == obj.{MESSAGE_ID}))"
 )
->>>>>>> 195a8439
 CONTEXT_UPDATE_EWS_ITEM_FOR_ATTACHMENT = f"EWS.Items(val.{ITEM_ID} == obj.{ATTACHMENT_ORIGINAL_ITEM_ID})"
 CONTEXT_UPDATE_ITEM_ATTACHMENT = f".ItemAttachments(val.{ATTACHMENT_ID} == obj.{ATTACHMENT_ID})"
 CONTEXT_UPDATE_FILE_ATTACHMENT = f".FileAttachments(val.{ATTACHMENT_ID} == obj.{ATTACHMENT_ID})"
@@ -374,39 +369,7 @@
     return m
 
 
-<<<<<<< HEAD
-def get_message_for_body_type(body, body_type, html_body):
-=======
-def handle_html(html_body: str) -> tuple[str, List[Dict[str, Any]]]:
-    """
-    Extract all data-url content from within the html and return as separate attachments.
-    Due to security implications, we support only images here
-    We might not have Beautiful Soup so just do regex search
-    """
-    attachments = []
-    clean_body = ''
-    last_index = 0
-    for i, m in enumerate(
-            re.finditer(r'<img.+?src=\"(data:(image\/.+?);base64,([a-zA-Z0-9+/=\r\n]+?))\"', html_body, re.I)):
-        name = f'image{i}'
-        cid = (f'{name}_{str(uuid.uuid4())[:8]}_{str(uuid.uuid4())[:8]}')
-        attachment = {
-            'data': b64_decode(m.group(3)),
-            'name': name
-        }
-        attachment['cid'] = cid
-        clean_body += html_body[last_index:m.start(1)] + 'cid:' + str(attachment['cid'])
-        last_index = m.end() - 1
-        new_attachment = FileAttachment(name=attachment.get('name'), content=attachment.get('data'),
-                                        content_id=attachment.get('cid'), is_inline=True)
-        attachments.append(new_attachment)
-
-    clean_body += html_body[last_index:]
-    return clean_body, attachments
-
-
 def get_message_for_body_type(body, body_type, html_body, handle_inline_image: bool):
->>>>>>> 195a8439
     """
     Compatibility with Data Collection - where body_type is not provided, we will use the html_body if it exists.
     Compatibility with 'send-mail' command - where body_type should be provided, we will use the body_type to decide.
@@ -688,17 +651,12 @@
 
     for item in qs:
         try:
-<<<<<<< HEAD
-            demisto.debug(f'Looking on subject={item.subject}, message_id={item.message_id}, '
-                          f'created={item.datetime_created}, received={item.datetime_received}')
-=======
             demisto.debug(
                 f'Looking on subject={item.subject}, '
                 f'message_id={item.message_id}, '
                 f'created={item.datetime_created}, '
                 f'received={item.datetime_received}'
             )
->>>>>>> 195a8439
             if isinstance(item, Message) and item.message_id not in exclude_ids:
                 result.append(item)
                 demisto.debug(f'Appending {item.subject}, {item.message_id}.')
@@ -1059,12 +1017,8 @@
                 if item.subject and len(item.subject) > 255:
                     demisto.debug("Length of message subject is greater than 255, item.save could not handle it, "
                                   "cutting the subject.")
-<<<<<<< HEAD
-                    sub_subject = f"Length of subject greater than 255 characters. Partial subject: {item.subject[:180]}"
-=======
                     sub_subject = "Length of subject greater than 255 characters. " \
                                   f"Partial subject: {item.subject[:180]}"
->>>>>>> 195a8439
                     item.subject = sub_subject
                     item.save()
                 else:
