Exchange Web Services (EWS) provides the functionality to enable client applications to communicate with the Exchange server. EWS provides access to much of the same data that is made available through Microsoft Office Outlook.

The EWS v2 integration implants EWS leading services. The integration allows getting information on emails and activities in a target mailbox, and some active operations on the mailbox such as deleting emails and attachments or moving emails from folder to folder.

**Note:** Starting from pack version 2.0.0 the EWS v2 integration requires the Exchange server to support TLS v1.2 and up in order to connect.

**Multi-Factor Authentication (MFA)**
EWS v2 does not support Multi-Factor Authentication (MFA).

If using MFA, use EWS O365 (see <https://xsoar.pan.dev/docs/reference/integrations/ewso365>) 

or if you have Graph Outlook use O365 Outlook Mail (Using Graph API) (see <https://xsoar.pan.dev/docs/reference/integrations/microsoft-graph-mail>)

or O365 Outlook Mail Single User (Using Graph API) (see <https://xsoar.pan.dev/docs/reference/integrations/microsoft-graph-mail-single-user>).

## EWS v2 Playbooks

- Office 365 Search and Delete
- Search And Delete Emails - EWS
- Get Original Email - EWS
- Process Email - EWS

## Use Cases

The EWS integration can be used for the following use cases:

- Monitor a specific email account and create incidents from incoming emails to the defined folder.
Follow the instructions in the [Fetched Incidents Data](#fetched-incidents-data) section.
- Search for an email message across mailboxes and folders.
  This can be achieved in the following ways:
  - Use the ```ews-search-mailboxes``` command to search for all emails in a specific scope of mailboxes. Use the filter argument to narrow the search for emails sent from a specific account and more.
  - Use the ```ews-search-mailbox``` command to search for all emails in a specific folder within the target mailbox. Use the query argument to narrow the search for emails sent from a specific account and more.
  
  Both of these commands retrieve the *ItemID* field for each email item listed in the results. The```ItemID``` can be used in the ```ews-get-items``` command in order to get more information about the email item itself.
  For instance, use the ```ews-search-mailboxes``` command to hunt for emails that were marked as malicious in prior investigations, across organization mailboxes. Focus your hunt on emails sent from a specific mail account, emails with a specific subject and more.

- Get email attachment information. Use the ```ews-get-attachment``` command to retrieve information on one attachment or all attachments of a message at once. It supports both file attachments and item attachments (e.g., email messages).
- Delete email items from a mailbox. First, make sure you obtain the email item ID. The item ID can be obtained with one of the integration’s search commands. Use the ```ews-delete-items``` command to delete one or more items from the target mailbox in a single action. A less common use case is to remove emails that were marked as malicious from a user’s mailbox. You can delete the items permanently (hard delete), or delete the items (soft delete), so they can be recovered by running the ```ews-recover-messages``` command.
- Send notifications to external users.
- Send an email asking for a response to be returned as part of a playbook. See [Receiving an email reply](https://xsoar.pan.dev/docs/reference/scripts/email-ask-user)

<<<<<<< HEAD
## Configure EWS v2 in Cortex


| **Parameter**                                                                                                                                 | **Required** |
|-----------------------------------------------------------------------------------------------------------------------------------------------|--------------|
| Email address                                                                                                                                 | True         |
| Password                                                                                                                                      | True         |
| Email address from which to fetch incidents                                                                                                   | True         |
| Name of the folder from which to fetch incidents (supports Exchange Folder ID and sub-folders e.g. Inbox/Phishing)                            | True         |
| Public Folder                                                                                                                                 | False        |
| Has impersonation rights                                                                                                                      | False        |
| Use system proxy settings                                                                                                                     | False        |
| Fetch incidents                                                                                                                               | False        |
| First fetch timestamp (&lt;number&gt; &lt;time unit&gt;, e.g., 12 hours, 7 days)                                                              | False        |
| Mark fetched emails as read                                                                                                                   | False        |
| Incident type                                                                                                                                 | False        |
| ┉┉┉┉┉┉┉┉┉┉┉┉┉┉┉┉┉┉┉┉┉┉<br/>‎                                           Manual Mode<br/>Exchange Server Hostname or IP address                 | False        |
| DOMAIN\USERNAME (e.g. DEMISTO.INT\admin)                                                                                                      | False        |
| Exchange Server Version (On-Premise only. Supported versions: 2007, 2010, 2010_SP2, 2013, 2016, and 2019)                                     | False        |
| Trust any certificate (not secure)                                                                                                            | False        |
| ┉┉┉┉┉┉┉┉┉┉┉┉┉┉┉┉┉┉┉┉┉┉<br/>‎                                         Advanced Mode<br/>Override Authentication Type (NTLM, Basic, or Digest). | False        |
| Timeout (in seconds) for HTTP requests to Exchange Server                                                                                     | False        |
| Max incidents per fetch                                                                                                                       | False        |
| Run as a separate process (protects against memory depletion)                                                                                 | False        |

=======
## Configure EWS v2 on Cortex XSOAR

1. Navigate to **Settings** > **Integrations** > **Servers & Services**.
2. Search for EWS v2.
3. Click **Add instance** to create and configure a new integration instance.

    | **Parameter**                                                                                                                                 | **Required** |
    |-----------------------------------------------------------------------------------------------------------------------------------------------|--------------|
    | Email address                                                                                                                                 | True         |
    | Password                                                                                                                                      | True         |
    | Email address from which to fetch incidents                                                                                                   | True         |
    | Name of the folder from which to fetch incidents (supports Exchange Folder ID and sub-folders e.g. Inbox/Phishing)                            | True         |
    | Public Folder                                                                                                                                 | False        |
    | Has impersonation rights                                                                                                                      | False        |
    | Use system proxy settings                                                                                                                     | False        |
    | Fetch incidents                                                                                                                               | False        |
    | First fetch timestamp (&lt;number&gt; &lt;time unit&gt;, e.g., 12 hours, 7 days)                                                              | False        |
    | Mark fetched emails as read                                                                                                                   | False        |
    | Incident type                                                                                                                                 | False        |
    | ┉┉┉┉┉┉┉┉┉┉┉┉┉┉┉┉┉┉┉┉┉┉<br/>‎                                           Manual Mode<br/>Exchange Server Hostname or IP address                 | False        |
    | DOMAIN\USERNAME (e.g. DEMISTO.INT\admin)                                                                                                      | False        |
    | Exchange Server Version (On-Premise only. Supported versions: 2007, 2010, 2010_SP2, 2013, 2016, and 2019)                                     | False        |
    | Trust any certificate (not secure)                                                                                                            | False        |
    | ┉┉┉┉┉┉┉┉┉┉┉┉┉┉┉┉┉┉┉┉┉┉<br/>‎                                         Advanced Mode<br/>Override Authentication Type (NTLM, Basic, or Digest). | False        |
    | Timeout (in seconds) for HTTP requests to Exchange Server                                                                                     | False        |
    | Max incidents per fetch                                                                                                                       | False        |
    | Run as a separate process (protects against memory depletion)                                                                                 | False        |
    | Skip unparsable emails during fetch incidents                                                                                                 | False        |


4. Click **Test** to validate the URLs, token, and connection.
>>>>>>> e3e2c192

## Fetched Incidents Data

The integration imports email messages from the destination folder in the target mailbox as incidents. If the message contains any attachments, they are uploaded to the War Room as files. If the attachment is an email, Cortex XSOAR fetches information about the attached email and downloads all of its attachments (if there are any) as files.

To use Fetch incidents, configure a new instance and select the ```Fetches incidents``` option in the instance settings.

**IMPORTANT:** The initial fetch interval is the previous 10 minutes. If no emails were fetched before from the destination folder, all emails from 10 minutes prior to the instance configuration and up to the current time will be fetched. Additionally, moving messages manually to the destination folder will not trigger a fetch incident. Define rules on phishing/target mailbox instead of moving messages manually.

You can configure the ``First fetch timestamp`` field to determine how much time back you want to fetch incidents.

Notice that it might require you to set the ``Timeout`` field to a higher value.

Pay special attention to the following fields in the instance settings:

- ```Email address from which to fetch incidents``` – mailbox to fetch incidents from.

- ```Name of the folder from which to fetch incidents``` – use this field to configure the destination folder from where emails should be fetched. The default is Inbox folder. Please note, if Exchange is configured with an international flavor, `Inbox` will be named according to the configured language.

- ```Has impersonation rights``` – mark this option if you set the target mailbox to an account different than your personal account. Otherwise Delegation access will be used instead of Impersonation.
Find more information on impersonation or delegation rights in the  [Additional Information](#additional-information) section.


## Commands

You can execute these commands from the CLI, as part of an automation, or in a playbook.
After you successfully execute a command, a DBot message appears in the War Room with the command details.

### ews-get-attachment

***
Retrieves the actual attachments from an item (email message). To get all attachments for a message, only specify the item-id argument.


#### Base Command

`ews-get-attachment`

#### Input

| **Argument Name** | **Description** | **Required** |
| --- | --- | --- |
| item-id | The ID of the email message for which to get the attachments. | Required | 
| target-mailbox | The mailbox in which this attachment was found. If empty, the default mailbox is used. Otherwise the user might require impersonation rights to this mailbox. | Optional | 
| attachment-ids | The attachments ids to get. If none - all attachments will be retrieve from the message. Support multiple attachments with comma-separated value or array. | Optional | 


#### Context Output

| **Path** | **Type** | **Description** |
| --- | --- | --- |
| EWS.Items.FileAttachments.attachmentId | string | The attachment ID. Used for file attachments only. | 
| EWS.Items.FileAttachments.attachmentName | string | The attachment name. Used for file attachments only. | 
| EWS.Items.FileAttachments.attachmentSHA256 | string | The SHA256 hash of the attached file. | 
| EWS.Items.FileAttachments.attachmentLastModifiedTime | date | The attachment last modified time. Used for file attachments only. | 
| EWS.Items.ItemAttachments.datetimeCreated | date | The created time of the attached email. | 
| EWS.Items.ItemAttachments.datetimeReceived | date | The received time of the attached email. | 
| EWS.Items.ItemAttachments.datetimeSent | date | The sent time of the attached email. | 
| EWS.Items.ItemAttachments.receivedBy | string | The received by address of the attached email. | 
| EWS.Items.ItemAttachments.subject | string | The subject of the attached email. | 
| EWS.Items.ItemAttachments.textBody | string | The body of the attached email \(as text\). | 
| EWS.Items.ItemAttachments.headers | Unknown | The headers of the attached email. | 
| EWS.Items.ItemAttachments.hasAttachments | boolean | Whether the attached email has attachments. | 
| EWS.Items.ItemAttachments.itemId | string | The attached email item ID. | 
| EWS.Items.ItemAttachments.toRecipients | Unknown | A list of recipient email addresses for the attached email. | 
| EWS.Items.ItemAttachments.body | string | The body of the attached email \(as HTML\). | 
| EWS.Items.ItemAttachments.attachmentSHA256 | string | The SHA256 hash of the attached email \(as EML file\). | 
| EWS.Items.ItemAttachments.FileAttachments.attachmentSHA256 | string | SHA256 hash of the attached files inside of the attached email. | 
| EWS.Items.ItemAttachments.ItemAttachments.attachmentSHA256 | string | SHA256 hash of the attached emails inside of the attached email. | 
| EWS.Items.ItemAttachments.isRead | String | The read status of the attachment. | 


#### Command Example

```!ews-get-attachment item-id=BBFDShfdafFSDF3FADR3434DFASDFADAFDADFADFCJebinpkUAAAfxuiVAAA= target-mailbox=test@demistodev.onmicrosoft.com```

#### Context Example

```json
{
  "EWS": {
    "Items": {
      "ItemAttachments": {
        "originalItemId": "BBFDShfdafFSDF3FADR3434DFASDFADAFDADFADFCJebinpkUAAAfxuiVAAA=",
        "attachmentSize": 2956,
        "receivedBy": "test@demistodev.onmicrosoft.com",
        "size": 28852,
        "author": "test2@demistodev.onmicrosoft.com",
        "attachmentLastModifiedTime": "2019-08-11T15:01:30+00:00",
        "subject": "Moving Email between mailboxes",
        "body": "Some text inside",
        "datetimeCreated": "2019-08-11T15:01:47Z",
        "importance": "Normal",
        "attachmentType": "ItemAttachment",
        "toRecipients": [
          "test@demistodev.onmicrosoft.com"
        ],
        "mailbox": "test@demistodev.onmicrosoft.com",
        "isRead": false,
        "attachmentIsInline": false,
        "datetimeSent": "2019-08-07T12:50:19Z",
        "lastModifiedTime": "2019-08-11T15:01:30Z",
        "sender": "test2@demistodev.onmicrosoft.com",
        "attachmentName": "Moving Email between mailboxes",
        "datetimeReceived": "2019-08-07T12:50:20Z",
        "attachmentSHA256": "119e27b28dc81bdfd4f498d44bd7a6d553a74ee03bdc83e6255a53",
        "hasAttachments": false,
        "headers": [
          {
            "name": "Subject",
            "value": "Moving Email between mailboxes"
          }
        ],
        "attachmentId": "BBFDShfdafFSDF3FADR3434DFASDFADAFDADFADFCJebinpkUAAAfxuiVAAABEgAQAOpEfpzDB4dFkZ+/K4XSj44=",
        "messageId": "&lt;message_id&gt;"
      }
    }
  }
}
```

### ews-delete-attachment

***
Deletes the attachments of an item (email message).


#### Base Command

`ews-delete-attachment`

#### Input

| **Argument Name** | **Description** | **Required** |
| --- | --- | --- |
| item-id | The ID of the email message for which to delete attachments. | Required | 
| target-mailbox | The mailbox in which this attachment was found. If empty, the default mailbox is used. Otherwise the user might require impersonation rights to this mailbox. | Optional | 
| attachment-ids | A CSV list (or array) of attachment IDs to delete. If empty, all attachments will be deleted from the message. | Optional | 


#### Context Output

| **Path** | **Type** | **Description** |
| --- | --- | --- |
| EWS.Items.FileAttachments.attachmentId | string | The ID of the deleted attachment, in case of file attachment. | 
| EWS.Items.ItemAttachments.attachmentId | string | The ID of the deleted attachment, in case of other attachment \(for example, "email"\). | 
| EWS.Items.FileAttachments.action | string | The deletion action in case of file attachment. This is a constant value: 'deleted'. | 
| EWS.Items.ItemAttachments.action | string | The deletion action in case of other attachment \(for example, "email"\). This is a constant value: 'deleted'. | 


#### Command Example

```!ews-delete-attachment item-id=AAMkADQ0NmwBGAAAAAAA4kxh+ed3JTJPMPXU3wX3aBwCyyVyFtlsUQZfBJjfaljfAFDVSDinpkUAAAfxxd9AAA= target-mailbox=test@demistodev.onmicrosoft.com```

#### Human Readable Output

>|action|attachmentId|
>|---|---|
>| deleted | AAMkADQ0NmwBGAAAAAAA4kxh+ed3JTJPMPXU3wX3aBwCyyVyFtlsUQZfBJjfaljfAFDVSDinpkUAAAfxxd9AAABEgAQAIUht2vrOdErec33= |

#### Context Example

```json
{
    "EWS": {
        "Items": {
            "FileAttachments": {
                "action": "deleted",
                "attachmentId": "AAMkADQ0NmwBGAAAAAAA4kxh+ed3JTJPMPXU3wX3aBwCyyVyFtlsUQZfBJjfaljfAFDVSDinpkUAAAfxxd9AAABEgAQAIUht2vrOdErec33="
            }
        }
    }
}
```

### ews-get-searchable-mailboxes

***
Returns a list of searchable mailboxes. This command requires eDiscovery permissions to the Exchange Server. For more information, see the EWSv2 integration documentation.


#### Base Command

`ews-get-searchable-mailboxes`

#### Input

There are no input arguments for this command.

#### Context Output

| **Path** | **Type** | **Description** |
| --- | --- | --- |
| EWS.Mailboxes.mailbox | string | Addresses of the searchable mailboxes. | 
| EWS.Mailboxes.mailboxId | string | IDs of the searchable mailboxes. | 
| EWS.Mailboxes.displayName | string | The email display name. | 
| EWS.Mailboxes.isExternal | boolean | Whether the mailbox is external. | 
| EWS.Mailboxes.externalEmailAddress | string | The external email address. | 


#### Command Example

```!ews-get-searchable-mailboxes```

#### Human Readable Output

>|displayName|isExternal|mailbox|mailboxId|
>|---|---|---|--- |
>| test | false |test@demistodev.onmicrosoft.com | /o=Exchange***/ou=Exchange Administrative Group ()/cn=**/cn=**-**|

#### Context Example

```json
{
    "EWS": {
        "Mailboxes": [
            {
                "mailbox": "test@demistodev.onmicrosoft.com", 
                "displayName": "test", 
                "mailboxId": "/o=Exchange***/ou=Exchange Administrative Group ()/cn=**/cn=**-**", 
                "isExternal": "false"
            }
        ]
    }
}
```


### ews-search-mailboxes

***
Searches over multiple mailboxes or all Exchange mailboxes. Use either the mailbox-search-scope command or the email-addresses command to search specific mailboxes. This command requires eDiscovery permissions to the Exchange Server. For more information, see the EWS v2 integration documentation.

The number of mailboxes to search in may be limited by Microsoft Exchange. See [here](https://learn.microsoft.com/en-us/exchange/new-features/new-features?view=exchserver-2019#improved-performance-and-scalability) for more information. 

#### Base Command

`ews-search-mailboxes`

#### Input

| **Argument Name** | **Description** | **Required** |
| --- | --- | --- |
| filter | The filter query to search. | Required | 
| mailbox-search-scope | The mailbox IDs to search. If empty, all mailboxes are searched. | Optional | 
| limit | Maximum number of results to return. Default is 250. | Optional | 
| email_addresses | CSV list or array of email addresses. | Optional | 

#### Context Output

| **Path** | **Type** | **Description** |
| --- | --- | --- |
| EWS.Items.itemId | string | The item ID. | 
| EWS.Items.mailbox | string | The mailbox address where the item was found. | 
| EWS.Items.subject | string | The subject of the email. | 
| EWS.Items.toRecipients | Unknown | List of recipient email addresses. | 
| EWS.Items.sender | string | Sender email address. | 
| EWS.Items.hasAttachments | boolean | Whether the email has attachments? | 
| EWS.Items.datetimeSent | date | Sent time of the email. | 
| EWS.Items.datetimeReceived | date | Received time of the email. | 


#### Command Example

```!ews-search-mailboxes filter="subject:Test" limit=1```

#### Human Readable Output

>|datetimeReceived|datetimeSent|hasAttachments|itemId|mailbox|sender|subject|toRecipients|
>|---|---|---|---|---|---|---|---|
>| 2019-08-11T11:00:28Z | 2019-08-11T11:00:28Z |false | AAMkAGY3OTQyMzMzLWYxNjktNDE0My05NmZhLWQ5MGY1YjIyNzBkNABGACASFAACYCKjWAnXDFrfsdhdnfkanpAAA=|<a href="mailto:test2@demistodev.onmicrosoft.com">test2@demistodev.onmicrosoft.com</a>|John Smith|test report|<a href="mailto:dem@demistodev.onmicrosoft.com">dem@demistodev.onmicrosoft.com</a>| |

#### Context Example

```json
{
    "EWS": {
        "Items": {
            "itemId": "AAMkAGY3OTQyMzMzLWYxNjktNDE0My05NmZhLWQ5MGY1YjIyNzBkNABGACASFAACYCKjWAnXDFrfsdhdnfkanpAAA=", 
            "sender": "John Smith", 
            "datetimeReceived": "2019-08-11T11:00:28Z", 
            "hasAttachments": "false", 
            "toRecipients": [
                "dem@demistodev.onmicrosoft.com"
            ], 
            "mailbox": "test2@demistodev.onmicrosoft.com", 
            "datetimeSent": "2019-08-11T11:00:28Z", 
            "subject": "test report "
        }
    }
}
```


### ews-move-item

***
Move an item to different folder in the mailbox.


#### Base Command

`ews-move-item`

#### Input

| **Argument Name** | **Description** | **Required** |
| --- | --- | --- |
| item-id | The ID of the item to move. | Required | 
| target-folder-path | The path to the folder to which to move the item. Complex paths are supported, for example, "Inbox\Phishing". | Required | 
| target-mailbox | The mailbox on which to run the command. | Optional | 
| is-public | Whether the target folder is a public folder. Possible values are: True, False. | Optional | 


#### Context Output

| **Path** | **Type** | **Description** |
| --- | --- | --- |
| EWS.Items.newItemID | string | The item ID after move. | 
| EWS.Items.messageID | string | The item message ID. | 
| EWS.Items.itemId | string | The original item ID. | 
| EWS.Items.action | string | The action taken. The value will be "moved". | 

### ews-delete-items

***
Delete items from mailbox. This command requires eDiscovery permissions to the Exchange Server. For more information, see the EWSv2 integration documentation.


#### Base Command

`ews-delete-items`

#### Input

| **Argument Name** | **Description** | **Required** |
| --- | --- | --- |
| item-ids | The item IDs to delete. | Required | 
| delete-type | Deletion type. Can be "trash", "soft", or "hard". Default is soft. | Required | 
| target-mailbox | The mailbox on which to run the command. | Optional | 


#### Context Output

| **Path** | **Type** | **Description** |
| --- | --- | --- |
| EWS.Items.itemId | string | The deleted item ID. | 
| EWS.Items.messageId | string | The deleted message ID. | 
| EWS.Items.action | string | The deletion action. Can be 'trash-deleted', 'soft-deleted', or 'hard-deleted'. | 

#### Command Example

```!ews-delete-items item-ids=VWAFA3hmZjdmNTZjNTMxNwBGAAAAAAA4kxh+ed3JTJPMPXU3wX3aBwCyyVyFtlsUQZfBJebinpkUAAABjKMGAACyw+kAAA= delete-type=soft target-mailbox=test@demistodev.onmicrosoft.com```

#### Human Readable Output

>|action|itemId|messageId|
>|---|---|---|
>| soft-deleted | VWAFA3hmZjdmNTZjNTMxNwBGAAAAAAA4kxh+ed3JTJPMPXU3wX3aBwCyyVyFtlsUQZfBJebinpkUAAABjKMGAACyw+kAAA= |<message_id>|

#### Context Example

```json
{
    "EWS": {
        "Items": {
            "action": "soft-deleted", 
            "itemId": "VWAFA3hmZjdmNTZjNTMxNwBGAAAAAAA4kxh+ed3JTJPMPXU3wX3aBwCyyVyFtlsUQZfBJebinpkUAAABjKMGAACyw+kAAA=", 
            "messageId": "&lt;messaage_id&gt;"
        }
    }
}
```

### ews-search-mailbox

***
Searches for items in the specified mailbox. Specific permissions are needed for this operation to search in a target mailbox other than the default.


#### Base Command

`ews-search-mailbox`

#### Input

| **Argument Name** | **Description** | **Required** |
| --- | --- | --- |
| query | The search query string. For more information about the query syntax, see the Microsoft documentation: <https://msdn.microsoft.com/en-us/library/ee693615.aspx>. | Optional | 
| folder-path | The folder path in which to search. If empty, searches all the folders in the mailbox. | Optional | 
| limit | Maximum number of results to return. Default is 100. | Optional | 
| target-mailbox | The mailbox on which to apply the search. | Optional | 
| is-public | Whether the folder is a Public Folder?. Possible values are: True, False. | Optional | 
| message-id | The message ID of the email. This will be ignored if a query argument is provided. | Optional | 
| selected-fields | A CSV list of fields to retrieve. Possible values are: . Default is all. | Optional | 
| surround_id_with_angle_brackets | Whether to surround the message ID with angle brackets (&lt;&gt;) if it does not exist. Default is 'True'. | Optional | 



#### Context Output

| **Path** | **Type** | **Description** |
| --- | --- | --- |
| EWS.Items.itemId | string | The email item ID. | 
| EWS.Items.hasAttachments | boolean | Whether the email has attachments. | 
| EWS.Items.datetimeReceived | date | Received time of the email. | 
| EWS.Items.datetimeSent | date | Sent time of the email. | 
| EWS.Items.headers | Unknown | Email headers \(list\). | 
| EWS.Items.sender | string | Sender email address of the email. | 
| EWS.Items.subject | string | Subject of the email. | 
| EWS.Items.textBody | string | Body of the email \(as text\). | 
| EWS.Items.size | number | Email size. | 
| EWS.Items.toRecipients | Unknown | List of email recipients addresses. | 
| EWS.Items.receivedBy | Unknown | Email received by address. | 
| EWS.Items.messageId | string | Email message ID. | 
| EWS.Items.body | string | Body of the email \(as HTML\). | 
| EWS.Items.FileAttachments.attachmentId | unknown | Attachment ID of the file attachment. | 
| EWS.Items.ItemAttachments.attachmentId | unknown | Attachment ID of the item attachment. | 
| EWS.Items.FileAttachments.attachmentName | unknown | Attachment name of the file attachment. | 
| EWS.Items.ItemAttachments.attachmentName | unknown | Attachment name of the item attachment. | 
| EWS.Items.isRead | String | The read status of the email. | 


#### Command Example

```!ews-search-mailbox query="subject:"Get Attachment Email" target-mailbox=test@demistodev.onmicrosoft.com limit=1```

#### Human Readable Output

>|sender|subject|hasAttachments|datetimeReceived|receivedBy|author|toRecipients|
>|---|---|---|---|---|---|---|
>| test2@demistodev.onmicrosoft.com | Get Attachment Email |true |2019-08-11T10:57:37Z|test@demistodev.onmicrosoft.com|test2@demistodev.onmicrosoft.com|test@demistodev.onmicrosoft.com|

#### Context Example

```json
{
    "EWS": {
        "Items": {
            "body": "&lt;html&gt;\r\n&lt;head&gt;\r\n&lt;meta http-equiv=\"Content-Type\" content=\"text/html; charset=utf-8\"&gt;\r\n&lt;style type=\"text/css\" style=\"display:none;\"&gt;&lt;!-- P {margin-top:0;margin-bottom:0;} --&gt;&lt;/style&gt;\r\n&lt;/head&gt;\r\n&lt;body dir=\"ltr\"&gt;\r\n&lt;div id=\"divtagrapper\" style=\"font-size:12pt;color:#000000;font-family:Calibri,Helvetica,sans-serif;\" dir=\"ltr\"&gt;\r\n&lt;p style=\"margin-top:0;margin-bottom:0\"&gt;Some text inside email&lt;/p&gt;\r\n&lt;/div&gt;\r\n&lt;/body&gt;\r\n&lt;/html&gt;\r\n", 
            "itemId": "AAMkADQ0NmFFijer3FFmNTZjNTMxNwBGAAAAAAFSAAfxw+jAAA=", 
            "toRecipients": [
                "test@demistodev.onmicrosoft.com"
            ], 
            "datetimeCreated": "2019-08-11T10:57:37Z", 
            "datetimeReceived": "2019-08-11T10:57:37Z", 
            "author": "test2@demistodev.onmicrosoft.com", 
            "hasAttachments": true, 
            "size": 30455, 
            "subject": "Get Attachment Email", 
            "FileAttachments": [
                {
                    "attachmentName": "atta1.rtf", 
                    "attachmentSHA256": "csfd81097bc049fbcff6e637ade0407a00308bfdfa339e31a44a1c4e98f28ce36e4f", 
                    "attachmentType": "FileAttachment", 
                    "attachmentSize": 555, 
                    "attachmentId": "AAMkADQ0NmFkODFkLWQ4MDEtNDE4Mi1hN2NkLThmZjdmNTZjNTMxNwBGAAAAAAA4kxh+ed3JTJPMPXU3wX3aBwCyyVyFtlsUQZfBJebinpkUAAABjKMGAACyyVyFtlsUQZfBJebinpkUAAAfxw+jAAABEgAQAEyq1TB2nKBLpKUiFUJ5Geg=", 
                    "attachmentIsInline": false, 
                    "attachmentLastModifiedTime": "2019-08-11T11:06:02+00:00", 
                    "attachmentContentLocation": null, 
                    "attachmentContentType": "text/rtf", 
                    "originalItemId": "AAMkADQ0NmFFijer3FFmNTZjNTMxNwBGAAAAAAFSAAfxw+jAAA=", 
                    "attachmentContentId": null
                }
            ], 
            "headers": [
                {
                    "name": "Subject", 
                    "value": "Get Attachment Email"
                }
            ], 
            "isRead": true, 
            "messageId": "&lt;mesage_id&gt;", 
            "receivedBy": "test@demistodev.onmicrosoft.com", 
            "datetimeSent": "2019-08-11T10:57:36Z", 
            "lastModifiedTime": "2019-08-11T11:13:59Z", 
            "mailbox": "test@demistodev.onmicrosoft.com", 
            "importance": "Normal", 
            "textBody": "Some text inside email\r\n", 
            "sender": "test2@demistodev.onmicrosoft.com"
        }
    }
}
```

### ews-get-contacts

***
Retrieves contacts for a specified mailbox.


#### Base Command

`ews-get-contacts`

#### Input

| **Argument Name** | **Description** | **Required** |
| --- | --- | --- |
| target-mailbox | The mailbox for which to retrieve the contacts. | Optional | 
| limit | Maximum number of results to return. Default is 100. | Optional | 


#### Context Output

| **Path** | **Type** | **Description** |
| --- | --- | --- |
| Account.Email.EwsContacts.displayName | Unknown | The contact name. | 
| Account.Email.EwsContacts.lastModifiedTime | Unknown | The time that the contact was last modified. | 
| Account.Email.EwsContacts.emailAddresses | Unknown | Phone numbers of the contact. | 
| Account.Email.EwsContacts.physicalAddresses | Unknown | Physical addresses of the contact. | 
| Account.Email.EwsContacts.phoneNumbers.phoneNumber | Unknown | Email addresses of the contact. | 


#### Command Example

```!ews-get-contacts limit="1"```

#### Human Readable Output

>|changekey|culture|datetimeCreated|datetimeReceived|datetimeSent|displayName|emailAddresses|fileAs|fileAsMapping|givenName|id|importance|itemClass|lastModifiedName|lastModifiedTime|postalAddressIndex|sensitivity|subject|uniqueBody|webClientReadFormQueryString|
>|---|---|---|---|---|---|---|---|---|---|---|---|---|---|---|---|---|---|---|---|
>| EABYACAADcsxRwRjq/zTrN6vWSzKAK1Dl3N | en-US |2019-08-05T12:35:36Z |2019-08-05T12:35:36Z|2019-08-05T12:35:36Z|Contact Name|some@dev.microsoft.com|Contact Name|LastCommaFirst|Contact Name|AHSNNK3NQNcasnc3SAS/zTrN6vWSzK4OWAAAAAAEOAADrxRwRjq/zTrNFSsfsfVWAAK1KsF3AAA=|Normal|IPM.Contact|John Smith|2019-08-05T12:35:36Z|None|Normal|Contact Name| |<https://outlook.office365.com/owa/?ItemID>=***|

#### Context Example

```json
{
    "Account.Email": [
        {
            "itemClass": "IPM.Contact", 
            "lastModifiedName": "John Smith", 
            "displayName": "Contact Name", 
            "datetimeCreated": "2019-08-05T12:35:36Z", 
            "datetimeReceived": "2019-08-05T12:35:36Z", 
            "fileAsMapping": "LastCommaFirst", 
            "importance": "Normal", 
            "sensitivity": "Normal", 
            "postalAddressIndex": "None", 
            "webClientReadFormQueryString": "https://outlook.office365.com/owa/?ItemID=***", 
            "uniqueBody": "&lt;html&gt;&lt;body&gt;&lt;/body&gt;&lt;/html&gt;", 
            "fileAs": "Contact Name", 
            "culture": "en-US", 
            "changekey": "EABYACAADcsxRwRjq/zTrN6vWSzKAK1Dl3N", 
            "lastModifiedTime": "2019-08-05T12:35:36Z", 
            "datetimeSent": "2019-08-05T12:35:36Z", 
            "emailAddresses": [
                "some@dev.microsoft.com"
            ], 
            "givenName": "Contact Name", 
            "id": "AHSNNK3NQNcasnc3SAS/zTrN6vWSzK4OWAAAAAAEOAADrxRwRjq/zTrNFSsfsfVWAAK1KsF3AAA=", 
            "subject": "Contact Name"
        }
    ]
}
```

### ews-resolve-name

***
This operation verifies aliases and matches display names to the correct mailbox user. It handles one ambiguous name at a time. If there are multiple potential matches, all will be returned, but limited to a maximum of 100 candidates.
#### Base Command

`ews-resolve-name`

#### Input

| **Argument Name** | **Description**                                                                                                                                                                                                  | **Required** |
| --- |------------------------------------------------------------------------------------------------------------------------------------------------------------------------------------------------------------------| --- |
| identifier | The text value of this argument is used to resolve names against the following fields: First name, Last name, Display name, Full name, Office, Alias, SMTP address. Eg. `John Doe` or `sip:johndoe@example.com`. | Required | 
| full-contact-data | Describes whether the full contact details for public contacts for a resolved name are returned. Possible values are: True, False.                                                                               | Optional | 

#### Context Output

| **Path** | **Type** | **Description** |
| --- | --- | --- |
| EWS.ResolvedNames.FullContactInfo.contactSource | String | Whether the contact is located in the Exchange store or Active Directory Domain Services \(AD DS\). | 
| EWS.ResolvedNames.FullContactInfo.culture | String | Represents the culture for a given item in a mailbox. | 
| EWS.ResolvedNames.FullContactInfo.displayName | String | The display name of a contact. | 
| EWS.ResolvedNames.FullContactInfo.ItemId | String | Contains the unique identifier and change key of an item in the Exchange store. | 
| EWS.ResolvedNames.FullContactInfo.emailAddresses | String | Represents a collection of email addresses for a contact. | 
| EWS.ResolvedNames.FullContactInfo.givenName | String | Contains a contact's given name. | 
| EWS.ResolvedNames.FullContactInfo.importance | String | Describes the importance of an item. | 
| EWS.ResolvedNames.FullContactInfo.initials | String | Represents the initials of a contact. | 
| EWS.ResolvedNames.FullContactInfo.phoneNumbers.label | String | The following are the possible values for this attribute: AssistantPhone, BusinessFax, BusinessPhone, BusinessPhone2, Callback, CarPhone, CompanyMainPhone, HomeFax, HomePhone, HomePhone2, Isdn, MobilePhone, OtherFax, OtherTelephone, Pager, PrimaryPhone, RadioPhone, Telex, TtyTddPhone | 
| EWS.ResolvedNames.FullContactInfo.phoneNumbers.phoneNumber | String | The phone number of the contact | 
| EWS.ResolvedNames.FullContactInfo.physicalAddresses.city | String | The physical addresses city associated with the contact. | 
| EWS.ResolvedNames.FullContactInfo.physicalAddresses.country | String | The physical addresses country associated with the contact. | 
| EWS.ResolvedNames.FullContactInfo.physicalAddresses.label | String | The physical addresses label associated with the contact. | 
| EWS.ResolvedNames.FullContactInfo.physicalAddresses.state | String | The physical addresses state associated with the contact. | 
| EWS.ResolvedNames.FullContactInfo.physicalAddresses.street | String | The physical addresses street associated with the contact. | 
| EWS.ResolvedNames.FullContactInfo.physicalAddresses.zipcode | String | The physical addresses zipcode associated with the contact. | 
| EWS.ResolvedNames.FullContactInfo.postalAddressIndex | String | Represents the display types for physical addresses. | 
| EWS.ResolvedNames.FullContactInfo.sensitivity | String | Indicates the sensitivity level of an item. | 
| EWS.ResolvedNames.email_address | String | The primary SMTP address of a mailbox user. | 
| EWS.ResolvedNames.mailbox_type | String | The type of mailbox that is represented by the email address. | 
| EWS.ResolvedNames.name | String | The name of a mailbox user. | 
| EWS.ResolvedNames.routing_type | String | The address type for the mailbox | 


#### Command example

```!ews-resolve-name identifier=`example@example.com` full-contact-data=True```

#### Context Example

```json
{
    "EWS": {
        "ResolvedNames": {
            "FullContactInfo": {
                "contactSource": "ActiveDirectory",
                "culture": "en-US",
                "displayName": "ews-2016-test EW2016.",
                "emailAddresses": [
                    "example-sec@example.com",
                    "example@example.com"
                ],
                "givenName": "ews-2016-test",
                "importance": "Normal",
                "initials": "EW2016",
                "phoneNumbers": [
                    {
                        "label": "AssistantPhone",
                        "phoneNumber": null
                    },
                    {
                        "label": "BusinessFax",
                        "phoneNumber": null
                    },
                    {
                        "label": "BusinessPhone",
                        "phoneNumber": null
                    },
                    {
                        "label": "HomePhone",
                        "phoneNumber": null
                    },
                    {
                        "label": "MobilePhone",
                        "phoneNumber": null
                    },
                    {
                        "label": "Pager",
                        "phoneNumber": null
                    }
                ],
                "physicalAddresses": [
                    {
                        "city": null,
                        "country": null,
                        "label": "Business",
                        "state": null,
                        "street": null,
                        "zipcode": null
                    }
                ],
                "postalAddressIndex": "None",
                "sensitivity": "Normal"
            },
            "email_address": "ews-2016-test@lab-demisto.com",
            "mailbox_type": "Mailbox",
            "name": "ews-2016-test EW2016.",
            "routing_type": "SMTP"
        }
    }
}
```

#### Human Readable Output

>### Resolved Names

>| primary_email_address         |name|mailbox_type|routing_type|
>|-------------------------------|---|---|---|
>| ews-2016-test@lab-demisto.com | ews-2016-test EW2016. | Mailbox | SMTP |


### ews-get-out-of-office

***
Retrieves the out-of-office status for a specified mailbox.


#### Base Command

`ews-get-out-of-office`

#### Input

| **Argument Name** | **Description** | **Required** |
| --- | --- | --- |
| target-mailbox | The mailbox for which to get the out-of-office status. | Required | 


#### Context Output

| **Path** | **Type** | **Description** |
| --- | --- | --- |
| Account.Email.OutOfOffice.state | Unknown | Out-of-office state. Result can be: Enabled, Scheduled, Disabled. | 
| Account.Email.OutOfOffice.externalAudience | Unknown | Out-of-office external audience. Can be "None", "Known", or "All". | 
| Account.Email.OutOfOffice.start | Unknown | Out-of-office start date. | 
| Account.Email.OutOfOffice.end | Unknown | Out-of-office end date. | 
| Account.Email.OutOfOffice.internalReply | Unknown | Out-of-office internal reply. | 
| Account.Email.OutOfOffice.externalReply | Unknown | Out-of-office external reply. | 
| Account.Email.OutOfOffice.mailbox | Unknown | Out-of-office mailbox. | 

#### Command Example

```!ews-get-out-of-office target-mailbox=test@demistodev.onmicrosoft.com```

#### Human Readable Output

>|end|externalAudienc|mailbox|start|state|
>|---|---|---|---|---|
>| 2019-08-12T13:00:00Z | all |test@demistodev.onmicrosoft.com|2019-08-11T13:00:00Z|Disabled|

#### Context Example

```json
{
    "Account": {
        "Email": {
            "OutOfOffice": {
                "start": "2019-08-11T13:00:00Z", 
                "state": "Disabled", 
                "mailbox": "test@demistodev.onmicrosoft.com", 
                "end": "2019-08-12T13:00:00Z", 
                "externalAudience": "All"
            }
        }
    }
}
```


### ews-recover-messages

***
Recovers messages that were soft-deleted.


#### Base Command

`ews-recover-messages`

#### Input

| **Argument Name** | **Description** | **Required** |
| --- | --- | --- |
| message-ids | A CSV list of message IDs. Run the py-ews-delete-items command to retrieve the message IDs. | Required | 
| target-folder-path | The folder path to recover the messages to. Default is Inbox. | Required | 
| target-mailbox | The mailbox in which the messages found. If empty, will use the default mailbox. If you specify a different mailbox, you might need impersonation rights to the mailbox. | Optional | 
| is-public | Whether the target folder is a Public Folder. Possible values are: True, False. | Optional | 


#### Context Output

| **Path** | **Type** | **Description** |
| --- | --- | --- |
| EWS.Items.itemId | Unknown | The item ID of the recovered item. | 
| EWS.Items.messageId | Unknown | The message ID of the recovered item. | 
| EWS.Items.action | Unknown | The action taken on the item. The value will be 'recovered'. | 

#### Command Example

```!ews-recover-messages message-ids=&lt;DFVDFmvsCSCS.com&gt; target-folder-path=Moving target-mailbox=test@demistodev.onmicrosoft.com```

#### Human Readable Output

>|action|itemId|messageId|
>|---|---|---|
>| recovered | AAVCSVS1hN2NkLThmZjdmNTZjNTMxNwBGAAAAAAA4kxh+ed33wX3aBwCyyVyFtlsUQZfBJebinpkUAAAa2bUBAACyyVyFtlscfxxd/AAA= |DFVDFmvsCSCS.com|

#### Context Example

```json
{
    "EWS": {
        "Items": {
            "action": "recovered", 
            "itemId": "AAVCSVS1hN2NkLThmZjdmNTZjNTMxNwBGAAAAAAA4kxh+ed33wX3aBwCyyVyFtlsUQZfBJebinpkUAAAa2bUBAACyyVyFtlscfxxd/AAA=", 
            "messageId": "&lt;DFVDFmvsCSCS.com&gt;"
        }
    }
}
```

### ews-create-folder

***
Creates a new folder in a specified mailbox.


#### Base Command

`ews-create-folder`

#### Input

| **Argument Name** | **Description** | **Required** |
| --- | --- | --- |
| new-folder-name | The name of the new folder. | Required | 
| folder-path | Path to locate the new folder. Exchange folder ID is also supported. Default is Inbox. | Required | 
| target-mailbox | The mailbox in which to create the folder. | Optional | 


#### Context Output

There is no context output for this command.

#### Command Example

```!ews-create-folder folder-path=Inbox new-folder-name="Created Folder" target-mailbox=test@demistodev.onmicrosoft.com```

#### Human Readable Output

```Folder Inbox\Created Folder created successfully```


### ews-mark-item-as-junk

***
Marks an item as junk. This is commonly used to block an email address. For more information, see the Microsoft documentation: <https://msdn.microsoft.com/en-us/library/office/dn481311(v=exchg.150).aspx>


#### Base Command

`ews-mark-item-as-junk`

#### Input

| **Argument Name** | **Description** | **Required** |
| --- | --- | --- |
| item-id | The item ID to mark as junk. | Required | 
| move-items | Whether to move the item from the original folder to the junk folder. Possible values are: yes, no. Default is yes. | Optional | 
| target-mailbox | If empty, will use the default mailbox. If you specify a different mailbox, you might need impersonation rights to the mailbox. | Optional | 


#### Context Output

There is no context output for this command.

#### Command Example

```!ews-mark-item-as-junk item-id=AAMkcSQ0NmFkOhmZjdmNTZjNTMxNwBGAAAAAAA4kxh+ed3JTJPMPXU3wX3aBwCyyVyFtlsUcsBJebinpkUAAAAAAEMASFDkUAAAfxuiSAAA= move-items=yes target-mailbox=test@demistodev.onmicrosoft.com```

#### Human Readable Output

>|action|itemId|
>|---|---|
>| marked-as-junk |AAMkcSQ0NmFkOhmZjdmNTZjNTMxNwBGAAAAAAA4kxh+ed3JTJPMPXU3wX3aBwCyyVyFtlsUcsBJebinpkUAAAAAAEMASFDkUAAAfxuiSAAA=|

#### Context Example

```json
{
    "EWS": {
        "Items": {
            "action": "marked-as-junk", 
            "itemId": "AAMkcSQ0NmFkOhmZjdmNTZjNTMxNwBGAAAAAAA4kxh+ed3JTJPMPXU3wX3aBwCyyVyFtlsUcsBJebinpkUAAAAAAEMASFDkUAAAfxuiSAAA="
        }
    }
}
```

### ews-find-folders

***
Retrieves information for folders for a specified mailbox. Only folders with read permissions will be returned. Your visual folders on the mailbox, such as "Inbox", are under the folder "Top of Information Store".


#### Base Command

`ews-find-folders`

#### Input

| **Argument Name** | **Description** | **Required** |
| --- | --- | --- |
| target-mailbox | The mailbox on which to apply the command. | Optional | 
| is-public | Whether to find Public Folders. Possible values are: True, False. | Optional | 


#### Context Output

| **Path** | **Type** | **Description** |
| --- | --- | --- |
| EWS.Folders.name | string | Folder name. | 
| EWS.Folders.id | string | Folder ID. | 
| EWS.Folders.totalCount | Unknown | Number of items in folder. | 
| EWS.Folders.unreadCount | number | Number of unread items in folder | 
| EWS.Folders.changeKey | number | Folder change key. | 
| EWS.Folders.childrenFolderCount | number | Number of sub-folders. | 

#### Command Example

```!ews-find-folders target-mailbox=test@demistodev.onmicrosoft.com```

#### Human Readable Output

```
root
├── AllContacts
├── AllItems
├── Common Views
├── Deferred Action
├── ExchangeSyncData
├── Favorites
├── Freebusy Data
├── Location
├── MailboxAssociations
├── My Contacts
├── MyContactsExtended
├── People I Know
├── PeopleConnect
├── Recoverable Items
│ ├── Calendar Logging
│ ├── Deletions
│ ── Purges
│ └── Versions
├── Reminders
├── Schedule
├── Sharing
├── Shortcuts
├── Spooler Queue
├── System
├── To-Do Search
├── Top of Information Store
│ ├── Calendar
│ ├── Contacts
│ │ ├── GAL Contacts
│ │ ├── Recipient Cache
│ ├── Conversation Action Settings
│ ├── Deleted Items
│ │ └── Create1
│ ├── Drafts
│ ├── Inbox
...
```

#### Context Example

```json
{
    "EWS": {
        "Folders": [    
            {
                "unreadCount": 1, 
                "name": "Inbox", 
                "childrenFolderCount": 1, 
                "totalCount": 44, 
                "changeKey": "**********fefsduQi0", 
                "id": "*******VyFtlFDSAFDSFDAAA="
            }
        ]
    }
}
```

### ews-get-items-from-folder

***
Retrieves items from a specified folder in a mailbox. The items are order by the item created time, most recent is first.


#### Base Command

`ews-get-items-from-folder`

#### Input

| **Argument Name** | **Description** | **Required** |
| --- | --- | --- |
| folder-path | The folder path from which to get the items. | Required | 
| limit | Maximum number of items to return. Default is 100. | Optional | 
| target-mailbox | The mailbox to on which to apply the command. | Optional | 
| is-public | Whether the folder is a Public Folder. Default is 'False'. Possible values are: True, False. | Optional | 
| get-internal-item | If the email item contains another email as an attachment (EML or MSG file), whether to retrieve the EML/MSG file attachment. Can be "yes" or "no". Default is "no". Possible values are: yes, no. Default is no. | Optional | 


#### Context Output

| **Path** | **Type** | **Description** |
| --- | --- | --- |
| EWS.Items.itemId | string | The item ID of the email. | 
| EWS.Items.hasAttachments | boolean | Whether the email has attachments. | 
| EWS.Items.datetimeReceived | date | Received time of the email. | 
| EWS.Items.datetimeSent | date | Sent time of the email. | 
| EWS.Items.headers | Unknown | Email headers \(list\). | 
| EWS.Items.sender | string | Sender mail address of the email. | 
| EWS.Items.subject | string | Subject of the email. | 
| EWS.Items.textBody | string | Body of the email \(as text\). | 
| EWS.Items.size | number | Email size. | 
| EWS.Items.toRecipients | Unknown | Email recipients addresses \(list\). | 
| EWS.Items.receivedBy | Unknown | Received by address of the email. | 
| EWS.Items.messageId | string | Email message ID. | 
| EWS.Items.body | string | Body of the email \(as HTML\). | 
| EWS.Items.FileAttachments.attachmentId | unknown | Attachment ID of file attachment. | 
| EWS.Items.ItemAttachments.attachmentId | unknown | Attachment ID of the item attachment. | 
| EWS.Items.FileAttachments.attachmentName | unknown | Attachment name of the file attachment. | 
| EWS.Items.ItemAttachments.attachmentName | unknown | Attachment name of the item attachment. | 
| EWS.Items.isRead | String | The read status of the email. |
| EWS.Items.categories | String | Categories of the email. | 


#### Command Example

```!ews-get-items-from-folder folder-path=Test target-mailbox=test@demistodev.onmicrosoft.com limit=1```

#### Human Readable Output

>|sender|subject|hasAttachments|datetimeReceived|receivedBy|author|toRecipients|itemId|
>|---|---|---|---|---|---|---|---|
>| test2@demistodev.onmicrosoft.com |Get Attachment Email|true|2019-08-11T10:57:37Z|test@demistodev.onmicrosoft.com|test2@demistodev.onmicrosoft.com|test@demistodev.onmicrosoft.com|AAFSFSFFtlsUQZfBJebinpkUAAABjKMGAACyyVyFtlsUQZfBJebinpkUAAAsfw+jAAA=|

#### Context Example

```json
{
    "EWS": {
        "Items": {
            "body": "&lt;html&gt;\r\n&lt;head&gt;\r\n&lt;meta http-equiv=\"Content-Type\" content=\"text/html; charset=utf-8\"&gt;\r\n&lt;style type=\"text/css\" style=\"display:none;\"&gt;&lt;!-- P {margin-top:0;margin-bottom:0;} --&gt;&lt;/style&gt;\r\n&lt;/head&gt;\r\n&lt;body dir=\"ltr\"&gt;\r\n&lt;div id=\"divtagdefaultwrapper\" style=\"font-size:12pt;color:#000000;font-family:Calibri,Helvetica,sans-serif;\" dir=\"ltr\"&gt;\r\n&lt;p style=\"margin-top:0;margin-bottom:0\"&gt;Some text inside email&lt;/p&gt;\r\n&lt;/div&gt;\r\n&lt;/body&gt;\r\n&lt;/html&gt;\r\n", 
            "itemId": "AAFSFSFFtlsUQZfBJebinpkUAAABjKMGAACyyVyFtlsUQZfBJebinpkUAAAsfw+jAAA=", 
            "toRecipients": [
                "test@demistodev.onmicrosoft.com"
            ], 
            "datetimeCreated": "2019-08-11T10:57:37Z", 
            "datetimeReceived": "2019-08-11T10:57:37Z", 
            "author": "test2@demistodev.onmicrosoft.com", 
            "hasAttachments": true, 
            "size": 21435, 
            "subject": "Get Attachment Email", 
            "FileAttachments": [
                {
                    "attachmentName": "atta1.rtf", 
                    "attachmentSHA256": "cd81097bcvdiojf3407a00308b48039e31a44a1c4fdnfkdknce36e4f", 
                    "attachmentType": "FileAttachment", 
                    "attachmentSize": 535, 
                    "attachmentId": "AAFSFSFFtlsUQZfBJebinpkUAAABjKMGAACyyVyFtlsUQZfBJebinpkUAAAsfw+jAAABEgAQAEyq1TB2nKBLpKUiFUJ5Geg=", 
                    "attachmentIsInline": false, 
                    "attachmentLastModifiedTime": "2019-08-11T11:06:02+00:00", 
                    "attachmentContentLocation": null, 
                    "attachmentContentType": "text/rtf", 
                    "originalItemId": "AAFSFSFFtlsUQZfBJebinpkUAAABjKMGAACyyVyFtlsUQZfBJebinpkUAAAsfw+jAAA=", 
                    "attachmentContentId": null
                }
            ], 
            "headers": [
                {
                    "name": "Subject", 
                    "value": "Get Attachment Email"
                }
                            ], 
            "isRead": true, 
            "messageId": "&lt;message_id&gt;", 
            "receivedBy": "test@demistodev.onmicrosoft.com", 
            "datetimeSent": "2019-08-11T10:57:36Z", 
            "lastModifiedTime": "2019-08-11T11:13:59Z", 
            "mailbox": "test@demistodev.onmicrosoft.com", 
            "importance": "Normal", 
            "textBody": "Some text inside email\r\n", 
            "sender": "test2@demistodev.onmicrosoft.com"
        }
    }
}
```

### ews-get-items

***
Retrieves items by item ID.


#### Base Command

`ews-get-items`

#### Input

| **Argument Name** | **Description** | **Required** |
| --- | --- | --- |
| item-ids | A CSV list if item IDs. | Required | 
| target-mailbox | The mailbox on which to run the command on. | Optional | 


#### Context Output

| **Path** | **Type** | **Description** |
| --- | --- | --- |
| EWS.Items.itemId | string | The email item ID. | 
| EWS.Items.hasAttachments | boolean | Whether the email has attachments. | 
| EWS.Items.datetimeReceived | date | Received time of the email. | 
| EWS.Items.datetimeSent | date | Sent time of the email. | 
| EWS.Items.headers | Unknown | Email headers \(list\). | 
| EWS.Items.sender | string | Sender mail address of the email. | 
| EWS.Items.subject | string | Subject of the email. | 
| EWS.Items.textBody | string | Body of the email \(as text\). | 
| EWS.Items.size | number | Email size. | 
| EWS.Items.toRecipients | Unknown | Email recipients addresses \(list\). | 
| EWS.Items.receivedBy | Unknown | Received by address of the email. | 
| EWS.Items.messageId | string | Email message ID. | 
| EWS.Items.body | string | Body of the email \(as HTML\). | 
| EWS.Items.FileAttachments.attachmentId | unknown | Attachment ID of the file attachment. | 
| EWS.Items.ItemAttachments.attachmentId | unknown | Attachment ID of the item attachment. | 
| EWS.Items.FileAttachments.attachmentName | unknown | Attachment name of the file attachment. | 
| EWS.Items.ItemAttachments.attachmentName | unknown | Attachment name of the item attachment. | 
| EWS.Items.isRead | String | The read status of the email. | 
| EWS.Items.categories | String | Categories of the email. | 
| Email.CC | String | Email addresses CC'ed to the email. | 
| Email.BCC | String | Email addresses BCC'ed to the email. | 
| Email.To | String | The recipient of the email. | 
| Email.From | String | The sender of the email. | 
| Email.Subject | String | The subject of the email. | 
| Email.Text | String | The plain-text version of the email. | 
| Email.HTML | String | The HTML version of the email. | 
| Email.HeadersMap | String | The headers of the email. | 



#### Command Example

```!ews-get-items item-ids=AAMkADQ0NmFkODFkLWQ4MDEtNDFDFZjNTMxNwBGAAAAAAA4kxhFFAfxw+jAAA= target-mailbox=test@demistodev.onmicrosoft.com```

#### Human Readable Output

```
Identical outputs to ews-get-items-from-folder command.
```

### ews-move-item-between-mailboxes

***
Moves an item from one mailbox to different mailbox.


#### Base Command

`ews-move-item-between-mailboxes`

#### Input

| **Argument Name** | **Description** | **Required** |
| --- | --- | --- |
| item-id | The item ID to move. | Required | 
| destination-folder-path | The folder in the destination mailbox to which to move the item. You can specify a complex path, for example, "Inbox\Phishing". | Required | 
| destination-mailbox | The mailbox to which to move the item. | Required | 
| source-mailbox | The mailbox from which to move the item (conventionally called the "target-mailbox", the target mailbox on which to run the command). | Optional | 
| is-public | Whether the destination folder is a Public Folder. Default is "False". Possible values are: True, False. | Optional | 


#### Context Output

| **Path** | **Type** | **Description** |
| --- | --- | --- |
| EWS.Items.movedToMailbox | string | The mailbox wo which the item was moved. | 
| EWS.Items.movedToFolder | string | The folder to which the item was moved. | 
| EWS.Items.action | string | The action taken on the item. The value will be "moved". | 

#### Command Example

```!ews-move-item-between-mailboxes item-id=AAMkAGY3OTQyMzMzLWYxNjktNDE0My05NFSFSyNzBkNABGAAAAAACYCKjWAjq/zTrN6vWSzK4OWAAK2ISFSA= destination-folder-path=Moving destination-mailbox=test@demistodev.onmicrosoft.com source-mailbox=test2@demistodev.onmicrosoft.com```

#### Human Readable Output

```
Item was moved successfully.
```

#### Context Example

```json
{
    "EWS": {
        "Items": {
            "movedToMailbox": "test@demistodev.onmicrosoft.com", 
            "movedToFolder": "Moving"
        }
    }
}
```

### ews-get-folder

***
Retrieves a single folder.


#### Base Command

`ews-get-folder`

#### Input

| **Argument Name** | **Description** | **Required** |
| --- | --- | --- |
| target-mailbox | The mailbox on which to apply the search. | Optional | 
| folder-path | The path of the folder to retrieve. If empty, will retrieve the folder "AllItems". Default is AllItems. | Optional | 
| is-public | Whether the folder is a Public Folder. Default is "False". Possible values are: True, False. | Optional | 


#### Context Output

| **Path** | **Type** | **Description** |
| --- | --- | --- |
| EWS.Folders.id | string | Folder ID. | 
| EWS.Folders.name | string | Folder name. | 
| EWS.Folders.changeKey | string | Folder change key. | 
| EWS.Folders.totalCount | number | Total number of emails in the folder. | 
| EWS.Folders.childrenFolderCount | number | Number of sub-folders. | 
| EWS.Folders.unreadCount | number | Number of unread emails in the folder. | 

#### Command Example

```!ews-get-folder folder-path=demistoEmail target-mailbox=test@demistodev.onmicrosoft.com```

#### Human Readable Output

>|changeKey|childrenFolderCount|id|name|totalCount|unreadCount|
>|---|---|---|---|---|---|
>| ***yFtCdJSH |0|AAMkADQ0NmFkODFkLWQ4MDEtNDE4Mi1hN2NlsjflsjfSF=|demistoEmail|1|0|


#### Context Example

```json
{
    "EWS": {
        "Folders": {
            "unreadCount": 0, 
            "name": "demistoEmail", 
            "childrenFolderCount": 0, 
            "totalCount": 1, 
            "changeKey": "***yFtCdJSH", 
            "id": "AAMkADQ0NmFkODFkLWQ4MDEtNDE4Mi1hN2NlsjflsjfSF="
        }
    }
}
```

### ews-get-autodiscovery-config

***
Returns the auto-discovery information. Can be used to manually configure the Exchange Server.


#### Base Command

`ews-get-autodiscovery-config`

#### Input

There are no input arguments for this command.

#### Context Output

There is no context output for this command.

#### Command Example

```!ews-get-autodiscovery-config```

#### Human Readable Output

>|api_version|auth_type|build|service_endpoint|
>|---|---|---|---|
>| Exchange2016 |###|--|<https://outlook.office365.com/EWS/Exchange.asmx>|


### ews-expand-group

***
Expands a distribution list to display all members. By default, expands only first layer of the distribution list. If recursive-expansion is "True", the command expands nested distribution lists and returns all members.


#### Base Command

`ews-expand-group`

#### Input

| **Argument Name** | **Description** | **Required** |
| --- | --- | --- |
| email-address | Email address of the group to expand. | Required | 
| recursive-expansion | Whether to enable recursive expansion. Default is "False". Possible values are: True, False. Default is False. | Optional | 


#### Context Output

There is no context output for this command.

#### Command Example

```!ews-expand-group email-address="TestPublic" recursive-expansion="False"```

#### Human Readable Output

>|displayNam|mailbox|mailboxtype|
>|---|---|---|
>| John Wick|john@wick.com|MailBox|

#### Context Example

```json
{
    "EWS.ExpandGroup": {
        "name": "TestPublic", 
        "members": [
            {
                "mailboxType": "Mailbox", 
                "displayName": "John Wick", 
                "mailbox": "john@wick.com"
            }
        ]
    }
}
```

### ews-mark-items-as-read

***
Marks items as read or unread.


#### Base Command

`ews-mark-items-as-read`

#### Input

| **Argument Name** | **Description** | **Required** |
| --- | --- | --- |
| item-ids | A CSV list of item IDs. | Required | 
| operation | How to mark the item. Can be "read" or "unread". Default is "read". Possible values are: read, unread. Default is read. | Optional | 
| target-mailbox | The mailbox on which to run the command. If empty, the command will be applied on the default mailbox. | Optional | 


#### Context Output

| **Path** | **Type** | **Description** |
| --- | --- | --- |
| EWS.Items.action | String | The action that was performed on item. | 
| EWS.Items.itemId | String | The ID of the item. | 
| EWS.Items.messageId | String | The message ID of the item. | 


#### Command Example

```!ews-mark-items-as-read item-ids=AAMkADQ0NFSffU3wX3aBwCyyVyFtlsUQZfBJebinpkUAAABjKMnpkUAAAfxw+jAAA= operation=read target-mailbox=test@demistodev.onmicrosoft.com```

#### Human Readable Output

>|action|itemId|messageId|
>|---|---|---|
>| mark-as-read|AAMkADQ0NFSffU3wX3aBwCyyVyFtlsUQZfBJebinpkUAAABjKMnpkUAAAfxw+jAAA=|id|

#### Context Example

```json
{
    "EWS": {
        "Items": {
            "action": "marked-as-read", 
            "itemId": "AAMkADQ0NFSffU3wX3aBwCyyVyFtlsUQZfBJebinpkUAAABjKMnpkUAAAfxw+jAAA= ", 
            "messageId": "&lt;message_id&gt;"
        }
    }
}
```

### ews-get-items-as-eml

***
Retrieves items by item ID and uploads it's content as eml file.


#### Base Command

`ews-get-items-as-eml`

#### Input

| **Argument Name** | **Description** | **Required** |
| --- | --- | --- |
| item-id | The item ID of item to upload as and EML file. | Required | 
| target-mailbox | The mailbox in which this email was found. If empty, the default mailbox is used. Otherwise the user might require impersonation rights to this mailbox. | Optional | 


#### Context Output

| **Path** | **Type** | **Description** |
| --- | --- | --- |
| File.Size | String | The size of the file. | 
| File.SHA1 | String | The SHA1 hash of the file. | 
| File.SHA256 | String | The SHA256 hash of the file. | 
| File.SHA512 | String | The SHA512 hash of the file. | 
| File.Name | String | The name of the file. | 
| File.SSDeep | String | The SSDeep hash of the file. | 
| File.EntryID | String | EntryID of the file | 
| File.Info | String | Information about the file. | 
| File.Type | String | The file type. | 
| File.MD5 | String | The MD5 hash of the file. | 
| File.Extension | String | The extension of the file. | 

### send-mail

***
Sends an email using EWS.


#### Base Command

`send-mail`

#### Input

| **Argument Name** | **Description** | **Required** |
| --- | --- | --- |
| to | A CSV list of email addresses for the 'to' field. | Required | 
| cc | A CSV list of email addresses for the 'cc' field. | Optional | 
| bcc | A CSV list of email addresses for the 'bcc' field. | Optional | 
| subject | Subject for the email to be sent. | Required | 
| replyTo | The email address specified in the 'reply to' field. | Optional | 
| body | The contents (body) of the email to send. This argument overrides the "htmlBody" argument if the "bodyType" argument is Text. | Optional | 
| htmlBody | HTML formatted content (body) of the email to be sent. This argument overrides the "body" argument if the "bodyType" argument is HTML. | Optional | 
| attachIDs | A CSV list of War Room entry IDs that contain files, and are used to attach files to the outgoing email. For example: attachIDs=15@8,19@8. | Optional | 
| attachNames | A CSV list of names of attachments to send. Should be the same number of elements as attachIDs. | Optional | 
| attachCIDs | A CSV list of CIDs to embed attachments within the email itself. | Optional | 
| raw_message | Raw email message from MimeContent type. | Optional | 
| from | The email address from which to reply. | Optional | 
| bodyType | Whether message response body type is Text or HTML. Default is Text. | Required | 


#### Context Output

There is no context output for this command.

### reply-mail

***
Replies to an email using EWS.

#### Command Example

```!send-mail body="hello this is a test" subject=Hi to=avishai@demistodev.onmicrosoft.com```

#### Human Readable Output

>### Sent email

>|attachments|from|subject|to|
>|---|---|---|---|
>|  | avishai@demistodev.onmicrosoft.com | Hi | avishai@demistodev.onmicrosoft.com |


#### Base Command

`reply-mail`

#### Input

| **Argument Name** | **Description** | **Required** |
| --- | --- | --- |
| inReplyTo | ID of the item to reply to. | Required | 
| to | A CSV list of email addresses for the 'to' field. | Required | 
| cc | A CSV list of email addresses for the 'cc' field. | Optional | 
| bcc | A CSV list of email addresses for the 'bcc' field. | Optional | 
| subject | Subject for the email to be sent. | Optional | 
| body | The contents (body) of the email to be sent. | Optional | 
| htmlBody | HTML formatted content (body) of the email to be sent. This argument overrides the "body" argument. | Optional | 
| attachIDs | A CSV list of War Room entry IDs that contain files, and are used to attach files to the outgoing email. For example: attachIDs=15@8,19@8. | Optional | 
| attachNames | A CSV list of names of attachments to send. Should be the same number of elements as attachIDs. | Optional | 
| attachCIDs | A CSV list of CIDs to embed attachments within the email itself. | Optional | 


#### Context Output

There is no context output for this command.

#### Command Example

```!reply-mail item_id=AAMkAGY3OTQyMzMzLWYxNjktNDE0My05NmZhLWQ5MGY1YjIyNzBkNABGAAAAAACYCKjWAnXBTrnhgWJCcLX7BwDrxRwRjq/zTrN6vWSzK4OWAAAAAAEMAADrxRwRjq/zTrN6vWSzK4OWAAPYQGFeAAA= body=hello subject=hi to="avishai@demistodev.onmicrosoft.com"```

#### Human Readable Output

>### Sent email

>|attachments|from|subject|to|
>|---|---|---|---|
>|  | avishai@demistodev.onmicrosoft.com | hi | avishai@demistodev.onmicrosoft.com |


## Additional Information

#### EWS Permissions

To perform actions on mailboxes of other users, and to execute searches on the Exchange server, you need specific permissions. For a comparison between Delegate and Impersonation permissions, see the [Microsoft documentation](https://blogs.msdn.microsoft.com/exchangedev/2009/06/15/exchange-impersonation-vs-delegate-access/)

| **Permission** | **Use Case** | **How to Configure** |
| --- | --- | --- |
|Delegated|One-to-one relationship between users.|Read more [here](https://docs.microsoft.com/en-us/exchange/client-developer/exchange-web-services/delegate-access-and-ews-in-exchange).|
|Impersonation|A single account needs to access multiple mailboxes.|Read more [here](https://docs.microsoft.com/en-us/exchange/client-developer/exchange-web-services/how-to-configure-impersonation).|
|eDiscovery|A single account needs to access multiple mailboxes.|Read more [here](https://docs.microsoft.com/en-us/Exchange/policy-and-compliance/ediscovery/assign-permissions?view=exchserver-2019).|
|Compliance Search|Perform searches across mailboxes and get an estimate of the results.|Read more [here](https://docs.microsoft.com/en-us/office365/securitycompliance/permissions-in-the-security-and-compliance-center).|


#### New-Compliance Search

The EWS v2 integration uses remote ps-session to run commands of compliance search as part of Office 365. To check if your account can connect to Office 365 Security &amp; Compliance Center via powershell, check the following [steps](https://docs.microsoft.com/en-us/powershell/exchange/office-365-scc/connect-to-scc-powershell/connect-to-scc-powershell?view=exchange-ps). New-Compliance search is a long-running task which has no limitation of searched mailboxes and therefore the suggestion is to use``` Office 365 Search and Delete```playbook. New-Compliance search returns statistics of matched content search query and doesn't return preview of found emails in contrast to```ews-search-mailboxes```command.

## Troubleshooting

For troubleshooting information, see the [EWS V2 Troubleshooting](https://xsoar.pan.dev/docs/reference/articles/EWS_V2_Troubleshooting).<|MERGE_RESOLUTION|>--- conflicted
+++ resolved
@@ -39,7 +39,6 @@
 - Send notifications to external users.
 - Send an email asking for a response to be returned as part of a playbook. See [Receiving an email reply](https://xsoar.pan.dev/docs/reference/scripts/email-ask-user)
 
-<<<<<<< HEAD
 ## Configure EWS v2 in Cortex
 
 
@@ -64,40 +63,9 @@
 | Timeout (in seconds) for HTTP requests to Exchange Server                                                                                     | False        |
 | Max incidents per fetch                                                                                                                       | False        |
 | Run as a separate process (protects against memory depletion)                                                                                 | False        |
-
-=======
-## Configure EWS v2 on Cortex XSOAR
-
-1. Navigate to **Settings** > **Integrations** > **Servers & Services**.
-2. Search for EWS v2.
-3. Click **Add instance** to create and configure a new integration instance.
-
-    | **Parameter**                                                                                                                                 | **Required** |
-    |-----------------------------------------------------------------------------------------------------------------------------------------------|--------------|
-    | Email address                                                                                                                                 | True         |
-    | Password                                                                                                                                      | True         |
-    | Email address from which to fetch incidents                                                                                                   | True         |
-    | Name of the folder from which to fetch incidents (supports Exchange Folder ID and sub-folders e.g. Inbox/Phishing)                            | True         |
-    | Public Folder                                                                                                                                 | False        |
-    | Has impersonation rights                                                                                                                      | False        |
-    | Use system proxy settings                                                                                                                     | False        |
-    | Fetch incidents                                                                                                                               | False        |
-    | First fetch timestamp (&lt;number&gt; &lt;time unit&gt;, e.g., 12 hours, 7 days)                                                              | False        |
-    | Mark fetched emails as read                                                                                                                   | False        |
-    | Incident type                                                                                                                                 | False        |
-    | ┉┉┉┉┉┉┉┉┉┉┉┉┉┉┉┉┉┉┉┉┉┉<br/>‎                                           Manual Mode<br/>Exchange Server Hostname or IP address                 | False        |
-    | DOMAIN\USERNAME (e.g. DEMISTO.INT\admin)                                                                                                      | False        |
-    | Exchange Server Version (On-Premise only. Supported versions: 2007, 2010, 2010_SP2, 2013, 2016, and 2019)                                     | False        |
-    | Trust any certificate (not secure)                                                                                                            | False        |
-    | ┉┉┉┉┉┉┉┉┉┉┉┉┉┉┉┉┉┉┉┉┉┉<br/>‎                                         Advanced Mode<br/>Override Authentication Type (NTLM, Basic, or Digest). | False        |
-    | Timeout (in seconds) for HTTP requests to Exchange Server                                                                                     | False        |
-    | Max incidents per fetch                                                                                                                       | False        |
-    | Run as a separate process (protects against memory depletion)                                                                                 | False        |
-    | Skip unparsable emails during fetch incidents                                                                                                 | False        |
-
-
-4. Click **Test** to validate the URLs, token, and connection.
->>>>>>> e3e2c192
+| Skip unparsable emails during fetch incidents                                                                                                 | False        |
+
+
 
 ## Fetched Incidents Data
 
