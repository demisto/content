--- conflicted
+++ resolved
@@ -7,15 +7,9 @@
 
 import dateparser
 import pytest
-<<<<<<< HEAD
-from exchangelib import Message, Mailbox, Contact
-from EWSv2 import fetch_last_emails
+from exchangelib import Message, Mailbox, Contact, HTMLBody, Body
+from EWSv2 import fetch_last_emails, get_message_for_body_type
 from exchangelib.errors import UnauthorizedError, ErrorNameResolutionNoResults
-=======
-from exchangelib import Message, HTMLBody, Body
-from EWSv2 import fetch_last_emails, get_message_for_body_type
-from exchangelib.errors import UnauthorizedError
->>>>>>> 9a14a3d0
 from exchangelib import EWSDateTime, EWSTimeZone
 from exchangelib.errors import ErrorInvalidIdMalformed, ErrorItemNotFound
 import demistomock as demisto
@@ -677,7 +671,6 @@
     assert results.key == 'Asia/Jerusalem'
 
 
-<<<<<<< HEAD
 def test_resolve_names_command_no_contact(mocker):
     """
         Given:
@@ -773,7 +766,8 @@
            Then: Only mails without a prefix have smtp appended
        """
     assert EWSv2.format_identifier(input) == output
-=======
+
+
 def test_get_message_for_body_type_no_body_type_with_html_body():
     body = "This is a plain text body"
     html_body = "<p>This is an HTML body</p>"
@@ -816,5 +810,4 @@
     body = "This is a plain text body"
     result = get_message_for_body_type(body, 'text', None)
     assert isinstance(result, Body)
-    assert result == Body(body)
->>>>>>> 9a14a3d0
+    assert result == Body(body)