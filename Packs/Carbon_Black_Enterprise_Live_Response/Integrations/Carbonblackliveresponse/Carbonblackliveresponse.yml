--- conflicted
+++ resolved
@@ -15,8 +15,6 @@
   name: apitoken
   defaultvalue: ""
   type: 4
-<<<<<<< HEAD
-=======
   required: false
   hidden: true
 - displaypassword: API Token (CB Response)
@@ -24,13 +22,10 @@
   required: false
   hiddenusername: true
   type: 9
->>>>>>> b3358074
 - display: API Key (CB Defense)
   name: apikey
   defaultvalue: ""
   type: 4
-<<<<<<< HEAD
-=======
   required: false
   hidden: true
 - displaypassword: API Key (CB Defense)
@@ -38,7 +33,6 @@
   required: false
   hiddenusername: true
   type: 9
->>>>>>> b3358074
 - display: Connector ID (CB Defense)
   name: connector
   defaultvalue: ""
