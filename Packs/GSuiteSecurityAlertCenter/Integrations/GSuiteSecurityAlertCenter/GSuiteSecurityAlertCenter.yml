category: Data Enrichment & Threat Intelligence
sectionOrder:
- Connect
- Collect
commonfields:
  id: G Suite Security Alert Center
  version: -1
configuration:
- display: Fetch incidents
  name: isFetch
  type: 8
  section: Collect
- defaultvalue: G Suite Security Alert Center
  display: Incident type
  name: incidentType
  type: 13
  section: Connect
- additionalinfo: User's Service Account JSON key.
  display: Service Account JSON
  name: user_service_account_json
  type: 4
  section: Connect
  hidden: true
- display: Admin Email
  name: admin_email_creds
  type: 9
  section: Connect
  displaypassword: Service Account JSON
- additionalinfo: G Suite domain administrator's email ID that acts on behalf of the end-user
  display: Admin Email
  name: admin_email
  type: 0
  section: Connect
  hidden: true
- additionalinfo: |-
    The maximum allowed value is 1000.
  defaultvalue: '15'
  display: Maximum number of incidents per fetch
  name: max_fetch
  required: true
  type: 0
  section: Collect
- additionalinfo: 'The time range to consider for the initial data fetch.

    Formats accepted: YYYY-MM-dd, YYYY-MM-ddTHH:mm:ss, 2 minutes, 2 hours, 2 days, 2 weeks, 2 months, 2 years.

    Accepted timezone: UTC'
  display: First fetch time interval
  name: first_fetch
  type: 0
  section: Collect
  defaultvalue: 3 days
- additionalinfo: 'Add a new type or choose existing multiple alert types. Fetches all types of alerts if left empty.

    Note: If type is present in the Filter parameter this value will be overwritten.'
  display: Alert Type
  name: alert_type
  required: false
  type: 16
  section: Collect
  advanced: true
  options:
  - Customer takeout initiated
  - Malware reclassification
  - Misconfigured whitelist
  - Phishing reclassification
  - Suspicious message reported
  - User reported phishing
  - User reported spam spike
  - Leaked password
  - Suspicious login
  - Suspicious login (less secure app)
  - Suspicious programmatic login
  - User suspended
  - User suspended (spam)
  - User suspended (spam through relay)
  - User suspended (suspicious activity)
  - Google Operations
  - Government attack warning
  - Device compromised
  - Suspicious activity
  - AppMaker Default Cloud SQL setup
  - Activity Rule
  - Data Loss Prevention
<<<<<<< HEAD
  type: 16
  section: Collect
  advanced: true
- additionalinfo: |-
    An advanced filter to fetch the list of alerts.
=======
- additionalinfo: 'An advanced filter to fetch the list of alerts.

>>>>>>> b3358074
    For example: source:"Google" AND type="Suspicious login".

    Note: This value takes precedence over any filter arguments. To fetch alerts using createTime, use the first fetch time interval parameter.'
  display: Filter
  name: filter
  type: 12
  section: Collect
  advanced: true
- display: Fetch feedback
  name: fetch_feedback
  type: 8
  section: Collect
  advanced: true
  additionalinfo: Fetches the latest type of feedback for each alert.
- display: Trust any certificate (not secure)
  name: insecure
  type: 8
  section: Connect
  advanced: true
- advanced: true
  display: Use system proxy settings
  name: proxy
<<<<<<< HEAD
  type: 8
=======
  required: false
>>>>>>> b3358074
  section: Connect
  type: 8

description: G Suite Security Alert Center allows users to fetch different alert types such as Suspicious login, Device compromised, Leaked password, and more. Users can delete or recover a single alert or a batch of alerts and retrieve the alert's metadata. This integration allows users to provide feedback for alerts and fetch existing feedback for a particular alert.
display: G Suite Security Alert Center
name: G Suite Security Alert Center
script:
  commands:
  - arguments:
    - description: The requested page size.
      name: page_size
    - description: A token identifying a page of results the server should return.
      name: page_token
    - description: |-
        A query string for filtering alert results.
        For example: createTime >= "2020-10-28T20:43:34.381Z" AND type="Suspicious login".
      name: filter
    - auto: PREDEFINED
      description: 'The sort order of the list results. Possible values: "createTime asc", "createTime desc", "updateTime asc", and "updateTime desc".'
      name: order_by
      predefined:
      - createTime asc
      - createTime desc
      - updateTime asc
      - updateTime desc
    description: |-
      Lists the alerts. Use the filter to filter the list by various alert types.
      Note: The alerts that have been marked for deletion in the past 30 days will still be visible.
    name: gsac-alert-list
    outputs:
    - contextPath: GSuiteSecurityAlert.PageToken.Alert.nextPageToken
      description: The token for the next page.
      type: String
    - contextPath: GSuiteSecurityAlert.PageToken.Alert.name
      description: Command name.
      type: String
    - contextPath: GSuiteSecurityAlert.Alert.customerId
      description: The unique identifier of the Google account of the customer.
      type: String
    - contextPath: GSuiteSecurityAlert.Alert.alertId
      description: The unique identifier for the alert.
      type: String
    - contextPath: GSuiteSecurityAlert.Alert.createTime
      description: The time the alert was created.
      type: Date
    - contextPath: GSuiteSecurityAlert.Alert.startTime
      description: The time the event that caused the alert was started or detected.
      type: Date
    - contextPath: GSuiteSecurityAlert.Alert.endTime
      description: The time the event that caused the alert ceased being active.
      type: Date
    - contextPath: GSuiteSecurityAlert.Alert.type
      description: The type of the alert.
      type: String
    - contextPath: GSuiteSecurityAlert.Alert.source
      description: A unique identifier for the system that reported the alert.
      type: String
    - contextPath: GSuiteSecurityAlert.Alert.deleted
      description: True if the alert is marked for deletion.
      type: Boolean
    - contextPath: GSuiteSecurityAlert.Alert.securityInvestigationToolLink
      description: An optional Security Investigation Tool query for the alert.
      type: String
    - contextPath: GSuiteSecurityAlert.Alert.updateTime
      description: The time the alert was last updated.
      type: Date
    - contextPath: GSuiteSecurityAlert.Alert.etag
      description: ETag is used for optimistic concurrency control as a way to help prevent simultaneous updates of an alert from overwriting each other.
      type: String
    - contextPath: GSuiteSecurityAlert.Alert.metadata.customerId
      description: The unique identifier of the Google account of the customer.
      type: String
    - contextPath: GSuiteSecurityAlert.Alert.metadata.alertId
      description: The unique identifier of the alert.
      type: String
    - contextPath: GSuiteSecurityAlert.Alert.metadata.status
      description: The current status of the alert.
      type: String
    - contextPath: GSuiteSecurityAlert.Alert.metadata.assignee
      description: The email address of the user assigned to the alert.
      type: String
    - contextPath: GSuiteSecurityAlert.Alert.metadata.updateTime
      description: The time the metadata was last updated.
      type: String
    - contextPath: GSuiteSecurityAlert.Alert.metadata.severity
      description: The severity value of the alert.
      type: String
    - contextPath: GSuiteSecurityAlert.Alert.metadata.etag
      description: ETag is used for optimistic concurrency control as a way to help prevent simultaneous updates of an alert metadata from overwriting each other.
      type: String
    - contextPath: GSuiteSecurityAlert.Alert.data.@type
      description: Alert data of the alert types.
      type: String
    - contextPath: GSuiteSecurityAlert.Alert.data.takeoutRequestId
      description: The takeout request ID.
      type: String
    - contextPath: GSuiteSecurityAlert.Alert.data.email
      description: "The email of the associated event. \nDomain wide takeout initiated applies to the email of the admin who initiated the takeout.\nGoogle identity applies to the email of the user who the event belongs to.\nMobile device management/State Sponsored Attack applies to the email of the user the alert was created for."
      type: String
    - contextPath: GSuiteSecurityAlert.Alert.data.domainId.customerPrimaryDomain
      description: The primary domain for the customer.
      type: String
    - contextPath: GSuiteSecurityAlert.Alert.data.maliciousEntity.entity.emailAddress
      description: Email address of the user.
      type: String
    - contextPath: GSuiteSecurityAlert.Alert.data.maliciousEntity.entity.displayName
      description: Display name of the user.
      type: String
    - contextPath: GSuiteSecurityAlert.Alert.data.maliciousEntity.fromHeader
      description: The sender email address.
      type: String
    - contextPath: GSuiteSecurityAlert.Alert.data.maliciousEntity.displayName
      description: The header from the display name.
      type: String
    - contextPath: GSuiteSecurityAlert.Alert.data.messages.messageId
      description: The message ID.
      type: String
    - contextPath: GSuiteSecurityAlert.Alert.data.messages.md5HashMessageBody
      description: The hash of the message body text.
      type: String
    - contextPath: GSuiteSecurityAlert.Alert.data.messages.messageBodySnippet
      description: The snippet of the message body text (only available for reported emails).
      type: String
    - contextPath: GSuiteSecurityAlert.Alert.data.messages.md5HashSubject
      description: The MD5 hash of the email's subject (only available for reported emails).
      type: String
    - contextPath: GSuiteSecurityAlert.Alert.data.messages.subjectText
      description: The email subject text (only available for reported emails).
      type: String
    - contextPath: GSuiteSecurityAlert.Alert.data.messages.attachmentsSha256Hash
      description: The list of SHA256 hashes of the email's attachment and all MIME parts.
      type: Unknown
    - contextPath: GSuiteSecurityAlert.Alert.data.messages.recipient
      description: The recipient of the email.
      type: String
    - contextPath: GSuiteSecurityAlert.Alert.data.messages.date
      description: The date the malicious email was sent.
      type: Date
    - contextPath: GSuiteSecurityAlert.Alert.data.isInternal
      description: If true, the email originated from within the organization.
      type: Boolean
    - contextPath: GSuiteSecurityAlert.Alert.data.systemActionType
      description: System actions on the messages.
      type: String
    - contextPath: GSuiteSecurityAlert.Alert.data.sourceIp
      description: The source IP address of the malicious email, for example, 127.0.0.1.
      type: String
    - contextPath: GSuiteSecurityAlert.Alert.data.loginDetails.loginTime
      description: The successful login time that is associated with the warning event. This is not present for blocked login attempts.
      type: Date
    - contextPath: GSuiteSecurityAlert.Alert.data.loginDetails.ipAddress
      description: The human-readable IP address (for example, 11.22.33.44) that is associated with the warning event.
      type: String
    - contextPath: GSuiteSecurityAlert.Alert.data.title
      description: A one-line incident description.
      type: String
    - contextPath: GSuiteSecurityAlert.Alert.data.description
      description: Description of the associated alert type.
      type: String
    - contextPath: GSuiteSecurityAlert.Alert.data.affectedUserEmails
      description: The list of emails that correspond to the users directly affected by the incident.
      type: Unknown
    - contextPath: GSuiteSecurityAlert.Alert.data.attachmentData.csv.headers
      description: The list of headers for the data columns in a CSV file.
      type: Unknown
    - contextPath: GSuiteSecurityAlert.Alert.data.attachmentData.csv.dataRows.entries
      description: The data entries in a CSV file row, as a string array rather than a single comma-separated string.
      type: Unknown
    - contextPath: GSuiteSecurityAlert.Alert.data.events.deviceId
      description: The device ID.
      type: String
    - contextPath: GSuiteSecurityAlert.Alert.data.events.serialNumber
      description: The serial number of the device.
      type: String
    - contextPath: GSuiteSecurityAlert.Alert.data.events.deviceType
      description: The type of the device.
      type: String
    - contextPath: GSuiteSecurityAlert.Alert.data.events.deviceModel
      description: The model of the device.
      type: String
    - contextPath: GSuiteSecurityAlert.Alert.data.events.resourceId
      description: The device resource ID.
      type: String
    - contextPath: GSuiteSecurityAlert.Alert.data.events.iosVendorId
      description: iOS vendor ID. Required for iOS, empty for others.
      type: String
    - contextPath: GSuiteSecurityAlert.Alert.data.events.deviceCompromisedState
      description: The device compromised state. Possible values are "Compromised" or "Not Compromised".
      type: String
    - contextPath: GSuiteSecurityAlert.Alert.data.events.deviceProperty
      description: The device property that was changed.
      type: String
    - contextPath: GSuiteSecurityAlert.Alert.data.events.oldValue
      description: The old value of the device property before the change.
      type: String
    - contextPath: GSuiteSecurityAlert.Alert.data.events.newValue
      description: The new value of the device property after the change.
      type: String
    - contextPath: GSuiteSecurityAlert.Alert.data.requestInfo.appKey
      description: The application that requires the SQL setup.
      type: String
    - contextPath: GSuiteSecurityAlert.Alert.data.requestInfo.appDeveloperEmail
      description: List of app developers who triggered notifications for the application.
      type: Unknown
    - contextPath: GSuiteSecurityAlert.Alert.data.requestInfo.numberOfRequests
      description: Number of requests sent for the application to set up default SQL instances.
      type: String
    - contextPath: GSuiteSecurityAlert.Alert.data.ruleViolationInfo.ruleInfo.resourceName
      description: Resource name that uniquely identifies the rule.
      type: String
    - contextPath: GSuiteSecurityAlert.Alert.data.ruleViolationInfo.ruleInfo.displayName
      description: User provided name of the rule.
      type: String
    - contextPath: GSuiteSecurityAlert.Alert.data.ruleViolationInfo.dataSource
      description: Source of the data.
      type: String
    - contextPath: GSuiteSecurityAlert.Alert.data.ruleViolationInfo.trigger
      description: Trigger of the rule.
      type: String
    - contextPath: GSuiteSecurityAlert.Alert.data.ruleViolationInfo.triggeringUserEmail
      description: Email of the user who caused the violation.
      type: String
    - contextPath: GSuiteSecurityAlert.Alert.data.ruleViolationInfo.recipients
      description: Resource recipients.
      type: Unknown
    - contextPath: GSuiteSecurityAlert.Alert.data.ruleViolationInfo.resourceInfo.resourceTitle
      description: Title of the resource, for example email subject, or document title.
      type: String
    - contextPath: GSuiteSecurityAlert.Alert.data.ruleViolationInfo.resourceInfo.documentId
      description: Drive file ID.
      type: String
    - contextPath: GSuiteSecurityAlert.Alert.data.ruleViolationInfo.matchInfo.userDefinedDetector.resourceName
      description: Resource name that uniquely identifies the detector.
      type: String
    - contextPath: GSuiteSecurityAlert.Alert.data.ruleViolationInfo.matchInfo.userDefinedDetector.displayName
      description: Display name of the detector.
      type: String
    - contextPath: GSuiteSecurityAlert.Alert.data.ruleViolationInfo.matchInfo.predefinedDetector.detectorName
      description: Name that uniquely identifies the detector.
      type: String
    - contextPath: GSuiteSecurityAlert.Alert.data.ruleViolationInfo.triggeredActionTypes
      description: Actions applied as a consequence of the rule being triggered.
      type: Unknown
    - contextPath: GSuiteSecurityAlert.Alert.data.ruleViolationInfo.suppressedActionTypes
      description: Actions suppressed due to other actions with higher priority.
      type: Unknown
    - contextPath: GSuiteSecurityAlert.Alert.data.name
      description: Rule name.
      type: String
    - contextPath: GSuiteSecurityAlert.Alert.data.displayName
      description: Alert display name.
      type: String
    - contextPath: GSuiteSecurityAlert.Alert.data.windowSize
      description: Rule window size. Possible values are 1 hour or 24 hours.
      type: String
    - contextPath: GSuiteSecurityAlert.Alert.data.threshold
      description: Alert threshold, for example "COUNT > 5".
      type: String
    - contextPath: GSuiteSecurityAlert.Alert.data.createTime
      description: The timestamp indicating when the rule was created.
      type: Date
    - contextPath: GSuiteSecurityAlert.Alert.data.updateTime
      description: The timestamp indicating when the rule was last updated.
      type: Date
    - contextPath: GSuiteSecurityAlert.Alert.data.triggerSource
      description: The trigger sources for the rule.
      type: String
    - contextPath: GSuiteSecurityAlert.Alert.data.supersededAlerts
      description: List of alert IDs superseded by the alert.
      type: Unknown
    - contextPath: GSuiteSecurityAlert.Alert.data.supersedingAlerts
      description: Alert ID superseding the alert.
      type: String
    - contextPath: GSuiteSecurityAlert.Alert.data.actionNames
      description: List of action names associated with the rule threshold.
      type: Unknown
    - contextPath: GSuiteSecurityAlert.Alert.data.query
      description: Query that is used to get the data from the associated source.
      type: String
  - arguments:
    - description: The identifier of the alert to retrieve.
      name: alert_id
      required: true
    description: "Gets the specified alert. \nNote: To get the alert_id, execute the gsac-alert-list  command."
    name: gsac-alert-get
    outputs:
    - contextPath: GSuiteSecurityAlert.Alert.customerId
      description: The unique identifier of the Google account of the customer.
      type: String
    - contextPath: GSuiteSecurityAlert.Alert.alertId
      description: The unique identifier for the alert.
      type: String
    - contextPath: GSuiteSecurityAlert.Alert.createTime
      description: The time the alert was created.
      type: Date
    - contextPath: GSuiteSecurityAlert.Alert.startTime
      description: The time the event that caused the alert was started or detected.
      type: Date
    - contextPath: GSuiteSecurityAlert.Alert.endTime
      description: The time the event that caused the alert ceased being active.
      type: Date
    - contextPath: GSuiteSecurityAlert.Alert.type
      description: The type of the alert.
      type: String
    - contextPath: GSuiteSecurityAlert.Alert.source
      description: A unique identifier for the system that reported the alert.
      type: String
    - contextPath: GSuiteSecurityAlert.Alert.deleted
      description: True if the alert is marked for deletion.
      type: Boolean
    - contextPath: GSuiteSecurityAlert.Alert.securityInvestigationToolLink
      description: An optional Security Investigation Tool query for the alert.
      type: String
    - contextPath: GSuiteSecurityAlert.Alert.updateTime
      description: The time the alert was last updated.
      type: Date
    - contextPath: GSuiteSecurityAlert.Alert.etag
      description: ETag is used for optimistic concurrency control as a way to help prevent simultaneous updates of an alert from overwriting each other.
      type: String
    - contextPath: GSuiteSecurityAlert.Alert.metadata.customerId
      description: The unique identifier of the Google account of the customer.
      type: String
    - contextPath: GSuiteSecurityAlert.Alert.metadata.alertId
      description: The unique identifier of the alert.
      type: String
    - contextPath: GSuiteSecurityAlert.Alert.metadata.status
      description: The current status of the alert.
      type: String
    - contextPath: GSuiteSecurityAlert.Alert.metadata.assignee
      description: The email address of the user assigned to the alert.
      type: String
    - contextPath: GSuiteSecurityAlert.Alert.metadata.updateTime
      description: The time the metadata was last updated.
      type: String
    - contextPath: GSuiteSecurityAlert.Alert.metadata.severity
      description: The severity value of the alert.
      type: String
    - contextPath: GSuiteSecurityAlert.Alert.metadata.etag
      description: ETag is used for optimistic concurrency control as a way to help prevent simultaneous updates of an alert metadata from overwriting each other.
      type: String
    - contextPath: GSuiteSecurityAlert.Alert.data.@type
      description: Alert data of the alert types.
      type: String
    - contextPath: GSuiteSecurityAlert.Alert.data.takeoutRequestId
      description: The takeout request ID.
      type: String
    - contextPath: GSuiteSecurityAlert.Alert.data.email
      description: "The email of the associated event. \nDomain wide takeout initiated applies to the email of the admin who initiated the takeout.\nGoogle identity applies to the email of the user who the event belongs to.\nMobile device management/State Sponsored Attack applies to the email of the user the alert was created for."
      type: String
    - contextPath: GSuiteSecurityAlert.Alert.data.domainId.customerPrimaryDomain
      description: The primary domain for the customer.
      type: String
    - contextPath: GSuiteSecurityAlert.Alert.data.maliciousEntity.entity.emailAddress
      description: Email address of the user.
      type: String
    - contextPath: GSuiteSecurityAlert.Alert.data.maliciousEntity.entity.displayName
      description: Display name of the user.
      type: String
    - contextPath: GSuiteSecurityAlert.Alert.data.maliciousEntity.fromHeader
      description: The sender email address.
      type: String
    - contextPath: GSuiteSecurityAlert.Alert.data.maliciousEntity.displayName
      description: The header from the display name.
      type: String
    - contextPath: GSuiteSecurityAlert.Alert.data.messages.messageId
      description: The message ID.
      type: String
    - contextPath: GSuiteSecurityAlert.Alert.data.messages.md5HashMessageBody
      description: The hash of the message body text.
      type: String
    - contextPath: GSuiteSecurityAlert.Alert.data.messages.messageBodySnippet
      description: The snippet of the message body text (only available for reported emails).
      type: String
    - contextPath: GSuiteSecurityAlert.Alert.data.messages.md5HashSubject
      description: The MD5 hash of the email's subject (only available for reported emails).
      type: String
    - contextPath: GSuiteSecurityAlert.Alert.data.messages.subjectText
      description: The email subject text (only available for reported emails).
      type: String
    - contextPath: GSuiteSecurityAlert.Alert.data.messages.attachmentsSha256Hash
      description: The list of SHA256 hashes of the email's attachment and all MIME parts.
      type: Unknown
    - contextPath: GSuiteSecurityAlert.Alert.data.messages.recipient
      description: The recipient of the email.
      type: String
    - contextPath: GSuiteSecurityAlert.Alert.data.messages.date
      description: The date the malicious email was sent.
      type: Date
    - contextPath: GSuiteSecurityAlert.Alert.data.isInternal
      description: If true, the email originated from within the organization.
      type: Boolean
    - contextPath: GSuiteSecurityAlert.Alert.data.systemActionType
      description: System actions on the messages.
      type: String
    - contextPath: GSuiteSecurityAlert.Alert.data.sourceIp
      description: The source IP address of the malicious email, for example, 127.0.0.1.
      type: String
    - contextPath: GSuiteSecurityAlert.Alert.data.loginDetails.loginTime
      description: The successful login time that is associated with the warning event. This is not present for blocked login attempts.
      type: Date
    - contextPath: GSuiteSecurityAlert.Alert.data.loginDetails.ipAddress
      description: The human-readable IP address (for example, 11.22.33.44) that is associated with the warning event.
      type: String
    - contextPath: GSuiteSecurityAlert.Alert.data.title
      description: A one-line incident description.
      type: String
    - contextPath: GSuiteSecurityAlert.Alert.data.description
      description: Description of the associated alert type.
      type: String
    - contextPath: GSuiteSecurityAlert.Alert.data.affectedUserEmails
      description: The list of emails that correspond to the users directly affected by the incident.
      type: Unknown
    - contextPath: GSuiteSecurityAlert.Alert.data.attachmentData.csv.headers
      description: The list of headers for the data columns in a CSV file.
      type: Unknown
    - contextPath: GSuiteSecurityAlert.Alert.data.attachmentData.csv.dataRows.entries
      description: The data entries in a CSV file row, as a string array rather than a single comma-separated string.
      type: Unknown
    - contextPath: GSuiteSecurityAlert.Alert.data.events.deviceId
      description: The device ID.
      type: String
    - contextPath: GSuiteSecurityAlert.Alert.data.events.serialNumber
      description: The serial number of the device.
      type: String
    - contextPath: GSuiteSecurityAlert.Alert.data.events.deviceType
      description: The type of the device.
      type: String
    - contextPath: GSuiteSecurityAlert.Alert.data.events.deviceModel
      description: The model of the device.
      type: String
    - contextPath: GSuiteSecurityAlert.Alert.data.events.resourceId
      description: The device resource ID.
      type: String
    - contextPath: GSuiteSecurityAlert.Alert.data.events.iosVendorId
      description: iOS vendor ID. Required for iOS, empty for others.
      type: String
    - contextPath: GSuiteSecurityAlert.Alert.data.events.deviceCompromisedState
      description: The device compromised state. Possible values are "Compromised" or "Not Compromised".
      type: String
    - contextPath: GSuiteSecurityAlert.Alert.data.events.deviceProperty
      description: The device property that was changed.
      type: String
    - contextPath: GSuiteSecurityAlert.Alert.data.events.oldValue
      description: The old value of the device property before the change.
      type: String
    - contextPath: GSuiteSecurityAlert.Alert.data.events.newValue
      description: The new value of the device property after the change.
      type: String
    - contextPath: GSuiteSecurityAlert.Alert.data.requestInfo.appKey
      description: The application that requires the SQL setup.
      type: String
    - contextPath: GSuiteSecurityAlert.Alert.data.requestInfo.appDeveloperEmail
      description: List of app developers who triggered notifications for the application.
      type: Unknown
    - contextPath: GSuiteSecurityAlert.Alert.data.requestInfo.numberOfRequests
      description: Number of requests sent for the application to set up default SQL instances.
      type: String
    - contextPath: GSuiteSecurityAlert.Alert.data.ruleViolationInfo.ruleInfo.resourceName
      description: Resource name that uniquely identifies the rule.
      type: String
    - contextPath: GSuiteSecurityAlert.Alert.data.ruleViolationInfo.ruleInfo.displayName
      description: User provided name of the rule.
      type: String
    - contextPath: GSuiteSecurityAlert.Alert.data.ruleViolationInfo.dataSource
      description: Source of the data.
      type: String
    - contextPath: GSuiteSecurityAlert.Alert.data.ruleViolationInfo.trigger
      description: Trigger of the rule.
      type: String
    - contextPath: GSuiteSecurityAlert.Alert.data.ruleViolationInfo.triggeringUserEmail
      description: Email of the user who caused the violation.
      type: String
    - contextPath: GSuiteSecurityAlert.Alert.data.ruleViolationInfo.recipients
      description: Resource recipients.
      type: Unknown
    - contextPath: GSuiteSecurityAlert.Alert.data.ruleViolationInfo.resourceInfo.resourceTitle
      description: Title of the resource, for example email subject, or document title.
      type: String
    - contextPath: GSuiteSecurityAlert.Alert.data.ruleViolationInfo.resourceInfo.documentId
      description: Drive file ID.
      type: String
    - contextPath: GSuiteSecurityAlert.Alert.data.ruleViolationInfo.matchInfo.userDefinedDetector.resourceName
      description: Resource name that uniquely identifies the detector.
      type: String
    - contextPath: GSuiteSecurityAlert.Alert.data.ruleViolationInfo.matchInfo.userDefinedDetector.displayName
      description: Display name of the detector.
      type: String
    - contextPath: GSuiteSecurityAlert.Alert.data.ruleViolationInfo.matchInfo.predefinedDetector.detectorName
      description: Name that uniquely identifies the detector.
      type: String
    - contextPath: GSuiteSecurityAlert.Alert.data.ruleViolationInfo.triggeredActionTypes
      description: Actions applied as a consequence of the rule being triggered.
      type: Unknown
    - contextPath: GSuiteSecurityAlert.Alert.data.ruleViolationInfo.suppressedActionTypes
      description: Actions suppressed due to other actions with higher priority.
      type: Unknown
    - contextPath: GSuiteSecurityAlert.Alert.data.name
      description: Rule name.
      type: String
    - contextPath: GSuiteSecurityAlert.Alert.data.displayName
      description: Alert display name.
      type: String
    - contextPath: GSuiteSecurityAlert.Alert.data.windowSize
      description: Rule window size. Possible values are 1 hour or 24 hours.
      type: String
    - contextPath: GSuiteSecurityAlert.Alert.data.threshold
      description: Alert threshold, for example "COUNT > 5".
      type: String
    - contextPath: GSuiteSecurityAlert.Alert.data.createTime
      description: The timestamp indicating when the rule was created.
      type: Date
    - contextPath: GSuiteSecurityAlert.Alert.data.updateTime
      description: The timestamp indicating when the rule was last updated.
      type: Date
    - contextPath: GSuiteSecurityAlert.Alert.data.triggerSource
      description: The trigger sources for the rule.
      type: String
    - contextPath: GSuiteSecurityAlert.Alert.data.supersededAlerts
      description: List of alert IDs superseded by the alert.
      type: Unknown
    - contextPath: GSuiteSecurityAlert.Alert.data.supersedingAlerts
      description: Alert ID superseding the alert.
      type: String
    - contextPath: GSuiteSecurityAlert.Alert.data.actionNames
      description: List of action names associated with the rule threshold.
      type: Unknown
    - contextPath: GSuiteSecurityAlert.Alert.data.query
      description: Query that is used to get the data from the associated source.
      type: String
  - arguments:
    - description: The identifier of the alert the feedback belongs to.
      name: alert_id
      required: true
    - auto: PREDEFINED
      description: 'The type of alert feedback. Possible values: "ALERT_FEEDBACK_TYPE_UNSPECIFIED", "NOT_USEFUL", "SOMEWHAT_USEFUL", and "VERY_USEFUL".'
      name: feedback_type
      predefined:
      - ALERT_FEEDBACK_TYPE_UNSPECIFIED
      - NOT_USEFUL
      - SOMEWHAT_USEFUL
      - VERY_USEFUL
      required: true
    description: Creates new feedback for an alert.
    name: gsac-alert-feedback-create
    outputs:
    - contextPath: GSuiteSecurityAlert.Feedback.customerId
      description: The unique identifier of the Google account of the customer.
      type: String
    - contextPath: GSuiteSecurityAlert.Feedback.alertId
      description: The alert identifier.
      type: String
    - contextPath: GSuiteSecurityAlert.Feedback.feedbackId
      description: The unique identifier for the feedback.
      type: String
    - contextPath: GSuiteSecurityAlert.Feedback.createTime
      description: The time the feedback was created.
      type: String
    - contextPath: GSuiteSecurityAlert.Feedback.type
      description: The type of the feedback.
      type: String
    - contextPath: GSuiteSecurityAlert.Feedback.email
      description: The email of the user who provided the feedback.
      type: String
  - arguments:
    - description: The identifier of the alert the feedbacks belong to. The "-" wildcard can be used to represent all alerts.
      name: alert_id
      required: true
    - description: |-
        A query string for filtering alert results.
        For example: alert_id = alertId01 AND feedback_id = feedbackId01.
      name: filter
    - defaultValue: '50'
      description: The requested page size. Default is 50.
      name: page_size
    description: Lists all the feedback for an alert.
    name: gsac-alert-feedback-list
    outputs:
    - contextPath: GSuiteSecurityAlert.Feedback.customerId
      description: The unique identifier of the Google account of the customer.
      type: String
    - contextPath: GSuiteSecurityAlert.Feedback.alertId
      description: The alert identifier.
      type: String
    - contextPath: GSuiteSecurityAlert.Feedback.feedbackId
      description: The unique identifier for the feedback.
      type: String
    - contextPath: GSuiteSecurityAlert.Feedback.createTime
      description: The time the feedback was created.
      type: String
    - contextPath: GSuiteSecurityAlert.Feedback.type
      description: The type of the feedback.
      type: String
    - contextPath: GSuiteSecurityAlert.Feedback.email
      description: The email of the user who provided the feedback.
      type: String
  - arguments:
    - description: Comma-separated list of alert IDs to be marked for deletion.
      isArray: true
      name: alert_id
      required: true
    description: |-
      Performs delete operation on alerts.
      Note: The alerts that are marked for deletion will be removed from the Alert Center after 30 days.
    name: gsac-alert-delete
    outputs:
    - contextPath: GSuiteSecurityAlert.Delete.successAlerts.id
      description: The list of alert IDs successfully marked for deletion.
      type: Unknown
    - contextPath: GSuiteSecurityAlert.Delete.failedAlerts.id
      description: The list of alert IDs failed to be marked for deletion.
      type: Unknown
    - contextPath: GSuiteSecurityAlert.Delete.failedAlerts.code
      description: The status code of the failed alerts.
      type: Number
    - contextPath: GSuiteSecurityAlert.Delete.failedAlerts.message
      description: A developer-facing error message.
      type: String
    - contextPath: GSuiteSecurityAlert.Delete.failedAlerts.status
      description: Status of the failed alert deletion.
      type: String
    - contextPath: GSuiteSecurityAlert.Delete.successAlerts.status
      description: Status of the successful alert deletion.
      type: String
  - arguments:
    - description: Comma-separated list of alert IDs to be recovered.
      isArray: true
      name: alert_id
      required: true
    description: |-
      Performs a recover operation on alerts.
      Note: Recovers the alerts that were marked for deletion within the past 30 days.
    name: gsac-alert-recover
    outputs:
    - contextPath: GSuiteSecurityAlert.Recover.successAlerts.id
      description: The list of alert IDs successfully marked for recovery.
      type: Unknown
    - contextPath: GSuiteSecurityAlert.Recover.failedAlerts.id
      description: The list of alert IDs failed to be marked for recovery.
      type: Unknown
    - contextPath: GSuiteSecurityAlert.Recover.failedAlerts.code
      description: The status code of the failed alerts to be recovered.
      type: Number
    - contextPath: GSuiteSecurityAlert.Recover.failedAlerts.message
      description: A developer-facing error message for the failed alerts.
      type: String
    - contextPath: GSuiteSecurityAlert.Recover.successAlerts.status
      description: Status of the successful alert recovery.
      type: String
    - contextPath: GSuiteSecurityAlert.Recover.failedAlerts.status
      description: Status of the failed alert recovery.
      type: String
<<<<<<< HEAD
  dockerimage: demisto/googleapi-python3:1.0.0.63394
=======
  dockerimage: demisto/googleapi-python3:1.0.0.64077
  feed: false
>>>>>>> b3358074
  isfetch: true
  script: '-'
  subtype: python3
  type: python
tests:
- G Suite Security Alert Center-Test
defaultmapperin: G Suite Security Alert Center - Mapper
defaultclassifier: G Suite Security Alert Center - Classifier
fromversion: 5.0.0<|MERGE_RESOLUTION|>--- conflicted
+++ resolved
@@ -82,16 +82,8 @@
   - AppMaker Default Cloud SQL setup
   - Activity Rule
   - Data Loss Prevention
-<<<<<<< HEAD
-  type: 16
-  section: Collect
-  advanced: true
-- additionalinfo: |-
-    An advanced filter to fetch the list of alerts.
-=======
 - additionalinfo: 'An advanced filter to fetch the list of alerts.
 
->>>>>>> b3358074
     For example: source:"Google" AND type="Suspicious login".
 
     Note: This value takes precedence over any filter arguments. To fetch alerts using createTime, use the first fetch time interval parameter.'
@@ -114,11 +106,7 @@
 - advanced: true
   display: Use system proxy settings
   name: proxy
-<<<<<<< HEAD
-  type: 8
-=======
   required: false
->>>>>>> b3358074
   section: Connect
   type: 8
 
@@ -770,12 +758,8 @@
     - contextPath: GSuiteSecurityAlert.Recover.failedAlerts.status
       description: Status of the failed alert recovery.
       type: String
-<<<<<<< HEAD
-  dockerimage: demisto/googleapi-python3:1.0.0.63394
-=======
   dockerimage: demisto/googleapi-python3:1.0.0.64077
   feed: false
->>>>>>> b3358074
   isfetch: true
   script: '-'
   subtype: python3
