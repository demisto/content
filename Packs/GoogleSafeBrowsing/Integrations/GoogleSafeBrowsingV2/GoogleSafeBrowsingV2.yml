--- conflicted
+++ resolved
@@ -99,13 +99,6 @@
       description: The URL threat entry type.
       type: string
   dockerimage: demisto/python3:3.10.12.63474
-<<<<<<< HEAD
-  feed: false
-  isfetch: false
-  longRunning: false
-  longRunningPort: false
-=======
->>>>>>> e50f5222
   runonce: false
   script: '-'
   subtype: python3
