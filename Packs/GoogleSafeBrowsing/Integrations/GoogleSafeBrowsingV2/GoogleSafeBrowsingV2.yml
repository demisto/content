--- conflicted
+++ resolved
@@ -102,11 +102,7 @@
     - contextPath: GoogleSafeBrowsing.URL.threatEntryType
       description: The URL threat entry type.
       type: string
-<<<<<<< HEAD
-  dockerimage: demisto/python3:3.10.12.63474
-=======
   dockerimage: demisto/python3:3.10.13.86272
->>>>>>> 90cf3b88
   runonce: false
   script: '-'
   subtype: python3
