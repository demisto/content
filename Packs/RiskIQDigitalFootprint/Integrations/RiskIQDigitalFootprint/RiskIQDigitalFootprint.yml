category: Data Enrichment & Threat Intelligence
commonfields:
  id: RiskIQDigitalFootprint
  version: -1
configuration:
- defaultvalue: https://api.riskiq.net
  display: API URL
  name: url
  required: true
  type: 0
- display: API Token
  name: token
  required: true
  type: 4
- display: API Secret
  name: secret
  required: true
  type: 4
- display: Trust any certificate (not secure)
  name: insecure
  type: 8
  required: false
- display: Use system proxy settings
  name: proxy
  type: 8
  required: false
description: The RiskIQ Digital Footprint integration enables your security team to manage assets outside your firewall. Using the integration, you can view asset details, add or update assets and analyze your digital footprint from the adversary's perspective.
display: RiskIQ Digital Footprint
name: RiskIQDigitalFootprint
script:
  commands:
  - arguments:
    - auto: PREDEFINED
      description: 'The type of the asset for which connections are to be fetched. Valid types include: Domain, Host, IP Address, IP Block, ASN, Page, SSL Cert, Contact. This argument supports a single value only.'
      name: type
      predefined:
      - Domain
      - Host
      - IP Address
      - IP Block
      - ASN
      - Page
      - SSL Cert
      - Contact
      required: true
    - description: The name of the asset for which connections are to be fetched. For example riskiq.com, 8.8.8.8, mail.net, etc. This argument supports a single value only.
      name: name
      required: true
    - auto: PREDEFINED
      description: Setting this value to true will search the entire global inventory. Setting it to false will search for assets in the workspace associated with the authentication token. The default value for this argument is false. This argument supports a single value only.
      name: global
      predefined:
      - 'true'
      - 'false'
    - description: The index of the page to retrieve. The index is zero based so the first page is page 0. The default value for this argument is 0.
      name: page
    - description: The response contains a page of assets for each related asset type. Size determines the number of associated assets of each type that are returned. The default value for this argument is 20. The more associated assets you retrive, the longer it will take to fetch the response.
      name: size
    description: Retrieve the set of assets that are connected to the requested asset.
    name: df-asset-connections
    outputs:
    - contextPath: Domain.Name
      description: The domain name.
      type: String
    - contextPath: Domain.Organization
      description: The organization of the domain.
      type: String
    - contextPath: IP.Address
      description: IP address.
      type: String
    - contextPath: URL.Data
      description: The URL.
      type: String
    - contextPath: DBotScore.Indicator
      description: The indicator that was tested.
      type: String
    - contextPath: DBotScore.Type
      description: The indicator type.
      type: String
    - contextPath: DBotScore.Vendor
      description: The vendor used to calculate the score.
      type: String
    - contextPath: DBotScore.Score
      description: The actual score.
      type: Number
    - contextPath: RiskIQDigitalFootprint.Asset.name
      description: Name of the connected asset.
      type: String
    - contextPath: RiskIQDigitalFootprint.Asset.type
      description: Type of the connected asset.
      type: String
    - contextPath: RiskIQDigitalFootprint.Asset.state
      description: State of the connected asset.
      type: String
    - contextPath: RiskIQDigitalFootprint.Asset.firstSeen
      description: Date and time when the connected asset was first observed.
      type: Date
    - contextPath: RiskIQDigitalFootprint.Asset.lastSeen
      description: Date and time when the connected asset was most recently observed.
      type: Date
    - contextPath: RiskIQDigitalFootprint.Asset.uuid
      description: UUID of the connected asset.
      type: String
    - contextPath: RiskIQDigitalFootprint.Asset.label
      description: Label of the connected asset.
      type: String
    - contextPath: RiskIQDigitalFootprint.Asset.description
      description: Description of the connected asset.
      type: String
    - contextPath: RiskIQDigitalFootprint.Asset.confidence
      description: Discovery confidence level of the connected asset.
      type: String
    - contextPath: RiskIQDigitalFootprint.Asset.priority
      description: Priority of the connected asset.
      type: String
    - contextPath: RiskIQDigitalFootprint.Asset.autoConfirmed
      description: Was the connected asset auto-confirmed.
      type: Boolean
    - contextPath: RiskIQDigitalFootprint.Asset.enterprise
      description: Has the connected asset been designated as an enterprise asset.
      type: Boolean
    - contextPath: RiskIQDigitalFootprint.Asset.keystone
      description: Was the connected asset designated as a discovery keystone.
      type: Boolean
    - contextPath: RiskIQDigitalFootprint.Asset.organizations.createdAt
      description: Date and time when the organization applied to the asset was created.
      type: Date
    - contextPath: RiskIQDigitalFootprint.Asset.organizations.updatedAt
      description: Date and time when the organization applied to the asset was updated.
      type: Date
    - contextPath: RiskIQDigitalFootprint.Asset.organizations.status
      description: Status of the organization applied to the asset.
      type: String
    - contextPath: RiskIQDigitalFootprint.Asset.organizations.workspaceOrganizationID
      description: ID of the organization applied to the asset in the user's workspace.
      type: Number
    - contextPath: RiskIQDigitalFootprint.Asset.organizations.workspaceID
      description: ID of the user's workspace.
      type: Number
    - contextPath: RiskIQDigitalFootprint.Asset.organizations.name
      description: Name of the organization applied to the asset.
      type: String
    - contextPath: RiskIQDigitalFootprint.Asset.organizations.id
      description: ID of the organization applied to the asset.
      type: Number
    - contextPath: RiskIQDigitalFootprint.Asset.tags.createdAt
      description: Date and time when the tag applied to the asset was created.
      type: Date
    - contextPath: RiskIQDigitalFootprint.Asset.tags.updatedAt
      description: Date and time when the tag applied to the asset was updated.
      type: Date
    - contextPath: RiskIQDigitalFootprint.Asset.tags.status
      description: Status of the tag applied to the asset.
      type: String
    - contextPath: RiskIQDigitalFootprint.Asset.tags.workspaceTagID
      description: ID of the tag applied to the asset in the user's workspace.
      type: Number
    - contextPath: RiskIQDigitalFootprint.Asset.tags.workspaceID
      description: ID of the user's workspace.
      type: Number
    - contextPath: RiskIQDigitalFootprint.Asset.tags.workspaceTagType
      description: Workspace type of the tag applied to the asset.
      type: String
    - contextPath: RiskIQDigitalFootprint.Asset.tags.color
      description: Color of the tag applied to the asset.
      type: String
    - contextPath: RiskIQDigitalFootprint.Asset.tags.name
      description: Name of the tag applied to the asset.
      type: String
    - contextPath: RiskIQDigitalFootprint.Asset.tags.id
      description: ID of the tag applied to the asset.
      type: Number
    - contextPath: RiskIQDigitalFootprint.Asset.brands.createdAt
      description: Date and time when the brand applied to the asset was created.
      type: Date
    - contextPath: RiskIQDigitalFootprint.Asset.brands.updatedAt
      description: Date and time when the brand applied to the asset was updated.
      type: Date
    - contextPath: RiskIQDigitalFootprint.Asset.brands.status
      description: Status of the brand applied to the asset.
      type: String
    - contextPath: RiskIQDigitalFootprint.Asset.brands.workspaceBrandID
      description: ID of the brand applied to the asset in the user's workspace.
      type: Number
    - contextPath: RiskIQDigitalFootprint.Asset.brands.workspaceID
      description: ID of the user's workspace.
      type: Number
    - contextPath: RiskIQDigitalFootprint.Asset.brands.name
      description: Name of the brand applied to the asset.
      type: String
    - contextPath: RiskIQDigitalFootprint.Asset.brands.id
      description: ID of the brand applied to the asset.
      type: Number
    - contextPath: RiskIQDigitalFootprint.Asset.createdAt
      description: The date that the connected asset was added to inventory.
      type: Date
    - contextPath: RiskIQDigitalFootprint.Asset.updatedAt
      description: The date of the most recent update performed by a user action for the connected asset.
      type: Date
    - contextPath: RiskIQDigitalFootprint.Asset.hostExcluded
      description: 'When true, only IP Addresses associated with confirmed IP Blocks will be included in the results. Possible Values: True, False.'
      type: Boolean
    - contextPath: RiskIQDigitalFootprint.Asset.id
      description: ID of the connected asset.
      type: Number
    - contextPath: RiskIQDigitalFootprint.Asset.source
      description: Indicates if the source of the connected asset is known.
      type: String
  - arguments:
    - description: The date of the run in which the changes were identified (YYYY-MM-DD). If not passed, it would consider the most recently run date when the discovery was run on RiskIQ Digital Footprint. This argument supports a single value only.
      name: date
    - auto: PREDEFINED
      description: The period of time for which the changes summary is to be fetched. Supported ranges are 1, 7, and 30 days. The default value is 1. This argument supports a single value only.
      name: range
      predefined:
      - '1'
      - '7'
      - '30'
    - description: Filter summary of changed assets based on the brand associated with the assets. This argument supports a single value only.
      name: brand
    - description: Filter summary of changed assets based on the organization associated with the assets. This argument supports a single value only.
      name: organization
    - description: Filter summary of changed assets based on the tag associated with the assets. This argument supports a single value only.
      name: tag
    description: Retrieve summary information describing counts of confirmed assets that have been added, removed or changed in inventory over the given time period.
    name: df-asset-changes-summary
    outputs:
    - contextPath: RiskIQDigitalFootprint.AssetSummary.runDate
      description: The date of the run in which the changes were identified.
      type: String
    - contextPath: RiskIQDigitalFootprint.AssetSummary.deltas.type
      description: Type of the asset.
      type: String
    - contextPath: RiskIQDigitalFootprint.AssetSummary.deltas.aggregations.removed
      description: Count of removed assets from Global Inventory in range of 1, 7, and 30 days from the most recently run date.
      type: Number
    - contextPath: RiskIQDigitalFootprint.AssetSummary.deltas.aggregations.added
      description: Count of added assets to Global Inventory in range of 1, 7, and 30 days from the most recently run date.
      type: Number
    - contextPath: RiskIQDigitalFootprint.AssetSummary.deltas.aggregations.changed
      description: Count of changed assets from Global Inventory in range of 1, 7, and 30 days from the most recently run date.
      type: Number
    - contextPath: RiskIQDigitalFootprint.AssetSummary.deltas.aggregations.count
      description: It indicates the number of confirmed assets in inventory.
      type: Number
    - contextPath: RiskIQDigitalFootprint.AssetSummary.deltas.aggregations.range
      description: The period of time over which the changes were identified. Supported ranges are 1, 7, and 30 days.
      type: Number
    - contextPath: RiskIQDigitalFootprint.AssetSummary.deltas.aggregations.difference
      description: Indicates the result of added minus removed assets.
      type: Number
  - arguments:
    - auto: PREDEFINED
      default: true
      description: 'Either the type of asset or asset detail to retrieve. Valid asset types: Domain, Host, IP Address, IP Block, ASN, Page, SSL Cert,  Contact. Valid asset detail types: Self Hosted Resource, ThirdParty Hosted Resource. This argument supports a single value only.'
      name: type
      predefined:
      - Domain
      - Host
      - IP Address
      - IP Block
      - ASN
      - Page
      - SSL Cert
      - Contact
      - Self Hosted Resource
      - ThirdParty Hosted Resource
      required: true
    - description: The date of the run in which the changes were identified (YYYY-MM-DD). If not passed, it would consider the most recently run date when the discovery was run on RiskIQ Digital Footprint. This argument supports a single value only.
      name: date
    - auto: PREDEFINED
      description: The period of time over which the changes were identified. Supported ranges are 1, 7, and 30 days. The default value for this argument from RiskIQ platform is 1. This argument supports a single value only.
      name: range
      predefined:
      - '1'
      - '7'
      - '30'
    - auto: PREDEFINED
      description: The type of change. Valid options for asset types are Added or Removed and for asset detail types are Added or Changed. The default value for this argument is Added. This argument supports a single value only.
      name: measure
      predefined:
      - Added
      - Removed
      - Changed
    - description: Filter changed assets based on the brand associated with the assets. This argument supports a single value only.
      name: brand
    - description: Filter changed assets based on the organization associated with the assets. This argument supports a single value only.
      name: organization
    - description: Filter changed assets based on the tag associated with the assets. This argument supports a single value only.
      name: tag
    - description: The index of the page to retrieve. The index is zero based so the first page is page 0. The default value for this argument from RiskIQ platform is 0.
      name: page
    - description: The number of matching assets to return per page. The default value for this argument is 20. The more associated assets you retrive, the longer it will take to fetch the response.
      name: size
    description: Retrieve the list of confirmed assets that have been added or removed from inventory over the given time period. Retrieve the list of asset detail changes in inventory over the given time period.
    name: df-asset-changes
    outputs:
    - contextPath: Domain.Name
      description: The domain name.
      type: String
    - contextPath: IP.Address
      description: IP address.
      type: String
    - contextPath: URL.Data
      description: The URL.
      type: String
    - contextPath: File.Name
      description: The full file name (including file extension).
      type: String
    - contextPath: File.Size
      description: The size of the file, in bytes.
      type: Number
    - contextPath: File.MD5
      description: The MD5 hash of the file.
      type: String
    - contextPath: File.Type
      description: The file type, as determined by libmagic (same as displayed in file entries).
      type: String
    - contextPath: File.Hostname
      description: The name of the host where the file was found. Should match Path.
      type: String
    - contextPath: DBotScore.Indicator
      description: The indicator that was tested.
      type: String
    - contextPath: DBotScore.Type
      description: The indicator type.
      type: String
    - contextPath: DBotScore.Vendor
      description: The vendor used to calculate the score.
      type: String
    - contextPath: DBotScore.Score
      description: The actual score.
      type: Number
    - contextPath: RiskIQDigitalFootprint.AssetChanges.name
      description: Name of the asset.
      type: String
    - contextPath: RiskIQDigitalFootprint.AssetChanges.runDate
      description: The date of the run in which the changes were identified.
      type: Date
    - contextPath: RiskIQDigitalFootprint.AssetChanges.measure
      description: The type of change.
      type: String
    - contextPath: RiskIQDigitalFootprint.AssetChanges.autoConfirmed
      description: Was the asset auto-confirmed.
      type: Boolean
    - contextPath: RiskIQDigitalFootprint.AssetChanges.enterprise
      description: Has the asset been designated as an enterprise asset.
      type: Boolean
    - contextPath: RiskIQDigitalFootprint.AssetChanges.state
      description: State of the asset.
      type: String
    - contextPath: RiskIQDigitalFootprint.AssetChanges.priority
      description: Priority of the asset.
      type: String
    - contextPath: RiskIQDigitalFootprint.AssetChanges.keystone
      description: Was the asset designated as a discovery keystone.
      type: Boolean
    - contextPath: RiskIQDigitalFootprint.AssetChanges.type
      description: Type of the asset.
      type: String
    - contextPath: RiskIQDigitalFootprint.AssetChanges.description
      description: Description of the asset.
      type: String
    - contextPath: RiskIQDigitalFootprint.AssetChanges.hostExcluded
      description: 'When set to True, only IP Addresses associated with confirmed IP Blocks will be included in the results. Possible values: True, False.'
      type: Boolean
    - contextPath: RiskIQDigitalFootprint.AssetChanges.id
      description: ID of the asset.
      type: Number
    - contextPath: RiskIQDigitalFootprint.AssetChanges.createdAt
      description: The date that the asset was added to inventory.
      type: Date
    - contextPath: RiskIQDigitalFootprint.AssetChanges.updatedAt
      description: The date of the most recent update performed by a user action.
      type: Date
    - contextPath: RiskIQDigitalFootprint.AssetChanges.confidence
      description: Discovery confidence level of the asset.
      type: String
    - contextPath: RiskIQDigitalFootprint.AssetChanges.wildcard
      description: Has the asset been designated as a wildcard asset.
      type: Boolean
    - contextPath: RiskIQDigitalFootprint.AssetChanges.discoveryRun
      description: The id of the discovery run in which the asset was discovered.
      type: Number
    - contextPath: RiskIQDigitalFootprint.AssetChanges.childUrlFirstSeen
      description: The date and time when the child URl was first observed.
      type: Date
    - contextPath: RiskIQDigitalFootprint.AssetChanges.childUrlLastSeen
      description: The date and time when the child URL was most recently observed.
      type: Date
    - contextPath: RiskIQDigitalFootprint.AssetChanges.resourceFirstSeen
      description: The date and time when the resource was first observed.
      type: Date
    - contextPath: RiskIQDigitalFootprint.AssetChanges.resourceLastSeen
      description: The date and time when the resource was most recently observed.
      type: Date
    - contextPath: RiskIQDigitalFootprint.AssetChanges.dynamicScore
      description: The dynamic score of the asset.
      type: Number
    - contextPath: RiskIQDigitalFootprint.AssetChanges.originalUrl
      description: The original URL of the asset.
      type: String
    - contextPath: RiskIQDigitalFootprint.AssetChanges.firstSeenResourceGuid
      description: Resource GUID that was first observed for the asset.
      type: String
    - contextPath: RiskIQDigitalFootprint.AssetChanges.lastSeenResourceGuid
      description: Resource GUID that was most recently observed for the asset.
      type: String
    - contextPath: RiskIQDigitalFootprint.AssetChanges.firstSeenCrawlGuid
      description: Crawl GUID that was first observed for the asset.
      type: String
    - contextPath: RiskIQDigitalFootprint.AssetChanges.lastSeenCrawlGuid
      description: Crawl GUID that was most recently observed for the asset.
      type: String
    - contextPath: RiskIQDigitalFootprint.AssetChanges.firstSeenPageGuid
      description: Page GUID that was first observed for the asset.
      type: String
    - contextPath: RiskIQDigitalFootprint.AssetChanges.lastSeenPageGuid
      description: Page GUID that was most recently observed for the asset.
      type: String
    - contextPath: RiskIQDigitalFootprint.AssetChanges.contentType
      description: The content type of the resource included in the asset.
      type: String
    - contextPath: RiskIQDigitalFootprint.AssetChanges.responseBodySize
      description: The response body size of the resource included in the asset.
      type: String
    - contextPath: RiskIQDigitalFootprint.AssetChanges.md5
      description: The md5 hash of the content of the resource included in the asset.
      type: String
    - contextPath: RiskIQDigitalFootprint.AssetChanges.resource
      description: The url of the resource included in the asset.
      type: String
    - contextPath: RiskIQDigitalFootprint.AssetChanges.resourceHost
      description: The hostname of the resource included in the asset.
      type: String
    - contextPath: RiskIQDigitalFootprint.AssetChanges.microDeltaType
      description: The type of the resource included in the asset.
      type: String
    - contextPath: RiskIQDigitalFootprint.AssetChanges.source
      description: If the source of the asset is known.
      type: String
    - contextPath: RiskIQDigitalFootprint.AssetChanges.organizations.createdAt
      description: Date and time when the organization applied to the asset was created.
      type: Date
    - contextPath: RiskIQDigitalFootprint.AssetChanges.organizations.updatedAt
      description: Date and time when the organization applied to the asset was updated.
      type: Date
    - contextPath: RiskIQDigitalFootprint.AssetChanges.organizations.status
      description: Status of the organization applied to the asset.
      type: String
    - contextPath: RiskIQDigitalFootprint.AssetChanges.organizations.workspaceOrganizationID
      description: ID of the organization applied to the asset in the user's workspace.
      type: Number
    - contextPath: RiskIQDigitalFootprint.AssetChanges.organizations.workspaceID
      description: ID of the user's workspace.
      type: Number
    - contextPath: RiskIQDigitalFootprint.AssetChanges.organizations.name
      description: Name of the organization applied to the asset.
      type: String
    - contextPath: RiskIQDigitalFootprint.AssetChanges.organizations.id
      description: ID of the organization applied to the asset.
      type: Number
    - contextPath: RiskIQDigitalFootprint.AssetChanges.tags.createdAt
      description: Date and time when the tag applied to the asset was created.
      type: Date
    - contextPath: RiskIQDigitalFootprint.AssetChanges.tags.updatedAt
      description: Date and time when the tag applied to the asset was updated.
      type: Date
    - contextPath: RiskIQDigitalFootprint.AssetChanges.tags.status
      description: Status of the tag applied to the asset.
      type: String
    - contextPath: RiskIQDigitalFootprint.AssetChanges.tags.workspaceOrganizationID
      description: ID of the tag applied to the asset in the user's workspace.
      type: Number
    - contextPath: RiskIQDigitalFootprint.AssetChanges.tags.workspaceID
      description: ID of the user's workspace.
      type: Number
    - contextPath: RiskIQDigitalFootprint.AssetChanges.tags.workspaceTagType
      description: Workspace type of the tag applied to the asset.
      type: String
    - contextPath: RiskIQDigitalFootprint.AssetChanges.tags.color
      description: Color of the tag applied to the asset.
      type: String
    - contextPath: RiskIQDigitalFootprint.AssetChanges.tags.name
      description: Name of the tag applied to the asset.
      type: String
    - contextPath: RiskIQDigitalFootprint.AssetChanges.tags.id
      description: ID of the tag applied to the asset.
      type: Number
    - contextPath: RiskIQDigitalFootprint.AssetChanges.brands.createdAt
      description: Date and time when the brand applied to the asset was created.
      type: Date
    - contextPath: RiskIQDigitalFootprint.AssetChanges.brands.updatedAt
      description: Date and time when the brand applied to the asset was updated.
      type: Date
    - contextPath: RiskIQDigitalFootprint.AssetChanges.brands.status
      description: Status of the brand applied to the asset.
      type: String
    - contextPath: RiskIQDigitalFootprint.AssetChanges.brands.workspaceOrganizationID
      description: ID of the brand applied to the asset in the user's workspace.
      type: Number
    - contextPath: RiskIQDigitalFootprint.AssetChanges.brands.workspaceID
      description: ID of the user's workspace.
      type: Number
    - contextPath: RiskIQDigitalFootprint.AssetChanges.brands.name
      description: Name of the brand applied to the asset.
      type: String
    - contextPath: RiskIQDigitalFootprint.AssetChanges.brands.id
      description: ID of the brand applied to the asset.
      type: Number
  - arguments:
    - description: The unique identifier of an asset in global inventory. This argument supports a single value only.
      name: uuid
    - description: The name of the asset to retrieve. For example riskiq.com, 8.8.8.8, mail.net, etc. This argument supports a single value only.
      name: name
    - auto: PREDEFINED
      description: 'The type of the asset to retrieve. Valid Types: Domain, Host, IP Address, IP Block, ASN, Page, SSL Cert, Contact. This argument supports a single value only.'
      name: type
      predefined:
      - Domain
      - Host
      - IP Address
      - IP Block
      - ASN
      - Page
      - SSL Cert
      - Contact
    - auto: PREDEFINED
      description: Setting this value to true will search the entire global inventory. Setting it to false will search for assets in the workspace associated with the authentication token. The default value for this argument is false. This argument supports a single value only.
      name: global
      predefined:
      - 'true'
      - 'false'
    - auto: PREDEFINED
      description: When specified and set as 'true', only return recent data on the asset. The default value for this argument is false. This argument supports a single value only.
      name: recent
      predefined:
      - 'true'
      - 'false'
    - description: Digital Footprint (Global Inventory) assets potentially contain pages of related data, for example attributes, cookies and host pairs. Size determines the number for each of these associated items that are returned. The more associated assets you retrive, the longer it will take to fetch the response.
      name: size
    description: Retrieve the asset of the specified UUID or type and name from Global Inventory.
    name: df-get-asset
    outputs:
    - contextPath: Domain.Name
      description: The domain name.
      type: String
    - contextPath: Domain.Organization
      description: The organization of the domain.
      type: String
    - contextPath: Domain.DomainStatus
      description: The status of the domain.
      type: String
    - contextPath: Domain.NameServers
      description: Name servers of the domain.
      type: String
    - contextPath: Domain.Registrant.Country
      description: The country of the domain registrant.
      type: String
    - contextPath: Domain.Registrant.Email
      description: The email address of the domain registrant.
      type: String
    - contextPath: Domain.Registrant.Name
      description: The name of the domain registrant.
      type: String
    - contextPath: Domain.Registrant.Phone
      description: The phone number of the domain registrant.
      type: String
    - contextPath: Domain.Registrar.Name
      description: 'The name of the registrar, for example: "GoDaddy".'
      type: String
    - contextPath: Domain.Registrar.AbuseEmail
      description: The email address of the contact for reporting abuse.
      type: String
    - contextPath: Domain.Registrar.AbusePhone
      description: The phone number of contact for reporting abuse.
      type: String
    - contextPath: Domain.Admin.Country
      description: The country of the domain administrator.
      type: String
    - contextPath: Domain.Admin.Email
      description: The email address of the domain administrator.
      type: String
    - contextPath: Domain.Admin.Name
      description: The name of the domain administrator.
      type: String
    - contextPath: Domain.Admin.Phone
      description: The phone number of the domain administrator.
      type: String
    - contextPath: Domain.WHOIS.DomainStatus
      description: The status of the domain.
      type: String
    - contextPath: Domain.WHOIS.NameServers
      description: 'A list of name servers, for example: "ns1.bla.com, ns2.bla.com".'
      type: String
    - contextPath: Domain.WHOIS.Registrant.Country
      description: The country of the domain registrant.
      type: String
    - contextPath: Domain.WHOIS.Registrant.Email
      description: The email address of the domain registrant.
      type: String
    - contextPath: Domain.WHOIS.Registrant.Name
      description: The name of the domain registrant.
      type: String
    - contextPath: Domain.WHOIS.Registrant.Phone
      description: The phone number of the domain registrant.
      type: String
    - contextPath: Domain.WHOIS.Registrar.Name
      description: 'The name of the registrar, for example: "GoDaddy".'
      type: String
    - contextPath: Domain.WHOIS.Registrar.AbuseEmail
      description: The email address of the contact for reporting abuse.
      type: String
    - contextPath: Domain.WHOIS.Registrar.AbusePhone
      description: The phone number of contact for reporting abuse.
      type: String
    - contextPath: Domain.WHOIS.Admin.Country
      description: The country of the domain administrator.
      type: String
    - contextPath: Domain.WHOIS.Admin.Email
      description: The email address of the domain administrator.
      type: String
    - contextPath: Domain.WHOIS.Admin.Name
      description: The name of the domain administrator.
      type: String
    - contextPath: Domain.WHOIS.Admin.Phone
      description: The phone number of the domain administrator.
      type: String
    - contextPath: IP.Address
      description: IP address.
      type: String
    - contextPath: IP.ASN
      description: 'The autonomous system name for the IP address, for example: "AS8948".'
      type: String
    - contextPath: CVE.ID
      description: 'The ID of the CVE, for example: CVE-2015-1653.'
      type: String
    - contextPath: CVE.CVSS
      description: 'The CVSS of the CVE, for example: 10.0.'
      type: String
    - contextPath: URL.Data
      description: The URL.
      type: String
    - contextPath: DBotScore.Indicator
      description: The indicator that was tested.
      type: String
    - contextPath: DBotScore.Type
      description: The indicator type.
      type: String
    - contextPath: DBotScore.Vendor
      description: The vendor used to calculate the score.
      type: String
    - contextPath: DBotScore.Score
      description: The actual score.
      type: Number
    - contextPath: RiskIQDigitalFootprint.Asset.name
      description: Name of the asset.
      type: String
    - contextPath: RiskIQDigitalFootprint.Asset.type
      description: Type of the asset.
      type: String
    - contextPath: RiskIQDigitalFootprint.Asset.firstSeen
      description: Date and time when the asset was first observed.
      type: Date
    - contextPath: RiskIQDigitalFootprint.Asset.lastSeen
      description: Date and time when the asset was most recently observed.
      type: Date
    - contextPath: RiskIQDigitalFootprint.Asset.uuid
      description: UUID of the asset.
      type: String
    - contextPath: RiskIQDigitalFootprint.Asset.label
      description: Label of the asset.
      type: String
    - contextPath: RiskIQDigitalFootprint.Asset.description
      description: Description of the asset.
      type: String
    - contextPath: RiskIQDigitalFootprint.Asset.autoConfirmed
      description: Was the asset auto-confirmed.
      type: Boolean
    - contextPath: RiskIQDigitalFootprint.Asset.enterprise
      description: Has the asset been designated as an enterprise asset.
      type: Boolean
    - contextPath: RiskIQDigitalFootprint.Asset.state
      description: State of the asset.
      type: String
    - contextPath: RiskIQDigitalFootprint.Asset.priority
      description: Priority of the asset.
      type: String
    - contextPath: RiskIQDigitalFootprint.Asset.keystone
      description: Was the asset designated as a discovery keystone.
      type: Boolean
    - contextPath: RiskIQDigitalFootprint.Asset.hostExcluded
      description: 'When true, only IP Addresses associated with confirmed IP Blocks will be included in the results. Possible values: True, False.'
      type: Boolean
    - contextPath: RiskIQDigitalFootprint.Asset.id
      description: ID of the asset.
      type: Number
    - contextPath: RiskIQDigitalFootprint.Asset.createdAt
      description: The date that the asset was added to inventory.
      type: Date
    - contextPath: RiskIQDigitalFootprint.Asset.updatedAt
      description: The date of the most recent update was performed on the asset by a user action.
      type: Date
    - contextPath: RiskIQDigitalFootprint.Asset.confidence
      description: Discovery confidence level of the asset.
      type: String
    - contextPath: RiskIQDigitalFootprint.Asset.source
      description: If the source of the asset is known.
      type: String
    - contextPath: RiskIQDigitalFootprint.Asset.organizations.createdAt
      description: Date and time when the organization applied to the asset was created.
      type: Date
    - contextPath: RiskIQDigitalFootprint.Asset.organizations.updatedAt
      description: Date and time when the organization applied to the asset was updated.
      type: Date
    - contextPath: RiskIQDigitalFootprint.Asset.organizations.status
      description: Status of the organization applied to the asset.
      type: String
    - contextPath: RiskIQDigitalFootprint.Asset.organizations.workspaceOrganizationID
      description: ID of the organization applied to the asset in the user's workspace.
      type: Number
    - contextPath: RiskIQDigitalFootprint.Asset.organizations.workspaceID
      description: ID of the user's workspace.
      type: Number
    - contextPath: RiskIQDigitalFootprint.Asset.organizations.name
      description: Name of the organization applied to the asset.
      type: String
    - contextPath: RiskIQDigitalFootprint.Asset.organizations.id
      description: ID of the organization applied to the asset.
      type: Number
    - contextPath: RiskIQDigitalFootprint.Asset.tags.createdAt
      description: Date and time when the tag applied to the asset was created.
      type: Date
    - contextPath: RiskIQDigitalFootprint.Asset.tags.updatedAt
      description: Date and time when the tag applied to the asset was updated.
      type: Date
    - contextPath: RiskIQDigitalFootprint.Asset.tags.status
      description: Status of the tag applied to the asset.
      type: String
    - contextPath: RiskIQDigitalFootprint.Asset.tags.workspaceOrganizationID
      description: ID of the tag applied to the asset in the user's workspace.
      type: Number
    - contextPath: RiskIQDigitalFootprint.Asset.tags.workspaceID
      description: ID of the user's workspace.
      type: Number
    - contextPath: RiskIQDigitalFootprint.Asset.tags.workspaceTagType
      description: Workspace type of the tag applied to the asset.
      type: String
    - contextPath: RiskIQDigitalFootprint.Asset.tags.color
      description: Color of the tag applied to the asset.
      type: String
    - contextPath: RiskIQDigitalFootprint.Asset.tags.name
      description: Name of the tag applied to the asset.
      type: String
    - contextPath: RiskIQDigitalFootprint.Asset.tags.id
      description: ID of the tag applied to the asset.
      type: Number
    - contextPath: RiskIQDigitalFootprint.Asset.brands.createdAt
      description: Date and time when the brand applied to the asset was created.
      type: Date
    - contextPath: RiskIQDigitalFootprint.Asset.brands.updatedAt
      description: Date and time when the brand applied to the asset was updated.
      type: Date
    - contextPath: RiskIQDigitalFootprint.Asset.brands.status
      description: Status of the brand applied to the asset.
      type: String
    - contextPath: RiskIQDigitalFootprint.Asset.brands.workspaceOrganizationID
      description: ID of the brand applied to the asset in the user's workspace.
      type: Number
    - contextPath: RiskIQDigitalFootprint.Asset.brands.workspaceID
      description: ID of the user's workspace.
      type: Number
    - contextPath: RiskIQDigitalFootprint.Asset.brands.name
      description: Name of the brand applied to the asset.
      type: String
    - contextPath: RiskIQDigitalFootprint.Asset.brands.id
      description: ID of the brand applied to the asset.
      type: Number
    - contextPath: RiskIQDigitalFootprint.Asset.auditTrail.name
      description: Name of audit trail detected for the requested asset.
      type: String
    - contextPath: RiskIQDigitalFootprint.Asset.auditTrail.type
      description: Type of audit trail detected for the requested asset.
      type: String
    - contextPath: RiskIQDigitalFootprint.Asset.auditTrail.description
      description: Description of audit trail detected for the requested asset.
      type: String
    - contextPath: RiskIQDigitalFootprint.Asset.primaryContact.contactID
      description: Contact ID of primary contact of the requested asset.
      type: Number
    - contextPath: RiskIQDigitalFootprint.Asset.primaryContact.firstName
      description: First name of primary contact of the requested asset.
      type: String
    - contextPath: RiskIQDigitalFootprint.Asset.primaryContact.lastName
      description: Last name of primary contact of the requested asset.
      type: String
    - contextPath: RiskIQDigitalFootprint.Asset.primaryContact.fullName
      description: Full name of primary contact of the requested asset.
      type: String
    - contextPath: RiskIQDigitalFootprint.Asset.primaryContact.email
      description: Email of primary contact of the requested asset.
      type: String
    - contextPath: RiskIQDigitalFootprint.Asset.primaryContact.userId
      description: User ID of primary contact of the requested asset.
      type: String
    - contextPath: RiskIQDigitalFootprint.Asset.primaryContact.name
      description: Name of primary contact of the requested asset.
      type: String
    - contextPath: RiskIQDigitalFootprint.Asset.primaryContact.id
      description: ID of primary contact of the requested asset.
      type: String
    - contextPath: RiskIQDigitalFootprint.Asset.secondaryContact.contactID
      description: Contact ID of secondary contact of the requested asset.
      type: Number
    - contextPath: RiskIQDigitalFootprint.Asset.secondaryContact.firstName
      description: First name of secondary contact of the requested asset.
      type: String
    - contextPath: RiskIQDigitalFootprint.Asset.secondaryContact.lastName
      description: Last name of secondary contact of the requested asset.
      type: String
    - contextPath: RiskIQDigitalFootprint.Asset.secondaryContact.fullName
      description: Full name of secondary contact of the requested asset.
      type: String
    - contextPath: RiskIQDigitalFootprint.Asset.secondaryContact.email
      description: Email of secondary contact of the requested asset.
      type: String
    - contextPath: RiskIQDigitalFootprint.Asset.secondaryContact.userId
      description: User ID of secondary contact of the requested asset.
      type: String
    - contextPath: RiskIQDigitalFootprint.Asset.secondaryContact.name
      description: Name of secondary contact of the requested asset.
      type: String
    - contextPath: RiskIQDigitalFootprint.Asset.secondaryContact.id
      description: ID of secondary contact of the requested asset.
      type: String
    - contextPath: RiskIQDigitalFootprint.Asset.externalID
      description: External ID of the requested asset.
      type: String
    - contextPath: RiskIQDigitalFootprint.Asset.externalMetadata
      description: External metadata of the requested asset.
      type: String
    - contextPath: RiskIQDigitalFootprint.Asset.note
      description: Note of the requested asset.
      type: String
    - contextPath: RiskIQDigitalFootprint.Asset.removedState
      description: State of the asset after removing that asset from the inventory.
      type: String
    - contextPath: RiskIQDigitalFootprint.Asset.wildcard
      description: Has the asset been designated as a wildcard asset.
      type: Boolean
    - contextPath: RiskIQDigitalFootprint.Asset.assetDomain
      description: Domain of the asset.
      type: String
    - contextPath: RiskIQDigitalFootprint.Asset.assetWhoisId
      description: Whois ID of the domain.
      type: Number
    - contextPath: RiskIQDigitalFootprint.Asset.assetRegistrarIanaIds.value
      description: The IANA id associated with the domain registrar.
      type: Number
    - contextPath: RiskIQDigitalFootprint.Asset.assetRegistrarIanaIds.firstSeen
      description: Date and time when the Registrar IanaID of the domain was first observed.
      type: Date
    - contextPath: RiskIQDigitalFootprint.Asset.assetRegistrarIanaIds.lastSeen
      description: Date and time when the Registrar IanaID of the domain was most recently observed.
      type: Date
    - contextPath: RiskIQDigitalFootprint.Asset.assetRegistrarIanaIds.recent
      description: If the Registrar IanaID of the domain is recent.
      type: Boolean
    - contextPath: RiskIQDigitalFootprint.Asset.assetRegistrarIanaIds.current
      description: If the Registrar IanaID of the domain is current.
      type: Boolean
    - contextPath: RiskIQDigitalFootprint.Asset.assetRegistrantContacts.value
      description: Registrant Contact of the domain.
      type: String
    - contextPath: RiskIQDigitalFootprint.Asset.assetRegistrantContacts.firstSeen
      description: Date and time when the Registrant Contact of the domain was first observed.
      type: Date
    - contextPath: RiskIQDigitalFootprint.Asset.assetRegistrantContacts.lastSeen
      description: Date and time when the Registrant Contact of the domain was most recently observed.
      type: Date
    - contextPath: RiskIQDigitalFootprint.Asset.assetRegistrantContacts.recent
      description: If the Registrant Contact of the domain is recent.
      type: Boolean
    - contextPath: RiskIQDigitalFootprint.Asset.assetRegistrantContacts.current
      description: If the Registrant Contact of the domain is current.
      type: Boolean
    - contextPath: RiskIQDigitalFootprint.Asset.assetRegistrantOrgs.value
      description: Registrant Organization of the domain.
      type: String
    - contextPath: RiskIQDigitalFootprint.Asset.assetRegistrantOrgs.firstSeen
      description: Date and time when the Registrant Organization of the asset was first observed.
      type: Date
    - contextPath: RiskIQDigitalFootprint.Asset.assetRegistrantOrgs.lastSeen
      description: Date and time when the Registrant Organization of the asset was last seen.
      type: Date
    - contextPath: RiskIQDigitalFootprint.Asset.assetRegistrantOrgs.recent
      description: If the Registrant Organization of the asset is recent.
      type: Boolean
    - contextPath: RiskIQDigitalFootprint.Asset.assetRegistrantOrgs.current
      description: If the Registrant Organization of the asset is current.
      type: Boolean
    - contextPath: RiskIQDigitalFootprint.Asset.assetAdminContacts.value
      description: Administrator Contact of the asset.
      type: String
    - contextPath: RiskIQDigitalFootprint.Asset.assetAdminContacts.firstSeen
      description: Date and time when the Administrator Contact of the asset was first observed.
      type: Date
    - contextPath: RiskIQDigitalFootprint.Asset.assetAdminContacts.lastSeen
      description: Date and time when the Administrator Contact of the asset was most recently observed.
      type: Date
    - contextPath: RiskIQDigitalFootprint.Asset.assetAdminContacts.recent
      description: If the Administrator Contact of the asset is recent.
      type: Boolean
    - contextPath: RiskIQDigitalFootprint.Asset.assetAdminContacts.current
      description: If the Administrator Contact of the asset is current.
      type: Boolean
    - contextPath: RiskIQDigitalFootprint.Asset.assetTechnicalContacts.value
      description: Technical Contact of the asset.
      type: String
    - contextPath: RiskIQDigitalFootprint.Asset.assetTechnicalContacts.firstSeen
      description: Date and time when the Technical Contact of the asset was first observed.
      type: Date
    - contextPath: RiskIQDigitalFootprint.Asset.assetTechnicalContacts.lastSeen
      description: Date and time when the Technical Contact of the asset was most recently observed.
      type: Date
    - contextPath: RiskIQDigitalFootprint.Asset.assetTechnicalContacts.recent
      description: If the Technical Contact of the asset is recent.
      type: Boolean
    - contextPath: RiskIQDigitalFootprint.Asset.assetTechnicalContacts.current
      description: If the Technical Contact of the asset is current.
      type: Boolean
    - contextPath: RiskIQDigitalFootprint.Asset.assetNameServers.value
      description: Name Server of the asset.
      type: String
    - contextPath: RiskIQDigitalFootprint.Asset.assetNameServers.firstSeen
      description: Date and time when the Name Server of the asset was first observed.
      type: Date
    - contextPath: RiskIQDigitalFootprint.Asset.assetNameServers.lastSeen
      description: Date and time when the Name Server of the asset was most recently observed.
      type: Date
    - contextPath: RiskIQDigitalFootprint.Asset.assetNameServers.recent
      description: If the Name Server of the asset is recent.
      type: Boolean
    - contextPath: RiskIQDigitalFootprint.Asset.assetNameServers.current
      description: If the Name Server of the asset is current.
      type: Boolean
    - contextPath: RiskIQDigitalFootprint.Asset.assetMailServers.value
      description: Mail Server of the asset.
      type: String
    - contextPath: RiskIQDigitalFootprint.Asset.assetMailServers.firstSeen
      description: Date and time when the Mail Server of the asset was first observed.
      type: Date
    - contextPath: RiskIQDigitalFootprint.Asset.assetMailServers.lastSeen
      description: Date and time when the Mail Server of the asset was most recently observed.
      type: Date
    - contextPath: RiskIQDigitalFootprint.Asset.assetMailServers.recent
      description: If the Mail Server of the asset is recent.
      type: Boolean
    - contextPath: RiskIQDigitalFootprint.Asset.assetMailServers.current
      description: If the Mail Server of the asset is current.
      type: Boolean
    - contextPath: RiskIQDigitalFootprint.Asset.assetWhoisServers.value
      description: Whois Server of the domain.
      type: String
    - contextPath: RiskIQDigitalFootprint.Asset.assetWhoisServers.firstSeen
      description: Date and time when the Whois Server of the domain was first observed.
      type: Date
    - contextPath: RiskIQDigitalFootprint.Asset.assetWhoisServers.lastSeen
      description: Date and time when the Whois Server of the domain was most recently observed.
      type: Date
    - contextPath: RiskIQDigitalFootprint.Asset.assetWhoisServers.recent
      description: If the Whois Server of the domain is recent.
      type: Boolean
    - contextPath: RiskIQDigitalFootprint.Asset.assetWhoisServers.current
      description: If the Whois Server of the domain is current.
      type: Boolean
    - contextPath: RiskIQDigitalFootprint.Asset.assetDomainStatuses.value
      description: Domain Status of the domain.
      type: String
    - contextPath: RiskIQDigitalFootprint.Asset.assetDomainStatuses.firstSeen
      description: Date and time when the Domain Status of the domain was first observed.
      type: Date
    - contextPath: RiskIQDigitalFootprint.Asset.assetDomainStatuses.lastSeen
      description: Date and time when the Domain Status of the domain was most recently observed.
      type: Date
    - contextPath: RiskIQDigitalFootprint.Asset.assetDomainStatuses.recent
      description: If the Domain Status of the domain is recent.
      type: Boolean
    - contextPath: RiskIQDigitalFootprint.Asset.assetDomainStatuses.current
      description: If the Domain Status of the domain is current.
      type: Boolean
    - contextPath: RiskIQDigitalFootprint.Asset.assetRegistrarCreatedAt.value
      description: Date and time when the Registrar of the asset was created.
      type: Date
    - contextPath: RiskIQDigitalFootprint.Asset.assetRegistrarCreatedAt.firstSeen
      description: Date and time when the Registrar's created date of the asset was first observed.
      type: Date
    - contextPath: RiskIQDigitalFootprint.Asset.assetRegistrarCreatedAt.lastSeen
      description: Date and time when the Registrar's created date of the asset was most recently observed.
      type: Date
    - contextPath: RiskIQDigitalFootprint.Asset.assetRegistrarCreatedAt.recent
      description: If the Registrar's created date of the asset is recent.
      type: Boolean
    - contextPath: RiskIQDigitalFootprint.Asset.assetRegistrarCreatedAt.current
      description: If the Registrar's created date of the asset is current.
      type: Boolean
    - contextPath: RiskIQDigitalFootprint.Asset.assetRegistrarUpdatedAt.value
      description: Date and time when the Registrar of the asset was updated.
      type: Date
    - contextPath: RiskIQDigitalFootprint.Asset.assetRegistrarUpdatedAt.firstSeen
      description: Date and time when the Registrar's updated date of the asset was first observed.
      type: Date
    - contextPath: RiskIQDigitalFootprint.Asset.assetRegistrarUpdatedAt.lastSeen
      description: Date and time when the Registrar's updated date of the asset was most recently observed.
      type: Date
    - contextPath: RiskIQDigitalFootprint.Asset.assetRegistrarUpdatedAt.recent
      description: If the Registrar's updated at date of the asset is recent.
      type: Boolean
    - contextPath: RiskIQDigitalFootprint.Asset.assetRegistrarUpdatedAt.current
      description: If the Registrar's updated date of the asset is current.
      type: Boolean
    - contextPath: RiskIQDigitalFootprint.Asset.assetRegistrarExpiresAt.value
      description: Date and time when the Registrar of the domain expires at.
      type: Date
    - contextPath: RiskIQDigitalFootprint.Asset.assetRegistrarExpiresAt.firstSeen
      description: Date and time when the Registrar's expiry date of the domain was first observed.
      type: Date
    - contextPath: RiskIQDigitalFootprint.Asset.assetRegistrarExpiresAt.lastSeen
      description: Date and time when the Registrar's expiry date of the domain was most recently observed.
      type: Date
    - contextPath: RiskIQDigitalFootprint.Asset.assetRegistrarExpiresAt.recent
      description: If the Registrar's expiry date of the domain is recent.
      type: Boolean
    - contextPath: RiskIQDigitalFootprint.Asset.assetRegistrarExpiresAt.current
      description: If the Registrar's expiry date of the domain is current.
      type: Boolean
    - contextPath: RiskIQDigitalFootprint.Asset.assetSoaRecords.nameServer
      description: Name Server for the SOA record of the domain.
      type: String
    - contextPath: RiskIQDigitalFootprint.Asset.assetSoaRecords.email
      description: Email for the SOA record of the domain.
      type: String
    - contextPath: RiskIQDigitalFootprint.Asset.assetSoaRecords.firstSeen
      description: Date and time when the SOA record of the domain was first observed.
      type: Date
    - contextPath: RiskIQDigitalFootprint.Asset.assetSoaRecords.lastSeen
      description: Date and time when the SOA record of the domain was most recently observed.
      type: Date
    - contextPath: RiskIQDigitalFootprint.Asset.assetSoaRecords.serialNumber
      description: Serial Number for the SOA record of the domain.
      type: Number
    - contextPath: RiskIQDigitalFootprint.Asset.assetSoaRecords.recent
      description: If the SOA record of the domain is recent.
      type: Boolean
    - contextPath: RiskIQDigitalFootprint.Asset.assetSoaRecords.current
      description: If the SOA record of the domain is current.
      type: Boolean
    - contextPath: RiskIQDigitalFootprint.Asset.assetDetailedFromWhoisAt
      description: Date and time when the details from the whois was fetched.
      type: Date
    - contextPath: RiskIQDigitalFootprint.Asset.assetRegistrarNames.value
      description: Registrar Name of the domain.
      type: String
    - contextPath: RiskIQDigitalFootprint.Asset.assetRegistrarNames.firstSeen
      description: Date and time when the Registrar Name of the domain was first observed.
      type: Date
    - contextPath: RiskIQDigitalFootprint.Asset.assetRegistrarNames.lastSeen
      description: Date and time when the Registrar Name of the domain was most recently observed.
      type: Date
    - contextPath: RiskIQDigitalFootprint.Asset.assetRegistrarNames.recent
      description: If the Registrar Name of the domain is recent.
      type: Boolean
    - contextPath: RiskIQDigitalFootprint.Asset.assetRegistrarNames.current
      description: If the Registrar Name of the domain is current.
      type: Boolean
    - contextPath: RiskIQDigitalFootprint.Asset.assetFirstSeen
      description: Date and time when the asset was first observed.
      type: Date
    - contextPath: RiskIQDigitalFootprint.Asset.assetLastSeen
      description: Date and time when the asset was most recently observed.
      type: Date
    - contextPath: RiskIQDigitalFootprint.Asset.assetCount
      description: Count for the number of times this asset has been observed.
      type: Number
    - contextPath: RiskIQDigitalFootprint.Asset.assetParkedDomain.value
      description: Has the domain been identified as parked.
      type: Boolean
    - contextPath: RiskIQDigitalFootprint.Asset.assetParkedDomain.firstSeen
      description: Date and time when the Parked domain value for the domain was first observed.
      type: Date
    - contextPath: RiskIQDigitalFootprint.Asset.assetParkedDomain.lastSeen
      description: Date and time when the Parked domain value for the domain was most recently observed.
      type: Date
    - contextPath: RiskIQDigitalFootprint.Asset.assetParkedDomain.recent
      description: If the Parked domain value for the domain is recent.
      type: Boolean
    - contextPath: RiskIQDigitalFootprint.Asset.assetParkedDomain.current
      description: If the Parked domain value for the domain is current.
      type: Boolean
    - contextPath: RiskIQDigitalFootprint.Asset.assetAlexaRank
      description: Alexa Rank of the asset.
      type: String
    - contextPath: RiskIQDigitalFootprint.Asset.whoisCreatedAt
      description: Date and time when the whois details of the asset was first observed.
      type: Date
    - contextPath: RiskIQDigitalFootprint.Asset.whoisUpdatedAt
      description: Date and time when the whois details of the asset was most recently observed.
      type: Date
    - contextPath: RiskIQDigitalFootprint.Asset.whoisStatus
      description: Whois Status of the asset.
      type: String
    - contextPath: RiskIQDigitalFootprint.Asset.whoisID
      description: Whois ID of the asset.
      type: Number
    - contextPath: RiskIQDigitalFootprint.Asset.whoisDomain
      description: Domain fetched from whois details of the asset.
      type: String
    - contextPath: RiskIQDigitalFootprint.Asset.whoisDomainMd5
      description: Domain MD5 fetched from whois details of the asset.
      type: String
    - contextPath: RiskIQDigitalFootprint.Asset.whoisDomainUnicode
      description: Domain Unicode fetched from whois details of the asset.
      type: String
    - contextPath: RiskIQDigitalFootprint.Asset.whoisTld
      description: Whois TLD of the asset.
      type: String
    - contextPath: RiskIQDigitalFootprint.Asset.whoisNameservers
      description: Name servers fetched from whois details of the asset.
      type: String
    - contextPath: RiskIQDigitalFootprint.Asset.whoisServer
      description: Whois server fetched from whois details of the asset.
      type: String
    - contextPath: RiskIQDigitalFootprint.Asset.whoisRegistrantAddress
      description: Address of the Registrant fetched from whois details of the asset.
      type: String
    - contextPath: RiskIQDigitalFootprint.Asset.whoisRegistrantCity
      description: City of the Registrant fetched from whois details of the asset.
      type: String
    - contextPath: RiskIQDigitalFootprint.Asset.whoisRegistrantCountry
      description: Country of the Registrant fetched from whois details of the asset.
      type: String
    - contextPath: RiskIQDigitalFootprint.Asset.whoisRegistrantEmail
      description: Email address of the Registrant fetched from whois details of the asset.
      type: String
    - contextPath: RiskIQDigitalFootprint.Asset.whoisRegistrantFax
      description: Fax of the Registrant fetched from whois details of the asset.
      type: String
    - contextPath: RiskIQDigitalFootprint.Asset.whoisRegistrantId
      description: ID of the Registrant fetched from whois details of the asset.
      type: Number
    - contextPath: RiskIQDigitalFootprint.Asset.whoisRegistrantName
      description: Name of the Registrant fetched from whois details of the asset.
      type: String
    - contextPath: RiskIQDigitalFootprint.Asset.whoisRegistrantOrganization
      description: Organization of the Registrant fetched from whois details of the asset.
      type: String
    - contextPath: RiskIQDigitalFootprint.Asset.whoisRegistrantPhone
      description: Phone number of the Registrant fetched from whois details of the asset.
      type: String
    - contextPath: RiskIQDigitalFootprint.Asset.whoisRegistrantState
      description: State of the Registrant fetched from whois details of the asset.
      type: String
    - contextPath: RiskIQDigitalFootprint.Asset.whoisRegistrantStreet
      description: Street of the Registrant fetched from whois details of the asset.
      type: String
    - contextPath: RiskIQDigitalFootprint.Asset.whoisRegistrantWhoisContactID
      description: Whois Contact ID of the Registrant fetched from whois details of the asset.
      type: Number
    - contextPath: RiskIQDigitalFootprint.Asset.whoisRegistrantZip
      description: Zip code of the Registrant fetched from whois details of the asset.
      type: String
    - contextPath: RiskIQDigitalFootprint.Asset.whoisRegistrarIanaID
      description: The IANA id associated with the domain registrar fetched from whois details of the asset.
      type: Number
    - contextPath: RiskIQDigitalFootprint.Asset.whoisRegistrarCreatedAt
      description: Date and time when Registrar was created fetched from whois details of the asset.
      type: Date
    - contextPath: RiskIQDigitalFootprint.Asset.whoisRegistrarUpdatedAt
      description: Date and time when Registrar was updated fetched from whois details of the asset.
      type: Date
    - contextPath: RiskIQDigitalFootprint.Asset.whoisRegistrarExpiresAt
      description: Date and time when Registrar expires fetched from whois details of the asset.
      type: Date
    - contextPath: RiskIQDigitalFootprint.Asset.whoisRegistrarAddress
      description: Address of the Registrar fetched from whois details of the asset.
      type: String
    - contextPath: RiskIQDigitalFootprint.Asset.whoisRegistrarCity
      description: City of the Registrar fetched from whois details of the asset.
      type: String
    - contextPath: RiskIQDigitalFootprint.Asset.whoisRegistrarCountry
      description: Country of the Registrar fetched from whois details of the asset.
      type: String
    - contextPath: RiskIQDigitalFootprint.Asset.whoisRegistrarEmail
      description: Email address of the Registrar fetched from whois details of the asset.
      type: String
    - contextPath: RiskIQDigitalFootprint.Asset.whoisRegistrarFax
      description: Fax of the Registrar fetched from whois details of the asset.
      type: String
    - contextPath: RiskIQDigitalFootprint.Asset.whoisRegistrarId
      description: ID of the Registrar fetched from whois details of the asset.
      type: Number
    - contextPath: RiskIQDigitalFootprint.Asset.whoisRegistrarName
      description: Name of the Registrar fetched from whois details of the asset.
      type: String
    - contextPath: RiskIQDigitalFootprint.Asset.whoisRegistrarOrganization
      description: Organization of the Registrar fetched from whois details of the asset.
      type: String
    - contextPath: RiskIQDigitalFootprint.Asset.whoisRegistrarPhone
      description: Phone number of the Registrar fetched from whois details of the asset.
      type: String
    - contextPath: RiskIQDigitalFootprint.Asset.whoisRegistrarState
      description: State of the Registrar fetched from whois details of the asset.
      type: String
    - contextPath: RiskIQDigitalFootprint.Asset.whoisRegistrarStreet
      description: Street of the Registrar fetched from whois details of the asset.
      type: String
    - contextPath: RiskIQDigitalFootprint.Asset.whoisRegistrarWhoisContactID
      description: Whois Contact ID of the Registrar fetched from whois details of the asset.
      type: Number
    - contextPath: RiskIQDigitalFootprint.Asset.whoisRegistrarZip
      description: Zip code of the Registrar fetched from whois details of the asset.
      type: String
    - contextPath: RiskIQDigitalFootprint.Asset.whoisRegistrar.address
      description: Address of the Registrar fetched from registrar details of whois details of the asset.
      type: String
    - contextPath: RiskIQDigitalFootprint.Asset.whoisRegistrar.city
      description: City of the Registrar fetched from registrar details of whois details of the asset.
      type: String
    - contextPath: RiskIQDigitalFootprint.Asset.whoisRegistrar.country
      description: Country of the Registrar fetched from registrar details of whois details of the asset.
      type: String
    - contextPath: RiskIQDigitalFootprint.Asset.whoisRegistrar.email
      description: Email address of the Registrar fetched from registrar details of whois details of the asset.
      type: String
    - contextPath: RiskIQDigitalFootprint.Asset.whoisRegistrar.fax
      description: Fax of the Registrar fetched from registrar details of whois details of the asset.
      type: String
    - contextPath: RiskIQDigitalFootprint.Asset.whoisRegistrar.id
      description: ID of the Registrar fetched from registrar details of whois details of the asset.
      type: Number
    - contextPath: RiskIQDigitalFootprint.Asset.whoisRegistrar.name
      description: Name of the Registrar fetched from registrar details of whois details of the asset.
      type: String
    - contextPath: RiskIQDigitalFootprint.Asset.whoisRegistrar.organization
      description: Organization of the Registrar fetched from registrar details of whois details of the asset.
      type: String
    - contextPath: RiskIQDigitalFootprint.Asset.whoisRegistrar.phone
      description: Phone number of the Registrar fetched from registrar details of whois details of the asset.
      type: String
    - contextPath: RiskIQDigitalFootprint.Asset.whoisRegistrar.state
      description: State of the Registrar fetched from registrar details of whois details of the asset.
      type: String
    - contextPath: RiskIQDigitalFootprint.Asset.whoisRegistrar.street
      description: Street of the Registrar fetched from registrar details of whois details of the asset.
      type: String
    - contextPath: RiskIQDigitalFootprint.Asset.whoisRegistrar.whoisContactID
      description: Whois Contact ID of the Registrar fetched from registrar details of whois details of the asset.
      type: Number
    - contextPath: RiskIQDigitalFootprint.Asset.whoisRegistrar.zip
      description: Zip code of the Registrar fetched from registrar details of whois details of the asset.
      type: String
    - contextPath: RiskIQDigitalFootprint.Asset.whoisAdminAddress
      description: Address of the Administrator fetched from whois details of the asset.
      type: String
    - contextPath: RiskIQDigitalFootprint.Asset.whoisAdminCity
      description: City of the Administrator fetched from whois details of the asset.
      type: String
    - contextPath: RiskIQDigitalFootprint.Asset.whoisAdminCountry
      description: Country of the Administrator fetched from whois details of the asset.
      type: String
    - contextPath: RiskIQDigitalFootprint.Asset.whoisAdminEmail
      description: Email address of the Administrator fetched from whois details of the asset.
      type: String
    - contextPath: RiskIQDigitalFootprint.Asset.whoisAdminFax
      description: Fax of the Administrator fetched from whois details of the asset.
      type: String
    - contextPath: RiskIQDigitalFootprint.Asset.whoisAdminId
      description: ID of the Administrator fetched from whois details of the asset.
      type: Number
    - contextPath: RiskIQDigitalFootprint.Asset.whoisAdminName
      description: Name of the Administrator fetched from whois details of the asset.
      type: String
    - contextPath: RiskIQDigitalFootprint.Asset.whoisAdminOrganization
      description: Organization of the Administrator fetched from whois details of the asset.
      type: String
    - contextPath: RiskIQDigitalFootprint.Asset.whoisAdminPhone
      description: Phone number of the Administrator fetched from whois details of the asset.
      type: String
    - contextPath: RiskIQDigitalFootprint.Asset.whoisAdminState
      description: State of the Administrator fetched from whois details of the asset.
      type: String
    - contextPath: RiskIQDigitalFootprint.Asset.whoisAdminStreet
      description: Street of the Administrator fetched from whois details of the asset.
      type: String
    - contextPath: RiskIQDigitalFootprint.Asset.whoisAdminWhoisContactID
      description: Whois Contact ID of the Administrator fetched from whois details of the asset.
      type: Number
    - contextPath: RiskIQDigitalFootprint.Asset.whoisAdminZip
      description: Zip code of the Administrator fetched from whois details of the asset.
      type: String
    - contextPath: RiskIQDigitalFootprint.Asset.whoisAuditCreatedAt
      description: Date and Time when the whois audit was created.
      type: Date
    - contextPath: RiskIQDigitalFootprint.Asset.whoisAuditUpdatedAt
      description: Date and Time when the whois audit was updated.
      type: Date
    - contextPath: RiskIQDigitalFootprint.Asset.whoisBillingAddress
      description: Address of the Billing contact fetched from whois details of the asset.
      type: String
    - contextPath: RiskIQDigitalFootprint.Asset.whoisBillingCity
      description: City of the Billing contact fetched from whois details of the asset.
      type: String
    - contextPath: RiskIQDigitalFootprint.Asset.whoisBillingCountry
      description: Country of the Billing contact fetched from whois details of the asset.
      type: String
    - contextPath: RiskIQDigitalFootprint.Asset.whoisBillingEmail
      description: Email address of the Billing contact fetched from whois details of the asset.
      type: String
    - contextPath: RiskIQDigitalFootprint.Asset.whoisBillingFax
      description: Fax of the Billing contact fetched from whois details of the asset.
      type: String
    - contextPath: RiskIQDigitalFootprint.Asset.whoisBillingId
      description: ID of the Billing contact fetched from whois details of the asset.
      type: Number
    - contextPath: RiskIQDigitalFootprint.Asset.whoisBillingName
      description: Name of the Billing contact fetched from whois details of the asset.
      type: String
    - contextPath: RiskIQDigitalFootprint.Asset.whoisBillingOrganization
      description: Organization of the Billing contact fetched from whois details of the asset.
      type: String
    - contextPath: RiskIQDigitalFootprint.Asset.whoisBillingPhone
      description: Phone of the Billing contact fetched from whois details of the asset.
      type: String
    - contextPath: RiskIQDigitalFootprint.Asset.whoisBillingState
      description: State of the Billing contact fetched from whois details of the asset.
      type: String
    - contextPath: RiskIQDigitalFootprint.Asset.whoisBillingStreet
      description: Street of the Billing contact fetched from whois details of the asset.
      type: String
    - contextPath: RiskIQDigitalFootprint.Asset.whoisBillingWhoisContactID
      description: Whois Contact ID of the Billing contact fetched from whois details of the asset.
      type: Number
    - contextPath: RiskIQDigitalFootprint.Asset.whoisBillingZip
      description: Zip code of the Billing contact fetched from whois details of the asset.
      type: String
    - contextPath: RiskIQDigitalFootprint.Asset.whoisCompositeParseCode
      description: Composite Parse code fetched from whois details of the asset.
      type: Number
    - contextPath: RiskIQDigitalFootprint.Asset.whoisContactCountries
      description: Contact Countries fetched from whois details of the asset.
      type: String
    - contextPath: RiskIQDigitalFootprint.Asset.whoisContactOrganizations
      description: Contact Organizations fetched from whois details of the asset.
      type: String
    - contextPath: RiskIQDigitalFootprint.Asset.whoisContactEmails
      description: Contact Emails fetched from whois details of the asset.
      type: String
    - contextPath: RiskIQDigitalFootprint.Asset.whoisContactNames
      description: Contact Names fetched from whois details of the asset.
      type: String
    - contextPath: RiskIQDigitalFootprint.Asset.whoisContacts.address
      description: Address of Whois Contact of the asset.
      type: String
    - contextPath: RiskIQDigitalFootprint.Asset.whoisContacts.state
      description: State of Whois Contact of the asset.
      type: String
    - contextPath: RiskIQDigitalFootprint.Asset.whoisContacts.street
      description: Street of Whois Contact of the asset.
      type: String
    - contextPath: RiskIQDigitalFootprint.Asset.whoisContacts.email
      description: Email of Whois Contact of the asset.
      type: String
    - contextPath: RiskIQDigitalFootprint.Asset.whoisContacts.phone
      description: Phone of Whois Contact of the asset.
      type: String
    - contextPath: RiskIQDigitalFootprint.Asset.whoisContacts.fax
      description: Fax of Whois Contact of the asset.
      type: String
    - contextPath: RiskIQDigitalFootprint.Asset.whoisContacts.name
      description: Name of Whois Contact of the asset.
      type: String
    - contextPath: RiskIQDigitalFootprint.Asset.whoisContacts.zip
      description: Zip of Whois Contact of the asset.
      type: String
    - contextPath: RiskIQDigitalFootprint.Asset.whoisContacts.country
      description: Country of Whois Contact of the asset.
      type: String
    - contextPath: RiskIQDigitalFootprint.Asset.whoisContacts.id
      description: ID of Whois Contact of the asset.
      type: Number
    - contextPath: RiskIQDigitalFootprint.Asset.whoisContacts.organization
      description: Organization of Whois Contact of the asset.
      type: String
    - contextPath: RiskIQDigitalFootprint.Asset.whoisContacts.state
      description: State of Whois Contact of the asset.
      type: String
    - contextPath: RiskIQDigitalFootprint.Asset.whoisContacts.whoisContactID
      description: Whois Contact ID of Whois Contact of the asset.
      type: Number
    - contextPath: RiskIQDigitalFootprint.Asset.whoisDomainAvailable
      description: If the domain is available fetched from whois details of the asset.
      type: Boolean
    - contextPath: RiskIQDigitalFootprint.Asset.whoisDomainStatus
      description: Domain Status fetched from whois details of the asset.
      type: String
    - contextPath: RiskIQDigitalFootprint.Asset.whoisExpired
      description: If Whois is expired fetched from whois details of the asset.
      type: Boolean
    - contextPath: RiskIQDigitalFootprint.Asset.whoisId
      description: ID fetched from the whois details of the asset.
      type: Number
    - contextPath: RiskIQDigitalFootprint.Asset.whoisNoRecord
      description: If there is no whois record for the asset.
      type: Boolean
    - contextPath: RiskIQDigitalFootprint.Asset.whoisRegistrarParseCode
      description: Parse Code of Registrar fetched from whois details of the asset.
      type: Number
    - contextPath: RiskIQDigitalFootprint.Asset.whoisRegistryParseCode
      description: Parse Code of Registry fetched from whois details of the asset.
      type: Number
    - contextPath: RiskIQDigitalFootprint.Asset.whoisTechnicalAddress
      description: Address of the Technical contact fetched from whois details of the asset.
      type: String
    - contextPath: RiskIQDigitalFootprint.Asset.whoisTechnicalCity
      description: City of the Technical contact fetched from whois details of the asset.
      type: String
    - contextPath: RiskIQDigitalFootprint.Asset.whoisTechnicalCountry
      description: Country of the Technical contact fetched from whois details of the asset.
      type: String
    - contextPath: RiskIQDigitalFootprint.Asset.whoisTechnicalEmail
      description: Email address of the Technical contact fetched from whois details of the asset.
      type: String
    - contextPath: RiskIQDigitalFootprint.Asset.whoisTechnicalFax
      description: Fax of the Technical contact fetched from whois details of the asset.
      type: String
    - contextPath: RiskIQDigitalFootprint.Asset.whoisTechnicalId
      description: ID of the Technical contact fetched from whois details of the asset.
      type: Number
    - contextPath: RiskIQDigitalFootprint.Asset.whoisTechnicalName
      description: Name of the Technical contact fetched from whois details of the asset.
      type: String
    - contextPath: RiskIQDigitalFootprint.Asset.whoisTechnicalOrganization
      description: Organization of the Technical contact fetched from whois details of the asset.
      type: String
    - contextPath: RiskIQDigitalFootprint.Asset.whoisTechnicalPhone
      description: Phone number of the Technical contact fetched from whois details of the asset.
      type: String
    - contextPath: RiskIQDigitalFootprint.Asset.whoisTechnicalStreet
      description: Street of the Technical contact fetched from whois details of the asset.
      type: String
    - contextPath: RiskIQDigitalFootprint.Asset.whoisTechnicalWhoisContactID
      description: Whois Contact ID of the Technical contact fetched from whois details of the asset.
      type: Number
    - contextPath: RiskIQDigitalFootprint.Asset.whoisTechnicalZip
      description: Zip code of the Technical contact fetched from whois details of the asset.
      type: String
    - contextPath: RiskIQDigitalFootprint.Asset.assetHost
      description: Host of the asset.
      type: String
    - contextPath: RiskIQDigitalFootprint.Asset.assetIpAddresses.value
      description: IP address which the host has resolved to.
      type: String
    - contextPath: RiskIQDigitalFootprint.Asset.assetIpAddresses.firstSeen
      description: Date and time when the IP Address of the asset was first observed.
      type: Date
    - contextPath: RiskIQDigitalFootprint.Asset.assetIpAddresses.lastSeen
      description: Date and time when the IP Address of the asset was most recently observed.
      type: Date
    - contextPath: RiskIQDigitalFootprint.Asset.assetIpAddresses.recent
      description: If the IP Address of the asset is recent.
      type: Boolean
    - contextPath: RiskIQDigitalFootprint.Asset.assetIpAddresses.current
      description: If the IP Address of the asset is current.
      type: Boolean
    - contextPath: RiskIQDigitalFootprint.Asset.assetIpAddresses.count
      description: The number of times that IP Address is observed for this asset.
      type: Number
    - contextPath: RiskIQDigitalFootprint.Asset.assetWebComponents.firstSeen
      description: Date and time when the web component was first observed on the asset.
      type: Date
    - contextPath: RiskIQDigitalFootprint.Asset.assetWebComponents.lastSeen
      description: Date and time when the web component was most recently observed on the asset.
      type: Date
    - contextPath: RiskIQDigitalFootprint.Asset.assetWebComponents.recent
      description: If the web component observed on the asset is recent.
      type: Boolean
    - contextPath: RiskIQDigitalFootprint.Asset.assetWebComponents.ports.port
      description: Port on which the web component observed on the asset is running.
      type: Number
    - contextPath: RiskIQDigitalFootprint.Asset.assetWebComponents.ports.firstSeen
      description: Date and time when the port value for the web component observed on the asset was first observed.
      type: Date
    - contextPath: RiskIQDigitalFootprint.Asset.assetWebComponents.ports.lastSeen
      description: Date and time when the port value for the web component observed on the asset was most recently observed.
      type: Date
    - contextPath: RiskIQDigitalFootprint.Asset.assetWebComponents.ports.count
      description: The number of times the port was observed for that web component observed on the asset.
      type: Number
    - contextPath: RiskIQDigitalFootprint.Asset.assetWebComponents.webComponentName
      description: Name of web component observed on the asset.
      type: String
    - contextPath: RiskIQDigitalFootprint.Asset.assetWebComponents.webComponentCategory
      description: Category of web component observed on the asset.
      type: String
    - contextPath: RiskIQDigitalFootprint.Asset.assetWebComponents.webComponentVersion
      description: Version of web component observed on the asset.
      type: String
    - contextPath: RiskIQDigitalFootprint.Asset.assetWebComponents.cves.name
      description: The id of a CVE identified on the web component observed on the asset.
      type: String
    - contextPath: RiskIQDigitalFootprint.Asset.assetWebComponents.cves.cvssScore
      description: CVSS score reflecting the severity of a CVE found on the web component observed on the asset.
      type: Number
    - contextPath: RiskIQDigitalFootprint.Asset.assetWebComponents.cves.cweID
      description: The id of a CWE identified on the web component observed on the asset.
      type: String
    - contextPath: RiskIQDigitalFootprint.Asset.assetWebComponents.current
      description: If the web component observed on the asset is current.
      type: Number
    - contextPath: RiskIQDigitalFootprint.Asset.assetHeaders.headerName
      description: Name of the header observed on the asset.
      type: String
    - contextPath: RiskIQDigitalFootprint.Asset.assetHeaders.headerValue
      description: Value of the header observed on the asset.
      type: String
    - contextPath: RiskIQDigitalFootprint.Asset.assetHeaders.firstSeen
      description: Date and time when the header was first observed on the asset.
      type: Date
    - contextPath: RiskIQDigitalFootprint.Asset.assetHeaders.lastSeen
      description: Date and time when the header was most recently observed on the asset.
      type: Date
    - contextPath: RiskIQDigitalFootprint.Asset.assetHeaders.recent
      description: If the header observed on the asset is recent.
      type: Number
    - contextPath: RiskIQDigitalFootprint.Asset.assetHeaders.current
      description: If the header observed on the asset is current.
      type: Number
    - contextPath: RiskIQDigitalFootprint.Asset.assetAttributes.attributeType
      description: Attribute/Tracker type observed on the asset.
      type: String
    - contextPath: RiskIQDigitalFootprint.Asset.assetAttributes.attributeValue
      description: Attribute/Tracker value observed on the asset.
      type: String
    - contextPath: RiskIQDigitalFootprint.Asset.assetAttributes.firstSeen
      description: Date and time when the attribute/tracker was first observed on the asset.
      type: Date
    - contextPath: RiskIQDigitalFootprint.Asset.assetAttributes.lastSeen
      description: Date and time when the attribute/tracker was most recently observed on the asset.
      type: Date
    - contextPath: RiskIQDigitalFootprint.Asset.assetAttributes.recent
      description: If the attribute/tracker observed on the asset is recent.
      type: Number
    - contextPath: RiskIQDigitalFootprint.Asset.assetAttributes.current
      description: If the attribute/tracker observed on the asset is current.
      type: Number
    - contextPath: RiskIQDigitalFootprint.Asset.assetCookies.cookieName
      description: Name of the cookie observed on the asset.
      type: String
    - contextPath: RiskIQDigitalFootprint.Asset.assetCookies.cookieDomain
      description: Domain of the cookie observed on the asset.
      type: String
    - contextPath: RiskIQDigitalFootprint.Asset.assetCookies.firstSeen
      description: Date and time when the cookie was first observed on the asset.
      type: Date
    - contextPath: RiskIQDigitalFootprint.Asset.assetCookies.lastSeen
      description: Date and time when the cookie was most recently seen on the asset.
      type: Date
    - contextPath: RiskIQDigitalFootprint.Asset.assetCookies.recent
      description: If the cookie observed on the asset is recent.
      type: Number
    - contextPath: RiskIQDigitalFootprint.Asset.assetCookies.current
      description: If the cookie observed on the asset is current.
      type: Number
    - contextPath: RiskIQDigitalFootprint.Asset.assetSslCerts.sha1
      description: SHA1 of the SSL certificate observed on the asset.
      type: String
    - contextPath: RiskIQDigitalFootprint.Asset.assetSslCerts.serialNumber
      description: Serial number of the SSL certificate observed on the asset.
      type: String
    - contextPath: RiskIQDigitalFootprint.Asset.assetSslCerts.subjectAlternativeNames
      description: Subject alternative names of the SSL certificate observed on the asset.
      type: String
    - contextPath: RiskIQDigitalFootprint.Asset.assetSslCerts.issuerAlternativeNames
      description: Issuer alternative names of the SSL certificate observed on the asset.
      type: String
    - contextPath: RiskIQDigitalFootprint.Asset.assetSslCerts.firstSeen
      description: Date and time when the SSL certificate was first observed on the asset.
      type: Date
    - contextPath: RiskIQDigitalFootprint.Asset.assetSslCerts.lastSeen
      description: Date and time when the SSL certificate was most recently observed on the asset.
      type: Date
    - contextPath: RiskIQDigitalFootprint.Asset.assetSslCerts.keySize
      description: Key size of the SSL certificate observed on the asset.
      type: Number
    - contextPath: RiskIQDigitalFootprint.Asset.assetSslCerts.version
      description: Version of the SSL certificate observed on the asset.
      type: Number
    - contextPath: RiskIQDigitalFootprint.Asset.assetSslCerts.certificateAuthority
      description: If the authority of the SSL certificate observed on the asset is certified.
      type: Boolean
    - contextPath: RiskIQDigitalFootprint.Asset.assetSslCerts.selfSigned
      description: If the SSL certificate observed on the asset is self signed.
      type: Boolean
    - contextPath: RiskIQDigitalFootprint.Asset.assetSslCerts.recent
      description: If the SSL certificate of the asset is recent.
      type: Boolean
    - contextPath: RiskIQDigitalFootprint.Asset.assetSslCerts.signatureAlgorithm
      description: Signature Algorithm of the SSL certificate observed on the asset.
      type: String
    - contextPath: RiskIQDigitalFootprint.Asset.assetSslCerts.signatureAlgorithmOid
      description: Signature Algorithm OID of the SSL certificate observed on the asset.
      type: String
    - contextPath: RiskIQDigitalFootprint.Asset.assetSslCerts.notBefore
      description: Date and time before which the SSL certificate observed on the asset is invalid.
      type: Date
    - contextPath: RiskIQDigitalFootprint.Asset.assetSslCerts.notAfter
      description: Date and time after which the SSL certificate observed on the asset is invalid.
      type: Date
    - contextPath: RiskIQDigitalFootprint.Asset.assetSslCerts.publicKeyAlgorithm
      description: Public Key Algorithm of the SSL certificate observed on the asset.
      type: String
    - contextPath: RiskIQDigitalFootprint.Asset.assetSslCerts.id
      description: ID of the SSL certificate observed on the asset.
      type: String
    - contextPath: RiskIQDigitalFootprint.Asset.assetSslCerts.issuer.country
      description: Country of the issuer of SSL certificate observed on the asset.
      type: String
    - contextPath: RiskIQDigitalFootprint.Asset.assetSslCerts.issuer.unit
      description: Organization unit of the issuer of SSL certificate observed on the asset.
      type: String
    - contextPath: RiskIQDigitalFootprint.Asset.assetSslCerts.issuer.organization
      description: Organization of the issuer of SSL certificate observed on the asset.
      type: String
    - contextPath: RiskIQDigitalFootprint.Asset.assetSslCerts.issuer.commonname
      description: Common Name of the issuer of SSL certificate observed on the asset.
      type: String
    - contextPath: RiskIQDigitalFootprint.Asset.assetSslCerts.subject.state
      description: State of the issuer of SSL certificate observed on the asset.
      type: String
    - contextPath: RiskIQDigitalFootprint.Asset.assetSslCerts.subject.locale
      description: Locale of the issuer of SSL certificate observed on the asset.
      type: String
    - contextPath: RiskIQDigitalFootprint.Asset.assetSslCerts.subject.country
      description: Country of the subject of SSL certificate observed on the asset.
      type: String
    - contextPath: RiskIQDigitalFootprint.Asset.assetSslCerts.subject.unit
      description: Organization Unit of the subject of SSL certificate observed on the asset.
      type: String
    - contextPath: RiskIQDigitalFootprint.Asset.assetSslCerts.subject.organization
      description: Organization of the subject of SSL certificate observed on the asset.
      type: String
    - contextPath: RiskIQDigitalFootprint.Asset.assetSslCerts.subject.commonname
      description: Common Name of the subject of SSL certificate observed on the asset.
      type: String
    - contextPath: RiskIQDigitalFootprint.Asset.assetSslCerts.subject.state
      description: State of the subject of SSL certificate observed on the asset.
      type: String
    - contextPath: RiskIQDigitalFootprint.Asset.assetSslCerts.subject.locale
      description: Locale of the subject of SSL certificate observed on the asset.
      type: String
    - contextPath: RiskIQDigitalFootprint.Asset.assetSslCerts.current
      description: If the ssl certificate observed on the asset is current.
      type: Boolean
    - contextPath: RiskIQDigitalFootprint.Asset.assetHostCore.host
      description: Host observed on the asset.
      type: String
    - contextPath: RiskIQDigitalFootprint.Asset.assetHostCore.domain
      description: Domain observed on the asset.
      type: String
    - contextPath: RiskIQDigitalFootprint.Asset.assetHostCore.firstSeen
      description: Date and time when the host was first observed on the asset.
      type: Date
    - contextPath: RiskIQDigitalFootprint.Asset.assetHostCore.lastSeen
      description: Date and time when the host was most recently observed on the asset.
      type: Date
    - contextPath: RiskIQDigitalFootprint.Asset.assetHostCore.count
      description: Number of times the host was observed on the asset.
      type: Number
    - contextPath: RiskIQDigitalFootprint.Asset.assetHostCore.blacklistSequenceCount
      description: Black list sequence count of the host observed on the asset.
      type: Number
    - contextPath: RiskIQDigitalFootprint.Asset.assetHostCore.phishSequenceCount
      description: Phish sequence count of the host observed on the asset.
      type: Number
    - contextPath: RiskIQDigitalFootprint.Asset.assetHostCore.malwareSequenceCount
      description: Malware sequence count of the host observed on the asset.
      type: Number
    - contextPath: RiskIQDigitalFootprint.Asset.assetHostCore.spamSequenceCount
      description: Spam sequence count of the host observed on the asset.
      type: Number
    - contextPath: RiskIQDigitalFootprint.Asset.assetHostCore.scamSequenceCount
      description: Scam sequence count of the host observed on the asset.
      type: Number
    - contextPath: RiskIQDigitalFootprint.Asset.assetHostCore.hostReputationScore
      description: Reputation score of the host observed on the asset.
      type: Number
    - contextPath: RiskIQDigitalFootprint.Asset.assetHostCore.hostPhishReputationScore
      description: Phish Reputation score of the host observed on the asset.
      type: Number
    - contextPath: RiskIQDigitalFootprint.Asset.assetHostCore.hostMalwareReputationScore
      description: Malware Reputation score of the host observed on the asset.
      type: Number
    - contextPath: RiskIQDigitalFootprint.Asset.assetHostCore.hostSpamReputationScore
      description: Host Spam Reputation score of the host observed on the asset.
      type: Number
    - contextPath: RiskIQDigitalFootprint.Asset.assetHostCore.hostScamReputationScore
      description: Host Scam Reputation score of the host observed on the asset.
      type: Number
    - contextPath: RiskIQDigitalFootprint.Asset.assetHostCore.domainReputationScore
      description: Domain Reputation score of the host observed on the asset.
      type: Number
    - contextPath: RiskIQDigitalFootprint.Asset.assetHostCore.domainPhishReputationScore
      description: Domain Phish Reputation score of the host observed on the asset.
      type: Number
    - contextPath: RiskIQDigitalFootprint.Asset.assetHostCore.domainMalwareReputationScore
      description: Domain Malware Reputation score of the host observed on the asset.
      type: Number
    - contextPath: RiskIQDigitalFootprint.Asset.assetHostCore.domainSpamReputationScore
      description: Domain Spam Reputation score of the host observed on the asset.
      type: Number
    - contextPath: RiskIQDigitalFootprint.Asset.assetHostCore.domainScamReputationScore
      description: Domain Scam Reputation score of the host observed on the asset.
      type: Number
    - contextPath: RiskIQDigitalFootprint.Asset.assetServices.scheme
      description: Scheme for the services observed on the asset.
      type: String
    - contextPath: RiskIQDigitalFootprint.Asset.assetServices.port
      description: Port for the services observed on the asset.
      type: Number
    - contextPath: RiskIQDigitalFootprint.Asset.assetServices.firstSeen
      description: Date and time when the service was first observed on the asset.
      type: Date
    - contextPath: RiskIQDigitalFootprint.Asset.assetServices.lastSeen
      description: Date and time when the service was most recently observed on the asset.
      type: Date
    - contextPath: RiskIQDigitalFootprint.Asset.assetServices.recent
      description: If the service observed on the asset is recent.
      type: Boolean
    - contextPath: RiskIQDigitalFootprint.Asset.assetServices.banners.port
      description: Port for the banner of the service observed on the asset.
      type: Number
    - contextPath: RiskIQDigitalFootprint.Asset.assetServices.banners.banner
      description: Banner of the service observed on the asset.
      type: String
    - contextPath: RiskIQDigitalFootprint.Asset.assetServices.banners.firstSeen
      description: Date and time when the banner of the service was first observed on the asset.
      type: Date
    - contextPath: RiskIQDigitalFootprint.Asset.assetServices.banners.lastSeen
      description: Date and time when the banner of the service was most recently observed on the asset.
      type: Date
    - contextPath: RiskIQDigitalFootprint.Asset.assetServices.banners.count
      description: Number of times the banner of the service is observed on the asset.
      type: Number
    - contextPath: RiskIQDigitalFootprint.Asset.assetServices.banners.scanType
      description: Scan type fetched from the banners details of the service observed on the asset.
      type: String
    - contextPath: RiskIQDigitalFootprint.Asset.assetServices.banners.bannerMetadata
      description: Banner metadata fetched from the banners details of the service observed on the asset.
      type: String
    - contextPath: RiskIQDigitalFootprint.Asset.assetServices.banners.recent
      description: If the banner of the service observed on the asset is recent.
      type: Boolean
    - contextPath: RiskIQDigitalFootprint.Asset.assetServices.scanMetadata.port
      description: Port fetched from the scan metadata details of the service observed on the asset.
      type: Number
    - contextPath: RiskIQDigitalFootprint.Asset.assetServices.scanMetadata.bannerMetadata
      description: Banner metadata fetched from the scan metadata details of the service observed on the asset.
      type: String
    - contextPath: RiskIQDigitalFootprint.Asset.assetServices.scanMetadata.startScan
      description: Date and time when metadata scan of the service observed on the asset started.
      type: Date
    - contextPath: RiskIQDigitalFootprint.Asset.assetServices.scanMetadata.endScan
      description: Date and time when metadata scan of the service observed on the asset ended.
      type: Date
    - contextPath: RiskIQDigitalFootprint.Asset.assetServices.current
      description: If the service observed on the asset is current.
      type: Boolean
    - contextPath: RiskIQDigitalFootprint.Asset.assetCnames.value
      description: Cname of the asset.
      type: String
    - contextPath: RiskIQDigitalFootprint.Asset.assetCnames.firstSeen
      description: Date and time when the Cname was first observed on the asset.
      type: Date
    - contextPath: RiskIQDigitalFootprint.Asset.assetCnames.lastSeen
      description: Date and time when the Cname was most recently observed on the asset.
      type: Date
    - contextPath: RiskIQDigitalFootprint.Asset.assetCnames.recent
      description: If the cname observed on the asset is recent.
      type: Number
    - contextPath: RiskIQDigitalFootprint.Asset.assetCnames.current
      description: If the cname observed on the asset is current.
      type: Number
    - contextPath: RiskIQDigitalFootprint.Asset.assetResourceUrls.url
      description: URL fetched from the Resource URL details of the asset.
      type: String
    - contextPath: RiskIQDigitalFootprint.Asset.assetResourceUrls.resources.md5
      description: MD5 of the resource fetched from the Resource URL details of the asset.
      type: String
    - contextPath: RiskIQDigitalFootprint.Asset.assetResourceUrls.resources.responseBodySize
      description: Response body size of the resource fetched from the Resource URL details of the asset.
      type: Number
    - contextPath: RiskIQDigitalFootprint.Asset.assetResourceUrls.resources.firstSeen
      description: Date and time when the resource was first observed on the asset.
      type: Date
    - contextPath: RiskIQDigitalFootprint.Asset.assetResourceUrls.resources.lastSeen
      description: Date and time when the resource was most recently observed on the asset.
      type: Date
    - contextPath: RiskIQDigitalFootprint.Asset.assetResourceUrls.resources.count
      description: The number of times when the resource was observed on the asset.
      type: Number
    - contextPath: RiskIQDigitalFootprint.Asset.assetResourceUrls.resources.firstSeenCrawlGuid
      description: Crawl GUID that was first observed for the resource observed on the asset.
      type: String
    - contextPath: RiskIQDigitalFootprint.Asset.assetResourceUrls.resources.firstSeenPageGuid
      description: Page GUID that was first observed for the resource observed on the asset.
      type: String
    - contextPath: RiskIQDigitalFootprint.Asset.assetResourceUrls.resources.firstSeenResourceGuid
      description: Resource GUID that was first observed for the resource observed on the asset.
      type: String
    - contextPath: RiskIQDigitalFootprint.Asset.assetResourceUrls.resources.lastSeenCrawlGuid
      description: Crawl GUID that was first observed for the resource observed on the asset.
      type: String
    - contextPath: RiskIQDigitalFootprint.Asset.assetResourceUrls.resources.lastSeenPageGuid
      description: Page GUID that was first observed for the resource observed on the asset.
      type: String
    - contextPath: RiskIQDigitalFootprint.Asset.assetResourceUrls.resources.lastSeenResourceGuid
      description: Resource GUID that was first observed for the resource observed on the asset.
      type: String
    - contextPath: RiskIQDigitalFootprint.Asset.assetResourceUrls.resources.responseBodyMinhash
      description: Response body minimum hash for the resource observed on the asset.
      type: String
    - contextPath: RiskIQDigitalFootprint.Asset.assetResourceUrls.resources.contentType
      description: Content type of the resource observed on the asset.
      type: String
    - contextPath: RiskIQDigitalFootprint.Asset.assetResourceUrls.resources.sha256
      description: SHA256 of the resource observed on the asset.
      type: String
    - contextPath: RiskIQDigitalFootprint.Asset.assetResourceUrls.resources.sha384
      description: SHA384 of the resource observed on the asset.
      type: String
    - contextPath: RiskIQDigitalFootprint.Asset.assetResourceUrls.resources.sha512
      description: SHA512 of the resource observed on the asset.
      type: String
    - contextPath: RiskIQDigitalFootprint.Asset.assetResourceUrls.resources.url
      description: URL of the resource fetched from the resources details of resource URLs observed on the asset.
      type: String
    - contextPath: RiskIQDigitalFootprint.Asset.assetResourceUrls.resources.cached
      description: If the resource observed on the asset is cached.
      type: Boolean
    - contextPath: RiskIQDigitalFootprint.Asset.assetResourceUrls.resources.host
      description: Host of the resource observed on the asset.
      type: String
    - contextPath: RiskIQDigitalFootprint.Asset.assetResourceUrls.firstSeen
      description: Date and time when the Resource URL was first observed.
      type: Date
    - contextPath: RiskIQDigitalFootprint.Asset.assetResourceUrls.lastSeen
      description: Date and time when the Resource URL was most recently observed.
      type: Date
    - contextPath: RiskIQDigitalFootprint.Asset.assetResourceUrls.recent
      description: If the Resource URL observed on the asset is recent.
      type: Number
    - contextPath: RiskIQDigitalFootprint.Asset.assetResourceUrls.current
      description: If the Resource URL observed on the asset is current.
      type: Number
    - contextPath: RiskIQDigitalFootprint.Asset.assetIpBlocks.ipBlock
      description: IP Block containing the IP Address.
      type: String
    - contextPath: RiskIQDigitalFootprint.Asset.assetIpBlocks.count
      description: The number of times that IP Block is observed for this asset.
      type: Number
    - contextPath: RiskIQDigitalFootprint.Asset.assetIpBlocks.firstSeen
      description: Date and time when the IP Block was first observed on the asset.
      type: Date
    - contextPath: RiskIQDigitalFootprint.Asset.assetIpBlocks.lastSeen
      description: Date and time when the IP Block was most recently observed on the asset.
      type: Date
    - contextPath: RiskIQDigitalFootprint.Asset.assetIpBlocks.recent
      description: Is IP Block observed on the asset recent.
      type: Boolean
    - contextPath: RiskIQDigitalFootprint.Asset.assetIpBlocks.current
      description: Is IP Block observed on the asset current.
      type: Boolean
    - contextPath: RiskIQDigitalFootprint.Asset.assetNsRecord.value
      description: If this record is observed as an NS record on the asset.
      type: Boolean
    - contextPath: RiskIQDigitalFootprint.Asset.assetNsRecord.firstSeen
      description: Date and time when the NS record was first observed on the asset.
      type: Date
    - contextPath: RiskIQDigitalFootprint.Asset.assetNsRecord.lastSeen
      description: Date and time when the NS record was most recently observed on the asset.
      type: Date
    - contextPath: RiskIQDigitalFootprint.Asset.assetNsRecord.recent
      description: If NS record value is current.
      type: Boolean
    - contextPath: RiskIQDigitalFootprint.Asset.assetNsRecord.current
      description: If NS record value is recent.
      type: Boolean
    - contextPath: RiskIQDigitalFootprint.Asset.assetMxRecord.value
      description: If this record is observed as an MX record on the asset.
      type: Boolean
    - contextPath: RiskIQDigitalFootprint.Asset.assetMxRecord.firstSeen
      description: Date and time when the MX record was first observed on the asset.
      type: Date
    - contextPath: RiskIQDigitalFootprint.Asset.assetMxRecord.lastSeen
      description: Date and time when the MX record was most recently observed on the asset.
      type: Date
    - contextPath: RiskIQDigitalFootprint.Asset.assetMxRecord.recent
      description: If MX record value is current.
      type: Boolean
    - contextPath: RiskIQDigitalFootprint.Asset.assetMxRecord.current
      description: If MX record value is recent.
      type: Boolean
    - contextPath: RiskIQDigitalFootprint.Asset.assetWebserver.value
      description: If a Web Server is observed on the asset.
      type: Booolean
    - contextPath: RiskIQDigitalFootprint.Asset.assetWebserver.firstSeen
      description: Date and time when the web server record was first observed on the asset.
      type: Date
    - contextPath: RiskIQDigitalFootprint.Asset.assetWebserver.lastSeen
      description: Date and time when the web server record was most recently observed on the asset.
      type: Date
    - contextPath: RiskIQDigitalFootprint.Asset.assetWebserver.recent
      description: If the web server observed on the asset is recent.
      type: Boolean
    - contextPath: RiskIQDigitalFootprint.Asset.assetWebserver.current
      description: If the web server observed on the asset is current.
      type: Boolean
    - contextPath: RiskIQDigitalFootprint.Asset.assetLocation.value.countrycode
      description: Country code of the location observed on the asset.
      type: String
    - contextPath: RiskIQDigitalFootprint.Asset.assetLocation.value.countryname
      description: Country name of the location observed on the asset.
      type: String
    - contextPath: RiskIQDigitalFootprint.Asset.assetLocation.value.region
      description: Region of the location observed on the asset.
      type: String
    - contextPath: RiskIQDigitalFootprint.Asset.assetLocation.value.regionname
      description: Region name of the location observed on the asset.
      type: String
    - contextPath: RiskIQDigitalFootprint.Asset.assetLocation.value.postalcode
      description: Postal code of the location observed on the asset.
      type: String
    - contextPath: RiskIQDigitalFootprint.Asset.assetLocation.value.latitude
      description: Latitude of the location observed on the asset.
      type: Number
    - contextPath: RiskIQDigitalFootprint.Asset.assetLocation.value.longitude
      description: Longitude of the location observed on the asset.
      type: Number
    - contextPath: RiskIQDigitalFootprint.Asset.assetLocation.value.metrocodeid
      description: Metro code ID of the location observed on the asset.
      type: Number
    - contextPath: RiskIQDigitalFootprint.Asset.assetLocation.firstSeen
      description: Date and time when the location was first observed for the asset.
      type: Date
    - contextPath: RiskIQDigitalFootprint.Asset.assetLocation.lastSeen
      description: Date and time when the location was most recently observed for the asset.
      type: Date
    - contextPath: RiskIQDigitalFootprint.Asset.assetAsnNumbers.value
      description: ASN number observed on the asset.
      type: Number
    - contextPath: RiskIQDigitalFootprint.Asset.assetAsnNumbers.firstSeen
      description: Date and time when the ASN number was first observed on the asset.
      type: Date
    - contextPath: RiskIQDigitalFootprint.Asset.assetAsnNumbers.lastSeen
      description: Date and time when the ASN number was most recently observed on the asset.
      type: Date
    - contextPath: RiskIQDigitalFootprint.Asset.assetAsnNumbers.recent
      description: If the ASN number observed on the asset is recent.
      type: Boolean
    - contextPath: RiskIQDigitalFootprint.Asset.assetAsnNumbers.current
      description: If the ASN number observed on the asset is current.
      type: Number
    - contextPath: RiskIQDigitalFootprint.Asset.assetHostPairs.firstSeen
      description: Date and time when the host pair was first observed on the asset.
      type: Date
    - contextPath: RiskIQDigitalFootprint.Asset.assetHostPairs.lastSeen
      description: Date and time when the host pair was most recently observed on the asset.
      type: Date
    - contextPath: RiskIQDigitalFootprint.Asset.assetHostPairs.recent
      description: If the host pair observed on the asset is recent.
      type: Boolean
    - contextPath: RiskIQDigitalFootprint.Asset.assetHostPairs.childHostname
      description: Child hostname of the host pair observed on the asset.
      type: String
    - contextPath: RiskIQDigitalFootprint.Asset.assetHostPairs.parentHostname
      description: Parent hostname of the host pair observed on the asset.
      type: String
    - contextPath: RiskIQDigitalFootprint.Asset.assetHostPairs.current
      description: If the host pair observed on the asset is current.
      type: Boolean
    - contextPath: RiskIQDigitalFootprint.Asset.discoveryRunID
      description: The id of the discovery run in which the asset was discovered.
      type: Number
    - contextPath: RiskIQDigitalFootprint.Asset.discoveryRunWorkspaceID
      description: ID of the workspace in which the discovery took place.
      type: Number
    - contextPath: RiskIQDigitalFootprint.Asset.discoveryRunRunType
      description: Run type of the discovery.
      type: String
    - contextPath: RiskIQDigitalFootprint.Asset.discoveryRunUserID
      description: ID of the user who run the discovery.
      type: Number
    - contextPath: RiskIQDigitalFootprint.Asset.discoveryRunRunDate
      description: Run Date of the discovery.
      type: Date
    - contextPath: RiskIQDigitalFootprint.Asset.discoveryRunAssetType
      description: Asset type for which the discovery was run.
      type: String
    - contextPath: RiskIQDigitalFootprint.Asset.discoveryRunSearchCreatedAt
      description: Date and time when the discovery run search was created.
      type: Date
    - contextPath: RiskIQDigitalFootprint.Asset.discoveryRunSearchUpdatedAt
      description: Date and time when the discovery run search was updated.
      type: Date
    - contextPath: RiskIQDigitalFootprint.Asset.discoveryRunSearchStatus
      description: Status of the discovery run search.
      type: String
    - contextPath: RiskIQDigitalFootprint.Asset.discoveryRunSearchAssetSearchID
      description: Asset search ID of the discovery run search.
      type: Number
    - contextPath: RiskIQDigitalFootprint.Asset.discoveryRunSearchName
      description: Name of the discovery run search.
      type: String
    - contextPath: RiskIQDigitalFootprint.Asset.discoveryRunSearchWorkspaceID
      description: Workspace ID fetched from discovery run search details.
      type: Number
    - contextPath: RiskIQDigitalFootprint.Asset.discoveryRunSearchSourceID
      description: Source ID of the discovery run search.
      type: Number
    - contextPath: RiskIQDigitalFootprint.Asset.discoveryRunSearchQuery
      description: Query applied to the discovery run search.
      type: String
    - contextPath: RiskIQDigitalFootprint.Asset.discoveryRunSearchMaxResults
      description: Max results fetched in the discovery run search.
      type: Number
    - contextPath: RiskIQDigitalFootprint.Asset.discoveryRunSearchLastSearchDate
      description: Date and time when the most recent discovery search was run.
      type: Date
    - contextPath: RiskIQDigitalFootprint.Asset.discoveryRunSearchEnabled
      description: If the discovery search is enabled.
      type: Boolean
    - contextPath: RiskIQDigitalFootprint.Asset.discoveryRunSearchScheduled
      description: Date and time when the discovery run search is scheduled.
      type: Date
    - contextPath: RiskIQDigitalFootprint.Asset.discoveryRunSearchFrequency
      description: Frequency of the discovery run search.
      type: Number
    - contextPath: RiskIQDigitalFootprint.Asset.discoveryRunSearchDiscoveredCount
      description: Count of discovered assets in the discovery run search.
      type: Number
    - contextPath: RiskIQDigitalFootprint.Asset.discoveryRunSearchAssetSearchState
      description: Asset search state fetched from discovery run search details.
      type: String
    - contextPath: RiskIQDigitalFootprint.Asset.discoveryRunSearchAssetSearchType
      description: Asset search type fetched from discovery run search details.
      type: String
    - contextPath: RiskIQDigitalFootprint.Asset.discoveryRunSearchNotes
      description: Notes for the discovery run search.
      type: String
    - contextPath: RiskIQDigitalFootprint.Asset.discoveryRunSearchId
      description: ID of the discovery run search.
      type: Number
    - contextPath: RiskIQDigitalFootprint.Asset.discoveryRunFullName
      description: Full name of the discovery run.
      type: String
    - contextPath: RiskIQDigitalFootprint.Asset.assetIpAddress
      description: IP address of the asset.
      type: String
    - contextPath: RiskIQDigitalFootprint.Asset.assetReputations.listName
      description: Reputation list name observed on the asset.
      type: String
    - contextPath: RiskIQDigitalFootprint.Asset.assetReputations.threatType
      description: Reputation threat type observed on the asset.
      type: String
    - contextPath: RiskIQDigitalFootprint.Asset.assetReputations.trusted
      description: If the reputation can be trusted.
      type: Boolean
    - contextPath: RiskIQDigitalFootprint.Asset.assetReputations.cidr
      description: Reputation CIDR observed on the asset.
      type: String
    - contextPath: RiskIQDigitalFootprint.Asset.assetReputations.firstSeen
      description: Date and time when the Reputation was first observed on the asset.
      type: Date
    - contextPath: RiskIQDigitalFootprint.Asset.assetReputations.lastSeen
      description: Date and time when the Reputation was most recently observed on the asset.
      type: Date
    - contextPath: RiskIQDigitalFootprint.Asset.assetReputations.listUpdatedAt
      description: Date and time when the Reputation list observed on the asset was most recently updated.
      type: Date
    - contextPath: RiskIQDigitalFootprint.Asset.assetReputations.recent
      description: If the Reputation observed on the asset is recent.
      type: Boolean
    - contextPath: RiskIQDigitalFootprint.Asset.assetReputations.current
      description: If the Reputation observed on the asset is current.
      type: Boolean
    - contextPath: RiskIQDigitalFootprint.Asset.assetNetRanges.value
      description: Net Range associated with the asset.
      type: String
    - contextPath: RiskIQDigitalFootprint.Asset.assetNetRanges.firstSeen
      description: Date and time when the net range associated with the asset was first observed.
      type: Date
    - contextPath: RiskIQDigitalFootprint.Asset.assetNetRanges.lastSeen
      description: Date and time when the net range associated with the asset was most recently observed.
      type: Date
    - contextPath: RiskIQDigitalFootprint.Asset.assetNetRanges.recent
      description: If net range value observed on the asset is recent.
      type: Boolean
    - contextPath: RiskIQDigitalFootprint.Asset.assetNetRanges.current
      description: If net range value observed on the asset is current.
      type: Boolean
    - contextPath: RiskIQDigitalFootprint.Asset.assetHosts.value
      description: Host observed on the asset.
      type: String
    - contextPath: RiskIQDigitalFootprint.Asset.assetHosts.firstSeen
      description: Date and time when the host was first observed on the asset.
      type: Date
    - contextPath: RiskIQDigitalFootprint.Asset.assetHosts.lastSeen
      description: Date and time when the host was most recently observed on the asset.
      type: Date
    - contextPath: RiskIQDigitalFootprint.Asset.assetHosts.recent
      description: If the host observed on the asset is recent.
      type: Boolean
    - contextPath: RiskIQDigitalFootprint.Asset.assetHosts.current
      description: If the host observed on the asset is current.
      type: Boolean
    - contextPath: RiskIQDigitalFootprint.Asset.assetAsns.asnID
      description: ASN ID of the ASN observed on the asset.
      type: Number
    - contextPath: RiskIQDigitalFootprint.Asset.assetAsns.description
      description: Description of the ASN observed on the asset.
      type: String
    - contextPath: RiskIQDigitalFootprint.Asset.assetAsns.registry
      description: Registry of the ASN observed on the asset.
      type: String
    - contextPath: RiskIQDigitalFootprint.Asset.assetAsns.countryCode
      description: Country code of the ASN observed on the asset.
      type: String
    - contextPath: RiskIQDigitalFootprint.Asset.assetAsns.name
      description: Name of the ASN observed on the asset.
      type: String
    - contextPath: RiskIQDigitalFootprint.Asset.assetAsns.id
      description: ID of the ASN observed on the asset.
      type: Number
    - contextPath: RiskIQDigitalFootprint.Asset.assetAsns.fullName
      description: Full name of the ASN observed on the asset.
      type: String
    - contextPath: RiskIQDigitalFootprint.Asset.assetUrl
      description: URL of the page.
      type: String
    - contextPath: RiskIQDigitalFootprint.Asset.assetHttpMethod
      description: HTTP method used for the page.
      type: String
    - contextPath: RiskIQDigitalFootprint.Asset.assetService
      description: Service of the page on which it is available.
      type: String
    - contextPath: RiskIQDigitalFootprint.Asset.assetSuccessful.value
      description: If the HTTP call made was successful for the page.
      type: Boolean
    - contextPath: RiskIQDigitalFootprint.Asset.assetSuccessful.firstSeen
      description: Date and time when the HTTP call was first observed to be successful for the page.
      type: Date
    - contextPath: RiskIQDigitalFootprint.Asset.assetSuccessful.lastSeen
      description: Date and time when the HTTP call was most recently observed to be successful for the page.
      type: Date
    - contextPath: RiskIQDigitalFootprint.Asset.assetSuccessful.recent
      description: If the successful value for the page is recent.
      type: Number
    - contextPath: RiskIQDigitalFootprint.Asset.assetSuccessful.current
      description: If the successful value for the page is current.
      type: Number
    - contextPath: RiskIQDigitalFootprint.Asset.assetHttpResponseCodes.value
      description: The http response code returned by the page.
      type: Number
    - contextPath: RiskIQDigitalFootprint.Asset.assetHttpResponseCodes.firstSeen
      description: Date and time when the http response code returned by the page was first observed.
      type: Date
    - contextPath: RiskIQDigitalFootprint.Asset.assetHttpResponseCodes.lastSeen
      description: Date and time when the http response code returned by the page was most recently observed.
      type: Date
    - contextPath: RiskIQDigitalFootprint.Asset.assetHttpResponseCodes.recent
      description: If the http response code returned by the page is recent.
      type: Boolean
    - contextPath: RiskIQDigitalFootprint.Asset.assetHttpResponseCodes.current
      description: If the http response code returned by the page is current.
      type: Boolean
    - contextPath: RiskIQDigitalFootprint.Asset.assetHttpResponseMessages.value
      description: The http response message returned by the page.
      type: String
    - contextPath: RiskIQDigitalFootprint.Asset.assetHttpResponseMessages.firstSeen
      description: Date and time when the http response message returned by the page was first observed.
      type: Date
    - contextPath: RiskIQDigitalFootprint.Asset.assetHttpResponseMessages.lastSeen
      description: Date and time when the http response message returned by the page was most recently observed.
      type: Date
    - contextPath: RiskIQDigitalFootprint.Asset.assetHttpResponseMessages.recent
      description: If the http response message returned by the page is recent.
      type: Boolean
    - contextPath: RiskIQDigitalFootprint.Asset.assetHttpResponseMessages.current
      description: If the http response message returned by the page is current.
      type: Boolean
    - contextPath: RiskIQDigitalFootprint.Asset.assetResponseTimes.value
      description: The time taken by the page to respond.
      type: Number
    - contextPath: RiskIQDigitalFootprint.Asset.assetResponseTimes.firstSeen
      description: Date and time when the response time was first observed.
      type: Date
    - contextPath: RiskIQDigitalFootprint.Asset.assetResponseTimes.lastSeen
      description: Date and time when the response time was most recently observed.
      type: Date
    - contextPath: RiskIQDigitalFootprint.Asset.assetResponseTimes.recent
      description: If the response time value is recent.
      type: Boolean
    - contextPath: RiskIQDigitalFootprint.Asset.assetResponseTimes.current
      description: If the response time value is current.
      type: Boolean
    - contextPath: RiskIQDigitalFootprint.Asset.assetFrames.value
      description: If a frame is observed on the page.
      type: Boolean
    - contextPath: RiskIQDigitalFootprint.Asset.assetFrames.firstSeen
      description: Date and time when the frame was first observed on the page.
      type: Date
    - contextPath: RiskIQDigitalFootprint.Asset.assetFrames.lastSeen
      description: Date and time when the frame was most recently observed on the page.
      type: Date
    - contextPath: RiskIQDigitalFootprint.Asset.assetFrames.recent
      description: If the frame value is recent.
      type: Boolean
    - contextPath: RiskIQDigitalFootprint.Asset.assetFrames.current
      description: If the frame value is current.
      type: Boolean
    - contextPath: RiskIQDigitalFootprint.Asset.assetWindows.value
      description: If a window is observed on the page.
      type: Boolean
    - contextPath: RiskIQDigitalFootprint.Asset.assetWindows.firstSeen
      description: Date and time when the window was first observed on the page.
      type: Date
    - contextPath: RiskIQDigitalFootprint.Asset.assetWindows.lastSeen
      description: Date and time when the window was most recently observed on the page.
      type: Date
    - contextPath: RiskIQDigitalFootprint.Asset.assetWindows.recent
      description: If the window value is recent.
      type: Boolean
    - contextPath: RiskIQDigitalFootprint.Asset.assetWindows.current
      description: If the window value is current.
      type: Boolean
    - contextPath: RiskIQDigitalFootprint.Asset.assetContentTypes.value
      description: Content type of the page.
      type: String
    - contextPath: RiskIQDigitalFootprint.Asset.assetContentTypes.firstSeen
      description: Date and time when the content type of the page was first observed.
      type: Date
    - contextPath: RiskIQDigitalFootprint.Asset.assetContentTypes.lastSeen
      description: Date and time when the content type of the page was most recently observed.
      type: Date
    - contextPath: RiskIQDigitalFootprint.Asset.assetContentTypes.recent
      description: If the content type of the page is recent.
      type: Boolean
    - contextPath: RiskIQDigitalFootprint.Asset.assetContentTypes.current
      description: If the content type of the page is current.
      type: Boolean
    - contextPath: RiskIQDigitalFootprint.Asset.assetContentLengths.value
      description: Content length of the page.
      type: Number
    - contextPath: RiskIQDigitalFootprint.Asset.assetContentLengths.firstSeen
      description: Date and time when the content length of the page was first observed.
      type: Date
    - contextPath: RiskIQDigitalFootprint.Asset.assetContentLengths.lastSeen
      description: Date and time when the content length of the page was most recently observed.
      type: Date
    - contextPath: RiskIQDigitalFootprint.Asset.assetContentLengths.recent
      description: If the content length is recent.
      type: Boolean
    - contextPath: RiskIQDigitalFootprint.Asset.assetContentLengths.current
      description: If the content length of the page is current.
      type: Boolean
    - contextPath: RiskIQDigitalFootprint.Asset.assetWindowNames.value
      description: Window name of the page.
      type: String
    - contextPath: RiskIQDigitalFootprint.Asset.assetWindowNames.firstSeen
      description: Date and time when the window name of the page was first observed.
      type: Date
    - contextPath: RiskIQDigitalFootprint.Asset.assetWindowNames.lastSeen
      description: Date and time when the window name of the page was most recently observed.
      type: Date
    - contextPath: RiskIQDigitalFootprint.Asset.assetWindowNames.recent
      description: If the window name value of the page is recent.
      type: Boolean
    - contextPath: RiskIQDigitalFootprint.Asset.assetWindowNames.current
      description: If the window name value of the page is current.
      type: Boolean
    - contextPath: RiskIQDigitalFootprint.Asset.assetCharsets.value
      description: Charset of the page.
      type: String
    - contextPath: RiskIQDigitalFootprint.Asset.assetCharsets.firstSeen
      description: Date and time when the charset of the page was first observed.
      type: Date
    - contextPath: RiskIQDigitalFootprint.Asset.assetCharsets.lastSeen
      description: Date and time when the charset of the page was most recently observed.
      type: Date
    - contextPath: RiskIQDigitalFootprint.Asset.assetCharsets.recent
      description: If the charset value of the page is recent.
      type: Boolean
    - contextPath: RiskIQDigitalFootprint.Asset.assetCharsets.current
      description: If the charset value of the page is current.
      type: Boolean
    - contextPath: RiskIQDigitalFootprint.Asset.assetTitles.value
      description: Title of the page.
      type: String
    - contextPath: RiskIQDigitalFootprint.Asset.assetTitles.firstSeen
      description: Date and time when the title of the page was first observed.
      type: Date
    - contextPath: RiskIQDigitalFootprint.Asset.assetTitles.lastSeen
      description: Date and time when the title of the page was most recently observed.
      type: Date
    - contextPath: RiskIQDigitalFootprint.Asset.assetTitles.recent
      description: If the title of the page is recent.
      type: Boolean
    - contextPath: RiskIQDigitalFootprint.Asset.assetTitles.current
      description: If the title of the page is current.
      type: Boolean
    - contextPath: RiskIQDigitalFootprint.Asset.assetLanguages.value
      description: Language of the page.
      type: String
    - contextPath: RiskIQDigitalFootprint.Asset.assetLanguages.firstSeen
      description: Date and time when the language of the page was first observed.
      type: Date
    - contextPath: RiskIQDigitalFootprint.Asset.assetLanguages.lastSeen
      description: Date and time when the language of the page was most recently observed.
      type: Date
    - contextPath: RiskIQDigitalFootprint.Asset.assetLanguages.recent
      description: If the language of the page is recent.
      type: Boolean
    - contextPath: RiskIQDigitalFootprint.Asset.assetLanguages.current
      description: If the language of the page is current.
      type: Boolean
    - contextPath: RiskIQDigitalFootprint.Asset.assetResponseHeaders.headerName
      description: Header Name of the response header returned from the page.
      type: String
    - contextPath: RiskIQDigitalFootprint.Asset.assetResponseHeaders.headerValue
      description: Header Value of the response header returned from the page.
      type: String
    - contextPath: RiskIQDigitalFootprint.Asset.assetResponseHeaders.firstSeen
      description: Date and time when the response header returned from the page was first observed.
      type: Date
    - contextPath: RiskIQDigitalFootprint.Asset.assetResponseHeaders.lastSeen
      description: Date and time when the response header returned from the page was most recently observed.
      type: Date
    - contextPath: RiskIQDigitalFootprint.Asset.assetResponseHeaders.recent
      description: If the response header of the page is recent.
      type: Boolean
    - contextPath: RiskIQDigitalFootprint.Asset.assetResponseHeaders.current
      description: If the response header of the page is current.
      type: Boolean
    - contextPath: RiskIQDigitalFootprint.Asset.assetSecurityPolicies.policyName
      description: Security policy violation identified on the page.
      type: String
    - contextPath: RiskIQDigitalFootprint.Asset.assetSecurityPolicies.isAffected
      description: If the page is affected by the security policy violation identified.
      type: Boolean
    - contextPath: RiskIQDigitalFootprint.Asset.assetSecurityPolicies.description
      description: Description of the security policy violation identified on the page.
      type: String
    - contextPath: RiskIQDigitalFootprint.Asset.assetSecurityPolicies.firstSeen
      description: Date and time when the security policy violation was first observed on the page.
      type: Date
    - contextPath: RiskIQDigitalFootprint.Asset.assetSecurityPolicies.lastSeen
      description: Date and time when the security policy violation was most recently observed on the page.
      type: Date
    - contextPath: RiskIQDigitalFootprint.Asset.assetSecurityPolicies.recent
      description: If the security policy violation of the page is recent.
      type: Boolean
    - contextPath: RiskIQDigitalFootprint.Asset.assetSecurityPolicies.current
      description: If the security policy violation of the page is current.
      type: Boolean
    - contextPath: RiskIQDigitalFootprint.Asset.assetResponseBodyHashSignatures.value
      description: Response body has signature of the asset.
      type: String
    - contextPath: RiskIQDigitalFootprint.Asset.assetResponseBodyHashSignatures.firstSeen
      description: Date and time when the response body hash signature of the asset was first observed.
      type: Date
    - contextPath: RiskIQDigitalFootprint.Asset.assetResponseBodyHashSignatures.lastSeen
      description: Date and time when the response body hash signature of the asset was most recently observed.
      type: Date
    - contextPath: RiskIQDigitalFootprint.Asset.assetResponseBodyHashSignatures.recent
      description: If response body hash signature of the asset is recent.
      type: Boolean
    - contextPath: RiskIQDigitalFootprint.Asset.assetResponseBodyHashSignatures.current
      description: If response body hash signature of the asset is current.
      type: Boolean
    - contextPath: RiskIQDigitalFootprint.Asset.assetErrors.value
      description: The error encountered while crawling the page.
      type: String
    - contextPath: RiskIQDigitalFootprint.Asset.assetErrors.firstSeen
      description: Date and time when the error was first encountered while crawling the page.
      type: Date
    - contextPath: RiskIQDigitalFootprint.Asset.assetErrors.lastSeen
      description: Date and time when the error was most recently encountered while crawling the page.
      type: Date
    - contextPath: RiskIQDigitalFootprint.Asset.assetErrors.recent
      description: If the error encountered while crawling the page is recent.
      type: Boolean
    - contextPath: RiskIQDigitalFootprint.Asset.assetErrors.current
      description: If the error encountered while crawling the page is current.
      type: Boolean
    - contextPath: RiskIQDigitalFootprint.Asset.assetCause.causepageguid
      description: Cause Page GUID observed on the page.
      type: String
    - contextPath: RiskIQDigitalFootprint.Asset.assetCause.cause
      description: Cause observed on the page.
      type: String
    - contextPath: RiskIQDigitalFootprint.Asset.assetCause.location
      description: Location of the page.
      type: String
    - contextPath: RiskIQDigitalFootprint.Asset.assetCause.possiblematches
      description: Posible matches of the page.
      type: Number
    - contextPath: RiskIQDigitalFootprint.Asset.assetCause.loopdetected
      description: If the loop was detected due to the cause observed on the page.
      type: Boolean
    - contextPath: RiskIQDigitalFootprint.Asset.assetCause.version
      description: Version of the cause observed on the page.
      type: Number
    - contextPath: RiskIQDigitalFootprint.Asset.assetReferrer
      description: Referrer of the page.
      type: String
    - contextPath: RiskIQDigitalFootprint.Asset.assetRedirectType
      description: Redirect type of the page.
      type: String
    - contextPath: RiskIQDigitalFootprint.Asset.assetFinalUrls.value
      description: Final URL of the page after following one or more redirects.
      type: String
    - contextPath: RiskIQDigitalFootprint.Asset.assetFinalUrls.firstSeen
      description: Date and time when the final url of the page was first observed.
      type: Date
    - contextPath: RiskIQDigitalFootprint.Asset.assetFinalUrls.lastSeen
      description: Date and time when the final url of the page was most recently observed.
      type: Date
    - contextPath: RiskIQDigitalFootprint.Asset.assetFinalUrls.recent
      description: If final url of the page is recent.
      type: Boolean
    - contextPath: RiskIQDigitalFootprint.Asset.assetFinalUrls.current
      description: If final url of the page is current.
      type: Boolean
    - contextPath: RiskIQDigitalFootprint.Asset.assetFinalResponseCodes.value
      description: Final response codes of the page after following one or more redirects.
      type: Number
    - contextPath: RiskIQDigitalFootprint.Asset.assetFinalResponseCodes.firstSeen
      description: Date and time when the final response code was first observed.
      type: Date
    - contextPath: RiskIQDigitalFootprint.Asset.assetFinalResponseCodes.lastSeen
      description: Date and time when the final response code was most recently observed.
      type: Date
    - contextPath: RiskIQDigitalFootprint.Asset.assetFinalResponseCodes.recent
      description: If the final response code is recent.
      type: Boolean
    - contextPath: RiskIQDigitalFootprint.Asset.assetFinalResponseCodes.current
      description: If the final response code is current.
      type: Boolean
    - contextPath: RiskIQDigitalFootprint.Asset.assetParkedPage.value
      description: Has the page been identified as parked.
      type: Boolean
    - contextPath: RiskIQDigitalFootprint.Asset.assetParkedPage.firstSeen
      description: Date and time when the identified parked value of the page was first observed.
      type: Date
    - contextPath: RiskIQDigitalFootprint.Asset.assetParkedPage.lastSeen
      description: Date and time when the identified parked value of the page was most recently observed.
      type: Date
    - contextPath: RiskIQDigitalFootprint.Asset.assetParkedPage.recent
      description: If the parked page value is recent.
      type: Boolean
    - contextPath: RiskIQDigitalFootprint.Asset.assetParkedPage.current
      description: If the parked page value is current.
      type: Boolean
    - contextPath: RiskIQDigitalFootprint.Asset.assetGuids.pageGuid
      description: GUID of the page.
      type: String
    - contextPath: RiskIQDigitalFootprint.Asset.assetGuids.crawlStateGuid
      description: Crawl state GUID of the page.
      type: String
    - contextPath: RiskIQDigitalFootprint.Asset.assetGuids.loadDate
      description: Date and time when the GUIDs of the page were loaded.
      type: Date
    - contextPath: RiskIQDigitalFootprint.Asset.assetFinalIpAddresses.value
      description: Final IP Address of the page after following one or more redirects.
      type: String
    - contextPath: RiskIQDigitalFootprint.Asset.assetFinalIpAddresses.firstSeen
      description: Date and time when the final IP Address of the page was first observed.
      type: Date
    - contextPath: RiskIQDigitalFootprint.Asset.assetFinalIpAddresses.lastSeen
      description: Date and time when the final IP Address of the page was most recently observed.
      type: Date
    - contextPath: RiskIQDigitalFootprint.Asset.assetFinalIpAddresses.recent
      description: If the final IP Address observed for the page is recent.
      type: Boolean
    - contextPath: RiskIQDigitalFootprint.Asset.assetFinalIpAddresses.current
      description: If the final IP Address observed for the page is current.
      type: Boolean
    - contextPath: RiskIQDigitalFootprint.Asset.assetFinalAsns.value
      description: Final ASN of the page after following one or more redirects.
      type: Number
    - contextPath: RiskIQDigitalFootprint.Asset.assetFinalAsns.firstSeen
      description: Date and time when the final asn of the page was first observed.
      type: Date
    - contextPath: RiskIQDigitalFootprint.Asset.assetFinalAsns.lastSeen
      description: Date and time when the final asn of the page was most recently observed.
      type: Date
    - contextPath: RiskIQDigitalFootprint.Asset.assetFinalAsns.recent
      description: If the final asn observed for the page is recent.
      type: Boolean
    - contextPath: RiskIQDigitalFootprint.Asset.assetFinalAsns.current
      description: If the final asn observed for the page is current.
      type: Boolean
    - contextPath: RiskIQDigitalFootprint.Asset.assetFinalIpBlocks.ipBlock
      description: Final IP Block of the page after following one or more redirects.
      type: String
    - contextPath: RiskIQDigitalFootprint.Asset.assetFinalIpBlocks.firstSeen
      description: Date and time when the final IP Block of the page was first observed.
      type: Date
    - contextPath: RiskIQDigitalFootprint.Asset.assetFinalIpBlocks.lastSeen
      description: Date and time when the final IP Block of the page was most recently observed.
      type: Date
    - contextPath: RiskIQDigitalFootprint.Asset.assetFinalIpBlocks.recent
      description: If the final IP Block observed for the page is recent.
      type: Boolean
    - contextPath: RiskIQDigitalFootprint.Asset.assetFinalIpBlocks.current
      description: If the final IP Block observed for the page is current.
      type: Boolean
    - contextPath: RiskIQDigitalFootprint.Asset.assetIsRootUrl
      description: If the URl is root URL.
      type: Boolean
    - contextPath: RiskIQDigitalFootprint.Asset.assetAsNames.value
      description: Name of the ASN.
      type: String
    - contextPath: RiskIQDigitalFootprint.Asset.assetAsNames.firstSeen
      description: Date and time when the ASN name was first observed.
      type: Date
    - contextPath: RiskIQDigitalFootprint.Asset.assetAsNames.lastSeen
      description: Date and time when the ASN name was most recently observed.
      type: Date
    - contextPath: RiskIQDigitalFootprint.Asset.assetAsNames.recent
      description: If the ASN name is recent.
      type: Boolean
    - contextPath: RiskIQDigitalFootprint.Asset.assetAsNames.current
      description: If the ASN name is current.
      type: Boolean
    - contextPath: RiskIQDigitalFootprint.Asset.assetOrgNames.value
      description: Organization name of the ASN.
      type: String
    - contextPath: RiskIQDigitalFootprint.Asset.assetOrgNames.firstSeen
      description: Date and time when the organization name of the ASN was first observed.
      type: Date
    - contextPath: RiskIQDigitalFootprint.Asset.assetOrgNames.lastSeen
      description: Date and time when the organization name of the ASN was most recently observed.
      type: Date
    - contextPath: RiskIQDigitalFootprint.Asset.assetOrgNames.recent
      description: If the organization name is recent.
      type: Boolean
    - contextPath: RiskIQDigitalFootprint.Asset.assetOrgNames.current
      description: If the organization name is current.
      type: Boolean
    - contextPath: RiskIQDigitalFootprint.Asset.assetOrgIds.value
      description: Organization ID of the asset.
      type: String
    - contextPath: RiskIQDigitalFootprint.Asset.assetOrgIds.firstSeen
      description: Date and time when the organization ID of the ASN was first observed.
      type: Date
    - contextPath: RiskIQDigitalFootprint.Asset.assetOrgIds.lastSeen
      description: Date and time when the organization ID of the ASN was most recently observed.
      type: Date
    - contextPath: RiskIQDigitalFootprint.Asset.assetOrgIds.recent
      description: If the organization id of the ASN is recent.
      type: Boolean
    - contextPath: RiskIQDigitalFootprint.Asset.assetOrgIds.current
      description: If the organization id of the ASN is current.
      type: Boolean
    - contextPath: RiskIQDigitalFootprint.Asset.assetCountries.value
      description: Country of the ASN.
      type: String
    - contextPath: RiskIQDigitalFootprint.Asset.assetCountries.firstSeen
      description: Date and time when the Country of ASN was first observed.
      type: Date
    - contextPath: RiskIQDigitalFootprint.Asset.assetCountries.lastSeen
      description: Date and time when the Country of ASN was most recently observed.
      type: Date
    - contextPath: RiskIQDigitalFootprint.Asset.assetCountries.recent
      description: If the country of the ASN is recent.
      type: Boolean
    - contextPath: RiskIQDigitalFootprint.Asset.assetCountries.current
      description: If the country of the ASN is current.
      type: Boolean
    - contextPath: RiskIQDigitalFootprint.Asset.assetRegistries.value
      description: Registry of the ASN.
      type: String
    - contextPath: RiskIQDigitalFootprint.Asset.assetRegistries.firstSeen
      description: Date and time when the registry of the ASN was first observed.
      type: Date
    - contextPath: RiskIQDigitalFootprint.Asset.assetRegistries.lastSeen
      description: Date and time when the registry of the ASN was most recently observed.
      type: Date
    - contextPath: RiskIQDigitalFootprint.Asset.assetRegistries.recent
      description: If the registry of ASN is recent.
      type: Boolean
    - contextPath: RiskIQDigitalFootprint.Asset.assetRegistries.current
      description: If the registry of ASN is current.
      type: Boolean
    - contextPath: RiskIQDigitalFootprint.Asset.assetAsnNumber
      description: ASN Number of the ASN.
      type: Number
    - contextPath: RiskIQDigitalFootprint.Asset.assetAsn.asnID
      description: ASN ID of the ASN.
      type: Number
    - contextPath: RiskIQDigitalFootprint.Asset.assetAsn.description
      description: Description of the ASN.
      type: String
    - contextPath: RiskIQDigitalFootprint.Asset.assetAsn.registry
      description: Registry of the ASN.
      type: String
    - contextPath: RiskIQDigitalFootprint.Asset.assetAsn.countryCode
      description: Country code of the ASN.
      type: String
    - contextPath: RiskIQDigitalFootprint.Asset.assetAsn.name
      description: Name of the ASN.
      type: String
    - contextPath: RiskIQDigitalFootprint.Asset.assetAsn.id
      description: ID of the ASN.
      type: Number
    - contextPath: RiskIQDigitalFootprint.Asset.assetAsn.fullName
      description: Full name of the ASN.
      type: String
    - contextPath: RiskIQDigitalFootprint.Asset.assetIpBlock
      description: IP Block of the asset.
      type: String
    - contextPath: RiskIQDigitalFootprint.Asset.assetBgpPrefixes.value
      description: The BGP prefix for the IP Block.
      type: String
    - contextPath: RiskIQDigitalFootprint.Asset.assetBgpPrefixes.firstSeen
      description: Date and time when the BGP prefix for the IP Block was first observed.
      type: Date
    - contextPath: RiskIQDigitalFootprint.Asset.assetBgpPrefixes.lastSeen
      description: Date and time when the BGP prefix for the IP Block was most recently observed.
      type: Date
    - contextPath: RiskIQDigitalFootprint.Asset.assetBgpPrefixes.recent
      description: If the BGP prefix for the IP Block is recent.
      type: Boolean
    - contextPath: RiskIQDigitalFootprint.Asset.assetBgpPrefixes.current
      description: If the BGP prefix for the IP Block is current.
      type: Boolean
    - contextPath: RiskIQDigitalFootprint.Asset.assetNetNames.value
      description: Net name observed on the asset.
      type: String
    - contextPath: RiskIQDigitalFootprint.Asset.assetNetNames.firstSeen
      description: Date and time when the net name was first observed on the asset.
      type: Date
    - contextPath: RiskIQDigitalFootprint.Asset.assetNetNames.lastSeen
      description: Date and time when the net name was most recently observed on the asset.
      type: Date
    - contextPath: RiskIQDigitalFootprint.Asset.assetNetNames.recent
      description: If the net name value observed on the asset is recent.
      type: Boolean
    - contextPath: RiskIQDigitalFootprint.Asset.assetNetNames.current
      description: If the net name value observed on the asset is current.
      type: Boolean
    - contextPath: RiskIQDigitalFootprint.Asset.assetStartIp
      description: Start IP Address of the IP Block.
      type: String
    - contextPath: RiskIQDigitalFootprint.Asset.assetEndIp
      description: End IP Address of the IP Block.
      type: String
    - contextPath: RiskIQDigitalFootprint.Asset.assetRegistrantContacts.value
      description: Registrant Contact of the asset.
      type: String
    - contextPath: RiskIQDigitalFootprint.Asset.assetRegistrantContacts.firstSeen
      description: Date and time when the registrant contact was first observed.
      type: Date
    - contextPath: RiskIQDigitalFootprint.Asset.assetRegistrantContacts.lastSeen
      description: Date and time when the registrant contact was most recently observed.
      type: Date
    - contextPath: RiskIQDigitalFootprint.Asset.assetRegistrantContacts.recent
      description: If the registrant contact of the asset is recent.
      type: Boolean
    - contextPath: RiskIQDigitalFootprint.Asset.assetRegistrantContacts.current
      description: If the registrant contact of the asset is current.
      type: Boolean
    - contextPath: RiskIQDigitalFootprint.Asset.assetSha1
      description: SHA1 key of the SSL certificate.
      type: String
    - contextPath: RiskIQDigitalFootprint.Asset.assetSerialNumber
      description: Serial number of the SSL certificate.
      type: String
    - contextPath: RiskIQDigitalFootprint.Asset.assetKeySize
      description: Key size of the SSL certicate's key.
      type: Number
    - contextPath: RiskIQDigitalFootprint.Asset.assetVersion
      description: Version of the SSL certificate.
      type: Number
    - contextPath: RiskIQDigitalFootprint.Asset.assetCertificateAuthority
      description: If the authority of the SSL certificate is certified.
      type: Boolean
    - contextPath: RiskIQDigitalFootprint.Asset.assetSelfSigned
      description: If the SSL certificate observed on the asset is self signed.
      type: Boolean
    - contextPath: RiskIQDigitalFootprint.Asset.assetSignatureAlgorithm
      description: Signature Algorithm of the SSL certificate.
      type: String
    - contextPath: RiskIQDigitalFootprint.Asset.assetSignatureAlgorithmOid
      description: Signature Algorithm OID of the SSL certificate.
      type: String
    - contextPath: RiskIQDigitalFootprint.Asset.assetNotBefore
      description: Date and time before which the SSL certificate is invalid.
      type: Date
    - contextPath: RiskIQDigitalFootprint.Asset.assetNotAfter
      description: Date and time after which the SSL certificate is invalid.
      type: Date
    - contextPath: RiskIQDigitalFootprint.Asset.assetPublicKeyAlgorithm
      description: Public Key Algorithm of the SSL certificate.
      type: String
    - contextPath: RiskIQDigitalFootprint.Asset.assetId
      description: ID of the SSL certificate.
      type: String
    - contextPath: RiskIQDigitalFootprint.Asset.issuerCountry
      description: Country of the issuer of SSL certificate.
      type: String
    - contextPath: RiskIQDigitalFootprint.Asset.issuerUnit
      description: Organization unit of the issuer of SSL certificate.
      type: String
    - contextPath: RiskIQDigitalFootprint.Asset.issuerOrganization
      description: Organization of the issuer of SSL certificate.
      type: String
    - contextPath: RiskIQDigitalFootprint.Asset.issuerCommonname
      description: Common Name of the issuer of SSL certificate.
      type: String
    - contextPath: RiskIQDigitalFootprint.Asset.issuerState
      description: State of the issuer of SSL certificate.
      type: String
    - contextPath: RiskIQDigitalFootprint.Asset.issuerLocale
      description: Locale of the issuer of SSL certificate.
      type: String
    - contextPath: RiskIQDigitalFootprint.Asset.subjectCommonname
      description: Common Name of the subject of SSL certificate.
      type: String
    - contextPath: RiskIQDigitalFootprint.Asset.subjectCountry
      description: Country of the subject of SSL certificate.
      type: String
    - contextPath: RiskIQDigitalFootprint.Asset.subjectUnit
      description: Organization unit of the subject of SSL certificate.
      type: String
    - contextPath: RiskIQDigitalFootprint.Asset.subjectOrganization
      description: Organization of the subject of SSL certificate.
      type: String
    - contextPath: RiskIQDigitalFootprint.Asset.subjectState
      description: State of the subject of SSL certificate.
      type: String
    - contextPath: RiskIQDigitalFootprint.Asset.subjectLocale
      description: Locale of the subject of SSL certificate.
      type: String
    - contextPath: RiskIQDigitalFootprint.Asset.issuerAlternativeNames
      description: Issuer alternative names of the SSL certificate.
      type: String
    - contextPath: RiskIQDigitalFootprint.Asset.subjectAlternativeNames
      description: Subject alternative names of the SSL certificate.
      type: String
    - contextPath: RiskIQDigitalFootprint.Asset.assetEmail
      description: Email address associated with the contact asset.
      type: String
    - contextPath: RiskIQDigitalFootprint.Asset.assetNames.value
      description: Name associated with the contact asset.
      type: String
    - contextPath: RiskIQDigitalFootprint.Asset.assetNames.firstSeen
      description: Date and time when the name associated with contact asset was first observed.
      type: Date
    - contextPath: RiskIQDigitalFootprint.Asset.assetNames.lastSeen
      description: Date and time when the name associated with contact asset was most recently observed.
      type: Date
    - contextPath: RiskIQDigitalFootprint.Asset.assetNames.recent
      description: If the name associated with contact asset is recent.
      type: Boolean
    - contextPath: RiskIQDigitalFootprint.Asset.assetNames.current
      description: If the name associated with contact asset is current.
      type: Boolean
    - contextPath: RiskIQDigitalFootprint.Asset.assetOrganizations.value
      description: Organization associated with the contact asset.
      type: String
    - contextPath: RiskIQDigitalFootprint.Asset.assetOrganizations.firstSeen
      description: Date and time when the organization associated with contact asset was first observed.
      type: Date
    - contextPath: RiskIQDigitalFootprint.Asset.assetOrganizations.lastSeen
      description: Date and time when the organization associated with contact asset was most recently observed.
      type: Date
    - contextPath: RiskIQDigitalFootprint.Asset.assetOrganizations.recent
      description: If the organization associated with contact is recent.
      type: Boolean
    - contextPath: RiskIQDigitalFootprint.Asset.assetOrganizations.current
      description: If the organization associated with contact is current.
      type: Boolean
    - contextPath: RiskIQDigitalFootprint.Asset.history.added
      description: Added property value of the asset.
      type: String
    - contextPath: RiskIQDigitalFootprint.Asset.history.changedBy
      description: Name of the user who performed the change.
      type: String
    - contextPath: RiskIQDigitalFootprint.Asset.history.property
      description: Property name that was updated.
      type: String
    - contextPath: RiskIQDigitalFootprint.Asset.history.updatedAt
      description: Date and time when the change was most recently updated.
      type: Date
    - contextPath: RiskIQDigitalFootprint.Asset.history.removed
      description: Removed property value of the asset.
      type: String
    - contextPath: RiskIQDigitalFootprint.Asset.history.newValue
      description: Value of the property after the change was performed.
      type: String
    - contextPath: RiskIQDigitalFootprint.Asset.history.oldValue
      description: Value of the property before the change was performed.
      type: String
    - contextPath: RiskIQDigitalFootprint.Asset.history.reason
      description: Reason for performing this update.
      type: String
    - contextPath: RiskIQDigitalFootprint.Asset.data.hostPairs.firstSeen
      description: Date and time when the host pair data was first observed on the asset.
      type: Date
    - contextPath: RiskIQDigitalFootprint.Asset.data.hostPairs.lastSeen
      description: Date and time when the host pair data was most recently observed on the asset.
      type: Date
    - contextPath: RiskIQDigitalFootprint.Asset.data.hostPairs.count
      description: Number of times the host pair data was observed on the asset.
      type: Number
    - contextPath: RiskIQDigitalFootprint.Asset.data.hostPairs.id
      description: ID of the host pair data observed on the asset.
      type: String
    - contextPath: RiskIQDigitalFootprint.Asset.data.hostPairs.childHostname
      description: Child hostname of the host pair data observed on the asset.
      type: String
    - contextPath: RiskIQDigitalFootprint.Asset.data.hostPairs.parentHostname
      description: Parent hostname of the host pair data observed on the asset.
      type: String
    - contextPath: RiskIQDigitalFootprint.Asset.data.hostPairs.cause
      description: Cause of the host pair data observed on the asset.
      type: String
    - contextPath: RiskIQDigitalFootprint.Asset.data.hostPairs.childCount
      description: Number of times the child hostname for host pair data was observed on the asset.
      type: Number
    - contextPath: RiskIQDigitalFootprint.Asset.data.hostPairs.parentCount
      description: Number of times the parent hostname for host pair data was observed on the asset.
      type: Number
    - contextPath: RiskIQDigitalFootprint.Asset.data.hostPairs.childScore
      description: Score of the child hostname for host pair data observed on the asset.
      type: Number
    - contextPath: RiskIQDigitalFootprint.Asset.data.hostPairs.parentScore
      description: Score of the parent hostname for host pair data observed on the asset.
      type: Number
    - contextPath: RiskIQDigitalFootprint.Asset.data.hostPairs.pairScore
      description: Score of the host pair data observed on the asset.
      type: Number
    - contextPath: RiskIQDigitalFootprint.Asset.data.attributes.firstSeen
      description: Date and time when the attribute data was first observed on the asset.
      type: Date
    - contextPath: RiskIQDigitalFootprint.Asset.data.attributes.lastSeen
      description: Date and time when the attribute data was most recently observed on the asset.
      type: Date
    - contextPath: RiskIQDigitalFootprint.Asset.data.attributes.count
      description: Number of times the attribute data was observed on the asset.
      type: Number
    - contextPath: RiskIQDigitalFootprint.Asset.data.attributes.id
      description: ID of the attribute data observed on the asset.
      type: String
    - contextPath: RiskIQDigitalFootprint.Asset.data.attributes.hostname
      description: Hostname of the attribute data observed on the asset.
      type: String
    - contextPath: RiskIQDigitalFootprint.Asset.data.attributes.domain
      description: Domain of the attribute data observed on the asset.
      type: String
    - contextPath: RiskIQDigitalFootprint.Asset.data.attributes.attributeValue
      description: Attribute value of the attribute data observed on the asset.
      type: String
    - contextPath: RiskIQDigitalFootprint.Asset.data.attributes.attributeType
      description: Attribute type of the attribute data observed on the asset.
      type: String
    - contextPath: RiskIQDigitalFootprint.Asset.data.attributes.address
      description: Address of the attribute data observed on the asset.
      type: String
    - contextPath: RiskIQDigitalFootprint.Asset.data.attributes.asn
      description: ASN number of the attribute data observed on the asset.
      type: Number
    - contextPath: RiskIQDigitalFootprint.Asset.data.attributes.bgpPrefix
      description: BGP Prefix of the attribute data observed on the asset.
      type: String
    - contextPath: RiskIQDigitalFootprint.Asset.data.webComponents.firstSeen
      description: Date and time when the web component data was first observed on the asset.
      type: Date
    - contextPath: RiskIQDigitalFootprint.Asset.data.webComponents.lastSeen
      description: Date and time when the web component data was most recently observed on the asset.
      type: Date
    - contextPath: RiskIQDigitalFootprint.Asset.data.webComponents.count
      description: Number of times the web component data was observed on the asset.
      type: Number
    - contextPath: RiskIQDigitalFootprint.Asset.data.webComponents.id
      description: ID of the web component data observed on the asset.
      type: String
    - contextPath: RiskIQDigitalFootprint.Asset.data.webComponents.hostname
      description: Hostname of the web component data observed on the asset.
      type: String
    - contextPath: RiskIQDigitalFootprint.Asset.data.webComponents.domain
      description: Domain of the web component data observed on the asset.
      type: String
    - contextPath: RiskIQDigitalFootprint.Asset.data.webComponents.webComponentName
      description: Name of the web component data observed on the asset.
      type: String
    - contextPath: RiskIQDigitalFootprint.Asset.data.webComponents.webComponentCategory
      description: Category of the web component data observed on the asset.
      type: String
    - contextPath: RiskIQDigitalFootprint.Asset.data.webComponents.ports.firstSeen
      description: Date and time when the ports of web component data was first observed on the asset.
      type: Date
    - contextPath: RiskIQDigitalFootprint.Asset.data.webComponents.ports.lastSeen
      description: Date and time when the ports of web component data was most recently observed on the asset.
      type: Date
    - contextPath: RiskIQDigitalFootprint.Asset.data.webComponents.ports.count
      description: Number of times the port of web component data was observed on the asset.
      type: Number
    - contextPath: RiskIQDigitalFootprint.Asset.data.webComponents.ports.portNumber
      description: Port number of web component data observed on the asset.
      type: Number
    - contextPath: RiskIQDigitalFootprint.Asset.data.webComponents.webComponentVersion
      description: Web component version of web component data observed on the asset.
      type: String
    - contextPath: RiskIQDigitalFootprint.Asset.data.webComponents.address
      description: Address of web component data observed on the asset.
      type: String
    - contextPath: RiskIQDigitalFootprint.Asset.data.webComponents.asn
      description: ASN number of web component data observed on the asset.
      type: Number
    - contextPath: RiskIQDigitalFootprint.Asset.data.webComponents.bgpPrefix
      description: BGP prefix of web component data observed on the asset.
      type: String
    - contextPath: RiskIQDigitalFootprint.Asset.data.webComponents.cves.name
      description: CVE name of web component data observed on the asset.
      type: String
    - contextPath: RiskIQDigitalFootprint.Asset.data.webComponents.cves.cweID
      description: CWE ID of web component data observed on the asset.
      type: String
    - contextPath: RiskIQDigitalFootprint.Asset.data.webComponents.cves.cvssScore
      description: CVSS score of web component data observed on the asset.
      type: Number
    - contextPath: RiskIQDigitalFootprint.Asset.data.sslCerts.firstSeen
      description: Date and time when when the SSL certificate data was first observed on the asset.
      type: Date
    - contextPath: RiskIQDigitalFootprint.Asset.data.sslCerts.lastSeen
      description: Date and time when when the SSL certificate data was most recently observed on the asset.
      type: Date
    - contextPath: RiskIQDigitalFootprint.Asset.data.sslCerts.count
      description: Number of times the SSL certificate data was observed on the asset.
      type: Number
    - contextPath: RiskIQDigitalFootprint.Asset.data.sslCerts.id
      description: ID of the SSL certificate data observed on the asset.
      type: String
    - contextPath: RiskIQDigitalFootprint.Asset.data.sslCerts.sha1
      description: SHA1 of the SSL certificate data observed on the asset.
      type: String
    - contextPath: RiskIQDigitalFootprint.Asset.data.sslCerts.version
      description: Version of the SSL certificate data observed on the asset.
      type: Number
    - contextPath: RiskIQDigitalFootprint.Asset.data.sslCerts.serialNumber
      description: Serial number of the SSL certificate data observed on the asset.
      type: String
    - contextPath: RiskIQDigitalFootprint.Asset.data.sslCerts.signatureAlgorithm
      description: Signature algorithm of the SSL certificate data observed on the asset.
      type: String
    - contextPath: RiskIQDigitalFootprint.Asset.data.sslCerts.signatureAlgorithmOid
      description: Signature algorithm OID of the SSL certificate data observed on the asset.
      type: String
    - contextPath: RiskIQDigitalFootprint.Asset.data.sslCerts.issuer.country
      description: Country of the issuer of SSL certificate data observed on the asset.
      type: String
    - contextPath: RiskIQDigitalFootprint.Asset.data.sslCerts.issuer.unit
      description: Organization Unit of the issuer of SSL certificate data observed on the asset.
      type: String
    - contextPath: RiskIQDigitalFootprint.Asset.data.sslCerts.issuer.organization
      description: Organization of the issuer of SSL certificate data observed on the asset.
      type: String
    - contextPath: RiskIQDigitalFootprint.Asset.data.sslCerts.issuer.commonname
      description: Common Name of the issuer of SSL certificate data observed on the asset.
      type: String
    - contextPath: RiskIQDigitalFootprint.Asset.data.sslCerts.issuer.state
      description: State of the issuer of SSL certificate data observed on the asset.
      type: String
    - contextPath: RiskIQDigitalFootprint.Asset.data.sslCerts.issuer.locale
      description: Locale of the issuer of SSL certificate data observed on the asset.
      type: String
    - contextPath: RiskIQDigitalFootprint.Asset.data.sslCerts.subject.commonname
      description: Common Name of the subject of SSL certificate data observed on the asset.
      type: String
    - contextPath: RiskIQDigitalFootprint.Asset.data.sslCerts.subject.country
      description: Country of the subject of SSL certificate data observed on the asset.
      type: String
    - contextPath: RiskIQDigitalFootprint.Asset.data.sslCerts.subject.unit
      description: Organization Unit of the subject of SSL certificate data observed on the asset.
      type: String
    - contextPath: RiskIQDigitalFootprint.Asset.data.sslCerts.subject.organization
      description: Organization of the subject of SSL certificate data observed on the asset.
      type: String
    - contextPath: RiskIQDigitalFootprint.Asset.data.sslCerts.subject.state
      description: State of the subject of SSL certificate data observed on the asset.
      type: String
    - contextPath: RiskIQDigitalFootprint.Asset.data.sslCerts.subject.locale
      description: Locale of the subject of SSL certificate data observed on the asset.
      type: String
    - contextPath: RiskIQDigitalFootprint.Asset.data.sslCerts.notBefore
      description: Date and Time before which the SSL certificate data observed on the asset is invalid.
      type: Date
    - contextPath: RiskIQDigitalFootprint.Asset.data.sslCerts.notAfter
      description: Date and Time after which the SSL certificate data observed on the asset is invalid.
      type: Date
    - contextPath: RiskIQDigitalFootprint.Asset.data.sslCerts.subjectAlternativeNames
      description: Subject alternative names of the SSL certificate data observed on the asset.
      type: String
    - contextPath: RiskIQDigitalFootprint.Asset.data.sslCerts.issuerAlternativeNames
      description: Issuer alternative names of the SSL certificate data observed on the asset.
      type: String
    - contextPath: RiskIQDigitalFootprint.Asset.data.sslCerts.publicKeyAlgorithm
      description: Public Key Algorithm of the SSL certificate data observed on the asset.
      type: String
    - contextPath: RiskIQDigitalFootprint.Asset.data.sslCerts.certificateAuthority
      description: If the authority of the SSL certificate data observed on the asset is certified.
      type: Boolean
    - contextPath: RiskIQDigitalFootprint.Asset.data.sslCerts.selfSigned
      description: If the SSL certificate data observed on the asset is self signed.
      type: Boolean
    - contextPath: RiskIQDigitalFootprint.Asset.data.cookies.firstSeen
      description: Date and Time when the cookie data was first observed on the asset.
      type: Date
    - contextPath: RiskIQDigitalFootprint.Asset.data.cookies.lastSeen
      description: Date and Time when the cookie data was most recently observed on the asset.
      type: Date
    - contextPath: RiskIQDigitalFootprint.Asset.data.cookies.count
      description: Number of times the cookie data was observed on the asset.
      type: Number
    - contextPath: RiskIQDigitalFootprint.Asset.data.cookies.id
      description: ID of the cookie data observed on the asset.
      type: String
    - contextPath: RiskIQDigitalFootprint.Asset.data.cookies.hostname
      description: Host name of the cookie data observed on the asset.
      type: String
    - contextPath: RiskIQDigitalFootprint.Asset.data.cookies.domain
      description: Domain of the cookie data observed on the asset.
      type: String
    - contextPath: RiskIQDigitalFootprint.Asset.data.cookies.cookieDomain
      description: Cookie Domain of the cookie data observed on the asset.
      type: String
    - contextPath: RiskIQDigitalFootprint.Asset.data.cookies.cookieName
      description: Cookie name of the cookie data observed on the asset.
      type: String
    - contextPath: RiskIQDigitalFootprint.Asset.data.cookies.address
      description: Address of the cookie data observed on the asset.
      type: String
    - contextPath: RiskIQDigitalFootprint.Asset.data.cookies.asn
      description: ASN number of the cookie data observed on the asset.
      type: Number
    - contextPath: RiskIQDigitalFootprint.Asset.data.cookies.bgpPrefix
      description: BGP prefix of the cookie data observed on the asset.
      type: String
  - arguments:
    - description: Name of the asset to be added. This argument supports a single value only.
      name: name
    - auto: PREDEFINED
      description: 'Asset type. Possible values are: Domain, Host, IP Address, IP Block, ASN, Page, SSL Cert, Contact. This argument supports a single value only.'
      isArray: true
      name: type
      predefined:
      - Domain
      - Host
      - IP Address
      - IP Block
      - ASN
      - Page
      - SSL Cert
      - Contact
    - auto: PREDEFINED
      description: 'Set the asset state. Possible values are: Candidate, Approved Inventory, Requires Investigation, Dependencies, Monitor Only. This argument supports a single value only.'
      name: state
      predefined:
      - Candidate
      - Approved Inventory
      - Requires Investigation
      - Dependencies
      - Monitor Only
    - auto: PREDEFINED
      description: 'Set the asset Priority. Possible values are: High, Medium, Low, None. The default value for this argument from RiskIQ platform is None. This argument supports a single value only.'
      name: priority
      predefined:
      - High
      - Medium
      - Low
      - None
    - auto: PREDEFINED
      description: 'A boolean value to indicate if the asset state should be CONFIRMED into inventory (confirm: true) or as a CANDIDATE asset in inventory (confirm: false or not specified). This argument supports a single value only.'
      name: confirm
      predefined:
      - 'true'
      - 'false'
    - description: A list of target asset types to also add to inventory, along with any supplied properties, that are connected to the asset identifiers (e.g. an asset identifier for a PAGE can cascade the properties to all known IPs for that PAGE). Provide comma separated values to add multiple target asset types.
      isArray: true
      name: target_asset_types
    - auto: PREDEFINED
      description: When true, the request will fail if an invalid update is detected. If false, any invalid updates will be skipped but others will continue. The default value for this argumentis true. This argument supports a single value only.
      name: fail_on_error
      predefined:
      - 'true'
      - 'false'
    - default: true
      description: A raw JSON payload or a file entry ID that consists of a JSON payload which has the set of properties for the asset(s) to be added to inventory.
      name: asset_json
    - description: Name or numeric id of a brand to be applied to the asset. Provide comma separated values to add multiple brand values.
      isArray: true
      name: brand
    - description: Name or numeric id of an organization to be applied to the asset. Provide comma separated values to add multiple organization values.
      isArray: true
      name: organization
    - description: Name or numeric id of a tag to be applied to the asset. Provide comma separated values to add multiple tags.
      isArray: true
      name: tag
    - auto: PREDEFINED
      description: 'Designated as an enterprise asset. Possible values are: true or false. This argument supports a single value only.'
      name: enterprise
      predefined:
      - 'true'
      - 'false'
    description: Add one or more assets to Global Inventory with a provided set of properties to apply to all assets.
    name: df-add-assets
    outputs:
    - contextPath: RiskIQDigitalFootprint.Task.uuid
      description: Unique Identifier to check the status of the added asset using Get Task Status request.
      type: String
    - contextPath: RiskIQDigitalFootprint.Task.state
      description: The state of the task for adding the asset according to the last fetch.
      type: String
    - contextPath: RiskIQDigitalFootprint.Task.reason
      description: The reason mentioned in the task for adding the asset according to the last fetch.
      type: String
    - contextPath: RiskIQDigitalFootprint.Task.estimated
      description: Number of estimated asset(s) that should be added.
      type: Number
    - contextPath: RiskIQDigitalFootprint.Task.totalUpdates
      description: Number of total assets that have been added.
      type: Number
  - arguments:
    - description: Name of the asset to be updated. This argument supports a single value only.
      name: name
    - auto: PREDEFINED
      description: 'The type of the asset to be updated. Possible values are: Domain, Host, IP Address, IP Block, ASN, Page, SSL Cert, Contact. This argument supports a single value only.'
      isArray: true
      name: type
      predefined:
      - Domain
      - Host
      - IP Address
      - IP Block
      - ASN
      - Page
      - SSL Cert
      - Contact
    - auto: PREDEFINED
      description: 'Set the asset state. Possible values are: Candidate, Approved Inventory, Requires Investigation, Dependencies, Monitor Only. This argument supports a single value only.'
      name: state
      predefined:
      - Candidate
      - Approved Inventory
      - Requires Investigation
      - Dependencies
      - Monitor Only
    - auto: PREDEFINED
      description: 'Set the asset priority. Possible values are: High, Medium, Low, None. The default value for this argument is None. This argument supports a single value only.'
      name: priority
      predefined:
      - High
      - Medium
      - Low
      - None
    - auto: PREDEFINED
      description: 'Remove an asset from inventory. Possible value is: Dismissed. This argument supports a single value only.'
      name: removed_state
      predefined:
      - Dismissed
    - description: An array of related asset types which will also be updated. (e.g. an asset identifier for a PAGE can cascade the properties to all known IPs for that PAGE).
      isArray: true
      name: target_asset_types
    - auto: PREDEFINED
      description: When true, the request will fail if an invalid update is detected. When false, any invalid updates will be skipped but others will continue. The default value for this argumentis true. This argument supports a single value only.
      name: fail_on_error
      predefined:
      - 'true'
      - 'false'
    - default: true
      description: A raw JSON payload or a file entry ID that consists of a JSON payload which has the set of properties for the asset(s) to be updated in inventory.
      name: asset_json
    - description: Name or numeric id of a brand to be applied to the asset. Provide comma separated values to update multiple brand values.
      isArray: true
      name: brand
    - description: Name or numeric id of an organization to be applied to the asset. Provide comma separated values to update multiple organization values.
      isArray: true
      name: organization
    - description: Name or numeric id of a tag to be applied to the asset. Provide comma separated values to update multiple tags.
      isArray: true
      name: tag
    - auto: PREDEFINED
      description: 'The action to be performed for updating the given properties. The possible values are: Update, Add, Remove with Update being the default. The value for this argument will be considered as action for all the properties passed by the user. This argument supports a single value only.'
      name: action
      predefined:
      - Add
      - Update
      - Remove
    - auto: PREDEFINED
      description: 'Designated as an enterprise asset. Possible values are: true or false. This argument supports a single value only.'
      name: enterprise
      predefined:
      - 'true'
      - 'false'
    description: Update one or more assets in Global Inventory with provided set of properties.
    name: df-update-assets
    outputs:
    - contextPath: RiskIQDigitalFootprint.Task.uuid
      description: Unique Identifier to check the status of the updating asset using Get Task Status request.
      type: String
    - contextPath: RiskIQDigitalFootprint.Task.state
      description: The state of the task for updating the asset according to the last fetch.
      type: String
    - contextPath: RiskIQDigitalFootprint.Task.reason
      description: The reason mentioned in the task for updating the asset according to the last fetch.
      type: String
    - contextPath: RiskIQDigitalFootprint.Task.estimated
      description: Number of estimated asset(s) that should be updated.
      type: Number
    - contextPath: RiskIQDigitalFootprint.Task.totalUpdates
      description: Number of total asset(s) that have been updated.
      type: Number
<<<<<<< HEAD
  dockerimage: demisto/python3:3.10.13.80014
=======
  dockerimage: demisto/python3:3.10.13.83255
>>>>>>> 194a8164
  runonce: false
  script: '-'
  subtype: python3
  type: python
tests:
- RiskIQDigitalFootprint-Test
fromversion: 5.5.0<|MERGE_RESOLUTION|>--- conflicted
+++ resolved
@@ -3233,11 +3233,7 @@
     - contextPath: RiskIQDigitalFootprint.Task.totalUpdates
       description: Number of total asset(s) that have been updated.
       type: Number
-<<<<<<< HEAD
-  dockerimage: demisto/python3:3.10.13.80014
-=======
   dockerimage: demisto/python3:3.10.13.83255
->>>>>>> 194a8164
   runonce: false
   script: '-'
   subtype: python3
