--- conflicted
+++ resolved
@@ -3232,10 +3232,7 @@
       description: Number of total asset(s) that have been updated.
       type: Number
   dockerimage: demisto/python3:3.10.12.63474
-<<<<<<< HEAD
-=======
   runonce: false
->>>>>>> 9ddafcfd
   script: '-'
   subtype: python3
   type: python
