--- conflicted
+++ resolved
@@ -475,11 +475,7 @@
     - contextPath: Armis.Device.visibility
       description: The visibility of the device.
       type: String
-<<<<<<< HEAD
-  dockerimage: demisto/python3:3.9.5.20070
-=======
   dockerimage: demisto/python3:3.9.5.20958
->>>>>>> f53ad700
   feed: false
   isfetch: true
   longRunning: false
