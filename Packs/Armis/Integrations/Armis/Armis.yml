--- conflicted
+++ resolved
@@ -385,11 +385,7 @@
     - contextPath: Armis.Device.visibility
       description: The visibility of the device.
       type: String
-<<<<<<< HEAD
-  dockerimage: demisto/python3:3.10.13.78960
-=======
   dockerimage: demisto/python3:3.10.13.84405
->>>>>>> 9d6c5180
   isfetch: true
   runonce: false
   script: '-'
