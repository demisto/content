--- conflicted
+++ resolved
@@ -310,10 +310,7 @@
     description: create SAS token for container
     name: azure-storage-container-sas-create
   dockerimage: demisto/python3:3.10.11.58677
-<<<<<<< HEAD
-=======
   runonce: false
->>>>>>> 9ddafcfd
   script: ''
   subtype: python3
   type: python
