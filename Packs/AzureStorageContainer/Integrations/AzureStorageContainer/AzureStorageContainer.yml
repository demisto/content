category: IT Services
commonfields:
  id: Azure Storage Container
  version: -1
configuration:
- display: Storage account name
  displaypassword: Account SAS Token
  name: credentials
  required: true
  type: 9
- display: Use system proxy settings
  name: proxy
  required: false
  type: 8
- display: Trust any certificate (not secure)
  name: insecure
  required: false
  type: 8
description: Create and Manage Azure Storage Container services.
display: Azure Storage Container
name: Azure Storage Container
script:
  commands:
  - arguments:
    - default: false
      defaultValue: '50'
      description: Number of Containers to retrieve. Default is 50.
      isArray: false
      name: limit
      required: false
      secret: false
    - default: false
      description: Filters the results to return only Containers whose names begin
        with the specified prefix.
      isArray: false
      name: prefix
      required: false
      secret: false
    - default: false
      defaultValue: '1'
      description: Page number. Default is 1.
      isArray: false
      name: page
      required: false
      secret: false
    deprecated: false
    description: List Containers under the specified storage account.
    execution: false
    name: azure-storage-container-list
    outputs:
    - contextPath: AzureStorageContainer.Container.name
      description: Container name.
      type: String
  - arguments:
    - default: false
      description: |
        The name of the Container to create. Rules for naming containers can be found here:
        https://docs.microsoft.com/en-us/rest/api/storageservices/naming-and-referencing-containers--blobs--and-metadata
      isArray: false
      name: container_name
      required: true
      secret: false
    deprecated: false
    description: Create a new Container under the specified account.
    execution: false
    name: azure-storage-container-create
  - arguments:
    - default: false
      description: The name of the Container.
      isArray: false
      name: container_name
      required: true
      secret: false
    deprecated: false
    description: Retrieve properties for the specified Container.
    execution: false
    name: azure-storage-container-property-get
    outputs:
    - contextPath: AzureStorageContainer.Container.Property.last_modified
      description: Last modified time of the container.
      type: Date
    - contextPath: AzureStorageContainer.Container.Property.etag
      description: The entity tag for the container.
      type: String
    - contextPath: AzureStorageContainer.Container.Property.lease_status
      description: The lease status of the container.
      type: String
    - contextPath: AzureStorageContainer.Container.Property.lease_state
      description: The lease state of the container.
      type: String
    - contextPath: AzureStorageContainer.Container.Property.has_immutability_policy
      description: Indicates whether the container has an immutability policy set
        on it.
      type: String
    - contextPath: AzureStorageContainer.Container.Property.has_legal_hold
      description: Indicates whether the container has a legal hold.
      type: String
    - contextPath: AzureStorageContainer.Container.name
      description: Container name.
      type: String
  - arguments:
    - default: false
      description: The name of the Container to delete.
      isArray: false
      name: container_name
      required: true
      secret: false
    deprecated: false
    description: Marks the specified Container for deletion. The Container and any
      Blobs contained within it, will be deleted during garbage collection.
    execution: true
    name: azure-storage-container-delete
  - arguments:
    - default: false
      description: The name of the Container.
      isArray: false
      name: container_name
      required: true
      secret: false
    - default: false
      defaultValue: '50'
      description: Number of blobs to retrieve. Default is 50.
      isArray: false
      name: limit
      required: false
      secret: false
    - default: false
      description: Filters the results to return only blobs whose names begin with
        the specified prefix.
      isArray: false
      name: prefix
      required: false
      secret: false
    - default: false
      defaultValue: '1'
      description: Page number. Default is 1.
      isArray: false
      name: page
      required: false
      secret: false
    deprecated: false
    description: List Blobs under the specified container.
    execution: false
    name: azure-storage-container-blob-list
    outputs:
    - contextPath: AzureStorageContainer.Container.Blob.name
      description: Blob name.
      type: String
    - contextPath: AzureStorageContainer.Container.name
      description: Container name.
      type: String
  - arguments:
    - default: false
      description: The name of the Blob Container.
      isArray: false
      name: container_name
      required: true
      secret: false
    - default: false
      description: The entry ID of the file to upload as a new blob. Available from
        XSOAR war room while the context data contains file output.
      isArray: false
      name: file_entry_id
      required: true
      secret: false
    - default: false
      description: The name of the Blob to create. Default is XSOAR file name.
      isArray: false
      name: blob_name
      required: false
      secret: false
    deprecated: false
    description: Create a new Blob under the specified Container.
    execution: false
    name: azure-storage-container-blob-create
  - arguments:
    - default: false
      description: The name of the Blob Container.
      isArray: false
      name: container_name
      required: true
      secret: false
    - default: false
      description: The entry ID of the file to upload as a new blob. Available from
        XSOAR war room while the context data contains file output.
      isArray: false
      name: file_entry_id
      required: true
      secret: false
    - default: false
      description: The name of the Blob to update.
      isArray: false
      name: blob_name
      required: true
      secret: false
    deprecated: false
    description: Update the content of an existing Blob.
    execution: false
    name: azure-storage-container-blob-update
  - arguments:
    - default: false
      description: The name of the Blob Container.
      isArray: false
      name: container_name
      required: true
      secret: false
    - default: false
      description: The name of the Blob to retrieve.
      isArray: false
      name: blob_name
      required: true
      secret: false
    deprecated: false
    description: Retrieve Blob from Container.
    execution: false
    name: azure-storage-container-blob-get
    outputs:
    - contextPath: File.Size
      description: The size of the file.
      type: String
    - contextPath: File.SHA1
      description: The SHA1 hash of the file.
      type: String
    - contextPath: File.SHA256
      description: The SHA256 hash of the file.
      type: String
    - contextPath: File.Name
      description: The name of the file.
      type: String
    - contextPath: File.SSDeep
      description: The SSDeep hash of the file.
      type: String
    - contextPath: File.EntryID
      description: The entry ID of the file.
      type: String
    - contextPath: File.Info
      description: File information.
      type: String
    - contextPath: File.Type
      description: The file type.
      type: String
    - contextPath: File.MD5
      description: The MD5 hash of the file.
      type: Unknown
    - contextPath: File.Extension
      description: The file extension.
      type: String
  - arguments:
    - default: false
      description: The name of the Blob Container.
      isArray: false
      name: container_name
      required: true
      secret: false
    - default: false
      description: The name of the blob.
      isArray: false
      name: blob_name
      required: true
      secret: false
    deprecated: false
    description: Retrieve the tags of the specified Blob.
    execution: false
    name: azure-storage-container-blob-tag-get
    outputs:
    - contextPath: AzureStorageContainer.Container.Blob.Tag.Key
      description: Tag key.
      type: String
    - contextPath: AzureStorageContainer.Container.Blob.Tag.Value
      description: Tag value.
      type: String
    - contextPath: AzureStorageContainer.Container.Blob.name
      description: Blob name.
      type: String
    - contextPath: AzureStorageContainer.Container.name
      description: Container name.
      type: String
  - arguments:
    - default: false
      description: The name of the Blob Container.
      isArray: false
      name: container_name
      required: true
      secret: false
    - default: false
      description: The name of the blob.
      isArray: false
      name: blob_name
      required: true
      secret: false
    - default: false
      description: 'Tags fields in JSON format: {"tag-name-1": "tag-value-1", "tag-name-2":
        "tag-value-2"}. The tags fields may contain at most 10 tags.'
      isArray: false
      name: tags
      required: true
      secret: false
    deprecated: false
    description: Sets the tags for the specified Blob. The command replace the entire
      tags of the Blob and can be used to remove tags.
    execution: false
    name: azure-storage-container-blob-tag-set
  - arguments:
    - default: false
      description: The name of the Blob Container.
      isArray: false
      name: container_name
      required: true
      secret: false
    - default: false
      description: The name of the Blob to delete.
      isArray: false
      name: blob_name
      required: true
      secret: false
    deprecated: false
    description: Marks the specified Blob for deletion. The Blob will be deleted during
      garbage collection.
    execution: true
    name: azure-storage-container-blob-delete
  - arguments:
    - default: false
      description: The name of the Blob Container.
      isArray: false
      name: container_name
      required: true
      secret: false
    - default: false
      description: The name of the blob.
      isArray: false
      name: blob_name
      required: true
      secret: false
    deprecated: false
    description: Retrieve Blob properties.
    execution: false
    name: azure-storage-container-blob-property-get
    outputs:
    - contextPath: AzureStorageContainer.Container.Blob.Property.last_modified
      description: Last modified time of the blob.
      type: Date
    - contextPath: AzureStorageContainer.Container.Blob.Property.etag
      description: The entity tag for the blob.
      type: String
    - contextPath: AzureStorageContainer.Container.Blob.Property.lease_status
      description: The lease status of the blob.
      type: String
    - contextPath: AzureStorageContainer.Container.Blob.Property.lease_state
      description: The lease state of the blob.
      type: String
    - contextPath: AzureStorageContainer.Container.Blob.Property.blob_type
      description: The blob type.
      type: String
    - contextPath: AzureStorageContainer.Container.Blob.Property.content_length
      description: The size of the blob in bytes.
      type: Number
    - contextPath: AzureStorageContainer.Container.Blob.Property.content_type
      description: The content type specified for the blob. If no content type was
        specified, the default content type is application/octet-stream.
      type: String
    - contextPath: AzureStorageContainer.Container.Blob.Property.content-md5
      description: The MD5 hash of the blob content.
      type: String
    - contextPath: AzureStorageContainer.Container.Blob.Property.creation_time
      description: The date at which the blob was created.
      type: Date
    - contextPath: AzureStorageContainer.Container.Blob.name
      description: Blob name.
      type: String
  - arguments:
    - default: false
      description: The name of the Blob Container.
      isArray: false
      name: container_name
      required: true
      secret: false
    - default: false
      description: The name of the blob.
      isArray: false
      name: blob_name
      required: true
      secret: false
    - default: false
      description: Blob content type. Indicates the media type of the blob.
      isArray: false
      name: content_type
      required: false
      secret: false
    - default: false
      description: Blob MD5 hash value. Can be used by the client to check for content
        integrity.
      isArray: false
      name: content_md5
      required: false
      secret: false
    - default: false
      description: Blob content encoding. Used to specify the compression algorithm
        of the blob content.
      isArray: false
      name: content_encoding
      required: false
      secret: false
    - default: false
      description: Blob content language. Describes the human languages of the blob
        content.
      isArray: false
      name: content_language
      required: false
      secret: false
    - default: false
      description: Blob content disposition. Conveys additional information about
        how to process the response payload, and also can be used to attach additional
        metadata.
      isArray: false
      name: content_disposition
      required: false
      secret: false
    - default: false
      description: Modifies the cache control string for the blob. Indicates directives
        for caching in both requests and responses.
      isArray: false
      name: cache_control
      required: false
      secret: false
    - default: false
      description: Request ID generated by the client and recorded in the analytics
        logs when storage analytics logging is enabled.
      isArray: false
      name: request_id
      required: false
      secret: false
    - default: false
      description: Required if the blob has an active lease.
      isArray: false
      name: lease_id
      required: false
      secret: false
    deprecated: false
    description: Set Blob properties.
    execution: false
    name: azure-storage-container-blob-property-set
<<<<<<< HEAD
  dockerimage: demisto/python3:3.10.9.45313
=======
  dockerimage: demisto/python3:3.10.9.46032
>>>>>>> 74dd7004
  feed: false
  isfetch: false
  longRunning: false
  longRunningPort: false
  runonce: false
  script: '-'
  subtype: python3
  type: python
fromversion: 6.0.0
tests:
- No tests (auto formatted)<|MERGE_RESOLUTION|>--- conflicted
+++ resolved
@@ -439,11 +439,7 @@
     description: Set Blob properties.
     execution: false
     name: azure-storage-container-blob-property-set
-<<<<<<< HEAD
-  dockerimage: demisto/python3:3.10.9.45313
-=======
   dockerimage: demisto/python3:3.10.9.46032
->>>>>>> 74dd7004
   feed: false
   isfetch: false
   longRunning: false
