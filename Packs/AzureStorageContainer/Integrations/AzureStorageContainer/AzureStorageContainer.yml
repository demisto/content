category: IT Services
commonfields:
  id: Azure Storage Container
  version: -1
configuration:
- display: Storage account name
  displaypassword: Account SAS Token
  name: credentials
  required: false
  type: 9
- additionalinfo: Relevant only if the integration is running on Azure VM.
    If selected, authenticates based on the value provided for the Azure Managed Identities Client ID field.
    If no value is provided for the Azure Managed Identities Client ID field, authenticates based on the System Assigned Managed Identity.
    For additional information, see the Help tab.
  display: Use Azure Managed Identities
  name: use_managed_identities
  required: false
  type: 8
- additionalinfo: The Managed Identities client ID for authentication - relevant only if the integration is running on Azure VM.
  displaypassword: Azure Managed Identities Client ID
  name: managed_identities_client_id
  required: false
  hiddenusername: true
  type: 9
- display: Use system proxy settings
  name: proxy
  required: false
  type: 8
- display: Trust any certificate (not secure)
  name: insecure
  required: false
  type: 8
- display: Account key
  name: key
  required: false
  type: 0
description: Create and Manage Azure Storage Container services.
display: Azure Storage Container
name: Azure Storage Container
script:
  commands:
  - arguments:
    - defaultValue: '50'
      description: Number of Containers to retrieve. Default is 50.
      name: limit
    - description: Filters the results to return only Containers whose names begin with the specified prefix.
      name: prefix
    - defaultValue: '1'
      description: Page number. Default is 1.
      name: page
    description: List Containers under the specified storage account.
    name: azure-storage-container-list
    outputs:
    - contextPath: AzureStorageContainer.Container.name
      description: Container name.
      type: String
  - arguments:
    - description: |
        The name of the Container to create. Rules for naming containers can be found here:
        https://docs.microsoft.com/en-us/rest/api/storageservices/naming-and-referencing-containers--blobs--and-metadata
      name: container_name
      required: true
    description: Create a new Container under the specified account.
    name: azure-storage-container-create
  - arguments:
    - description: The name of the Container.
      name: container_name
      required: true
    description: Retrieve properties for the specified Container.
    name: azure-storage-container-property-get
    outputs:
    - contextPath: AzureStorageContainer.Container.Property.last_modified
      description: Last modified time of the container.
      type: Date
    - contextPath: AzureStorageContainer.Container.Property.etag
      description: The entity tag for the container.
      type: String
    - contextPath: AzureStorageContainer.Container.Property.lease_status
      description: The lease status of the container.
      type: String
    - contextPath: AzureStorageContainer.Container.Property.lease_state
      description: The lease state of the container.
      type: String
    - contextPath: AzureStorageContainer.Container.Property.has_immutability_policy
      description: Indicates whether the container has an immutability policy set on it.
      type: String
    - contextPath: AzureStorageContainer.Container.Property.has_legal_hold
      description: Indicates whether the container has a legal hold.
      type: String
    - contextPath: AzureStorageContainer.Container.name
      description: Container name.
      type: String
  - arguments:
    - description: The name of the Container to delete.
      name: container_name
      required: true
    description: Marks the specified Container for deletion. The Container and any Blobs contained within it, will be deleted during garbage collection.
    execution: true
    name: azure-storage-container-delete
  - arguments:
    - description: The name of the Container.
      name: container_name
      required: true
    - defaultValue: '50'
      description: Number of blobs to retrieve. Default is 50.
      name: limit
    - description: Filters the results to return only blobs whose names begin with the specified prefix.
      name: prefix
    - defaultValue: '1'
      description: Page number. Default is 1.
      name: page
    description: List Blobs under the specified container.
    name: azure-storage-container-blob-list
    outputs:
    - contextPath: AzureStorageContainer.Container.Blob.name
      description: Blob name.
      type: String
    - contextPath: AzureStorageContainer.Container.name
      description: Container name.
      type: String
  - arguments:
    - description: The name of the Blob Container.
      name: container_name
      required: true
    - description: The entry ID of the file to upload as a new blob. Available from XSOAR war room while the context data contains file output.
      name: file_entry_id
      required: true
    - description: The name of the Blob to create. Default is XSOAR file name.
      name: blob_name
    description: Create a new Blob under the specified Container.
    name: azure-storage-container-blob-create
  - arguments:
    - description: The name of the Blob Container.
      name: container_name
      required: true
    - description: The entry ID of the file to upload as a new blob. Available from XSOAR war room while the context data contains file output.
      name: file_entry_id
      required: true
    - description: The name of the Blob to update.
      name: blob_name
      required: true
    description: Update the content of an existing Blob.
    name: azure-storage-container-blob-update
  - arguments:
    - description: The name of the Blob Container.
      name: container_name
      required: true
    - description: The name of the Blob to retrieve.
      name: blob_name
      required: true
    description: Retrieve Blob from Container.
    name: azure-storage-container-blob-get
    outputs:
    - contextPath: File.Size
      description: The size of the file.
      type: String
    - contextPath: File.SHA1
      description: The SHA1 hash of the file.
      type: String
    - contextPath: File.SHA256
      description: The SHA256 hash of the file.
      type: String
    - contextPath: File.Name
      description: The name of the file.
      type: String
    - contextPath: File.SSDeep
      description: The SSDeep hash of the file.
      type: String
    - contextPath: File.EntryID
      description: The entry ID of the file.
      type: String
    - contextPath: File.Info
      description: File information.
      type: String
    - contextPath: File.Type
      description: The file type.
      type: String
    - contextPath: File.MD5
      description: The MD5 hash of the file.
      type: Unknown
    - contextPath: File.Extension
      description: The file extension.
      type: String
  - arguments:
    - description: The name of the Blob Container.
      name: container_name
      required: true
    - description: The name of the blob.
      name: blob_name
      required: true
    description: Retrieve the tags of the specified Blob.
    name: azure-storage-container-blob-tag-get
    outputs:
    - contextPath: AzureStorageContainer.Container.Blob.Tag.Key
      description: Tag key.
      type: String
    - contextPath: AzureStorageContainer.Container.Blob.Tag.Value
      description: Tag value.
      type: String
    - contextPath: AzureStorageContainer.Container.Blob.name
      description: Blob name.
      type: String
    - contextPath: AzureStorageContainer.Container.name
      description: Container name.
      type: String
  - arguments:
    - description: The name of the Blob Container.
      name: container_name
      required: true
    - description: The name of the blob.
      name: blob_name
      required: true
    - description: 'Tags fields in JSON format: {"tag-name-1": "tag-value-1", "tag-name-2": "tag-value-2"}. The tags fields may contain at most 10 tags.'
      name: tags
      required: true
    description: Sets the tags for the specified Blob. The command replace the entire tags of the Blob and can be used to remove tags.
    name: azure-storage-container-blob-tag-set
  - arguments:
    - description: The name of the Blob Container.
      name: container_name
      required: true
    - description: The name of the Blob to delete.
      name: blob_name
      required: true
    description: Marks the specified Blob for deletion. The Blob will be deleted during garbage collection.
    execution: true
    name: azure-storage-container-blob-delete
  - arguments:
    - description: The name of the Blob Container.
      name: container_name
      required: true
    - description: The name of the blob.
      name: blob_name
      required: true
    description: Retrieve Blob properties.
    name: azure-storage-container-blob-property-get
    outputs:
    - contextPath: AzureStorageContainer.Container.Blob.Property.last_modified
      description: Last modified time of the blob.
      type: Date
    - contextPath: AzureStorageContainer.Container.Blob.Property.etag
      description: The entity tag for the blob.
      type: String
    - contextPath: AzureStorageContainer.Container.Blob.Property.lease_status
      description: The lease status of the blob.
      type: String
    - contextPath: AzureStorageContainer.Container.Blob.Property.lease_state
      description: The lease state of the blob.
      type: String
    - contextPath: AzureStorageContainer.Container.Blob.Property.blob_type
      description: The blob type.
      type: String
    - contextPath: AzureStorageContainer.Container.Blob.Property.content_length
      description: The size of the blob in bytes.
      type: Number
    - contextPath: AzureStorageContainer.Container.Blob.Property.content_type
      description: The content type specified for the blob. If no content type was specified, the default content type is application/octet-stream.
      type: String
    - contextPath: AzureStorageContainer.Container.Blob.Property.content-md5
      description: The MD5 hash of the blob content.
      type: String
    - contextPath: AzureStorageContainer.Container.Blob.Property.creation_time
      description: The date at which the blob was created.
      type: Date
    - contextPath: AzureStorageContainer.Container.Blob.name
      description: Blob name.
      type: String
  - arguments:
    - description: The name of the Blob Container.
      name: container_name
      required: true
    - description: The name of the blob.
      name: blob_name
      required: true
    - description: Blob content type. Indicates the media type of the blob.
      name: content_type
    - description: Blob MD5 hash value. Can be used by the client to check for content integrity.
      name: content_md5
    - description: Blob content encoding. Used to specify the compression algorithm of the blob content.
      name: content_encoding
    - description: Blob content language. Describes the human languages of the blob content.
      name: content_language
    - description: Blob content disposition. Conveys additional information about how to process the response payload, and also can be used to attach additional metadata.
      name: content_disposition
    - description: Modifies the cache control string for the blob. Indicates directives for caching in both requests and responses.
      name: cache_control
    - description: Request ID generated by the client and recorded in the analytics logs when storage analytics logging is enabled.
      name: request_id
    - description: Required if the blob has an active lease.
      name: lease_id
    description: Set Blob properties.
    name: azure-storage-container-blob-property-set
  - arguments:
    - description: Name of a container.
      name: container_name
      required: true
    - defaultValue: '1'
      description: Expiry time for sas token(hours).
      name: expiry_time
      required: true
    - auto: PREDEFINED
      defaultValue: c
      description: specifies which resources are accessible via the shared access signature. Options available c(container), b(blob), bv(blob version),bs(blob snapshot),d(directory)
      name: signed_resources
      predefined:
      - c
      - b
      - bv
      - bs
      - d
      required: true
    - defaultValue: r
      description: 'The permissions that are associated with the shared access signature. The user is restricted to operations that are allowed by the permissions. Possible permission: r = Read, a=access, c=create, w=write. Also must follow the  this order "racwdxltmeop"Example: r,c,a,w,rac, racw'
      name: signed_permissions
      required: true
    - description: specifies a public IP address or a range of public IP addresses from which to accept requests.
      name: signed_ip
      type: unknown
    description: create SAS token for container
    name: azure-storage-container-sas-create
<<<<<<< HEAD
  dockerimage: demisto/python3:3.10.10.51548
=======
  dockerimage: demisto/python3:3.10.10.51930
>>>>>>> 5d69b5bd
  feed: false
  isfetch: false
  longRunning: false
  longRunningPort: false
  runonce: false
  script: ''
  subtype: python3
  type: python
fromversion: 6.0.0
tests:
- No tests (auto formatted)<|MERGE_RESOLUTION|>--- conflicted
+++ resolved
@@ -318,11 +318,7 @@
       type: unknown
     description: create SAS token for container
     name: azure-storage-container-sas-create
-<<<<<<< HEAD
-  dockerimage: demisto/python3:3.10.10.51548
-=======
   dockerimage: demisto/python3:3.10.10.51930
->>>>>>> 5d69b5bd
   feed: false
   isfetch: false
   longRunning: false
