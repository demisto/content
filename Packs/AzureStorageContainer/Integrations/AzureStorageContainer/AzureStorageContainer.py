import demistomock as demisto  # noqa: F401
from CommonServerPython import *  # noqa: F401
import hashlib
import hmac
import shutil
<<<<<<< HEAD
from typing import Callable
=======
from collections.abc import Callable
>>>>>>> 90cf3b88
from urllib import parse  # noqa: F401
import defusedxml.ElementTree as defused_ET
from requests import Response


DATE_FORMAT = '%a, %d %b %Y %H:%M:%S GMT'
account_sas_token = ""
storage_account_name = ""


class Client:
    """
    API Client
    """

    def __init__(self, server_url, verify, proxy, account_sas_token, storage_account_name,
                 api_version, managed_identities_client_id: Optional[str] = None):
        self.ms_client = MicrosoftStorageClient(server_url, verify, proxy, account_sas_token, storage_account_name,
                                                api_version, managed_identities_client_id)

    def list_containers_request(self, limit: str = None, prefix: str = None, marker: str = None) -> str:
        """
        List Containers under the specified storage account.

        Args:
            limit (str): Number of Containers to retrieve.
            prefix (str): Filters the results to return only Containers whose name begins with the specified prefix.
            marker (str): Identifies the portion of the list to be returned.

        Returns:
            str: API response from Azure.

        """
        params = assign_params(maxresults=limit, prefix=prefix, comp='list', marker=marker)

        response = self.ms_client.http_request(method='GET', url_suffix='', params=params, resp_type="text")

        return response

    def create_container_request(self, container_name: str) -> Response:
        """
        Create a new Container under the specified account.

        Args:
            container_name (str): Container name.

        Returns:
            Response: API response from Azure.

        """
        params = assign_params(restype="container")

        response = self.ms_client.http_request(method='PUT', url_suffix=f'{container_name}', params=params,
                                               return_empty_response=True)

        return response

    def get_base_url(self):
        return self.ms_client._base_url

    def get_api_version(self):
        return self.ms_client._api_version

    def get_container_properties_request(self, container_name: str) -> Response:
        """
        Retrieve properties for the specified Container.

        Args:
            container_name (str): Container name.

        Returns:
            Response: API response from Azure.

        """
        params = assign_params(restype="container")

        response = self.ms_client.http_request(method='GET', url_suffix=f'{container_name}', params=params,
                                               return_empty_response=True)

        return response

    def delete_container_request(self, container_name: str) -> Response:
        """
        Delete Container under the specified account.

        Args:
            container_name (str): Container name.

        Returns:
            Response: API response from Azure.

        """
        params = assign_params(restype="container")

        response = self.ms_client.http_request(method='DELETE', url_suffix=f'{container_name}', params=params,
                                               return_empty_response=True)

        return response

    def list_blobs_request(self, container_name: str, limit: str = None, prefix: str = None, marker: str = None) -> str:
        """
        List Blobs under the specified container.

        Args:
            container_name (str): Container name.
            limit (str): Number of Blob to retrieve.
            prefix (str): Filters the results to return only Blob whose name begins with the specified prefix.
            marker (str): Identifies the portion of the list to be returned.

        Returns:
            str: API response from Azure.

        """
        params = assign_params(container_name=container_name, maxresults=limit,
                               prefix=prefix, restype='container', comp='list', marker=marker)

        response = self.ms_client.http_request(method='GET', url_suffix=f'{container_name}', params=params,
                                               resp_type="text")

        return response

    def put_blob_request(self, container_name: str, file_entry_id: str, file_name: str = None) -> Response:
        """
        Create or update Blob under the specified Container.

        Args:
            container_name (str): Container name.
            file_entry_id (str): File War room Entry ID.
            file_name (str): File name. Default is XSOAR file name.

        Returns:
            Response: API response from Azure.

        """

        xsoar_file_data = demisto.getFilePath(
            file_entry_id)  # Retrieve XSOAR system file path and name, given file entry ID.
        xsoar_system_file_path = xsoar_file_data['path']
        blob_name = file_name if file_name else xsoar_file_data['name']

        headers = {'x-ms-blob-type': 'BlockBlob'}

        try:
            shutil.copy(xsoar_system_file_path, blob_name)
        except FileNotFoundError:
            raise Exception('Failed to prepare file for upload. '
                            'The process of importing and copying the file data from XSOAR failed.')

        try:
            with open(blob_name, 'rb') as file:
                response = self.ms_client.http_request(method='PUT',
                                                       url_suffix=f'{container_name}/{blob_name}',
                                                       headers=headers,
                                                       return_empty_response=True,
                                                       data=file)

        finally:
            shutil.rmtree(blob_name, ignore_errors=True)

        return response

    def get_blob_request(self, container_name: str, blob_name: str) -> Response:
        """
        Retrieve Blob from Container.

        Args:
            container_name (str): Container name.
            blob_name (str): Blob name.

        Returns:
            Response: API response from Azure.

        """
        response = self.ms_client.http_request(method='GET', url_suffix=f'{container_name}/{blob_name}',
                                               resp_type="response")

        return response

    def get_blob_tags_request(self, container_name: str, blob_name: str) -> str:
        """
        Retrieve the tags of the specified Blob.

        Args:
            container_name (str): Container name.
            blob_name (str): Blob name.

        Returns:
            str: API response from Azure.

        """
        params = assign_params(comp="tags")

        response = self.ms_client.http_request(method='GET', url_suffix=f'{container_name}/{blob_name}', params=params,
                                               resp_type="text")

        return response

    def set_blob_tags_request(self, container_name: str, blob_name: str, tags: str) -> Response:
        """
        Set the tags for the specified Blob.

        Args:
            container_name (str): Container name.
            blob_name (str): Blob name.
            tags (str): XML tags data.

        Returns:
            Response: API response from Azure.

        """
        params = assign_params(comp="tags")

        response = self.ms_client.http_request(method='PUT', url_suffix=f'{container_name}/{blob_name}',
                                               params=params, return_empty_response=True, data=tags)

        return response

    def delete_blob_request(self, container_name: str, blob_name: str) -> Response:
        """
        Delete Blob from Container.

        Args:
            container_name (str): Container name.
            blob_name (str): Blob name.

        Returns:
            Response: API response from Azure.

        """

        response = self.ms_client.http_request(method='DELETE', url_suffix=f'{container_name}/{blob_name}',
                                               return_empty_response=True)

        return response

    def get_blob_properties_request(self, container_name: str, blob_name: str) -> Response:
        """
        Retrieve Blob properties.

        Args:
            container_name (str): Container name.
            blob_name (str): Blob name.

        Returns:
            Response: API response from Azure.

        """

        response = self.ms_client.http_request(method='HEAD', url_suffix=f'{container_name}/{blob_name}',
                                               resp_type="response")

        return response

    def set_blob_properties_request(self, container_name: str, blob_name: str, headers: dict) -> Response:
        """
        Set Blob properties.

        Args:
            container_name (str): Container name.
            blob_name (str): Blob name.
            headers (dict): Request Headers.

        Returns:
            Response: API response from Azure.

        """

        params = assign_params(comp='properties')
        response = self.ms_client.http_request(method='PUT', url_suffix=f'{container_name}/{blob_name}',
                                               params=params, headers=headers, return_empty_response=True)

        return response


def get_pagination_next_marker_element(limit: str, page: int, client_request: Callable, params: dict) -> str:
    """
    Get next marker element for request pagination.
    'marker' is a string value that identifies the portion of the list to be returned with the next list operation.
    The operation returns a NextMarker element within the response body if the list returned was not complete.
    This value may then be used as a query parameter in a subsequent call to request the next portion of the list items.
    Args:
        limit (str): Number of elements to retrieve.
        page (str): Page number.
        client_request (Callable): Client request function.
        params (dict): Request params.

    Returns:
        str: Next marker.

    """
    offset = int(limit) * (page - 1)
    response = client_request(limit=str(offset), **params)
    tree = ET.ElementTree(defused_ET.fromstring(response))
    root = tree.getroot()

    return root.findtext('NextMarker')  # type: ignore


def list_containers_command(client: Client, args: Dict[str, Any]) -> CommandResults:
    """
    List Containers under the specified storage account.

    Args:
        client (Client): Azure Blob Storage API client.
        args (dict): Command arguments from XSOAR.

    Returns:
        CommandResults: outputs, readable outputs and raw response for XSOAR.

    """
    limit = args.get('limit') or '50'
    prefix = args.get('prefix')
    page = arg_to_number(args.get('page') or '1')

    marker = ''
    readable_message = f'Containers List:\n Current page size: {limit}\n Showing page {page} out others that may exist'

    if page > 1:  # type: ignore
        marker = get_pagination_next_marker_element(limit=limit, page=page,  # type: ignore
                                                    client_request=client.list_containers_request,
                                                    params={"prefix": prefix})

        if not marker:
            return CommandResults(
                readable_output=readable_message,
                outputs_prefix='AzureStorageContainer.Container',
                outputs=[],
                raw_response=[]
            )

    response = client.list_containers_request(limit, prefix, marker)

    tree = ET.ElementTree(defused_ET.fromstring(response))
    root = tree.getroot()

    raw_response = []
    outputs = []

    for element in root.iter('Container'):
        outputs.append({'name': element.findtext('Name')})
        data = {'Name': element.findtext('Name')}
        properties = {}
        for container_property in element.findall('Properties'):
            for attribute in container_property:
                properties[attribute.tag] = attribute.text

        data['Property'] = properties  # type: ignore
        raw_response.append(data)

    readable_output = tableToMarkdown(
        readable_message,
        outputs,
        headers=['name'],
        headerTransform=string_to_table_header
    )

    command_results = CommandResults(
        readable_output=readable_output,
        outputs_prefix='AzureStorageContainer.Container',
        outputs_key_field='name',
        outputs=outputs,
        raw_response=raw_response
    )

    return command_results


def create_container_command(client: Client, args: Dict[str, Any]) -> CommandResults:
    """
    Create a new Container under the specified account.

    Args:
        client (Client): Azure Blob Storage API client.
        args (dict): Command arguments from XSOAR.

    Returns:
        CommandResults: outputs, readable outputs and raw response for XSOAR.

    """
    container_name = args['container_name']

    container_name_regex = "^[a-z0-9](?!.*--)[a-z0-9-]{1,61}[a-z0-9]$"
    # Rules for naming containers can be found here:
    # https://docs.microsoft.com/en-us/rest/api/storageservices/naming-and-referencing-containers--blobs--and-metadata

    if not re.search(container_name_regex, container_name):
        raise Exception('The specified container name is invalid.')

    client.create_container_request(container_name)

    command_results = CommandResults(
        readable_output=f'Container {container_name} successfully created.',
    )

    return command_results


def convert_dict_time_format(data: dict, keys: list):
    """
    Convert dictionary data values time format.
    Args:
        data (dict): Data.
        keys (list): Keys list to convert

    """
    for key in keys:
        if data.get(key):
            time_value = datetime.strptime(data.get(key), DATE_FORMAT)  # type: ignore
            iso_time = FormatIso8601(time_value)
            data[key] = iso_time


def get_container_properties_command(client: Client, args: Dict[str, Any]) -> CommandResults:
    """
    Retrieve properties for the specified Container.

    Args:
        client (Client): Azure Blob Storage API client.
        args (dict): Command arguments from XSOAR.

    Returns:
        CommandResults: outputs, readable outputs and raw response for XSOAR.

    """
    container_name = args['container_name']

    response = client.get_container_properties_request(container_name)

    raw_response = response.headers
    raw_response = dict(raw_response)  # Convert raw_response from 'CaseInsensitiveDict' to 'dict'

    response_headers = list(raw_response.keys())
    outputs = {}

    properties = transform_response_to_context_format(raw_response, response_headers)

    outputs['name'] = container_name
    outputs['Property'] = properties

    convert_dict_time_format(outputs['Property'], ['last_modified', 'date'])

    readable_output = tableToMarkdown(
        f'Container {container_name} Properties:',
        outputs.get('Property'),
        headers=['last_modified', 'etag', 'lease_status', 'lease_state', 'has_immutability_policy', 'has_legal_hold'],
        headerTransform=string_to_table_header
    )

    return CommandResults(
        readable_output=readable_output,
        outputs_prefix='AzureStorageContainer.Container',
        outputs_key_field='name',
        outputs=outputs,
        raw_response=raw_response
    )


def delete_container_command(client: Client, args: Dict[str, Any]) -> CommandResults:
    """
    Delete Container under the specified account.

    Args:
        client (Client): Azure Blob Storage API client.
        args (dict): Command arguments from XSOAR.

    Returns:
        CommandResults: outputs, readable outputs and raw response for XSOAR.

    """
    container_name = args['container_name']

    client.delete_container_request(container_name)

    command_results = CommandResults(
        readable_output=f'Container {container_name} successfully deleted.',
    )

    return command_results


def list_blobs_command(client: Client, args: Dict[str, Any]) -> CommandResults:
    """
    List Blobs under the specified container.

    Args:
        client (Client): Azure Blob Storage API client.
        args (dict): Command arguments from XSOAR.

    Returns:
        CommandResults: outputs, readable outputs and raw response for XSOAR.

    """
    container_name = args['container_name']
    limit = args.get('limit') or '50'
    prefix = args.get('prefix')
    page = arg_to_number(args.get('page') or '1')

    marker = ''
    readable_message = f'{container_name} Container Blobs List:\n Current page size: {limit}\n ' \
                       f'Showing page {page} out others that may exist'
    if page > 1:  # type: ignore
        marker = get_pagination_next_marker_element(limit=limit, page=page,  # type: ignore
                                                    client_request=client.list_blobs_request,
                                                    params={"container_name": container_name,
                                                            "prefix": prefix})  # type: ignore

        if not marker:
            return CommandResults(
                readable_output=readable_message,
                outputs_prefix='AzureStorageContainer.Container',
                outputs=[],
                raw_response=[]
            )

    response = client.list_blobs_request(container_name, limit, prefix, marker)

    tree = ET.ElementTree(defused_ET.fromstring(response))
    root = tree.getroot()

    raw_response = []
    blobs = []

    for element in root.iter('Blob'):
        data = {'name': element.findtext('Name')}
        blobs.append(dict(data))
        properties = {}
        for blob_property in element.findall('Properties'):
            for attribute in blob_property:
                properties[attribute.tag] = attribute.text

        data['Property'] = properties  # type: ignore
        raw_response.append(data)

    outputs = {"name": container_name, "Blob": blobs}
    readable_output = tableToMarkdown(
        readable_message,
        outputs.get('Blob'),
        headers='name',
        headerTransform=string_to_table_header
    )

    command_results = CommandResults(
        readable_output=readable_output,
        outputs_prefix='AzureStorageContainer.Container',
        outputs_key_field='name',
        outputs=outputs,
        raw_response=raw_response

    )

    return command_results


def create_blob_command(client: Client, args: Dict[str, Any]) -> CommandResults:
    """
    Create a new Blob under the specified Container.

    Args:
        client (Client): Azure Blob Storage API client.
        args (dict): Command arguments from XSOAR.

    Returns:
        CommandResults: outputs, readable outputs and raw response for XSOAR.

    """
    container_name = args['container_name']
    file_entry_id = args['file_entry_id']
    blob_name = args.get('blob_name')

    client.put_blob_request(container_name, file_entry_id, blob_name)

    command_results = CommandResults(
        readable_output='Blob successfully created.',
    )

    return command_results


def update_blob_command(client: Client, args: Dict[str, Any]) -> CommandResults:
    """
    Update Blob under the specified Container.

    Args:
        client (Client): Azure Blob Storage API client.
        args (dict): Command arguments from XSOAR.

    Returns:
        CommandResults: outputs, readable outputs and raw response for XSOAR.

    """
    container_name = args['container_name']
    file_entry_id = args['file_entry_id']
    blob_name = args['blob_name']

    client.put_blob_request(container_name, file_entry_id, blob_name)

    command_results = CommandResults(
        readable_output=f'Blob {blob_name} successfully updated.',
    )

    return command_results


def get_blob_command(client: Client, args: Dict[str, Any]) -> fileResult:  # type: ignore
    """
    Retrieve Blob from Container.

    Args:
        client (Client): Azure Blob Storage API client.
        args (dict): Command arguments from XSOAR.

    Returns:
        fileResult: XSOAR File Result.

    """
    container_name = args['container_name']
    blob_name = args['blob_name']

    response = client.get_blob_request(container_name, blob_name)

    return fileResult(filename=blob_name, data=response.content)


def get_blob_tags_command(client: Client, args: Dict[str, Any]) -> CommandResults:
    """
    Retrieve the tags of the specified Blob.

    Args:
        client (Client): Azure Blob Storage API client.
        args (dict): Command arguments from XSOAR.

    Returns:
        CommandResults: outputs, readable outputs and raw response for XSOAR.

    """
    container_name = args['container_name']
    blob_name = args['blob_name']

    response = client.get_blob_tags_request(container_name, blob_name)

    tree = ET.ElementTree(defused_ET.fromstring(response))
    root = tree.getroot()

    raw_response = []
    outputs = {'name': container_name, 'Blob': {'name': blob_name}}

    for element in root.iter('Tag'):
        tag = {'Key': element.findtext('Key'), 'Value': element.findtext('Value')}
        raw_response.append(dict(tag))

    outputs['Blob']['Tag'] = raw_response

    readable_output = tableToMarkdown(
        f'Blob {blob_name} Tags:',
        outputs['Blob']['Tag'],
        headers=['Key', 'Value'],
        headerTransform=pascalToSpace
    )

    command_results = CommandResults(
        readable_output=readable_output,
        outputs_prefix='AzureStorageContainer.Container',
        outputs_key_field='name',
        outputs=outputs,
        raw_response=raw_response
    )

    return command_results


def create_set_tags_request_body(tags: dict) -> str:
    """
    Create XML request body for set blob tags.
    Args:
        tags (dict): Tags data. Key represents tag name , and value represents tag Value.

    Returns:
        str: Set tags request body.

    """
    top = ET.Element('Tags')

    tag_set = ET.SubElement(top, 'TagSet')

    for key, value in tags.items():
        tag = ET.SubElement(tag_set, 'Tag')
        tag_key = ET.SubElement(tag, 'Key')
        tag_key.text = key

        tag_value = ET.SubElement(tag, 'Value')
        tag_value.text = value

    return ET.tostring(top, encoding='unicode')


def set_blob_tags_command(client: Client, args: Dict[str, Any]) -> CommandResults:
    """
    Sets the tags for the specified Blob.

    Args:
        client (Client): Azure Blob Storage API client.
        args (dict): Command arguments from XSOAR.

    Returns:
        CommandResults: outputs, readable outputs and raw response for XSOAR.

    """
    container_name = args['container_name']
    blob_name = args['blob_name']
    tags = args['tags']

    try:
        tags = json.loads(tags)
    except ValueError:
        raise ValueError('Failed to parse tags argument. Please provide valid JSON format tags data.')

    xml_data = create_set_tags_request_body(tags)

    client.set_blob_tags_request(container_name, blob_name, xml_data)

    command_results = CommandResults(
        readable_output=f'{blob_name} Tags successfully updated.',
    )

    return command_results


def delete_blob_command(client: Client, args: Dict[str, Any]) -> CommandResults:
    """
    Delete Blob from Container.

    Args:
        client (Client): Azure Blob Storage API client.
        args (dict): Command arguments from XSOAR.

    Returns:
        CommandResults: outputs, readable outputs and raw response for XSOAR.

    """
    container_name = args['container_name']
    blob_name = args['blob_name']

    client.delete_blob_request(container_name, blob_name)

    command_results = CommandResults(
        readable_output=f'Blob {blob_name} successfully deleted.',
    )

    return command_results


def transform_response_to_context_format(data: dict, keys: list) -> dict:
    """
    Transform API response data to suitable XSOAR context data.
    Remove 'x-ms' prefix and replace '-' to '_' for more readable and conventional variables.
    Args:
        data (dict): Data to exchange.
        keys (list): Keys to filter.

    Returns:
        dict: Processed data.

    """
    return {key.replace('x-ms-', '').replace('-', '_').lower(): value
            for key, value in data.items() if key in keys}


def get_blob_properties_command(client: Client, args: Dict[str, Any]) -> CommandResults:
    """
    Retrieve Blob properties.

    Args:
        client (Client): Azure Blob Storage API client.
        args (dict): Command arguments from XSOAR.

    Returns:
        CommandResults: outputs, readable outputs and raw response for XSOAR.

    """
    container_name = args['container_name']
    blob_name = args['blob_name']

    response = client.get_blob_properties_request(container_name, blob_name)

    raw_response = response.headers
    raw_response = dict(raw_response)  # Convert raw_response from 'CaseInsensitiveDict' to 'dict'

    response_headers = list(raw_response.keys())
    outputs = {}

    properties = transform_response_to_context_format(raw_response, response_headers)

    outputs['name'] = container_name
    outputs['Blob'] = {'name': blob_name, 'Property': properties}

    convert_dict_time_format(outputs['Blob']['Property'], ['creation_time', 'last_modified', 'date'])

    readable_output = tableToMarkdown(
        f'Blob {blob_name} Properties:',
        outputs.get('Blob').get('Property'),  # type: ignore
        headers=['creation_time', 'last_modified', 'content_length', 'content_type', 'etag'],
        headerTransform=string_to_table_header
    )

    return CommandResults(
        readable_output=readable_output,
        outputs_prefix='AzureStorageContainer.Container',
        outputs_key_field='name',
        outputs=outputs,
        raw_response=raw_response
    )


def set_blob_properties_command(client: Client, args: Dict[str, Any]) -> CommandResults:
    """
    Set Blob properties.

    Args:
        client (Client): Azure Blob Storage API client.
        args (dict): Command arguments from XSOAR.

    Returns:
        CommandResults: outputs, readable outputs and raw response for XSOAR.

    """
    container_name = args['container_name']
    blob_name = args['blob_name']
    content_type = args.get('content_type')
    content_md5 = args.get('content_md5')
    content_encoding = args.get('content_encoding')
    content_language = args.get('content_language')
    content_disposition = args.get('content_disposition')
    cache_control = args.get('cache_control')
    request_id = args.get('request_id')
    lease_id = args.get('lease_id')

    headers = remove_empty_elements({
        'x-ms-blob-cache-control': cache_control,
        'x-ms-blob-content-type': content_type,
        'x-ms-blob-content-md5': content_md5,
        'x-ms-blob-content-encoding': content_encoding,
        'x-ms-blob-content-language': content_language,
        'x-ms-blob-content-disposition': content_disposition,
        'x-ms-client-request-id': request_id,
        'x-ms-lease-id': lease_id,
    })

    client.set_blob_properties_request(container_name, blob_name, headers)

    command_results = CommandResults(
        readable_output=f'Blob {blob_name} properties successfully updated.',
    )

    return command_results


# generate signature helper function
def generate_sas_signature(account_key: str, cr: str, sp: str, signedstart: str, expiry: str, sr: str, api_version: str,
                           sip: str = '') -> str:
    """
    Generate sas token for Container

    Args:
        account_key: account key of conatiner.
        cr: canonicalizedResource.
        sp:SignedPermissions.
        signedstart: start time for sas token.
        expiry : Expiry time for sas token.
    Returns:
        sas token

    """
    if sip is None:
        sip = ''
    string_to_sign = (sp + "\n" +  # noqa: W504
                      signedstart + "\n"
                      + expiry + "\n"
                      + cr + "\n"
                      + "" + "\n"
                      + sip + "\n"
                      + "https" + "\n"
                      + api_version + "\n"
                      + sr + "\n"
                      + "" + "\n"
                      + "" + "\n"
                      + "" + "\n"
                      + "" + "\n"
                      + "" + "\n"
                      + "").encode('UTF-8')
    signed_hmac_sha256 = hmac.new(base64.b64decode(account_key), string_to_sign, hashlib.sha256)
    sig = base64.b64encode(signed_hmac_sha256.digest())

    token = {
        'sp': sp,
        'st': signedstart,
        'se': expiry,
        'sip': sip,
        'spr': "https",
        'sv': api_version,
        'sr': sr,
        'sig': sig
    }

    sas_token = urllib.parse.urlencode(token)
    return sas_token


def check_valid_permission(valid_permissions: str, input_permissions: str) -> bool:
    """
    Check the permissions follows valid permission order.

    Args:
        valid_permissions : valid permissions order
        input_permissions : permissions given

    Returns:
        bool

    """
    permissions_length = len(input_permissions)
    if len(valid_permissions) < permissions_length:
        return False
    for i in range(permissions_length - 1):
        last = valid_permissions.rindex(input_permissions[i])
        first = valid_permissions.index(input_permissions[i + 1])
        if last == -1 or first == -1 or last > first:
            return False
    return True


def generate_sas_token_command(client: Client, args: dict) -> CommandResults:  # type: ignore # pragma: no cover
    """
    Generate sas url for Container.

    Args:
        client (Client): Azure Blob Storage API client.
        args (dict): Command arguments from XSOAR.

    Returns:
        CommandResults: outputs and raw response for XSOAR.

    """
    api_version = client.get_api_version()
    container_name = args.get("container_name")
    signed_resource = args.get("signed_resources")
    signed_permissions = args.get("signed_permissions")
    valid_permissions = "racwdxltmeop"
    signed_ip = args.get("signed_ip")
    # Check Permissions
    if check_valid_permission(valid_permissions, signed_permissions):  # type: ignore
        # Set start time
        signed_start = str((datetime.utcnow() - timedelta(minutes=2)).strftime("%Y-%m-%dT%H:%M:%SZ"))
        account_key = demisto.params().get("key")
        time_taken = int(args.get('expiry_time'))  # type: ignore
        signed_expiry = str((datetime.utcnow() + timedelta(hours=time_taken)).strftime("%Y-%m-%dT%H:%M:%SZ"))
        url_suffix = f"{container_name}"
        canonicalized_resource = f"/blob/{storage_account_name}/{container_name}"
        url = client.get_base_url() + url_suffix
        sas_token = generate_sas_signature(account_key, canonicalized_resource, signed_permissions, signed_start,  # type: ignore # noqa
                                           signed_expiry, signed_resource, api_version, signed_ip)  # type: ignore
        sas_url = f"{url}?{sas_token}"
        res_data = sas_url
        markdown = tableToMarkdown('Azure storage container SAS url', res_data, headers=[container_name])
        result = CommandResults(
            readable_output=markdown,
            outputs_prefix='AzureStorageContainer.Container',
            outputs_key_field=container_name,
            outputs=res_data
        )
        return result
    else:
<<<<<<< HEAD
        return_error("Permissions are invalid or in wrong order. Correct order for permissions are \'racwdl\'")
=======
        raise DemistoException("Permissions are invalid or in wrong order. Correct order for permissions are \'racwdl\'")
>>>>>>> 90cf3b88


def test_module(client: Client) -> None:
    """
    Tests API connectivity and authentication.
    Args:
        client (Client): Azure Blob Storage API client.
    Returns:
        str : 'ok' if test passed, anything else will fail the test.
    """
    try:
        client.list_containers_request()
    except Exception as exception:
        if 'Error in API call' in str(exception):
            return return_results('Authorization Error: make sure API Credentials are correctly set')

        if 'Error Type' in str(exception):
            return return_results(
                'Verify that the storage account name is correct and that you have access to the server from your host.')

        raise exception

    return_results('ok')
    return None


def main() -> None:  # pragma: no cover
    """
    Main function
    """
    params: Dict[str, Any] = demisto.params()
    args: Dict[str, Any] = demisto.args()
    verify_certificate: bool = not params.get('insecure', False)
    proxy = params.get('proxy', False)
    global account_sas_token
    global storage_account_name
    account_sas_token = params.get('credentials', {}).get('password')
<<<<<<< HEAD
=======
    if account_sas_token and not account_sas_token.startswith("?"):
        account_sas_token = f"?{account_sas_token}"
>>>>>>> 90cf3b88
    storage_account_name = params['credentials']['identifier']
    managed_identities_client_id = get_azure_managed_identities_client_id(params)
    api_version = "2020-10-02"
    base_url = f'https://{storage_account_name}.blob.core.windows.net/'
    # supported api versions can be found here:
    # https://learn.microsoft.com/en-us/rest/api/storageservices/previous-azure-storage-service-versions
    command = demisto.command()
    demisto.debug(f'Command being called is {command}')

    try:
        client: Client = Client(base_url, verify_certificate, proxy, account_sas_token, storage_account_name,
                                api_version,
                                managed_identities_client_id)

        commands = {
            'azure-storage-container-list': list_containers_command,
            'azure-storage-container-create': create_container_command,
            'azure-storage-container-property-get': get_container_properties_command,
            'azure-storage-container-delete': delete_container_command,
            'azure-storage-container-blob-list': list_blobs_command,
            'azure-storage-container-blob-create': create_blob_command,
            'azure-storage-container-blob-update': update_blob_command,
            'azure-storage-container-blob-get': get_blob_command,
            'azure-storage-container-blob-tag-get': get_blob_tags_command,
            'azure-storage-container-blob-tag-set': set_blob_tags_command,
            'azure-storage-container-blob-delete': delete_blob_command,
            'azure-storage-container-blob-property-get': get_blob_properties_command,
            'azure-storage-container-blob-property-set': set_blob_properties_command,
            'azure-storage-container-sas-create': generate_sas_token_command,
        }

        if command == 'test-module':
            test_module(client)
        elif command in commands:
            return_results(commands[command](client, args))
        else:
            raise NotImplementedError(f'{command} command is not implemented.')

    except Exception as e:
        return_error(str(e))


from MicrosoftAzureStorageApiModule import *  # noqa: E402

if __name__ in ['__main__', 'builtin', 'builtins']:
    main()<|MERGE_RESOLUTION|>--- conflicted
+++ resolved
@@ -3,11 +3,7 @@
 import hashlib
 import hmac
 import shutil
-<<<<<<< HEAD
-from typing import Callable
-=======
 from collections.abc import Callable
->>>>>>> 90cf3b88
 from urllib import parse  # noqa: F401
 import defusedxml.ElementTree as defused_ET
 from requests import Response
@@ -979,11 +975,7 @@
         )
         return result
     else:
-<<<<<<< HEAD
-        return_error("Permissions are invalid or in wrong order. Correct order for permissions are \'racwdl\'")
-=======
         raise DemistoException("Permissions are invalid or in wrong order. Correct order for permissions are \'racwdl\'")
->>>>>>> 90cf3b88
 
 
 def test_module(client: Client) -> None:
@@ -1021,11 +1013,8 @@
     global account_sas_token
     global storage_account_name
     account_sas_token = params.get('credentials', {}).get('password')
-<<<<<<< HEAD
-=======
     if account_sas_token and not account_sas_token.startswith("?"):
         account_sas_token = f"?{account_sas_token}"
->>>>>>> 90cf3b88
     storage_account_name = params['credentials']['identifier']
     managed_identities_client_id = get_azure_managed_identities_client_id(params)
     api_version = "2020-10-02"
