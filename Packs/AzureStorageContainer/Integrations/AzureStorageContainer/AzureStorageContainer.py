--- conflicted
+++ resolved
@@ -1012,12 +1012,7 @@
     global storage_account_name
     account_sas_token = params.get('credentials', {}).get('password')
     storage_account_name = params['credentials']['identifier']
-<<<<<<< HEAD
     managed_identities_client_id = get_azure_managed_identities_client_id(params)
-    # supported api versions can be found here:
-    # https://learn.microsoft.com/en-us/rest/api/storageservices/previous-azure-storage-service-versions
-=======
->>>>>>> 72338dde
     api_version = "2020-10-02"
     base_url = f'https://{storage_account_name}.blob.core.windows.net/'
     # supported api versions can be found here:
