--- conflicted
+++ resolved
@@ -431,7 +431,18 @@
     assert result == expected
 
 
-<<<<<<< HEAD
+def test_generate_sas_signature():
+    from AzureStorageContainer import generate_sas_signature
+    assert generate_sas_signature('test', 'test', 'test', 'test', 'test', 'test', 'test',
+                                  'test', ) == 'sp=test&st=test&se=test&sip=test&spr=https&sv=test&sr=test&sig=pyUQ25%2BIijJ2TstI5Q6Sre3jJWI0b4qwvRg2LtD9uhc%3D'  # noqa
+
+
+def test_check_valid_permission():
+    from AzureStorageContainer import check_valid_permission
+    assert check_valid_permission('cr', 'c')
+    assert not check_valid_permission('cr', 'crw')
+
+
 @pytest.mark.parametrize(argnames='client_id', argvalues=['test_client_id', None])
 def test_test_module_command_with_managed_identities(mocker, requests_mock, client_id):
     """
@@ -465,16 +476,4 @@
 
     assert 'ok' in AzureStorageContainer.return_results.call_args[0][0]
     qs = get_mock.last_request.qs
-    assert client_id and qs['client_id'] == [client_id] or 'client_id' not in qs
-=======
-def test_generate_sas_signature():
-    from AzureStorageContainer import generate_sas_signature
-    assert generate_sas_signature('test', 'test', 'test', 'test', 'test', 'test', 'test',
-                                  'test', ) == 'sp=test&st=test&se=test&sip=test&spr=https&sv=test&sr=test&sig=pyUQ25%2BIijJ2TstI5Q6Sre3jJWI0b4qwvRg2LtD9uhc%3D'  # noqa
-
-
-def test_check_valid_permission():
-    from AzureStorageContainer import check_valid_permission
-    assert check_valid_permission('cr', 'c')
-    assert not check_valid_permission('cr', 'crw')
->>>>>>> 72338dde
+    assert client_id and qs['client_id'] == [client_id] or 'client_id' not in qs