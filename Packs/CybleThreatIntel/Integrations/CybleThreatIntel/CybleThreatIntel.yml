commonfields:
  id: CybleThreatIntel
  version: -1
name: CybleThreatIntel
display: Cyble Threat Intel
category: Data Enrichment & Threat Intelligence
description: Cyble Threat Intelligence for Vision Users. Must have access to Cyble TAXII Feed to access the threat intelligence.
configuration:
- additionalinfo: The Traffic Light Protocol (TLP) designation to apply to indicators fetched from the feed
  display: Traffic Light Protocol Color
  name: tlp_color
  options:
  - RED
  - AMBER
  - GREEN
  - WHITE
  required: false
  type: 15
- display: Feed Fetch Interval
  name: feedFetchInterval
  type: 19
  required: false
  defaultvalue: '1440'
- display: Discovery Service
  name: discovery_service
  type: 0
  required: true
  additionalinfo: Collection name to fetch indicators from.
- display: Username
  name: credentials
  type: 9
  required: true
- display: Trust any certificate (not secure)
  name: insecure
  required: false
  defaultvalue: 'false'
  type: 8
  additionalinfo:
- display: Use system proxy settings
  name: proxy
  required: false
  defaultvalue: 'false'
  type: 8
- display: First fetch time (by days)
  name: initial_interval
  defaultvalue: '1'
  type: 0
  required: true
  additionalinfo: Time interval for first fetch (retroactive), by days only. Maximum of 7 days for retroactive value is allowed.
- display: Fetch indicators
  name: feed
  type: 8
  required: false
  defaultvalue: 'true'
- display: Indicator Reputation
  name: feedReputation
  type: 18
  required: false
  defaultvalue: None
  options:
  - None
  - Good
  - Suspicious
  - Bad
  additionalinfo: Indicators from this integration instance will be marked with this reputation
- display: Source Reliability
  name: feedReliability
  defaultvalue: A - Completely reliable
  type: 15
  required: true
  options:
  - A - Completely reliable
  - B - Usually reliable
  - C - Fairly reliable
  - D - Not usually reliable
  - E - Unreliable
  - F - Reliability cannot be judged
  additionalinfo: Reliability of the source providing the intelligence data
- display: Indicator Fetch Limit
  name: limit
  type: 0
  required: false
  additionalinfo: Provide value to limit the indicator to be fetched per iteration
- display: Collection Name
  name: collection
  type: 0
  required: true
- name: feedExpirationPolicy
  display: ''
  type: 17
  required: false
  options:
  - never
  - interval
  - indicatorType
  - suddenDeath
- name: feedExpirationInterval
  display: ''
  type: 1
  required: false
- name: feedBypassExclusionList
  display: Bypass exclusion list
  type: 8
  required: false
  additionalinfo: When selected, the exclusion list is ignored for indicators from this feed. This means that if an indicator from this feed is on the exclusion list, the indicator might still be added to the system.
- additionalinfo: Supports CSV values.
  display: Tags
  name: feedTags
  required: false
  type: 0
script:
  script: |-
    -
  type: python
  commands:
  - name: cyble-vision-fetch-taxii
    arguments:
    - name: limit
      description: Number of records to fetch. Using a smaller limit will get faster responses
      defaultValue: "50"
    - name: begin
      description: 'Returns records starting with given datetime (Format: %Y-%m-%d %H:%M:%S))'
    - name: end
      description: 'Returns records till the end timeline value. (Format: %Y-%m-%d %H:%M:%S)'
    - name: collection
      required: true
      description: Collection Name
    outputs:
    - contextPath: CybleIntel.Threat.details
      description: 'Returns the Threat Intel details from the Taxii service '
      type: String
    description: Fetch the indicators based on the taxii service
  - name: cyble-vision-get-collection-names
    arguments: []
    outputs:
    - contextPath: CybleIntel.collection.names
      description: Available collection names for the feed service
    description: Get the data feed collection names for the taxii feed
<<<<<<< HEAD
  dockerimage: demisto/taxii-server:1.0.0.61738
=======
  dockerimage: demisto/taxii-server:1.0.0.63049
>>>>>>> a56da0f6
  runonce: false
  subtype: python3
  feed: true
fromversion: 6.2.0
tests:
- No tests (auto formatted)<|MERGE_RESOLUTION|>--- conflicted
+++ resolved
@@ -136,11 +136,7 @@
     - contextPath: CybleIntel.collection.names
       description: Available collection names for the feed service
     description: Get the data feed collection names for the taxii feed
-<<<<<<< HEAD
-  dockerimage: demisto/taxii-server:1.0.0.61738
-=======
   dockerimage: demisto/taxii-server:1.0.0.63049
->>>>>>> a56da0f6
   runonce: false
   subtype: python3
   feed: true
