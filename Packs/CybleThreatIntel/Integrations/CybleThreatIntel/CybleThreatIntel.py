--- conflicted
+++ resolved
@@ -96,15 +96,11 @@
                 if not data:
                     data = self.get_recursively(eachres['indicators'][0]['observable'], 'address_value')
             except Exception:
-<<<<<<< HEAD
-                data = self.get_recursively(eachres['observables']['observables'][0], 'value')
-=======
                 try:
                     data = self.get_recursively(eachres['observables']['observables'][0], 'value')
                 except Exception:
                     demisto.debug(f'Found indicator without observable field: {eachres}')
                     continue
->>>>>>> 90cf3b88
 
             if multi_data:
                 ind_val = {}
