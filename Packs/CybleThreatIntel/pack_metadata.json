--- conflicted
+++ resolved
@@ -2,11 +2,7 @@
     "name": "Cyble Threat Intel",
     "description": "Cyble Threat Intelligence for Vision Users. Must have access to Vision Taxii feed to access the threat intelligence.",
     "support": "partner",
-<<<<<<< HEAD
-    "currentVersion": "2.0.19",
-=======
     "currentVersion": "2.0.20",
->>>>>>> 5cfcc708
     "author": "Cyble Infosec",
     "url": "https://cyble.com",
     "email": "",
