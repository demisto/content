--- conflicted
+++ resolved
@@ -1,34 +1,4 @@
 {
-<<<<<<< HEAD
-  "name": "TheHive Project",
-  "description": "Provides an integration, incident type and layout for use with TheHive Project.",
-  "support": "xsoar",
-  "currentVersion": "1.1.27",
-  "author": "aburt-demisto",
-  "url": "",
-  "email": "",
-  "created": "2020-08-26T09:03:28Z",
-  "categories": [
-    "Case Management"
-  ],
-  "tags": [
-    "Threat Intelligence Management"
-  ],
-  "useCases": [],
-  "keywords": [],
-  "marketplaces": [
-    "xsoar",
-    "marketplacev2",
-    "platform"
-  ],
-  "supportedModules": [
-    "X1",
-    "X3",
-    "X5",
-    "ENT_PLUS",
-    "agentix"
-  ]
-=======
     "name": "TheHive Project",
     "description": "Provides an integration, incident type and layout for use with TheHive Project.",
     "support": "xsoar",
@@ -56,5 +26,4 @@
         "X5",
         "ENT_PLUS"
     ]
->>>>>>> 36cb4b66
 }