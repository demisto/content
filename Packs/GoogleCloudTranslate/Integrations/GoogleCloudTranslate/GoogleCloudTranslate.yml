--- conflicted
+++ resolved
@@ -63,10 +63,7 @@
       description: The translated text.
       type: String
   dockerimage: demisto/google-cloud-translate:1.0.0.63615
-<<<<<<< HEAD
-=======
   runonce: false
->>>>>>> 9ddafcfd
   script: '-'
   type: python
   subtype: python3
