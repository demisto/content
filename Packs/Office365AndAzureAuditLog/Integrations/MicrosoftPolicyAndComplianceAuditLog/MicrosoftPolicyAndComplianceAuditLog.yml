--- conflicted
+++ resolved
@@ -153,11 +153,7 @@
   runonce: false
   script: '-'
   type: powershell
-<<<<<<< HEAD
-  dockerimage: demisto/pwsh-exchangev3:1.0.0.49863
-=======
   dockerimage: demisto/pwsh-exchangev3:1.0.0.80547
->>>>>>> 90cf3b88
 fromversion: 5.5.0
 tests:
 - Audit Log - Test