category: Data Enrichment & Threat Intelligence
commonfields:
  id: MicrosoftPolicyAndComplianceAuditLog
  version: -1
configuration:
- display: Exchange Online URL
  name: url
  defaultvalue: https://outlook.office365.com
  type: 0
  required: true
- display: Email (UPN)
  name: credentials
  type: 9
  required: true
  hiddenpassword: true
- display: Trust any certificate (not secure)
  name: insecure
  type: 8
description: Use the integration to get logs from the O365 service.
display: Microsoft Policy And Compliance (Audit Log)
name: MicrosoftPolicyAndComplianceAuditLog
script:
  commands:
  - name: o365-auditlog-auth-start
    arguments: []
    description: Starts the OAuth2.0 authorization process.
  - name: o365-auditlog-auth-complete
    arguments: []
    description: Completes the OAuth2.0 authorization process.
  - name: o365-auditlog-auth-test
    arguments: []
    description: Tests the OAuth2.0 authorization process.
  - name: o365-auditlog-search
    arguments:
    - name: start_date
      defaultValue: 24 hours
      description: The start date of the date range or a date range (3 days, 1 year, etc.). Entries are stored in the unified audit log in Coordinated Universal Time (UTC). If you specify a date/time value without a time zone, the value is in UTC.
    - name: end_date
      description: The end date of the date range. Entries are stored in the unified audit log in Coordinated Universal Time (UTC). If you specify a date/time value without a time zone, the value is in UTC. If empty, wll take current time.
    - name: free_text
      description: 'The text string by which to filter the log entries.\ \ If the value contains spaces, enclose the value in quotation\ \ marks (for example: "Invalid logon").'
    - name: record_type
      description: 'The record type by which to filter the log entries.\ \ Available record types: https://docs.microsoft.com/en-us/office/office-365-management-api/office-365-management-activity-api-schema#auditlogrecordtype.'
    - name: ip_addresses
      isArray: true
      description: A comma-separated list of IP addresses by which to filter the log entries.
    - name: operations
      isArray: true
      description: The operations by which to filter the log entries. The available values for this parameter depend on the record_types value. Refer to https://docs.microsoft.com/en-us/microsoft-365/compliance/search-the-audit-log-in-security-and-compliance?view=o365-worldwide#audited-activities.
    - name: user_ids
      isArray: true
      description: A comma-separated list of ID of the users who performed the action by which to filter the log entries. The list of user IDs can be acquired by running the ews-users-list command.
    - name: result_size
      defaultValue: 10
      description: The maximum number of results to return. Default is 10.
    outputs:
    - contextPath: O365AuditLog.Actor.ID
      description: The ID of the actor.
      type: String
    - contextPath: O365AuditLog.Actor.Type
      description: The type of the actor.
      type: Number
    - contextPath: O365AuditLog.ActorContextId
      description: The GUID of the organization that the actor belongs to.
      type: String
    - contextPath: O365AuditLog.ActorIpAddress
      description: The actor's IP address in IPV4 or IPV6 address format.
      type: String
    - contextPath: O365AuditLog.ApplicationId
      description: The GUID that represents the application that is requesting the login. The display name can be looked up using the Azure Active Directory Graph API.
      type: String
    - contextPath: O365AuditLog.AzureActiveDirectoryEventType
      description: The type of Azure Active Directory event.
      type: Number
    - contextPath: O365AuditLog.ClientIP
      description: The IP address of the device that was used when the activity was logged. The IP address is displayed in IPv4 or IPv6 address format.
      type: String
    - contextPath: O365AuditLog.CreationTime
      description: The date and time in Coordinated Universal Time (UTC) when the user performed the activity.
      type: Date
    - contextPath: O365AuditLog.ExtendedProperties.Name
      description: Name of the extended properties.
      type: String
    - contextPath: O365AuditLog.ExtendedProperties.Value
      description: Value of the extended properties.
      type: String
    - contextPath: O365AuditLog.ModifiedProperties.Name
      description: Name of the modified properties.
      type: String
    - contextPath: O365AuditLog.ModifiedProperties.NewValue
      description: The updated value of the property.
      type: String
    - contextPath: O365AuditLog.ModifiedProperties.OldValue
      description: The previous value of the property.
      type: String
    - contextPath: O365AuditLog.Id
      description: The unique ID of the log.
      type: String
    - contextPath: O365AuditLog.InterSystemsId
      description: The GUID that tracked the actions across components within the Office 365 service.
      type: String
    - contextPath: O365AuditLog.IntraSystemId
      description: The GUID that's generated by Azure Active Directory to track the action.
      type: String
    - contextPath: O365AuditLog.LogonError
      description: For failed logins, a user-readable description of the reason for the failure.
      type: String
    - contextPath: O365AuditLog.ObjectId
      description: For SharePoint and OneDrive for Business activity, the full path name of the file or folder accessed by the user. For Exchange admin audit logging, the name of the object that was modified by the cmdlet.
      type: String
    - contextPath: O365AuditLog.Operation
      description: The operation used in the log.
      type: String
    - contextPath: O365AuditLog.OrganizationId
      description: The GUID for your organization's Office 365 tenant. This value will always be the same for your organization, regardless of the Office 365 service in which it occurs.
      type: String
    - contextPath: O365AuditLog.RecordType
      description: The type of operation indicated by the record. See the AuditLogRecordType table (https://docs.microsoft.com/en-us/office/office-365-management-api/office-365-management-activity-api-schema#auditlogrecordtype)for details on the types of audit log records.
      type: Number
    - contextPath: O365AuditLog.ResultStatus
      description: Whether the action (specified in the Operation property) was successful. Possible values are Succeeded, PartiallySucceeded, or Failed. For Exchange admin activity, the value is either True or False.
      type: String
    - contextPath: O365AuditLog.SupportTicketId
      description: The customer support ticket ID for the action in "act-on-behalf-of" situations.
      type: String
    - contextPath: O365AuditLog.Target.ID
      description: The ID of the user on whom the action (identified by the Operation property) was performed.
      type: String
    - contextPath: O365AuditLog.Target.Type
      description: The type of the user on whom the action (identified by the Operation property) was performed.
      type: Number
    - contextPath: O365AuditLog.TargetContextId
      description: The GUID of the organization that the targeted user belongs to.
      type: String
    - contextPath: O365AuditLog.UserId
      description: Identifier (for example, email address) for the user who clicked on the URL.
      type: String
    - contextPath: O365AuditLog.UserKey
      description: An alternative ID for the user identified in the UserId property. For example, this property is populated with the passport unique ID (PUID) for events performed by users in SharePoint, OneDrive for Business, and Exchange.
      type: String
    - contextPath: O365AuditLog.UserType
      description: The type of user who performed the operation.
      type: Number
    - contextPath: O365AuditLog.Version
      description: The version of the log.
      type: Number
    - contextPath: O365AuditLog.Workload
      description: The Office 365 service where the activity occurred.
      type: String
    description: Use the o365-search-auditlog command to search the unified audit log. This log contains events from Exchange Online, SharePoint Online, OneDrive for Business, Azure Active Directory, Microsoft Teams, Power BI, and other Microsoft 365 services. You can search for all events in a specified date range, or you can filter the results based on specific criteria, such as the action, the user who performed the action, or the target object.
<<<<<<< HEAD
=======
  runonce: false
>>>>>>> 9ddafcfd
  script: '-'
  type: powershell
  dockerimage: demisto/powershell-ubuntu:7.3.0.49844
fromversion: 5.5.0
tests:
- Audit Log - Test<|MERGE_RESOLUTION|>--- conflicted
+++ resolved
@@ -148,10 +148,7 @@
       description: The Office 365 service where the activity occurred.
       type: String
     description: Use the o365-search-auditlog command to search the unified audit log. This log contains events from Exchange Online, SharePoint Online, OneDrive for Business, Azure Active Directory, Microsoft Teams, Power BI, and other Microsoft 365 services. You can search for all events in a specified date range, or you can filter the results based on specific criteria, such as the action, the user who performed the action, or the target object.
-<<<<<<< HEAD
-=======
   runonce: false
->>>>>>> 9ddafcfd
   script: '-'
   type: powershell
   dockerimage: demisto/powershell-ubuntu:7.3.0.49844
