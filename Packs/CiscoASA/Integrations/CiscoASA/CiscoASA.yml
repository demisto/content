--- conflicted
+++ resolved
@@ -913,11 +913,7 @@
     - contextPath: CiscoASA.Interface.Type
       description: The type of interface.
       type: String
-<<<<<<< HEAD
-  dockerimage: demisto/python3:3.10.12.63474
-=======
   dockerimage: demisto/python3:3.10.13.86272
->>>>>>> 90cf3b88
   runonce: false
   script: '-'
   type: python
