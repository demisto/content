category: Network Security
commonfields:
  id: Cisco ASA
  version: -1
configuration:
- display: Server URL (e.g. https://192.168.0.1)
  name: server
  required: true
  type: 0
- display: Credentials
  name: credentials
  required: true
  type: 9
- defaultvalue: 'false'
  display: Use system proxy settings
  name: proxy
  type: 8
- defaultvalue: 'false'
  display: Trust any certificate (not secure)
  name: insecure
  type: 8
- display: Is ASAv
  name: isASAv
  type: 8
description: Use the Cisco Adaptive Security Appliance Software integration to manage interfaces, rules, and network objects.
display: Cisco ASA
name: Cisco ASA
script:
  commands:
  - arguments:
<<<<<<< HEAD
    - description: The name of the interface from which to get rules.
      name: interface_name
    - auto: PREDEFINED
=======
    - description: The object ID of the network group to retrieve. This can't be used with pagination arguments.
      isArray: false
      name: object_id
      required: false
    - description: 'Page number of paginated results. Minimum of 1; default 1.'
      isArray: false
      name: page
      required: false
    - name: page_size
      description: The number of items per page. Maximum of 100; default 50.
      required: false
      isArray: false
    - name: limit
      description: The maximum number of records to retrieve. Maximum of 100; default 50.
      required: false
      isArray: false
      defaultValue: '50'
    description: Retrieve information about network object groups. Network object groups can contain multiple network objects as well as inline networks or hosts. Network object groups can include a mix of both IPv4 and IPv6 addresses/network.
    name: cisco-asa-list-network-object-group
    outputs:
    - contextPath: CiscoASA.NetworkObjectGroup.object_id
      description: The object ID of the network object group.
      type: String
    - contextPath: CiscoASA.NetworkObjectGroup.name
      description: The name of the network object group.
      type: String
    - contextPath: CiscoASA.NetworkObjectGroup.description
      description: The description of the network object group.
      type: String
    - contextPath: CiscoASA.NetworkObjectGroup.members.kind
      description: The type of the network item. The viable types are IPv4Address, IPv4Network, IPv6Address, IPv6Network and objectRef#NetworkObj.
      type: String
    - contextPath: CiscoASA.NetworkObjectGroup.members.object_id
      description: The object ID of the network object.
      type: String
    - contextPath: CiscoASA.NetworkObjectGroup.members.value
      description: The value of IPv4Address, IPv4Network, IPv6Address or IPv6Network.
      type: String
  - arguments:
    - description: The object ID of the local user group to retrieve. This can't be used with pagination arguments.
      isArray: false
      name: object_id
      required: false
    - description: Page number of paginated results. Minimum of 1; default 1.
      isArray: false
      name: page
      required: false
    - name: page_size
      description: The number of items per page. Maximum of 100; default 50.
      required: false
      isArray: false
    - name: limit
      description: The maximum number of records to retrieve. Maximum of 100; default 50.
      required: false
      isArray: false
      defaultValue: '50'
    description: Retrieve information about local user groups, which are collections of user accounts, either from the local database or imported from Active Directory, that manage access to network resources not defined globally.
    name: cisco-asa-list-local-user-group
    outputs:
    - type: String
      contextPath: CiscoASA.LocalUserGroup.object_id
      description: The object ID of the local user group.
    - type: String
      contextPath: CiscoASA.LocalUserGroup.name
      description: The name of the local user group.
    - type: String
      contextPath: CiscoASA.LocalUserGroup.description
      description: The description of the local user group.
    - type: String
      contextPath: CiscoASA.LocalUserGroup.members.kind
      description: The type of the user.
    - type: String
      contextPath: CiscoASA.LocalUserGroup.members.object_id
      description: The ID of the user.
  - arguments:
    - description: The object ID of the local user to retrieve. This can't be used with pagination arguments.
      isArray: false
      name: object_id
      required: false
    - description: Page number of paginated results. Minimum of 1; default 1.
      isArray: false
      name: page
      required: false
    - description: The number of items per page. Maximum of 100; default 50.
      isArray: false
      name: page_size
      required: false
    - name: limit
      description: The maximum number of records to retrieve. Maximum of 100; default 50.
      required: false
      isArray: false
      defaultValue: '50'
    description: Retrieve information about individual local user accounts within a network system. These local users can be part of local user groups and groups imported from Active Directory.
    name: cisco-asa-list-local-user
    outputs:
    - contextPath: CiscoASA.LocalUser.object_id
      description: The object ID of the local user.
      type: String
    - contextPath: CiscoASA.LocalUser.name
      description: The name of the local user.
      type: String
    - contextPath: CiscoASA.LocalUser.mschap_authenticated
      description: Whether Extensible Authentication Protocol-Microsoft Challenge Handshake Authentication Protocol is authenticated.
      type: Boolean
    - contextPath: CiscoASA.LocalUser.privilege_level
      description: The user's privilege level.
      type: Number
    - contextPath: CiscoASA.LocalUser.asdm_cli_access_type
      description: ASDM and CLI access type. Can be one of "Full", "None", "Cli".
      type: String
  - arguments:
    - description: The object ID of the time range to retrieve. This can't be used with pagination arguments.
      isArray: false
      name: object_id
      required: false
    - description: Page number of paginated results. Minimum of 1; default 1.
      isArray: false
      name: page
      required: false
    - description: The number of items per page. Maximum of 100; default 50.
      isArray: false
      name: page_size
      required: false
    - description: The maximum number of records to retrieve. Maximum of 100; default 50.
      isArray: false
      name: limit
      required: false
      defaultValue: '50'
    description: Retrieve information about time range objects. A time range object defines a specific time consisting of a start time, an end time, and optional recurring entries. You use these objects on ACL rules to provide time-based access to certain features or assets. For example, you could create an access rule that allows access to a particular server during working hours only.
    name: cisco-asa-list-time-range
    outputs:
    - contextPath: CiscoASA.TimeRange.object_id
      description: The object ID of the time range.
      type: String
    - contextPath: CiscoASA.TimeRange.name
      description: The name of the time range.
      type: String
    - contextPath: CiscoASA.TimeRange.start
      description: Time at which this time range starts.
      type: String
    - contextPath: CiscoASA.TimeRange.end
      description: Time at which this time range ends.
      type: String
    - contextPath: CiscoASA.TimeRange.periodic.frequency
      description: The days of the week at which this time range will run periodically.
      type: String
    - contextPath: CiscoASA.TimeRange.periodic.start_hour
      description: The hour at which this time range will start periodically.
      type: Number
    - contextPath: CiscoASA.TimeRange.periodic.start_minute
      description: The minute at which this time range will start periodically.
      type: Number
    - contextPath: CiscoASA.TimeRange.periodic.end_hour
      description: The hour at which this time range will end periodically.
      type: Number
    - contextPath: CiscoASA.TimeRange.periodic.end_minute
      description: The minute at which this time range will end periodically.
      type: Number
  - arguments:
    - description: The object ID of the security object group to retrieve. This can't be used with pagination arguments.
      isArray: false
      name: object_id
      required: false
    - description: Page number of paginated results. Minimum of 1; default 1.
      isArray: false
      name: page
      required: false
    - description: The number of items per page. Maximum of 100; default 50.
      isArray: false
      name: page_size
      required: false
    - name: limit
      description: The maximum number of records to retrieve. Maximum of 100; default 50.
      required: false
      isArray: false
      defaultValue: '50'
    description: Retrieve information about security groups, which are collections of security groups or identifiers that manage access and permissions to network resources. These groups can be used in features like Cisco TrustSec and are often part of extended access control lists, enabling centralized and localized security policy management.
    name: cisco-asa-list-security-object-group
    outputs:
    - type: String
      contextPath: CiscoASA.SecurityObjectGroup.object_id
      description: The object ID of the security object group.
    - type: String
      contextPath: CiscoASA.SecurityObjectGroup.name
      description: The name of the security object group.
    - type: String
      contextPath: CiscoASA.SecurityObjectGroup.description
      description: The description of the security object group.
    - type: String
      contextPath: CiscoASA.SecurityObjectGroup.members.kind
      description: The type of the security object group; SecurityName, SecurityTag, objectRef#SecurityObjGroup.
    - type: String
      contextPath: CiscoASA.SecurityObjectGroup.members.value
      description: The value of the SecurityName or SecurityTag.
    - type: String
      contextPath: CiscoASA.SecurityObjectGroup.members.object_id
      description: The object ID of objectRef#SecurityObjGroup.
  - arguments:
    - description: The object ID of the user object to retrieve. This can't be used with pagination arguments.
      isArray: false
      name: object_id
      required: false
    - description: Page number of paginated results. Minimum of 1; default 1.
      isArray: false
      name: page
      required: false
    - description: The number of items per page. Maximum of 100; default 50.
      isArray: false
      name: page_size
      required: false
    - description: The maximum number of records to retrieve. Maximum of 100; default 50.
      isArray: false
      name: limit
      required: false
      defaultValue: '50'
    description: Retrieve information about user definitions within the system. This helps in managing and configuring user access and permissions in a network security context.
    name: cisco-asa-list-user-object
    outputs:
    - contextPath: CiscoASA.UserObject.object_id
      description: The object ID of the user object.
      type: String
    - contextPath: CiscoASA.UserObject.user_name
      description: The user's user name.
      type: String
    - contextPath: CiscoASA.UserObject.local_user_object_id
      description: The object ID of the local user.
      type: String
    - contextPath: CiscoASA.UserObject.value
      description: The value of the local user.
      type: String
  - description: Saves the running configuration to the default location for the startup configuration.
    name: cisco-asa-write-memory
    outputs:
    - contextPath: CiscoASA.WriteMemory.response
      description: Shows a successful 'write memory' command execution on a Cisco ASA device, building the configuration and generating a cryptochecksum for integrity. The process is completed with an "[OK]" message.
      type: String
  - arguments:
    - default: false
      description: The name of the interface from which to get rules.
      isArray: false
      name: interface_name
      required: false
      secret: false
    - default: false
>>>>>>> b3358074
      description: 'The interface type. Can be "In", "Out", or "Global". '
      name: interface_type
      required: false
      secret: false
      auto: PREDEFINED
      predefined:
      - In
      - Out
      - Global
<<<<<<< HEAD
=======
    deprecated: false
>>>>>>> b3358074
    description: Gets a list all rules for the supplied interface.
    name: cisco-asa-list-rules
    outputs:
    - contextPath: CiscoASA.Rules.Source
      description: The rule's source.
      type: String
    - contextPath: CiscoASA.Rules.Dest
      description: The rule's destination.
      type: String
    - contextPath: CiscoASA.Rules.InterfaceType
      description: The interface type. Can be "In", "Out", or "Global".
      type: String
    - contextPath: CiscoASA.Rules.IsActive
      description: Whether the rule is active.
      type: Boolean
    - contextPath: CiscoASA.Rules.Interface
      description: The name of the interface.
      type: String
    - contextPath: CiscoASA.Rules.Position
      description: The position of the rule.
      type: Number
    - contextPath: CiscoASA.Rules.ID
      description: The rule ID.
      type: String
    - contextPath: CiscoASA.Rules.Remarks
      description: A list of all rule remarks.
      type: Unknown
    - contextPath: CiscoASA.Rules.Permit
      description: Whether the rule permits traffic from source to destination.
      type: Boolean
    - contextPath: CiscoASA.Rules.DestService
      description: The destination service.
      type: String
    - contextPath: CiscoASA.Rules.SourceService
      description: The source service.
      type: String
<<<<<<< HEAD
  - arguments:
    - description: The name of the backup.
=======
    - contextPath: CiscoASA.Rules.SourceKind
      description: One of AnyIPAddress, IPv4Address, IPv4FQDN, IPv4Network, IPv4Range, IPv6Address, IPv6FQDN, IPv6Network, IPv6Range, SecurityName, SecurityTag, interfaceIP, objectRef#NetworkObj, objectRef#NetworkObjGroup.
      type: String
    - contextPath: CiscoASA.Rules.DestKind
      description: One of AnyIPAddress, IPv4Address, IPv4FQDN, IPv4Network, IPv4Range, IPv6Address, IPv6FQDN, IPv6Network, IPv6Range, SecurityName, SecurityTag, interfaceIP, objectRef#NetworkObj, objectRef#NetworkObjGroup.
      type: String
    - contextPath: CiscoASA.Rules.SourceSecurity.kind
      description: The type of the security group; SecurityName, SecurityTag, objectRef#SecurityObjGroup.
      type: String
    - contextPath: CiscoASA.Rules.SourceSecurity.value
      description: The value of the SecurityName or SecurityTag
      type: String
    - contextPath: CiscoASA.Rules.SourceSecurity.objectId
      description: The object ID of objectRef#SecurityObjGroup.
      type: String
    - contextPath: CiscoASA.Rules.DestinationSecurity.kind
      description: The type of the security group; SecurityName, SecurityTag, objectRef#SecurityObjGroup.
      type: String
    - contextPath: CiscoASA.Rules.DestinationSecurity.value
      description: The value of the SecurityName or SecurityTag
      type: String
    - contextPath: CiscoASA.Rules.DestinationSecurity.objectId
      description: The object ID of objectRef#SecurityObjGroup.
      type: String
    - contextPath: CiscoASA.Rules.User.kind
      description: One of AnyUser, NoneUser, objectRef#LocalUserObjGroup, objectRef#UserGroupObj, objectRef#UserObj
      type: String
    - contextPath: CiscoASA.Rules.User.value
      description: The user value.
      type: String
    - contextPath: CiscoASA.Rules.User.objectId
      description: The object ID of the user.
      type: String
    - contextPath: CiscoASA.Rules.TimeRange.kind
      description: The object reference type or the actual TimeRange value.
      type: String
    - contextPath: CiscoASA.Rules.TimeRange.value
      description: The value of the time range.
      type: String
    - contextPath: CiscoASA.Rules.TimeRange.objectId
      description: The object ID of the time range.
      type: String
  - deprecated: false
    description: Creates a backup of the current settings (i.e., the backup.cfg file).
    execution: false
    name: cisco-asa-backup
    arguments:
    - default: false
      description: The name of the backup.
      isArray: false
>>>>>>> b3358074
      name: backup_name
      required: true
    - description: The passphrase for the backup.
      name: passphrase
<<<<<<< HEAD
    description: Creates a backup of the current settings (i.e., the backup.cfg file).
    name: cisco-asa-backup
=======
      required: false
      secret: false
>>>>>>> b3358074
  - arguments:
    - description: The rule ID.
      name: rule_id
      required: true
    - description: The name of the interface.
      name: interface_name
    - auto: PREDEFINED
      description: The interface type. Can be "In", "Out", or "Global".
      name: interface_type
      predefined:
      - In
      - Out
      - Global
      required: true
    description: Gets a specific rule by rule ID.
    name: cisco-asa-get-rule-by-id
    outputs:
    - contextPath: CiscoASA.Rules.Interface
      description: The name of the interface.
      type: String
    - contextPath: CiscoASA.Rules.Source
      description: The rule's source.
      type: String
    - contextPath: CiscoASA.Rules.Dest
      description: The rule's destination.
      type: String
    - contextPath: CiscoASA.Rules.InterfaceType
      description: The interface type. Can be "In", "Out", or "Global".
      type: String
    - contextPath: CiscoASA.Rules.IsActive
      description: Whether the rule is active.
      type: Boolean
    - contextPath: CiscoASA.Rules.Position
      description: The position of the rule.
      type: Number
    - contextPath: CiscoASA.Rules.ID
      description: "The rule ID."
      type: String
    - contextPath: CiscoASA.Rules.Remarks
      description: A list of all rule remarks.
      type: Unknown
    - contextPath: CiscoASA.Rules.Permit
      description: Whether the rule permits traffic from source to destination.
      type: Boolean
    - contextPath: CiscoASA.Rules.DestService
      description: The destination service.
      type: String
    - contextPath: CiscoASA.Rules.SourceService
      description: The source service.
      type: String
    - contextPath: CiscoASA.Rules.SourceKind
      description: One of AnyIPAddress, IPv4Address, IPv4FQDN, IPv4Network, IPv4Range, IPv6Address, IPv6FQDN, IPv6Network, IPv6Range, SecurityName, SecurityTag, interfaceIP, objectRef#NetworkObj, objectRef#NetworkObjGroup.
      type: String
    - contextPath: CiscoASA.Rules.DestKind
      description: One of AnyIPAddress, IPv4Address, IPv4FQDN, IPv4Network, IPv4Range, IPv6Address, IPv6FQDN, IPv6Network, IPv6Range, SecurityName, SecurityTag, interfaceIP, objectRef#NetworkObj, objectRef#NetworkObjGroup.
      type: String
    - contextPath: CiscoASA.Rules.SourceSecurity.kind
      description: The type of the security group; SecurityName, SecurityTag, objectRef#SecurityObjGroup.
      type: String
    - contextPath: CiscoASA.Rules.SourceSecurity.value
      description: The value of the SecurityName or SecurityTag
      type: String
    - contextPath: CiscoASA.Rules.SourceSecurity.objectId
      description: The object ID of objectRef#SecurityObjGroup.
      type: String
    - contextPath: CiscoASA.Rules.DestinationSecurity.kind
      description: The type of the security group; SecurityName, SecurityTag, objectRef#SecurityObjGroup.
      type: String
    - contextPath: CiscoASA.Rules.DestinationSecurity.value
      description: The value of the SecurityName or SecurityTag
      type: String
    - contextPath: CiscoASA.Rules.DestinationSecurity.objectId
      description: The object ID of objectRef#SecurityObjGroup.
      type: String
    - contextPath: CiscoASA.Rules.User.kind
      description: One of AnyUser, NoneUser, objectRef#LocalUserObjGroup, objectRef#UserGroupObj, objectRef#UserObj
      type: String
    - contextPath: CiscoASA.Rules.User.value
      description: The user value.
      type: String
    - contextPath: CiscoASA.Rules.User.objectId
      description: The object ID of the user.
      type: String
    - contextPath: CiscoASA.Rules.TimeRange.kind
      description: The object reference type or the actual TimeRange value.
      type: String
    - contextPath: CiscoASA.Rules.TimeRange.value
      description: The value of the time range.
      type: String
    - contextPath: CiscoASA.Rules.TimeRange.objectId
      description: The object ID of the time range.
      type: String
  - arguments:
    - description: The source. Can be the value of an IPv4, an address block, or the name of a network object.
      name: source
      required: true
    - description: The destination. Can be the value of an IPv4, an address block, or the name of a network object.
      name: destination
      required: true
    - auto: PREDEFINED
      description: Whether the rule is a permit. If True, the rule is a permit.
      name: permit
      predefined:
      - 'True'
      - 'False'
      required: true
    - description: A list of remarks for the rule.
      isArray: true
      name: remarks
<<<<<<< HEAD
    - description: 'The position in which to create the rule. '
=======
      required: false
      secret: false
    - default: false
      description: 'The position in which to create the rule.'
      isArray: false
>>>>>>> b3358074
      name: position
    - auto: PREDEFINED
      description: The log level of the rule. Can be "Default", "Emergencies", "Alerts", "Critical", "Errors", "Warnings", "Notifications", "Informational", or "Debugging".
      name: log_level
      predefined:
      - Default
      - Emergencies
      - Alerts
      - Critical
      - Errors
      - Warnings
      - Notifications
      - Informational
      - Debugging
    - auto: PREDEFINED
      description: Whether the rule will be active. If True, the rule will be active.
      name: active
      predefined:
      - 'True'
      - 'False'
<<<<<<< HEAD
=======
      required: false
      secret: false
      defaultValue: 'True'
>>>>>>> b3358074
    - auto: PREDEFINED
      description: The interface type. Can be "In", "Out", or "Global".
      name: interface_type
      predefined:
      - In
      - Out
      - Global
      required: true
    - description: The interface name.
      name: interface_name
    - description: The service of the rule.
      name: service
<<<<<<< HEAD
=======
      required: false
      secret: false
    - auto: PREDEFINED
      default: false
      description: The destination address type in the ace. 
      isArray: false
      name: destination_kind
      required: false
      secret: false
      predefined:
      - AnyIPAddress
      - IPv4Address
      - IPv4FQDN
      - IPv4Network
      - IPv4Range
      - IPv6Address
      - IPv6FQDN
      - IPv6Network
      - IPv6Range
      - SecurityName
      - SecurityTag
      - interfaceIP
      - NetworkObj
      - NetworkObjGroup
    - auto: PREDEFINED
      default: false
      description: The source address type in the ace. 
      isArray: false
      name: source_kind
      required: false
      secret: false
      predefined:
      - AnyIPAddress
      - IPv4Address
      - IPv4FQDN
      - IPv4Network
      - IPv4Range
      - IPv6Address
      - IPv6FQDN
      - IPv6Network
      - IPv6Range
      - SecurityName
      - SecurityTag
      - interfaceIP
      - NetworkObj
      - NetworkObjGroup
    - auto: PREDEFINED
      default: false
      description: The source service type. 
      isArray: false
      name: service_kind
      required: false
      secret: false
      predefined:
      - AnyService
      - ICMP6Service
      - ICMPService
      - NetworkProtocol
      - NetworkServiceGroups
      - NetworkServiceObjects
      - TcpUdpService
    - default: false
      description: The destination service value.
      isArray: false
      name: destination_service
      required: false
      secret: false
    - auto: PREDEFINED
      default: false
      description: The destination service type. 
      isArray: false
      name: destination_service_kind
      required: false
      secret: false
      predefined:
      - AnyService
      - ICMP6Service
      - ICMPService
      - NetworkProtocol
      - NetworkServiceGroups
      - NetworkServiceObjects
      - TcpUdpService
    - auto: PREDEFINED
      default: false
      description: Object ID of for the time range object. Can be received with the command cisco-asa-list-time-range.
      isArray: false
      name: time_range
      required: false
      secret: false
    - default: false
      description: The object ID to the user. Can be one of LocalUserObjGroup, UserGroupObj, UserObj. Can be received with existing commands; cisco-asa-list-local-user-group, cisco-asa-list-local-user, cisco-asa-list-user-object
      isArray: false
      name: user
      required: false
      secret: false
    - auto: PREDEFINED
      default: false
      description: The type of the user. Can be one of LocalUserObjGroup, UserGroupObj, UserObj.
      isArray: false
      name: user_kind
      required: false
      secret: false
      predefined:
      - LocalUserObjGroup
      - UserGroupObj
      - UserObj
    - default: false
      description: Source security group in the ace. Possible values are SecurityName, SecurityTag and SecurityObjGroup. Can be received with the existing command cisco-asa-list-security-object-group
      isArray: false
      name: source_security
      required: false
      secret: false
    - auto: PREDEFINED
      default: false
      description: The source security type. 
      isArray: false
      name: source_security_kind
      required: false
      secret: false
      predefined:
      - SecurityName
      - SecurityTag
      - SecurityObjGroup
    - default: false
      description: Destination security group in the ace. Possible values are SecurityName, SecurityTag and SecurityObjGroup. Can be received with the existing command cisco-asa-list-security-object-group
      isArray: false
      name: destination_security
      required: false
      secret: false
    - auto: PREDEFINED
      default: false
      description: The destination security type. 
      isArray: false
      name: destination_security_kind
      required: false
      secret: false
      predefined:
      - SecurityName
      - SecurityTag
      - SecurityObjGroup
    deprecated: false
>>>>>>> b3358074
    description: Creates a rule.
    name: cisco-asa-create-rule
    outputs:
    - contextPath: CiscoASA.Rules.Source
      description: The rule's source.
      type: String
    - contextPath: CiscoASA.Rules.Dest
      description: The rule's destination.
      type: String
    - contextPath: CiscoASA.Rules.InterfaceType
      description: The interface type. Can be "In", "Out", or "Global".
      type: String
    - contextPath: CiscoASA.Rules.IsActive
      description: Whether the rule is active.
      type: Boolean
    - contextPath: CiscoASA.Rules.Interface
      description: The name of the interface.
      type: String
    - contextPath: CiscoASA.Rules.Position
      description: The position of the rule.
      type: Number
    - contextPath: CiscoASA.Rules.ID
      description: The rule ID.
      type: String
    - contextPath: CiscoASA.Rules.Remarks
      description: A list of all rule remarks.
      type: Unknown
    - contextPath: CiscoASA.Rules.Permit
      description: Whether the rule permits traffic from source to destination.
      type: Boolean
    - contextPath: CiscoASA.Rules.DestService
      description: The destination service.
      type: String
    - contextPath: CiscoASA.Rules.SourceService
      description: The source service.
      type: String
    - contextPath: CiscoASA.Rules.SourceKind
      description: One of AnyIPAddress, IPv4Address, IPv4FQDN, IPv4Network, IPv4Range, IPv6Address, IPv6FQDN, IPv6Network, IPv6Range, SecurityName, SecurityTag, interfaceIP, objectRef#NetworkObj, objectRef#NetworkObjGroup.
      type: String
    - contextPath: CiscoASA.Rules.DestKind
      description: One of AnyIPAddress, IPv4Address, IPv4FQDN, IPv4Network, IPv4Range, IPv6Address, IPv6FQDN, IPv6Network, IPv6Range, SecurityName, SecurityTag, interfaceIP, objectRef#NetworkObj, objectRef#NetworkObjGroup.
      type: String
    - contextPath: CiscoASA.Rules.SourceSecurity.kind
      description: The type of the security group; SecurityName, SecurityTag, objectRef#SecurityObjGroup.
      type: String
    - contextPath: CiscoASA.Rules.SourceSecurity.value
      description: The value of the SecurityName or SecurityTag.
      type: String
    - contextPath: CiscoASA.Rules.SourceSecurity.objectId
      description: The object ID of objectRef#SecurityObjGroup.
      type: String
    - contextPath: CiscoASA.Rules.DestinationSecurity.kind
      description: The type of the security group; SecurityName, SecurityTag, objectRef#SecurityObjGroup.
      type: String
    - contextPath: CiscoASA.Rules.DestinationSecurity.value
      description: The value of the SecurityName or SecurityTag.
      type: String
    - contextPath: CiscoASA.Rules.DestinationSecurity.objectId
      description: The object ID of objectRef#SecurityObjGroup.
      type: String
    - contextPath: CiscoASA.Rules.User.kind
      description: One of AnyUser, NoneUser, objectRef#LocalUserObjGroup, objectRef#UserGroupObj, objectRef#UserObj
      type: String
    - contextPath: CiscoASA.Rules.User.value
      description: The user value.
      type: String
    - contextPath: CiscoASA.Rules.User.objectId
      description: The object ID of the user.
      type: String
    - contextPath: CiscoASA.Rules.TimeRange.kind
      description: The object reference type or the actual TimeRange value.
      type: String
    - contextPath: CiscoASA.Rules.TimeRange.value
      description: The value of the time range.
      type: String
    - contextPath: CiscoASA.Rules.TimeRange.objectId
      description: The object ID of the time range.
      type: String
  - arguments:
    - description: The rule ID.
      name: rule_id
      required: true
    - description: The name of the interface.
      name: interface_name
    - auto: PREDEFINED
      description: The interface type. Can be "In", "Out", or "Global".
      name: interface_type
      predefined:
      - In
      - Out
      - Global
      required: true
    description: Deletes a rule.
    name: cisco-asa-delete-rule
  - arguments:
    - auto: PREDEFINED
      description: The interface type. Can be "In", "Out", or "Global".
      name: interface_type
      predefined:
      - In
      - Out
      - Global
      required: true
    - description: The interface name.
      name: interface_name
    - description: The rule ID.
      name: rule_id
      required: true
    - auto: PREDEFINED
      description: Whether the rule will be active. If True, will be active.
      name: active
      predefined:
      - 'True'
      - 'False'
<<<<<<< HEAD
    - description: The log level of the rule.
=======
      required: false
      secret: false
      defaultValue: 'True'
    - default: false
      description: The log level of the rule.
      isArray: false
>>>>>>> b3358074
      name: log_level
    - description: 'The position the rule will be in. '
      name: position
    - description: A list of remarks for the rule.
      isArray: true
      name: remarks
    - auto: PREDEFINED
      description: True if the rule is a permit.
      name: permit
      predefined:
      - 'True'
      - 'False'
    - description: The destination. Can be the value of an IPv4, an address block, or the name of a network object.
      name: destination
    - description: The source. Can be the value of an IPv4, an address block, or the name of a network object.
      name: source
    - description: The service of the rule.
      name: service
<<<<<<< HEAD
=======
      required: false
      secret: false
    - auto: PREDEFINED
      default: false
      description: The destination address type in the ace. 
      isArray: false
      name: destination_kind
      required: false
      secret: false
      predefined:
      - AnyIPAddress
      - IPv4Address
      - IPv4FQDN
      - IPv4Network
      - IPv4Range
      - IPv6Address
      - IPv6FQDN
      - IPv6Network
      - IPv6Range
      - SecurityName
      - SecurityTag
      - interfaceIP
      - NetworkObj
      - NetworkObjGroup
    - auto: PREDEFINED
      default: false
      description: The source address type in the ace. 
      isArray: false
      name: source_kind
      required: false
      secret: false
      predefined:
      - AnyIPAddress
      - IPv4Address
      - IPv4FQDN
      - IPv4Network
      - IPv4Range
      - IPv6Address
      - IPv6FQDN
      - IPv6Network
      - IPv6Range
      - SecurityName
      - SecurityTag
      - interfaceIP
      - NetworkObj
      - NetworkObjGroup
    - auto: PREDEFINED
      default: false
      description: The source service type. 
      isArray: false
      name: service_kind
      required: false
      secret: false
      predefined:
      - AnyService
      - ICMP6Service
      - ICMPService
      - NetworkProtocol
      - NetworkServiceGroups
      - NetworkServiceObjects
      - TcpUdpService
    - default: false
      description: The destination service value.
      isArray: false
      name: destination_service
      required: false
      secret: false
    - auto: PREDEFINED
      default: false
      description: The destination service type. 
      isArray: false
      name: destination_service_kind
      required: false
      secret: false
      predefined:
      - AnyService
      - ICMP6Service
      - ICMPService
      - NetworkProtocol
      - NetworkServiceGroups
      - NetworkServiceObjects
      - TcpUdpService
    - auto: PREDEFINED
      default: false
      description: Object ID of for the time range object. Can be received with the command cisco-asa-list-time-range.
      isArray: false
      name: time_range
      required: false
      secret: false
    - default: false
      description: The object ID to the user. Can be one of LocalUserObjGroup, UserGroupObj, UserObj. Can be received with existing commands; cisco-asa-list-local-user-group, cisco-asa-list-local-user, cisco-asa-list-user-object.
      isArray: false
      name: user
      required: false
      secret: false
    - auto: PREDEFINED
      default: false
      description: The type of the user. 
      isArray: false
      name: user_kind
      required: false
      secret: false
      predefined:
      - LocalUserObjGroup
      - UserGroupObj
      - UserObj
    - default: false
      description: Source security group in the ace. Possible values are SecurityName, SecurityTag and SecurityObjGroup. Can be received with the existing command cisco-asa-list-security-object-group
      isArray: false
      name: source_security
      required: false
      secret: false
    - auto: PREDEFINED
      default: false
      description: The source security type. 
      isArray: false
      name: source_security_kind
      required: false
      secret: false
      predefined:
      - SecurityName
      - SecurityTag
      - SecurityObjGroup
    - default: false
      description: Destination security group in the ace. Possible values are SecurityName, SecurityTag and SecurityObjGroup. Can be received with the existing command cisco-asa-list-security-object-group
      isArray: false
      name: destination_security
      required: false
      secret: false
    - auto: PREDEFINED
      default: false
      description: The destination security type. 
      isArray: false
      name: destination_security_kind
      required: false
      secret: false
      predefined:
      - SecurityName
      - SecurityTag
      - SecurityObjGroup
    deprecated: false
>>>>>>> b3358074
    description: Updates an existing rule.
    name: cisco-asa-edit-rule
    outputs:
    - contextPath: CiscoASA.Rules.Source
      description: The rule's source.
      type: String
    - contextPath: CiscoASA.Rules.Dest
      description: The rule's destination.
      type: String
    - contextPath: CiscoASA.Rules.InterfaceType
      description: The interface type. Can be "In", "Out", or "Global".
      type: String
    - contextPath: CiscoASA.Rules.IsActive
      description: Whether the rule is active.
      type: Boolean
    - contextPath: CiscoASA.Rules.Interface
      description: The name of the interface.
      type: String
    - contextPath: CiscoASA.Rules.Position
      description: The position of the rule.
      type: Number
    - contextPath: CiscoASA.Rules.ID
      description: The rule ID.
      type: String
    - contextPath: CiscoASA.Rules.Remarks
      description: A list of all rule remarks.
      type: Unknown
    - contextPath: CiscoASA.Rules.Permit
      description: Whether the rule permits traffic from source to destination.
      type: Boolean
    - contextPath: CiscoASA.Rules.DestService
      description: The destination service.
      type: String
    - contextPath: CiscoASA.Rules.SourceService
      description: The source service.
      type: String
    - contextPath: CiscoASA.Rules.SourceKind
      description: One of AnyIPAddress, IPv4Address, IPv4FQDN, IPv4Network, IPv4Range, IPv6Address, IPv6FQDN, IPv6Network, IPv6Range, SecurityName, SecurityTag, interfaceIP, objectRef#NetworkObj, objectRef#NetworkObjGroup.
      type: String
    - contextPath: CiscoASA.Rules.DestKind
      description: One of AnyIPAddress, IPv4Address, IPv4FQDN, IPv4Network, IPv4Range, IPv6Address, IPv6FQDN, IPv6Network, IPv6Range, SecurityName, SecurityTag, interfaceIP, objectRef#NetworkObj, objectRef#NetworkObjGroup.
      type: String
    - contextPath: CiscoASA.Rules.SourceSecurity.kind
      description: The type of the security group; SecurityName, SecurityTag, objectRef#SecurityObjGroup.
      type: String
    - contextPath: CiscoASA.Rules.SourceSecurity.value
      description: The value of the SecurityName or SecurityTag.
      type: String
    - contextPath: CiscoASA.Rules.SourceSecurity.objectId
      description: The object ID of objectRef#SecurityObjGroup.
      type: String
    - contextPath: CiscoASA.Rules.DestinationSecurity.kind
      description: The type of the security group; SecurityName, SecurityTag, objectRef#SecurityObjGroup.
      type: String
    - contextPath: CiscoASA.Rules.DestinationSecurity.value
      description: The value of the SecurityName or SecurityTag.
      type: String
    - contextPath: CiscoASA.Rules.DestinationSecurity.objectId
      description: The object ID of objectRef#SecurityObjGroup.
      type: String
    - contextPath: CiscoASA.Rules.User.kind
      description: One of AnyUser, NoneUser, objectRef#LocalUserObjGroup, objectRef#UserGroupObj, objectRef#UserObj
      type: String
    - contextPath: CiscoASA.Rules.User.value
      description: The user value.
      type: String
    - contextPath: CiscoASA.Rules.User.objectId
      description: The object ID of the user.
      type: String
    - contextPath: CiscoASA.Rules.TimeRange.kind
      description: The object reference type or the actual TimeRange value.
      type: String
    - contextPath: CiscoASA.Rules.TimeRange.value
      description: The value of the time range.
      type: String
    - contextPath: CiscoASA.Rules.TimeRange.objectId
      description: The object ID of the time range.
      type: String
  - arguments:
    - description: A comma-separated list of network object names for which to get the network.
      isArray: true
      name: object_name
    - description: A comma-separated list of object IDs for which to get the network object.
      isArray: true
      name: object_id
    description: Gets a list all configured network objects.
    name: cisco-asa-list-network-objects
    outputs:
    - contextPath: CiscoASA.NetworkObject.ID
      description: The ID of the network object.
      type: String
    - contextPath: CiscoASA.NetworkObject.Host
      description: The host information of the network object.
      type: String
    - contextPath: CiscoASA.NetworkObject.Description
      description: A description of the network object.
      type: String
    - contextPath: CiscoASA.NetworkObject.Name
      description: The name of the network object.
      type: String
  - arguments:
    - auto: PREDEFINED
      description: The type of network object to create.
      name: object_type
      predefined:
      - IPv4
      - IP-Network
      required: true
    - description: The name of the object to create.
      name: object_name
      required: true
    - description: The value of the network object to create.
      name: object_value
      required: true
    description: Creates a network object.
    name: cisco-asa-create-network-object
    outputs:
    - contextPath: CiscoASA.NetworkObject.ID
      description: The ID of the network object.
      type: String
    - contextPath: CiscoASA.NetworkObject.Host
      description: The host information of the network object.
      type: String
    - contextPath: CiscoASA.NetworkObject.Description
      description: A description of the network object, if exists.
      type: String
    - contextPath: CiscoASA.NetworkObject.Name
      description: The name of the network object.
      type: String
  - description: Gets a list of all interfaces.
    name: cisco-asa-list-interfaces
    outputs:
    - contextPath: CiscoASA.Interface.ID
      description: The interface ID.
      type: String
    - contextPath: CiscoASA.Interface.Name
      description: The interface name.
      type: String
    - contextPath: CiscoASA.Interface.Type
      description: The type of interface.
      type: String
<<<<<<< HEAD
  dockerimage: demisto/python3:3.10.11.54132
=======
  dockerimage: demisto/python3:3.10.12.63474
  isfetch: false
  runonce: false
>>>>>>> b3358074
  script: '-'
  type: python
  subtype: python3
fromversion: 5.0.0
tests:
- No tests (auto formatted)<|MERGE_RESOLUTION|>--- conflicted
+++ resolved
@@ -28,11 +28,6 @@
 script:
   commands:
   - arguments:
-<<<<<<< HEAD
-    - description: The name of the interface from which to get rules.
-      name: interface_name
-    - auto: PREDEFINED
-=======
     - description: The object ID of the network group to retrieve. This can't be used with pagination arguments.
       isArray: false
       name: object_id
@@ -277,7 +272,6 @@
       required: false
       secret: false
     - default: false
->>>>>>> b3358074
       description: 'The interface type. Can be "In", "Out", or "Global". '
       name: interface_type
       required: false
@@ -287,10 +281,7 @@
       - In
       - Out
       - Global
-<<<<<<< HEAD
-=======
     deprecated: false
->>>>>>> b3358074
     description: Gets a list all rules for the supplied interface.
     name: cisco-asa-list-rules
     outputs:
@@ -327,10 +318,6 @@
     - contextPath: CiscoASA.Rules.SourceService
       description: The source service.
       type: String
-<<<<<<< HEAD
-  - arguments:
-    - description: The name of the backup.
-=======
     - contextPath: CiscoASA.Rules.SourceKind
       description: One of AnyIPAddress, IPv4Address, IPv4FQDN, IPv4Network, IPv4Range, IPv6Address, IPv6FQDN, IPv6Network, IPv6Range, SecurityName, SecurityTag, interfaceIP, objectRef#NetworkObj, objectRef#NetworkObjGroup.
       type: String
@@ -381,18 +368,12 @@
     - default: false
       description: The name of the backup.
       isArray: false
->>>>>>> b3358074
       name: backup_name
       required: true
     - description: The passphrase for the backup.
       name: passphrase
-<<<<<<< HEAD
-    description: Creates a backup of the current settings (i.e., the backup.cfg file).
-    name: cisco-asa-backup
-=======
-      required: false
-      secret: false
->>>>>>> b3358074
+      required: false
+      secret: false
   - arguments:
     - description: The rule ID.
       name: rule_id
@@ -502,15 +483,11 @@
     - description: A list of remarks for the rule.
       isArray: true
       name: remarks
-<<<<<<< HEAD
-    - description: 'The position in which to create the rule. '
-=======
       required: false
       secret: false
     - default: false
       description: 'The position in which to create the rule.'
       isArray: false
->>>>>>> b3358074
       name: position
     - auto: PREDEFINED
       description: The log level of the rule. Can be "Default", "Emergencies", "Alerts", "Critical", "Errors", "Warnings", "Notifications", "Informational", or "Debugging".
@@ -531,12 +508,9 @@
       predefined:
       - 'True'
       - 'False'
-<<<<<<< HEAD
-=======
       required: false
       secret: false
       defaultValue: 'True'
->>>>>>> b3358074
     - auto: PREDEFINED
       description: The interface type. Can be "In", "Out", or "Global".
       name: interface_type
@@ -549,8 +523,6 @@
       name: interface_name
     - description: The service of the rule.
       name: service
-<<<<<<< HEAD
-=======
       required: false
       secret: false
     - auto: PREDEFINED
@@ -692,7 +664,6 @@
       - SecurityTag
       - SecurityObjGroup
     deprecated: false
->>>>>>> b3358074
     description: Creates a rule.
     name: cisco-asa-create-rule
     outputs:
@@ -807,16 +778,12 @@
       predefined:
       - 'True'
       - 'False'
-<<<<<<< HEAD
-    - description: The log level of the rule.
-=======
       required: false
       secret: false
       defaultValue: 'True'
     - default: false
       description: The log level of the rule.
       isArray: false
->>>>>>> b3358074
       name: log_level
     - description: 'The position the rule will be in. '
       name: position
@@ -835,8 +802,6 @@
       name: source
     - description: The service of the rule.
       name: service
-<<<<<<< HEAD
-=======
       required: false
       secret: false
     - auto: PREDEFINED
@@ -978,7 +943,6 @@
       - SecurityTag
       - SecurityObjGroup
     deprecated: false
->>>>>>> b3358074
     description: Updates an existing rule.
     name: cisco-asa-edit-rule
     outputs:
@@ -1120,13 +1084,9 @@
     - contextPath: CiscoASA.Interface.Type
       description: The type of interface.
       type: String
-<<<<<<< HEAD
-  dockerimage: demisto/python3:3.10.11.54132
-=======
   dockerimage: demisto/python3:3.10.12.63474
   isfetch: false
   runonce: false
->>>>>>> b3358074
   script: '-'
   type: python
   subtype: python3
