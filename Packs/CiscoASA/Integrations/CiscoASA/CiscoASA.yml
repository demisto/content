category: Network Security
commonfields:
  id: Cisco ASA
  version: -1
configuration:
- display: Server URL (e.g. https://192.168.0.1)
  name: server
  required: true
  type: 0
- display: Credentials
  name: credentials
  required: true
  type: 9
- defaultvalue: 'false'
  display: Use system proxy settings
  name: proxy
  type: 8
- defaultvalue: 'false'
  display: Trust any certificate (not secure)
  name: insecure
  type: 8
- display: Is ASAv
  name: isASAv
  type: 8
description: Use the Cisco Adaptive Security Appliance Software integration to manage interfaces, rules, and network objects.
display: Cisco ASA
name: Cisco ASA
script:
  commands:
  - arguments:
    - description: The object ID of the network group to retrieve. This can't be used with pagination arguments.
      name: object_id
    - description: 'Page number of paginated results. Minimum of 1; default 1.'
      name: page
    - name: page_size
      description: The number of items per page. Maximum of 100; default 50.
    - name: limit
      description: The maximum number of records to retrieve. Maximum of 100; default 50.
      defaultValue: '50'
    description: Retrieve information about network object groups. Network object groups can contain multiple network objects as well as inline networks or hosts. Network object groups can include a mix of both IPv4 and IPv6 addresses/network.
    name: cisco-asa-list-network-object-group
    outputs:
    - contextPath: CiscoASA.NetworkObjectGroup.object_id
      description: The object ID of the network object group.
      type: String
    - contextPath: CiscoASA.NetworkObjectGroup.name
      description: The name of the network object group.
      type: String
    - contextPath: CiscoASA.NetworkObjectGroup.description
      description: The description of the network object group.
      type: String
    - contextPath: CiscoASA.NetworkObjectGroup.members.kind
      description: The type of the network item. The viable types are IPv4Address, IPv4Network, IPv6Address, IPv6Network and objectRef#NetworkObj.
      type: String
    - contextPath: CiscoASA.NetworkObjectGroup.members.object_id
      description: The object ID of the network object.
      type: String
    - contextPath: CiscoASA.NetworkObjectGroup.members.value
      description: The value of IPv4Address, IPv4Network, IPv6Address or IPv6Network.
      type: String
  - arguments:
    - description: The object ID of the local user group to retrieve. This can't be used with pagination arguments.
      name: object_id
    - description: Page number of paginated results. Minimum of 1; default 1.
      name: page
    - name: page_size
      description: The number of items per page. Maximum of 100; default 50.
    - name: limit
      description: The maximum number of records to retrieve. Maximum of 100; default 50.
      defaultValue: '50'
    description: Retrieve information about local user groups, which are collections of user accounts, either from the local database or imported from Active Directory, that manage access to network resources not defined globally.
    name: cisco-asa-list-local-user-group
    outputs:
    - type: String
      contextPath: CiscoASA.LocalUserGroup.object_id
      description: The object ID of the local user group.
    - type: String
      contextPath: CiscoASA.LocalUserGroup.name
      description: The name of the local user group.
    - type: String
      contextPath: CiscoASA.LocalUserGroup.description
      description: The description of the local user group.
    - type: String
      contextPath: CiscoASA.LocalUserGroup.members.kind
      description: The type of the user.
    - type: String
      contextPath: CiscoASA.LocalUserGroup.members.object_id
      description: The ID of the user.
  - arguments:
    - description: The object ID of the local user to retrieve. This can't be used with pagination arguments.
      name: object_id
    - description: Page number of paginated results. Minimum of 1; default 1.
      name: page
    - description: The number of items per page. Maximum of 100; default 50.
      name: page_size
    - name: limit
      description: The maximum number of records to retrieve. Maximum of 100; default 50.
      defaultValue: '50'
    description: Retrieve information about individual local user accounts within a network system. These local users can be part of local user groups and groups imported from Active Directory.
    name: cisco-asa-list-local-user
    outputs:
    - contextPath: CiscoASA.LocalUser.object_id
      description: The object ID of the local user.
      type: String
    - contextPath: CiscoASA.LocalUser.name
      description: The name of the local user.
      type: String
    - contextPath: CiscoASA.LocalUser.mschap_authenticated
      description: Whether Extensible Authentication Protocol-Microsoft Challenge Handshake Authentication Protocol is authenticated.
      type: Boolean
    - contextPath: CiscoASA.LocalUser.privilege_level
      description: The user's privilege level.
      type: Number
    - contextPath: CiscoASA.LocalUser.asdm_cli_access_type
      description: ASDM and CLI access type. Can be one of "Full", "None", "Cli".
      type: String
  - arguments:
    - description: The object ID of the time range to retrieve. This can't be used with pagination arguments.
      name: object_id
    - description: Page number of paginated results. Minimum of 1; default 1.
      name: page
    - description: The number of items per page. Maximum of 100; default 50.
      name: page_size
    - description: The maximum number of records to retrieve. Maximum of 100; default 50.
      name: limit
      defaultValue: '50'
    description: Retrieve information about time range objects. A time range object defines a specific time consisting of a start time, an end time, and optional recurring entries. You use these objects on ACL rules to provide time-based access to certain features or assets. For example, you could create an access rule that allows access to a particular server during working hours only.
    name: cisco-asa-list-time-range
    outputs:
    - contextPath: CiscoASA.TimeRange.object_id
      description: The object ID of the time range.
      type: String
    - contextPath: CiscoASA.TimeRange.name
      description: The name of the time range.
      type: String
    - contextPath: CiscoASA.TimeRange.start
      description: Time at which this time range starts.
      type: String
    - contextPath: CiscoASA.TimeRange.end
      description: Time at which this time range ends.
      type: String
    - contextPath: CiscoASA.TimeRange.periodic.frequency
      description: The days of the week at which this time range will run periodically.
      type: String
    - contextPath: CiscoASA.TimeRange.periodic.start_hour
      description: The hour at which this time range will start periodically.
      type: Number
    - contextPath: CiscoASA.TimeRange.periodic.start_minute
      description: The minute at which this time range will start periodically.
      type: Number
    - contextPath: CiscoASA.TimeRange.periodic.end_hour
      description: The hour at which this time range will end periodically.
      type: Number
    - contextPath: CiscoASA.TimeRange.periodic.end_minute
      description: The minute at which this time range will end periodically.
      type: Number
  - arguments:
    - description: The object ID of the security object group to retrieve. This can't be used with pagination arguments.
      name: object_id
    - description: Page number of paginated results. Minimum of 1; default 1.
      name: page
    - description: The number of items per page. Maximum of 100; default 50.
      name: page_size
    - name: limit
      description: The maximum number of records to retrieve. Maximum of 100; default 50.
      defaultValue: '50'
    description: Retrieve information about security groups, which are collections of security groups or identifiers that manage access and permissions to network resources. These groups can be used in features like Cisco TrustSec and are often part of extended access control lists, enabling centralized and localized security policy management.
    name: cisco-asa-list-security-object-group
    outputs:
    - type: String
      contextPath: CiscoASA.SecurityObjectGroup.object_id
      description: The object ID of the security object group.
    - type: String
      contextPath: CiscoASA.SecurityObjectGroup.name
      description: The name of the security object group.
    - type: String
      contextPath: CiscoASA.SecurityObjectGroup.description
      description: The description of the security object group.
    - type: String
      contextPath: CiscoASA.SecurityObjectGroup.members.kind
      description: The type of the security object group; SecurityName, SecurityTag, objectRef#SecurityObjGroup.
    - type: String
      contextPath: CiscoASA.SecurityObjectGroup.members.value
      description: The value of the SecurityName or SecurityTag.
    - type: String
      contextPath: CiscoASA.SecurityObjectGroup.members.object_id
      description: The object ID of objectRef#SecurityObjGroup.
  - arguments:
    - description: The object ID of the user object to retrieve. This can't be used with pagination arguments.
      name: object_id
    - description: Page number of paginated results. Minimum of 1; default 1.
      name: page
    - description: The number of items per page. Maximum of 100; default 50.
      name: page_size
    - description: The maximum number of records to retrieve. Maximum of 100; default 50.
      name: limit
      defaultValue: '50'
    description: Retrieve information about user definitions within the system. This helps in managing and configuring user access and permissions in a network security context.
    name: cisco-asa-list-user-object
    outputs:
    - contextPath: CiscoASA.UserObject.object_id
      description: The object ID of the user object.
      type: String
    - contextPath: CiscoASA.UserObject.user_name
      description: The user's user name.
      type: String
    - contextPath: CiscoASA.UserObject.local_user_object_id
      description: The object ID of the local user.
      type: String
    - contextPath: CiscoASA.UserObject.value
      description: The value of the local user.
      type: String
  - description: Saves the running configuration to the default location for the startup configuration.
    name: cisco-asa-write-memory
    outputs:
    - contextPath: CiscoASA.WriteMemory.response
      description: Shows a successful 'write memory' command execution on a Cisco ASA device, building the configuration and generating a cryptochecksum for integrity. The process is completed with an "[OK]" message.
      type: String
  - arguments:
    - description: The name of the interface from which to get rules.
      name: interface_name
    - description: 'The interface type. Can be "In", "Out", or "Global". '
      name: interface_type
      auto: PREDEFINED
      predefined:
      - In
      - Out
      - Global
    description: Gets a list all rules for the supplied interface.
    name: cisco-asa-list-rules
    outputs:
    - contextPath: CiscoASA.Rules.Source
      description: The rule's source.
      type: String
    - contextPath: CiscoASA.Rules.Dest
      description: The rule's destination.
      type: String
    - contextPath: CiscoASA.Rules.InterfaceType
      description: The interface type. Can be "In", "Out", or "Global".
      type: String
    - contextPath: CiscoASA.Rules.IsActive
      description: Whether the rule is active.
      type: Boolean
    - contextPath: CiscoASA.Rules.Interface
      description: The name of the interface.
      type: String
    - contextPath: CiscoASA.Rules.Position
      description: The position of the rule.
      type: Number
    - contextPath: CiscoASA.Rules.ID
      description: The rule ID.
      type: String
    - contextPath: CiscoASA.Rules.Remarks
      description: A list of all rule remarks.
      type: Unknown
    - contextPath: CiscoASA.Rules.Permit
      description: Whether the rule permits traffic from source to destination.
      type: Boolean
    - contextPath: CiscoASA.Rules.DestService
      description: The destination service.
      type: String
    - contextPath: CiscoASA.Rules.SourceService
      description: The source service.
      type: String
    - contextPath: CiscoASA.Rules.SourceKind
      description: One of AnyIPAddress, IPv4Address, IPv4FQDN, IPv4Network, IPv4Range, IPv6Address, IPv6FQDN, IPv6Network, IPv6Range, SecurityName, SecurityTag, interfaceIP, objectRef#NetworkObj, objectRef#NetworkObjGroup.
      type: String
    - contextPath: CiscoASA.Rules.DestKind
      description: One of AnyIPAddress, IPv4Address, IPv4FQDN, IPv4Network, IPv4Range, IPv6Address, IPv6FQDN, IPv6Network, IPv6Range, SecurityName, SecurityTag, interfaceIP, objectRef#NetworkObj, objectRef#NetworkObjGroup.
      type: String
    - contextPath: CiscoASA.Rules.SourceSecurity.kind
      description: The type of the security group; SecurityName, SecurityTag, objectRef#SecurityObjGroup.
      type: String
    - contextPath: CiscoASA.Rules.SourceSecurity.value
      description: The value of the SecurityName or SecurityTag
      type: String
    - contextPath: CiscoASA.Rules.SourceSecurity.objectId
      description: The object ID of objectRef#SecurityObjGroup.
      type: String
    - contextPath: CiscoASA.Rules.DestinationSecurity.kind
      description: The type of the security group; SecurityName, SecurityTag, objectRef#SecurityObjGroup.
      type: String
    - contextPath: CiscoASA.Rules.DestinationSecurity.value
      description: The value of the SecurityName or SecurityTag
      type: String
    - contextPath: CiscoASA.Rules.DestinationSecurity.objectId
      description: The object ID of objectRef#SecurityObjGroup.
      type: String
    - contextPath: CiscoASA.Rules.User.kind
      description: One of AnyUser, NoneUser, objectRef#LocalUserObjGroup, objectRef#UserGroupObj, objectRef#UserObj
      type: String
    - contextPath: CiscoASA.Rules.User.value
      description: The user value.
      type: String
    - contextPath: CiscoASA.Rules.User.objectId
      description: The object ID of the user.
      type: String
    - contextPath: CiscoASA.Rules.TimeRange.kind
      description: The object reference type or the actual TimeRange value.
      type: String
    - contextPath: CiscoASA.Rules.TimeRange.value
      description: The value of the time range.
      type: String
    - contextPath: CiscoASA.Rules.TimeRange.objectId
      description: The object ID of the time range.
      type: String
  - description: Creates a backup of the current settings (i.e., the backup.cfg file).
    name: cisco-asa-backup
    arguments:
    - description: The name of the backup.
      name: backup_name
      required: true
    - description: The passphrase for the backup.
      name: passphrase
  - arguments:
    - description: The rule ID.
      name: rule_id
      required: true
    - description: The name of the interface.
      name: interface_name
    - auto: PREDEFINED
      description: The interface type. Can be "In", "Out", or "Global".
      name: interface_type
      predefined:
      - In
      - Out
      - Global
      required: true
    description: Gets a specific rule by rule ID.
    name: cisco-asa-get-rule-by-id
    outputs:
    - contextPath: CiscoASA.Rules.Interface
      description: The name of the interface.
      type: String
    - contextPath: CiscoASA.Rules.Source
      description: The rule's source.
      type: String
    - contextPath: CiscoASA.Rules.Dest
      description: The rule's destination.
      type: String
    - contextPath: CiscoASA.Rules.InterfaceType
      description: The interface type. Can be "In", "Out", or "Global".
      type: String
    - contextPath: CiscoASA.Rules.IsActive
      description: Whether the rule is active.
      type: Boolean
    - contextPath: CiscoASA.Rules.Position
      description: The position of the rule.
      type: Number
    - contextPath: CiscoASA.Rules.ID
      description: "The rule ID."
      type: String
    - contextPath: CiscoASA.Rules.Remarks
      description: A list of all rule remarks.
      type: Unknown
    - contextPath: CiscoASA.Rules.Permit
      description: Whether the rule permits traffic from source to destination.
      type: Boolean
    - contextPath: CiscoASA.Rules.DestService
      description: The destination service.
      type: String
    - contextPath: CiscoASA.Rules.SourceService
      description: The source service.
      type: String
    - contextPath: CiscoASA.Rules.SourceKind
      description: One of AnyIPAddress, IPv4Address, IPv4FQDN, IPv4Network, IPv4Range, IPv6Address, IPv6FQDN, IPv6Network, IPv6Range, SecurityName, SecurityTag, interfaceIP, objectRef#NetworkObj, objectRef#NetworkObjGroup.
      type: String
    - contextPath: CiscoASA.Rules.DestKind
      description: One of AnyIPAddress, IPv4Address, IPv4FQDN, IPv4Network, IPv4Range, IPv6Address, IPv6FQDN, IPv6Network, IPv6Range, SecurityName, SecurityTag, interfaceIP, objectRef#NetworkObj, objectRef#NetworkObjGroup.
      type: String
    - contextPath: CiscoASA.Rules.SourceSecurity.kind
      description: The type of the security group; SecurityName, SecurityTag, objectRef#SecurityObjGroup.
      type: String
    - contextPath: CiscoASA.Rules.SourceSecurity.value
      description: The value of the SecurityName or SecurityTag
      type: String
    - contextPath: CiscoASA.Rules.SourceSecurity.objectId
      description: The object ID of objectRef#SecurityObjGroup.
      type: String
    - contextPath: CiscoASA.Rules.DestinationSecurity.kind
      description: The type of the security group; SecurityName, SecurityTag, objectRef#SecurityObjGroup.
      type: String
    - contextPath: CiscoASA.Rules.DestinationSecurity.value
      description: The value of the SecurityName or SecurityTag
      type: String
    - contextPath: CiscoASA.Rules.DestinationSecurity.objectId
      description: The object ID of objectRef#SecurityObjGroup.
      type: String
    - contextPath: CiscoASA.Rules.User.kind
      description: One of AnyUser, NoneUser, objectRef#LocalUserObjGroup, objectRef#UserGroupObj, objectRef#UserObj
      type: String
    - contextPath: CiscoASA.Rules.User.value
      description: The user value.
      type: String
    - contextPath: CiscoASA.Rules.User.objectId
      description: The object ID of the user.
      type: String
    - contextPath: CiscoASA.Rules.TimeRange.kind
      description: The object reference type or the actual TimeRange value.
      type: String
    - contextPath: CiscoASA.Rules.TimeRange.value
      description: The value of the time range.
      type: String
    - contextPath: CiscoASA.Rules.TimeRange.objectId
      description: The object ID of the time range.
      type: String
  - arguments:
    - description: The source. Can be the value of an IPv4, an address block, or the name of a network object.
      name: source
      required: true
    - description: The destination. Can be the value of an IPv4, an address block, or the name of a network object.
      name: destination
      required: true
    - auto: PREDEFINED
      description: Whether the rule is a permit. If True, the rule is a permit.
      name: permit
      predefined:
      - 'True'
      - 'False'
      required: true
    - description: A list of remarks for the rule.
      isArray: true
      name: remarks
    - description: 'The position in which to create the rule.'
      name: position
    - auto: PREDEFINED
      description: The log level of the rule. Can be "Default", "Emergencies", "Alerts", "Critical", "Errors", "Warnings", "Notifications", "Informational", or "Debugging".
      name: log_level
      predefined:
      - Default
      - Emergencies
      - Alerts
      - Critical
      - Errors
      - Warnings
      - Notifications
      - Informational
      - Debugging
    - auto: PREDEFINED
      description: Whether the rule will be active. If True, the rule will be active.
      name: active
      predefined:
      - 'True'
      - 'False'
      defaultValue: 'True'
    - auto: PREDEFINED
      description: The interface type. Can be "In", "Out", or "Global".
      name: interface_type
      predefined:
      - In
      - Out
      - Global
      required: true
    - description: The interface name.
      name: interface_name
    - description: The service of the rule.
      name: service
    - auto: PREDEFINED
      description: The destination address type in the ace.
      name: destination_kind
      predefined:
      - AnyIPAddress
      - IPv4Address
      - IPv4FQDN
      - IPv4Network
      - IPv4Range
      - IPv6Address
      - IPv6FQDN
      - IPv6Network
      - IPv6Range
      - SecurityName
      - SecurityTag
      - interfaceIP
      - NetworkObj
      - NetworkObjGroup
    - auto: PREDEFINED
      description: The source address type in the ace.
      name: source_kind
      predefined:
      - AnyIPAddress
      - IPv4Address
      - IPv4FQDN
      - IPv4Network
      - IPv4Range
      - IPv6Address
      - IPv6FQDN
      - IPv6Network
      - IPv6Range
      - SecurityName
      - SecurityTag
      - interfaceIP
      - NetworkObj
      - NetworkObjGroup
    - auto: PREDEFINED
      description: The source service type.
      name: service_kind
      predefined:
      - AnyService
      - ICMP6Service
      - ICMPService
      - NetworkProtocol
      - NetworkServiceGroups
      - NetworkServiceObjects
      - TcpUdpService
    - description: The destination service value.
      name: destination_service
    - auto: PREDEFINED
      description: The destination service type.
      name: destination_service_kind
      predefined:
      - AnyService
      - ICMP6Service
      - ICMPService
      - NetworkProtocol
      - NetworkServiceGroups
      - NetworkServiceObjects
      - TcpUdpService
    - auto: PREDEFINED
      description: Object ID of for the time range object. Can be received with the command cisco-asa-list-time-range.
      name: time_range
    - description: The object ID to the user. Can be one of LocalUserObjGroup, UserGroupObj, UserObj. Can be received with existing commands; cisco-asa-list-local-user-group, cisco-asa-list-local-user, cisco-asa-list-user-object
      name: user
    - auto: PREDEFINED
      description: The type of the user. Can be one of LocalUserObjGroup, UserGroupObj, UserObj.
      name: user_kind
      predefined:
      - LocalUserObjGroup
      - UserGroupObj
      - UserObj
    - description: Source security group in the ace. Possible values are SecurityName, SecurityTag and SecurityObjGroup. Can be received with the existing command cisco-asa-list-security-object-group
      name: source_security
    - auto: PREDEFINED
      description: The source security type.
      name: source_security_kind
      predefined:
      - SecurityName
      - SecurityTag
      - SecurityObjGroup
    - description: Destination security group in the ace. Possible values are SecurityName, SecurityTag and SecurityObjGroup. Can be received with the existing command cisco-asa-list-security-object-group
      name: destination_security
    - auto: PREDEFINED
      description: The destination security type.
      name: destination_security_kind
      predefined:
      - SecurityName
      - SecurityTag
      - SecurityObjGroup
    description: Creates a rule.
    name: cisco-asa-create-rule
    outputs:
    - contextPath: CiscoASA.Rules.Source
      description: The rule's source.
      type: String
    - contextPath: CiscoASA.Rules.Dest
      description: The rule's destination.
      type: String
    - contextPath: CiscoASA.Rules.InterfaceType
      description: The interface type. Can be "In", "Out", or "Global".
      type: String
    - contextPath: CiscoASA.Rules.IsActive
      description: Whether the rule is active.
      type: Boolean
    - contextPath: CiscoASA.Rules.Interface
      description: The name of the interface.
      type: String
    - contextPath: CiscoASA.Rules.Position
      description: The position of the rule.
      type: Number
    - contextPath: CiscoASA.Rules.ID
      description: The rule ID.
      type: String
    - contextPath: CiscoASA.Rules.Remarks
      description: A list of all rule remarks.
      type: Unknown
    - contextPath: CiscoASA.Rules.Permit
      description: Whether the rule permits traffic from source to destination.
      type: Boolean
    - contextPath: CiscoASA.Rules.DestService
      description: The destination service.
      type: String
    - contextPath: CiscoASA.Rules.SourceService
      description: The source service.
      type: String
    - contextPath: CiscoASA.Rules.SourceKind
      description: One of AnyIPAddress, IPv4Address, IPv4FQDN, IPv4Network, IPv4Range, IPv6Address, IPv6FQDN, IPv6Network, IPv6Range, SecurityName, SecurityTag, interfaceIP, objectRef#NetworkObj, objectRef#NetworkObjGroup.
      type: String
    - contextPath: CiscoASA.Rules.DestKind
      description: One of AnyIPAddress, IPv4Address, IPv4FQDN, IPv4Network, IPv4Range, IPv6Address, IPv6FQDN, IPv6Network, IPv6Range, SecurityName, SecurityTag, interfaceIP, objectRef#NetworkObj, objectRef#NetworkObjGroup.
      type: String
    - contextPath: CiscoASA.Rules.SourceSecurity.kind
      description: The type of the security group; SecurityName, SecurityTag, objectRef#SecurityObjGroup.
      type: String
    - contextPath: CiscoASA.Rules.SourceSecurity.value
      description: The value of the SecurityName or SecurityTag.
      type: String
    - contextPath: CiscoASA.Rules.SourceSecurity.objectId
      description: The object ID of objectRef#SecurityObjGroup.
      type: String
    - contextPath: CiscoASA.Rules.DestinationSecurity.kind
      description: The type of the security group; SecurityName, SecurityTag, objectRef#SecurityObjGroup.
      type: String
    - contextPath: CiscoASA.Rules.DestinationSecurity.value
      description: The value of the SecurityName or SecurityTag.
      type: String
    - contextPath: CiscoASA.Rules.DestinationSecurity.objectId
      description: The object ID of objectRef#SecurityObjGroup.
      type: String
    - contextPath: CiscoASA.Rules.User.kind
      description: One of AnyUser, NoneUser, objectRef#LocalUserObjGroup, objectRef#UserGroupObj, objectRef#UserObj
      type: String
    - contextPath: CiscoASA.Rules.User.value
      description: The user value.
      type: String
    - contextPath: CiscoASA.Rules.User.objectId
      description: The object ID of the user.
      type: String
    - contextPath: CiscoASA.Rules.TimeRange.kind
      description: The object reference type or the actual TimeRange value.
      type: String
    - contextPath: CiscoASA.Rules.TimeRange.value
      description: The value of the time range.
      type: String
    - contextPath: CiscoASA.Rules.TimeRange.objectId
      description: The object ID of the time range.
      type: String
  - arguments:
    - description: The rule ID.
      name: rule_id
      required: true
    - description: The name of the interface.
      name: interface_name
    - auto: PREDEFINED
      description: The interface type. Can be "In", "Out", or "Global".
      name: interface_type
      predefined:
      - In
      - Out
      - Global
      required: true
    description: Deletes a rule.
    name: cisco-asa-delete-rule
  - arguments:
    - auto: PREDEFINED
      description: The interface type. Can be "In", "Out", or "Global".
      name: interface_type
      predefined:
      - In
      - Out
      - Global
      required: true
    - description: The interface name.
      name: interface_name
    - description: The rule ID.
      name: rule_id
      required: true
    - auto: PREDEFINED
      description: Whether the rule will be active. If True, will be active.
      name: active
      predefined:
      - 'True'
      - 'False'
      defaultValue: 'True'
    - description: The log level of the rule.
      name: log_level
    - description: 'The position the rule will be in. '
      name: position
    - description: A list of remarks for the rule.
      isArray: true
      name: remarks
    - auto: PREDEFINED
      description: True if the rule is a permit.
      name: permit
      predefined:
      - 'True'
      - 'False'
    - description: The destination. Can be the value of an IPv4, an address block, or the name of a network object.
      name: destination
    - description: The source. Can be the value of an IPv4, an address block, or the name of a network object.
      name: source
    - description: The service of the rule.
      name: service
    - auto: PREDEFINED
      description: The destination address type in the ace.
      name: destination_kind
      predefined:
      - AnyIPAddress
      - IPv4Address
      - IPv4FQDN
      - IPv4Network
      - IPv4Range
      - IPv6Address
      - IPv6FQDN
      - IPv6Network
      - IPv6Range
      - SecurityName
      - SecurityTag
      - interfaceIP
      - NetworkObj
      - NetworkObjGroup
    - auto: PREDEFINED
      description: The source address type in the ace.
      name: source_kind
      predefined:
      - AnyIPAddress
      - IPv4Address
      - IPv4FQDN
      - IPv4Network
      - IPv4Range
      - IPv6Address
      - IPv6FQDN
      - IPv6Network
      - IPv6Range
      - SecurityName
      - SecurityTag
      - interfaceIP
      - NetworkObj
      - NetworkObjGroup
    - auto: PREDEFINED
      description: The source service type.
      name: service_kind
      predefined:
      - AnyService
      - ICMP6Service
      - ICMPService
      - NetworkProtocol
      - NetworkServiceGroups
      - NetworkServiceObjects
      - TcpUdpService
    - description: The destination service value.
      name: destination_service
    - auto: PREDEFINED
      description: The destination service type.
      name: destination_service_kind
      predefined:
      - AnyService
      - ICMP6Service
      - ICMPService
      - NetworkProtocol
      - NetworkServiceGroups
      - NetworkServiceObjects
      - TcpUdpService
    - auto: PREDEFINED
      description: Object ID of for the time range object. Can be received with the command cisco-asa-list-time-range.
      name: time_range
    - description: The object ID to the user. Can be one of LocalUserObjGroup, UserGroupObj, UserObj. Can be received with existing commands; cisco-asa-list-local-user-group, cisco-asa-list-local-user, cisco-asa-list-user-object.
      name: user
    - auto: PREDEFINED
      description: The type of the user.
      name: user_kind
      predefined:
      - LocalUserObjGroup
      - UserGroupObj
      - UserObj
    - description: Source security group in the ace. Possible values are SecurityName, SecurityTag and SecurityObjGroup. Can be received with the existing command cisco-asa-list-security-object-group
      name: source_security
    - auto: PREDEFINED
      description: The source security type.
      name: source_security_kind
      predefined:
      - SecurityName
      - SecurityTag
      - SecurityObjGroup
    - description: Destination security group in the ace. Possible values are SecurityName, SecurityTag and SecurityObjGroup. Can be received with the existing command cisco-asa-list-security-object-group
      name: destination_security
    - auto: PREDEFINED
      description: The destination security type.
      name: destination_security_kind
      predefined:
      - SecurityName
      - SecurityTag
      - SecurityObjGroup
    description: Updates an existing rule.
    name: cisco-asa-edit-rule
    outputs:
    - contextPath: CiscoASA.Rules.Source
      description: The rule's source.
      type: String
    - contextPath: CiscoASA.Rules.Dest
      description: The rule's destination.
      type: String
    - contextPath: CiscoASA.Rules.InterfaceType
      description: The interface type. Can be "In", "Out", or "Global".
      type: String
    - contextPath: CiscoASA.Rules.IsActive
      description: Whether the rule is active.
      type: Boolean
    - contextPath: CiscoASA.Rules.Interface
      description: The name of the interface.
      type: String
    - contextPath: CiscoASA.Rules.Position
      description: The position of the rule.
      type: Number
    - contextPath: CiscoASA.Rules.ID
      description: The rule ID.
      type: String
    - contextPath: CiscoASA.Rules.Remarks
      description: A list of all rule remarks.
      type: Unknown
    - contextPath: CiscoASA.Rules.Permit
      description: Whether the rule permits traffic from source to destination.
      type: Boolean
    - contextPath: CiscoASA.Rules.DestService
      description: The destination service.
      type: String
    - contextPath: CiscoASA.Rules.SourceService
      description: The source service.
      type: String
    - contextPath: CiscoASA.Rules.SourceKind
      description: One of AnyIPAddress, IPv4Address, IPv4FQDN, IPv4Network, IPv4Range, IPv6Address, IPv6FQDN, IPv6Network, IPv6Range, SecurityName, SecurityTag, interfaceIP, objectRef#NetworkObj, objectRef#NetworkObjGroup.
      type: String
    - contextPath: CiscoASA.Rules.DestKind
      description: One of AnyIPAddress, IPv4Address, IPv4FQDN, IPv4Network, IPv4Range, IPv6Address, IPv6FQDN, IPv6Network, IPv6Range, SecurityName, SecurityTag, interfaceIP, objectRef#NetworkObj, objectRef#NetworkObjGroup.
      type: String
    - contextPath: CiscoASA.Rules.SourceSecurity.kind
      description: The type of the security group; SecurityName, SecurityTag, objectRef#SecurityObjGroup.
      type: String
    - contextPath: CiscoASA.Rules.SourceSecurity.value
      description: The value of the SecurityName or SecurityTag.
      type: String
    - contextPath: CiscoASA.Rules.SourceSecurity.objectId
      description: The object ID of objectRef#SecurityObjGroup.
      type: String
    - contextPath: CiscoASA.Rules.DestinationSecurity.kind
      description: The type of the security group; SecurityName, SecurityTag, objectRef#SecurityObjGroup.
      type: String
    - contextPath: CiscoASA.Rules.DestinationSecurity.value
      description: The value of the SecurityName or SecurityTag.
      type: String
    - contextPath: CiscoASA.Rules.DestinationSecurity.objectId
      description: The object ID of objectRef#SecurityObjGroup.
      type: String
    - contextPath: CiscoASA.Rules.User.kind
      description: One of AnyUser, NoneUser, objectRef#LocalUserObjGroup, objectRef#UserGroupObj, objectRef#UserObj
      type: String
    - contextPath: CiscoASA.Rules.User.value
      description: The user value.
      type: String
    - contextPath: CiscoASA.Rules.User.objectId
      description: The object ID of the user.
      type: String
    - contextPath: CiscoASA.Rules.TimeRange.kind
      description: The object reference type or the actual TimeRange value.
      type: String
    - contextPath: CiscoASA.Rules.TimeRange.value
      description: The value of the time range.
      type: String
    - contextPath: CiscoASA.Rules.TimeRange.objectId
      description: The object ID of the time range.
      type: String
  - arguments:
    - description: A comma-separated list of network object names for which to get the network.
      isArray: true
      name: object_name
    - description: A comma-separated list of object IDs for which to get the network object.
      isArray: true
      name: object_id
    description: Gets a list all configured network objects.
    name: cisco-asa-list-network-objects
    outputs:
    - contextPath: CiscoASA.NetworkObject.ID
      description: The ID of the network object.
      type: String
    - contextPath: CiscoASA.NetworkObject.Host
      description: The host information of the network object.
      type: String
    - contextPath: CiscoASA.NetworkObject.Description
      description: A description of the network object.
      type: String
    - contextPath: CiscoASA.NetworkObject.Name
      description: The name of the network object.
      type: String
  - arguments:
    - auto: PREDEFINED
      description: The type of network object to create.
      name: object_type
      predefined:
      - IPv4
      - IP-Network
      required: true
    - description: The name of the object to create.
      name: object_name
      required: true
    - description: The value of the network object to create.
      name: object_value
      required: true
    description: Creates a network object.
    name: cisco-asa-create-network-object
    outputs:
    - contextPath: CiscoASA.NetworkObject.ID
      description: The ID of the network object.
      type: String
    - contextPath: CiscoASA.NetworkObject.Host
      description: The host information of the network object.
      type: String
    - contextPath: CiscoASA.NetworkObject.Description
      description: A description of the network object, if exists.
      type: String
    - contextPath: CiscoASA.NetworkObject.Name
      description: The name of the network object.
      type: String
  - description: Gets a list of all interfaces.
    name: cisco-asa-list-interfaces
    outputs:
    - contextPath: CiscoASA.Interface.ID
      description: The interface ID.
      type: String
    - contextPath: CiscoASA.Interface.Name
      description: The interface name.
      type: String
    - contextPath: CiscoASA.Interface.Type
      description: The type of interface.
      type: String
  dockerimage: demisto/python3:3.10.12.63474
<<<<<<< HEAD
=======
  runonce: false
>>>>>>> 9ddafcfd
  script: '-'
  type: python
  subtype: python3
fromversion: 5.0.0
tests:
- No tests (auto formatted)<|MERGE_RESOLUTION|>--- conflicted
+++ resolved
@@ -911,10 +911,7 @@
       description: The type of interface.
       type: String
   dockerimage: demisto/python3:3.10.12.63474
-<<<<<<< HEAD
-=======
   runonce: false
->>>>>>> 9ddafcfd
   script: '-'
   type: python
   subtype: python3
