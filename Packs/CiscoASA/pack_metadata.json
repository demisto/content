{
    "name": "Cisco ASA",
    "description": "Cisco Adaptive Security Appliance Software is the core operating system for the Cisco ASA Family. It delivers enterprise-class firewall capabilities for ASA devices.",
    "support": "xsoar",
<<<<<<< HEAD
    "currentVersion": "1.1.3",
=======
    "currentVersion": "1.1.4",
>>>>>>> 90cf3b88
    "author": "Cortex XSOAR",
    "url": "https://www.paloaltonetworks.com/cortex",
    "email": "",
    "created": "2020-03-22T10:10:08Z",
    "categories": [
        "Network Security"
    ],
    "tags": [],
    "useCases": [],
    "keywords": [],
    "marketplaces": [
        "xsoar",
        "marketplacev2"
    ]
}<|MERGE_RESOLUTION|>--- conflicted
+++ resolved
@@ -2,11 +2,7 @@
     "name": "Cisco ASA",
     "description": "Cisco Adaptive Security Appliance Software is the core operating system for the Cisco ASA Family. It delivers enterprise-class firewall capabilities for ASA devices.",
     "support": "xsoar",
-<<<<<<< HEAD
-    "currentVersion": "1.1.3",
-=======
     "currentVersion": "1.1.4",
->>>>>>> 90cf3b88
     "author": "Cortex XSOAR",
     "url": "https://www.paloaltonetworks.com/cortex",
     "email": "",
