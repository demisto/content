--- conflicted
+++ resolved
@@ -235,11 +235,7 @@
   script: '-'
   type: python
   subtype: python3
-<<<<<<< HEAD
-  dockerimage: demisto/python3:3.10.11.59581
-=======
   dockerimage: demisto/python3:3.10.11.61265
->>>>>>> 060990f3
 fromversion: 6.0.0
 tests:
 - No tests (auto formatted)