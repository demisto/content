--- conflicted
+++ resolved
@@ -186,10 +186,7 @@
     - contextPath: Hackuity.Dashboard.Data
       description: The data of the widget
       type: Unknown
-<<<<<<< HEAD
-=======
   runonce: false
->>>>>>> 9ddafcfd
   script: '-'
   type: python
   subtype: python3
