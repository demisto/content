--- conflicted
+++ resolved
@@ -2,11 +2,7 @@
     "name": "Hackuity",
     "description": "From a war-room, query your Hackuity cockpit in order to seamlessly retrieve information related to your vulnerability stock.",
     "support": "partner",
-<<<<<<< HEAD
-    "currentVersion": "1.0.16",
-=======
     "currentVersion": "1.0.23",
->>>>>>> 90cf3b88
     "author": "Hackuity",
     "url": "https://www.hackuity.io/support",
     "email": "",
