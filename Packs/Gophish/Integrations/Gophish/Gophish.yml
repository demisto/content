commonfields:
  id: Gophish
  version: -1
name: Gophish
display: Gophish
category: Deception & Breach Simulation
description: Gophish is a powerful, open-source phishing framework that makes it easy to test your organization's exposure to phishing. For Free
configuration:
- display: Server URL (e.g. https://fqdnofyourserver:3333)
  name: url
  type: 0
  required: true
- display: API Key
  name: apikey
  type: 4
  required: true
  additionalinfo: input the API key
- display: Trust any certificate (not secure)
  name: insecure
  type: 8
- display: Use system proxy settings
  name: proxy
  type: 8
script:
  script: ''
  type: python
  commands:
  - name: gophish-get-users
    arguments: []
    outputs:
    - contextPath: Gophish.Users
      description: All users details
      type: String
    description: Gets all users from gophish
  - name: gophish-get-user
    arguments:
    - name: id
      required: true
      description: ID of the user as an integer
    outputs:
    - contextPath: Gophish.User
      description: User details
      type: string
    description: Get single user details from gophish
  - name: gophish-create-user
    arguments:
    - name: role
      required: true
      auto: PREDEFINED
      predefined:
      - admin
      - user
      description: Role of the user to be created
    - name: username
      required: true
      description: Username for the new user
    - name: password
      required: true
      description: Password for the new user
    outputs:
    - contextPath: Gophish.NewUser
      description: New user details that was created
      type: String
    description: Creates a new user
  - name: gophish-modify-user
    arguments:
    - name: id
      required: true
      description: The user ID
    - name: role
      auto: PREDEFINED
      predefined:
      - user
      - admin
      description: The role slug to use for the account
    - name: password
      description: The password to set for the account
    - name: username
      required: true
      description: The username for the account
    outputs:
    - contextPath: Gophish.ModifiedUser
      description: Modified user details
      type: String
    description: Modifies a user account. This can be used to change the role, reset the password, or change the username.
  - name: gophish-delete-user
    arguments:
    - name: id
      required: true
      description: The user ID
    outputs:
    - contextPath: Gophish.DeletedUser
      description: Info about the deleted user
      type: string
    description: Deletes a user, as well as every object (landing page, template, etc.) and campaign they've created.
  - name: gophish-get-all-sending-profiles
    arguments: []
    outputs:
    - contextPath: Gophish.AllSendingProfiles
      description: Sending profiles information
      type: String
    description: Gets a list of the sending profiles created by the authenticated user.
  - name: gophish-get-sending-profile
    arguments:
    - name: id
      required: true
      description: The sending profile ID to return
    outputs:
    - contextPath: Gophish.SendingProfile
      description: info about the sending profile
      type: String
    description: Returns a sending profile given an ID, returning a 404 error if no sending profile with the provided ID is found.
  - name: gophish-create-sending-profile
    arguments:
    - name: name
      required: true
      description: Profile name
    - name: from_address
      required: true
      description: From Address to use (John Doe <john@example.com>)
    - name: host
      required: true
      description: Host and port of the SMTP sender (smtp.example.com:25)
    - name: username
      required: true
      description: Username to use
    - name: password
      required: true
      description: Password to use
    - name: ignore_cert_errors
      required: true
      auto: PREDEFINED
      predefined:
      - "True"
      - "False"
      description: Ignore untrusted certificates
    - name: headers
      description: Custom headers for the sending profile in format key1:value1,key2:value2 etc
      isArray: true
    outputs:
    - contextPath: Gophish.CreatedSendingProfile
      description: Info about the newly created Sendin Profile
      type: String
    description: Creates a sending profile.
  - name: gophish-delete-sending-profile
    arguments:
    - name: id
      required: true
      description: ID of the profile to be deleted
    outputs:
    - contextPath: Gophish.DeletedSendingProfile
      description: This method returns a status message indicating the sending profile was deleted successfully.
      type: String
    description: Deletes a sending profile by ID.
  - name: gophish-get-all-landing-pages
    arguments: []
    outputs:
    - contextPath: Gophish.AllLandingPages
      description: Returns a list of landing pages.
      type: String
    description: Returns a list of landing pages.
  - name: gophish-create-landing-page
    arguments:
    - name: name
      required: true
      description: Name of the page
    - name: html
      required: true
      description: HTML of the page
    - name: capture_credentials
      required: true
      auto: PREDEFINED
      predefined:
      - "True"
      - "False"
      description: Capturing credentials is a powerful feature of Gophish. By setting certain flags, you have the ability to capture all user input, or just non-password input.
    - name: capture_passwords
      required: true
      auto: PREDEFINED
      predefined:
      - "True"
      - "False"
      description: If you want to capture passwords as well, set the capture_passwords attribute.
    - name: redirect_url
      required: true
      description: Gophish also provides the ability to redirect users to a URL after they submit credentials. This is controlled by setting the redirect_url attribute.
    outputs:
    - contextPath: Gophish.CreatedLandingPage
      description: info about the created page
      type: String
    description: Creates a landing page.
  - name: gophish-delete-landing-page
    arguments:
    - name: id
      required: true
      description: ID of the page to be deleted
    outputs:
    - contextPath: Gophish.DeletedLandingPage
      description: Deletes a landing page.
      type: String
    description: Deletes a landing page.
  - name: gophish-import-site-as-landing-page
    arguments:
    - name: url
      required: true
      description: The URL to fetch (include http or https://)
    - name: include_resources
      default: true
      auto: PREDEFINED
      predefined:
      - "True"
      - "False"
      description: 'Whether or not to create a <base> tag in the resulting HTML to resolve static references (recommended: false)'
      defaultValue: "False"
    outputs:
    - contextPath: Gophish.ImportedSite
      description: This API endpoint doesn't actually create a new landing page. Instead, you can use the HTML returned from this endpoint as an input to the Create Landing Page method.
      type: String
    description: Fetches a URL to be later imported as a landing page
  - name: gophish-get-all-templates
    arguments: []
    outputs:
    - contextPath: Gophish.AllTemplates
      description: Info about all templates
      type: String
    description: Returns a list of templates.
  - name: gophish-get-template
    arguments:
    - name: id
      required: true
      description: The template ID
    outputs:
    - contextPath: Gophish.Template
      description: Returns a template with the provided ID
      type: String
    description: 'Returns a template with the provided ID.Returns a 404: Not Found error if the specified template doesn''t exist.'
  - name: gophish-delete-template
    arguments:
    - name: id
      required: true
      description: The template ID to delete
    outputs:
    - contextPath: Gophish.DeletedTemplate
      description: Deleted Template
      type: String
    description: Deletes a template by ID.
  - name: gophish-import-template
    arguments:
    - name: convert_links
      required: true
      auto: PREDEFINED
      predefined:
      - "True"
      - "False"
      description: Whether or not to convert the links within the email to  automatically.
      defaultValue: "False"
    - name: content
      required: true
      description: The original email content in RFC 2045 format, including the original headers.
    outputs:
    - contextPath: Gophish.ImportedTemplate
      description: Info about the imported template
      type: string
    description: This method doesn't fully import the email as a template. Instead, it parses the email, returning a response that can be used with the "Create Template" endpoint.
  - name: gophish-create-template
    arguments:
    - name: name
      required: true
      description: Name of the template
    - name: subject
      required: true
      description: 'Subject to use: {{.FirstName}}, please reset your password.'
    - name: text
      description: 'Text formatted content: Please reset your password here: {{.URL}}'
    - name: html
      description: 'HTML formatted content: <html><head></head><body>Please reset your password <a href\"{{.URL}}\">here</a></body></html>"'
    - name: attachmentContent
      description: attachment is expected to be base64 encoded.
      isArray: true
    - name: attachmentType
      description: Type of the attachment
      isArray: true
    - name: attachmentName
      description: Name of the attachment
      isArray: true
    outputs:
    - contextPath: Gophish.CreatedTemplate
      description: Information about the created template
      type: string
    description: Creates a new template from the provided data
  - name: gophish-get-all-campaigns
    arguments: []
    outputs:
    - contextPath: Gophish.AllCampaigns
      description: List of all campaigns
      type: String
    description: Returns a list of campaigns.
  - name: gophish-get-campaign-details
    arguments:
    - name: id
      required: true
      description: The campaign ID
    outputs:
    - contextPath: Gophish.CampaignDetails
      description: info about the campaign details
      type: string
    description: Returns a campaign given an ID.
  - name: gophish-get-campaign-results
    arguments:
    - name: id
      required: true
      description: The campaign ID
    outputs:
    - contextPath: Gophish.CampaignResults
      description: Results of the campaign
      type: String
    description: Gets the results for a campaign.
  - name: gophish-get-campaign-summary
    arguments:
    - name: id
      required: true
      description: The campaign ID
    outputs:
    - contextPath: Gophish.CampaignSummary
      description: Summary stats of the campaign
      type: String
    description: Returns summary information about a campaign.
  - name: gophish-delete-campaign
    arguments:
    - name: id
      required: true
      description: The campaign ID
    outputs:
    - contextPath: Gophish.DeletedCampaign
      description: The delelted campaign
      type: String
    description: Deletes a campaign by ID
  - name: gophish-complete-campaign
    arguments:
    - name: id
      required: true
      description: The campaign ID
    outputs:
    - contextPath: Gophish.CompletedCampaign
      description: Details about the completed campaign
      type: String
    description: Marks a campaign as complete.
  - name: gophish-create-campaign
    arguments:
    - name: name
      required: true
      description: Name of the Campaign
    - name: template
      required: true
      description: Template to use
    - name: url
      required: true
      description: URL to use
    - name: page
      required: true
      description: Landing Page to use
    - name: smtp
      required: true
      description: Sending profile to use
    - name: launch_date
      required: true
      description: When to launch the campaign  for example (2018-10-08T16:20:00+00:00)
    - name: send_by_date
      description: Send all emails by for example (2018-10-10T16:20:00+00:00)
    - name: groups
      required: true
      description: Group names to send to as a list (Group1,group2 etc)
    outputs:
    - contextPath: Gophish.CreatedCampaign
      description: info about the created campaign
      type: String
    description: Creates and launches a new campaign.
  - name: gophish-get-all-groups
    arguments: []
    outputs:
    - contextPath: Gophish.AllGroups
      description: List of all groups
      type: String
    description: Returns a list of groups.
  - name: gophish-get-group
    arguments:
    - name: id
      required: true
      description: The group ID
    outputs:
    - contextPath: Gophish.Group
      description: Info about the group
      type: String
    description: Returns a group with the given ID.
  - name: gophish-get-all-groups-summary
    arguments: []
    outputs:
    - contextPath: Gophish.AllGroupsSummary
      description: Summary data of all groups
      type: String
    description: Returns a summary of each group.
  - name: gophish-get-group-summary
    arguments:
    - name: id
      required: true
      description: The group ID
    outputs:
    - contextPath: Gophish.GroupSummary
      description: Summary data for the group
      type: String
    description: It may be the case that you just want the number of members in a group, not necessarily the full member details. This API endpoint returns a summary for a group.
  - name: gophish-create-group
    arguments:
    - name: name
      required: true
      description: name of the group
    - name: targets
      required: true
      description: 'List of targets format: email,firstname,lastname,position:email,firstname,lastname,position etc'
    outputs:
    - contextPath: Gophish.CreatedGroup
      description: details about the created group
      type: String
    description: Creates a new group.
  - name: gophish-delete-group
    arguments:
    - name: id
      required: true
      description: The group ID
    outputs:
    - contextPath: Gophish.DeletedGroup
      description: info about the group that was deleted
      type: String
    description: Deletes a group
  - name: gophish-get-landing-page
    arguments:
    - name: id
      required: true
      description: id of the page to get
    outputs:
    - contextPath: Gophish.LandingPage
      description: info about the landing page
      type: string
    description: Gets a landing page info
<<<<<<< HEAD
  dockerimage: demisto/python3:3.10.10.48392
=======
  dockerimage: demisto/python3:3.10.12.63474
  runonce: false
>>>>>>> 1df13864
  subtype: python3
tests:
- no tests - test in NonCircleTests
fromversion: 5.0.0<|MERGE_RESOLUTION|>--- conflicted
+++ resolved
@@ -442,12 +442,8 @@
       description: info about the landing page
       type: string
     description: Gets a landing page info
-<<<<<<< HEAD
-  dockerimage: demisto/python3:3.10.10.48392
-=======
   dockerimage: demisto/python3:3.10.12.63474
   runonce: false
->>>>>>> 1df13864
   subtype: python3
 tests:
 - no tests - test in NonCircleTests
