--- conflicted
+++ resolved
@@ -337,10 +337,7 @@
   - description: Generates an access token for api usage. Looks for X-Refresh-Token on header or refresh-token cookie.
     name: picus-get-access-token
   dockerimage: demisto/python3:3.10.4.27798
-<<<<<<< HEAD
-=======
   runonce: false
->>>>>>> 9ddafcfd
   script: '-'
   subtype: python3
   type: python
