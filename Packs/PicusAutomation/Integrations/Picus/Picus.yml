--- conflicted
+++ resolved
@@ -338,11 +338,7 @@
       type: Boolean
   - description: Generates an access token for api usage. Looks for X-Refresh-Token on header or refresh-token cookie.
     name: picus-get-access-token
-<<<<<<< HEAD
-  dockerimage: demisto/python3:3.10.12.63474
-=======
   dockerimage: demisto/python3:3.10.14.90585
->>>>>>> 90cf3b88
   runonce: false
   script: '-'
   subtype: python3
