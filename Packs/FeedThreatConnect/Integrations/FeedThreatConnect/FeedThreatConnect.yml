category: Data Enrichment & Threat Intelligence
commonfields:
  id: ThreatConnect Feed
  version: -1
configuration:
- defaultvalue: https://api.threatconnect.com
  display: Base URL
  name: tc_api_path
  required: true
  type: 1
- displaypassword: Secret key
  additionalinfo: The API ID key
  display: Access ID
  name: api_credentials
  required: true
  type: 9
- additionalinfo: API - Access ID
  display: Access ID
  name: api_access_id
  type: 4
  hidden: true
- additionalinfo: API - Secret key
  display: Secret key
  name: api_secret_key
  type: 4
  hidden: true
- defaultvalue: '2000'
  additionalinfo: The number of indicators to get per fetch.
  display: Indicators to get per fetch
  name: fetch_limit
  required: false
  type: 0
- additionalinfo: A comma-separated list of tags to filter by.
  display: Tags to filter results by
  name: tags
  required: false
  type: 0
- display: Owners
  name: owners
  required: false
  type: 0
  additionalinfo: A comma-separated list of owners to fetch indicators from.
- additionalinfo: Incremental feeds pull only new or modified indicators that have been sent from the integration. The determination if the indicator is new or modified happens on the 3rd-party vendor's side, so only indicators that are new or modified are sent to Cortex XSOAR. Therefore, all indicators coming from these feeds are labeled new or modified.
  defaultvalue: 'true'
  display: Incremental feed
  hidden: true
  name: feedIncremental
  required: false
  type: 8
- defaultvalue: 'true'
  display: Fetch indicators
  name: feed
  required: false
  type: 8
- display: Indicator Reputation
  type: 18
  required: false
  options:
  - None
  - Good
  - Suspicious
  - Bad
  defaultvalue: 'Bad'
  additionalinfo: Indicators from this integration instance will be marked with this reputation
  name: feedReputation
- additionalinfo: Reliability of the source providing the intelligence data.
  display: Source Reliability
  name: feedReliability
  options:
  - A - Completely reliable
  - B - Usually reliable
  - C - Fairly reliable
  - D - Not usually reliable
  - E - Unreliable
  - F - Reliability cannot be judged
  required: true
  type: 15
  defaultvalue: F - Reliability cannot be judged
- display: Traffic Light Protocol Color
  name: tlp_color
  options:
  - RED
  - AMBER
  - GREEN
  - WHITE
  required: false
  type: 15
  additionalinfo: The Traffic Light Protocol (TLP) designation to apply to indicators fetched from the feed.
- display: Indicator types
  name: indicator_type
  required: false
  type: 16
  options:
  - All
  - EmailAddress
  - File
  - Host
  - URL
  - ASN
  - CIDR
  - EmailSubject
  - Hashtag
  - Mutex
  - Registry Key
  - User Agent
  - Address
  additionalinfo: Fetch specific ThreatConnect indicator types. Default value is "All".
  defaultvalue: All
- display: Group types
  name: group_type
  required: false
  type: 16
  additionalinfo: Fetch specific ThreatConnect group types. Default value is "All".
  defaultvalue: All
  options:
  - All
  - Attack Pattern
  - Campaign
  - Course of Action
  - Intrusion Set
  - Malware Report
  - Tool
  - Vulnerability
- display: Active Indicators Only
  name: indicator_active
  required: false
  type: 8
  defaultvalue: 'true'
  additionalinfo: Fetch active only indicators when true. Default is "True".
- display: Create Relationships
  name: createRelationships
  required: false
  type: 8
  additionalinfo: Fetch related indicators. Default is "False".
  defaultvalue: 'false'
- additionalinfo: Filter results using ThreatConnect Query Language (TQL). For more information, see the ThreatConnect documentation https://training.threatconnect.com/learn/article/using-threatconnect-query-language-tql-kb-article
  display: Indicator Query
  name: indicator_query
  required: false
  type: 12
- display: Confidence Threshold
  required: false
  type: 0
  additionalinfo: |
    Minimal confidence value to fetch indicators by (an integer between 0 to 100). Note: this parameter is not relevant for groups.
  name: confidence
  defaultvalue: 0
- additionalinfo: |
    Minimal threat assess score value to fetch indicators by (an integer between 0 to 1000). Note: this parameter is not relevant for groups.
  display: Threat Assess Score Threshold
  name: threat_assess_score
  required: false
  type: 0
  defaultvalue: 0
- display: ''
  name: feedExpirationPolicy
  required: false
  type: 17
  options:
  - never
  - interval
  - indicatorType
  - suddenDeath
- display: ''
  name: feedExpirationInterval
  required: false
  type: 1
- display: Feed Fetch Interval
  name: feedFetchInterval
  required: false
  type: 19
  defaultvalue: '240'
- display: Trust any certificate (not secure)
  name: insecure
  required: false
  type: 8
- additionalinfo: When selected, the exclusion list is ignored for indicators from this feed. This means that if an indicator from this feed is on the exclusion list, the indicator might still be added to the system.
  display: Bypass exclusion list
  name: feedBypassExclusionList
  required: false
  type: 8
- display: Tags
  required: false
  type: 0
  additionalinfo: Supports CSV values.
  name: feedTags
  hidden: true
description: This integration fetches indicators from ThreatConnect.
display: ThreatConnect Feed
name: ThreatConnect Feed
script:
  commands:
  - arguments:
    - default: false
      description: |
        Comma-separated list of owners to fetch indicators from. (If
        not specified will retrieve only indicators owned by the account. If you supply this argument, it overwrites the "Owners" parameter.)
      isArray: false
      name: owners
      required: false
      secret: false
    - default: false
      defaultValue: '50'
      description: The maximum number of indicators to retrieve.
      isArray: false
      name: limit
      required: false
      secret: false
    - default: false
      defaultValue: '0'
      description: The index of the first indicator to fetch.
      isArray: false
      name: offset
      predefined:
      - ''
      required: false
      secret: false
    - default: false
      description: Filter results using ThreatConnect Query Language (TQL), will override all other arguments. For more information, see the ThreatConnect documentation https://training.threatconnect.com/learn/article/using-threatconnect-query-language-tql-kb-article
      isArray: false
      name: tql_query
      required: false
      secret: false
    - auto: PREDEFINED
      default: false
      description: Comma-separated list that will allow filtering of the retrieved indicators.
      isArray: false
      name: indicator_type
      predefined:
      - All
      - EmailAddress
      - File
      - Host
      - URL
      - ASN
      - CIDR
      - Mutex
      - Registry Key
      - Address
      required: false
      secret: false
    - auto: PREDEFINED
      default: false
      defaultValue: 'true'
      description: If true, fetches only active indicators.
      isArray: false
      name: active_indicators
      predefined:
      - 'true'
      - 'false'
      required: false
      secret: false
    - default: false
      description: This will fetch indicators with confidence of “greater than” the (integer) input.
      isArray: false
      name: confidence
      required: false
      secret: false
    - default: false
      description: An integer that will determine the threshold (an integer between 0 to 1000).
      isArray: false
      name: threat_assess_score
      required: false
      secret: false
    deprecated: false
    description: Gets indicators from ThreatConnect.
    execution: false
    name: tc-get-indicators
  - deprecated: false
    description: Gets available indicators owners.
    execution: false
    name: tc-get-owners
<<<<<<< HEAD
  dockerimage: demisto/python3:3.10.11.61265
=======
  dockerimage: demisto/python3:3.10.12.62631
>>>>>>> a56da0f6
  feed: true
  isfetch: false
  longRunning: false
  longRunningPort: false
  runonce: false
  script: '-'
  subtype: python3
  type: python
tests:
- FeedThreatConnect-Test
fromversion: 5.5.0<|MERGE_RESOLUTION|>--- conflicted
+++ resolved
@@ -270,11 +270,7 @@
     description: Gets available indicators owners.
     execution: false
     name: tc-get-owners
-<<<<<<< HEAD
-  dockerimage: demisto/python3:3.10.11.61265
-=======
   dockerimage: demisto/python3:3.10.12.62631
->>>>>>> a56da0f6
   feed: true
   isfetch: false
   longRunning: false
