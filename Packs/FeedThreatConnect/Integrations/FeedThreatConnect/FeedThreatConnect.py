###########
# IMPORTS #
###########
# STD packages
import hashlib
import hmac
from contextlib import contextmanager
from enum import Enum
from math import ceil

# Local packages
from CommonServerPython import *  # noqa: E402 lgtm [py/polluting-import]

#########
# Notes #
#########
"""
Development info:
*** Error in demisto docker loop, when importing tcex module a print occurred therefor it's handled with context manager to suppress prints. 
    - ThreatConnect SDK - https://docs.threatconnect.com/en/latest/python/python_sdk.html  (Don't use deprecated one).
    - More filters details - https://docs.threatconnect.com/en/latest/tcex/module_threat_intelligence.html#get-indicators-by-filter
    - REST API - https://docs.threatconnect.com/en/latest/rest_api/rest_api.html
"""  # noqa W291

####################
# GLOBAL CONSTANTS #
####################
INTEGRATION_NAME = 'ThreatConnect Feed'
INTEGRATION_COMMAND_NAME = 'tc'
INTEGRATION_CONTEXT_NAME = 'ThreatConnect'
COMMAND_OUTPUT = tuple[str, Union[Dict[str, Any], List[Any]], Union[Dict[str, Any], List[Any]]]
INDICATOR_MAPPING_NAMES = {
    'Address': FeedIndicatorType.IP,
    'CIDR': FeedIndicatorType.CIDR,
    'EmailAddress': FeedIndicatorType.Email,
    'File': FeedIndicatorType.File,
    'Host': FeedIndicatorType.Host,
    'Mutex': FeedIndicatorType.MUTEX,
    'Registry Key': FeedIndicatorType.Registry,
    'URL': FeedIndicatorType.URL,
    'Attack Pattern': ThreatIntel.ObjectsNames.ATTACK_PATTERN,
    'Campaign': ThreatIntel.ObjectsNames.CAMPAIGN,
    'Course of Action': ThreatIntel.ObjectsNames.COURSE_OF_ACTION,
    'Intrusion Set': ThreatIntel.ObjectsNames.INTRUSION_SET,
    'Malware': ThreatIntel.ObjectsNames.MALWARE,
    'Report': ThreatIntel.ObjectsNames.REPORT,
    'Tool': ThreatIntel.ObjectsNames.TOOL,
    'Vulnerability': FeedIndicatorType.CVE,
    'ASN': FeedIndicatorType.AS,
}

TC_INDICATOR_TO_XSOAR_INDICATOR = {
    # indicator_type: {Raw Field: XSOAR Indicator Field}
    'IP': {'dateAdded': 'firstseenbysource',
           'lastModified': 'updateddate',
           'threatAssessRating': 'verdict',
           'threatAssessConfidence': 'confidence',
           'description': 'description',
           'summary': 'shortdescription',
           'ip': 'address'},
    'CIDR': {'dateAdded': 'firstseenbysource',
             'lastModified': 'updateddate',
             'threatAssessRating': 'verdict',
             'threatAssessConfidence': 'confidence',
             'summary': 'name',
             'threatAssessScore': 'sourceoriginalseverity'},
    'Email': {'dateAdded': 'firstseenbysource',
              'lastModified': 'updateddate',
              'threatAssessRating': 'verdict',
              'threatAssessConfidence': 'confidence',
              'description': 'description',
              'summary': 'name',
              'address': 'emailaddress'},
    'File': {'dateAdded': 'firstseenbysource',
             'lastModified': 'updateddate',
             'threatAssessConfidence': 'confidence',
             'threatAssessRating': 'verdict',
             'description': 'description',
             'summary': 'name',
             'sha256': 'sha256'},
    'Host': {'dateAdded': 'firstseenbysource',
             'lastModified': 'updateddate',
             'threatAssessRating': 'verdict',
             'threatAssessConfidence': 'confidence',
             'description': 'description',
             'summary': 'name',
             'hostname': 'hostname'},
    'Mutex': {'dateAdded': 'firstseenbysource',
              'threatAssessRating': 'verdict',
              'description': 'description',
              'threatAssessConfidence': 'confidence',
              'summary': 'name'},
    'Registry Key': {'dateAdded': 'firstseenbysource',
                     'lastModified': 'updateddate',
                     'threatAssessRating': 'verdict',
                     'threatAssessConfidence': 'confidence',
                     'description': 'description',
                     'summary': 'name',
                     'Key Name': 'keyvalue.name',
                     'Value Name': 'keyvalue.data',
                     'Key Type': 'keyvalue.type'},
    'URL': {'dateAdded': 'firstseenbysource',
            'lastModified': 'updateddate',
            'threatAssessRating': 'verdict',
            'threatAssessConfidence': 'confidence',
            'description': 'description',
            'summary': 'name',
            'text': 'address'},
    'ASN': {'dateAdded': 'firstseenbysource',
            'lastModified': 'updateddate',
            'threatAssessRating': 'verdict',
            'description': 'description',
            'threatAssessConfidence': 'confidence',
            'AS Number': 'value',
            'summary': 'name'},
    'Attack Pattern': {'dateAdded': 'firstseenbysource',
                       'lastModified': 'updateddate',
                       'description': 'description',
                       'name': 'name'},
    'Campaign': {'dateAdded': 'firstseenbysource',
                 'lastModified': 'updateddate',
                 'name': 'name'},
    'Course of Action': {'dateAdded': 'firstseenbysource',
                         'lastModified': 'updateddate',
                         'name': 'name'},
    'Intrusion Set': {'dateAdded': 'firstseenbysource',
                      'lastModified': 'updateddate',
                      'name': 'name'},
    'Malware': {'dateAdded': 'firstseenbysource',
                'lastModified': 'updateddate',
                'name': 'name'},
    'Report': {'dateAdded': 'firstseenbysource',
               'lastModified': 'updateddate',
               'name': 'name',
               'publishDate': 'published'},
    'Tool': {'dateAdded': 'firstseenbysource',
             'lastModified': 'updateddate',
             'name': 'name'},
    'CVE': {'dateAdded': 'firstseenbysource',
            'lastModified': 'updateddate',
            'name': 'name',
            'publishDate': 'published'}
}

INDICATOR_TYPES = ['EmailAddress',
                   'File',
                   'Host',
                   'URL',
                   'ASN',
                   'CIDR',
                   'Hashtag',
                   'Mutex',
                   'Registry Key',
                   'User Agent',
                   'Address'
                   ]
INDICATOR_GROUPS = ['Attack Pattern',
                    'Campaign',
                    'Course of Action',
                    'Intrusion Set',
                    'Malware',
                    'Report',
                    'Tool',
                    'Vulnerability'
                    ]


#########
# Utils #
#########


@contextmanager
def suppress_stdout():
    """Disable stdout in beginning and enable it in exit"""
    original_stdout = sys.stdout
    sys.stdout = open(os.devnull, 'w')
    yield
    sys.stdout.close()
    sys.stdout = original_stdout


def set_fields_query(params: dict, endpoint: str) -> str:
    """Creating fields query to add information to the API response"""
    fields_str = '&fields=tags'
    if endpoint == 'indicators':
        fields_str += '&fields=threatAssess'
    if argToBoolean(params.get('createRelationships')):
        fields_str += '&fields=associatedGroups&fields=associatedIndicators'

    return fields_str


def create_types_query(params: dict, endpoint: str) -> str:
    """Creating TypeName query to fetch different types of indicators"""
    group_types = argToList(params.get('group_type'))
    indicator_types = argToList(params.get('indicator_type'))
    types = []

    if not group_types and not indicator_types:
        raise DemistoException('No indicator type or group type were chosen, please choose at least one.')
    if endpoint == 'indicators':
        if 'All' in indicator_types:
            types.extend(INDICATOR_TYPES)
        else:
            types.extend(indicator_types)
    else:
        if 'All' in group_types:
            types.extend(INDICATOR_GROUPS)
        else:
            types.extend(group_types)

    query = 'typeName IN ("' + '","'.join(types) + '")'

    return query


def calculate_dbot_score(threat_assess_score: Optional[Union[int, str]] = None) -> int:
    """ Calculate dbot score by ThreatConnect assess score (0-1000) to range of 0-3:
        1. feed dev docs:https://xsoar.pan.dev/docs/integrations/feeds
        2. For more info - https://training.threatconnect.com/learn/article/threatassess-and-cal-kb-article

    Args:
        threat_assess_score: score between 0-1000.

    Returns:
        int: Calculated DbotScore (range 0-3).
    """
    score = 0
    if isinstance(threat_assess_score, int):
        score = ceil(threat_assess_score / (1000 / 3))

    return score


def parse_indicator(indicator: Dict[str, str]) -> Dict[str, Any]:
    """ Parsing indicator by indicators demisto convention.
    Args:
        indicator: Indicator as raw response.
    Returns:
        dict: Parsed indicator.
    """
    indicator_type = INDICATOR_MAPPING_NAMES.get(indicator.get('type', ''))
    indicator_value = indicator.get('summary') or indicator.get('name')
    fields = create_indicator_fields(indicator, indicator_type)
    relationships = create_indicator_relationships(fields, indicator_type, indicator_value)  # type: ignore
    indicator_obj = {
        "value": indicator_value,
        "type": indicator_type,
        "rawJSON": indicator,
        "score": calculate_dbot_score(indicator.get("threatAssessScore", '')),
        "fields": fields,
        "relationships": relationships
    }

    return indicator_obj


def create_indicator_fields(indicator, indicator_type):
    """Creating an indicator fields from a raw indicator"""
    params = demisto.params()
    indicator_fields_mapping = TC_INDICATOR_TO_XSOAR_INDICATOR.get(indicator_type, {})

    fields: dict = {}

    for indicator_key, xsoar_indicator_key in indicator_fields_mapping.items():
        fields[xsoar_indicator_key] = indicator.get(indicator_key, '')

    raw_tags = indicator.get('tags', {}).get('data', [])
    tags = [tag.get('name', '') for tag in raw_tags]
    fields['tags'] = tags

    fields['reportedby'] = [name for name in [indicator.get('ownerName', ''), indicator.get('source', '')] if name]

    fields['feedrelatedindicators'] = indicator.get("associatedIndicators", {}).get('data') or []
    fields['feedrelatedindicators'].extend(indicator.get("associatedGroups", {}).get('data') or [])

    if 'description' not in fields:
        fields['description'] = indicator.get('attributes', {}).get('description', '')
    if indicator_type == 'Course of Action':
        fields['action'] = indicator.get('attributes', {}).get('action', '')
    if indicator_type == 'Registry Key':
        fields['namefield'] = indicator.get('Key Name', '')

    tlp_color = params.get('tlp_color', '')
    if tlp_color:
        fields['trafficlightprotocol'] = tlp_color  # type: ignore

    remove_nulls_from_dictionary(fields)

    return fields


def create_indicator_relationships(indicator: dict, indicator_type: str, indicator_value: str):
    relationships_list = []
    if argToBoolean(demisto.getParam('createRelationships')):
        demisto.debug('Creating relationships')
        b_entities = indicator.get('feedrelatedindicators', [])
        for entity_b in b_entities:
            entity_b_value = entity_b.get('summary') or entity_b.get('name')
            entity_b_type = entity_b.get('type')
            relationships_list.extend(
                create_relationships(indicator_value, indicator_type, entity_b_value, entity_b_type))

    return relationships_list


def create_relationships(entity_a: str, entity_a_type: str, entity_b: str, entity_b_type: str):
    """
    Create a list of entityRelationship object from the api result
    """
    relationships_list = []

    if entity_b and entity_b_type:
        relationship_entity = EntityRelationship(entity_a=entity_a, entity_a_type=entity_a_type,
                                                 name=EntityRelationship.Relationships.RELATED_TO,
                                                 entity_b=entity_b, entity_b_type=entity_b_type,
                                                 source_reliability=demisto.getParam('feedReliability'),
                                                 brand=INTEGRATION_NAME)
        relationships_list.append(relationship_entity.to_indicator())
        demisto.debug(f'Created relationsip between {entity_a} and {entity_b}')
    else:
        demisto.debug(
            f"WARNING: Relationships will not be created to entity A {entity_a}"
            f" with relationship name {EntityRelationship.Relationships.RELATED_TO}")
    return relationships_list


##########
# Client #
##########

class Method(str, Enum):
    """
    A list that represent the types of http request available
    """
    GET = 'GET'
    POST = 'POST'
    PUT = 'PUT'
    HEAD = 'HEAD'
    PATCH = 'PATCH'
    DELETE = 'DELETE'


class Client(BaseClient):
    def __init__(self, api_id: str, api_secret: str, base_url: str, verify: bool = False, proxy: bool = False):
        super().__init__(base_url=base_url, proxy=proxy, verify=verify)
        self.api_id = api_id
        self.api_secret = api_secret

    def make_request(self, method: Method, url_suffix: str, payload: dict = {}, params: dict = {},
                     parse_json=True, get_next=False, full_url=None):  # pragma: no cover  # noqa
        if not full_url and not url_suffix:
            # if no url is stated, there is no need to make a request
            return [], None, ''
        headers = self.create_header(url_suffix, full_url, method)
        response = self._http_request(method=method, url_suffix=url_suffix, data=payload, resp_type='json',
                                      params=params, headers=headers, full_url=full_url)

        if get_next:
            return response.get('data'), response.get('status'), response.get('next')
        if parse_json:
            return response.get('data'), response.get('status')
        return response

    def create_header(self, url_suffix: str, full_url: str, method: Method) -> dict:
        timestamp = round(time.time())
        if full_url:
            url_suffix = full_url.replace(demisto.getParam('tc_api_path').rstrip('/'), '')
        to_sign = f'{url_suffix}:{method}:{timestamp}'
        api_hash = base64.b64encode(
            hmac.new(self.api_secret.encode('utf8'), to_sign.encode('utf8'), hashlib.sha256).digest()).decode()
        return {'Authorization': f'TC {self.api_id}:{api_hash}', 'Timestamp': str(timestamp),
                'Content-Type': 'application/json'}


######################
# COMMANDS FUNCTIONS #
######################

def create_or_query(param_name: str, delimiter_str: str) -> str:
    if not delimiter_str:
        return ''
    arr = delimiter_str.split(',')
    query = ''
    for item in arr:
        query += f'{param_name}="{item}" OR '
    return query[:len(query) - 3]


def module_test_command(client: Client, args):  # pragma: no cover # noqa
    """ Test module - Get 4 indicators from ThreatConnect.
    Args:
        client: ThreatConnect client.
    Returns:
        str: Human readable - 'ok' if succeed.
        dict: Operation entry context - Empty.
        dict: Operation raw response - Empty.
    """
    url = '/api/v3/groups?resultLimit=2'
    try:
        response, status = client.make_request(Method.GET, url)
        if status == 'Success':
            return "ok", {}, {}
        else:
            return_error('Error from the API: ' + response.get('message',
                                                               'An error has occurred, if it persist, please contact your '
                                                               'local help desk'))
    except Exception as e:
        exception_text = str(e).lower()
        if 'resource not found' in exception_text:
            return "ok", {}, {}
        else:
            return_error(str(e))


<<<<<<< HEAD
def fetch_indicators_command(client: Client, params: dict, last_run: dict) -> Tuple[
=======
def fetch_indicators_command(client: Client, params: dict, last_run: dict) -> tuple[
>>>>>>> 90cf3b88
    List[Dict[str, Any]], List[Dict[str, Any]]]:  # noqa  # pragma: no cover
    """ Fetch indicators from ThreatConnect

    Args:
        client: ThreatConnect client.

    Returns:
        list: indicator to populate in demisto server.
    """
    indicators_url = build_url_with_query_params(params, 'indicators', last_run)
    groups_url = build_url_with_query_params(params, 'groups', last_run)

    indicators = []
    groups = []
    indicators_next_link = ''
    groups_next_link = ''
    try:
        while True:
            if indicators_next_link or groups_next_link:
                if indicators_next_link:
                    demisto.debug('Indicators Next Link: ' + indicators_next_link)
                    response, _, indicators_next_link = client.make_request(Method.GET,
                                                                            url_suffix='',
                                                                            get_next=True,
                                                                            full_url=indicators_next_link)
                    indicators.extend(response)
                if groups_next_link:
                    demisto.debug('Groups Next Link: ' + groups_next_link)
                    response, _, groups_next_link = client.make_request(Method.GET,
                                                                        url_suffix='',
                                                                        get_next=True,
                                                                        full_url=groups_next_link)
                    groups.extend(response)
            elif indicators_url or groups_url:
                demisto.debug('Indicators URL: ' + indicators_url)
                indicators_response, _, indicators_next_link = client.make_request(Method.GET, indicators_url,
                                                                                   get_next=True)
                indicators.extend(indicators_response)
                indicators_url = ''

                demisto.debug('Groups URL: ' + groups_url)
                groups_response, _, groups_next_link = client.make_request(Method.GET, groups_url, get_next=True)
                groups.extend(groups_response)
                groups_url = ''

            # Limit the number of results to not get an error from the API
            if ((len(indicators) + len(groups)) > int(demisto.params().get('fetch_limit', '2000'))) or (
                    not indicators_next_link and not groups_next_link):
                break
    except Exception as e:
        demisto.error(
            f'Got an error in the fetch loop. Returning {len(groups)} groups + {len(indicators)} indicators. error: {str(e)}')

    return indicators, groups


def build_url_with_query_params(params: dict, endpoint: str, last_run: dict):
    """Setting the url for the request for each endpoint"""
    if not should_send_request(params, endpoint):
        return ''

    last_run_date = last_run.get(endpoint, {}).get('from_date', '')
    demisto.debug('last run get: ' + str(last_run_date))
    from_date = ''
    if last_run_date:
        from_date = f'AND (dateAdded > "{last_run_date}") '

    fields = set_fields_query(params, endpoint)
    tql = params.get('indicator_query')
    if not tql:
        tql = set_tql_query(from_date, params, endpoint)

    if tql:
        tql = urllib.parse.quote(tql.encode('utf8'))  # type: ignore
        tql = f'?tql={tql}'
    else:
        tql = ''
    url = f'/api/v3/{endpoint}{tql}{fields}&resultStart=0&resultLimit=100&sorting=dateAdded%20ASC'
    if '?' not in url:
        # replacing only the first occurrence of & if ? is not present in url
        url = url.replace('&', '?', 1)  # type: ignore

    return url


def should_send_request(params: dict, endpoint: str):
    """Checking if the user has indicated any indicator/group types to fetch from the API"""
    if endpoint == 'indicators':
        if not argToList(params.get('indicator_type')):
            return False
    else:
        if not argToList(params.get('group_type')):
            return False

    return True


def set_tql_query(from_date: str, params: dict, endpoint: str) -> str:
    """Creating tql query to add information to the API response"""
    owners = f'AND ({create_or_query("ownerName", params.get("owners"))}) '  # type: ignore
    tags = f'AND ({create_or_query("tag", params.get("tags"))}) '  # type: ignore
    status = f'AND ({create_or_query("status", params.get("status"))}) '  # type: ignore

    confidence = ''
    active_only = ''
    threat_score = ''
    if endpoint == 'indicators':
        active_only = 'AND indicatorActive EQ True ' if argToBoolean(params.get("indicator_active")) else ''
        confidence = f'AND confidence GT {params.get("confidence")} ' if int(params.get("confidence")) != 0 else ''  # type: ignore # noqa
        threat_score = f'AND threatAssessScore GT {params.get("threat_assess_score")} ' \
            if int(params.get("threat_assess_score")) != 0 else ''  # type: ignore

    type_name_query = create_types_query(params, endpoint)
    type_names = f'AND {type_name_query}' if type_name_query else ''

    tql = f'{owners if owners != "AND () " else ""}' \
          f'{tags if tags != "AND () " else ""}' \
          f'{from_date if from_date != "AND () " else ""}' \
          f'{status if status != "AND () " else ""}' + active_only + confidence + threat_score + type_names

    tql = tql.replace('AND ', '', 1)
    return tql


def get_updated_last_run(indicators: list, groups: list, previous_run: dict) -> dict:
    """Setting the Last Run structure"""

    next_run = {}
    if indicators:
        next_run['indicators'] = {'from_date': indicators[-1].get('dateAdded')}
    else:
        next_run['indicators'] = previous_run.get('indicators', {})
    if groups:
        next_run['groups'] = {'from_date': groups[-1].get('dateAdded')}
    else:
        next_run['groups'] = previous_run.get('groups', {})

    demisto.debug('The new last_run is: ' + str(next_run))
    return next_run


def get_indicators_command(client: Client, args: dict) -> dict:  # type: ignore # pragma: no cover
    """ Get indicator from ThreatConnect, Able to change limit and offset by command arguments.
    Args:
        client: ThreatConnect client.
        args: The arguments from XSOAR.
    Returns:
        str: Human readable.
        dict: Operation entry context.
        dict: Operation raw response.
    """
    limit = args.get('limit', '50')
    offset = args.get('offset', '0')

    tql = args.get('tql_query', '')
    if not tql:
        owners = f'AND ({create_or_query("ownerName", args.get("owners"))}) ' if args.get("owners") else ''  # type: ignore # noqa
        active_only = f'AND indicatorActive EQ {args.get("active_indicators")} ' \
            if argToBoolean(args.get("active_indicators")) else ''
        confidence = f'AND confidence GT {args.get("confidence")} ' if args.get("confidence") else ''
        threat_score = f'AND threatAssessScore GT {args.get("threat_assess_score")} ' if args.get(
            "threat_assess_score") else ''

        types = argToList(args.get("indicator_type"))
        query = ''

        if types:
            if 'All' in types:
                query = 'AND typeName IN ("' + '","'.join(INDICATOR_TYPES) + '")'
            else:
                query = 'AND typeName IN ("' + '","'.join(types) + '")'

        tql = active_only + confidence + threat_score + confidence + owners + query
        tql = tql.replace('AND ', '', 1)

    if tql:
        tql = urllib.parse.quote(tql.encode('utf8'))  # type: ignore
        tql = f'?tql={tql}'

    url = f'/api/v3/indicators{tql}&resultStart={offset}&resultLimit={limit}&fields=threatAssess'
    if '?' not in url:
        # replacing only the first occurrence of & if ? is not present in url
        url = url.replace('&', '?', 1)  # type: ignore

    demisto.debug("URL: " + url)
    response, status = client.make_request(Method.GET, url)
    if status == 'Success':
        t = [parse_indicator(indicator) for indicator in response]
        readable_output: str = tableToMarkdown(name=f"{INTEGRATION_NAME} - Indicators",
                                               t=t, removeNull=True)  # type: ignore # noqa

        return readable_output, {}, list(response)  # type: ignore
<<<<<<< HEAD
=======
    return {}
>>>>>>> 90cf3b88


def get_owners_command(client: Client, args: dict) -> COMMAND_OUTPUT:  # pragma: no cover
    """ Get availble indicators owners from ThreatConnect - Help configure ThreatConnect Feed integraiton.
    Args:
        client: ThreatConnect client.
        args: The arguments from XSOAR.
    Returns:
        str: Human readable.
        dict: Operation entry context.
        dict: Operation raw response.
    """
    url = '/api/v3/security/owners?resultLimit=500'
    response, status = client.make_request(Method.GET, url)

    readable_output: str = tableToMarkdown(name=f"{INTEGRATION_NAME} - Owners",
                                           t=list(response))

    return readable_output, {}, list(response)


def main():  # pragma: no cover # noqa
    insecure = not demisto.getParam('insecure')
    proxy = not demisto.getParam('proxy')
    credentials = demisto.params().get('api_credentials', {})
    access_id = credentials.get('identifier') or demisto.params().get('api_access_id')
    secret_key = credentials.get('password') or demisto.params().get('api_secret_key')
    params = demisto.params()
    args = demisto.args()
    last_run = demisto.getLastRun()
    client = Client(access_id, secret_key,
                    demisto.getParam('tc_api_path'), verify=insecure, proxy=proxy)
    command = demisto.command()
    demisto.debug(f'Command being called is {command}')
    commands = {
        'test-module': module_test_command,
        f'{INTEGRATION_COMMAND_NAME}-get-indicators': get_indicators_command,
        f'{INTEGRATION_COMMAND_NAME}-get-owners': get_owners_command
    }
    try:
        if demisto.command() == 'fetch-indicators':
            indicators, groups = fetch_indicators_command(client, params, last_run)
            next_run = get_updated_last_run(indicators, groups, last_run)
            demisto.setLastRun(next_run)

            indicators = [parse_indicator(indicator) for indicator in indicators]
            demisto.debug(f'The number of new indicators: {len(indicators)}')
            groups = [parse_indicator(group) for group in groups]
            demisto.debug(f'The number of new groups: {len(groups)}')

            merged_list = groups + indicators
            for b in batch(merged_list, batch_size=2000):
                demisto.createIndicators(b)

        else:
            readable_output, outputs, raw_response = commands[command](client, args)
            return_outputs(readable_output, outputs, raw_response)
    except Exception as e:
        return_error(f'Integration {INTEGRATION_NAME} Failed to execute {command} command. Error: {str(e)}')


if __name__ in ('__main__', '__builtin__', 'builtins'):
    main()<|MERGE_RESOLUTION|>--- conflicted
+++ resolved
@@ -414,11 +414,7 @@
             return_error(str(e))
 
 
-<<<<<<< HEAD
-def fetch_indicators_command(client: Client, params: dict, last_run: dict) -> Tuple[
-=======
 def fetch_indicators_command(client: Client, params: dict, last_run: dict) -> tuple[
->>>>>>> 90cf3b88
     List[Dict[str, Any]], List[Dict[str, Any]]]:  # noqa  # pragma: no cover
     """ Fetch indicators from ThreatConnect
 
@@ -611,10 +607,7 @@
                                                t=t, removeNull=True)  # type: ignore # noqa
 
         return readable_output, {}, list(response)  # type: ignore
-<<<<<<< HEAD
-=======
     return {}
->>>>>>> 90cf3b88
 
 
 def get_owners_command(client: Client, args: dict) -> COMMAND_OUTPUT:  # pragma: no cover
