--- conflicted
+++ resolved
@@ -2,11 +2,7 @@
     "name": "Email Communication",
     "description": "Do you have to send multiple emails to end users? This content pack helps you streamline the process and automate updates, notifications and more.\n",
     "support": "xsoar",
-<<<<<<< HEAD
-    "currentVersion": "1.4.2",
-=======
     "currentVersion": "1.4.4",
->>>>>>> 13005ccd
     "author": "Cortex XSOAR",
     "url": "https://www.paloaltonetworks.com/cortex",
     "email": "",
