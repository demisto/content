--- conflicted
+++ resolved
@@ -585,12 +585,8 @@
     email_codes = custom_fields.get('emailgeneratedcodes')  # multi-code field for other incident types
     email_to_str = get_email_recipients(email_to, email_from, service_mail, mailbox)
     files = args.get('files', {})
-<<<<<<< HEAD
-    attachments = args.get('attachment', {})
+    attachments = argToList(args.get('attachment', []))
     new_email_attachments = custom_fields.get('emailnewattachment', {})
-=======
-    attachments = argToList(args.get('attachment', []))
->>>>>>> f6712280
     notes = demisto.executeCommand("getEntries", {'filter': {'categories': ['notes']}})
     mail_sender_instance = args.get('mail_sender_instance')
     new_thread = args.get('new_thread')
