args:
- defaultValue: ${File}
  description: Files.
  isArray: true
  name: files
- defaultValue: ${incident.attachment}
  description: Attachment.
  isArray: true
  name: attachment
- description: The mailbox from which emails are sent from the 3rd party integration.
  name: service_mail
- name: mail_sender_instance
  description: Name of the mail sender instance name for transmitting emails.
- name: new_thread
  auto: PREDEFINED
  predefined:
  - 'true'
  - 'false'
  - n/a
  description: Specify whether to reply to an existing thread or start a new one.  Default value of 'n/a' is for 'Email Communication' type incidents only.
  defaultValue: n/a
- name: subject_include_incident_id
  description: Include the Incident ID within the email subject.
  defaultValue: 'false'
- name: reputation_calc_async
  auto: PREDEFINED
  predefined:
  - 'true'
  - 'false'
  description: Specify whether to calculate the reputation in an asynchronous way.
  defaultValue: 'false'
<<<<<<< HEAD
=======
- auto: PREDEFINED
  defaultValue: html
  description: 'The body type of the email. Can be: "text", or "HTML".'
  name: body_type
  predefined:
  - text
  - HTML
>>>>>>> 9d6c5180
comment: |-
  Send email reply
  This automation runs using the default Limited User role, unless you explicitly change the permissions.
  For more information, see the section about permissions here:
  https://docs-cortex.paloaltonetworks.com/r/Cortex-XSOAR/6.10/Cortex-XSOAR-Administrator-Guide/Automations
commonfields:
  id: SendEmailReply
  version: -1
enabled: true
name: SendEmailReply
script: ''
subtype: python3
system: true
type: python
fromversion: 5.0.0
<<<<<<< HEAD
dockerimage: demisto/python3:3.10.13.80014
=======
dockerimage: demisto/python3:3.10.13.84405
>>>>>>> 9d6c5180
tests:
- No tests (auto formatted)
contentitemexportablefields:
  contentitemfields:
    fromServerVersion: ''
tags: []
scripttarget: 0
runas: DBotWeakRole
runonce: false<|MERGE_RESOLUTION|>--- conflicted
+++ resolved
@@ -29,8 +29,6 @@
   - 'false'
   description: Specify whether to calculate the reputation in an asynchronous way.
   defaultValue: 'false'
-<<<<<<< HEAD
-=======
 - auto: PREDEFINED
   defaultValue: html
   description: 'The body type of the email. Can be: "text", or "HTML".'
@@ -38,7 +36,6 @@
   predefined:
   - text
   - HTML
->>>>>>> 9d6c5180
 comment: |-
   Send email reply
   This automation runs using the default Limited User role, unless you explicitly change the permissions.
@@ -54,11 +51,7 @@
 system: true
 type: python
 fromversion: 5.0.0
-<<<<<<< HEAD
-dockerimage: demisto/python3:3.10.13.80014
-=======
 dockerimage: demisto/python3:3.10.13.84405
->>>>>>> 9d6c5180
 tests:
 - No tests (auto formatted)
 contentitemexportablefields:
