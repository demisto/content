import pytest
from CommonServerPython import *
import json
import demistomock as demisto


def util_open_file(path):
    with open(path) as f:
        return f.read()


def util_load_json(path):
    with open(path) as f:
        return json.loads(f.read())


EMAIL_SIGNATURE_APPENDED = '<html><body>Simple HTML message.\r\n\r\nTest email signature.\r\n</body></html>'


def test_append_email_signature(mocker):
    """
    Given
    - Email signature stored in XSOAR List
    When
    - List content is returned correctly
    Then
    - Validate that the returned message includes the appended signature content
    """
    from SendEmailReply import append_email_signature
    signature_list = util_load_json('test_data/getList_signature_success.json')
    mocker.patch.object(demisto, 'executeCommand', return_value=signature_list)
    result = append_email_signature('<html><body>Simple HTML message.\r\n</body></html>')
    assert result == EMAIL_SIGNATURE_APPENDED


def test_append_email_signature_fails(mocker):
    """
    Given
    - Email signature stored in XSOAR List
    When
    - List content results in error when fetched
    Then
    - Validate that the returned message remains unchanged
    - Validate that a debug message is saved indicating the list couldn't be fetched
    """
    from SendEmailReply import append_email_signature
    get_list_error_response = util_load_json('test_data/getList_signature_error.json')
    mocker.patch.object(demisto, 'executeCommand', return_value=get_list_error_response)
    debug_mocker = mocker.patch.object(demisto, 'debug')
    append_email_signature('<html><body>Simple HTML message.\r\n</body></html>')
    debug_mocker_call_args = debug_mocker.call_args
    assert debug_mocker_call_args.args[0] == 'Error occurred while trying to load the `XSOAR - Email Communication ' \
                                             'Signature` list. No signature added to email'


@pytest.mark.parametrize(
    "email_cc, email_bcc, expected_result",
    [
        ('', '', 'Mail sent successfully. To: test1@gmail.com,test2@gmail.com'),
        ('cc_user@company.com', '', 'Mail sent successfully. To: test1@gmail.com,test2@gmail.com '
                                    'Cc: cc_user@company.com'),
        ('cc_user@company.com', 'bcc_user@company.com', 'Mail sent successfully. '
                                                        'To: test1@gmail.com,test2@gmail.com Cc: '
                                                        'cc_user@company.com Bcc: bcc_user@company.com')
    ]
)
def test_validate_email_sent(email_cc, email_bcc, expected_result, mocker):
    """
    Given
    - Raw response of an email reply.
    When
    - The result is a successful reply with email recipients, cc, and bcc.
    Then
    - Validate that the successful message is returned.
    """
    from SendEmailReply import validate_email_sent
    email_reply_response = util_load_json('test_data/email_reply.json')
    mocker.patch("SendEmailReply.execute_reply_mail", return_value=email_reply_response)
    result = validate_email_sent(
        '123',
        'email_subject',
        False,
        'test1@gmail.com,test2@gmail.com',
        'reply_body',
        'html',
        'test.onmicrosoft.com',
        email_cc,
        email_bcc,
        'reply_html_body',
        {},
        'item_id',
        '12345678',
        'test.onmicrosoft.com'
    )
    assert result == expected_result


def test_validate_email_sent_fails(mocker):
    """
    Given -
        a random error message which is returned from reply-mail executed command.
    When -
        executing the 'send_reply' function
    Then -
        an error message would be returned.
    """
    from SendEmailReply import validate_email_sent
    reply_mail_error = util_load_json('test_data/reply_mail_error.json')
    mocker.patch('SendEmailReply.execute_reply_mail', return_value=reply_mail_error)
<<<<<<< HEAD
    return_error_mock = mocker.patch("SendEmailReply.return_error")
    validate_email_sent('', '', False, '', '', '', '', '', '', {}, '', '', '')
=======

    return_error_mock = mocker.patch("SendEmailReply.return_error")
    validate_email_sent('', '', False, '', '', 'html', '', '', '', '', {}, '', '', '')
>>>>>>> 19e52d5b
    assert return_error_mock.call_count == 1
    assert return_error_mock.call_args[0][
        0] == 'Error:\n Command reply-mail in module EWS Mail Sender requires argument inReplyTo that is missing (7)'


@pytest.mark.parametrize(
    "test_args, expected_response",
    [
<<<<<<< HEAD
        ((1, 'Email Subject', False, 'end_user@company.com', 'Reply body.', 'soc_sender@company.com',
=======
        ((1, 'Email Subject', False, 'end_user@company.com', 'Reply body.', 'html', 'soc_sender@company.com',
>>>>>>> 19e52d5b
          'cc_user@company.com', 'bcc_user@company.com', '<html><body>Reply body.</body></html',
          ['10', '12'], '5', '12345678', 'soc_sender@company.com'),
         {'to': 'end_user@company.com', 'inReplyTo': '5',
          'subject': '<12345678> Email Subject', 'cc': 'cc_user@company.com',
          'bcc': 'bcc_user@company.com',
          'htmlBody': '<html><body>Reply body.</body></html',
          'body': 'Reply body.', 'attachIDs': '10,12',
          'replyTo': 'soc_sender@company.com', 'using': 'soc_sender@company.com', 'bodyType': 'html'}
         ),
<<<<<<< HEAD
        ((1, 'Email Subject', False, 'end_user@company.com', 'Reply body.', 'soc_sender@company.com',
=======
        ((1, 'Email Subject', False, 'end_user@company.com', 'Reply body.', 'html', 'soc_sender@company.com',
>>>>>>> 19e52d5b
          'cc_user@company.com', 'bcc_user@company.com', '<html><body>Reply body.</body></html',
          ['10', '12'], '5', '12345678', ''),
         {'to': 'end_user@company.com', 'inReplyTo': '5',
          'subject': '<12345678> Email Subject', 'cc': 'cc_user@company.com',
          'bcc': 'bcc_user@company.com',
          'htmlBody': '<html><body>Reply body.</body></html',
          'body': 'Reply body.', 'attachIDs': '10,12',
<<<<<<< HEAD
          'replyTo': 'soc_sender@company.com'}
         ),
        ((2, 'Email Subject', True, 'end_user@company.com', 'Reply body.', 'soc_sender@company.com',
=======
          'replyTo': 'soc_sender@company.com', 'bodyType': 'html'}
         ),
        ((2, 'Email Subject', True, 'end_user@company.com', 'Reply body.', 'html', 'soc_sender@company.com',
>>>>>>> 19e52d5b
          'cc_user@company.com', 'bcc_user@company.com', '<html><body>Reply body.</body></html',
          ['10', '12'], '5', '12345678', 'soc_sender@company.com'),
         {'to': 'end_user@company.com', 'inReplyTo': '5',
          'subject': '<12345678> [2] Email Subject', 'cc': 'cc_user@company.com',
          'bcc': 'bcc_user@company.com',
          'htmlBody': '<html><body>Reply body.</body></html',
          'body': 'Reply body.', 'attachIDs': '10,12',
<<<<<<< HEAD
          'replyTo': 'soc_sender@company.com', 'using': 'soc_sender@company.com'}
         ),
        ((2, 'Email Subject', True, 'end_user@company.com', 'Reply body.', 'soc_sender@company.com',
=======
          'replyTo': 'soc_sender@company.com', 'using': 'soc_sender@company.com', 'bodyType': 'html'}
         ),
        ((2, 'Email Subject', True, 'end_user@company.com', 'Reply body.', 'html', 'soc_sender@company.com',
>>>>>>> 19e52d5b
          'cc_user@company.com', 'bcc_user@company.com', '<html><body>Reply body.</body></html',
          ['10', '12'], '5', '12345678', ''),
         {'to': 'end_user@company.com', 'inReplyTo': '5',
          'subject': '<12345678> [2] Email Subject', 'cc': 'cc_user@company.com',
          'bcc': 'bcc_user@company.com',
          'htmlBody': '<html><body>Reply body.</body></html',
          'body': 'Reply body.', 'attachIDs': '10,12',
<<<<<<< HEAD
          'replyTo': 'soc_sender@company.com'}
=======
          'replyTo': 'soc_sender@company.com', 'bodyType': 'html'}
>>>>>>> 19e52d5b
         )
    ]
)
def test_execute_reply_mail(test_args, expected_response, mocker):
    """Unit Test
    Given
    - function is called to send an email reply
    When
    - All input arguments are correctly set
    Then
    - Validate that 'reply-mail' command is called and supplied with a correctly formatted set of mail content
    """
    from SendEmailReply import execute_reply_mail
    import SendEmailReply
    execute_command_mocker = mocker.patch.object(demisto, 'executeCommand', return_value=True)
    mocker.patch.object(SendEmailReply, 'return_error', return_value=True)
    execute_reply_mail(*test_args)
    execute_command_call_args = execute_command_mocker.call_args
    assert execute_command_call_args.args[1] == expected_response


GET_EMAIL_RECIPIENTS = [
    # Both service mail and mailbox are configured as different addresses, should remove only mailbox.
    ('["avishai@demistodev.onmicrosoft.com", "test test <\'test@test.com\'>"]',
     "test123@gmail.com",
     "avishai@demistodev.onmicrosoft.com",
     "test@test.com",
     {"test123@gmail.com", "avishai@demistodev.onmicrosoft.com"}),

    # Only mailbox is configured, should be removed.
    ('["avishai@demistodev.onmicrosoft.com", "test test <\'test@test.com\'>"]',
     "test123@gmail.com",
     "",
     "test@test.com",
     {"test123@gmail.com", "avishai@demistodev.onmicrosoft.com"}),

    # Only service mail is configured, should be removed.
    ('["avishai@demistodev.onmicrosoft.com", "test1@gmail.com"]',
     "test123@gmail.com",
     "avishai@demistodev.onmicrosoft.com",
     "",
     {"test123@gmail.com", "test1@gmail.com"}),

    # Neither service mail nor mailbox is configured, make sure nothing is removed.
    ('["avishai@demistodev.onmicrosoft.com", "test1@gmail.com"]',
     "test123@gmail.com",
     "",
     "",
     {"test123@gmail.com", "test1@gmail.com", "avishai@demistodev.onmicrosoft.com"}),
]


@pytest.mark.parametrize(
    "email_to, email_from, service_mail, mailbox, excepted", GET_EMAIL_RECIPIENTS
)
def test_get_email_recipients(email_to, email_from, service_mail, mailbox, excepted):
    """Unit test
        Given
        - Single email recipient, single email author, service mail and mailbox.
        - Multiple email recipients, single email author, service mail and mailbox.
        When
        - Getting the email recipients.
        Then
        - validate that the correct email recipients are returned.
    """
    from SendEmailReply import get_email_recipients

    result = set(get_email_recipients(email_to, email_from, service_mail, mailbox).split(','))
    assert result == excepted


@pytest.mark.parametrize(
    "list_response, expected_result",
    [
        (util_load_json('test_data/getList_querywindow_success.json'), 'success'),
        (util_load_json('test_data/getList_querywindow_error.json'), 'fail')
    ]
)
def test_get_query_window(list_response, expected_result, mocker):
    """
    Unit Test Scenario 1 - List exists
        Given
        - Query window value stored in XSOAR List
        When
        - List content is returned successfully
        Then
        - Validate that the function returns the correct window based on the list response
    Unit Test Scenario 2 - List retrieval fails
        Given
        - Query window value stored in XSOAR List
        When
        - List retrieval results in an error
        Then
        - Validate that the function returns the default '60 days' window
        - Validate that a debug message is saved indicating the list couldn't be fetched
    """
    from SendEmailReply import get_query_window
    mocker.patch.object(demisto, 'executeCommand', return_value=list_response)
    debug_mocker = mocker.patch.object(demisto, 'debug')
    result = get_query_window()
    debug_mocker_call_args = debug_mocker.call_args
    if expected_result == 'success':
        assert result == '90 days'
    elif expected_result == 'fail':
        assert result == '60 days'
        assert debug_mocker_call_args.args[0] == 'Error occurred while trying to load the `XSOAR - Email ' \
                                                 'Communication Days To Query` list. Using the default query time - ' \
                                                 '60 days'


@pytest.mark.parametrize(
    "notes, attachments, expected_results",
    [
        (
            [{'Metadata': {'user': 'DBot'}, 'Contents': 'note1'}, {'Metadata': {'user': 'DBot'}, 'Contents': 'note2'}],
            [{'name': 'attachment1.png'}, {'name': 'attachment2.png'}],
            "DBot: \nnote1\n\nDBot: \nnote2\n\nAttachments: ['attachment1.png', 'attachment2.png']\n\n"
        ),
        (
            [{'Metadata': {'user': 'DBot'}, 'Contents': 'note1'}, {'Metadata': {'user': 'DBot'}, 'Contents': 'note2'}],
            [],
            "DBot: \nnote1\n\nDBot: \nnote2\n\n"
        ),
        (
            [{'Metadata': {'user': 'DBot'}, 'Contents': 'note1'}, {'Metadata': {'user': 'DBot'}, 'Contents': 'note2'}],
            "[]",
            "DBot: \nnote1\n\nDBot: \nnote2\n\n"
        )
    ]
)
def test_get_reply_body(mocker, notes, attachments, expected_results):
    """Unit test
        Given
        - List of notes and list of attachments.
        When
        - Getting the email reply body.
        Then
        - validate that the correct reply is returned.
        """
    from SendEmailReply import get_reply_body
    import CommonServerPython
    mocker.patch.object(demisto, "executeCommand", return_value=[{'EntryContext': {'replyhtmlbody': ''}, 'Type': ''}])
    mocker.patch.object(CommonServerPython, "dict_safe_get", return_value=None)
    mocker.patch.object(CommonServerPython, "is_error", return_value=False)
    reply_body = get_reply_body(notes=notes, incident_id='1', attachments=attachments)[0]
    assert reply_body == expected_results


def test_create_file_data_json():
    """Unit test
        Given
        - Raw response of an attachment in email reply.
        When
        - There is an attachment in the email reply.
        Then
        - Validate that the file data is in the right json format.
        """
    from SendEmailReply import create_file_data_json
    attachment_response = util_load_json('test_data/attachment_example.json')
    expected_result = util_open_file('test_data/file_data.txt')
    result = create_file_data_json(attachment_response, 'attachment')
    assert result == expected_result


@pytest.mark.parametrize(
    "current_cc, additional_cc, excepted",
    [('test1@gmail.com, test2@gmail.com', 'test3@gmail.com,test4@gmail.com', 'test1@gmail.com,test2@gmail.com,'
                                                                             'test3@gmail.com,test4@gmail.com'),
     ('test1@gmail.com', '', 'test1@gmail.com'), ('', '', '')
     ])
def test_get_email_cc(current_cc, additional_cc, excepted):
    """Unit test
        Given
        - multiple current email cc and multiple additional email cc.
        - single current email cc and empty additional email cc.
        - empty current email cc and empty additional email cc.
        When
        - Getting email cc.
        Then
        - validate that the correct email cc are being returned.
        """
    from SendEmailReply import get_email_cc
    result = get_email_cc(current_cc, additional_cc)
    assert result == excepted


def test_get_email_threads(mocker):
    """Unit Test
    Given
    - Function is called to fetch email threads from current incident
    When
    - Context contains email threads
    Then
    - Validate that function returns email thread data
    """
    from SendEmailReply import get_email_threads
    import SendEmailReply
    email_threads = util_load_json('test_data/email_threads.json')
    mocker.patch.object(demisto, 'executeCommand')
    mocker.patch.object(SendEmailReply, 'dict_safe_get', return_value=email_threads)
    result = get_email_threads('1')
    assert result == email_threads


@pytest.mark.parametrize(
    "email_code, email_threads, scenario",
    [
        ('69433507', util_load_json('test_data/email_threads.json'), 'thread_found'),
        ('123', util_load_json('test_data/email_threads.json'), 'thread_notfound'),
        ('69433507',
         [{'EmailCommsThreadId': '69433507',
           'EmailCommsThreadNumber': '0',
           'EmailCC': 'cc_user@company.com',
           'EmailBCC': 'bcc_user@company.com',
           'EmailBody': 'Email body.',
           'EmailFrom': 'soc_sender@company.com',
           'EmailHTML': '<html><body>Email body.</body></html>',
           'MessageID': '5',
           'EmailReceived': 'soc_sender@company.com',
           'EmailReplyTo': 'soc_sender@company.com',
           'EmailSubject': 'Email Subject',
           'EmailTo': 'end_user@company.com',
           'EmailAttachments': 'None',
           'MessageDirection': 'outbound',
           'MessageTime': '2022-02-04T20:56:53UTC'}], 'thread_found')
    ]
)
def test_create_thread_context(email_code, email_threads, scenario, mocker):
    """Unit test
        Given:
        - all required function arguments are provided
        When:
        - creating new context entry to store email thread data
        Then
        - validate that function calls appendContext() with all arguments and data needed to properly create
          the required context entry
    """
    from SendEmailReply import create_thread_context
    import SendEmailReply

    # Mock function to get current time string to match the expected result
    mocker.patch('SendEmailReply.get_utc_now',
                 return_value=datetime.strptime('2022-02-04T20:58:20UTC', "%Y-%m-%dT%H:%M:%SUTC"))
    mocker.patch.object(SendEmailReply, 'get_email_threads', return_value=email_threads)
    append_context_mocker = mocker.patch.object(SendEmailReply, "appendContext", return_value=True)
    create_thread_context(email_code, 'cc_user@company.com', 'bcc_user@company.com',
                          'Email body.', 'soc_sender@company.com', '<html>body><Email body.</body></html>',
                          '10', 'soc_sender@company.com', 'soc_sender@company.com',
                          'Email Subject', 'end_user@company.com', '123', '')
    call_args = append_context_mocker.call_args
    if scenario == 'thread_found':
        expected = {'EmailCommsThreadId': '69433507', 'EmailCommsThreadNumber': '0',
                    'EmailCC': 'cc_user@company.com', 'EmailBCC': 'bcc_user@company.com',
                    'EmailBody': 'Email body.', 'EmailFrom': 'soc_sender@company.com',
                    'EmailHTML': '<html>body><Email body.</body></html>', 'MessageID': '10',
                    'EmailReceived': 'soc_sender@company.com', 'EmailReplyTo': 'soc_sender@company.com',
                    'EmailSubject': 'Email Subject', 'EmailTo': 'end_user@company.com', 'EmailAttachments': '',
                    'MessageDirection': 'outbound', 'MessageTime': '2022-02-04T20:58:20UTC'}

        assert call_args.args[1] == expected
    elif scenario == 'thread_notfound':
        expected = {'EmailCommsThreadId': '123', 'EmailCommsThreadNumber': '2',
                    'EmailCC': 'cc_user@company.com', 'EmailBCC': 'bcc_user@company.com',
                    'EmailBody': 'Email body.', 'EmailFrom': 'soc_sender@company.com',
                    'EmailHTML': '<html>body><Email body.</body></html>', 'MessageID': '10',
                    'EmailReceived': 'soc_sender@company.com', 'EmailReplyTo': 'soc_sender@company.com',
                    'EmailSubject': 'Email Subject', 'EmailTo': 'end_user@company.com', 'EmailAttachments': '',
                    'MessageDirection': 'outbound', 'MessageTime': '2022-02-04T20:58:20UTC'}
        assert call_args.args[1] == expected


@pytest.mark.parametrize(
    "test_args, expected_result, expected_message",
    [
        (
            (1, 'Email Subject', False, 'end_user@company.com', 'Email Body', 'soc_sender@company.com', '', '',
<<<<<<< HEAD
             '<html><body>Email Body</body></html>', [], '12345678', 'soc_sender@company.com', 'attachment.txt'),
            (1, 'Email Subject', False, 'end_user@company.com', 'Email Body', 'soc_sender@company.com', '', '',
             'Email Body + Signature', [], 'attachment.txt', '12345678', 'soc_sender@company.com'),
=======
             '<html><body>Email Body</body></html>', 'html', [], '12345678', 'soc_sender@company.com', 'attachment.txt'),
            (1, 'Email Subject', False, 'end_user@company.com', 'Email Body', 'soc_sender@company.com', '', '',
             'Email Body + Signature', 'html', [], 'attachment.txt', '12345678', 'soc_sender@company.com'),
>>>>>>> 19e52d5b
            'Mail sent successfully. To: end_user@company.com'),
        (
            (1, 'Email Subject', False, 'end_user@company.com', 'Email Body', 'soc_sender@company.com',
             'cc_user@company.com', '',
<<<<<<< HEAD
             '<html><body>Email Body</body></html>', [], '12345678', 'soc_sender@company.com', 'attachment.txt'),
            (1, 'Email Subject', False, 'end_user@company.com', 'Email Body', 'soc_sender@company.com',
             'cc_user@company.com', '',
             'Email Body + Signature', [], 'attachment.txt', '12345678', 'soc_sender@company.com'),
            'Mail sent successfully. To: end_user@company.com Cc: cc_user@company.com'),
        (
            (1, 'Email Subject', False, 'end_user@company.com', 'Email Body', 'soc_sender@company.com', '',
             'bcc_user@company.com', '<html><body>Email Body</body></html>', [], '12345678',
=======
             '<html><body>Email Body</body></html>', 'html', [], '12345678', 'soc_sender@company.com', 'attachment.txt'),
            (1, 'Email Subject', False, 'end_user@company.com', 'Email Body', 'soc_sender@company.com',
             'cc_user@company.com', '',
             'Email Body + Signature', 'html', [], 'attachment.txt', '12345678', 'soc_sender@company.com'),
            'Mail sent successfully. To: end_user@company.com Cc: cc_user@company.com'),
        (
            (1, 'Email Subject', False, 'end_user@company.com', 'Email Body', 'soc_sender@company.com', '',
             'bcc_user@company.com', '<html><body>Email Body</body></html>', 'html', [], '12345678',
>>>>>>> 19e52d5b
             'soc_sender@company.com',
             'attachment.txt'),
            (1, 'Email Subject', False, 'end_user@company.com', 'Email Body', 'soc_sender@company.com', '',
             'bcc_user@company.com',
<<<<<<< HEAD
             'Email Body + Signature', [], 'attachment.txt', '12345678', 'soc_sender@company.com'),
=======
             'Email Body + Signature', 'html', [], 'attachment.txt', '12345678', 'soc_sender@company.com'),
>>>>>>> 19e52d5b
            'Mail sent successfully. To: end_user@company.com Bcc: bcc_user@company.com')
    ]
)
def test_send_new_email(test_args, expected_result, expected_message, mocker):
    """Unit test
        Given:
        - All required function arguments are provided
        When:
        - Appending email signature and calling send_new_mail_request function
        Then
        - Validate that the email signature is appended to 'email_html_body' and arguments are correctly
          passed to 'send_new_mail_request'
    """
    from SendEmailReply import send_new_email
    import SendEmailReply
    mocker.patch.object(SendEmailReply, 'append_email_signature', return_value='Email Body + Signature')
    send_new_mail_request_mocker = mocker.patch.object(SendEmailReply, 'send_new_mail_request',
                                                       return_value=[{'Contents': 'Success', 'Type': 1}])
    message = send_new_email(*test_args)
    send_new_mail_request_args = send_new_mail_request_mocker.call_args
    assert message == expected_message
    assert send_new_mail_request_args.args == expected_result


@pytest.mark.parametrize(
    "email_selected_thread, email_thread, expected_result",
    [
        ('0', util_load_json('test_data/email_threads.json')[0], 'success'),
        ('42', util_load_json('test_data/email_threads.json')[0], 'fail')
    ]
)
def test_resend_first_contact(email_selected_thread, email_thread, expected_result, mocker):
    """Unit Test
    Given
    - function is called to re-send a first-contact email message
    When
    - All input arguments are  set
    Then
    - Validate that 'send_new_email' is called if selected thread is found
    - Validate that an error is returned if selected thread is not found
    """
    from SendEmailReply import resend_first_contact
    import SendEmailReply
    mocker.patch.object(SendEmailReply, 'get_entry_id_list', return_value=['5', '10'])
    mocker.patch.object(SendEmailReply, 'format_body', return_value='<html><body>Resending email.</body></html>')
    mocker.patch.object(SendEmailReply, 'get_email_cc', return_value='')
    send_new_email_mocker = mocker.patch.object(SendEmailReply, 'send_new_email', return_value=True)
    return_error_mocker = mocker.patch.object(SendEmailReply, 'return_error', return_value=True)
<<<<<<< HEAD
    result = resend_first_contact(email_selected_thread, email_thread, 1, '', '', 'Resending email.', '', '',
=======
    result = resend_first_contact(email_selected_thread, email_thread, 1, '', '', 'Resending email.', 'html', '', '',
>>>>>>> 19e52d5b
                                  'soc_sender@company.com', 'soc_sender@company.com', '', False)
    send_new_email_args = send_new_email_mocker.call_args
    return_error_args = return_error_mocker.call_args
    if expected_result == 'success':
        assert result is True
        assert send_new_email_args.args == (1, '<69433507> Test Email 2', False, 'end_user@company.com',
                                            'Resending email.', 'soc_sender@company.com', '', '',
<<<<<<< HEAD
                                            '<html><body>Resending email.</body></html>', ['5', '10'],
=======
                                            '<html><body>Resending email.</body></html>', 'html', ['5', '10'],
>>>>>>> 19e52d5b
                                            '69433507', 'soc_sender@company.com', '')
    if expected_result == 'fail':
        assert return_error_args.args[0] == ('The selected Thread Number to respond to (42) does not exist.  '
                                             'Please choose a valid Thread Number and re-try.')


@pytest.mark.parametrize(
    "email_code",
    [
        '12345678',
        ''
    ]
)
def test_single_thread_reply(email_code, mocker):
    """Unit Test
    Given
    - function is called to send a new email message
    When
    - All input arguments are correctly set
    Then
    - Validate that 'validate_email_sent' function is called and supplied with a correctly formatted set of mail content
    - Validate that if no email_code is provided, 'get_unique_code' is called to generate one
    """

    def get_reply_body_side_effect(notes, incident_id, attachments, reputation_calc_async):  # noqa
        return 'Email body.', '<html><body>Email body.</body></html>'

    from SendEmailReply import single_thread_reply
    import SendEmailReply
    mocker.patch.object(SendEmailReply, 'get_unique_code', return_value='12345678')
    execute_command_mocker = mocker.patch.object(demisto, 'executeCommand', return_value=True)
    mocker.patch.object(SendEmailReply, 'get_entry_id_list', return_value=['5', '10'])
    mocker.patch.object(SendEmailReply, 'get_email_cc', return_value='')
    mocker.patch.object(SendEmailReply, 'get_reply_body', side_effect=get_reply_body_side_effect)
    validate_email_sent_mocker = mocker.patch.object(SendEmailReply, 'validate_email_sent', return_value=True)
<<<<<<< HEAD
    single_thread_reply(email_code, 1, 'cc_user@company.com', '', ['5'], '', '', 'Email Subject', False,
                        'end_user@company.com', 'soc_sender@company.com', 10, 'soc_sender@company.com')
    validate_mail_sent_call_args = validate_email_sent_mocker.call_args
    execute_command_call_args = execute_command_mocker.call_args
    assert validate_mail_sent_call_args.args == (1, 'Email Subject', False, 'end_user@company.com', 'Email body.',
=======
    single_thread_reply(email_code, 1, 'cc_user@company.com', '', ['5'], 'html', '', '', 'Email Subject', False,
                        'end_user@company.com', 'soc_sender@company.com', 10, 'soc_sender@company.com')
    validate_mail_sent_call_args = validate_email_sent_mocker.call_args
    execute_command_call_args = execute_command_mocker.call_args
    assert validate_mail_sent_call_args.args == (1, 'Email Subject', False, 'end_user@company.com', 'Email body.', 'html',
>>>>>>> 19e52d5b
                                                 'soc_sender@company.com', '', '',
                                                 '<html><body>Email body.</body></html>', ['5', '10'], 10,
                                                 '12345678', 'soc_sender@company.com')
    if not email_code:
        assert execute_command_call_args.args == ('setIncident',
                                                  {'id': 1, 'customFields': {'emailgeneratedcode': '12345678'}})


@pytest.mark.parametrize(
    "test_args, expected_result",
    [
        ((1, 'Email Subject', False, 'end_user@company.com', 'Message body.', 'soc_sender@company.com',
<<<<<<< HEAD
          'cc_user@company.com', 'bcc_user@company.com', '<html><body>Reply body.</body></html', ['10', '12'], '',
=======
          'cc_user@company.com', 'bcc_user@company.com', '<html><body>Reply body.</body></html', 'html', ['10', '12'], '',
>>>>>>> 19e52d5b
          '12345678', 'soc_sender@company.com'),
         {'to': 'end_user@company.com', 'subject': '<12345678> Email Subject',
          'cc': 'cc_user@company.com', 'bcc': 'bcc_user@company.com',
          'htmlBody': '<html><body>Reply body.</body></html',
          'body': 'Message body.', 'bodyType': 'html', 'attachIDs': '10,12',
          'replyTo': 'soc_sender@company.com', 'using': 'soc_sender@company.com'}
         ),
        ((1, 'Email Subject', False, 'end_user@company.com', 'Message body.', 'soc_sender@company.com',
<<<<<<< HEAD
          'cc_user@company.com', 'bcc_user@company.com', '<html><body>Reply body.</body></html', ['10', '12'], '',
=======
          'cc_user@company.com', 'bcc_user@company.com', '<html><body>Reply body.</body></html', 'html', ['10', '12'], '',
>>>>>>> 19e52d5b
          '12345678', ''),
         {'to': 'end_user@company.com', 'subject': '<12345678> Email Subject',
          'cc': 'cc_user@company.com', 'bcc': 'bcc_user@company.com',
          'htmlBody': '<html><body>Reply body.</body></html',
          'body': 'Message body.', 'bodyType': 'html', 'attachIDs': '10,12',
          'replyTo': 'soc_sender@company.com'}
         )
    ]
)
def test_send_new_mail_request(test_args, expected_result, mocker):
    """Unit Test
    Given
    - function is called to send a new email message
    When
    - All input arguments are correctly set
    Then
    - Validate that 'send-mail' command is called and supplied with a correctly formatted set of mail content
    """
    from SendEmailReply import send_new_mail_request
    import SendEmailReply
    execute_command_mocker = mocker.patch.object(demisto, 'executeCommand', return_value='Success')
    mocker.patch.object(SendEmailReply, 'return_error', return_value=True)
    mocker.patch.object(SendEmailReply, 'create_thread_context', return_value=True)
    result = send_new_mail_request(*test_args)
    execute_command_call_args = execute_command_mocker.call_args
    assert execute_command_call_args.args[1] == expected_result
    assert result == 'Success'


@pytest.mark.parametrize(
    "scenario",
    [
        'required_fields_missing',
        'no_codes_present',
        'codes_present'
    ]
)
def test_multi_thread_new(scenario, mocker):
    """
    Unit test scenario 1 - Required fields are missing
        Given
         - Script is called to send a new first-contact email message
        When
         - Required fields 'new_email_subject', 'new_email_recipients', and 'new_email_body' are not provided
        Then
         - Validate that the function returns a meaningful error message
    Unit test scenario 2 - No other email identifier codes are present
        Given
         - Script is called to send a new first-contact email message
        When
         - All required fields are provided
         - There are no prior email identifier codes present on the incident
        Then
         - Validate that the function sets 'emailgeneratedcodes' to the new identifier value
         - Validate that the function calls 'send_reply' with correct arguments set
         - Validate that 'reset_fields' is called
    Unit test scenario 3 - Incident already contains other unique identifier codes for other threads
        Given
         - Script is called to send a new first-contact email message
        When
         - All required fields are provided
         - There are at least one prior email identifier codes present on the incident
        Then
         - Validate that the function sets 'emailgeneratedcodes' with the new code appended to the prior one
         - Validate that the function calls 'send_reply' with correct arguments set
         - Validate that 'reset_fields' is called
    """
    from SendEmailReply import multi_thread_new
    import SendEmailReply
    return_error_mocker = mocker.patch.object(SendEmailReply, 'return_error', return_value=True)
    mocker.patch.object(SendEmailReply, 'get_unique_code', return_value='87654321')
    set_incident_mocker = mocker.patch.object(demisto, 'executeCommand', return_value=True)
    mocker.patch.object(SendEmailReply, 'get_entry_id_list', return_value=[])
    mocker.patch.object(SendEmailReply, 'format_body', return_value='<html>Some HTML</html>')
    send_new_email_mocker = mocker.patch.object(SendEmailReply, 'send_new_email', return_value=True)
    reset_fields_mocker = mocker.patch.object(SendEmailReply, 'reset_fields', return_value=True)
    if scenario == 'required_fields_missing':
        # Test Scenario 1
        expected = "The following required fields have not been set.  Please set them and try again. " \
                   "['New Email Subject', 'New Email Recipients', 'New Email Body']"
<<<<<<< HEAD
        multi_thread_new('', False, '', '', 1, '12345678', '', '', 'soc_sender@company.com', 'cc_user@company.com',
=======
        multi_thread_new('', False, '', '', 'html', 1, '12345678', '', '', 'soc_sender@company.com', 'cc_user@company.com',
>>>>>>> 19e52d5b
                         'bcc_user@company.com', 'soc_sender@company.com', '')
        call_args = return_error_mocker.call_args
        assert call_args.args[0] == expected
    if scenario == 'no_codes_present':
        # Test Scenario 2
<<<<<<< HEAD
        multi_thread_new('New Subject', False, 'end_user@company.com', 'Email Body', 1, '', '', '',
=======
        multi_thread_new('New Subject', False, 'end_user@company.com', 'Email Body', 'html', 1, '', '', '',
>>>>>>> 19e52d5b
                         'soc_sender@company.com', 'cc_user@company.com', 'bcc_user@company.com',
                         'soc_sender@company.com', '')
        set_incident_call_args = set_incident_mocker.call_args
        send_new_email_mocker_args = send_new_email_mocker.call_args
        assert set_incident_call_args.args[1] == {'id': 1, 'customFields': {'emailgeneratedcodes': '87654321'}}
        valid_args = (1, 'New Subject', False, 'end_user@company.com', 'Email Body', 'soc_sender@company.com',
<<<<<<< HEAD
                      'cc_user@company.com', 'bcc_user@company.com', '<html>Some HTML</html>', [], '87654321',
=======
                      'cc_user@company.com', 'bcc_user@company.com', '<html>Some HTML</html>', 'html', [], '87654321',
>>>>>>> 19e52d5b
                      'soc_sender@company.com', '')
        assert send_new_email_mocker_args.args == valid_args
        assert reset_fields_mocker.called is True
    if scenario == 'codes_present':
        # Test Scenario 3
<<<<<<< HEAD
        multi_thread_new('New Subject', False, 'end_user@company.com', 'Email Body', 1, '12345678', '', '',
=======
        multi_thread_new('New Subject', False, 'end_user@company.com', 'Email Body', 'html', 1, '12345678', '', '',
>>>>>>> 19e52d5b
                         'soc_sender@company.com', 'cc_user@company.com', 'bcc_user@company.com',
                         'soc_sender@company.com', '')
        set_incident_call_args = set_incident_mocker.call_args
        send_new_email_mocker_args = send_new_email_mocker.call_args
        assert set_incident_call_args.args[1] == {'id': 1, 'customFields': {'emailgeneratedcodes': '12345678,87654321'}}
        valid_args = (1, 'New Subject', False, 'end_user@company.com', 'Email Body', 'soc_sender@company.com',
<<<<<<< HEAD
                      'cc_user@company.com', 'bcc_user@company.com', '<html>Some HTML</html>', [], '87654321',
=======
                      'cc_user@company.com', 'bcc_user@company.com', '<html>Some HTML</html>', 'html', [], '87654321',
>>>>>>> 19e52d5b
                      'soc_sender@company.com', '')
        assert send_new_email_mocker_args.args == valid_args
        assert reset_fields_mocker.called is True


def test_collect_thread_details():
    """
    Unit test scenario
        Given
         - Function is called to gather details from existing email thread
        When
         - Multiple emails are present on the thread
        Then
         - Validate that the function returns the correct email details for use in an email reply
    """
    from SendEmailReply import collect_thread_details
    expected = (True, 'AAMkAGRcOGZlZTEzLTkyZGDtNGJkNy1iOWMxLYM0NTAwODZhZjlxNABGAAAAAAAP2ksrJ8icRL4Zhadm7iVXBwAkkBJXBb0'
                      'sRJWC0zdXEMqsAAAAAAEMAAAkkBJFBb0fRJWC0zdXEMqsABApcWVYAAA=', False, '87692312',
                'Re: <87692312> Test Email 4', 'end_user@company.com, soc_sender@company.com',
                'soc_sender@company.com', '', '', 3)
    actual = collect_thread_details(util_load_json('test_data/email_threads.json'), '1')
    assert actual == expected


@pytest.mark.parametrize(
    "scenario",
    [
        'single_outbound',
        'multiple_outbound',
        'replies_present'
    ]
)
def test_multi_thread_reply(scenario, mocker):
    """
    Unit test scenario 1 - Resend First-Contact - Single Outbound
        Given
         - Function is called to send a reply to an existing email thread
        When
         - The selected thread contains only an outbound message (no replies from recipients)
        Then
         - Validate that the function calls 'resend_first_contact' to send the message as a new outbound email
         - Validate that 'first_contact_resent' is set to True
    Unit test scenario 2 - Resend First-Contact - Multiple Outbound
        Given
         - Function is called to send a reply to an existing email thread
        When
         - The selected thread contains multiple outbound messages (no replies from recipients)
        Then
         - Validate that the function calls 'resend_first_contact' to send the message as a new outbound email
         - Validate that 'first_contact_resent' is set to True
    Unit test scenario 3 - Replies Present
        Given
         - Function is called to send a reply to an existing email thread
        When
         - The selected thread contains both outbound and inbound messages (there are replies from recipients)
        Then
         - Validate that the function calls 'send_reply' to reply to existing email thread
         - Validate that the function calls 'create_thread_context' with correct arguments
         - Validate that 'first_contact_resent' is set to False
         - Validate that 'reset_fields' is called
    """
    from SendEmailReply import multi_thread_reply
    import SendEmailReply

    email_threads = util_load_json('test_data/email_threads.json')
    resend_first_contact_mocker = mocker.patch.object(SendEmailReply, 'resend_first_contact', return_value=True)
    mocker.patch.object(SendEmailReply, 'reset_fields', return_value=True)
    mocker.patch.object(SendEmailReply, 'return_results', return_value=True)
    mocker.patch.object(SendEmailReply, 'format_body', return_value='<html><body>Email body</body></html>')
    mocker.patch.object(SendEmailReply, 'append_email_signature',
                        return_value='<html><body>Email body+signature</body></html>')
    reset_fields_mocker = mocker.patch.object(SendEmailReply, 'reset_fields', return_value=True)
    validate_email_sent_mocker = mocker.patch.object(SendEmailReply, 'validate_email_sent', return_value=True)
    create_context_mocker = mocker.patch.object(SendEmailReply, 'create_thread_context', return_value=True)

    if scenario == 'single_outbound':
        # Return only a single email thread entry
        mocker.patch.object(SendEmailReply, 'get_email_threads', return_value=email_threads[0])
<<<<<<< HEAD
        multi_thread_reply('Email body', 1, 0, '', '', 'cc_user@company.com', 'bcc_user@company.com',
=======
        multi_thread_reply('Email body', 'html', 1, 0, '', '', 'cc_user@company.com', 'bcc_user@company.com',
>>>>>>> 19e52d5b
                           'soc_sender@company.com', 'soc_sender@company.com', '', False)
        expected = (0, {'EmailBCC': '', 'EmailBody': 'Outbound test message from XSOAR to User.', 'EmailCC': '',
                        'EmailCommsThreadId': '69433507', 'EmailCommsThreadNumber': '0',
                        'EmailFrom': 'soc_sender@company.com', 'EmailHTML': 'Outbound test message from XSOAR to User.',
                        'EmailReceived': '', 'EmailReplyTo': 'soc_sender@company.com',
                        'EmailSubject': '<69433507> Test Email 2', 'EmailTo': 'end_user@company.com',
                        'EmailAttachments': 'None', 'MessageDirection': 'outbound', 'MessageID': '',
                        'MessageTime': '2022-02-04T20:56:53UTC'}, 1, '', '', 'Email body', 'html',
                    'cc_user@company.com', 'bcc_user@company.com', 'soc_sender@company.com',
                    'soc_sender@company.com', '', False)
        resend_first_contact_call_args = resend_first_contact_mocker.call_args
        assert resend_first_contact_call_args.args == expected
        assert reset_fields_mocker.called is True
    elif scenario == 'multiple_outbound':
        # Return all email thread entries
        mocker.patch.object(SendEmailReply, 'get_email_threads', return_value=email_threads)
        thread_details = (
            True, 'AAMkAGRcOGZlZTEzLTkyZGDtNGJkNy1iOWMxLYM0NTAwODZhZjlxNABGAAAAAAAP2ksrJ8icRL4Zhadm7iVXBwAkkBJXBb0'
                  'sRJWC0zdXEMqsAAAAAAEMAAAkkBJFBb0fRJWC0zdXEMqsABApcWVYAAA=', True, '69433507',
            'Re: <69433507> Test Email 2', 'end_user@company.com, soc_sender@company.com',
            'soc_sender@company.com', '', '', 2)
        mocker.patch.object(SendEmailReply, 'collect_thread_details', return_value=thread_details)

        # Execute the tested function
<<<<<<< HEAD
        multi_thread_reply('Email body', 1, 0, '', '', 'cc_user@company.com', 'bcc_user@company.com',
=======
        multi_thread_reply('Email body', 'html', 1, 0, '', '', 'cc_user@company.com', 'bcc_user@company.com',
>>>>>>> 19e52d5b
                           'soc_sender@company.com', 'soc_sender@company.com', '', False)

        expected = (0, {'EmailBCC': '', 'EmailBody': 'Outbound test message from XSOAR to User.', 'EmailCC': '',
                        'EmailCommsThreadId': '87692312', 'EmailCommsThreadNumber': '1',
                        'EmailFrom': 'soc_sender@company.com', 'EmailHTML': 'Outbound test message from XSOAR to User.',
                        'EmailReceived': '', 'EmailReplyTo': 'soc_sender@company.com',
                        'EmailSubject': '<87692312> Test Email 4', 'EmailTo': 'end_user@company.com',
                        'EmailAttachments': 'None', 'MessageDirection': 'outbound', 'MessageID': '',
                        'MessageTime': '2022-02-04T20:56:53UTC'}, 1, '', '', 'Email body', 'html',
                    'cc_user@company.com', 'bcc_user@company.com', 'soc_sender@company.com',
                    'soc_sender@company.com', '', False)
        resend_first_contact_call_args = resend_first_contact_mocker.call_args
        assert resend_first_contact_call_args.args == expected
        assert reset_fields_mocker.called is True
    elif scenario == 'replies_present':
        thread_details = (
            True, 'AAMkAGRcOGZlZTEzLTkyZGDtNGJkNy1iOWMxLYM0NTAwODZhZjlxNABGAAAAAAAP2ksrJ8icRL4Zhadm7iVXBwAkkBJXBb0'
                  'sRJWC0zdXEMqsAAAAAAEMAAAkkBJFBb0fRJWC0zdXEMqsABApcWVYAAA=', False, '87692312',
            'Re: <87692312> Test Email 4', 'end_user@company.com, soc_sender@company.com',
            'soc_sender@company.com', '', '', 2)
        mocker.patch.object(SendEmailReply, 'collect_thread_details', return_value=thread_details)
        # Return all email thread entries
        mocker.patch.object(SendEmailReply, 'get_email_threads', return_value=email_threads)
<<<<<<< HEAD
        validate_email_sent_expected = (1, '<87692312> Test Email 4', False, 'end_user@company.com', 'Email body',
=======
        validate_email_sent_expected = (1, '<87692312> Test Email 4', False, 'end_user@company.com', 'Email body', 'html',
>>>>>>> 19e52d5b
                                        'soc_sender@company.com', 'cc_user@company.com', 'bcc_user@company.com',
                                        '<html><body>Email body</body></html>', [],
                                        'AAMkAGRcOGZlZTEzLTkyZGDtNGJkNy1iOWMxLYM0NTAwODZhZjlxNABGAAAAAAAP2ksrJ8icRL4Zha'
                                        'dm7iVXBwAkkBJXBb0sRJWC0zdXEMqsAAAAAAEMAAAkkBJFBb0fRJWC0zdXEMqsABApcWVYAAA=',
                                        '87692312', 'soc_sender@company.com')
        create_context_expected = ('87692312', 'cc_user@company.com', 'bcc_user@company.com',
                                   'Email body', 'soc_sender@company.com',
                                   '<html><body>Email body+signature</body></html>', '', '', 'soc_sender@company.com',
                                   '<87692312> Test Email 4', 'end_user@company.com', 1, '')

        # Execute the tested function
<<<<<<< HEAD
        multi_thread_reply('Email body', 1, 1, '', '', 'cc_user@company.com', 'bcc_user@company.com',
=======
        multi_thread_reply('Email body', 'html', 1, 1, '', '', 'cc_user@company.com', 'bcc_user@company.com',
>>>>>>> 19e52d5b
                           'soc_sender@company.com', 'soc_sender@company.com', '', False)

        validate_email_sent_call_args = validate_email_sent_mocker.call_args
        create_context_call_args = create_context_mocker.call_args
        assert validate_email_sent_call_args.args == validate_email_sent_expected
        assert create_context_call_args.args == create_context_expected
        assert reset_fields_mocker.called is True


@pytest.mark.parametrize(
    "new_thread",
    [
        'n/a',
        'true',
        'false'
    ]
)
def test_main(new_thread, mocker):
    """
    Unit Test Scenario 1 new_thread = 'n/a'
        Given
         - Script is called to send an email message
        When
         - new_thread = 'n/a', indicating this script is being called from the Email Communication layout
        Then
         - Validate that function single_thread_reply is called with all correct arguments
    Unit Test Scenario 1 new_thread = 'true'
        Given
         - Script is called to send an email message
        When
         - new_thread = 'true', indicating this script is being called from the Email Threads layout and the message
           to be sent is a new first-contact email
        Then
         - Validate that function multi_thread_new is called with all correct arguments
    Unit Test Scenario 1 new_thread = 'false'
        Given
         - Script is called to send an email message
        When
         - new_thread = 'false', indicating this script is being called from the Email Threads layout and the message
           to be sent is a reply to an existing email chain
        Then
         - Validate that function multi_thread_reply is called with all correct arguments
    """
    from SendEmailReply import main
    import SendEmailReply
    incident = util_load_json('test_data/incident_data.json')
    input_args = {
        'service_mail': 'soc_sender@company.com',
        'files': {},
        'mail_sender_instance': 'mail-sender-instance-1',
        'new_thread': new_thread,
        'bodyType': 'html',
    }
    mocker.patch.object(demisto, 'args', return_value=input_args)
    mocker.patch.object(demisto, 'incident', return_value=incident)
    mocker.patch.object(SendEmailReply, 'get_mailbox_from_incident_labels', return_value='')
    mocker.patch.object(SendEmailReply, 'get_email_recipients', return_value='end_user@company.com')
    mocker.patch.object(demisto, 'executeCommand', return_value='')
    single_thread_reply_mocker = mocker.patch.object(SendEmailReply, 'single_thread_reply', return_value=True)
    multi_thread_new_mocker = mocker.patch.object(SendEmailReply, 'multi_thread_new', return_value=True)
    multi_thread_reply_mocker = mocker.patch.object(SendEmailReply, 'multi_thread_reply', return_value=True)
    main()
    if new_thread == 'n/a':
        single_thread_reply_args = single_thread_reply_mocker.call_args
<<<<<<< HEAD
        expected_args = ('87654321', '10', '', 'test_cc@example.com', '', [], {}, None, False, 'end_user@company.com',
=======
        expected_args = ('87654321', '10', '', 'test_cc@example.com', '', 'html', [], {}, None, False, 'end_user@company.com',
>>>>>>> 19e52d5b
                         'soc_sender@company.com', '123456', 'mail-sender-instance-1')
        assert single_thread_reply_args.args == expected_args
    elif new_thread == 'true':
        multi_thread_new_args = multi_thread_new_mocker.call_args
<<<<<<< HEAD
        expected_args = ('Test Email Subject.', False, 'test_recipient@example.com', 'This is a test email.', '10',
=======
        expected_args = ('Test Email Subject.', False, 'test_recipient@example.com', 'This is a test email.', 'html', '10',
>>>>>>> 19e52d5b
                         None, {}, {}, 'soc_sender@company.com', 'test_cc@example.com', 'test_bcc@example.com',
                         'mail-sender-instance-1', 'None')
        assert multi_thread_new_args.args == expected_args
    elif new_thread == 'false':
        multi_thread_reply_args = multi_thread_reply_mocker.call_args
<<<<<<< HEAD
        expected_args = ('This is a test email.', '10', 1, {}, {}, 'test_cc@example.com', 'test_bcc@example.com',
=======
        expected_args = ('This is a test email.', 'html', '10', 1, {}, {}, 'test_cc@example.com', 'test_bcc@example.com',
>>>>>>> 19e52d5b
                         'soc_sender@company.com', 'mail-sender-instance-1', 'None', False)
        assert multi_thread_reply_args.args == expected_args<|MERGE_RESOLUTION|>--- conflicted
+++ resolved
@@ -107,14 +107,9 @@
     from SendEmailReply import validate_email_sent
     reply_mail_error = util_load_json('test_data/reply_mail_error.json')
     mocker.patch('SendEmailReply.execute_reply_mail', return_value=reply_mail_error)
-<<<<<<< HEAD
-    return_error_mock = mocker.patch("SendEmailReply.return_error")
-    validate_email_sent('', '', False, '', '', '', '', '', '', {}, '', '', '')
-=======
 
     return_error_mock = mocker.patch("SendEmailReply.return_error")
     validate_email_sent('', '', False, '', '', 'html', '', '', '', '', {}, '', '', '')
->>>>>>> 19e52d5b
     assert return_error_mock.call_count == 1
     assert return_error_mock.call_args[0][
         0] == 'Error:\n Command reply-mail in module EWS Mail Sender requires argument inReplyTo that is missing (7)'
@@ -123,11 +118,7 @@
 @pytest.mark.parametrize(
     "test_args, expected_response",
     [
-<<<<<<< HEAD
-        ((1, 'Email Subject', False, 'end_user@company.com', 'Reply body.', 'soc_sender@company.com',
-=======
         ((1, 'Email Subject', False, 'end_user@company.com', 'Reply body.', 'html', 'soc_sender@company.com',
->>>>>>> 19e52d5b
           'cc_user@company.com', 'bcc_user@company.com', '<html><body>Reply body.</body></html',
           ['10', '12'], '5', '12345678', 'soc_sender@company.com'),
          {'to': 'end_user@company.com', 'inReplyTo': '5',
@@ -137,11 +128,7 @@
           'body': 'Reply body.', 'attachIDs': '10,12',
           'replyTo': 'soc_sender@company.com', 'using': 'soc_sender@company.com', 'bodyType': 'html'}
          ),
-<<<<<<< HEAD
-        ((1, 'Email Subject', False, 'end_user@company.com', 'Reply body.', 'soc_sender@company.com',
-=======
         ((1, 'Email Subject', False, 'end_user@company.com', 'Reply body.', 'html', 'soc_sender@company.com',
->>>>>>> 19e52d5b
           'cc_user@company.com', 'bcc_user@company.com', '<html><body>Reply body.</body></html',
           ['10', '12'], '5', '12345678', ''),
          {'to': 'end_user@company.com', 'inReplyTo': '5',
@@ -149,15 +136,9 @@
           'bcc': 'bcc_user@company.com',
           'htmlBody': '<html><body>Reply body.</body></html',
           'body': 'Reply body.', 'attachIDs': '10,12',
-<<<<<<< HEAD
-          'replyTo': 'soc_sender@company.com'}
-         ),
-        ((2, 'Email Subject', True, 'end_user@company.com', 'Reply body.', 'soc_sender@company.com',
-=======
           'replyTo': 'soc_sender@company.com', 'bodyType': 'html'}
          ),
         ((2, 'Email Subject', True, 'end_user@company.com', 'Reply body.', 'html', 'soc_sender@company.com',
->>>>>>> 19e52d5b
           'cc_user@company.com', 'bcc_user@company.com', '<html><body>Reply body.</body></html',
           ['10', '12'], '5', '12345678', 'soc_sender@company.com'),
          {'to': 'end_user@company.com', 'inReplyTo': '5',
@@ -165,15 +146,9 @@
           'bcc': 'bcc_user@company.com',
           'htmlBody': '<html><body>Reply body.</body></html',
           'body': 'Reply body.', 'attachIDs': '10,12',
-<<<<<<< HEAD
-          'replyTo': 'soc_sender@company.com', 'using': 'soc_sender@company.com'}
-         ),
-        ((2, 'Email Subject', True, 'end_user@company.com', 'Reply body.', 'soc_sender@company.com',
-=======
           'replyTo': 'soc_sender@company.com', 'using': 'soc_sender@company.com', 'bodyType': 'html'}
          ),
         ((2, 'Email Subject', True, 'end_user@company.com', 'Reply body.', 'html', 'soc_sender@company.com',
->>>>>>> 19e52d5b
           'cc_user@company.com', 'bcc_user@company.com', '<html><body>Reply body.</body></html',
           ['10', '12'], '5', '12345678', ''),
          {'to': 'end_user@company.com', 'inReplyTo': '5',
@@ -181,11 +156,7 @@
           'bcc': 'bcc_user@company.com',
           'htmlBody': '<html><body>Reply body.</body></html',
           'body': 'Reply body.', 'attachIDs': '10,12',
-<<<<<<< HEAD
-          'replyTo': 'soc_sender@company.com'}
-=======
           'replyTo': 'soc_sender@company.com', 'bodyType': 'html'}
->>>>>>> 19e52d5b
          )
     ]
 )
@@ -462,29 +433,13 @@
     [
         (
             (1, 'Email Subject', False, 'end_user@company.com', 'Email Body', 'soc_sender@company.com', '', '',
-<<<<<<< HEAD
-             '<html><body>Email Body</body></html>', [], '12345678', 'soc_sender@company.com', 'attachment.txt'),
-            (1, 'Email Subject', False, 'end_user@company.com', 'Email Body', 'soc_sender@company.com', '', '',
-             'Email Body + Signature', [], 'attachment.txt', '12345678', 'soc_sender@company.com'),
-=======
              '<html><body>Email Body</body></html>', 'html', [], '12345678', 'soc_sender@company.com', 'attachment.txt'),
             (1, 'Email Subject', False, 'end_user@company.com', 'Email Body', 'soc_sender@company.com', '', '',
              'Email Body + Signature', 'html', [], 'attachment.txt', '12345678', 'soc_sender@company.com'),
->>>>>>> 19e52d5b
             'Mail sent successfully. To: end_user@company.com'),
         (
             (1, 'Email Subject', False, 'end_user@company.com', 'Email Body', 'soc_sender@company.com',
              'cc_user@company.com', '',
-<<<<<<< HEAD
-             '<html><body>Email Body</body></html>', [], '12345678', 'soc_sender@company.com', 'attachment.txt'),
-            (1, 'Email Subject', False, 'end_user@company.com', 'Email Body', 'soc_sender@company.com',
-             'cc_user@company.com', '',
-             'Email Body + Signature', [], 'attachment.txt', '12345678', 'soc_sender@company.com'),
-            'Mail sent successfully. To: end_user@company.com Cc: cc_user@company.com'),
-        (
-            (1, 'Email Subject', False, 'end_user@company.com', 'Email Body', 'soc_sender@company.com', '',
-             'bcc_user@company.com', '<html><body>Email Body</body></html>', [], '12345678',
-=======
              '<html><body>Email Body</body></html>', 'html', [], '12345678', 'soc_sender@company.com', 'attachment.txt'),
             (1, 'Email Subject', False, 'end_user@company.com', 'Email Body', 'soc_sender@company.com',
              'cc_user@company.com', '',
@@ -493,16 +448,11 @@
         (
             (1, 'Email Subject', False, 'end_user@company.com', 'Email Body', 'soc_sender@company.com', '',
              'bcc_user@company.com', '<html><body>Email Body</body></html>', 'html', [], '12345678',
->>>>>>> 19e52d5b
              'soc_sender@company.com',
              'attachment.txt'),
             (1, 'Email Subject', False, 'end_user@company.com', 'Email Body', 'soc_sender@company.com', '',
              'bcc_user@company.com',
-<<<<<<< HEAD
-             'Email Body + Signature', [], 'attachment.txt', '12345678', 'soc_sender@company.com'),
-=======
              'Email Body + Signature', 'html', [], 'attachment.txt', '12345678', 'soc_sender@company.com'),
->>>>>>> 19e52d5b
             'Mail sent successfully. To: end_user@company.com Bcc: bcc_user@company.com')
     ]
 )
@@ -551,11 +501,7 @@
     mocker.patch.object(SendEmailReply, 'get_email_cc', return_value='')
     send_new_email_mocker = mocker.patch.object(SendEmailReply, 'send_new_email', return_value=True)
     return_error_mocker = mocker.patch.object(SendEmailReply, 'return_error', return_value=True)
-<<<<<<< HEAD
-    result = resend_first_contact(email_selected_thread, email_thread, 1, '', '', 'Resending email.', '', '',
-=======
     result = resend_first_contact(email_selected_thread, email_thread, 1, '', '', 'Resending email.', 'html', '', '',
->>>>>>> 19e52d5b
                                   'soc_sender@company.com', 'soc_sender@company.com', '', False)
     send_new_email_args = send_new_email_mocker.call_args
     return_error_args = return_error_mocker.call_args
@@ -563,11 +509,7 @@
         assert result is True
         assert send_new_email_args.args == (1, '<69433507> Test Email 2', False, 'end_user@company.com',
                                             'Resending email.', 'soc_sender@company.com', '', '',
-<<<<<<< HEAD
-                                            '<html><body>Resending email.</body></html>', ['5', '10'],
-=======
                                             '<html><body>Resending email.</body></html>', 'html', ['5', '10'],
->>>>>>> 19e52d5b
                                             '69433507', 'soc_sender@company.com', '')
     if expected_result == 'fail':
         assert return_error_args.args[0] == ('The selected Thread Number to respond to (42) does not exist.  '
@@ -603,19 +545,11 @@
     mocker.patch.object(SendEmailReply, 'get_email_cc', return_value='')
     mocker.patch.object(SendEmailReply, 'get_reply_body', side_effect=get_reply_body_side_effect)
     validate_email_sent_mocker = mocker.patch.object(SendEmailReply, 'validate_email_sent', return_value=True)
-<<<<<<< HEAD
-    single_thread_reply(email_code, 1, 'cc_user@company.com', '', ['5'], '', '', 'Email Subject', False,
-                        'end_user@company.com', 'soc_sender@company.com', 10, 'soc_sender@company.com')
-    validate_mail_sent_call_args = validate_email_sent_mocker.call_args
-    execute_command_call_args = execute_command_mocker.call_args
-    assert validate_mail_sent_call_args.args == (1, 'Email Subject', False, 'end_user@company.com', 'Email body.',
-=======
     single_thread_reply(email_code, 1, 'cc_user@company.com', '', ['5'], 'html', '', '', 'Email Subject', False,
                         'end_user@company.com', 'soc_sender@company.com', 10, 'soc_sender@company.com')
     validate_mail_sent_call_args = validate_email_sent_mocker.call_args
     execute_command_call_args = execute_command_mocker.call_args
     assert validate_mail_sent_call_args.args == (1, 'Email Subject', False, 'end_user@company.com', 'Email body.', 'html',
->>>>>>> 19e52d5b
                                                  'soc_sender@company.com', '', '',
                                                  '<html><body>Email body.</body></html>', ['5', '10'], 10,
                                                  '12345678', 'soc_sender@company.com')
@@ -628,11 +562,7 @@
     "test_args, expected_result",
     [
         ((1, 'Email Subject', False, 'end_user@company.com', 'Message body.', 'soc_sender@company.com',
-<<<<<<< HEAD
-          'cc_user@company.com', 'bcc_user@company.com', '<html><body>Reply body.</body></html', ['10', '12'], '',
-=======
           'cc_user@company.com', 'bcc_user@company.com', '<html><body>Reply body.</body></html', 'html', ['10', '12'], '',
->>>>>>> 19e52d5b
           '12345678', 'soc_sender@company.com'),
          {'to': 'end_user@company.com', 'subject': '<12345678> Email Subject',
           'cc': 'cc_user@company.com', 'bcc': 'bcc_user@company.com',
@@ -641,11 +571,7 @@
           'replyTo': 'soc_sender@company.com', 'using': 'soc_sender@company.com'}
          ),
         ((1, 'Email Subject', False, 'end_user@company.com', 'Message body.', 'soc_sender@company.com',
-<<<<<<< HEAD
-          'cc_user@company.com', 'bcc_user@company.com', '<html><body>Reply body.</body></html', ['10', '12'], '',
-=======
           'cc_user@company.com', 'bcc_user@company.com', '<html><body>Reply body.</body></html', 'html', ['10', '12'], '',
->>>>>>> 19e52d5b
           '12345678', ''),
          {'to': 'end_user@company.com', 'subject': '<12345678> Email Subject',
           'cc': 'cc_user@company.com', 'bcc': 'bcc_user@company.com',
@@ -726,53 +652,33 @@
         # Test Scenario 1
         expected = "The following required fields have not been set.  Please set them and try again. " \
                    "['New Email Subject', 'New Email Recipients', 'New Email Body']"
-<<<<<<< HEAD
-        multi_thread_new('', False, '', '', 1, '12345678', '', '', 'soc_sender@company.com', 'cc_user@company.com',
-=======
         multi_thread_new('', False, '', '', 'html', 1, '12345678', '', '', 'soc_sender@company.com', 'cc_user@company.com',
->>>>>>> 19e52d5b
                          'bcc_user@company.com', 'soc_sender@company.com', '')
         call_args = return_error_mocker.call_args
         assert call_args.args[0] == expected
     if scenario == 'no_codes_present':
         # Test Scenario 2
-<<<<<<< HEAD
-        multi_thread_new('New Subject', False, 'end_user@company.com', 'Email Body', 1, '', '', '',
-=======
         multi_thread_new('New Subject', False, 'end_user@company.com', 'Email Body', 'html', 1, '', '', '',
->>>>>>> 19e52d5b
                          'soc_sender@company.com', 'cc_user@company.com', 'bcc_user@company.com',
                          'soc_sender@company.com', '')
         set_incident_call_args = set_incident_mocker.call_args
         send_new_email_mocker_args = send_new_email_mocker.call_args
         assert set_incident_call_args.args[1] == {'id': 1, 'customFields': {'emailgeneratedcodes': '87654321'}}
         valid_args = (1, 'New Subject', False, 'end_user@company.com', 'Email Body', 'soc_sender@company.com',
-<<<<<<< HEAD
-                      'cc_user@company.com', 'bcc_user@company.com', '<html>Some HTML</html>', [], '87654321',
-=======
                       'cc_user@company.com', 'bcc_user@company.com', '<html>Some HTML</html>', 'html', [], '87654321',
->>>>>>> 19e52d5b
                       'soc_sender@company.com', '')
         assert send_new_email_mocker_args.args == valid_args
         assert reset_fields_mocker.called is True
     if scenario == 'codes_present':
         # Test Scenario 3
-<<<<<<< HEAD
-        multi_thread_new('New Subject', False, 'end_user@company.com', 'Email Body', 1, '12345678', '', '',
-=======
         multi_thread_new('New Subject', False, 'end_user@company.com', 'Email Body', 'html', 1, '12345678', '', '',
->>>>>>> 19e52d5b
                          'soc_sender@company.com', 'cc_user@company.com', 'bcc_user@company.com',
                          'soc_sender@company.com', '')
         set_incident_call_args = set_incident_mocker.call_args
         send_new_email_mocker_args = send_new_email_mocker.call_args
         assert set_incident_call_args.args[1] == {'id': 1, 'customFields': {'emailgeneratedcodes': '12345678,87654321'}}
         valid_args = (1, 'New Subject', False, 'end_user@company.com', 'Email Body', 'soc_sender@company.com',
-<<<<<<< HEAD
-                      'cc_user@company.com', 'bcc_user@company.com', '<html>Some HTML</html>', [], '87654321',
-=======
                       'cc_user@company.com', 'bcc_user@company.com', '<html>Some HTML</html>', 'html', [], '87654321',
->>>>>>> 19e52d5b
                       'soc_sender@company.com', '')
         assert send_new_email_mocker_args.args == valid_args
         assert reset_fields_mocker.called is True
@@ -851,11 +757,7 @@
     if scenario == 'single_outbound':
         # Return only a single email thread entry
         mocker.patch.object(SendEmailReply, 'get_email_threads', return_value=email_threads[0])
-<<<<<<< HEAD
-        multi_thread_reply('Email body', 1, 0, '', '', 'cc_user@company.com', 'bcc_user@company.com',
-=======
         multi_thread_reply('Email body', 'html', 1, 0, '', '', 'cc_user@company.com', 'bcc_user@company.com',
->>>>>>> 19e52d5b
                            'soc_sender@company.com', 'soc_sender@company.com', '', False)
         expected = (0, {'EmailBCC': '', 'EmailBody': 'Outbound test message from XSOAR to User.', 'EmailCC': '',
                         'EmailCommsThreadId': '69433507', 'EmailCommsThreadNumber': '0',
@@ -880,11 +782,7 @@
         mocker.patch.object(SendEmailReply, 'collect_thread_details', return_value=thread_details)
 
         # Execute the tested function
-<<<<<<< HEAD
-        multi_thread_reply('Email body', 1, 0, '', '', 'cc_user@company.com', 'bcc_user@company.com',
-=======
         multi_thread_reply('Email body', 'html', 1, 0, '', '', 'cc_user@company.com', 'bcc_user@company.com',
->>>>>>> 19e52d5b
                            'soc_sender@company.com', 'soc_sender@company.com', '', False)
 
         expected = (0, {'EmailBCC': '', 'EmailBody': 'Outbound test message from XSOAR to User.', 'EmailCC': '',
@@ -908,11 +806,7 @@
         mocker.patch.object(SendEmailReply, 'collect_thread_details', return_value=thread_details)
         # Return all email thread entries
         mocker.patch.object(SendEmailReply, 'get_email_threads', return_value=email_threads)
-<<<<<<< HEAD
-        validate_email_sent_expected = (1, '<87692312> Test Email 4', False, 'end_user@company.com', 'Email body',
-=======
         validate_email_sent_expected = (1, '<87692312> Test Email 4', False, 'end_user@company.com', 'Email body', 'html',
->>>>>>> 19e52d5b
                                         'soc_sender@company.com', 'cc_user@company.com', 'bcc_user@company.com',
                                         '<html><body>Email body</body></html>', [],
                                         'AAMkAGRcOGZlZTEzLTkyZGDtNGJkNy1iOWMxLYM0NTAwODZhZjlxNABGAAAAAAAP2ksrJ8icRL4Zha'
@@ -924,11 +818,7 @@
                                    '<87692312> Test Email 4', 'end_user@company.com', 1, '')
 
         # Execute the tested function
-<<<<<<< HEAD
-        multi_thread_reply('Email body', 1, 1, '', '', 'cc_user@company.com', 'bcc_user@company.com',
-=======
         multi_thread_reply('Email body', 'html', 1, 1, '', '', 'cc_user@company.com', 'bcc_user@company.com',
->>>>>>> 19e52d5b
                            'soc_sender@company.com', 'soc_sender@company.com', '', False)
 
         validate_email_sent_call_args = validate_email_sent_mocker.call_args
@@ -993,29 +883,17 @@
     main()
     if new_thread == 'n/a':
         single_thread_reply_args = single_thread_reply_mocker.call_args
-<<<<<<< HEAD
-        expected_args = ('87654321', '10', '', 'test_cc@example.com', '', [], {}, None, False, 'end_user@company.com',
-=======
         expected_args = ('87654321', '10', '', 'test_cc@example.com', '', 'html', [], {}, None, False, 'end_user@company.com',
->>>>>>> 19e52d5b
                          'soc_sender@company.com', '123456', 'mail-sender-instance-1')
         assert single_thread_reply_args.args == expected_args
     elif new_thread == 'true':
         multi_thread_new_args = multi_thread_new_mocker.call_args
-<<<<<<< HEAD
-        expected_args = ('Test Email Subject.', False, 'test_recipient@example.com', 'This is a test email.', '10',
-=======
         expected_args = ('Test Email Subject.', False, 'test_recipient@example.com', 'This is a test email.', 'html', '10',
->>>>>>> 19e52d5b
                          None, {}, {}, 'soc_sender@company.com', 'test_cc@example.com', 'test_bcc@example.com',
                          'mail-sender-instance-1', 'None')
         assert multi_thread_new_args.args == expected_args
     elif new_thread == 'false':
         multi_thread_reply_args = multi_thread_reply_mocker.call_args
-<<<<<<< HEAD
-        expected_args = ('This is a test email.', '10', 1, {}, {}, 'test_cc@example.com', 'test_bcc@example.com',
-=======
         expected_args = ('This is a test email.', 'html', '10', 1, {}, {}, 'test_cc@example.com', 'test_bcc@example.com',
->>>>>>> 19e52d5b
                          'soc_sender@company.com', 'mail-sender-instance-1', 'None', False)
         assert multi_thread_reply_args.args == expected_args