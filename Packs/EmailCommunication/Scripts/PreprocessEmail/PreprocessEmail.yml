args:
- default: false
  defaultValue: ${incident.attachment}
  description: Attachments
  isArray: true
  name: attachments
  required: false
  secret: false
- default: false
  description: Files
  isArray: false
  name: files
  required: false
  secret: false
comment: |-
  Preprocessing script for email communication layout.
  This script checks if the incoming email contains an Incident ID to link the mail to an existing incident, and tags the email as "email-thread".

  For more information about the preprocessing rules, refer to: https://demisto.developers.paloaltonetworks.com/docs/incidents/incident-pre-processing
commonfields:
  id: PreprocessEmail
  version: -1
enabled: false
name: PreprocessEmail
script: '-'
subtype: python3
system: false
tags:
- email
- preProcessing
timeout: '0'
type: python
dockerimage: demisto/python3:3.8.6.14516
runas: DBotRole
tests:
- No tests (auto formatted)
<<<<<<< HEAD
fromversion: 5.0.0
dockerimage: demisto/python3:3.8.6.14516
runas: DBotRole
=======
fromversion: 5.0.0
>>>>>>> 9a411f0d
<|MERGE_RESOLUTION|>--- conflicted
+++ resolved
@@ -34,10 +34,4 @@
 runas: DBotRole
 tests:
 - No tests (auto formatted)
-<<<<<<< HEAD
-fromversion: 5.0.0
-dockerimage: demisto/python3:3.8.6.14516
-runas: DBotRole
-=======
-fromversion: 5.0.0
->>>>>>> 9a411f0d
+fromversion: 5.0.0