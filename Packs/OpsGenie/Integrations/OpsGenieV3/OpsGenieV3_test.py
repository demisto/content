--- conflicted
+++ resolved
@@ -1025,28 +1025,27 @@
     assert (res.raw_response == util_load_json('test_data/invite_user.json'))
 
 
-<<<<<<< HEAD
-def test_get_alert_logs(mocker):
-    """
-    Given:
-        - An app client object
-        - Limit = 1
-    When:
-        - Calling function get_alert_notes
-    Then:
-        - Ensure the return data is correct
-    """
-    mocker.patch('CommonServerPython.get_demisto_version', return_value={"version": "6.2.0"})
-    mock_client = OpsGenieV3.Client(base_url="")
-    mocker.patch.object(mock_client, 'get_alert_logs',
-                        return_value=util_load_json('test_data/get_alert_logs.json'))
-    res = OpsGenieV3.get_alert_logs(mock_client, {"alert_id": 'test'})
-    assert isinstance(res.raw_response, dict)
-=======
 def test_get_team_routing_rules(mocker):
     mock_client = OpsGenieV3.Client(base_url="")
     mocker.patch.object(mock_client, 'get_team_routing_rules',
                         return_value=util_load_json('test_data/get_team_routing_rules.json'))
     res = OpsGenieV3.get_team_routing_rules(mock_client, {'team_id': " a6604a9f-b152-54c-b31-1b9741c109"})
     assert (res.raw_response == util_load_json('test_data/get_team_routing_rules.json'))
->>>>>>> 41ebc5e8
+
+
+def test_get_alert_logs(mocker):
+    """
+    Given:
+        - An app client object
+        - Limit = 1
+    When:
+        - Calling function get_alert_notes
+    Then:
+        - Ensure the return data is correct
+    """
+    mocker.patch('CommonServerPython.get_demisto_version', return_value={"version": "6.2.0"})
+    mock_client = OpsGenieV3.Client(base_url="")
+    mocker.patch.object(mock_client, 'get_alert_logs',
+                        return_value=util_load_json('test_data/get_alert_logs.json'))
+    res = OpsGenieV3.get_alert_logs(mock_client, {"alert_id": 'test'})
+    assert isinstance(res.raw_response, dict)