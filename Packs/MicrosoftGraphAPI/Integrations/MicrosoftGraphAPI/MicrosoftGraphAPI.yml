category: Utilities
sectionOrder:
- Connect
- Collect
commonfields:
  id: Microsoft Graph API
  version: -1
configuration:
- defaultvalue: Worldwide
  display: Azure Cloud
  name: azure_cloud
  required: false
  type: 15
  options:
  - Worldwide
  - US GCC
  - US GCC-High
  - DoD
  - Germany
  - China
  - Custom
  additionalinfo: When selecting the Custom option, the Azure AD endpoint parameter must be filled. More information about National clouds can be found here - https://xsoar.pan.dev/docs/reference/articles/microsoft-integrations---authentication#using-national-cloud
  section: Connect
  advanced: true
- defaultvalue: 8922dd2d-7539-4711-b839-374f86083959
  display: Application ID
  name: app_id
  type: 0
  section: Connect
  required: false
- displaypassword: Application Secret (Required for using self deployed Azure app)
  name: credentials
  type: 9
  hiddenusername: true
  section: Connect
  required: false
- display: Tenant ID (Required for using self deployed Azure app)
  name: tenant_id
  type: 0
  section: Connect
  advanced: true
  required: false
- display: Certificate Thumbprint
  name: creds_certificate
  type: 9
  displaypassword: Private Key
  section: Connect
  advanced: true
  required: false
- additionalinfo: Used for certificate authentication. As appears in the "Certificates & secrets" page of the app.
  display: Certificate Thumbprint
  name: certificate_thumbprint
  type: 4
  hidden: true
  section: Connect
  advanced: true
  required: false
- display: Private Key
  hidden: true
  name: private_key
  type: 14
  additionalinfo: Used for certificate authentication. The private key of the registered certificate.
  section: Connect
  advanced: true
  required: false
- additionalinfo: Relevant only if the integration is running on Azure VM. If selected, authenticates based on the value provided for the Azure Managed Identities Client ID field. If no value is provided for the Azure Managed Identities Client ID field, authenticates based on the System Assigned Managed Identity. For additional information, see the Help tab.
  display: Use Azure Managed Identities
  name: use_managed_identities
  type: 8
  section: Connect
  advanced: true
  required: false
- additionalinfo: The Managed Identities client ID for authentication - relevant only if the integration is running on Azure VM.
  displaypassword: Azure Managed Identities Client ID
  name: managed_identities_client_id
  hiddenusername: true
  type: 9
  section: Connect
  advanced: true
  required: false
- defaultvalue: https://login.microsoftonline.com
  display: Azure AD endpoint
  name: azure_ad_endpoint
  required: false
  type: 0
  advanced: true
  additionalinfo: Use this option when required to customize the URL to the Azure Active Directory endpoint. More information can be found here - https://xsoar.pan.dev/docs/reference/articles/microsoft-integrations---authentication#using-national-cloud
  section: Connect
- display: Scope (Required for using Cortex XSOAR Azure app)
  name: scope
  type: 12
  additionalinfo: A space-separated list of scopes that you want to consent to.
  defaultvalue: User.Read
  section: Connect
  advanced: true
  required: false
- display: Trust any certificate (not secure)
  name: insecure
  type: 8
  section: Connect
  advanced: true
  required: false
- display: Use system proxy settings
  name: proxy
  type: 8
  section: Connect
  advanced: true
  required: false
- display: Application Secret (Deprecated)
  name: app_secret
  type: 4
  hidden: true
  section: Connect
  advanced: true
  required: false
description: Use the Microsoft Graph API integration to interact with Microsoft APIs that do not have dedicated integrations in Cortex XSOAR, for example, Mail Single-User, etc.
display: Microsoft Graph API
name: Microsoft Graph API
script:
  commands:
  - arguments:
    - description: The resource in Microsoft Graph to refer.
      name: resource
      required: true
    - auto: PREDEFINED
      defaultValue: GET
      description: 'The HTTP method used for the request to Microsoft Graph. Possible values are: "GET", "POST", "DELETE", "PUT", or "PATCH".'
      name: http_method
      predefined:
      - GET
      - POST
      - DELETE
      - PUT
      - PATCH
    - auto: PREDEFINED
      defaultValue: v1.0
      description: 'The version of the Microsoft Graph API to use. Possible values are: "v1.0" or "beta". Default is "v1.0.'
      name: api_version
      predefined:
      - v1.0
      - beta
    - description: The request body (required for POST queries).
      name: request_body
    - description: OData system query options, e.g. $filter=startswith(givenName, 'J'). For more details see https://docs.microsoft.com/en-us/graph/query-parameters. It is recommended to use the $top query option to limit the result.
      name: odata
    - auto: PREDEFINED
      defaultValue: 'true'
      description: If "true" will populate the API response to the context data. Possible values are "true" or "false". Default is "true".
      name: populate_context
      predefined:
      - 'true'
      - 'false'
    description: Run a Microsoft Graph API query.
    name: msgraph-api-request
  - description: Run this command to start the authorization process and follow the instructions in the command results.
    name: msgraph-api-auth-start
  - description: Run this command to complete the authorization process. Should be used after running the msgraph-auth-start command.
    name: msgraph-api-auth-complete
  - description: Tests connectivity to Microsoft when using Cortex XSOAR Azure app.
    name: msgraph-api-test
  - description: Run this command if for some reason you need to rerun the authentication process.
    execution: false
    name: msgraph-api-auth-reset
    arguments: []
<<<<<<< HEAD
  dockerimage: demisto/crypto:1.0.0.82278
=======
  dockerimage: demisto/crypto:1.0.0.83343
>>>>>>> ae29c3ad
  runonce: false
  script: '-'
  subtype: python3
  type: python
fromversion: 5.0.0
tests:
- Microsoft Graph API - Test<|MERGE_RESOLUTION|>--- conflicted
+++ resolved
@@ -162,11 +162,7 @@
     execution: false
     name: msgraph-api-auth-reset
     arguments: []
-<<<<<<< HEAD
-  dockerimage: demisto/crypto:1.0.0.82278
-=======
   dockerimage: demisto/crypto:1.0.0.83343
->>>>>>> ae29c3ad
   runonce: false
   script: '-'
   subtype: python3
