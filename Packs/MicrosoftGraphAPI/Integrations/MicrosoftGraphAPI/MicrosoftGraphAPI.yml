--- conflicted
+++ resolved
@@ -28,31 +28,12 @@
   type: 0
   section: Connect
   required: false
-<<<<<<< HEAD
-- displaypassword: Application Secret (Required for using self deployed Azure app)
-=======
 - displaypassword: Application Secret (Required for using Self Deployed Azure app)
->>>>>>> 90cf3b88
   name: credentials
   type: 9
   hiddenusername: true
   section: Connect
   required: false
-<<<<<<< HEAD
-- display: Tenant ID (Required for using self deployed Azure app)
-  name: tenant_id
-  type: 0
-  section: Connect
-  advanced: true
-  required: false
-- display: Certificate Thumbprint
-  name: creds_certificate
-  type: 9
-  displaypassword: Private Key
-  section: Connect
-  advanced: true
-  required: false
-=======
 - display: Tenant ID (Required for using Self Deployed Azure app)
   name: tenant_id
   type: 0
@@ -78,36 +59,10 @@
   advanced: true
   required: false
   displaypassword: Private Key
->>>>>>> 90cf3b88
 - additionalinfo: Used for certificate authentication. As appears in the "Certificates & secrets" page of the app.
   display: Certificate Thumbprint
   name: certificate_thumbprint
   type: 4
-<<<<<<< HEAD
-  hidden: true
-  section: Connect
-  advanced: true
-  required: false
-- display: Private Key
-  hidden: true
-  name: private_key
-  type: 14
-  additionalinfo: Used for certificate authentication. The private key of the registered certificate.
-  section: Connect
-  advanced: true
-  required: false
-- additionalinfo: Relevant only if the integration is running on Azure VM. If selected, authenticates based on the value provided for the Azure Managed Identities Client ID field. If no value is provided for the Azure Managed Identities Client ID field, authenticates based on the System Assigned Managed Identity. For additional information, see the Help tab.
-  display: Use Azure Managed Identities
-  name: use_managed_identities
-  type: 8
-  section: Connect
-  advanced: true
-  required: false
-- additionalinfo: The Managed Identities client ID for authentication - relevant only if the integration is running on Azure VM.
-  displaypassword: Azure Managed Identities Client ID
-  name: managed_identities_client_id
-  hiddenusername: true
-=======
   section: Connect
   advanced: true
   required: false
@@ -133,29 +88,10 @@
   advanced: true
   required: false
 - name: managed_identities_client_id
->>>>>>> 90cf3b88
   type: 9
   section: Connect
   advanced: true
   required: false
-<<<<<<< HEAD
-- defaultvalue: https://login.microsoftonline.com
-  display: Azure AD endpoint
-  name: azure_ad_endpoint
-  required: false
-  type: 0
-  advanced: true
-  additionalinfo: Use this option when required to customize the URL to the Azure Active Directory endpoint. More information can be found here - https://xsoar.pan.dev/docs/reference/articles/microsoft-integrations---authentication#using-national-cloud
-  section: Connect
-- display: Scope (Required for using Cortex XSOAR Azure app)
-  name: scope
-  type: 12
-  additionalinfo: A space-separated list of scopes that you want to consent to.
-  defaultvalue: User.Read
-  section: Connect
-  advanced: true
-  required: false
-=======
   additionalinfo: The Managed Identities client ID for authentication - relevant only if the integration is running on Azure VM.
   displaypassword: Azure Managed Identities Client ID
   hiddenusername: true
@@ -175,7 +111,6 @@
   required: false
   additionalinfo: A space-separated list of scopes that you want to consent to.
   defaultvalue: User.Read
->>>>>>> 90cf3b88
 - display: Trust any certificate (not secure)
   name: insecure
   type: 8
@@ -238,24 +173,16 @@
     name: msgraph-api-auth-start
   - description: Run this command to complete the authorization process. Should be used after running the msgraph-auth-start command.
     name: msgraph-api-auth-complete
-<<<<<<< HEAD
-  - description: Tests connectivity to Microsoft when using Cortex XSOAR Azure app.
-=======
   - description: Tests connectivity to Microsoft.
->>>>>>> 90cf3b88
     name: msgraph-api-test
   - description: Run this command if for some reason you need to rerun the authentication process.
     execution: false
     name: msgraph-api-auth-reset
     arguments: []
-<<<<<<< HEAD
-  dockerimage: demisto/crypto:1.0.0.80214
-=======
   - description: Generate the login URL used for Authorization code flow.
     name: msgraph-api-generate-login-url
     arguments: []
   dockerimage: demisto/crypto:1.0.0.87358
->>>>>>> 90cf3b88
   runonce: false
   script: '-'
   subtype: python3
