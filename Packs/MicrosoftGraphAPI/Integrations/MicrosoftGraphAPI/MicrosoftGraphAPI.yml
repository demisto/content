category: Utilities
sectionOrder:
- Connect
- Collect
commonfields:
  id: Microsoft Graph API
  version: -1
configuration:
- defaultvalue: 8922dd2d-7539-4711-b839-374f86083959
  display: Application ID
  name: app_id
  type: 0
  section: Connect
  required: false
- displaypassword: Application Secret (Required for using self deployed Azure app)
  name: credentials
  type: 9
  hiddenusername: true
  section: Connect
  required: false
- display: Tenant ID (Required for using self deployed Azure app)
  name: tenant_id
  type: 0
  section: Connect
  advanced: true
  required: false
- display: Certificate Thumbprint
  name: creds_certificate
  type: 9
  displaypassword: Private Key
  section: Connect
  advanced: true
  required: false
- additionalinfo: Used for certificate authentication. As appears in the "Certificates & secrets" page of the app.
  display: Certificate Thumbprint
  name: certificate_thumbprint
  type: 4
  hidden: true
  section: Connect
  advanced: true
  required: false
- display: Private Key
  hidden: true
  name: private_key
  type: 14
  additionalinfo: Used for certificate authentication. The private key of the registered certificate.
  section: Connect
  advanced: true
  required: false
- additionalinfo: Relevant only if the integration is running on Azure VM. If selected, authenticates based on the value provided for the Azure Managed Identities Client ID field. If no value is provided for the Azure Managed Identities Client ID field, authenticates based on the System Assigned Managed Identity. For additional information, see the Help tab.
  display: Use Azure Managed Identities
  name: use_managed_identities
  type: 8
  section: Connect
  advanced: true
  required: false
- additionalinfo: The Managed Identities client ID for authentication - relevant only if the integration is running on Azure VM.
  displaypassword: Azure Managed Identities Client ID
  name: managed_identities_client_id
  hiddenusername: true
  type: 9
  section: Connect
  advanced: true
  required: false
- additionalinfo: Azure AD endpoint associated with a national cloud.
  defaultvalue: https://login.microsoftonline.com
  display: Azure AD endpoint
  name: azure_ad_endpoint
  type: 15
  options:
  - https://login.microsoftonline.com
  - https://login.microsoftonline.us
  - https://login.microsoftonline.de
  - https://login.chinacloudapi.cn
  section: Connect
  required: false
- display: Scope (Required for using Cortex XSOAR Azure app)
  name: scope
  type: 12
  additionalinfo: A space-separated list of scopes that you want to consent to.
  defaultvalue: User.Read
  section: Connect
  advanced: true
  required: false
- display: Trust any certificate (not secure)
  name: insecure
  type: 8
  section: Connect
  advanced: true
  required: false
- display: Use system proxy settings
  name: proxy
  type: 8
  section: Connect
  advanced: true
  required: false
- display: Application Secret (Deprecated)
  name: app_secret
  type: 4
  hidden: true
  section: Connect
  advanced: true
  required: false
description: Use the Microsoft Graph API integration to interact with Microsoft APIs that do not have dedicated integrations in Cortex XSOAR, for example, Mail Single-User, etc.
display: Microsoft Graph API
name: Microsoft Graph API
script:
  commands:
  - arguments:
    - description: The resource in Microsoft Graph to refer.
      name: resource
      required: true
    - auto: PREDEFINED
      defaultValue: GET
      description: 'The HTTP method used for the request to Microsoft Graph. Possible values are: "GET", "POST", "DELETE", "PUT", or "PATCH".'
      name: http_method
      predefined:
      - GET
      - POST
      - DELETE
      - PUT
      - PATCH
    - auto: PREDEFINED
      defaultValue: v1.0
      description: 'The version of the Microsoft Graph API to use. Possible values are: "v1.0" or "beta". Default is "v1.0.'
      name: api_version
      predefined:
      - v1.0
      - beta
    - description: The request body (required for POST queries).
      name: request_body
    - description: OData system query options, e.g. $filter=startswith(givenName, 'J'). For more details see https://docs.microsoft.com/en-us/graph/query-parameters. It is recommended to use the $top query option to limit the result.
      name: odata
    - auto: PREDEFINED
      defaultValue: 'true'
      description: If "true" will populate the API response to the context data. Possible values are "true" or "false". Default is "true".
      name: populate_context
      predefined:
      - 'true'
      - 'false'
    description: Run a Microsoft Graph API query.
    name: msgraph-api-request
  - description: Run this command to start the autorization process and follow the instructions in the command results.
    name: msgraph-api-auth-start
  - description: Run this command to complete the authorization process. Should be used after running the msgraph-auth-start command.
    name: msgraph-api-auth-complete
  - description: Tests connectivity to Microsoft when using Cortex XSOAR Azure app.
    name: msgraph-api-test
<<<<<<< HEAD
  - description: Run this command if for some reason you need to rerun the authentication process.
    execution: false
    name: msgraph-api-auth-reset
    arguments: []
  dockerimage: demisto/crypto:1.0.0.66209
=======
  dockerimage: demisto/crypto:1.0.0.66562
>>>>>>> e89f138e
  runonce: false
  script: '-'
  subtype: python3
  type: python
fromversion: 5.0.0
tests:
- Microsoft Graph API - Test<|MERGE_RESOLUTION|>--- conflicted
+++ resolved
@@ -146,15 +146,11 @@
     name: msgraph-api-auth-complete
   - description: Tests connectivity to Microsoft when using Cortex XSOAR Azure app.
     name: msgraph-api-test
-<<<<<<< HEAD
   - description: Run this command if for some reason you need to rerun the authentication process.
     execution: false
     name: msgraph-api-auth-reset
     arguments: []
-  dockerimage: demisto/crypto:1.0.0.66209
-=======
   dockerimage: demisto/crypto:1.0.0.66562
->>>>>>> e89f138e
   runonce: false
   script: '-'
   subtype: python3
