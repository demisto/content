--- conflicted
+++ resolved
@@ -77,14 +77,10 @@
   type: 9
   section: Connect
   advanced: true
-<<<<<<< HEAD
-- display: Azure AD endpoint
-=======
   required: false
 - additionalinfo: Azure AD endpoint associated with a national cloud.
   defaultvalue: https://login.microsoftonline.com
   display: Azure AD endpoint
->>>>>>> b6b26d01
   name: azure_ad_endpoint
   required: false
   type: 0
