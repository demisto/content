import json
import os

import pytest

from MicrosoftGraphAPI import MsGraphClient, generic_command
from MicrosoftApiModule import AZURE_WORLDWIDE_CLOUD


def load_test_data(test_data_filename):
    with open(os.path.join('./test_data', test_data_filename)) as f:
        return json.load(f)


@pytest.fixture()
def client(requests_mock):
    requests_mock.post(
        'https://login.microsoftonline.com/tenant_id/oauth2/v2.0/token',
        json={},
    )
    return MsGraphClient(
        app_id='app_id',
        scope='Application.Read.All',
        app_secret='app_secret',
        tenant_id='tenant_id',
        verify=False,
        proxy=False,
        azure_cloud=AZURE_WORLDWIDE_CLOUD,
<<<<<<< HEAD
=======
        auth_code='',
        redirect_uri='',
>>>>>>> 90cf3b88
    )


def test_generic_command_positive_value_key(requests_mock, client):
    """
    Given:
        - API resource /applications
    When:
        - Running the generic command
    Then:
        - Ensure outputs are as expected
    """
    applications_res = load_test_data('applications.json')
    requests_mock.get(
        'https://graph.microsoft.com/v1.0/applications?$top=10',
        json=applications_res,
    )
    args = {
        'resource': '/applications',
        'odata': '$top=10',

    }
    res = generic_command(client, args)
    assert res.outputs == applications_res.get('value')


def test_generic_command_with_boolean_value(requests_mock, client):
    """
    Given:
        - API resource /users/testUser/revokeSignInSessions
    When:
        - Running the generic command
    Then:
        - Ensure Human readable returns
    """
    # Example response returned from the API for this resource
    res = {"@odata.context": "https://graph.microsoft.com/v1.0/$metadata#Edm.Boolean", "value": True}
    requests_mock.get(
        'https://graph.microsoft.com/v1.0/users/testUser/revokeSignInSessions',
        json=res,
    )
    args = {
        'resource': '/users/testUser/revokeSignInSessions',

    }
    res = generic_command(client, args)
    assert res.readable_output == 'The API query ran successfully and returned no content.'


def test_generic_command_positive_other_key(requests_mock, client):
    """
    Given:
        - API resource /applications
        - API returns data under other key than value
    When:
        - Running the generic command
    Then:
        - Ensure outputs are as expected
    """
    applications_res = load_test_data('applications.json')
    value = applications_res['value']
    applications_res['not_value'] = value
    applications_res.pop('value', None)
    requests_mock.get(
        'https://graph.microsoft.com/v1.0/applications?$top=10',
        json=applications_res,
    )
    args = {
        'resource': '/applications',
        'odata': '$top=10',

    }
    res = generic_command(client, args)
    assert res.outputs['not_value'][0] == value[0]


def test_generic_command_no_content(requests_mock, client):
    """
    Given:
        - API resource /identityProtection/riskyUsers/dismiss
        - no_content set to `true`
    When:
        - Running the generic command
    Then:
        - Ensure the command does not fail on no content response
    """
    requests_mock.post(
        'https://graph.microsoft.com/v1.0/identityProtection/riskyUsers/dismiss',
        text='',
    )
    args = {
        'http_method': 'POST',
        'resource': '/identityProtection/riskyUsers/dismiss',
        'no_content': 'true',
        'populate_context': 'false',
    }
    res = generic_command(client, args)
    assert res


@pytest.mark.parametrize('params', [
    {'app_id': 'app_id', 'tenant_id': 'tenant_id', 'credentials': {'password': 'password'}},
    {'app_id': 'app_id', 'tenant_id': 'tenant_id', 'app_secret': 'password'}
])
def test_test_module(mocker, params):
    """
    Given:
        - Parameter credentials instead of the app_secret (in self-deployed mode).
    When:
        - Running the test-module command.
    Then:
        - Ensure the command doesn't fail on ValueError (as for device-flow mode).
    """
    from MicrosoftGraphAPI import demisto, main, MicrosoftClient

    mocker.patch.object(demisto, 'command', return_value='test-module')
    mocker.patch.object(demisto, 'params', return_value=params)
    mocker.patch.object(MicrosoftClient, 'get_access_token')
    mocker.patch.object(demisto, 'results')

    main()

    result = demisto.results.call_args[0][0]
    assert result == 'ok'


@pytest.mark.parametrize(argnames='client_id', argvalues=['test_client_id', None])
def test_test_module_command_with_managed_identities(mocker, requests_mock, client_id):
    """
        Given:
            - Managed Identities client id for authentication.
        When:
            - Calling test_module.
        Then:
            - Ensure the output are as expected.
    """

    from MicrosoftGraphAPI import main, MANAGED_IDENTITIES_TOKEN_URL, Resources
    import MicrosoftGraphAPI
    import demistomock as demisto

    mock_token = {'access_token': 'test_token', 'expires_in': '86400'}
    get_mock = requests_mock.get(MANAGED_IDENTITIES_TOKEN_URL, json=mock_token)

    params = {
        'managed_identities_client_id': {'password': client_id},
        'use_managed_identities': 'True'
    }
    mocker.patch.object(demisto, 'params', return_value=params)
    mocker.patch.object(demisto, 'command', return_value='test-module')
    mocker.patch.object(MicrosoftGraphAPI, 'return_results', return_value=params)
    mocker.patch('MicrosoftApiModule.get_integration_context', return_value={})

    main()

    assert 'ok' in MicrosoftGraphAPI.return_results.call_args[0][0]
    qs = get_mock.last_request.qs
    assert qs['resource'] == [Resources.graph]
    assert client_id and qs['client_id'] == [client_id] or 'client_id' not in qs<|MERGE_RESOLUTION|>--- conflicted
+++ resolved
@@ -26,11 +26,8 @@
         verify=False,
         proxy=False,
         azure_cloud=AZURE_WORLDWIDE_CLOUD,
-<<<<<<< HEAD
-=======
         auth_code='',
         redirect_uri='',
->>>>>>> 90cf3b88
     )
 
 
