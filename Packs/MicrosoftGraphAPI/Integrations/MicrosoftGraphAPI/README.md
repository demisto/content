Use the Microsoft Graph API integration to interact with Microsoft APIs that do not have dedicated integrations in Cortex XSOAR, for example, Mail Single-User, etc.

---

Note: In this documentation, we will use the [Application resource type](https://docs.microsoft.com/en-us/graph/api/resources/application?view=graph-rest-1.0) as an example.

## Authorization
In order to use the integration, there are 2 application authentication methods available.

Note: Depending on the authentication method that you use, the integration parameters might change.

#### Cortex XSOAR Azure app

In this method, the [device authorization grant flow](https://docs.microsoft.com/en-us/azure/active-directory/develop/v2-oauth2-device-code) is used.

To configure the integration:

1. The ***Application ID*** integration parameter should be set to `8922dd2d-7539-4711-b839-374f86083959` (the Cortex XSOAR Azure app ID).

2. The ***Scope*** integration parameter should be set according to the requested OAuth2 permissions types to grant access to in Microsoft identity platform, for more details see the [Microsoft documentation](https://docs.microsoft.com/en-us/azure/active-directory/develop/v2-permissions-and-consent).
For example, if we wish to use the [List applications](https://docs.microsoft.com/en-us/graph/api/application-list?view=graph-rest-1.0&tabs=http#permissions) API, we need at least the `Application.Read.All` scope.

3. The ***Application Secret*** and the ***Tenant ID*** integration parameters should be left blank.

4. Run the *msgraph-api-auth-start* command - you will be prompted to open the page https://microsoft.com/devicelogin and enter the generated code.

5. Run the *msgraph-api-auth-complete* command

6. Run the *msgraph-api-test* command to ensure connectivity to Microsoft. 
 
#### Self Deployed Azure app

For more information, refer to the following [article](https://xsoar.pan.dev/docs/reference/articles/microsoft-integrations---authentication#self-deployed-application). 

## Configure the Azure app
1. [Register the app](https://docs.microsoft.com/en-us/azure/active-directory/develop/quickstart-register-app).
2. [Add the requested API permissions](https://docs.microsoft.com/en-us/azure/active-directory/develop/v2-permissions-and-consent#request-the-permissions-in-the-app-registration-portal) according to the APIs you wish to use.
    For example, according to the [Create application API documentation](https://docs.microsoft.com/en-us/graph/api/application-post-applications?view=graph-rest-1.0&tabs=http#permissions) in order to create applications we need the *Application.ReadWrite.All* application permission.
3. Grant admin consent for the chosen permissions.

**Note**: The integration stores in cache the API access token based on the permissions it is first run with, so if the permissions are modified, it is recommended to create a new instance of the integration.

## Configure Microsoft Graph API on Cortex XSOAR

1. Navigate to **Settings** > **Integrations** > **Servers & Services**.
2. Search for Microsoft Graph API.
3. Click **Add instance** to create and configure a new integration instance.
<<<<<<< HEAD

    | **Parameter**                      | **Description**                                                                                                                                                                                                                                                                                                                                        | **Required** |
    |------------------------------------|--------------------------------------------------------------------------------------------------------------------------------------------------------------------------------------------------------------------------------------------------------------------------------------------------------------------------------------------------------|--------------|
    | Azure Cloud                        | See option table below.                                                                                                                                                                                                                                                                                                                                | False        |
    | app_id                             | Application ID                                                                                                                                                                                                                                                                                                                                         | False        |
    | scope                              | Scope (Required for using Cortex XSOAR Azure app)                                                                                                                                                                                                                                                                                                      | False        |
    | app_secret                         | Application Secret (Required for using self deployed Azure app)                                                                                                                                                                                                                                                                                        | False        |
    | Certificate Thumbprint             | Used for certificate authentication. As appears in the "Certificates & secrets" page of the app.                                                                                                                                                                                                                                                       | False        |
    | Private Key                        | Used for certificate authentication. The private key of the registered certificate.                                                                                                                                                                                                                                                                    | False        |
    | tenant_id                          | Tenant ID (Required for using self deployed Azure app)                                                                                                                                                                                                                                                                                                 | False        |
    | Use Azure Managed Identities       | Relevant only if the integration is running on Azure VM. If selected, authenticates based on the value provided for the Azure Managed Identities Client ID field. If no value is provided for the Azure Managed Identities Client ID field, authenticates based on the System Assigned Managed Identity. For additional information, see the Help tab. | False        |
    | Azure Managed Identities Client ID | The Managed Identities client ID for authentication - relevant only if the integration is running on Azure VM.                                                                                                                                                                                                                                         | False        |
    | azure_ad_endpoint                  | Azure AD endpoint associated with a national cloud. See note below.                                                                                                                                                                                                                                                                                    | False        |
    | insecure                           | Trust any certificate \(not secure\)                                                                                                                                                                                                                                                                                                                   | False        |
    | proxy                              | Use system proxy settings                                                                                                                                                                                                                                                                                                                              | False        |
=======
4. 
    | **Parameter**                                                          | **Description**                                                                                                                                                                                                                                                                                                                                        | **Required** |
    |------------------------------------------------------------------------|--------------------------------------------------------------------------------------------------------------------------------------------------------------------------------------------------------------------------------------------------------------------------------------------------------------------------------------------------------|--------------|
    | Azure Cloud                                                            | See option table below.                                                                                                                                                                                                                                                                                                                                | False        |
    | Application ID                                                         |                                                                                                                                                                                                                                                                                                                                                        | False        |
    | Application Secret (Required for using Self Deployed Azure app)        |                                                                                                                                                                                                                                                                                                                                                        | False        |
    | Tenant ID (Required for using Self Deployed Azure app)                 |                                                                                                                                                                                                                                                                                                                                                        | False        |
    | Application redirect URI (for Self Deployed - Authorization Code Flow) |                                                                                                                                                                                                                                                                                                                                                        | False        |
    | Authorization code (for Self Deployed - Authorization Code Flow)       |                                                                                                                                                                                                                                                                                                                                                        | False        |
    | Certificate Thumbprint                                                 |                                                                                                                                                                                                                                                                                                                                                        | False        |
    | Private Key                                                            |                                                                                                                                                                                                                                                                                                                                                        | False        |
    | Certificate Thumbprint                                                 | Used for certificate authentication. As appears in the "Certificates &amp; secrets" page of the app.                                                                                                                                                                                                                                                   | False        |
    | Private Key                                                            | Used for certificate authentication. The private key of the registered certificate.                                                                                                                                                                                                                                                                    | False        |
    | Use a self-deployed Azure Application                                  | Select this checkbox if you are using a self-deployed Azure application.                                                                                                                                                                                                                                                                               | False        |
    | Use Azure Managed Identities                                           | Relevant only if the integration is running on Azure VM. If selected, authenticates based on the value provided for the Azure Managed Identities Client ID field. If no value is provided for the Azure Managed Identities Client ID field, authenticates based on the System Assigned Managed Identity. For additional information, see the Help tab. | False        |
    | Azure Managed Identities Client ID                                     | The Managed Identities client ID for authentication - relevant only if the integration is running on Azure VM.                                                                                                                                                                                                                                         | False        |
    | Azure AD endpoint                                                      | Azure AD endpoint associated with a national cloud. See note below.                                                                                                                                                                                                                                                                                    | False        |
    | Scope (Required for using Cortex XSOAR Azure app)                      | A space-separated list of scopes that you want to consent to.                                                                                                                                                                                                                                                                                          | False        |
    | Trust any certificate (not secure)                                     |                                                                                                                                                                                                                                                                                                                                                        | False        |
    | Use system proxy settings                                              |                                                                                                                                                                                                                                                                                                                                                        | False        |
>>>>>>> 9d6c5180

    Azure cloud options
    
    | Azure Cloud | Description                                                         |
    |-------------|---------------------------------------------------------------------|
    | Worldwide   | The publicly accessible Azure Cloud                                 |
    | US GCC      | Azure cloud for the USA Government Cloud Community (GCC)            |
    | US GCC-High | Azure cloud for the USA Government Cloud Community High (GCC-High)  |
    | DoD         | Azure cloud for the USA Department of Defense (DoD)                 |
    | Germany     | Azure cloud for the German Government                               |
    | China       | Azure cloud for the Chinese Government                              |
    | Custom      | Custom endpoint configuration to the Azure cloud. See note below.   |

   - Note: In most cases, setting Azure cloud is preferred to setting Azure AD endpoint. Only use it in cases where a custom URL is required for accessing a national cloud.

4. Click **Test** to validate the URLs, token, and connection.

## Commands
You can execute these commands from the Cortex XSOAR CLI, as part of an automation, or in a playbook.
After you successfully execute a command, a DBot message appears in the War Room with the command details.

### msgraph-api-auth-start
***
Run this command to start the authorization process and follow the instructions in the command results.

### msgraph-api-auth-complete
***
Run this command to complete the authorization process.
Should be used after running the ***msgraph-api-auth-start*** command.

### msgraph-api-test
***
Tests connectivity to Microsoft.

### msgraph-api-request
***
Run a Microsoft Graph API query.


#### Base Command

`msgraph-api`
#### Input

| **Argument Name** | **Description**                                                                                                                                                                                                        | **Required** |
|-------------------|------------------------------------------------------------------------------------------------------------------------------------------------------------------------------------------------------------------------|--------------|
| resource          | The resource in Microsoft Graph to refer.                                                                                                                                                                              | Required     | 
| http_method       | The HTTP method used for the request to Microsoft Graph. Possible values are: "GET", "POST", "DELETE", "PUT", or "PATCH". Default is "GET".                                                                            | Optional     | 
| api_version       | The version of the Microsoft Graph API to use. Possible values are: "v1.0" or "beta". Default is "v1.0".                                                                                                               | Optional     | 
| request_body      | The request body (required for POST queries).                                                                                                                                                                          | Optional     | 
| odata             | OData system query options, e.g. $filter=startswith(givenName, 'J'). For more details see https://docs.microsoft.com/en-us/graph/query-parameters. It is recommended to use the $top query option to limit the result. | Optional     |
| populate_context  | If "true", will populate the API response to the context data. Default is "true".                                                                                                                                      | Optional     | 

#### Context Output

The context data output depends on the resource executed.
The *populate_context* argument sets whether to output to the context data, under the path **MicrosoftGraph**.
For resources which return a large response, we recommend to narrow the results by using the *odata* argument or outputting to the context data using [Extend Context](https://xsoar.pan.dev/docs/playbooks/playbooks-extend-context).

### msgraph-api-auth-reset

***
Run this command if for some reason you need to rerun the authentication process.

#### Base Command

`msgraph-api-auth-reset`

#### Input

There are no input arguments for this command.

#### Context Output

There is no context output for this command.
<<<<<<< HEAD
=======

### msgraph-api-generate-login-url
***
Generate the login URL used for Authorization code flow.

#### Base Command

`msgraph-api-generate-login-url`
#### Input

There are no input arguments for this command.

#### Context Output

There is no context output for this command.

#### Command Example
```msgraph-api-generate-login-url```

#### Human Readable Output

>### Authorization instructions
>1. Click on the [login URL]() to sign in and grant Cortex XSOAR permissions for your Azure Service Management.
You will be automatically redirected to a link with the following structure:
```REDIRECT_URI?code=AUTH_CODE&session_state=SESSION_STATE```
>2. Copy the `AUTH_CODE` (without the `code=` prefix, and the `session_state` parameter)
and paste it in your instance configuration under the **Authorization code** parameter.
>>>>>>> 9d6c5180

## Usage
Let's say we want to [list all the applications](https://docs.microsoft.com/en-us/graph/api/application-list?view=graph-rest-1.0&tabs=http).

We can see that according to the [HTTP request](https://docs.microsoft.com/en-us/graph/api/application-list?view=graph-rest-1.0&tabs=http#http-request):
 - The HTTP method is ***GET***
 - The resource is ***/applications***
 
So in order to list all the applications using the integration, we would run the command: `!msgraph-api resource=/applications http_method=GET`<|MERGE_RESOLUTION|>--- conflicted
+++ resolved
@@ -45,23 +45,6 @@
 1. Navigate to **Settings** > **Integrations** > **Servers & Services**.
 2. Search for Microsoft Graph API.
 3. Click **Add instance** to create and configure a new integration instance.
-<<<<<<< HEAD
-
-    | **Parameter**                      | **Description**                                                                                                                                                                                                                                                                                                                                        | **Required** |
-    |------------------------------------|--------------------------------------------------------------------------------------------------------------------------------------------------------------------------------------------------------------------------------------------------------------------------------------------------------------------------------------------------------|--------------|
-    | Azure Cloud                        | See option table below.                                                                                                                                                                                                                                                                                                                                | False        |
-    | app_id                             | Application ID                                                                                                                                                                                                                                                                                                                                         | False        |
-    | scope                              | Scope (Required for using Cortex XSOAR Azure app)                                                                                                                                                                                                                                                                                                      | False        |
-    | app_secret                         | Application Secret (Required for using self deployed Azure app)                                                                                                                                                                                                                                                                                        | False        |
-    | Certificate Thumbprint             | Used for certificate authentication. As appears in the "Certificates & secrets" page of the app.                                                                                                                                                                                                                                                       | False        |
-    | Private Key                        | Used for certificate authentication. The private key of the registered certificate.                                                                                                                                                                                                                                                                    | False        |
-    | tenant_id                          | Tenant ID (Required for using self deployed Azure app)                                                                                                                                                                                                                                                                                                 | False        |
-    | Use Azure Managed Identities       | Relevant only if the integration is running on Azure VM. If selected, authenticates based on the value provided for the Azure Managed Identities Client ID field. If no value is provided for the Azure Managed Identities Client ID field, authenticates based on the System Assigned Managed Identity. For additional information, see the Help tab. | False        |
-    | Azure Managed Identities Client ID | The Managed Identities client ID for authentication - relevant only if the integration is running on Azure VM.                                                                                                                                                                                                                                         | False        |
-    | azure_ad_endpoint                  | Azure AD endpoint associated with a national cloud. See note below.                                                                                                                                                                                                                                                                                    | False        |
-    | insecure                           | Trust any certificate \(not secure\)                                                                                                                                                                                                                                                                                                                   | False        |
-    | proxy                              | Use system proxy settings                                                                                                                                                                                                                                                                                                                              | False        |
-=======
 4. 
     | **Parameter**                                                          | **Description**                                                                                                                                                                                                                                                                                                                                        | **Required** |
     |------------------------------------------------------------------------|--------------------------------------------------------------------------------------------------------------------------------------------------------------------------------------------------------------------------------------------------------------------------------------------------------------------------------------------------------|--------------|
@@ -82,7 +65,6 @@
     | Scope (Required for using Cortex XSOAR Azure app)                      | A space-separated list of scopes that you want to consent to.                                                                                                                                                                                                                                                                                          | False        |
     | Trust any certificate (not secure)                                     |                                                                                                                                                                                                                                                                                                                                                        | False        |
     | Use system proxy settings                                              |                                                                                                                                                                                                                                                                                                                                                        | False        |
->>>>>>> 9d6c5180
 
     Azure cloud options
     
@@ -158,8 +140,6 @@
 #### Context Output
 
 There is no context output for this command.
-<<<<<<< HEAD
-=======
 
 ### msgraph-api-generate-login-url
 ***
@@ -187,7 +167,6 @@
 ```REDIRECT_URI?code=AUTH_CODE&session_state=SESSION_STATE```
 >2. Copy the `AUTH_CODE` (without the `code=` prefix, and the `session_state` parameter)
 and paste it in your instance configuration under the **Authorization code** parameter.
->>>>>>> 9d6c5180
 
 ## Usage
 Let's say we want to [list all the applications](https://docs.microsoft.com/en-us/graph/api/application-list?view=graph-rest-1.0&tabs=http).
