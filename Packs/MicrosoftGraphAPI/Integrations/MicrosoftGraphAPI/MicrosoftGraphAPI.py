--- conflicted
+++ resolved
@@ -18,11 +18,8 @@
                  verify: bool,
                  proxy: bool,
                  azure_cloud: AzureCloud,
-<<<<<<< HEAD
-=======
                  auth_code: str,
                  redirect_uri: str,
->>>>>>> 90cf3b88
                  certificate_thumbprint: str | None = None,
                  private_key: str | None = None,
                  managed_identities_client_id: str | None = None,
@@ -44,11 +41,8 @@
             'managed_identities_client_id': managed_identities_client_id,
             'managed_identities_resource_uri': Resources.graph,
             'azure_cloud': azure_cloud,
-<<<<<<< HEAD
-=======
             'auth_code': auth_code,
             'redirect_uri': redirect_uri,
->>>>>>> 90cf3b88
             'command_prefix': "msgraph-api",
         }
         if not ((app_secret or (certificate_thumbprint and private_key)) and tenant_id):
@@ -89,15 +83,8 @@
 
 
 def test_module(client: MsGraphClient,
-<<<<<<< HEAD
-                app_secret: str,
-                tenant_id: str,
-                managed_identities_client_id: str | None) -> str:  # pragma: no cover
-    if (app_secret and tenant_id) or managed_identities_client_id:
-=======
                 managed_identities_client_id: str | None) -> str:  # pragma: no cover
     if client.ms_client.grant_type == CLIENT_CREDENTIALS or managed_identities_client_id:
->>>>>>> 90cf3b88
         client.ms_client.get_access_token()
         return 'ok'
     else:
@@ -170,11 +157,8 @@
     certificate_thumbprint = params.get('creds_certificate', {}).get('identifier') or params.get('certificate_thumbprint')
     private_key = replace_spaces_in_credential(params.get('creds_certificate', {}).get('password')) or params.get('private_key')
     managed_identities_client_id = get_azure_managed_identities_client_id(params)
-<<<<<<< HEAD
-=======
     auth_code = params.get('auth_code', {}).get('password', '')
     redirect_uri = params.get('redirect_uri', '')
->>>>>>> 90cf3b88
 
     try:
         client = MsGraphClient(
@@ -188,19 +172,12 @@
             certificate_thumbprint=certificate_thumbprint,
             private_key=private_key,
             managed_identities_client_id=managed_identities_client_id,
-<<<<<<< HEAD
-        )
-
-        if command == 'test-module':
-            result = test_module(client, app_secret, params.get('tenant_id'), managed_identities_client_id)
-=======
             auth_code=auth_code,
             redirect_uri=redirect_uri,
         )
 
         if command == 'test-module':
             result = test_module(client, managed_identities_client_id)
->>>>>>> 90cf3b88
             return_results(result)
         elif command == 'msgraph-api-request':
             return_results(generic_command(client, demisto.args()))
@@ -212,11 +189,8 @@
             return_results(test_command(client))
         elif command == 'msgraph-api-auth-reset':
             return_results(reset_auth())
-<<<<<<< HEAD
-=======
         elif command == 'msgraph-api-generate-login-url':
             return_results(generate_login_url(client.ms_client))
->>>>>>> 90cf3b88
     except Exception as e:
         return_error(f'Failed to execute {demisto.command()} command. Error: {str(e)}')
 
