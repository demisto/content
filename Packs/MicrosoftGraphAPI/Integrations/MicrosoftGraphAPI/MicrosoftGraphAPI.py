--- conflicted
+++ resolved
@@ -147,12 +147,8 @@
     app_secret = params.get('app_secret') or (params.get('credentials') or {}).get('password')
     app_secret = app_secret if isinstance(app_secret, str) else ''
     certificate_thumbprint = params.get('creds_certificate', {}).get('identifier') or params.get('certificate_thumbprint')
-<<<<<<< HEAD
-    private_key = params.get('creds_certificate', {}).get('password') or params.get('private_key')
+    private_key = replace_spaces_in_credential(params.get('creds_certificate', {}).get('password')) or params.get('private_key')
     managed_identities_client_id = get_azure_managed_identities_client_id(params)
-=======
-    private_key = replace_spaces_in_credential(params.get('creds_certificate', {}).get('password')) or params.get('private_key')
->>>>>>> 079cecc6
 
     try:
         client = MsGraphClient(
