import demistomock as demisto
from CommonServerPython import *
from CommonServerUserPython import *

import urllib3
from typing import Any, Dict, Optional

urllib3.disable_warnings()


class MsGraphClient:
    def __init__(self,
                 app_id: str,
                 scope: str,
                 app_secret: str,
                 tenant_id: str,
                 verify: bool,
                 proxy: bool,
                 azure_ad_endpoint: str = 'https://login.microsoftonline.com'):
        client_args = {
            'base_url': 'https://graph.microsoft.com',
            'auth_id': app_id,
            'scope': Scopes.graph,
            'enc_key': app_secret,
            'tenant_id': tenant_id,
            'verify': verify,
            'proxy': proxy,
            'self_deployed': True,
            'grant_type': CLIENT_CREDENTIALS,
            'ok_codes': (200, 201, 204),
            'azure_ad_endpoint': azure_ad_endpoint
        }
        if not (app_secret and tenant_id):
            client_args['grant_type'] = DEVICE_CODE
            client_args['token_retrieval_url'] = f'{azure_ad_endpoint}/organizations/oauth2/v2.0/token'
            client_args['scope'] = scope
        self.ms_client = MicrosoftClient(**client_args)  # type: ignore[arg-type]

    def generic_request(
            self,
            resource: str,
            http_method: str = 'GET',
            api_version: str = 'v1.0',
            odata: Optional[str] = None,
            request_body: Optional[Dict] = None,
    ):
        url_suffix = urljoin(api_version, resource)
        if odata:
            url_suffix += '?' + odata
        res = self.ms_client.http_request(
            method=http_method,
            url_suffix=url_suffix,
            json_data=request_body,
            resp_type='resp',
        )
        if res.content:
            return res.json()


def start_auth(client: MsGraphClient) -> CommandResults:  # pragma: no cover
    result = client.ms_client.start_auth('!msgraph-api-auth-complete')
    return CommandResults(readable_output=result)


def complete_auth(client: MsGraphClient):  # pragma: no cover
    client.ms_client.get_access_token()
    return 'Authorization completed successfully.'


def test_module(client: MsGraphClient, params: Dict) -> str:  # pragma: no cover
    if params.get('app_secret') and params.get('tenant_id'):
        client.ms_client.get_access_token()
        return 'ok'
    else:
        raise ValueError('The test module is not functional when using Cortex XSOAR Azure app, '
                         'run the msgraph-test command instead.')


def test_command(client: MsGraphClient) -> CommandResults:  # pragma: no cover
    client.ms_client.get_access_token()
    return CommandResults(readable_output='```✅ Success!```')


def generic_command(client: MsGraphClient, args: Dict[str, Any]) -> CommandResults:
    request_body = args.get('request_body')
    if request_body and isinstance(request_body, str):
        try:
            request_body = json.loads(request_body)
        except json.decoder.JSONDecodeError as e:
            raise ValueError(f'Invalid request body - {str(e)}')
    http_method = args.get('http_method', 'GET')

    response = client.generic_request(
        resource=args.get('resource', ''),
        http_method=http_method,
        api_version=args.get('api_version', 'v1.0'),
        odata=args.get('odata', ''),
        request_body=request_body,
    )

    if not response:
        results = {
            'readable_output': 'The API query ran successfully and returned no content.',
        }
    else:
        results = {'raw_response': response}

<<<<<<< HEAD
    if args.get('populate_context'):
        results['outputs'] = response.get('value') or response.get('appliedConditionalAccessPolicies')
        results['outputs_prefix'] = 'MicrosoftGraph'
=======
        if argToBoolean(args.get('populate_context', 'true')):
            results['outputs'] = response.get('value')
            results['outputs_prefix'] = 'MicrosoftGraph'
>>>>>>> f696fda9

    return CommandResults(**results)  # type: ignore[arg-type]


def main() -> None:  # pragma: no cover
    params = demisto.params()
    command = demisto.command()
    demisto.debug(f'Command being called is {command}')

    scope = 'offline_access '
    if params.get('scope'):
        scope += params.get('scope')

    try:
        client = MsGraphClient(
            app_id=params.get('app_id'),
            scope=scope,
            app_secret=params.get('app_secret'),
            tenant_id=params.get('tenant_id'),
            verify=not params.get('insecure', False),
            proxy=params.get('proxy', False),
            azure_ad_endpoint=params.get('azure_ad_endpoint',
                                         'https://login.microsoftonline.com') or 'https://login.microsoftonline.com'
        )

        if command == 'test-module':
            result = test_module(client, params)
            return_results(result)
        elif command == 'msgraph-api-request':
            return_results(generic_command(client, demisto.args()))
        elif command == 'msgraph-api-auth-start':
            return_results(start_auth(client))
        elif command == 'msgraph-api-auth-complete':
            return_results(complete_auth(client))
        elif command == 'msgraph-api-test':
            return_results(test_command(client))
    except Exception as e:
        demisto.error(traceback.format_exc())
        return_error(f'Failed to execute {demisto.command()} command. Error: {str(e)}')


from MicrosoftApiModule import *  # noqa: E402

if __name__ in ('__main__', '__builtin__', 'builtins'):
    main()<|MERGE_RESOLUTION|>--- conflicted
+++ resolved
@@ -105,15 +105,9 @@
     else:
         results = {'raw_response': response}
 
-<<<<<<< HEAD
-    if args.get('populate_context'):
-        results['outputs'] = response.get('value') or response.get('appliedConditionalAccessPolicies')
-        results['outputs_prefix'] = 'MicrosoftGraph'
-=======
         if argToBoolean(args.get('populate_context', 'true')):
-            results['outputs'] = response.get('value')
+            results['outputs'] = response.get('value') or response.get('appliedConditionalAccessPolicies')
             results['outputs_prefix'] = 'MicrosoftGraph'
->>>>>>> f696fda9
 
     return CommandResults(**results)  # type: ignore[arg-type]
 
