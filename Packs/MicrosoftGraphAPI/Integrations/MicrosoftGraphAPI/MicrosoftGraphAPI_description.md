--- conflicted
+++ resolved
@@ -25,23 +25,6 @@
  
 #### Self-Deployed Azure App
 
-<<<<<<< HEAD
-For more information, see this [article](https://xsoar.pan.dev/docs/reference/articles/microsoft-integrations---authentication#self-deployed-application). 
-
-The **Application Secret** and the **Tenant ID** integration parameters are required for this method.
-
-Run the **msgraph-api-test** command to ensure connectivity to Microsoft.
-
-The integration supports only Application permission type, and does not support Delegated permission type. 
-
-#### Azure Managed Identities Authentication
-##### Note: This option is relevant only if the integration is running on Azure VM.
-Follow one of these steps for authentication based on Azure Managed Identities:
-
-- ##### To use System Assigned Managed Identity
-   - Select the **Use Azure Managed Identities** checkbox and leave the **Azure Managed Identities Client ID** field empty.
-
-=======
 For more information, see this [article](https://xsoar.pan.dev/docs/reference/articles/microsoft-integrations---authentication#self-deployed-application).
 Run the **msgraph-api-test** command to ensure connectivity to Microsoft.
 
@@ -52,7 +35,6 @@
 - ##### To use System Assigned Managed Identity
    - Select the **Use Azure Managed Identities** checkbox and leave the **Azure Managed Identities Client ID** field empty.
 
->>>>>>> 90cf3b88
 - ##### To use User Assigned Managed Identity
    1. Go to [Azure Portal](https://portal.azure.com/) -> **Managed Identities**.
    2. Select your User Assigned Managed Identity -> copy the Client ID -> paste it in the **Azure Managed Identities Client ID** field in the instance settings.
