category: Network Security
commonfields:
  id: RedLock
  version: -1
configuration:
- defaultvalue: https://api.redlock.io/
  display: Server URL
  name: url
  required: true
  type: 0
- display: Username
  name: credentials
  required: true
  type: 9
- display: Customer name
  name: customer
  required: false
  type: 0
- display: Use system proxy settings
  name: proxy
  required: false
  type: 8
- display: Trust any certificate (not secure)
  name: unsecure
  required: false
  type: 8
- display: Fetch only incidents matching this rule name
  name: ruleName
  required: false
  type: 0
- display: Fetch only incidents with this severity
  name: policySeverity
  required: false
  type: 0
- display: Fetch incidents
  name: isFetch
  required: false
  type: 8
- display: Incident type
  name: incidentType
  required: false
  type: 13
description: Cloud threat defense
display: Prisma Cloud (RedLock)
name: RedLock
script:
  commands:
<<<<<<< HEAD
  - name: redlock-get-rql-response
    description: Runs an RQL query on the Prisma Cloud.
    arguments:
    - name: limit
      required: false
      default: false
      isArray: false
      description: "The maximum number of records to return. '; limit search records\
        \ to {}' is appended to every query where {} is the maximum number of records\
        \ to return. If no value is provided, only 1 record is returned."
    - name: rql
      required: true
      default: false
      isArray: false
      description: "The RQL query to run. Examples of RQL queries can be found here:\
        \ https://docs.paloaltonetworks.com/prisma/prisma-cloud/prisma-cloud-rql-reference/rql-reference/rql-examples.\
        \ Note that ` limit search records to 1` is automatically appended to each\
        \ query and a `;` may need to be added to the end of the rql input to make\
        \ the entire query valid.  The limit parameter adjusts this to be a value\
        \ other than 1."
    outputs:
    - contextPath: Redlock.RQL.Query
      description: 'The RQL query that was run.'
      type: String
    - contextPath: Redlock.RQL.Response.AccountId
      description: 'The cloud account ID.'
      type: Date
    - contextPath: Redlock.RQL.Response.AccountName
      description: 'The cloud account name.'
      type: String
    - contextPath: Redlock.RQL.Response.AllowDrillDown
      description: 'Flag to allow drill down.'
      type: Boolean
    - contextPath: Redlock.RQL.Response.CloudType
      description: 'The cloud type.'
      type: String
    - contextPath: Redlock.RQL.Response.Data
      description: 'The data object returned by the RQL response.'
      type: Object
    - contextPath: Redlock.RQL.Response.Deleted
      description: 'Flag if deleted.'
      type: Boolean
    - contextPath: Redlock.RQL.Response.HasAlert
      description: 'Flag to check if RQL response has alerts.'
      type: Boolean
    - contextPath: Redlock.RQL.Response.HasExtFindingRiskFactors
      description: 'Flag if query returns external risk factors.'
      type: Boolean
    - contextPath: Redlock.RQL.Response.HasExternalFinding
      description: 'Flag for external findings.'
      type: Boolean
    - contextPath: Redlock.RQL.Response.HasExternalIntegration
      description: 'Flag for external integration.'
      type: Boolean
    - contextPath: Redlock.RQL.Response.HasNetwork
      description: 'Flag for determining if network exists.'
      type: Boolean
    - contextPath: Redlock.RQL.Response.Id
      description: 'The RQL response ID.'
      type: String
    - contextPath: Redlock.RQL.Response.InsertTs
      description: 'The response time.'
      type: Date
    - contextPath: Redlock.RQL.Response.Name
      description: 'The RQL response name.'
      type: String
    - contextPath: Redlock.RQL.Response.RegionId
      description: 'The cloud region ID.'
      type: String
    - contextPath: Redlock.RQL.Response.RegionName
      description: 'The cloud region name.'
      type: String
    - contextPath: Redlock.RQL.Response.ResourceType
      description: 'The resource type.'
      type: String
    - contextPath: Redlock.RQL.Response.Rrn
      description: 'The account RRN.'
      type: String
    - contextPath: Redlock.RQL.Response.Service
      description: 'The RQL response service.'
      type: String
    - contextPath: Redlock.RQL.Response.StateId
      description: 'The response state ID.'
      type: String
  - name: redlock-remediate-alerts
    description: Remediate alerts in Prisma Cloud.
    arguments:
    - name: alert-id
      required: true
      default: false
      isArray: true
      description: The ID of the alert to remediate. You can retrieve alerts using
        the redlock-search-alerts command.
  - name: redlock-search-alerts
    arguments:
    - name: time-range-date-from
      description: The start date for which to search in the following format - MM/DD/YYYY
    - name: time-range-date-to
      description: The end date for which to search in the following format - MM/DD/YYYY
    - name: time-range-value
      description: The number of units to search.
    - name: time-range-unit
      auto: PREDEFINED
=======
  - arguments:
    - description: Start time for search in the following string format -  MM/DD/YYYY
      name: time-range-date-from
    - description: End time for search in the following format -  MM/DD/YYYY
      name: time-range-date-to
    - description: The amount of units to go back in time
      name: time-range-value
    - auto: PREDEFINED
      description: The search unit. login and epoch are only available if timeRangeValue
        is not provided.
      name: time-range-unit
>>>>>>> 9b171204
      predefined:
      - hour
      - day
      - week
      - month
      - year
      - login
      - epoch
<<<<<<< HEAD
      description: 'The time range unit. Possible values are: "hour", "day", "week",
        "month", "year", "login", and "epoch". "login" and "epoch" are only available
        if time-range-value is not provided.'
    - name: policy-name
      auto: PREDEFINED
=======
    - auto: PREDEFINED
      description: The policy name
      name: policy-name
>>>>>>> 9b171204
      predefined:
      - IAM password policy does not have a symbol
      - IAM password policy does not expire in 90 days
      - IAM password policy does not have a lowercase character
      - IAM password policy does not have a minimum of 14 characters
      - IAM password policy allows password reuse
      - Default Security Group does not restrict all traffic
      - IAM password policy does not have password expiration period
      - IAM password policy does not exist
      - Access keys are not rotated for 90 days
      - Security Groups allow internet traffic from internet to RDP port (3389)
      - Internet connectivity via tcp over insecure port
      - IAM policy allow full administrative privileges
      - Primitive IAM roles should not be used
      - Internet exposed instances
      - IAM user has both Console access and Access Keys
      - S3 buckets are accessible to public
      - Access logging not enabled on all CloudTrail buckets
      - CloudTrail trail is not integrated with CloudWatch Log
      - Security Groups allow internet traffic to SSH port (22)
      - CloudTrail logs are not encrypted using Customer Master Keys (CMKs)
      - Excessive login failures
      - VPC endpoints were not used for consuming S3 storage from within the VPC
      - Access logging not enabled on S3 buckets
      - S3 buckets do not have server side encryption
      - Account hijacking attempts
      - Security groups allow internet traffic
      - VPC subnets should not allow automatic public IP assignment
      - VPC Flow Logs not enabled
      - MFA not enabled for IAM users
      - Inactive users for more than 30 days
<<<<<<< HEAD
      description: The policy name.
    - name: policy-label
      description: The policy label.
    - name: policy-compliance-standard
      description: The policy compliance standard.
    - name: cloud-account
      description: The cloud account.
    - name: cloud-region
      description: The cloud region.
    - name: alert-rule-name
      description: The alert rule name.
    - name: resource-id
      description: The resource ID.
    - name: resource-name
      description: The resource name.
    - name: resource-type
      description: The resource type.
    - name: alert-status
      auto: PREDEFINED
=======
    - description: The policy label
      name: policy-label
    - description: The policy compliance standard
      name: policy-compliance-standard
    - description: The cloud account
      name: cloud-account
    - description: The cloud region
      name: cloud-region
    - description: The alert rule name
      name: alert-rule-name
    - description: The resource ID
      name: resource-id
    - description: The resource name
      name: resource-name
    - description: The resource type
      name: resource-type
    - auto: PREDEFINED
      defaultValue: open
      description: The alert status
      name: alert-status
>>>>>>> 9b171204
      predefined:
      - open
      - resolved
      - dismissed
<<<<<<< HEAD
      description: 'The alert status. Possible values are: "open", "resolved", and
        "dismissed". Default is "open".'
      defaultValue: open
    - name: alert-id
      description: The alert ID.
    - name: cloud-type
      auto: PREDEFINED
=======
    - description: The alert ID
      name: alert-id
    - auto: PREDEFINED
      description: The cloud type
      name: cloud-type
>>>>>>> 9b171204
      predefined:
      - aws
      - azure
      - gcp
<<<<<<< HEAD
      description: 'The cloud type. Possible values are: "aws", "azure", and "gcp".'
    - name: risk-grade
      auto: PREDEFINED
=======
    - auto: PREDEFINED
      description: The risk grade
      name: risk-grade
>>>>>>> 9b171204
      predefined:
      - A
      - B
      - C
      - F
<<<<<<< HEAD
      description: 'The risk grade. Possible values are: "A", "B", "C", and "F".'
    - name: policy-type
      auto: PREDEFINED
=======
    - auto: PREDEFINED
      description: The policy type
      name: policy-type
>>>>>>> 9b171204
      predefined:
      - anomaly
      - audit_event
      - config
      - network
<<<<<<< HEAD
      description: 'The policy type. Possible values are: "high", "medium", and "low".'
    - name: policy-severity
      auto: PREDEFINED
=======
    - auto: PREDEFINED
      description: The policy severity
      name: policy-severity
>>>>>>> 9b171204
      predefined:
      - high
      - medium
      - low
<<<<<<< HEAD
      description: The policy severity.
=======
    description: Search alerts on the Prisma Cloud (RedLock) platform
    name: redlock-search-alerts
>>>>>>> 9b171204
    outputs:
    - contextPath: Redlock.Alert.ID
      description: The ID of the returned alert.
      type: string
    - contextPath: Redlock.Alert.Status
      description: The status of the returned alert.
      type: string
    - contextPath: Redlock.Alert.AlertTime
      description: The time of the returned alert.
      type: string
    - contextPath: Redlock.Alert.Policy.ID
      description: The policy ID of the returned alert.
      type: string
    - contextPath: Redlock.Alert.Policy.Name
      description: The policy name of the returned alert.
      type: string
    - contextPath: Redlock.Alert.Policy.Type
      description: The policy type of the returned alert.
      type: string
    - contextPath: Redlock.Alert.Policy.Severity
      description: The policy severity of the returned alert.
      type: string
    - contextPath: Redlock.Alert.Policy.Remediable
      description: Whether or not the policy is remediable.
      type: boolean
    - contextPath: Redlock.Alert.RiskDetail.Rating
      description: The risk rating of the returned alert.
      type: string
    - contextPath: Redlock.Alert.RiskDetail.Score
      description: The risk score of the returned alert.
      type: string
    - contextPath: Redlock.Metadata.CountOfAlerts
      description: The number of alerts found.
      type: number
<<<<<<< HEAD
    description: Search alerts on the Prisma Cloud (RedLock) platform.
  - name: redlock-get-alert-details
    arguments:
    - name: alert-id
      required: true
      default: true
=======
  - arguments:
    - default: true
>>>>>>> 9b171204
      description: The alert ID
      name: alert-id
      required: true
    - auto: PREDEFINED
      defaultValue: "true"
      description: Allows for retrieving entire / trimmed alert model
      name: detailed
      predefined:
      - "true"
      - "false"
    description: Gets the details of an alert based on alert ID
    name: redlock-get-alert-details
    outputs:
    - contextPath: Redlock.Alert.ID
      description: The alert ID
      type: string
    - contextPath: Redlock.Alert.Status
      description: The alert status
      type: string
    - contextPath: Redlock.Alert.AlertTime
      description: The time of the alert
      type: date
    - contextPath: Redlock.Alert.AlertRules
      description: Names of the alert rules that triggered this alert.
      type: string
    - contextPath: Redlock.Alert.Policy.ID
      description: The policy ID
      type: string
    - contextPath: Redlock.Alert.Policy.Name
      description: The policy name
      type: string
    - contextPath: Redlock.Alert.Policy.Type
      description: The type of policy
      type: string
    - contextPath: Redlock.Alert.Policy.Severity
      description: The policy severity
      type: string
    - contextPath: Redlock.Alert.Policy.Remediable
      description: Whether or not the policy is remediable
      type: boolean
    - contextPath: Redlock.Alert.RiskDetail.Rating
      description: The risk rating
      type: string
    - contextPath: Redlock.Alert.RiskDetail.Score
      description: The risk score
      type: string
<<<<<<< HEAD
    description: Gets the details of an alert based on alert ID
  - name: redlock-dismiss-alerts
    arguments:
    - name: alert-id
      description: comma separated list of string IDs to be dismissed
    - name: snooze-value
      required: false
      description: The amount of time to snooze. Both snooze value and unit must be
        specified
    - name: snooze-unit
      required: false
      auto: PREDEFINED
      predefined:
      - hour
      - day
      - week
      - month
      - year
      - epoch
      description: The time unit for if snoozing alert.  Both snooze value and unit
        must be specified if snoozing.
    - name: dismissal-note
=======
  - arguments:
    - description: comma separated list of string IDs to be dismissed
      name: alert-id
    - description: Reason for dismissal
      name: dismissal-note
>>>>>>> 9b171204
      required: true
    - description: Start time for search in the following string format -  MM/DD/YYYY
      name: time-range-date-from
    - description: End time for search in the following format -  MM/DD/YYYY
      name: time-range-date-to
    - description: The amount of units to go back in time
      name: time-range-value
    - auto: PREDEFINED
      description: The search unit
      name: time-range-unit
      predefined:
      - hour
      - day
      - week
      - month
      - year
      - login
      - epoch
    - auto: PREDEFINED
      description: The policy name
      name: policy-name
      predefined:
      - IAM password policy does not have a symbol
      - IAM password policy does not expire in 90 days
      - IAM password policy does not have a lowercase character
      - IAM password policy does not have a minimum of 14 characters
      - IAM password policy allows password reuse
      - Default Security Group does not restrict all traffic
      - IAM password policy does not have password expiration period
      - IAM password policy does not exist
      - Access keys are not rotated for 90 days
      - Security Groups allow internet traffic from internet to RDP port (3389)
      - Internet connectivity via tcp over insecure port
      - IAM policy allow full administrative privileges
      - Primitive IAM roles should not be used
      - Internet exposed instances
      - IAM user has both Console access and Access Keys
      - S3 buckets are accessible to public
      - Access logging not enabled on all CloudTrail buckets
      - CloudTrail trail is not integrated with CloudWatch Log
      - Security Groups allow internet traffic to SSH port (22)
      - CloudTrail logs are not encrypted using Customer Master Keys (CMKs)
      - Excessive login failures
      - VPC endpoints were not used for consuming S3 storage from within the VPC
      - Access logging not enabled on S3 buckets
      - S3 buckets do not have server side encryption
      - Account hijacking attempts
      - Security groups allow internet traffic
      - VPC subnets should not allow automatic public IP assignment
      - VPC Flow Logs not enabled
      - MFA not enabled for IAM users
      - Inactive users for more than 30 days
    - description: The policy label
      name: policy-label
    - description: The policy compliance standard
      name: policy-compliance-standard
    - description: The cloud account
      name: cloud-account
    - description: The cloud region
      name: cloud-region
    - description: The alert rule name
      name: alert-rule-name
    - description: The resource ID
      name: resource-id
    - description: The resource name
      name: resource-name
    - description: The resource type
      name: resource-type
    - auto: PREDEFINED
      description: The alert status
      name: alert-status
      predefined:
      - open
      - resolved
      - dismissed
    - auto: PREDEFINED
      description: The cloud type
      name: cloud-type
      predefined:
      - aws
      - azure
      - gcp
    - auto: PREDEFINED
      description: The risk grade
      name: risk-grade
      predefined:
      - A
      - B
      - C
      - F
    - auto: PREDEFINED
      description: The policy type
      name: policy-type
      predefined:
      - anomaly
      - audit_event
      - config
      - network
    - auto: PREDEFINED
      description: The policy severity
      name: policy-severity
      predefined:
      - high
      - medium
      - low
    - description: comma separated string of policy IDs
      name: policy-id
    description: Dismiss the alerts matching the given filter. Must provide either
      policy IDs or alert IDs.
    execution: true
    name: redlock-dismiss-alerts
    outputs:
    - contextPath: Redlock.DismissedAlert.ID
      description: The IDs of the dismissed alerts
      type: string
<<<<<<< HEAD
    description: Dismiss the alerts matching the given filter. Must provide either
      policy IDs or alert IDs.
    execution: true
  - name: redlock-reopen-alerts
    arguments:
    - name: alert-id
      description: The IDs of alerts to reopen
    - name: time-range-date-from
      description: Start time for search in the following string format -  MM/DD/YYYY
    - name: time-range-date-to
      description: End time for search in the following format -  MM/DD/YYYY
    - name: time-range-value
      description: The amount of units to go back in time
    - name: time-range-unit
      auto: PREDEFINED
=======
  - arguments:
    - description: The IDs of alerts to reopen
      name: alert-id
    - description: Start time for search in the following string format -  MM/DD/YYYY
      name: time-range-date-from
    - description: End time for search in the following format -  MM/DD/YYYY
      name: time-range-date-to
    - description: The amount of units to go back in time
      name: time-range-value
    - auto: PREDEFINED
      description: The search unit
      name: time-range-unit
>>>>>>> 9b171204
      predefined:
      - hour
      - day
      - week
      - month
      - year
      - login
      - epoch
    - auto: PREDEFINED
      description: The policy name
      name: policy-name
      predefined:
      - IAM password policy does not have a symbol
      - IAM password policy does not expire in 90 days
      - IAM password policy does not have a lowercase character
      - IAM password policy does not have a minimum of 14 characters
      - IAM password policy allows password reuse
      - Default Security Group does not restrict all traffic
      - IAM password policy does not have password expiration period
      - IAM password policy does not exist
      - Access keys are not rotated for 90 days
      - Security Groups allow internet traffic from internet to RDP port (3389)
      - Internet connectivity via tcp over insecure port
      - IAM policy allow full administrative privileges
      - Primitive IAM roles should not be used
      - Internet exposed instances
      - IAM user has both Console access and Access Keys
      - S3 buckets are accessible to public
      - Access logging not enabled on all CloudTrail buckets
      - CloudTrail trail is not integrated with CloudWatch Log
      - Security Groups allow internet traffic to SSH port (22)
      - CloudTrail logs are not encrypted using Customer Master Keys (CMKs)
      - Excessive login failures
      - VPC endpoints were not used for consuming S3 storage from within the VPC
      - Access logging not enabled on S3 buckets
      - S3 buckets do not have server side encryption
      - Account hijacking attempts
      - Security groups allow internet traffic
      - VPC subnets should not allow automatic public IP assignment
      - VPC Flow Logs not enabled
      - MFA not enabled for IAM users
      - Inactive users for more than 30 days
    - description: The policy label
      name: policy-label
    - description: The policy compliance standard
      name: policy-compliance-standard
    - description: The cloud account
      name: cloud-account
    - description: The cloud region
      name: cloud-region
    - description: The alert rule name
      name: alert-rule-name
    - description: The resource ID
      name: resource-id
    - description: The resource name
      name: resource-name
    - description: The resource type
      name: resource-type
    - auto: PREDEFINED
      description: The alert status
      name: alert-status
      predefined:
      - open
      - resolved
      - dismissed
    - auto: PREDEFINED
      description: The cloud type
      name: cloud-type
      predefined:
      - aws
      - azure
      - gcp
    - auto: PREDEFINED
      description: The risk grade
      name: risk-grade
      predefined:
      - A
      - B
      - C
      - F
    - auto: PREDEFINED
      description: The policy type
      name: policy-type
      predefined:
      - anomaly
      - audit_event
      - config
      - network
    - auto: PREDEFINED
      description: The policy severity
      name: policy-severity
      predefined:
      - high
      - medium
      - low
    description: Re-open the alerts matching the given filter.  Must provide either
      policy IDs or alert IDs.
    execution: true
    name: redlock-reopen-alerts
    outputs:
    - contextPath: Redlock.ReopenedAlert.ID
      description: IDs of the re-opened alerts
      type: string
<<<<<<< HEAD
    description: Re-open the alerts matching the given filter.  Must provide either
      policy IDs or alert IDs.
    execution: true
  - name: redlock-list-alert-filters
    arguments: []
=======
  - arguments: []
>>>>>>> 9b171204
    description: List the acceptable filters and values for alerts
    name: redlock-list-alert-filters
  - arguments:
    - description: The alert ID for which to get remediation details.
      name: alert-id
    description: Gets remediation details for the given alert.
    name: redlock-get-remediation-details
    outputs:
    - contextPath: Redlock.Alert.Remediation.Description
      description: Description of CLI remediation instructions.
      type: string
    - contextPath: Redlock.Alert.ID
      description: The ID of the alert to which the remediation details apply.
      type: string
    - contextPath: Redlock.Alert.Remediation.CLI
      description: The exact CLI command string.
      type: string
  - arguments:
    - description: Start time for the search, in the following string format -  MM/DD/YYYY
      name: time-range-date-from
    - description: End time for the search, in the following format -  MM/DD/YYYY
      name: time-range-date-to
    - description: The number of time range value units for the search. For example, 3 days, 5 weeks, etc.
      name: time-range-value
    - auto: PREDEFINED
      description: |-
        The search unit. Possible values are: "hour", "week", "month", "year", "login", or "epoch". The "login" and "epoch" options are only available if timeRangeValue
        is not provided.
      name: time-range-unit
      predefined:
      - hour
      - day
      - week
      - month
      - year
      - login
      - epoch
    - name: query
      description: Query to run in Prisma Cloud config API using RQL language.
      required: true
    - name: limit
      description: Maximum number of entries to return.
      defaultValue: 100
    description: Search configuration inventory on the Prisma Cloud (RedLock) platform using RQL language.
    name: redlock-search-config
    outputs:
    - contextPath: Redlock.Asset.accountId
      description: Cloud Account ID
      type: Date
    - contextPath: Redlock.Asset.accountName
      description: Cloud Account Name
      type: String
    - contextPath: Redlock.Asset.allowDrillDown
      description: ''
      type: Boolean
    - contextPath: Redlock.Asset.cloudType
      description: Cloud Type
      type: String
    - contextPath: Redlock.Asset.deleted
      description: Asset was deleted?
      type: Boolean
    - contextPath: Redlock.Asset.hasAlert
      description: Asset has Prisma Cloud alert?
      type: Boolean
    - contextPath: Redlock.Asset.hasExtFindingRiskFactors
      description: Has External Finding Risk Factors?
      type: Boolean
    - contextPath: Redlock.Asset.hasExternalFinding
      description: Has External Finding?
      type: Boolean
    - contextPath: Redlock.Asset.hasExternalIntegration
      description: Has External Integration?
      type: Boolean
    - contextPath: Redlock.Asset.hasNetwork
      description: Has Network?
      type: Boolean
    - contextPath: Redlock.Asset.id
      description: Redlock Asset ID
      type: String
    - contextPath: Redlock.Asset.data
      description: Redlock Asset specific data
      type: Unknown
    - contextPath: Redlock.Asset.insertTs
      description: Insert Ts
      type: Date
    - contextPath: Redlock.Asset.name
      description: Asset Name
      type: String
    - contextPath: Redlock.Asset.regionId
      description: Cloud Region ID
      type: String
    - contextPath: Redlock.Asset.regionName
      description: Cloud Region Name
      type: String
    - contextPath: Redlock.Asset.resourceType
      description: Cloud Resource type
      type: String
    - contextPath: Redlock.Asset.rrn
      description: Cloud RRN
      type: String
    - contextPath: Redlock.Asset.service
      description: Cloud service
      type: String
    - contextPath: Redlock.Asset.stateId
      description: State ID
      type: String
  isfetch: true
  runonce: false
<<<<<<< HEAD
fromversion: 5.0.0
=======
  script: ''
  subtype: python2
  type: python
fromversion: 5.0.0
defaultclassifier: RedLock
defaultmapperin: RedLock-mapper
>>>>>>> 9b171204
<|MERGE_RESOLUTION|>--- conflicted
+++ resolved
@@ -45,27 +45,26 @@
 name: RedLock
 script:
   commands:
-<<<<<<< HEAD
-  - name: redlock-get-rql-response
-    description: Runs an RQL query on the Prisma Cloud.
-    arguments:
-    - name: limit
+  - arguments:
+    - description: "The maximum number of records to return. '; limit search records\
+        \ to {}' is appended to every query where {} is the maximum number of records\
+        \ to return. If no value is provided, only 1 record is returned."
+      name: limit
       required: false
       default: false
       isArray: false
-      description: "The maximum number of records to return. '; limit search records\
-        \ to {}' is appended to every query where {} is the maximum number of records\
-        \ to return. If no value is provided, only 1 record is returned."
-    - name: rql
-      required: true
-      default: false
-      isArray: false
-      description: "The RQL query to run. Examples of RQL queries can be found here:\
+    - description: "The RQL query to run. Examples of RQL queries can be found here:\
         \ https://docs.paloaltonetworks.com/prisma/prisma-cloud/prisma-cloud-rql-reference/rql-reference/rql-examples.\
         \ Note that ` limit search records to 1` is automatically appended to each\
         \ query and a `;` may need to be added to the end of the rql input to make\
         \ the entire query valid.  The limit parameter adjusts this to be a value\
         \ other than 1."
+      name: rql
+      required: true
+      default: false
+      isArray: false
+    name: redlock-get-rql-response
+    description: Runs an RQL query on the Prisma Cloud.
     outputs:
     - contextPath: Redlock.RQL.Query
       description: 'The RQL query that was run.'
@@ -130,26 +129,15 @@
     - contextPath: Redlock.RQL.Response.StateId
       description: 'The response state ID.'
       type: String
-  - name: redlock-remediate-alerts
-    description: Remediate alerts in Prisma Cloud.
-    arguments:
+  - arguments:
     - name: alert-id
       required: true
       default: false
       isArray: true
       description: The ID of the alert to remediate. You can retrieve alerts using
         the redlock-search-alerts command.
-  - name: redlock-search-alerts
-    arguments:
-    - name: time-range-date-from
-      description: The start date for which to search in the following format - MM/DD/YYYY
-    - name: time-range-date-to
-      description: The end date for which to search in the following format - MM/DD/YYYY
-    - name: time-range-value
-      description: The number of units to search.
-    - name: time-range-unit
-      auto: PREDEFINED
-=======
+    name: redlock-remediate-alerts
+    description: Remediate alerts in Prisma Cloud.
   - arguments:
     - description: Start time for search in the following string format -  MM/DD/YYYY
       name: time-range-date-from
@@ -160,300 +148,6 @@
     - auto: PREDEFINED
       description: The search unit. login and epoch are only available if timeRangeValue
         is not provided.
-      name: time-range-unit
->>>>>>> 9b171204
-      predefined:
-      - hour
-      - day
-      - week
-      - month
-      - year
-      - login
-      - epoch
-<<<<<<< HEAD
-      description: 'The time range unit. Possible values are: "hour", "day", "week",
-        "month", "year", "login", and "epoch". "login" and "epoch" are only available
-        if time-range-value is not provided.'
-    - name: policy-name
-      auto: PREDEFINED
-=======
-    - auto: PREDEFINED
-      description: The policy name
-      name: policy-name
->>>>>>> 9b171204
-      predefined:
-      - IAM password policy does not have a symbol
-      - IAM password policy does not expire in 90 days
-      - IAM password policy does not have a lowercase character
-      - IAM password policy does not have a minimum of 14 characters
-      - IAM password policy allows password reuse
-      - Default Security Group does not restrict all traffic
-      - IAM password policy does not have password expiration period
-      - IAM password policy does not exist
-      - Access keys are not rotated for 90 days
-      - Security Groups allow internet traffic from internet to RDP port (3389)
-      - Internet connectivity via tcp over insecure port
-      - IAM policy allow full administrative privileges
-      - Primitive IAM roles should not be used
-      - Internet exposed instances
-      - IAM user has both Console access and Access Keys
-      - S3 buckets are accessible to public
-      - Access logging not enabled on all CloudTrail buckets
-      - CloudTrail trail is not integrated with CloudWatch Log
-      - Security Groups allow internet traffic to SSH port (22)
-      - CloudTrail logs are not encrypted using Customer Master Keys (CMKs)
-      - Excessive login failures
-      - VPC endpoints were not used for consuming S3 storage from within the VPC
-      - Access logging not enabled on S3 buckets
-      - S3 buckets do not have server side encryption
-      - Account hijacking attempts
-      - Security groups allow internet traffic
-      - VPC subnets should not allow automatic public IP assignment
-      - VPC Flow Logs not enabled
-      - MFA not enabled for IAM users
-      - Inactive users for more than 30 days
-<<<<<<< HEAD
-      description: The policy name.
-    - name: policy-label
-      description: The policy label.
-    - name: policy-compliance-standard
-      description: The policy compliance standard.
-    - name: cloud-account
-      description: The cloud account.
-    - name: cloud-region
-      description: The cloud region.
-    - name: alert-rule-name
-      description: The alert rule name.
-    - name: resource-id
-      description: The resource ID.
-    - name: resource-name
-      description: The resource name.
-    - name: resource-type
-      description: The resource type.
-    - name: alert-status
-      auto: PREDEFINED
-=======
-    - description: The policy label
-      name: policy-label
-    - description: The policy compliance standard
-      name: policy-compliance-standard
-    - description: The cloud account
-      name: cloud-account
-    - description: The cloud region
-      name: cloud-region
-    - description: The alert rule name
-      name: alert-rule-name
-    - description: The resource ID
-      name: resource-id
-    - description: The resource name
-      name: resource-name
-    - description: The resource type
-      name: resource-type
-    - auto: PREDEFINED
-      defaultValue: open
-      description: The alert status
-      name: alert-status
->>>>>>> 9b171204
-      predefined:
-      - open
-      - resolved
-      - dismissed
-<<<<<<< HEAD
-      description: 'The alert status. Possible values are: "open", "resolved", and
-        "dismissed". Default is "open".'
-      defaultValue: open
-    - name: alert-id
-      description: The alert ID.
-    - name: cloud-type
-      auto: PREDEFINED
-=======
-    - description: The alert ID
-      name: alert-id
-    - auto: PREDEFINED
-      description: The cloud type
-      name: cloud-type
->>>>>>> 9b171204
-      predefined:
-      - aws
-      - azure
-      - gcp
-<<<<<<< HEAD
-      description: 'The cloud type. Possible values are: "aws", "azure", and "gcp".'
-    - name: risk-grade
-      auto: PREDEFINED
-=======
-    - auto: PREDEFINED
-      description: The risk grade
-      name: risk-grade
->>>>>>> 9b171204
-      predefined:
-      - A
-      - B
-      - C
-      - F
-<<<<<<< HEAD
-      description: 'The risk grade. Possible values are: "A", "B", "C", and "F".'
-    - name: policy-type
-      auto: PREDEFINED
-=======
-    - auto: PREDEFINED
-      description: The policy type
-      name: policy-type
->>>>>>> 9b171204
-      predefined:
-      - anomaly
-      - audit_event
-      - config
-      - network
-<<<<<<< HEAD
-      description: 'The policy type. Possible values are: "high", "medium", and "low".'
-    - name: policy-severity
-      auto: PREDEFINED
-=======
-    - auto: PREDEFINED
-      description: The policy severity
-      name: policy-severity
->>>>>>> 9b171204
-      predefined:
-      - high
-      - medium
-      - low
-<<<<<<< HEAD
-      description: The policy severity.
-=======
-    description: Search alerts on the Prisma Cloud (RedLock) platform
-    name: redlock-search-alerts
->>>>>>> 9b171204
-    outputs:
-    - contextPath: Redlock.Alert.ID
-      description: The ID of the returned alert.
-      type: string
-    - contextPath: Redlock.Alert.Status
-      description: The status of the returned alert.
-      type: string
-    - contextPath: Redlock.Alert.AlertTime
-      description: The time of the returned alert.
-      type: string
-    - contextPath: Redlock.Alert.Policy.ID
-      description: The policy ID of the returned alert.
-      type: string
-    - contextPath: Redlock.Alert.Policy.Name
-      description: The policy name of the returned alert.
-      type: string
-    - contextPath: Redlock.Alert.Policy.Type
-      description: The policy type of the returned alert.
-      type: string
-    - contextPath: Redlock.Alert.Policy.Severity
-      description: The policy severity of the returned alert.
-      type: string
-    - contextPath: Redlock.Alert.Policy.Remediable
-      description: Whether or not the policy is remediable.
-      type: boolean
-    - contextPath: Redlock.Alert.RiskDetail.Rating
-      description: The risk rating of the returned alert.
-      type: string
-    - contextPath: Redlock.Alert.RiskDetail.Score
-      description: The risk score of the returned alert.
-      type: string
-    - contextPath: Redlock.Metadata.CountOfAlerts
-      description: The number of alerts found.
-      type: number
-<<<<<<< HEAD
-    description: Search alerts on the Prisma Cloud (RedLock) platform.
-  - name: redlock-get-alert-details
-    arguments:
-    - name: alert-id
-      required: true
-      default: true
-=======
-  - arguments:
-    - default: true
->>>>>>> 9b171204
-      description: The alert ID
-      name: alert-id
-      required: true
-    - auto: PREDEFINED
-      defaultValue: "true"
-      description: Allows for retrieving entire / trimmed alert model
-      name: detailed
-      predefined:
-      - "true"
-      - "false"
-    description: Gets the details of an alert based on alert ID
-    name: redlock-get-alert-details
-    outputs:
-    - contextPath: Redlock.Alert.ID
-      description: The alert ID
-      type: string
-    - contextPath: Redlock.Alert.Status
-      description: The alert status
-      type: string
-    - contextPath: Redlock.Alert.AlertTime
-      description: The time of the alert
-      type: date
-    - contextPath: Redlock.Alert.AlertRules
-      description: Names of the alert rules that triggered this alert.
-      type: string
-    - contextPath: Redlock.Alert.Policy.ID
-      description: The policy ID
-      type: string
-    - contextPath: Redlock.Alert.Policy.Name
-      description: The policy name
-      type: string
-    - contextPath: Redlock.Alert.Policy.Type
-      description: The type of policy
-      type: string
-    - contextPath: Redlock.Alert.Policy.Severity
-      description: The policy severity
-      type: string
-    - contextPath: Redlock.Alert.Policy.Remediable
-      description: Whether or not the policy is remediable
-      type: boolean
-    - contextPath: Redlock.Alert.RiskDetail.Rating
-      description: The risk rating
-      type: string
-    - contextPath: Redlock.Alert.RiskDetail.Score
-      description: The risk score
-      type: string
-<<<<<<< HEAD
-    description: Gets the details of an alert based on alert ID
-  - name: redlock-dismiss-alerts
-    arguments:
-    - name: alert-id
-      description: comma separated list of string IDs to be dismissed
-    - name: snooze-value
-      required: false
-      description: The amount of time to snooze. Both snooze value and unit must be
-        specified
-    - name: snooze-unit
-      required: false
-      auto: PREDEFINED
-      predefined:
-      - hour
-      - day
-      - week
-      - month
-      - year
-      - epoch
-      description: The time unit for if snoozing alert.  Both snooze value and unit
-        must be specified if snoozing.
-    - name: dismissal-note
-=======
-  - arguments:
-    - description: comma separated list of string IDs to be dismissed
-      name: alert-id
-    - description: Reason for dismissal
-      name: dismissal-note
->>>>>>> 9b171204
-      required: true
-    - description: Start time for search in the following string format -  MM/DD/YYYY
-      name: time-range-date-from
-    - description: End time for search in the following format -  MM/DD/YYYY
-      name: time-range-date-to
-    - description: The amount of units to go back in time
-      name: time-range-value
-    - auto: PREDEFINED
-      description: The search unit
       name: time-range-unit
       predefined:
       - hour
@@ -514,12 +208,15 @@
     - description: The resource type
       name: resource-type
     - auto: PREDEFINED
+      defaultValue: open
       description: The alert status
       name: alert-status
       predefined:
       - open
       - resolved
       - dismissed
+    - description: The alert ID
+      name: alert-id
     - auto: PREDEFINED
       description: The cloud type
       name: cloud-type
@@ -550,36 +247,111 @@
       - high
       - medium
       - low
-    - description: comma separated string of policy IDs
-      name: policy-id
-    description: Dismiss the alerts matching the given filter. Must provide either
-      policy IDs or alert IDs.
-    execution: true
-    name: redlock-dismiss-alerts
+    description: Search alerts on the Prisma Cloud (RedLock) platform
+    name: redlock-search-alerts
     outputs:
-    - contextPath: Redlock.DismissedAlert.ID
-      description: The IDs of the dismissed alerts
-      type: string
-<<<<<<< HEAD
-    description: Dismiss the alerts matching the given filter. Must provide either
-      policy IDs or alert IDs.
-    execution: true
-  - name: redlock-reopen-alerts
-    arguments:
-    - name: alert-id
-      description: The IDs of alerts to reopen
-    - name: time-range-date-from
-      description: Start time for search in the following string format -  MM/DD/YYYY
-    - name: time-range-date-to
-      description: End time for search in the following format -  MM/DD/YYYY
-    - name: time-range-value
-      description: The amount of units to go back in time
-    - name: time-range-unit
+    - contextPath: Redlock.Alert.ID
+      description: The ID of the returned alert.
+      type: string
+    - contextPath: Redlock.Alert.Status
+      description: The status of the returned alert.
+      type: string
+    - contextPath: Redlock.Alert.AlertTime
+      description: The time of the returned alert.
+      type: string
+    - contextPath: Redlock.Alert.Policy.ID
+      description: The policy ID of the returned alert.
+      type: string
+    - contextPath: Redlock.Alert.Policy.Name
+      description: The policy name of the returned alert.
+      type: string
+    - contextPath: Redlock.Alert.Policy.Type
+      description: The policy type of the returned alert.
+      type: string
+    - contextPath: Redlock.Alert.Policy.Severity
+      description: The policy severity of the returned alert.
+      type: string
+    - contextPath: Redlock.Alert.Policy.Remediable
+      description: Whether or not the policy is remediable.
+      type: boolean
+    - contextPath: Redlock.Alert.RiskDetail.Rating
+      description: The risk rating of the returned alert.
+      type: string
+    - contextPath: Redlock.Alert.RiskDetail.Score
+      description: The risk score of the returned alert.
+      type: string
+    - contextPath: Redlock.Metadata.CountOfAlerts
+      description: The number of alerts found.
+      type: number
+  - arguments:
+    - default: true
+      description: The alert ID
+      name: alert-id
+      required: true
+    - auto: PREDEFINED
+      defaultValue: "true"
+      description: Allows for retrieving entire / trimmed alert model
+      name: detailed
+      predefined:
+      - "true"
+      - "false"
+    description: Gets the details of an alert based on alert ID
+    name: redlock-get-alert-details
+    outputs:
+    - contextPath: Redlock.Alert.ID
+      description: The alert ID
+      type: string
+    - contextPath: Redlock.Alert.Status
+      description: The alert status
+      type: string
+    - contextPath: Redlock.Alert.AlertTime
+      description: The time of the alert
+      type: date
+    - contextPath: Redlock.Alert.AlertRules
+      description: Names of the alert rules that triggered this alert.
+      type: string
+    - contextPath: Redlock.Alert.Policy.ID
+      description: The policy ID
+      type: string
+    - contextPath: Redlock.Alert.Policy.Name
+      description: The policy name
+      type: string
+    - contextPath: Redlock.Alert.Policy.Type
+      description: The type of policy
+      type: string
+    - contextPath: Redlock.Alert.Policy.Severity
+      description: The policy severity
+      type: string
+    - contextPath: Redlock.Alert.Policy.Remediable
+      description: Whether or not the policy is remediable
+      type: boolean
+    - contextPath: Redlock.Alert.RiskDetail.Rating
+      description: The risk rating
+      type: string
+    - contextPath: Redlock.Alert.RiskDetail.Score
+      description: The risk score
+      type: string
+  - arguments:
+    - description: comma separated list of string IDs to be dismissed
+      name: alert-id
+    - description: The amount of time to snooze. Both snooze value and unit must be
+        specified
+      name: snooze-value
+      required: false
       auto: PREDEFINED
-=======
-  - arguments:
-    - description: The IDs of alerts to reopen
-      name: alert-id
+      predefined:
+      - hour
+      - day
+      - week
+      - month
+      - year
+      - epoch
+    - description: The time unit for if snoozing alert.  Both snooze value and unit
+      name: snooze-unit
+        must be specified if snoozing.
+    - description: Reason for dismissal
+      name: dismissal-note
+      required: true
     - description: Start time for search in the following string format -  MM/DD/YYYY
       name: time-range-date-from
     - description: End time for search in the following format -  MM/DD/YYYY
@@ -589,7 +361,6 @@
     - auto: PREDEFINED
       description: The search unit
       name: time-range-unit
->>>>>>> 9b171204
       predefined:
       - hour
       - day
@@ -685,6 +456,123 @@
       - high
       - medium
       - low
+    - description: comma separated string of policy IDs
+      name: policy-id
+    description: Dismiss the alerts matching the given filter. Must provide either
+      policy IDs or alert IDs.
+    execution: true
+    name: redlock-dismiss-alerts
+    outputs:
+    - contextPath: Redlock.DismissedAlert.ID
+      description: The IDs of the dismissed alerts
+      type: string
+  - arguments:
+    - description: The IDs of alerts to reopen
+      name: alert-id
+    - description: Start time for search in the following string format -  MM/DD/YYYY
+      name: time-range-date-from
+    - description: End time for search in the following format -  MM/DD/YYYY
+      name: time-range-date-to
+    - description: The amount of units to go back in time
+      name: time-range-value
+    - auto: PREDEFINED
+      description: The search unit
+      name: time-range-unit
+      predefined:
+      - hour
+      - day
+      - week
+      - month
+      - year
+      - login
+      - epoch
+    - auto: PREDEFINED
+      description: The policy name
+      name: policy-name
+      predefined:
+      - IAM password policy does not have a symbol
+      - IAM password policy does not expire in 90 days
+      - IAM password policy does not have a lowercase character
+      - IAM password policy does not have a minimum of 14 characters
+      - IAM password policy allows password reuse
+      - Default Security Group does not restrict all traffic
+      - IAM password policy does not have password expiration period
+      - IAM password policy does not exist
+      - Access keys are not rotated for 90 days
+      - Security Groups allow internet traffic from internet to RDP port (3389)
+      - Internet connectivity via tcp over insecure port
+      - IAM policy allow full administrative privileges
+      - Primitive IAM roles should not be used
+      - Internet exposed instances
+      - IAM user has both Console access and Access Keys
+      - S3 buckets are accessible to public
+      - Access logging not enabled on all CloudTrail buckets
+      - CloudTrail trail is not integrated with CloudWatch Log
+      - Security Groups allow internet traffic to SSH port (22)
+      - CloudTrail logs are not encrypted using Customer Master Keys (CMKs)
+      - Excessive login failures
+      - VPC endpoints were not used for consuming S3 storage from within the VPC
+      - Access logging not enabled on S3 buckets
+      - S3 buckets do not have server side encryption
+      - Account hijacking attempts
+      - Security groups allow internet traffic
+      - VPC subnets should not allow automatic public IP assignment
+      - VPC Flow Logs not enabled
+      - MFA not enabled for IAM users
+      - Inactive users for more than 30 days
+    - description: The policy label
+      name: policy-label
+    - description: The policy compliance standard
+      name: policy-compliance-standard
+    - description: The cloud account
+      name: cloud-account
+    - description: The cloud region
+      name: cloud-region
+    - description: The alert rule name
+      name: alert-rule-name
+    - description: The resource ID
+      name: resource-id
+    - description: The resource name
+      name: resource-name
+    - description: The resource type
+      name: resource-type
+    - auto: PREDEFINED
+      description: The alert status
+      name: alert-status
+      predefined:
+      - open
+      - resolved
+      - dismissed
+    - auto: PREDEFINED
+      description: The cloud type
+      name: cloud-type
+      predefined:
+      - aws
+      - azure
+      - gcp
+    - auto: PREDEFINED
+      description: The risk grade
+      name: risk-grade
+      predefined:
+      - A
+      - B
+      - C
+      - F
+    - auto: PREDEFINED
+      description: The policy type
+      name: policy-type
+      predefined:
+      - anomaly
+      - audit_event
+      - config
+      - network
+    - auto: PREDEFINED
+      description: The policy severity
+      name: policy-severity
+      predefined:
+      - high
+      - medium
+      - low
     description: Re-open the alerts matching the given filter.  Must provide either
       policy IDs or alert IDs.
     execution: true
@@ -693,15 +581,7 @@
     - contextPath: Redlock.ReopenedAlert.ID
       description: IDs of the re-opened alerts
       type: string
-<<<<<<< HEAD
-    description: Re-open the alerts matching the given filter.  Must provide either
-      policy IDs or alert IDs.
-    execution: true
-  - name: redlock-list-alert-filters
-    arguments: []
-=======
   - arguments: []
->>>>>>> 9b171204
     description: List the acceptable filters and values for alerts
     name: redlock-list-alert-filters
   - arguments:
@@ -810,13 +690,9 @@
       type: String
   isfetch: true
   runonce: false
-<<<<<<< HEAD
-fromversion: 5.0.0
-=======
   script: ''
   subtype: python2
   type: python
 fromversion: 5.0.0
 defaultclassifier: RedLock
-defaultmapperin: RedLock-mapper
->>>>>>> 9b171204
+defaultmapperin: RedLock-mapper