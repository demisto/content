category: Network Security
deprecated: true
sectionOrder:
- Connect
- Collect
commonfields:
  id: RedLock
  version: -1
configuration:
- defaultvalue: https://api.prismacloud.io/
  display: Server URL
  name: url
  required: true
  type: 0
  section: Connect
- display: Username
  name: credentials
  required: true
  type: 9
  section: Connect
- display: Customer name
  name: customer
  type: 0
  section: Connect
  advanced: true
- display: Fetch incidents
  name: isFetch
  type: 8
  section: Collect
- display: Incident type
  name: incidentType
  type: 13
  section: Connect
- display: Fetch only incidents matching this rule name
  name: ruleName
  type: 0
  section: Collect
  advanced: true
- display: Fetch only incidents matching this policy name
  name: policyName
  type: 0
  section: Collect
  advanced: true
- display: Fetch only incidents with this severity
  name: policySeverity
  type: 0
  section: Collect
  advanced: true
- defaultvalue: 7 days
  display: First fetch timestamp (<number> <time unit>, e.g., 12 hours, 7 days, 3 months, 1 year)
  name: fetch_time
  type: 0
  section: Collect
- display: Use system proxy settings
  name: proxy
  type: 8
  section: Connect
  advanced: true
- display: Trust any certificate (not secure)
  name: unsecure
  type: 8
  section: Connect
  advanced: true
description: Deprecated. Use the Prisma Cloud v2 integration instead.
display: Prisma Cloud (RedLock) (Deprecated)
name: RedLock
script:
  commands:
  - arguments:
    - description: The maximum number of records to return. '; limit search records to {}' is appended to every query where {} is the maximum number of records to return. If no value is provided, only 1 record is returned.
      name: limit
    - description: 'The RQL config query to run. Examples of RQL config queries can be found here: https://docs.paloaltonetworks.com/prisma/prisma-cloud/prisma-cloud-rql-reference/rql-reference/config-query/config-query-examples.html. Note that ` limit search records to 1` is automatically appended to each query and a `;` may need to be added to the end of the rql input to make the entire query valid.  The limit parameter adjusts this to be a value other than 1.'
      name: rql
      required: true
    description: Returns the results of an RQL config query.
    name: redlock-get-rql-response
    outputs:
    - contextPath: Redlock.RQL.Query
      description: The RQL query that was run.
      type: String
    - contextPath: Redlock.RQL.Response.AccountId
      description: The cloud account ID.
      type: Date
    - contextPath: Redlock.RQL.Response.AccountName
      description: The cloud account name.
      type: String
    - contextPath: Redlock.RQL.Response.AllowDrillDown
      description: Flag to allow drill down.
      type: Boolean
    - contextPath: Redlock.RQL.Response.CloudType
      description: The cloud type.
      type: String
    - contextPath: Redlock.RQL.Response.Data
      description: The data object returned by the RQL response.
      type: Object
    - contextPath: Redlock.RQL.Response.Deleted
      description: Flag if deleted.
      type: Boolean
    - contextPath: Redlock.RQL.Response.HasAlert
      description: Flag to check if RQL response has alerts.
      type: Boolean
    - contextPath: Redlock.RQL.Response.HasExtFindingRiskFactors
      description: Flag if query returns external risk factors.
      type: Boolean
    - contextPath: Redlock.RQL.Response.HasExternalFinding
      description: Flag for external findings.
      type: Boolean
    - contextPath: Redlock.RQL.Response.HasExternalIntegration
      description: Flag for external integration.
      type: Boolean
    - contextPath: Redlock.RQL.Response.HasNetwork
      description: Flag for determining if network exists.
      type: Boolean
    - contextPath: Redlock.RQL.Response.Id
      description: The RQL response ID.
      type: String
    - contextPath: Redlock.RQL.Response.InsertTs
      description: The response time.
      type: Date
    - contextPath: Redlock.RQL.Response.Name
      description: The RQL response name.
      type: String
    - contextPath: Redlock.RQL.Response.RegionId
      description: The cloud region ID.
      type: String
    - contextPath: Redlock.RQL.Response.RegionName
      description: The cloud region name.
      type: String
    - contextPath: Redlock.RQL.Response.ResourceType
      description: The resource type.
      type: String
    - contextPath: Redlock.RQL.Response.Rrn
      description: The account RRN.
      type: String
    - contextPath: Redlock.RQL.Response.Service
      description: The RQL response service.
      type: String
    - contextPath: Redlock.RQL.Response.StateId
      description: The response state ID.
      type: String
  - arguments:
    - description: Start time for search in the following string format -  MM/DD/YYYY
      name: time-range-date-from
    - description: End time for search in the following format -  MM/DD/YYYY
      name: time-range-date-to
    - description: The amount of units to go back in time
      name: time-range-value
    - auto: PREDEFINED
      description: The search unit. login and epoch are only available if timeRangeValue is not provided.
      name: time-range-unit
      predefined:
      - hour
      - day
      - week
      - month
      - year
      - login
      - epoch
    - auto: PREDEFINED
      description: The policy name
      name: policy-name
      predefined:
      - IAM password policy does not have a symbol
      - IAM password policy does not expire in 90 days
      - IAM password policy does not have a lowercase character
      - IAM password policy does not have a minimum of 14 characters
      - IAM password policy allows password reuse
      - Default Security Group does not restrict all traffic
      - IAM password policy does not have password expiration period
      - IAM password policy does not exist
      - Access keys are not rotated for 90 days
      - Security Groups allow internet traffic from internet to RDP port (3389)
      - Internet connectivity via tcp over insecure port
      - IAM policy allow full administrative privileges
      - Primitive IAM roles should not be used
      - Internet exposed instances
      - IAM user has both Console access and Access Keys
      - S3 buckets are accessible to public
      - Access logging not enabled on all CloudTrail buckets
      - CloudTrail trail is not integrated with CloudWatch Log
      - Security Groups allow internet traffic to SSH port (22)
      - CloudTrail logs are not encrypted using Customer Master Keys (CMKs)
      - Excessive login failures
      - VPC endpoints were not used for consuming S3 storage from within the VPC
      - Access logging not enabled on S3 buckets
      - S3 buckets do not have server side encryption
      - Account hijacking attempts
      - Security groups allow internet traffic
      - VPC subnets should not allow automatic public IP assignment
      - VPC Flow Logs not enabled
      - MFA not enabled for IAM users
      - Inactive users for more than 30 days
    - description: The policy label
      name: policy-label
    - description: The number of alerts to return
      name: limit
    - description: The policy compliance standard
      name: policy-compliance-standard
    - description: The cloud account ID.
      name: cloud-account-id
    - description: The cloud account name.
      name: cloud-account
    - description: The cloud region name.
      name: cloud-region
    - description: The alert rule name.
      name: alert-rule-name
    - description: The resource ID
      name: resource-id
    - description: The resource name
      name: resource-name
    - description: The resource type
      name: resource-type
    - auto: PREDEFINED
      defaultValue: open
      description: The alert status
      name: alert-status
      predefined:
      - open
      - resolved
      - dismissed
    - description: The alert ID
      name: alert-id
    - auto: PREDEFINED
      description: The cloud type
      name: cloud-type
      predefined:
      - aws
      - azure
      - gcp
    - auto: PREDEFINED
      description: The risk grade
      name: risk-grade
      predefined:
      - A
      - B
      - C
      - F
    - auto: PREDEFINED
      description: The policy type
      name: policy-type
      predefined:
      - anomaly
      - audit_event
      - config
      - network
    - auto: PREDEFINED
      description: The policy severity
      name: policy-severity
      predefined:
      - high
      - medium
      - low
    description: Search alerts on the Prisma Cloud (RedLock) platform. If no time-range arguments are given, the search will filter only alerts from the last 7 days.
    name: redlock-search-alerts
    outputs:
    - contextPath: Redlock.Alert.ID
      description: The ID of the returned alert.
      type: string
    - contextPath: Redlock.Alert.Status
      description: The status of the returned alert.
      type: string
    - contextPath: Redlock.Alert.AlertTime
      description: The time of the returned alert.
      type: string
    - contextPath: Redlock.Alert.Policy.ID
      description: The policy ID of the returned alert.
      type: string
    - contextPath: Redlock.Alert.Policy.Name
      description: The policy name of the returned alert.
      type: string
    - contextPath: Redlock.Alert.Policy.Type
      description: The policy type of the returned alert.
      type: string
    - contextPath: Redlock.Alert.Policy.Severity
      description: The policy severity of the returned alert.
      type: string
    - contextPath: Redlock.Alert.Policy.Remediable
      description: Whether or not the policy is remediable.
      type: boolean
    - contextPath: Redlock.Alert.RiskDetail.Rating
      description: The risk rating of the returned alert.
      type: string
    - contextPath: Redlock.Alert.RiskDetail.Score
      description: The risk score of the returned alert.
      type: string
    - contextPath: Redlock.Metadata.CountOfAlerts
      description: The number of alerts found.
      type: number
  - arguments:
    - default: true
      description: The alert ID
      name: alert-id
      required: true
    - description: Start time for search in the following string format -  MM/DD/YYYY, Should be provided along with time-range-date-to. If not both are provided, the time range will be set to the last 7 days and this argument will be ignored.
      name: time-range-date-from
    - description: End time for search in the following format -  MM/DD/YYYY, Should be provided along with time-range-date-from. If not both are provided, the time range will be set to the last 7 days and this argument will be ignored.
      name: time-range-date-to
    - auto: PREDEFINED
      defaultValue: 'true'
      description: Allows for retrieving entire / trimmed alert model
      name: detailed
      predefined:
      - 'true'
      - 'false'
    - description: List of additional keys to return from the resource JSON, specified as a comma separated list (e.g. "key1,key2,key3").  To preview all available resource JSON data, run redlock-get-alert-details with the "raw-response=true" option.
      name: resource_keys
    description: Gets the details of an alert based on alert ID
    name: redlock-get-alert-details
    outputs:
    - contextPath: Redlock.Alert.ID
      description: The alert ID
      type: string
    - contextPath: Redlock.Alert.Status
      description: The alert status
      type: string
    - contextPath: Redlock.Alert.AlertTime
      description: The time of the alert
      type: date
    - contextPath: Redlock.Alert.AlertRules
      description: Names of the alert rules that triggered this alert.
      type: string
    - contextPath: Redlock.Alert.Policy.ID
      description: The policy ID
      type: string
    - contextPath: Redlock.Alert.Policy.Name
      description: The policy name
      type: string
    - contextPath: Redlock.Alert.Policy.Type
      description: The type of policy
      type: string
    - contextPath: Redlock.Alert.Policy.Severity
      description: The policy severity
      type: string
    - contextPath: Redlock.Alert.Policy.Remediable
      description: Whether or not the policy is remediable
      type: boolean
    - contextPath: Redlock.Alert.RiskDetail.Rating
      description: The risk rating
      type: string
    - contextPath: Redlock.Alert.RiskDetail.Score
      description: The risk score
      type: string
    - contextPath: Redlock.Alert.Resource.AccountID
      description: The cloud account ID where the resource resides
      type: string
    - contextPath: Redlock.Alert.Resource.ID
      description: The Resource ID of the cloud resource
      type: string
    - contextPath: Redlock.Alert.Resource.Name
      description: The Resource Name of the cloud resource
      type: string
    - contextPath: Redlock.Alert.Resource.Data
      description: Additional keys from Resource.Data. Only appears when resource_keys argument is specified.
      type: json
    - contextPath: Redlock.Alert.Resource.Account
      description: The cloud account name where the resource resides
      type: string
  - arguments:
    - description: Comma-separated list of string IDs to be dismissed.
      name: alert-id
    - description: The amount of time to snooze. Both snooze value and unit must be specified.
      name: snooze-value
    - auto: PREDEFINED
      description: The time unit for if snoozing alert.  Both snooze value and unit must be specified if snoozing.
      name: snooze-unit
      predefined:
      - hour
      - day
      - week
      - month
      - year
      - epoch
    - description: Reason for dismissal.
      name: dismissal-note
      required: true
    - description: Start time for search in the following string format -  MM/DD/YYYY
      name: time-range-date-from
    - description: End time for search in the following format -  MM/DD/YYYY
      name: time-range-date-to
    - description: The amount of units to go back in time
      name: time-range-value
    - auto: PREDEFINED
      description: The search unit
      name: time-range-unit
      predefined:
      - hour
      - day
      - week
      - month
      - year
      - login
      - epoch
    - auto: PREDEFINED
      description: The policy name
      name: policy-name
      predefined:
      - IAM password policy does not have a symbol
      - IAM password policy does not expire in 90 days
      - IAM password policy does not have a lowercase character
      - IAM password policy does not have a minimum of 14 characters
      - IAM password policy allows password reuse
      - Default Security Group does not restrict all traffic
      - IAM password policy does not have password expiration period
      - IAM password policy does not exist
      - Access keys are not rotated for 90 days
      - Security Groups allow internet traffic from internet to RDP port (3389)
      - Internet connectivity via tcp over insecure port
      - IAM policy allow full administrative privileges
      - Primitive IAM roles should not be used
      - Internet exposed instances
      - IAM user has both Console access and Access Keys
      - S3 buckets are accessible to public
      - Access logging not enabled on all CloudTrail buckets
      - CloudTrail trail is not integrated with CloudWatch Log
      - Security Groups allow internet traffic to SSH port (22)
      - CloudTrail logs are not encrypted using Customer Master Keys (CMKs)
      - Excessive login failures
      - VPC endpoints were not used for consuming S3 storage from within the VPC
      - Access logging not enabled on S3 buckets
      - S3 buckets do not have server side encryption
      - Account hijacking attempts
      - Security groups allow internet traffic
      - VPC subnets should not allow automatic public IP assignment
      - VPC Flow Logs not enabled
      - MFA not enabled for IAM users
      - Inactive users for more than 30 days
    - description: The policy label
      name: policy-label
    - description: The policy compliance standard
      name: policy-compliance-standard
    - description: The cloud account
      name: cloud-account
    - description: The cloud region
      name: cloud-region
    - description: The alert rule name
      name: alert-rule-name
    - description: The resource ID
      name: resource-id
    - description: The resource name
      name: resource-name
    - description: The resource type
      name: resource-type
    - auto: PREDEFINED
      description: The alert status
      name: alert-status
      predefined:
      - open
      - resolved
      - dismissed
    - auto: PREDEFINED
      description: The cloud type
      name: cloud-type
      predefined:
      - aws
      - azure
      - gcp
    - auto: PREDEFINED
      description: The risk grade
      name: risk-grade
      predefined:
      - A
      - B
      - C
      - F
    - auto: PREDEFINED
      description: The policy type
      name: policy-type
      predefined:
      - anomaly
      - audit_event
      - config
      - network
    - auto: PREDEFINED
      description: The policy severity
      name: policy-severity
      predefined:
      - high
      - medium
      - low
    - description: Comma-separated string of policy IDs.
      name: policy-id
    description: Dismiss the alerts matching the given filter. Must provide either policy IDs or alert IDs.
    execution: true
    name: redlock-dismiss-alerts
    outputs:
    - contextPath: Redlock.DismissedAlert.ID
      description: The IDs of the dismissed alerts
      type: string
  - arguments:
    - description: The IDs of alerts to reopen
      name: alert-id
    - description: Start time for search in the following string format -  MM/DD/YYYY
      name: time-range-date-from
    - description: End time for search in the following format -  MM/DD/YYYY
      name: time-range-date-to
    - description: The amount of units to go back in time
      name: time-range-value
    - auto: PREDEFINED
      description: The search unit
      name: time-range-unit
      predefined:
      - hour
      - day
      - week
      - month
      - year
      - login
      - epoch
    - auto: PREDEFINED
      description: The policy name
      name: policy-name
      predefined:
      - IAM password policy does not have a symbol
      - IAM password policy does not expire in 90 days
      - IAM password policy does not have a lowercase character
      - IAM password policy does not have a minimum of 14 characters
      - IAM password policy allows password reuse
      - Default Security Group does not restrict all traffic
      - IAM password policy does not have password expiration period
      - IAM password policy does not exist
      - Access keys are not rotated for 90 days
      - Security Groups allow internet traffic from internet to RDP port (3389)
      - Internet connectivity via tcp over insecure port
      - IAM policy allow full administrative privileges
      - Primitive IAM roles should not be used
      - Internet exposed instances
      - IAM user has both Console access and Access Keys
      - S3 buckets are accessible to public
      - Access logging not enabled on all CloudTrail buckets
      - CloudTrail trail is not integrated with CloudWatch Log
      - Security Groups allow internet traffic to SSH port (22)
      - CloudTrail logs are not encrypted using Customer Master Keys (CMKs)
      - Excessive login failures
      - VPC endpoints were not used for consuming S3 storage from within the VPC
      - Access logging not enabled on S3 buckets
      - S3 buckets do not have server side encryption
      - Account hijacking attempts
      - Security groups allow internet traffic
      - VPC subnets should not allow automatic public IP assignment
      - VPC Flow Logs not enabled
      - MFA not enabled for IAM users
      - Inactive users for more than 30 days
    - description: The policy label
      name: policy-label
    - description: The policy compliance standard
      name: policy-compliance-standard
    - description: The cloud account
      name: cloud-account
    - description: The cloud region
      name: cloud-region
    - description: The alert rule name
      name: alert-rule-name
    - description: The resource ID
      name: resource-id
    - description: The resource name
      name: resource-name
    - description: The resource type
      name: resource-type
    - auto: PREDEFINED
      description: The alert status
      name: alert-status
      predefined:
      - open
      - resolved
      - dismissed
    - auto: PREDEFINED
      description: The cloud type
      name: cloud-type
      predefined:
      - aws
      - azure
      - gcp
    - auto: PREDEFINED
      description: The risk grade
      name: risk-grade
      predefined:
      - A
      - B
      - C
      - F
    - auto: PREDEFINED
      description: The policy type
      name: policy-type
      predefined:
      - anomaly
      - audit_event
      - config
      - network
    - auto: PREDEFINED
      description: The policy severity
      name: policy-severity
      predefined:
      - high
      - medium
      - low
    description: Re-open the alerts matching the given filter.  Must provide either policy IDs or alert IDs.
    execution: true
    name: redlock-reopen-alerts
    outputs:
    - contextPath: Redlock.ReopenedAlert.ID
      description: IDs of the re-opened alerts
      type: string
  - description: List the acceptable filters and values for alerts
    name: redlock-list-alert-filters
  - arguments:
    - description: The alert ID for which to get remediation details.
      name: alert-id
    description: Gets remediation details for the given alert.
    name: redlock-get-remediation-details
    outputs:
    - contextPath: Redlock.Alert.Remediation.Description
      description: Description of CLI remediation instructions.
      type: string
    - contextPath: Redlock.Alert.ID
      description: The ID of the alert to which the remediation details apply.
      type: string
    - contextPath: Redlock.Alert.Remediation.CLI
      description: The exact CLI command string.
      type: string
  - arguments:
    - description: Start time for the search, in the following string format -  MM/DD/YYYY
      name: time-range-date-from
    - description: End time for the search, in the following format -  MM/DD/YYYY
      name: time-range-date-to
    - description: The number of time range value units for the search. For example, 3 days, 5 weeks, etc.
      name: time-range-value
    - auto: PREDEFINED
      description: |-
        The search unit. Possible values are: "hour", "week", "month", "year", "login", or "epoch". The "login" and "epoch" options are only available if timeRangeValue
        is not provided.
      name: time-range-unit
      predefined:
      - hour
      - day
      - week
      - month
      - year
      - login
      - epoch
    - description: Query to run in Prisma Cloud config API using RQL language.
      name: query
      required: true
    - defaultValue: '100'
      description: Maximum number of entries to return.
      name: limit
    description: Search configuration inventory on the Prisma Cloud (RedLock) platform using RQL language.
    name: redlock-search-config
    outputs:
    - contextPath: Redlock.Asset.accountId
      description: Cloud Account ID
      type: Date
    - contextPath: Redlock.Asset.accountName
      description: Cloud Account Name
      type: String
    - contextPath: Redlock.Asset.allowDrillDown
      description: Flag to allow drill down.
      type: Boolean
    - contextPath: Redlock.Asset.cloudType
      description: Cloud Type
      type: String
    - contextPath: Redlock.Asset.deleted
      description: Asset was deleted?
      type: Boolean
    - contextPath: Redlock.Asset.hasAlert
      description: Asset has Prisma Cloud alert?
      type: Boolean
    - contextPath: Redlock.Asset.hasExtFindingRiskFactors
      description: Has External Finding Risk Factors?
      type: Boolean
    - contextPath: Redlock.Asset.hasExternalFinding
      description: Has External Finding?
      type: Boolean
    - contextPath: Redlock.Asset.hasExternalIntegration
      description: Has External Integration?
      type: Boolean
    - contextPath: Redlock.Asset.hasNetwork
      description: Has Network?
      type: Boolean
    - contextPath: Redlock.Asset.id
      description: Redlock Asset ID
      type: String
    - contextPath: Redlock.Asset.data
      description: Redlock Asset specific data
      type: Unknown
    - contextPath: Redlock.Asset.insertTs
      description: Insert Ts
      type: Date
    - contextPath: Redlock.Asset.name
      description: Asset Name
      type: String
    - contextPath: Redlock.Asset.regionId
      description: Cloud Region ID
      type: String
    - contextPath: Redlock.Asset.regionName
      description: Cloud Region Name
      type: String
    - contextPath: Redlock.Asset.resourceType
      description: Cloud Resource type
      type: String
    - contextPath: Redlock.Asset.rrn
      description: Cloud RRN
      type: String
    - contextPath: Redlock.Asset.service
      description: Cloud service
      type: String
    - contextPath: Redlock.Asset.stateId
      description: State ID
      type: String
  - arguments:
    - description: Start time for the search, in the following format -  MM/DD/YYYY.
      name: time-range-date-from
    - description: End time for the search, in the following format -  MM/DD/YYYY.
      name: time-range-date-to
    - description: The number of time range value units for the search. For example, 3 days, 5 weeks, etc.
      name: time-range-value
    - auto: PREDEFINED
      description: |-
        The search unit. Possible values are: "hour", "week", "month", "year", "login", or "epoch". The "login" and "epoch" options are only available if timeRangeValue
        is not provided.
      name: time-range-unit
      predefined:
      - hour
      - day
      - week
      - month
      - year
      - login
      - epoch
    - description: Query to run in Prisma Cloud search API using RQL language.
      name: query
      required: true
    - defaultValue: '100'
      description: Maximum number of entries to return.
      name: limit
    description: Search events on the Prisma Cloud (RedLock) platform using RQL language.
    name: redlock-search-event
    outputs:
    - contextPath: Redlock.Event
      description: Cloud audit events.
      type: Unknown
  - arguments:
    - description: Start time for the search, in the following format -  MM/DD/YYYY.
      name: time-range-date-from
    - description: End time for the search, in the following format -  MM/DD/YYYY.
      name: time-range-date-to
    - description: The number of time range value units for the search. For example, 3 days, 5 weeks, etc.
      name: time-range-value
    - auto: PREDEFINED
      description: |-
        The search unit. Possible values are: "hour", "week", "month", "year", "login", or "epoch". The "login" and "epoch" options are only available if timeRangeValue
        is not provided.
      name: time-range-unit
      predefined:
      - hour
      - day
      - week
      - month
      - year
      - login
      - epoch
    - description: Query to run in Prisma Cloud search API using RQL language.
      name: query
      required: true
    - auto: PREDEFINED
      description: The cloud in which the network should be searched.
      name: cloud-type
      predefined:
      - aws
      - azure
      - gcp
      - alibaba_cloud
      - oci
    description: Search networks on the Prisma Cloud (RedLock) platform using RQL language.
    name: redlock-search-network
    outputs:
    - contextPath: Redlock.Network.Node
      description: Cloud network node.
      type: Unknown
    - contextPath: Redlock.Network.Connection
      description: Cloud network connection.
      type: Unknown
  - arguments:
    - auto: PREDEFINED
      defaultValue: scanId
      description: Group by which to aggregate scan results.
      name: group_by
      predefined:
      - scanId
      - ' assetType'
      - assetName
      - resourceList
    - defaultValue: '25'
      description: Pagination size.
      name: page_size
    - defaultValue: '1'
      description: Pagination number.
      name: page_number
    - description: Sorting parameters. The sort order is ascending unless the field is prefixed with minus (-), in which case it is descending.
      name: sort
    - auto: PREDEFINED
      defaultValue: relative
      description: Time filter type.
      name: filter_type
      predefined:
      - to_now
      - absolute
      - relative
    - defaultValue: '1'
      description: Number of time units.
      name: filter_time_amount
    - auto: PREDEFINED
      defaultValue: day
      description: The time unit for retrieving the list of IaC scans.
      name: to_now_time_unit
      predefined:
      - epoch
      - login
      - year
    - description: 'Start time, for example: 11/01/2021 10:10:10.'
      name: filter_start_time
    - description: End time in Unix time (the number of seconds that have elapsed since the Unix epoch) for the absolute time type.
      name: filter_end_time
    - description: Asset type to search with.
      name: filter_asset_type
    - description: Asset name to search with.
      name: filter_asset_name
    - description: 'User to filter with, example: ayman@example.domain'
      name: filter_user
    - auto: PREDEFINED
      description: 'Status to filter with, example: passed'
      name: filter_status
      predefined:
      - passed
      - failed
      - processing
      - errored
      - failed_n_merged
      - failed_n_deployed
    - auto: PREDEFINED
      defaultValue: login
      description: Relative Time unit
      name: relative_time_unit
      predefined:
      - hour
      - day
      - week
      - month
      - year
    deprecated: true
    description: Returns a list of IaC scans that meet the given conditions.
    name: redlock-list-scans
    outputs:
    - contextPath: Redlock.Scans.deployed
      description: Scan deployed attribute.
      type: Boolean
    - contextPath: Redlock.Scans.fail
      description: Scan fail attribute.
      type: Number
    - contextPath: Redlock.Scans.failureCriteria
      description: Scan failure criteria attribute.
      type: String
    - contextPath: Redlock.Scans.matchedPoliciesSummary.high
      description: Scan matched policies summary attribute.
      type: Number
    - contextPath: Redlock.Scans.matchedPoliciesSummary.low
      description: Scan matched low policies summary attribute.
      type: Number
    - contextPath: Redlock.Scans.matchedPoliciesSummary.medium
      description: Scan matched medium policies summary attribute.
      type: Number
    - contextPath: Redlock.Scans.merged
      description: Scan merged attribute.
      type: Boolean
    - contextPath: Redlock.Scans.name
      description: Scan name attribute.
      type: String
    - contextPath: Redlock.Scans.pass
      description: Scan pass attribute.
      type: Number
    - contextPath: Redlock.Scans.scanAttributes.appliedAlertRules
      description: Scan applied alert rules attribute.
      type: String
    - contextPath: Redlock.Scans.scanAttributes.branch
      description: Scan Scan branch attribute.
      type: String
    - contextPath: Redlock.Scans.scanAttributes.org
      description: Scan org attribute.
      type: String
    - contextPath: Redlock.Scans.scanAttributes.pullRequestId
      description: Scan PR ID attribute.
      type: String
    - contextPath: Redlock.Scans.scanAttributes.repository
      description: Scan repository attribute.
      type: String
    - contextPath: Redlock.Scans.scanAttributes.resourcesScanned
      description: Scan resources scanned attribute.
      type: String
    - contextPath: Redlock.Scans.scanAttributes.templateType
      description: Scan template type attribute.
      type: String
    - contextPath: Redlock.Scans.scanAttributes.triggeredOn
      description: Scan triggered on attribute.
      type: String
    - contextPath: Redlock.Scans.scanAttributes.userId
      description: Scan user id attribute.
      type: String
    - contextPath: Redlock.Scans.scanTime
      description: Scan scan time attribute.
      type: Date
    - contextPath: Redlock.Scans.status
      description: Scan status attribute.
      type: String
    - contextPath: Redlock.Scans.tags.name
      description: Scan tags name attribute.
      type: String
    - contextPath: Redlock.Scans.tags.value
      description: Scan tags value attribute.
      type: String
    - contextPath: Redlock.Scans.type
      description: Scan type attribute.
      type: String
    - contextPath: Redlock.Scans.user
      description: Scan user attribute.
      type: List
    - contextPath: Redlock.Scans.id
      description: Scan id.
      type: String
    - contextPath: Redlock.Scans.links.self
      description: Scan links.
      type: String
    - contextPath: Redlock.Scans.relationships.scanResult.links.related
      description: Scan relationships scan result links .
      type: String
  - arguments:
    - description: The scan ID. The scan ID can be retrieved by the redlock-list-scans command.
      name: scan_id
      required: true
    deprecated: true
    description: Returns the status of the asynchronous IaC scan job that has the specified scan ID.
    name: redlock-get-scan-status
    outputs:
    - contextPath: Redlock.Scans.id
      description: Scan ID
      type: String
    - contextPath: Redlock.Scans.status
      description: Scan status
      type: String
  - arguments:
    - description: The scan ID. Scan Id can be retrieved by the redlock-list-scans command.
      name: scan_id
      required: true
    deprecated: true
    description: Returns scan result details for the completed scan that has the specified scan ID
    name: redlock-get-scan-results
    outputs:
    - contextPath: Redlock.Scans.id
      description: Scan ID
      type: String
    - contextPath: Redlock.Scans.results.attributes.blameList.file
      description: Scan results blame list file
      type: String
    - contextPath: Redlock.Scans.results.attributes.blameList.locations.line
      description: Scan results blame list locations line
      type: Number
    - contextPath: Redlock.Scans.results.attributes.blameList.locations.path
      description: Scan results blame list locations path
      type: String
    - contextPath: Redlock.Scans.results.attributes.desc
      description: Scan results description
      type: String
    - contextPath: Redlock.Scans.results.attributes.docUrl
      description: Scan results doc URL
      type: String
    - contextPath: Redlock.Scans.results.attributes.files
      description: Scan results files
      type: String
    - contextPath: Redlock.Scans.results.attributes.name
      description: Scan results name
      type: String
    - contextPath: Redlock.Scans.results.attributes.policyId
      description: Scan results policy ID
      type: String
    - contextPath: Redlock.Scans.results.attributes.rule
      description: Scan results rule
      type: String
    - contextPath: Redlock.Scans.results.attributes.severity
      description: Scan results severity
      type: String
    - contextPath: Redlock.Scans.results.attributes.systemDefault
      description: Scan results system default
      type: Boolean
    - contextPath: Redlock.Scans.results.id
      description: Scan results ID
      type: String
  dockerimage: demisto/python3:3.10.10.49934
  isfetch: true
<<<<<<< HEAD
=======
  runonce: false
>>>>>>> 9ddafcfd
  script: '-'
  subtype: python3
  type: python
tests:
- RedLockTest
defaultmapperin: RedLock-mapper
defaultclassifier: RedLock
fromversion: 5.0.0<|MERGE_RESOLUTION|>--- conflicted
+++ resolved
@@ -994,10 +994,7 @@
       type: String
   dockerimage: demisto/python3:3.10.10.49934
   isfetch: true
-<<<<<<< HEAD
-=======
   runonce: false
->>>>>>> 9ddafcfd
   script: '-'
   subtype: python3
   type: python
