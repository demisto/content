--- conflicted
+++ resolved
@@ -523,32 +523,6 @@
         })
 
 
-<<<<<<< HEAD
-def get_incidents(alerts, last_fetches, last_seen_time):
-    incidents = []
-    for alert in alerts:
-        alert_id = alert.get('id')
-        alert_time = alert.get('alertTime')
-        if alert_id in last_fetches:
-            continue
-        if last_seen_time == alert_time:
-            last_fetches.append(alert_id)
-        if last_seen_time < alert_time:
-            last_fetches = [alert_id]
-        last_seen_time = alert_time
-        policy_name = demisto.get(alert, 'policy.name')
-        policy_name = policy_name if policy_name else 'No policy'
-        incidents.append({
-            'name': f"{policy_name} - {alert_id}",
-            'occurred': convert_unix_to_demisto(alert.get('alertTime')),
-            'severity': translate_severity(alert),
-            'rawJSON': json.dumps(alert)
-        })
-    return incidents, last_fetches, last_seen_time
-
-
-def fetch_incidents(limit: int):
-=======
 def redlock_list_scans():
     """
      Returns a list of IaC scans that meet the given conditions.
@@ -731,8 +705,30 @@
         })
 
 
-def fetch_incidents():
->>>>>>> fcc0d89c
+def get_incidents(alerts, last_fetches, last_seen_time):
+    incidents = []
+    for alert in alerts:
+        alert_id = alert.get('id')
+        alert_time = alert.get('alertTime')
+        if alert_id in last_fetches:
+            continue
+        if last_seen_time == alert_time:
+            last_fetches.append(alert_id)
+        if last_seen_time < alert_time:
+            last_fetches = [alert_id]
+        last_seen_time = alert_time
+        policy_name = demisto.get(alert, 'policy.name')
+        policy_name = policy_name if policy_name else 'No policy'
+        incidents.append({
+            'name': f"{policy_name} - {alert_id}",
+            'occurred': convert_unix_to_demisto(alert.get('alertTime')),
+            'severity': translate_severity(alert),
+            'rawJSON': json.dumps(alert)
+        })
+    return incidents, last_fetches, last_seen_time
+
+
+def fetch_incidents(limit: int):
     """
     Retrieve new incidents periodically based on pre-defined instance parameters
     """
