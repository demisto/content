--- conflicted
+++ resolved
@@ -2,11 +2,7 @@
     "name": "Prisma Cloud",
     "description": "Prisma Cloud Related Content",
     "support": "xsoar",
-<<<<<<< HEAD
     "currentVersion": "1.1.0",
-=======
-    "currentVersion": "1.0.3",
->>>>>>> e68fc9f6
     "author": "Cortex XSOAR",
     "url": "",
     "email": "",
