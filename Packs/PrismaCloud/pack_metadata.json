{
    "name": "Prisma Cloud",
    "description": "Automate and unify security incident response across your cloud environments, while still giving a degree of control to dedicated cloud teams.",
    "support": "xsoar",
<<<<<<< HEAD
    "currentVersion": "1.9.3",
=======
    "currentVersion": "2.0.0",
>>>>>>> fcc0d89c
    "author": "Cortex XSOAR",
    "url": "https://www.paloaltonetworks.com/cortex",
    "email": "",
    "categories": [
        "Network Security"
    ],
    "tags": [],
    "created": "2020-05-11T18:00:53Z",
    "useCases": [],
    "keywords": [],
    "dependencies": {
        "CommonTypes": {
            "mandatory": true,
            "display_name": "Common Types"
        },
        "CommonScripts": {
            "mandatory": true,
            "display_name": "Common Scripts"
        },
        "AWS-S3": {
            "mandatory": false,
            "display_name": "AWS - S3"
        },
        "AWS-CloudWatchLogs": {
            "mandatory": false,
            "display_name": "AWS - CloudWatchLogs"
        },
        "AWS-CloudTrail": {
            "mandatory": false,
            "display_name": "AWS - CloudTrail"
        },
        "GoogleCloudCompute": {
            "mandatory": false,
            "display_name": "Google Cloud Compute"
        },
        "GCP-Kubernetes": {
            "mandatory": false,
            "display_name": "GCP - Kubernetes Engine"
        },
        "AWS-EC2": {
            "mandatory": false,
            "display_name": "AWS - EC2"
        },
        "AWS-IAM": {
            "mandatory": false,
            "display_name": "AWS - IAM"
        },
        "Azure-AKS": {
            "mandatory": false,
            "display_name": "Azure - AKS"
        },
        "Azure-SQL": {
            "mandatory": false,
            "display_name": "Azure - SQL"
        },
        "Azure-Network": {
            "mandatory": false,
            "display_name": "Azure - Network"
        },
        "Azure-Storage": {
            "mandatory": false,
            "display_name": "Azure - Storage"
        },
        "GoogleKubernetesEngine": {
            "mandatory": false,
            "display_name": "Google Kubernetes Engine"
        },
        "AzureKubernetesServices": {
            "mandatory": false,
            "display_name": "Azure Kubernetes Services"
        }
    }
}<|MERGE_RESOLUTION|>--- conflicted
+++ resolved
@@ -2,11 +2,7 @@
     "name": "Prisma Cloud",
     "description": "Automate and unify security incident response across your cloud environments, while still giving a degree of control to dedicated cloud teams.",
     "support": "xsoar",
-<<<<<<< HEAD
-    "currentVersion": "1.9.3",
-=======
-    "currentVersion": "2.0.0",
->>>>>>> fcc0d89c
+    "currentVersion": "2.1.0",
     "author": "Cortex XSOAR",
     "url": "https://www.paloaltonetworks.com/cortex",
     "email": "",
