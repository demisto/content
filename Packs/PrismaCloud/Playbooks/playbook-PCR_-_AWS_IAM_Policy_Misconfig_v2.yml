--- conflicted
+++ resolved
@@ -1,10 +1,7 @@
 id: Prisma Cloud Remediation - AWS IAM Policy Misconfiguration v2
 version: -1
-<<<<<<< HEAD
-=======
 contentitemexportablefields:
   contentitemfields: {}
->>>>>>> 066c8fb9
 name: Prisma Cloud Remediation - AWS IAM Policy Misconfiguration v2
 description: This playbook remediates Prisma Cloud AWS IAM policy alerts. It uses sub-playbooks that perform the remediation steps.
 starttaskid: "0"
@@ -288,14 +285,6 @@
         complex:
           root: incident
           accessor: id
-<<<<<<< HEAD
-      assetid: {}
-      closeNotes: {}
-      closeReason: {}
-      emailclassification: {}
-      phishingsubtype: {}
-=======
->>>>>>> 066c8fb9
     separatecontext: false
     continueonerrortype: ""
     view: |-
@@ -349,17 +338,10 @@
       version: -1
       name: Dismiss Prisma Cloud alert
       description: Dismiss or snooze the alerts matching the given filter. Either policy IDs or alert IDs must be provided. When no absolute time nor relative time arguments are provided, the default time range is all times. For snoozing, provide "snooze_unit" and "snooze_value" arguments.
-<<<<<<< HEAD
-      script: 'PrismaCloud v2|||prisma-cloud-alert-dismiss'
-      type: regular
-      iscommand: true
-      brand: "PrismaCloud v2"
-=======
       script: '|||prisma-cloud-alert-dismiss'
       type: regular
       iscommand: true
       brand: ""
->>>>>>> 066c8fb9
     nexttasks:
       '#none#':
       - "7"
@@ -389,10 +371,7 @@
                   simple: policyId
     separatecontext: false
     continueonerror: true
-<<<<<<< HEAD
-=======
-    continueonerrortype: ""
->>>>>>> 066c8fb9
+    continueonerrortype: ""
     view: |-
       {
         "position": {
@@ -611,10 +590,7 @@
                 accessor: brand
             iscontext: true
     continueonerror: true
-<<<<<<< HEAD
-=======
-    continueonerrortype: ""
->>>>>>> 066c8fb9
+    continueonerrortype: ""
     view: |-
       {
         "position": {
@@ -652,15 +628,12 @@
     }
   }
 inputs:
-<<<<<<< HEAD
-=======
 - key: AutoUpdatePasswordPolicy
   value:
     simple: "no"
   required: false
   description: Update AWS IAM password policy automatically?
   playbookInputQuery:
->>>>>>> 066c8fb9
 - key: policyId
   value:
     complex:
@@ -676,33 +649,7 @@
   required: false
   description: Get the Prisma Cloud policy ID.
   playbookInputQuery:
-<<<<<<< HEAD
-- key: AutoUpdatePasswordPolicy
-  value:
-    simple: "no"
-  required: false
-  description: Update AWS IAM password policy automatically?
-  playbookInputQuery:
-outputs: []
-tests:
-- No Test
-fromversion: 6.5.0
-inputSections:
-- inputs:
-  - policyId
-  name: Incident Data
-  description: Relevant data regarding the incident.
-- inputs:
-  - AutoUpdatePasswordPolicy
-  name: Remediation
-  description: Remediation settings and data, including containment, eradication, and recovery.
-outputSections:
-- outputs: []
-  name: General (Outputs group)
-  description: Generic group for outputs
-=======
 outputs: []
 tests:
 - Prisma Cloud V2 Test
-fromversion: 6.5.0
->>>>>>> 066c8fb9
+fromversion: 6.5.0