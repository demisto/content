--- conflicted
+++ resolved
@@ -1,10 +1,7 @@
 id: Prisma Cloud Remediation - GCP Compute Engine Misconfiguration v2
 version: -1
-<<<<<<< HEAD
-=======
 contentitemexportablefields:
   contentitemfields: {}
->>>>>>> 066c8fb9
 name: Prisma Cloud Remediation - GCP Compute Engine Misconfiguration v2
 description: |-
   This playbook remediates Prisma Cloud GCP Compute Engine alerts.  It calls sub-playbooks that perform the actual remediation steps.
@@ -391,15 +388,6 @@
         complex:
           root: incident
           accessor: id
-<<<<<<< HEAD
-      assetid: {}
-      closeNotes: {}
-      closeReason: {}
-      emailclassification: {}
-      mndadone: {}
-      phishingsubtype: {}
-=======
->>>>>>> 066c8fb9
     separatecontext: false
     continueonerrortype: ""
     view: |-
@@ -510,10 +498,7 @@
                 accessor: brand
             iscontext: true
     continueonerror: true
-<<<<<<< HEAD
-=======
-    continueonerrortype: ""
->>>>>>> 066c8fb9
+    continueonerrortype: ""
     view: |-
       {
         "position": {
@@ -559,10 +544,7 @@
         simple: ${incident.labels.id} has been remediated by Cortex XSOAR.
     separatecontext: false
     continueonerror: true
-<<<<<<< HEAD
-=======
-    continueonerrortype: ""
->>>>>>> 066c8fb9
+    continueonerrortype: ""
     view: |-
       {
         "position": {
@@ -602,15 +584,12 @@
     }
   }
 inputs:
-<<<<<<< HEAD
-=======
 - key: AutoRemediateComputeEngine
   value:
     simple: "no"
   required: false
   description: Execute GCP Compute Engine remediation automatically?
   playbookInputQuery:
->>>>>>> 066c8fb9
 - key: policyId
   value:
     complex:
@@ -626,33 +605,7 @@
   required: false
   description: Grab the Prima Cloud policy ID.
   playbookInputQuery:
-<<<<<<< HEAD
-- key: AutoRemediateComputeEngine
-  value:
-    simple: "no"
-  required: false
-  description: Execute GCP Compute Engine remediation automatically?
-  playbookInputQuery:
-outputs: []
-tests:
-- No Test
-fromversion: 6.5.0
-inputSections:
-- inputs:
-  - policyId
-  name: Incident Data
-  description: Relevant data regarding the incident.
-- inputs:
-  - AutoRemediateComputeEngine
-  name: Remediation
-  description: Remediation settings and data, including containment, eradication, and recovery.
-outputSections:
-- outputs: []
-  name: General (Outputs group)
-  description: Generic group for outputs
-=======
 outputs: []
 tests:
 - No tests (auto formatted)
-fromversion: 6.5.0
->>>>>>> 066c8fb9
+fromversion: 6.5.0