--- conflicted
+++ resolved
@@ -1949,15 +1949,11 @@
 						"accessor": "lastModifiedOn",
 						"filters": [],
 						"root": "policy",
-<<<<<<< HEAD
-						"transformers": []
-=======
 						"transformers": [
                             {
                                 "operator": "TimeStampToDate"
                             }
                         ]
->>>>>>> 90cf3b88
 					}
 				},
 				"Last Seen": {
@@ -2081,15 +2077,11 @@
 					"complex": {
 						"filters": [],
 						"root": "alertTime",
-<<<<<<< HEAD
-						"transformers": []
-=======
 						"transformers": [
                             {
                                 "operator": "TimeStampToDate"
                             }
                         ]
->>>>>>> 90cf3b88
 					}
 				},
 				"RRN": {
@@ -2175,8 +2167,6 @@
 						"transformers": []
 					}
 				},
-<<<<<<< HEAD
-=======
 "Status Reason": {
                     "complex": {
                         "filters": [],
@@ -2184,7 +2174,6 @@
                         "transformers": []
                     }
                 },
->>>>>>> 90cf3b88
 				"Subscription Assigned By": {
 					"complex": {
 						"accessor": "data.properties.metadata.assignedBy",
@@ -2364,6 +2353,17 @@
 						]
 					}
 				},
+				"Last Update Time": {
+					"complex": {
+						"filters": [],
+						"root": "lastUpdated",
+						"transformers": [
+							{
+								"operator": "TimeStampToDate"
+							}
+						]
+					}
+				},
 				"Policy Deleted": {
 					"complex": {
 						"accessor": "deleted",
