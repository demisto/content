import copy
from collections.abc import Callable

import requests.auth
import urllib3
from urllib.parse import urlparse, parse_qs

from datetime import datetime
from requests.models import Response

import demistomock as demisto
from CommonServerPython import *  # noqa # pylint: disable=unused-wildcard-import
from CommonServerUserPython import *  # noqa

# Disable insecure warnings
urllib3.disable_warnings()

""" CONSTANTS """

DATE_FORMAT = "%Y-%m-%dT%H:%M:%SZ"  # ISO8601 format with UTC, default in XSOAR
STATUS_LIST_TO_RETRY = [429] + list(range(500, 600))
OK_CODES = (200, 201, 204, 401)
MAX_RETRIES = 3
BACKOFF_FACTOR = 15
FIRST_FETCH = '1 hour'
MAX_PAGE = 1
MAX_PAGE_SIZE = 50
ENTITY_AND_DETECTION_MAX_PAGE_SIZE = 5000
MAX_URGENCY_SCORE = 100
MIN_URGENCY_SCORE = 0
VALID_ENTITY_TYPE = ['account', 'host']
VALID_GROUP_TYPE = ['account', 'host', 'ip', 'domain']
VALID_IMPORTANCE_VALUE = ['high', 'medium', 'low', 'never_prioritize']
VALID_ENTITY_STATE = ['active', 'inactive']
DEFAULT_URGENCY_SCORE_LOW_THRESHOLD = 30
DEFAULT_URGENCY_SCORE_MEDIUM_THRESHOLD = 50
DEFAULT_URGENCY_SCORE_HIGH_THRESHOLD = 80
MAX_MIRRORING_LIMIT = 5000
MAX_OUTGOING_NOTE_LIMIT = 8000
PACK_VERSION = "1.0.11"  # temp replacement for the get_pack_version()
UTM_PIVOT = f"?pivot=Vectra-XSOAR-{PACK_VERSION}"
EMPTY_ASSIGNMENT = [{"id": "", "date_assigned": "", "date_resolved": "", "assigned_to": {"username": ""},
                     "resolved_by": {"username": ""}, "assigned_by": {"username": ""}, "outcome": {"title": ""}}]
DETECTION_CATEGORY_TO_ARG = {
    'Command & Control': 'command',
    'Botnet': 'botnet',
    'Reconnaissance': 'reconnaissance',
    'Lateral Movement': 'lateral',
    'Exfiltration': 'exfiltration',
    'Info': 'info'
}
ERRORS = {
    'INVALID_OBJECT': 'Failed to parse {} object from response: {}',
    'INVALID_URGENCY_SCORE_THRESHOLD': 'Invalid urgency score thresholds for severity mapping. Please ensure that the '
                                       'urgency score thresholds follow the correct order: '
                                       'urgency_score_low_threshold < urgency_score_medium_threshold < '
                                       'urgency_score_high_threshold.',
    'INVALID_COMMAND_ARG_VALUE': "Invalid '{}' value provided. Please ensure it is one of the values from the "
                                 "following options: {}.",
    'REQUIRED_ARGUMENT': "Please provide valid value of the '{}'. It is required field.",
    'INVALID_INTEGER_VALUE': "'{}' value must be a non-zero and positive integer value.",
    'INVALID_NUMBER': '"{}" is not a valid number',
    'INVALID_PAGE_RESPONSE': 'page contains no results',
    'INVALID_MAX_FETCH': 'Invalid Max Fetch: {}. Max Fetch must be a positive integer ranging from 1 to 200.',
    'INVALID_PAGE_SIZE': "Invalid 'page size' provided. Please ensure that the page size value is between 1 and 5000.",
    'TRIAGE_AS_REQUIRED_WITH_DETECTION_IDS': "'triage_as' argument must be provided when using the 'detection_ids' "
                                             "argument. ",
    'INVALID_OUTCOME': "Invalid outcome value. Valid outcome values are: {}",
    'INVALID_SUPPORT_FOR_ARG': 'The argument "{}" must be set to "{}" when providing value for argument "{}".',
    'ENTITY_IDS_WITHOUT_TYPE': "When using the 'entity_ids' argument, 'entity_type' is required, and vice versa.",
}
ENDPOINTS = {
    'AUTH_ENDPOINT': '/oauth2/token',
    'USER_ENDPOINT': '/api/v3.3/users',
    'GROUP_ENDPOINT': '/api/v3.3/groups',
    'ENTITY_ENDPOINT': '/api/v3.3/entities',
    'DETECTION_ENDPOINT': '/api/v3.3/detections',
    'ADD_AND_LIST_ENTITY_NOTE_ENDPOINT': '/api/v3.3/entities/{}/notes',
    'UPDATE_AND_REMOVE_ENTITY_NOTE_ENDPOINT': '/api/v3.3/entities/{}/notes/{}',
    'ENTITY_TAG_ENDPOINT': '/api/v3.3/tagging/entity/{}',
    'ASSIGNMENT_ENDPOINT': '/api/v3.3/assignments',
    'UPDATE_ASSIGNMENT_ENDPOINT': '/api/v3.3/assignments/{}',
    'RESOLVE_ASSIGNMENT_ENDPOINT': '/api/v3.3/assignments/{}/resolve',
    'ASSIGNMENT_OUTCOME_ENDPOINT': '/api/v3.3/assignment_outcomes/',
    'DOWNLOAD_DETECTION_PCAP': '/api/v3.3/detections/{}/pcap'
}
USER_AGENT = f"VectraXDR-XSOAR-{PACK_VERSION}"
PAGE_SIZE = 200
ENTITY_IMPORTANCE = {
    'low': 0,
    'medium': 1,
    'high': 2
}
ENTITY_IMPORTANCE_LABEL = {
    0: 'Low',
    1: 'Medium',
    2: 'High'
}
SEVERITY = {
    'low': 1,
    'medium': 2,
    'high': 3,
    'critical': 4
}
MIRROR_DIRECTION = {
    'Incoming': 'In',
    'Outgoing': 'Out',
    'Incoming And Outgoing': 'Both'
}

""" CLIENT CLASS """


class VectraClient(BaseClient):
    """
    Client class to interact with the Vectra API.
    """

    def __init__(self, server_url: str, client_id: str, client_secret_key: str, verify: bool, proxy: bool):
        """
        Initializes the class instance.

        Args:
            server_url (str): The URL of the server.
            client_id (str): The client ID for authentication.
            client_secret_key (str): The client secret key for authentication.
            verify (bool): Indicates whether to verify the server's SSL certificate.
            proxy (bool): Indicates whether to use a proxy for the requests.
        """
        super().__init__(base_url=server_url, verify=verify, proxy=proxy)
        self.client_id = client_id
        self.client_secret_key = client_secret_key

        # Fetch cached integration context.
        integration_context = get_integration_context()
        self._token = integration_context.get("access_token") or self._generate_tokens()

    def http_request(self, method: str, url_suffix: str = '', params: dict[str, Any] = None,
                     data: dict[str, Any] = None, json_data: dict[str, Any] = None, response_type: str = 'response',
                     **kwargs):
        """
        Makes an HTTP request to the server.

        Args:
            method (str): The HTTP method (e.g., GET, POST, PUT, DELETE).
            url_suffix (str): The URL suffix to be appended to the base URL. Defaults to an empty string.
            params (dict): Query parameters to be appended to the URL. Defaults to None.
            data (object): Data to be sent in the request body. Defaults to None.
            json_data (dict): JSON data to be sent in the request body. Defaults to None.
            response_type (str): The expected response type. Defaults to None.
            **kwargs: Additional keyword arguments.

        Returns:
            object: The response object or None.
        """
        # Set the headers for the request, including the User-Agent and Authorization.
        headers = {
            'User-Agent': USER_AGENT,
            'Authorization': f'Bearer {self._token}'
        }
        demisto.debug(f'Making API request at {method} {url_suffix} with params:{params} and body:{data or json_data}')
        # Make the HTTP request using the _http_request method, passing the necessary parameters.
        res = self._http_request(method=method, url_suffix=url_suffix, headers=headers, data=data, json_data=json_data,
                                 params=params, retries=MAX_RETRIES, status_list_to_retry=STATUS_LIST_TO_RETRY,
                                 ok_codes=OK_CODES, backoff_factor=BACKOFF_FACTOR, resp_type='response',
                                 raise_on_status=True, **kwargs)
        # If the response status code indicates an authentication issue (e.g., 401),
        # generate a new access token using the refresh token and retry the request.
        if res.status_code in [401]:
            demisto.debug('Handling status code 401 by generating a new token using the refresh token.')
            self._token = self._generate_access_token_using_refresh_token()
            return self.http_request(method=method, url_suffix=url_suffix, params=params, response_type=response_type,
                                     data=data, json_data=json_data, **kwargs)
        try:
            result = None
            if response_type == 'json':
                result = res.json()
            if response_type == 'content':
                result = res.content()
            if response_type == 'response':
                result = res
            if response_type == 'text':
                result = res.text
        except ValueError as exception:
            raise DemistoException(ERRORS['INVALID_OBJECT']  # type: ignore[str-bytes-safe]
                                   .format(response_type, res.content), exception, res)
        # If the success response is received, then return it.
        if res.status_code in [200, 201, 204]:
            return result
        # Return None if the response status code does not indicate success.
        return None

    def _generate_tokens(self) -> str:
        """
        Generates access tokens using client credentials.

        Returns:
            str: The access token.
        """
        demisto.info("Generating new access token.")

        payload = 'grant_type=client_credentials'
        auth = requests.auth.HTTPBasicAuth(self.client_id, self.client_secret_key)
        headers = {
            'User-Agent': USER_AGENT,
            'Content-Type': 'application/x-www-form-urlencoded',
            'Accept': 'application/json'
        }
        response = self._http_request(method='POST', url_suffix=ENDPOINTS['AUTH_ENDPOINT'], headers=headers,
                                      data=payload, auth=auth, retries=MAX_RETRIES, backoff_factor=BACKOFF_FACTOR,
                                      status_list_to_retry=STATUS_LIST_TO_RETRY, raise_on_status=True)

        access_token = response.get('access_token')
        refresh_token = response.get('refresh_token')
        set_integration_context({'access_token': access_token, 'refresh_token': refresh_token})
        return access_token

    def _generate_access_token_using_refresh_token(self) -> str:  # type: ignore
        """
        Generates a new access token using the refresh token.

        Returns:
            str: The access token.
        """
        context = get_integration_context()
        refresh_token = context.get('refresh_token')
        demisto.info("Generating new access token using refresh token.")

        payload = f'grant_type=refresh_token&refresh_token={refresh_token}'
        headers = {
            'User-Agent': USER_AGENT,
            'Content-Type': 'application/x-www-form-urlencoded',
            'Accept': 'application/json'
        }
        response = self._http_request(method='POST', url_suffix=ENDPOINTS['AUTH_ENDPOINT'], headers=headers,
                                      data=payload, ok_codes=OK_CODES, retries=MAX_RETRIES,
                                      backoff_factor=BACKOFF_FACTOR,
                                      raise_on_status=True, resp_type='response')
        if response.status_code in [401]:
            return self._generate_tokens()
        elif response.status_code in [200, 201]:
            access_token = response.json().get('access_token')
            # set new access token
            set_integration_context({'access_token': access_token, 'refresh_token': refresh_token})
            return access_token
        return ''

    def list_users_request(self, username: Optional[str], role=Optional[str],
                           last_login_timestamp=Optional[datetime]) -> dict:
        """
        List users.

        Args:
            username (Optional[str]): The optional username to filter with (default: None).
            role (Optional[str]): The optional user role to filter with (default: None).
            last_login_timestamp (Optional[str]): Filter users after the specified last login timestamp (default: None).

        Returns:
            Dict: Response from the API containing the users.
        """
        params = assign_params(username=username, role=role, last_login_gte=last_login_timestamp)
        return self.http_request(method='GET', url_suffix=ENDPOINTS['USER_ENDPOINT'], params=params,
                                 response_type='json')

    def list_entities_request(self, page: int = MAX_PAGE, page_size: int = MAX_PAGE_SIZE, is_prioritized: bool = None,
                              entity_type: str = None, last_modified_timestamp: Optional[datetime] = None,
                              last_detection_timestamp: Optional[datetime] = None,
                              tags: str = None, ordering: str = None, state: str = 'active') -> dict:
        """List entities.

        Args:
            page (int): The page number to retrieve (default: MAX_PAGE).
            page_size (int): The number of entities to retrieve per page (default: MAX_PAGE_SIZE).
            is_prioritized (bool): Filter entities by prioritization status (default: None).
            entity_type (str): Filter entities by type (default: None).
            last_modified_timestamp (str): Filter entities modified after the specified timestamp (default: None).
            last_detection_timestamp (str): Filter entities detected detection after the specified timestamp
            (default: None).
            tags (str): Filter entities by tags (default: None).
            ordering (str): Specify the ordering of the entities (default: None).
            state (str): Filter entities by state (default: 'active').

        Returns:
            Dict: Response from the API containing the list of entities.
        """
        params = assign_params(page=page, page_size=page_size, is_prioritized=is_prioritized, type=entity_type,
                               last_modified_timestamp_gte=last_modified_timestamp,
                               last_detection_timestamp_gte=last_detection_timestamp, tags=tags, state=state,
                               ordering=ordering)
        entities = self.http_request(method='GET', url_suffix=ENDPOINTS['ENTITY_ENDPOINT'], params=params,
                                     response_type='json')
        return entities

    def get_entity_request(self, entity_id: int = None, entity_type: str = None) -> dict:
        """Get entity by ID.

        Args:
            entity_id (int): The ID of the entity to retrieve.
            entity_type (str): Filter entity by type (default: None).

        Returns:
            Dict: Response from the API containing the entity information.
        """
        params = assign_params(type=entity_type)
        entity = self.http_request(method='GET', url_suffix="{}/{}".format(ENDPOINTS['ENTITY_ENDPOINT'], entity_id),
                                   params=params, response_type='json')
        return entity

    def list_detections_request(self, detection_category: str = None, detection_type: str = None, entity_id: int = None,
                                page: int = None, page_size: int = None, last_timestamp: Optional[datetime] = None,
                                tags: str = None, state: str = 'active', detection_name: str = None,
                                ids: str = None) -> dict:
        """
        List detections.

        Args:
            detection_category (str, optional): Filter by detection category.
            detection_type (str, optional): Filter by detection type.
            entity_id (int, optional): Filter by entity ID.
            page (int, optional): Page number of the results.
            page_size (int, optional): Number of results per page.
            last_timestamp (str, optional): Filter by last timestamp greater than or equal to the provided value.
            tags (str, optional): Filter by tags.
            state (str, optional): Filter by detection state.
            detection_name (str, optional): Filter by detection name.
            ids(str, optional): Filter by detections ids.

        Returns:
            Dict: Response from the API containing the list of detections.
        """
        params = assign_params(detection_category=detection_category, detection_type=detection_type,
                               entity_id=entity_id,
                               page=page, page_size=page_size, last_timestamp_gte=last_timestamp, tags=tags,
                               state=state, detection=detection_name, id=ids)
        detections = self.http_request(method='GET', url_suffix=ENDPOINTS['DETECTION_ENDPOINT'], params=params,
                                       response_type='json')
        return detections

    def list_entity_note_request(self, entity_id: int = None, entity_type: str = None) -> dict:
        """
        List entity notes.

        Args:
            entity_id (int): The ID of the entity to add the note to.
            entity_type (str): The type of the entity.

        Returns:
            Dict: Response from the API.
        """
        params = assign_params(type=entity_type)
        notes = self.http_request(method='GET',
                                  url_suffix=ENDPOINTS['ADD_AND_LIST_ENTITY_NOTE_ENDPOINT'].format(entity_id),
                                  params=params, response_type='json')
        return notes

    def add_entity_note_request(self, entity_id: int = None, entity_type: str = None, note: str = None) -> dict:
        """
        Add a note to an entity.

        Args:
            entity_id (int): The ID of the entity to add the note to.
            entity_type (str): The type of the entity.
            note (str): The note to add.

        Returns:
            Dict: Response from the API containing the added note.
        """
        params = assign_params(type=entity_type)
        data = {'note': note}
        notes = self.http_request(method='POST',
                                  url_suffix=ENDPOINTS['ADD_AND_LIST_ENTITY_NOTE_ENDPOINT'].format(entity_id),
                                  params=params, data=data, response_type='json')
        return notes

    def update_entity_note_request(self, entity_id: int = None, entity_type: str = None, note: str = None,
                                   note_id: int = None) -> dict:
        """
        Updates the note of an entity.

        Args:
            entity_id (int): The ID of the entity to update the note for.
            entity_type (str): The type of the entity.
            note (str): The updated note for the entity.
            note_id (int): The ID of the note to be updated.

        Returns:
            Dict: Response from the API containing the updated note details.
        """
        params = assign_params(type=entity_type)
        data = {'note': note}
        notes = self.http_request(method='PATCH',
                                  url_suffix=ENDPOINTS['UPDATE_AND_REMOVE_ENTITY_NOTE_ENDPOINT'].format(entity_id,
                                                                                                        note_id),
                                  params=params, data=data, response_type='json')
        return notes

    def remove_entity_note_request(self, entity_id: int = None, entity_type: str = None, note_id: int = None):
        """
        Removes a note from an entity.

        Args:
            entity_id (int): The ID of the entity to remove the note from.
            entity_type (str): The type of the entity.
            note_id (int): The ID of the note to be removed.

        Returns:
            Dict: Response from the API confirming the removal of the note.
        """
        params = assign_params(type=entity_type)
        res = self.http_request(method='DELETE',
                                url_suffix=ENDPOINTS['UPDATE_AND_REMOVE_ENTITY_NOTE_ENDPOINT'].format(entity_id,
                                                                                                      note_id),
                                params=params, response_type='response')
        return res

    def update_entity_tags_request(self, entity_id: int = None, entity_type: str = None, tags: List = None) -> dict:
        """
        Update tags to an entity.

        Args:
            entity_id (int): The ID of the entity to add the tags to.
            entity_type (str): The type of the entity.
            tags (List): Tags to set for entity.

        Returns:
            Dict: Response from the API containing the updated tags.
        """
        params = assign_params(type=entity_type)
        data = {'tags': tags}
        res = self.http_request(method='PATCH', url_suffix=ENDPOINTS['ENTITY_TAG_ENDPOINT'].format(entity_id),
                                params=params, json_data=data, response_type='json')
        return res

    def list_entity_tags_request(self, entity_id: int = None, entity_type: str = None) -> dict:
        """
        List tags for the specified entity.

        Args:
            entity_id (int): The ID of the entity to add tags.
            entity_type (str): The type of the entity.

        Returns:
            Dict: Response from the API containing the tags.
        """
        params = assign_params(type=entity_type)
        res = self.http_request(method='GET', url_suffix=ENDPOINTS['ENTITY_TAG_ENDPOINT'].format(entity_id),
                                params=params, response_type='json')
        return res

    def mark_or_unmark_detection_fixed_request(self, detection_ids: List[str], mark: str) -> dict:
        """
        Mark or unmark detections as fixed.

        Args:
            detection_ids (List[str]): List of detection IDs to mark or unmark as fixed.
            mark (str): True to mark as fixed, False to unmark as fixed.

        Returns:
            Dict: Response from the API.

        Raises:
            ValueError: If detection_ids is empty.
        """

        data = {
            "detectionIdList": detection_ids,
            "mark_as_fixed": mark
        }

        res = self.http_request(method='PATCH', url_suffix=ENDPOINTS['DETECTION_ENDPOINT'], json_data=data,
                                response_type='json')
        return res

    def list_assignments_request(self, account_ids: str = None, host_ids: str = None, resolution: str = None,
                                 resolved: bool = None, created_after: str = None,
                                 assignees: str = None, page: int = None, page_size: int = None) -> dict:
        """
        Retrieve a list of assignments based on the provided account IDs and host IDs.

        Args:
            account_ids (str, optional): A string containing comma-separated account IDs to filter assignments.
            host_ids (str, optional): A string containing comma-separated host IDs to filter assignments.
            resolution (str, optional): The resolution status of the assignments.
            resolved (bool, optional): Whether the assignments are resolved (True) or unresolved (False).
            created_after (str, optional): Filter assignments created after this date and time.
            assignees (str, optional): A string containing comma-separated assignee usernames to filter assignments.
            page (int, optional): Page number of the results.
            page_size (int, optional): Number of results per page.

        Returns:
            dict: Response from the API.
        """
        params = assign_params(accounts=account_ids, hosts=host_ids, resolution=resolution, resolved=resolved,
                               created_after=created_after, assignees=assignees, page=page, page_size=page_size)
        res = self.http_request(method='GET', url_suffix=ENDPOINTS['ASSIGNMENT_ENDPOINT'], params=params,
                                response_type='json')
        return res

    def add_entity_assignment_request(self, assign_to_user_id: Optional[int] = None,
                                      assign_host_id: Optional[int] = None,
                                      assign_account_id: Optional[int] = None) -> dict:
        """
        Send a request to add an entity assignment.

        Args:
            assign_to_user_id (str, optional): The ID of the user to whom the entity will be assigned.
                Defaults to None.
            assign_host_id (str, optional): The ID of the host to which the entity will be assigned.
                Defaults to None.
            assign_account_id (str, optional): The ID of the account to which the entity will be assigned.
                Defaults to None.

        Returns:
            dict: A dictionary containing the response from the API call. The structure of the dictionary
            depends on the specific implementation of the API.
        """
        body = assign_params(assign_to_user_id=assign_to_user_id, assign_host_id=assign_host_id,
                             assign_account_id=assign_account_id)
        res = self.http_request(method='POST', url_suffix=ENDPOINTS['ASSIGNMENT_ENDPOINT'], data=body,
                                response_type='json')
        return res

    def update_entity_assignment_request(self, assign_to_user_id: Optional[int] = None,
                                         assignment_id: Optional[int] = None) -> dict:
        """
        Send a request to update an existing entity assignment.

        Args:
            assign_to_user_id (Optional[int], optional): The ID of the user to whom the entity will be reassigned.
                Defaults to None.
            assignment_id (Optional[int], optional): The ID of the assignment to be updated.
                Defaults to None.

        Returns:
            dict: Response from the API.
        """
        body = assign_params(assign_to_user_id=assign_to_user_id)
        res = self.http_request(method='PUT', url_suffix=ENDPOINTS['UPDATE_ASSIGNMENT_ENDPOINT'].format(assignment_id),
                                data=body, response_type='json')
        return res

    def resolve_entity_assignment_request(self, assignment_id: Optional[int] = None, outcome: int = None,
                                          note: str = "Updated by XSOAR.",
                                          triage_as: str = None, detection_ids=None) -> dict:
        """
        Resolves an entity assignment.

        Args:
            assignment_id (str, optional): The ID of the assignment to resolve.
            outcome (int, optional): The outcome of the resolved assignment.
            note (str, optional): A note to add to the resolution (default is "Updated by XSOAR.").
            triage_as (str, optional): The triage status to set for the resolved assignment.
            detection_ids (List[str], optional): The IDs of detections associated with the assignment.

        Returns:
            dict: Response from the API.
        """
        body = assign_params(outcome=outcome, note=note, triage_as=triage_as, detection_ids=detection_ids)
        res = self.http_request(method='PUT', url_suffix=ENDPOINTS['RESOLVE_ASSIGNMENT_ENDPOINT'].format(assignment_id),
                                data=body, response_type='json')
        return res

    def list_assignment_outcomes_request(self, page: int = None, page_size: int = None) -> dict:
        """
        Send a request to retrieve a list of assignment outcomes.

        Args:
            page (int, optional): Page number of the results.
            page_size (int, optional): Number of results per page.

        Returns:
            dict: Response from the API.
        """
        params = assign_params(page=page, page_size=page_size)
        res = self.http_request(method='GET', url_suffix=ENDPOINTS['ASSIGNMENT_OUTCOME_ENDPOINT'], params=params,
                                response_type='json')
        return res

    def download_detection_pcap_request(self, detection_id: str = None) -> Response:
        """
        Send a request to download the packet capture (PCAP) associated with a Vectra detection.

        Args:
            detection_id (str, optional): The ID of the detection for which the PCAP should be downloaded.

        Returns:
            Response: Response from the API.
        """
        res = self.http_request(method='GET', url_suffix=ENDPOINTS['DOWNLOAD_DETECTION_PCAP'].format(detection_id),
                                response_type='response')
        return res

    def list_group_request(self, group_type: str, account_names: List[str], domains: List[str], host_ids: List[str],
                           host_names: List[str], importance: str, ips: List[str], description: str,
                           last_modified_timestamp: Optional[datetime], last_modified_by: str, group_name: str) -> dict:
        """
        List groups as per the specified parameters.

        Args:
            group_type (str): Filter by group type.
            account_names (List[str]): Filter groups associated with accounts.
            domains (List[str]): Filter groups associated with domains.
            host_ids (List[str]): Filter groups associated with hosts.
            host_names (List[str]): Filter groups associated with hosts.
            importance (str): User defined group importance.
            ips (List[str]): Filter groups associated with ips.
            description (List[str]): Filter by group description.
            last_modified_timestamp (Optional[datetime]):
                Filters for all groups modified on or after the given timestamp (GTE).
            last_modified_by (str): Filters groups by the user id who made the most recent modification.
            group_name (str): Filters by group name.

        Returns:
            Dict: Response from the API containing the tags.
        """
        params = assign_params(type=group_type, account_names=','.join(account_names), domains=','.join(domains),
                               host_ids=','.join(host_ids), host_names=','.join(host_names), importance=importance,
                               ips=','.join(ips), description=description, name=group_name,
                               last_modified_timestamp=last_modified_timestamp, last_modified_by=last_modified_by)
        res = self.http_request(method='GET', url_suffix=ENDPOINTS['GROUP_ENDPOINT'], params=params,
                                response_type='json')
        return res

    def get_group_request(self, group_id: int = None) -> dict:
        """Get group by ID.

        Args:
            group_id (int): The ID of the group to retrieve.

        Returns:
            Dict: Response from the API containing the group information.
        """
        group = self.http_request(method='GET', url_suffix="{}/{}".format(ENDPOINTS['GROUP_ENDPOINT'], group_id),
                                  response_type='json')
        return group

    def update_group_members_request(self, group_id: int = None, members: List = None) -> dict:
        """Update members in group.

        Args:
            group_id (int): The ID of the group to retrieve.
            members (List): The member list.

        Returns:
            Dict: Response from the API containing the group information.
        """
        body = {
            "members": members
        }
        group = self.http_request(method='PATCH', url_suffix="{}/{}".format(ENDPOINTS['GROUP_ENDPOINT'], group_id),
                                  json_data=body, response_type='json')
        return group


""" HELPER FUNCTIONS """


def validate_urgency_score(urgency_score: str, score_name: str) -> Optional[int]:
    """
    Validates the urgency score to ensure it falls within the valid range of 0 to 100.

    Args:
        urgency_score (str): The urgency score to validate.
        score_name (str): The name of the urgency score.

    Raises:
        ValueError: If the urgency score is outside the valid range.
    """
    score = arg_to_number(urgency_score, arg_name=score_name)
    if not MIN_URGENCY_SCORE <= score <= MAX_URGENCY_SCORE:  # type: ignore
        raise ValueError(f"Please provide a valid {score_name} between 0 and 100.")
    return score


def validate_configuration_parameters(params: dict[str, Any]):
    """
    Validates the configuration parameters provided.

    Args:
        params (Dict[str, Any]): A dictionary containing the configuration parameters.

    Raises:
        ValueError: Raised when required parameters are missing or have invalid values.
    """
    fetch_time = params.get('first_fetch')
    max_fetch = params.get('max_fetch')
    urgency_score = params.get('urgency_score')
    urgency_score_low_threshold = params.get('urgency_score_low_threshold', '30').strip()
    urgency_score_medium_threshold = params.get('urgency_score_medium_threshold', '50').strip()
    urgency_score_high_threshold = params.get('urgency_score_high_threshold', '80').strip()

    # Validate empty values
    if not fetch_time:
        raise ValueError(ERRORS['REQUIRED_ARGUMENT'].format('First Fetch Time'))
    if not max_fetch:
        raise ValueError(ERRORS['REQUIRED_ARGUMENT'].format('Max Fetch'))
    # validate max_fetch
    max_fetch = arg_to_number(max_fetch, arg_name='Max Fetch', required=True)
    if not 1 <= max_fetch <= 200:  # type: ignore
        raise ValueError(ERRORS['INVALID_MAX_FETCH'].format(max_fetch))
    # validate first_fetch parameter
    arg_to_datetime(fetch_time, arg_name='first_fetch', required=True)

    # validate urgency score
    if urgency_score:
        validate_urgency_score(urgency_score, 'urgency_score')  # type: ignore

    uslt = validate_urgency_score(urgency_score_low_threshold, 'urgency_score_low_threshold')  # type: ignore

    usmt = validate_urgency_score(urgency_score_medium_threshold, 'urgency_score_medium_threshold')  # type: ignore

    usht = validate_urgency_score(urgency_score_high_threshold, 'urgency_score_high_threshold')  # type: ignore

    # validating urgency score threshold
    if not (uslt < usmt < usht):  # type: ignore
        raise ValueError(ERRORS['INVALID_URGENCY_SCORE_THRESHOLD'])


def validate_positive_integer_arg(value: Optional[Any], arg_name: str, required: bool = False) -> bool:
    """
    Validates whether the provided argument value is a valid positive integer.

    Args:
        value (int): The value to validate.
        arg_name (str): The name of the argument.
        required (bool): Flag indicating if the argument is required (default: False).

    Returns:
        bool: True if the value is a valid positive integer.

    Raises:
        ValueError: If the value is not a valid positive integer.
    """
    if required and not value:
        raise ValueError(ERRORS['REQUIRED_ARGUMENT'].format(arg_name))
    if value is not None and (not str(value).isdigit() or int(value) <= 0):
        raise ValueError(ERRORS['INVALID_INTEGER_VALUE'].format(arg_name))

    return True


def validate_entity_list_command_args(args: dict):
    """
    Validate the arguments for the entity_list command.

    Args:
        args (Dict): The arguments passed to the entity_list command.

    Raises:
        ValueError: If any of the arguments are invalid.

    Returns:
        None
    """
    entity_type = args.get('entity_type', '').lower()
    state = args.get('state', '').lower()
    page = args.get('page', '1')
    page_size = args.get('page_size', '50')
    # Validate entity_type value
    if entity_type and entity_type not in VALID_ENTITY_TYPE:
        raise ValueError(ERRORS['INVALID_COMMAND_ARG_VALUE'].format('entity_type', ', '.join(VALID_ENTITY_TYPE)))

    # Validate state value
    if state and state not in VALID_ENTITY_STATE:
        raise ValueError(ERRORS['INVALID_COMMAND_ARG_VALUE'].format('state', ', '.join(VALID_ENTITY_STATE)))

    validate_positive_integer_arg(page, arg_name='page')
    validate_positive_integer_arg(page_size, arg_name='page_size')
    if not 1 <= int(page_size) <= ENTITY_AND_DETECTION_MAX_PAGE_SIZE:
        raise ValueError(ERRORS['INVALID_PAGE_SIZE'])


def validate_list_entity_detections_args(args: dict[Any, Any]):
    """
    Validate the arguments for listing entity detections.

    Args:
         args (dict[Any, Any]): The arguments dictionary.

    Raises:
        ValueError: If the entity ID is not provided.
        ValueError: If the detection category is invalid.
        ValueError: If the page size is invalid.
    """
    entity_id = args.get('entity_id')
    entity_type = args.get('entity_type', '').lower()
    detection_category = args.get('detection_category')
    page = args.get('page', '1')
    page_size = args.get('page_size', '50')

    validate_positive_integer_arg(entity_id, arg_name='entity_id', required=True)

    if not entity_type:
        raise ValueError(ERRORS['REQUIRED_ARGUMENT'].format('entity_type'))
    if entity_type not in VALID_ENTITY_TYPE:
        raise ValueError(ERRORS['INVALID_COMMAND_ARG_VALUE'].format('entity_type', ', '.join(VALID_ENTITY_TYPE)))

    if detection_category and detection_category not in DETECTION_CATEGORY_TO_ARG:
        raise ValueError(ERRORS['INVALID_COMMAND_ARG_VALUE'].format('detection_category',
                                                                    ', '.join(DETECTION_CATEGORY_TO_ARG.keys())))

    validate_positive_integer_arg(value=page, arg_name='page')
    validate_positive_integer_arg(value=page_size, arg_name='page_size')
    if not 1 <= int(page_size) <= ENTITY_AND_DETECTION_MAX_PAGE_SIZE:
        raise ValueError(ERRORS['INVALID_PAGE_SIZE'])


def validate_detection_describe_args(args: dict[Any, Any]):
    """
    Validate the arguments for detection describe.

    Args:
         args (dict[Any, Any]): The arguments dictionary.

    Raises:
        ValueError: If the detection IDs are not provided.
        ValueError: If the page size is invalid.
    """
    detection_ids = args.get('detection_ids', '')
    page = args.get('page', '1')
    page_size = args.get('page_size', '50')

    detection_ids = argToList(detection_ids, transform=arg_to_number)
    found_valid_detection_ids = False
    for detection_id in detection_ids:
        if isinstance(detection_id, int):
            if detection_id < 1:
                raise ValueError(ERRORS['INVALID_INTEGER_VALUE'].format('detection_ids'))
            found_valid_detection_ids = True
    if not found_valid_detection_ids:
        raise ValueError(ERRORS['REQUIRED_ARGUMENT'].format('detection_ids'))

    validate_positive_integer_arg(value=page, arg_name='page')
    validate_positive_integer_arg(value=page_size, arg_name='page_size')
    if not 1 <= int(page_size) <= ENTITY_AND_DETECTION_MAX_PAGE_SIZE:
        raise ValueError(ERRORS['INVALID_PAGE_SIZE'])


def validate_entity_note_list_command_args(args: dict[Any, Any]):
    """
    Validates the arguments provided for the entity list add command.

    Args:
        args (dict[Any, Any]): The arguments dictionary.

    Raises:
        ValueError: If any of the arguments are invalid.
    """
    entity_type = args.get('entity_type', '').lower()
    entity_id = args.get('entity_id')
    # Validate entity_id value
    validate_positive_integer_arg(entity_id, arg_name='entity_id', required=True)
    # Validate entity_type value
    if not entity_type:
        raise ValueError(ERRORS['REQUIRED_ARGUMENT'].format('entity_type'))
    if entity_type and entity_type not in VALID_ENTITY_TYPE:
        raise ValueError(ERRORS['INVALID_COMMAND_ARG_VALUE'].format('entity_type', ', '.join(VALID_ENTITY_TYPE)))


def validate_entity_note_add_command_args(args: dict[Any, Any]):
    """
    Validates the arguments provided for the entity note add command.

    Args:
        args (dict[Any, Any]): The arguments dictionary.

    Raises:
        ValueError: If any of the arguments are invalid.
    """
    entity_type = args.get('entity_type', '').lower()
    note = args.get('note')
    entity_id = args.get('entity_id')
    # Validate entity_id value
    validate_positive_integer_arg(entity_id, arg_name='entity_id', required=True)
    # Validate entity_type value
    if not entity_type:
        raise ValueError(ERRORS['REQUIRED_ARGUMENT'].format('entity_type'))
    if entity_type and entity_type not in VALID_ENTITY_TYPE:
        raise ValueError(ERRORS['INVALID_COMMAND_ARG_VALUE'].format('entity_type', ', '.join(VALID_ENTITY_TYPE)))
    # Validate note value
    if not note:
        raise ValueError(ERRORS['REQUIRED_ARGUMENT'].format('note'))


def validate_entity_note_update_command_args(args: dict[Any, Any]):
    """
    Validates the arguments provided for the entity note update command.

    Args:
        args (dict[Any, Any]): The arguments dictionary.

    Raises:
        ValueError: If any of the arguments are invalid.
    """
    entity_type = args.get('entity_type', '').lower()
    note = args.get('note')
    entity_id = args.get('entity_id')
    note_id = args.get('note_id')
    # Validate entity_id value
    validate_positive_integer_arg(entity_id, arg_name='entity_id', required=True)
    # Validate note_id value
    validate_positive_integer_arg(note_id, arg_name='note_id', required=True)
    if not entity_type:
        raise ValueError(ERRORS['REQUIRED_ARGUMENT'].format('entity_type'))
    if entity_type and entity_type not in VALID_ENTITY_TYPE:
        raise ValueError(ERRORS['INVALID_COMMAND_ARG_VALUE'].format('entity_type', ', '.join(VALID_ENTITY_TYPE)))
    # Validate note value
    if not note:
        raise ValueError(ERRORS['REQUIRED_ARGUMENT'].format('note'))


def validate_entity_note_remove_command_args(args: dict[Any, Any]):
    """
    Validates the arguments provided for the entity note update command.

    Args:
        args (dict[Any, Any]): The arguments dictionary.

    Raises:
        ValueError: If any of the arguments are invalid.
    """
    entity_type = args.get('entity_type', '').lower()
    entity_id = args.get('entity_id')
    note_id = args.get('note_id')
    # Validate entity_id value
    validate_positive_integer_arg(entity_id, arg_name='entity_id', required=True)
    # Validate note_id value
    validate_positive_integer_arg(note_id, arg_name='note_id', required=True)
    # Validate entity_type value
    if not entity_type:
        raise ValueError(ERRORS['REQUIRED_ARGUMENT'].format('entity_type'))
    if entity_type and entity_type.lower() not in VALID_ENTITY_TYPE:
        raise ValueError(ERRORS['INVALID_COMMAND_ARG_VALUE'].format('entity_type', ', '.join(VALID_ENTITY_TYPE)))


def validate_entity_tag_add_command_args(args: dict[Any, Any]):
    """
    Validates the arguments provided for the entity tag add command.

    Args:
        args (dict[Any, Any]): The arguments dictionary.

    Raises:
        ValueError: If any of the arguments are invalid.
    """
    validate_entity_tag_list_command_args(args)
    tags = argToList(args.get('tags', ''))
    # Validate Tags value
    if not [tag.strip() for tag in tags if isinstance(tag, str) and tag.strip()]:
        raise ValueError(ERRORS['REQUIRED_ARGUMENT'].format('tags'))


def validate_entity_tag_list_command_args(args: dict[Any, Any]):
    """
    Validates the arguments provided for the entity tag list command.

    Args:
        args (dict[Any, Any]): The arguments dictionary.

    Raises:
        ValueError: If any of the arguments are invalid.
    """
    entity_type = args.get('entity_type', '').lower()
    entity_id = args.get('entity_id')
    # Validate entity_id value
    validate_positive_integer_arg(entity_id, arg_name='entity_id', required=True)
    # Validate entity_type value
    if not entity_type:
        raise ValueError(ERRORS['REQUIRED_ARGUMENT'].format('entity_type'))
    if entity_type and entity_type not in VALID_ENTITY_TYPE:
        raise ValueError(ERRORS['INVALID_COMMAND_ARG_VALUE'].format('entity_type', ', '.join(VALID_ENTITY_TYPE)))


def validate_detections_mark_and_unmark_args(detection_ids: List):
    """
    Validate the arguments for mark and unmark detections as fixed.

    Args:
        detection_ids (List[int]): The list of detection IDs.

    Raises:
        ValueError: If the detection IDs are empty or contain invalid values.
    """
    # Validate detection_ids
    if not detection_ids:
        raise ValueError(ERRORS['REQUIRED_ARGUMENT'].format('detection_ids'))
    all(validate_positive_integer_arg(i, arg_name='detection_ids') for i in detection_ids)


def validate_assignment_list_command_args(args: dict):
    """
    Validate the arguments provided for the assignment list command.

    Args:
        args (Dict): A dictionary containing the arguments for the assignment list command.

    Raises:
        ValueError: If the provided entity_type is not one of the valid types.
        ValueError: If entity_ids are provided without an entity_type and vice-versa.
        ValueError: If page or page_size values are not positive integers.
    """
    entity_ids = args.get('entity_ids')
    entity_type = args.get('entity_type')
    page = args.get('page', '1')
    page_size = args.get('page_size', '50')
    # Validate entity type
    if entity_type and entity_type.lower() not in VALID_ENTITY_TYPE:
        raise ValueError(ERRORS['INVALID_COMMAND_ARG_VALUE'].format('entity_type', ', '.join(VALID_ENTITY_TYPE)))
    # Validate entity ids without entity_type and vice-versa
    if (entity_ids and not entity_type) or (entity_type and not entity_ids):
        raise ValueError(ERRORS['ENTITY_IDS_WITHOUT_TYPE'])
    # Validate pagination
    validate_positive_integer_arg(value=page, arg_name='page')
    validate_positive_integer_arg(value=page_size, arg_name='page_size')


def validate_entity_assignment_add_command_args(args: dict):
    """
    Validate the arguments provided for adding an entity assignment.

    Args:
        args (Dict): A dictionary containing the arguments for adding an entity assignment.

    Raises:
        ValueError: If the provided entity_id or user_id is not a positive integer.
        ValueError: If the entity_type is missing or not one of the valid types.
    """
    entity_id = args.get('entity_id')
    entity_type = args.get('entity_type')
    user_id = args.get('user_id')
    # Validate entity_id value
    validate_positive_integer_arg(entity_id, arg_name='entity_id', required=True)
    # Validate note_id value
    validate_positive_integer_arg(user_id, arg_name='user_id', required=True)
    # Validate entity_type value
    if not entity_type:
        raise ValueError(ERRORS['REQUIRED_ARGUMENT'].format('entity_type'))
    if entity_type and entity_type.lower() not in VALID_ENTITY_TYPE:
        raise ValueError(ERRORS['INVALID_COMMAND_ARG_VALUE'].format('entity_type', ', '.join(VALID_ENTITY_TYPE)))


def validate_entity_assignment_update_command_args(args: dict):
    """
    Validate the arguments provided for updating an entity assignment.

    Args:
        args (Dict): A dictionary containing the arguments for updating an entity assignment.

    Raises:
        ValueError: If the provided assignment_id or user_id is not a positive integer.
    """
    assignment_id = args.get('assignment_id')
    user_id = args.get('user_id')
    # Validate assignment_id value
    validate_positive_integer_arg(assignment_id, arg_name='assignment_id', required=True)
    # Validate user_id value
    validate_positive_integer_arg(user_id, arg_name='user_id', required=True)


def validate_entity_assignment_resolve_command_args(args):
    """
    Validate the arguments provided for resolving an entity assignment.

    Args:
        args (Dict): A dictionary containing the arguments for resolving an entity assignment.

    Raises:
        ValueError: If the provided assignment_id is not a positive integer.
        ValueError: If the outcome argument is missing.
        ValueError: If detection_ids are provided without triage_as.
    """
    outcome = args.get('outcome')
    assignment_id = args.get('assignment_id')
    triage_as = args.get('triage_as')
    detection_ids = args.get('detection_ids')
    # Validate assignment_id value
    validate_positive_integer_arg(assignment_id, arg_name='assignment_id', required=True)
    # Validate outcome value
    if not outcome:
        raise ValueError(ERRORS['REQUIRED_ARGUMENT'].format('outcome'))
    if detection_ids and not triage_as:
        raise ValueError(ERRORS['TRIAGE_AS_REQUIRED_WITH_DETECTION_IDS'])


def validate_entity_detections_mark_fix_command_args(args):
    """
    Validate the arguments provided for marking entity detections as fixed.

    Args:
        args (Dict): A dictionary containing the arguments for marking entity detections as fixed.

    Raises:
        ValueError: If the provided entity_id is not a positive integer.
        ValueError: If the entity_type is missing or not one of the valid types.
    """
    entity_id = args.get('entity_id')
    entity_type = args.get('entity_type')
    validate_positive_integer_arg(entity_id, arg_name="entity_id", required=True)

    if not entity_type:
        raise ValueError(ERRORS['REQUIRED_ARGUMENT'].format('entity_type'))
    if entity_type and entity_type.lower() not in VALID_ENTITY_TYPE:
        raise ValueError(ERRORS['INVALID_COMMAND_ARG_VALUE'].format('entity_type', ', '.join(VALID_ENTITY_TYPE)))


def validate_group_list_command_args(args: dict[Any, Any]):
    """
    Validates the arguments provided for the group list command.

    Args:
        args (dict[Any, Any]): The arguments dictionary.

    Raises:
        ValueError: If any of the arguments are invalid.
    """
    group_type = args.get('group_type') or ''
    if group_type and isinstance(group_type, str):
        group_type = group_type.lower()
        # Validate group_type value
        if group_type not in VALID_GROUP_TYPE:
            raise ValueError(ERRORS['INVALID_COMMAND_ARG_VALUE'].format('group_type', ', '.join(VALID_GROUP_TYPE)))

    importance = args.get('importance') or ''
    # Validate importance value
    if importance and isinstance(importance, str) and importance.lower() not in VALID_IMPORTANCE_VALUE:
        raise ValueError(ERRORS['INVALID_COMMAND_ARG_VALUE'].format('importance', ', '.join(VALID_IMPORTANCE_VALUE)))

    # Validate account_names value
    account_names = argToList(args.get('account_names') or '')
    if account_names and group_type != 'account':
        raise ValueError(ERRORS['INVALID_SUPPORT_FOR_ARG'].format('group_type', 'account', 'account_names'))

    # Validate domains value
    domains = argToList(args.get('domains') or '')
    if domains and group_type != 'domain':
        raise ValueError(ERRORS['INVALID_SUPPORT_FOR_ARG'].format('group_type', 'domain', 'domains'))

    # Validate host_ids value
    host_ids = argToList(args.get('host_ids') or '')
    if host_ids and group_type != 'host':
        raise ValueError(ERRORS['INVALID_SUPPORT_FOR_ARG'].format('group_type', 'host', 'host_ids'))
    for host_id in host_ids:
        host_id = arg_to_number(host_id, 'host_ids')
        validate_positive_integer_arg(host_id, arg_name="host_ids")

    # Validate host_names value
    host_names = argToList(args.get('host_names') or '')
    if host_names and group_type != 'host':
        raise ValueError(ERRORS['INVALID_SUPPORT_FOR_ARG'].format('group_type', 'host', 'host_names'))

    # Validate ips value
    ips = argToList(args.get('ips') or '')
    if ips and group_type != 'ip':
        raise ValueError(ERRORS['INVALID_SUPPORT_FOR_ARG'].format('group_type', 'ip', 'ips'))


def validate_group_assign_and_unassign_command_args(args):
    """
    Validate the arguments provided for assigning or unassigning members to/from a group.

    Args:
        args (Dict): A dictionary containing the arguments for the group assign and unassign command.

    Raises:
        ValueError: If the provided group_id is not a positive integer.
        ValueError: If members argument is missing.
    """
    group_id = args.get('group_id')
    members = args.get('members')
    validate_positive_integer_arg(group_id, arg_name="group_id", required=True)

    if not members:
        raise ValueError(ERRORS['REQUIRED_ARGUMENT'].format('members'))


def urgency_score_to_severity(entity_urgency_score: Optional[int], params: dict[str, Any]) -> int:
    """
    Maps the urgency score to severity levels.
    Demisto's severity levels are 4 - Critical, 3 - High, 2 - Medium, 1 - Low

    Args:
        entity_urgency_score(int): The urgency score to be mapped.
        params (Dict[str, Any]): Fetch incidents parameters.

    Returns
        severity(int):The corresponding severity level based on the urgency score.
    """
    try:
        urgency_score_lt = validate_urgency_score(urgency_score=params.get('urgency_score_low_threshold', '30').strip(),
                                                  score_name='urgency_score_lt')
    except ValueError:
        demisto.error(
            'Provided urgency_score_low_threshold is not a valid number. Falling back to default threshold value 30.')
        urgency_score_lt = DEFAULT_URGENCY_SCORE_LOW_THRESHOLD

    try:
        urgency_score_mt = validate_urgency_score(
            urgency_score=params.get('urgency_score_medium_threshold', '50').strip(),
            score_name='urgency_score_mt')
    except ValueError:
        demisto.error(
            'Provided urgency_score_medium_threshold is not a valid number. Falling back to default threshold value 50.')
        urgency_score_mt = DEFAULT_URGENCY_SCORE_MEDIUM_THRESHOLD

    try:
        urgency_score_ht = validate_urgency_score(
            urgency_score=params.get('urgency_score_high_threshold', '80').strip(),
            score_name='urgency_score_ht')
    except ValueError:
        demisto.error(
            'Provided urgency_score_high_threshold is not a valid number. Falling back to default threshold value 80.')
        urgency_score_ht = DEFAULT_URGENCY_SCORE_HIGH_THRESHOLD

    if entity_urgency_score > urgency_score_ht:  # type: ignore
        return SEVERITY['critical']
    elif entity_urgency_score > urgency_score_mt:  # type: ignore
        return SEVERITY['high']
    elif entity_urgency_score > urgency_score_lt:  # type: ignore
        return SEVERITY['medium']
    else:
        return SEVERITY['low']


def trim_spaces_from_args(args: dict) -> dict:
    """
    Trim spaces from values of the args Dict.

    Args:
        args (Dict): Dictionary to trim spaces from.

    Returns:
        Dict: Arguments after trim spaces.
    """
    for key, val in args.items():
        if isinstance(val, str):
            args[key] = val.strip()
        val_list = argToList(val)
        if len(val_list) > 1:
            val_list = [item for item in val_list if item.strip()]
            args[key] = ','.join(val_list)
    return args


def calc_pages(total_count: int, per_page_count: int):
    """
    Calculates the number of pages required to display all the items,
    considering the number of items to be displayed per page

    Args:
        total_count (int): The total number of items.
        per_page_count (int): The count of items per page.

    Returns:
        int: The total number of pages.
    """
    return -(-total_count // per_page_count)


def trim_api_version(url: str) -> str:
    """
    Trim the '/api/v3.3' portion from a URL.

    Args:
        url (str): The URL to trim.

    Returns:
        str: The trimmed URL.
    """
    api_versions = ["/api/v3.3", "/api/v3"]
    for api_version in api_versions:
        if api_version in url:
            trimmed_url = url.replace(api_version, "") + UTM_PIVOT
            return trimmed_url
    return url


def get_mirroring():
    """
    Get the mirroring configuration parameters from the Demisto integration parameters.

    Returns:
        dict: A dictionary containing the mirroring configuration parameters.
    """
    params = demisto.params()
    mirror_direction = params.get('mirror_direction', 'None').strip()
    mirror_tags = params.get('note_tag', '').strip()
    return {
        'mirror_direction': MIRROR_DIRECTION.get(mirror_direction),
        'mirror_tags': mirror_tags,
        'mirror_instance': demisto.integrationInstance()
    }


def reopen_in_xsoar(entries: list, entity_id_type: list):
    """Reopen the XSOAR incident for the given entity.

    Args:
        entries (list): List of entries where the reopening entry will be appended.
        entity_id_type (list): Indicates the entity ID and type.
    """
    demisto.debug(f'Reopening the incident with remote entity ID: {entity_id_type}.')
    entries.append({
        'Type': EntryType.NOTE,
        'Contents': {
            'dbotIncidentReopen': True
        },
        'ContentsFormat': EntryFormat.JSON
    })


def get_user_list_command_hr(users: List):
    """
    Converts a list of users into a human-readable table format.

    Args:
        users (Dict): The list of entities to convert.

    Returns:
        str: The human-readable table in Markdown format.
    """
    hr_dict = []
    # Process detection_set and create detection_ids field
    for user in users:  # type: ignore
        user["user_id"] = user["id"]
        hr_dict.append({
            "User ID": user.get('user_id'),
            "User Name": user.get('username'),
            "Email": user.get('email'),
            "Role": user.get('role'),
            "Last Login Timestamp": user.get('last_login_timestamp'),
        })
    # Prepare human-readable output table
    human_readable = tableToMarkdown("Users Table", hr_dict,
                                     ['User ID', 'User Name', 'Email', 'Role', 'Last Login Timestamp'], removeNull=True)

    return human_readable


def get_entity_list_command_hr(entities: dict, page: int, page_size: int, count: int):
    """
    Converts a list of entities into a human-readable table format.

    Args:
        entities (Dict): The list of entities to convert.
        page (int): The current page number.
        page_size (int): The page size.
        count (int): The total count of entities.

    Returns:
        str: The human-readable table in Markdown format.
    """
    hr_dict = []
    entity_list = copy.deepcopy(entities)
    # Process detection_set and create detection_ids field
    for entity in entity_list:  # type: ignore
        # Trim API version from url
        entity['url'] = trim_api_version(entity.get('url'))
        # Convert ID into clickable URL
        entity['id_url'] = f"[{entity['id']}]({entity['url']})"
        # Map entity importance
        entity['importance'] = ENTITY_IMPORTANCE_LABEL[entity.get('importance')]
        if 'detection_set' in entity:
            entity['detection_ids'] = ', '.join(
                ["[{}]({})".format(detection.split('/')[-1], trim_api_version(detection)) for detection in
                 entity.get('detection_set')])
        hr_dict.append({
            "ID": entity.get('id_url'),
            "Name": entity.get('name'),
            "Entity Type": entity.get('type'),
            "Urgency Score": entity.get('urgency_score'),
            "Entity Importance": entity.get('importance'),
            "Last Modified Timestamp": entity.get('last_modified_timestamp'),
            "Last Detection Timestamp": entity.get('last_detection_timestamp'),
            "Detections IDs": entity.get('detection_ids'),
            "Prioritize": entity.get('is_prioritized'),
            "State": entity.get('state'),
            "Tags": ', '.join(entity.get('tags')) if entity.get('tags') else None,
        })
    # Prepare human-readable output table
    pages = calc_pages(per_page_count=page_size, total_count=count)  # type: ignore
    human_readable = tableToMarkdown(f"Entities Table (Showing Page {page} out of {pages})",
                                     hr_dict,
                                     ['ID', 'Name', 'Entity Type', 'Urgency Score', 'Entity Importance',
                                      'Last Detection Timestamp', 'Last Modified Timestamp', 'Detections IDs',
                                      'Prioritize', 'State', 'Tags'],
                                     removeNull=True)

    return human_readable


def get_entity_get_command_hr(entity: dict):
    """
    Returns the human-readable output for the entity details.

    Args:
        entity (Dict): The entity details dictionary.

    Returns:
        str: The human-readable output.
    """
    hr_dict = []
    entity_res = copy.deepcopy(entity)
    # Trim API version from entity url
    entity_res['url'] = trim_api_version(entity_res.get('url'))  # type: ignore
    entity_res['id'] = f"[{entity_res['id']}]({entity_res['url']})"

    # Process detection_set and create detection_ids field
    if 'detection_set' in entity_res:
        entity_res['detection_ids'] = ', '.join(
            ["[{}]({})".format(detection.split('/')[-1], trim_api_version(detection)) for detection in
             entity_res.get('detection_set')])  # type: ignore
    # Entity importance value to label
    entity_res['importance'] = ENTITY_IMPORTANCE_LABEL[entity_res.get('importance')]  # type: ignore
    hr_dict.append({
        "Name": entity_res.get('name'),
        "Entity Type": entity_res.get('type'),
        "Urgency Score": entity_res.get('urgency_score'),
        "Entity Importance": entity_res.get('importance'),
        "Last Modified Timestamp": entity_res.get('last_modified_timestamp'),
        "Last Detection Timestamp": entity_res.get('last_detection_timestamp'),
        "Detections IDs": entity_res.get('detection_ids'),
        "Prioritize": entity_res.get('is_prioritized'),
        "State": entity_res.get('state'),
        "Tags": ', '.join(entity_res.get('tags')) if entity_res.get('tags') else None,  # type: ignore
    })

    # Prepare human-readable output table
    human_readable = tableToMarkdown(f"Entity detail:\n#### Entity ID: {entity_res.get('id')}", hr_dict,
                                     ['Name', 'Entity Type', 'Urgency Score', 'Entity Importance',
                                      'Last Detection Timestamp', 'Last Modified Timestamp', 'Detections IDs',
                                      'Prioritize', 'State', 'Tags'],
                                     removeNull=True)
    return human_readable


def get_list_entity_detections_command_hr(detections: dict[Any, Any], page: Optional[int], page_size: Optional[int],
                                          count: int):
    """
    Converts the list of detections into a human-readable table format.

    Args:
        detections (Dict): Dictionary containing the list of detections.
        page (int): The current page number.
        page_size (int): The page size.
        count (int): The total count of detections.

    Returns:
        str: Human-readable table representation of the detections.
    """
    hr_dict = []
    detection_list = copy.deepcopy(detections)
    # Process detection_set and create detection_ids field
    for detection in detection_list:  # type: ignore
        # Trim API version from url
        detection['url'] = trim_api_version(detection.get('url'))
        # Convert ID into clickable URL
        detection['id'] = f"[{detection['id']}]({detection['url']})"
        account_url = None
        host_url = None
        if detection.get('src_account'):
            account_url = f"[{detection.get('src_account').get('name')}]" \
                          f"({trim_api_version(detection.get('src_account').get('url'))})"
        if detection.get('src_host'):
            host_url = f"[{detection.get('src_host').get('name')}]" \
                       f"({trim_api_version(detection.get('src_host').get('url'))})"
        summary = detection.get('summary')
        num_events = 0
        # For counting number of events
        if summary and isinstance(summary, dict):
            num_events = int(summary.get('num_events') or 0)

        hr_dict.append({
            'ID': detection.get('id'),
            'Detection Name': detection.get('detection'),
            'Detection Type': detection.get('detection_type'),
            'Category': detection.get('category'),
            'Account Name': account_url,
            'Host Name': host_url,
            'Src IP': detection.get('src_ip'),
            'Threat Score': detection.get('threat'),
            'Certainty Score': detection.get('certainty'),
            'Number Of Events': num_events,
            'State': detection.get('state'),
            'Tags': detection.get('tags'),
            'Last Timestamp': detection.get('last_timestamp')
        })
        pages = calc_pages(per_page_count=page_size, total_count=count)  # type: ignore
    human_readable = tableToMarkdown(f"Detections Table (Showing Page {page} out of {pages})", hr_dict,
                                     ['ID', 'Detection Name', 'Detection Type', 'Category', 'Account Name', 'Host Name',
                                      'Src IP', 'Threat Score', 'Certainty Score', 'Number Of Events', 'State', 'Tags',
                                      'Last Timestamp'],
                                     removeNull=True)

    return human_readable


def get_assignment_list_command_hr(assignments: dict, page: Optional[int], page_size: Optional[int],
                                   count: int):
    """
    Returns the human-readable output for the assignment.

    Args:
        assignments(Dict): The assignment details dictionary.
        page (int): The current page number.
        page_size (int): The page size.
        count (int): The total count of assignments.

    Returns:
        str: The human-readable output.
    """
    hr_dict = []
    for assignment in assignments:
        assignment['assignment_id'] = assignment['id']
        hr_dict.append({
            'Account ID': assignment.get('account_id'),
            'Host ID': assignment.get('host_id'),
            'Assignment ID': assignment.get('id'),
            'Assigned By': assignment.get('assigned_by', {}).get('username', ''),
            'Assigned To': assignment.get('assigned_to', {}).get('username', ''),
            'Date Assigned': assignment.get('date_assigned'),
            'Resolved By': assignment.get('resolved_by', {}).get('username', ''),
            'Date Resolved': assignment.get('date_resolved'),
            'Outcome ID': assignment.get('outcome', {}).get('id', ''),
            'Outcome': assignment.get('outcome', {}).get('title', ''),
        })
    pages = calc_pages(per_page_count=page_size, total_count=count)  # type: ignore
    human_readable = tableToMarkdown(f"Assignments Table (Showing Page {page} out of {pages})", hr_dict,
                                     ['Account ID', 'Host ID', 'Assignment ID', 'Assigned By', 'Assigned To',
                                      'Date Assigned', 'Resolved By', 'Date Resolved', 'Outcome ID', 'Outcome'],
                                     removeNull=True)
    return human_readable, assignments


def entity_assignment_add_command_hr(assignment: dict) -> str:
    """
    Returns the human-readable output for the assignment.

    Args:
        assignment (Dict): The assignment details dictionary.

    Returns:
        str: The human-readable output.
    """
    assigned_by = assignment.get('assigned_by', {})
    assigned_to = assignment.get('assigned_to', {})
    events = assignment.get('events', [{}])
    hr_dict = [{
        "Assignment ID": assignment.get('assignment_id'),
        "Assigned By": assigned_by.get('username') if isinstance(assigned_by, dict) else '',
        "Assigned Date": assignment.get('date_assigned'),
        "Assigned To": assigned_to.get('username') if isinstance(assigned_to, dict) else '',
        "Event Type": events[0].get('event_type') if isinstance(events, list) and len(events) > 0 else '',
    }]

    # Prepare human-readable output table
    human_readable = tableToMarkdown("Assignment detail", hr_dict,
                                     ['Assignment ID', 'Assigned By', 'Assigned Date', 'Assigned To', 'Event Type'],
                                     removeNull=True)
    return human_readable


def get_assignment_outcome_list_command_hr(outcomes: dict, page: Optional[int], page_size: Optional[int],
                                           count: int):
    """
    Returns the human-readable output for the assignment outcome list.

    Args:
        outcomes(Dict): The assignment outcomes list dictionary.
        page (int): The current page number.
        page_size (int): The page size.
        count (int): The total count of outcomes.

    Returns:
        str: The human-readable output.
        dict: Outcomes dictionary
    """
    hr_dict = []
    for outcome in outcomes:
        outcome['outcome_id'] = outcome['id']
        hr_dict.append({
            "Outcome ID": outcome.get('id'),
            "Built IN": outcome.get('builtin'),
            "User Selectable": outcome.get('user_selectable'),
            "Title": outcome.get('title'),
            "Category": outcome.get('category'),
        })
    pages = calc_pages(per_page_count=page_size, total_count=count)  # type: ignore
    # Prepare human-readable output table
    human_readable = tableToMarkdown(f"Assignment Outcomes Table (Showing Page {page} out of {pages})", hr_dict,
                                     ['Outcome ID', 'Title', 'Category', 'Built IN', 'User Selectable'],
                                     removeNull=True)
    return human_readable, outcomes


def get_list_entity_notes_command_hr(notes: dict, entity_id: Optional[int], entity_type: str) -> str:
    """
    Returns the human-readable output for the entity notes.

    Args:
        notes (Dict): The assignment details dictionary.
        entity_id (Optional[int]): Entity ID.
        entity_type (str): Entity Type.

    Returns:
        str: The human-readable output.
    """
    hr_dict = []
    for note in notes:
        note['note_id'] = note['id']
        note.update({'entity_id': entity_id, 'entity_type': entity_type})

        hr_dict.append({
            "Note ID": note.get('id'),
            "Note": note.get('note'),
            "Created By": note.get('created_by'),
            "Created Date": note.get('date_created'),
            "Modified By": note.get('modified_by'),
            "Modified Date": note.get('date_modified'),
        })

    # Prepare human-readable output table
    human_readable = tableToMarkdown("Entity Notes Table", hr_dict,
                                     ['Note ID', 'Note', 'Created By', 'Created Date', 'Modified By', 'Modified Date'],
                                     removeNull=True)
    return human_readable


def get_group_list_command_hr(groups: List):
    """
    Converts a list of groups into a human-readable table format.

    Args:
        groups (Dict): The list of groups to convert.

    Returns:
        str: The human-readable table in Markdown format.
    """
    hr_dict = []
    # Process members data from group and make HR for groups
    for group in groups:  # type: ignore
        group["group_id"] = group["id"]
        members: List = group.get('members')
        members_hr = None
        if members and isinstance(members, list):
            # If the members are simple list of strings, then join them with comma.
            if isinstance(members[0], str):
                members_hr = ', '.join([re.escape(str(member)) for member in members])
            # If the members are list of dictionaries, then extract important field from that and join it with comma.
            elif isinstance(members[0], dict):
                members_list = []
                for member in members:
                    if member.get('uid'):
                        members_list.append(re.escape(str(member.get('uid'))))  # type: ignore
                    elif member.get('id'):
                        members_list.append(  # type: ignore
                            "[{}]({})".format(member.get('id'), trim_api_version(member.get('url'))))
                members_hr = ', '.join(members_list)

        hr_dict.append({
            "Group ID": group.get('group_id'),
            "Name": group.get('name'),
            "Group Type": group.get('type'),
            "Description": group.get('description'),
            "Importance": group.get('importance'),
            "Members": members_hr,
            "Last Modified Timestamp": group.get('last_modified'),
        })
    # Prepare human-readable output table
    human_readable = tableToMarkdown("Groups Table", hr_dict,
                                     ['Group ID', 'Name', 'Group Type', 'Description', 'Importance', 'Members',
                                      'Last Modified Timestamp'], removeNull=True)

    return human_readable


def get_group_unassign_and_assign_command_hr(group: dict, changed_members: List, assign_flag: bool = False):
    """
    Converts group into a human-readable table format.

    Args:
        group (Dict): The group to convert.
        changed_members (List): Removed/Added members from the group.
        assign_flag (bool): True for unassigning members, False for assigning members.

    Returns:
        str: The human-readable table in Markdown format.
    """
    hr_dict = []
    group["group_id"] = group["id"]
    members = group.get('members')
    members_hr = None
    if members and isinstance(members, list):
        # If the members are simple list of strings, then join them with comma.
        if isinstance(members[0], str):
            members_hr = ', '.join([re.escape(str(member)) for member in members])
        # If the members are list of dictionaries, then extract important field from that and join it with comma.
        elif isinstance(members[0], dict):
            members_list = []
            for member in members:
                if member.get('uid'):
                    members_list.append(re.escape(str(member.get('uid'))))  # type: ignore
                elif member.get('id'):
                    members_list.append(  # type: ignore
                        "[{}]({})".format(member.get('id'), trim_api_version(member.get('url'))))
            members_hr = ', '.join(members_list)

    hr_dict.append({
        "Group ID": group.get('group_id'),
        "Name": group.get('name'),
        "Group Type": group.get('type'),
        "Description": group.get('description'),
        "Members": members_hr,
        "Last Modified Timestamp": group.get('last_modified'),
    })

    # Prepare human-readable output table
    change_action = "assigned to" if assign_flag else "unassigned from"
    changed_members = [re.escape(member) for member in changed_members]
    human_readable = tableToMarkdown(
        f"Member(s) {', '.join(changed_members)} have been {change_action} the group.\n### Updated group details:",
        hr_dict, ['Group ID', 'Name', 'Group Type', 'Description', 'Members',
                  'Last Modified Timestamp'], removeNull=True)

    return human_readable


""" COMMAND FUNCTIONS """


def fetch_incidents(client: VectraClient, params: dict[str, Any]) -> List:
    """
    Fetches incidents from the Vectra server.

    Args:
        client (VectraClient): Vectra client object.
        params (Dict[str, Any]): Fetch incidents parameters.

    Returns:
        List[Dict[str, Any]]: List of fetched incidents.
    """

    # Fetch parameters from the integration configuration
    first_fetch_time = params.get('first_fetch', FIRST_FETCH).strip()
    max_fetch_ = arg_to_number(params.get('max_fetch', str(MAX_PAGE_SIZE)).strip(), arg_name='Max Fetch', required=True)
    # Ensure max_fetch is not greater than 200
    if max_fetch_ < 1:  # type: ignore
        raise ValueError(ERRORS["INVALID_MAX_FETCH"].format(max_fetch_))
    if max_fetch_ > 200:  # type: ignore
        demisto.debug(f'The max fetch value is {max_fetch_}, which is greater than the maximum allowed value '
                      'of 200. Setting it to 200.')
    max_fetch = min(200, max_fetch_)  # type: ignore
    # Default page is 1
    page = MAX_PAGE
    # Retrieve last run data from the previous execution
    last_run = json.loads(demisto.getLastRun().get('value', '{}'))

    # Retrieve and preprocess entity_type parameter
    entity_type = params.get('entity_type', '')
    if isinstance(entity_type, list):
        entity_type = ','.join(entity_type).lower()
    else:
        entity_type = entity_type.lower()

    # Process is_prioritized parameter
    is_prioritized = params.get('is_prioritized', '')
    if not is_prioritized:
        is_prioritized = None
    else:
        is_prioritized = argToBoolean(is_prioritized.lower())

    # Fetch and process tags parameter
    tags = params.get('tags', '').strip()

    # Fetch detection_category and detection_type parameters
    detection_category = params.get('detection_category', '')
    detection_type = params.get('detection_type', '').strip()

    if not last_run:  # If it's the first time running
        # Create a new last run object with the first fetch time
        new_last_run = {
            'time': arg_to_datetime(first_fetch_time, arg_name='First Fetch Time'
                                    ).strftime(DATE_FORMAT)  # type: ignore
        }
        demisto.debug(f'No last run object found, creating new last run object with value: {json.dumps(new_last_run)}')
    else:
        # Use the last run object from the previous run
        new_last_run = last_run
        demisto.debug('Using the last run object obtained from the previous run.')

    # Retrieve the from_timestamp from the new last run object
    from_timestamp = new_last_run.get('time')

    # Initialize the demisto_incidents list
    demisto_incidents: List = []

    # Retrieve the page number from the last run object or use the default value of 1
    next_url_last_run = last_run.get('next_url')
    if next_url_last_run:
        # Parse the URL
        parsed_url = urlparse(next_url_last_run)
        # Extract the query parameters
        query_params = parse_qs(parsed_url.query)
        page = arg_to_number(query_params.get('page', [''])[0], arg_name='page')  # type: ignore
        max_fetch = arg_to_number(query_params.get('page_size', [''])[0], arg_name='max_fetch')
        entity_type = query_params.get('type', [''])[0]
        is_prioritized = query_params.get('is_prioritized', [''])[0]
        if is_prioritized:
            is_prioritized = argToBoolean(is_prioritized)
        from_timestamp = query_params.get('last_modified_timestamp_gte', [''])[0]
        tags = query_params.get('tags', [''])[0]

    try:
        # Fetch the entities list from the server using the provided parameters
        response = client.list_entities_request(page=page, page_size=max_fetch, entity_type=entity_type,  # type: ignore
                                                is_prioritized=is_prioritized,
                                                last_modified_timestamp=from_timestamp,  # type: ignore
                                                tags=tags, ordering='last_modified_timestamp')
    except DemistoException as e:
        # If the status code is 404 and the message is invalid page number, then return the empty list of incidents.
        if str(e.res) == '<Response [404]>' and (
                e.res.status_code == 404 and ERRORS['INVALID_PAGE_RESPONSE'] in str(e.message).lower()):
            demisto.debug(f'Returning 0 incidents in fetch incidents due to the end of page: {str(e.message)}')
            return demisto_incidents
        raise e

    # Retrieve the next page URL for pagination
    next_url = response.get('next')
    # Get the entities from the response
    entities = response.get('results')

    # Retrieve the already fetched IDs from the last run
    already_fetched = last_run.get('already_fetched', [])

    # Extract the IDs to check from the current response
    ids_to_check = [f"{item['id']}-{item['type']}" for item in response['results']]

    # Check if entities exist and not all IDs to check are already fetched
    if entities and not all(id_to_check in already_fetched for id_to_check in ids_to_check):
        # Iterate over each entity in the entities list
        for entity in entities:
            # Retrieve entity details
            detection_set = entity.get('detection_set', [])
            entity_id = entity.get('id')
            entity_name = entity.get('name')
            entity_type = entity.get('type')
            last_modified_timestamp = entity.get('last_modified_timestamp')
            entity_urgency_score = entity.get('urgency_score')
            entity_checkpoint = f"{entity_id}-{entity_type}"

            # Check if the entity has detections
            if len(detection_set) != 0:
                detections_ids = ','.join([url.split("/")[-1] for url in detection_set])
                # Fetch detections data using detections API call
                detections_data = client.list_detections_request(detection_type=detection_type,
                                                                 detection_category=detection_category,
                                                                 ids=detections_ids)
                detections = detections_data.get('results', [])
                # Add detection details to the entity
                entity.update({'detection_details': detections})

            # Fetch entity assignment
            if entity_type == 'account':
                response = client.list_assignments_request(account_ids=entity_id)
            elif entity_type == 'host':
                response = client.list_assignments_request(host_ids=entity_id)
            assignment_details = response.get('results', [])
            assignment_details = assignment_details[0] if len(assignment_details) > 0 else assignment_details
            entity.update({'assignment_details': assignment_details})
            # Add configuration filter
            entity.update({'filter_tags': tags})
            entity['url'] = f"{entity.get('url') or ''}{UTM_PIVOT}"

            # Create an incident if the entity is not already fetched
            if entity_checkpoint not in already_fetched:
                # Updating mirroring fields
                mirroring_fields = get_mirroring()
                mirroring_fields.update({'mirror_id': str(entity_id) + '-' + entity_type})
                entity.update(mirroring_fields)

                incident_name = f'Vectra XDR Entity {entity_name}:{entity_id}'
                # Calculate severity based on urgency score using the urgency_score_to_severity function.
                severity = urgency_score_to_severity(entity_urgency_score, params)  # type: ignore
                entity["urgency_score_based_severity"] = severity
                demisto_incidents.append({
                    'name': incident_name,
                    'occurred': last_modified_timestamp,
                    'rawJSON': json.dumps(entity),
                    'severity': severity
                })
                already_fetched.append(entity_checkpoint)

        # Update the last run object with the latest timestamp and page information if incidents were found
        if len(entities) == max_fetch and next_url:
            new_last_run.update({
                'next_url': next_url,
                'already_fetched': already_fetched
            })
        else:
            new_last_run.update({
                'time': entities[-1].get('last_modified_timestamp'),
                'next_url': None,
                'already_fetched': already_fetched
            })
    else:
        # If no incidents were found, update the last run object with the current time and reset the page to 1
        now = datetime.now().strftime(DATE_FORMAT)
        new_last_run.update({'page': 1, 'time': now})
    # Save the new last run object
    demisto.setLastRun({'value': json.dumps(new_last_run)})

    return demisto_incidents


def vectra_user_list_command(client: VectraClient, args: dict[str, Any]):
    """
    Retrieves a list of users from the Vectra API.

    Args:
        client (VectraClient): The Vectra API client.
        args (Dict[str, Any]): Function arguments.

    Returns:
        CommandResults: The command results containing the entities.
    """
    last_login_timestamp = arg_to_datetime(args.get('last_login_timestamp'), arg_name='last_login_timestamp')
    if last_login_timestamp:
        last_login_timestamp = last_login_timestamp.strftime(DATE_FORMAT)  # type: ignore
    username = args.get('username', '')
    role = args.get('role', '')
    # Call Vectra API to retrieve users
    response = client.list_users_request(username=username, role=role, last_login_timestamp=last_login_timestamp)
    count = response.get('count')
    if count == 0:
        return CommandResults(outputs={}, readable_output="##### Got the empty list of users.", raw_response=response)
    users = response.get('results')

    # Prepare context data
    human_readable = get_user_list_command_hr(users)  # type: ignore
    context = [createContext(user) for user in remove_empty_elements(users)]  # type: ignore

    return CommandResults(outputs_prefix='Vectra.User', outputs=context,
                          readable_output=human_readable, raw_response=users, outputs_key_field=['user_id'])


def vectra_entity_list_command(client: VectraClient, args: dict[str, Any]):
    """
    Retrieves a list of entities from the Vectra API.

    Args:
        client (VectraClient): The Vectra API client.
        args (Dict[str, Any]): Function arguments.

    Returns:
        CommandResults: The command results containing the entities.

    Raises:
        ValueError: If an invalid entity_type or state value is provided.
    """
    # Validate command args
    validate_entity_list_command_args(args)

    # Get function arguments
    entity_type = args.get('entity_type', '').lower()
    last_detection_timestamp = arg_to_datetime(args.get('last_detection_timestamp'),
                                               arg_name='last_detection_timestamp')
    last_modified_timestamp = arg_to_datetime(args.get('last_modified_timestamp'),
                                              arg_name='last_modified_timestamp')
    if last_detection_timestamp:
        last_detection_timestamp = last_detection_timestamp.strftime(DATE_FORMAT)  # type: ignore
    if last_modified_timestamp:
        last_modified_timestamp = last_modified_timestamp.strftime(DATE_FORMAT)  # type: ignore
    ordering = args.get('ordering', '')
    page = arg_to_number(args.get('page', '1'), arg_name='page')
    page_size = arg_to_number(args.get('page_size', '50'), arg_name='page_size')
    prioritized = args.get('prioritized', '')
    if prioritized:
        prioritized = argToBoolean(prioritized)
    state = args.get('state', '')
    tags = args.get('tags', '')

    # Call Vectra API to retrieve entities
    response = client.list_entities_request(entity_type=entity_type,
                                            last_detection_timestamp=last_detection_timestamp,
                                            last_modified_timestamp=last_modified_timestamp,
                                            ordering=ordering, page=page, page_size=page_size,  # type: ignore
                                            is_prioritized=prioritized,
                                            state=state, tags=tags)
    count = response.get('count')
    if count == 0:
        return CommandResults(outputs={},
                              readable_output="##### Couldn't find any matching entities for provided filters.",
                              raw_response=response)
    entities = response.get('results')

    # Prepare context data
    human_readable = get_entity_list_command_hr(entities, page, page_size, count)  # type: ignore
    context = [createContext(entity) for entity in remove_empty_elements(entities)]  # type: ignore

    return CommandResults(outputs_prefix='Vectra.Entity', outputs=context,
                          readable_output=human_readable, raw_response=entities, outputs_key_field=['id', 'type'])


def vectra_entity_describe_command(client: VectraClient, args: dict[str, Any]):
    """
    Describes an entity from the Vectra API.

    Args:
        client (VectraClient): The Vectra API client.
        args (Dict[str, Any]): Function arguments.

    Returns:
        CommandResults: The command results containing the entity.

    Raises:
        ValueError: If an invalid entity_type is provided.
    """
    # Get function arguments
    entity_id = arg_to_number(args.get('entity_id'), arg_name="entity_id")
    entity_type = args.get('entity_type', '').lower()

    # Validate entity_id
    validate_positive_integer_arg(entity_id, arg_name='entity_id', required=True)
    # Validate entity_type value
    if not entity_type:
        raise ValueError(ERRORS['REQUIRED_ARGUMENT'].format('entity_type'))
    if entity_type not in VALID_ENTITY_TYPE:
        raise ValueError(ERRORS['INVALID_COMMAND_ARG_VALUE'].format('entity_type', ', '.join(VALID_ENTITY_TYPE)))

    # Call Vectra API to retrieve entity
    entity = client.get_entity_request(entity_id=entity_id, entity_type=entity_type)  # type: ignore

    human_readable = get_entity_get_command_hr(entity)

    return CommandResults(outputs_prefix='Vectra.Entity', outputs=createContext(remove_empty_elements(entity)),
                          readable_output=human_readable, raw_response=entity, outputs_key_field=['id', 'type'])


def vectra_entity_detection_list_command(client: VectraClient, args: dict[str, Any]):
    """
    Retrieves a list of entity detections from the Vectra API.

    Args:
        client (VectraClient): The Vectra API client.
        args (Dict[str, Any]): Function arguments.

    Returns:
        CommandResults: The command results containing the entity detections.

    Raises:
        ValueError: If an invalid entity_type or state value is provided.
    """
    # Validation for args
    validate_list_entity_detections_args(args)

    # Get function arguments
    entity_id = arg_to_number(args.get('entity_id'), arg_name="entity_id")
    entity_type = args.get('entity_type', '').lower()
    detection_category = args.get('detection_category')
    detection_type = args.get('detection_type')
    detection_name = args.get('detection_name')
    state = args.get('state', 'active')
    tags = args.get('tags')
    last_timestamp = arg_to_datetime(args.get('last_timestamp'), arg_name='last_timestamp')
    if last_timestamp:
        last_timestamp = last_timestamp.strftime(DATE_FORMAT)  # type: ignore
    page = arg_to_number(args.get('page', '1'), arg_name="page")
    page_size = arg_to_number(args.get('page_size', '50'), arg_name="page_size")
    if detection_category:
        detection_category = DETECTION_CATEGORY_TO_ARG[detection_category]

    entity = client.get_entity_request(entity_id=entity_id, entity_type=entity_type)
    detection_set = entity.get('detection_set', [])
    detections_ids = ','.join([url.split("/")[-1] for url in detection_set]) if detection_set else ''
    if len(detections_ids) == 0:
        return CommandResults(outputs={}, readable_output="##### Couldn't find any matching detections for "
                                                          "provided entity ID and type.", raw_response={})
    # Call Vectra API to retrieve entities
    response = client.list_detections_request(ids=detections_ids, page=page, page_size=page_size,
                                              detection_category=detection_category,
                                              detection_type=detection_type, detection_name=detection_name,
                                              last_timestamp=last_timestamp, state=state, tags=tags)
    count = response.get('count', 0)
    if count == 0:
        return CommandResults(outputs={},
                              readable_output="##### Couldn't find any matching entity detections for "
                                              "provided filters.", raw_response=response)
    detections = response.get('results', {})
    # Remove empty elements from the response
    # Prepare HR
    hr = get_list_entity_detections_command_hr(detections, page, page_size, count)
    # Create context
    context = [createContext(remove_empty_elements(detection)) for detection in detections]  # type: ignore

    return CommandResults(outputs_prefix='Vectra.Entity.Detections', outputs=context,
                          readable_output=hr, raw_response=response, outputs_key_field='id')


def vectra_detection_describe_command(client: VectraClient, args: dict[str, Any]):
    """
    Describes a list of detections for provided detection IDs from the Vectra API.

    Args:
        client (VectraClient): The Vectra API client.
        args (Dict[str, Any]): Function arguments.

    Returns:
        CommandResults: The command results containing the detections.

    Raises:
        ValueError: If an invalid detection_ids or page value is provided.
    """
    # Validation for args
    validate_detection_describe_args(args)

    # Get function arguments
    detection_ids = argToList(args.get('detection_ids'), transform=arg_to_number)
    detection_ids = [detection_id for detection_id in detection_ids if isinstance(detection_id, int)]
    page = arg_to_number(args.get('page', '1'), arg_name="page")
    page_size = arg_to_number(args.get('page_size', '50'), arg_name="page_size")
    # Call Vectra API to retrieve entities
    response = client.list_detections_request(ids=','.join([str(detection_id) for detection_id in detection_ids]),
                                              state='', page=page, page_size=page_size)
    count = response.get('count', 0)
    if count == 0:
        return CommandResults(outputs={},
                              readable_output="##### Couldn't find any matching detections for "
                                              "provided detection ID(s).", raw_response=response)
    detections = response.get('results', {})
    # Prepare HR
    hr = get_list_entity_detections_command_hr(detections, page, page_size, count)
    # Create context
    context = [createContext(remove_empty_elements(detection)) for detection in detections]  # type: ignore

    return CommandResults(outputs_prefix='Vectra.Entity.Detections', outputs=context,
                          readable_output=hr, raw_response=response, outputs_key_field='id')


def vectra_entity_note_list_command(client: VectraClient, args: dict[str, Any]):
    """
    List entity notes.

    Args:
        client (VectraClient): An instance of the VectraClient class.
        args (Dict[str, Any]): The command arguments provided by the user.

    Returns:
        CommandResults: The command results containing the outputs, readable output, raw response, and outputs key field.
    """
    validate_entity_note_list_command_args(args)
    # Get function arguments
    entity_id = arg_to_number(args.get('entity_id'), arg_name="entity_id", required=True)
    entity_type = args.get('entity_type', '').lower()

    # Call Vectra API to add entity note
    notes = client.list_entity_note_request(entity_id=entity_id, entity_type=entity_type)  # type: ignore
    notes = remove_empty_elements(notes)
    if notes:
        human_readable = get_list_entity_notes_command_hr(notes, entity_id, entity_type)

        context = [createContext(note) for note in notes]

        return CommandResults(outputs_prefix='Vectra.Entity.Notes', outputs=context,
                              readable_output=human_readable, raw_response=notes,
                              outputs_key_field=['entity_id', 'entity_type', 'note_id'])
    else:
        return CommandResults(outputs={},
                              readable_output="##### Couldn't find any notes for provided entity.",
                              raw_response=notes)


def vectra_entity_note_add_command(client: VectraClient, args: dict[str, Any]):
    """
    Adds a note to an entity in Vectra API.

    Args:
        client (VectraClient): An instance of the VectraClient class.
        args (Dict[str, Any]): The command arguments provided by the user.

    Returns:
        CommandResults: The command results containing the outputs, readable output, raw response, and outputs key field.
    """
    validate_entity_note_add_command_args(args)
    # Get function arguments
    entity_id = arg_to_number(args.get('entity_id'), arg_name="entity_id", required=True)
    entity_type = args.get('entity_type', '').lower()
    note = args.get('note')

    # Call Vectra API to add entity note
    notes = client.add_entity_note_request(entity_id=entity_id, entity_type=entity_type, note=note)  # type: ignore
    if notes:
        notes['note_id'] = notes['id']
        notes.update({'entity_id': entity_id, 'entity_type': entity_type})

    human_readable = "##### The note has been successfully added to the entity."
    human_readable += f"\nReturned Note ID: **{notes['note_id']}**"

    return CommandResults(outputs_prefix='Vectra.Entity.Notes', outputs=createContext(remove_empty_elements(notes)),
                          readable_output=human_readable, raw_response=notes,
                          outputs_key_field=['entity_id', 'entity_type', 'note_id'])


def vectra_entity_note_update_command(client: VectraClient, args: dict[str, Any]):
    """
    Updates a note to an entity in Vectra API.

    Args:
        client (VectraClient): An instance of the VectraClient class.
        args (Dict[str, Any]): The command arguments provided by the user.

    Returns:
        CommandResults: The command results containing the outputs, readable output, raw response, and outputs key field.
    """
    validate_entity_note_update_command_args(args)
    # Get function arguments
    entity_id = arg_to_number(args.get('entity_id'), arg_name="entity_id", required=True)
    entity_type = args.get('entity_type', '').lower()
    note = args.get('note')
    note_id = arg_to_number(args.get('note_id'), arg_name="note_id", required=True)

    # Call Vectra API to update entity note
    notes = client.update_entity_note_request(entity_id=entity_id, entity_type=entity_type, note=note,
                                              note_id=note_id)  # type: ignore
    if notes:
        notes['note_id'] = notes['id']
        notes.update({'entity_id': entity_id, 'entity_type': entity_type})

    human_readable = "##### The note has been successfully updated in the entity."

    return CommandResults(outputs_prefix='Vectra.Entity.Notes', outputs=createContext(remove_empty_elements(notes)),
                          readable_output=human_readable, raw_response=notes,
                          outputs_key_field=['entity_id', 'entity_type', 'note_id'])


def vectra_entity_note_remove_command(client: VectraClient, args: dict[str, Any]):
    """
    Updates a note to an entity in Vectra API.

    Args:
        client (VectraClient): An instance of the VectraClient class.
        args (Dict[str, Any]): The command arguments provided by the user.

    Returns:
        CommandResults: The command results containing the outputs, readable output, raw response, and outputs key field.
    """
    validate_entity_note_remove_command_args(args)
    # Get function arguments
    entity_id = arg_to_number(args.get('entity_id'), arg_name="entity_id", required=True)
    entity_type = args.get('entity_type', '').lower()
    note_id = arg_to_number(args.get('note_id'), arg_name="note_id", required=True)

    # Call Vectra API to remove note
    response = client.remove_entity_note_request(entity_id=entity_id, entity_type=entity_type,
                                                 note_id=note_id)  # type: ignore
    if response.status_code == 204:
        human_readable = "##### The note has been successfully removed from the entity."
    else:
        human_readable = "Something went wrong."
    return CommandResults(outputs={}, readable_output=human_readable)


def vectra_entity_tag_add_command(client: VectraClient, args: dict[str, Any]):
    """
    Add tags to an entity.

    Args:
        client (VectraClient): An instance of the VectraClient class.
        args (Dict[str, Any]): The command arguments provided by the user.

    Returns:
        CommandResults: The command results containing the outputs, readable output, raw response, and outputs key field.
    """
    validate_entity_tag_add_command_args(args)
    # Get function arguments
    entity_id = arg_to_number(args.get('entity_id'), arg_name="entity_id", required=True)
    entity_type = args.get('entity_type', '').lower()
    tags = [tag.strip() for tag in argToList(args.get('tags', '')) if isinstance(tag, str) and tag.strip()]

    # Call Vectra API to get existing entity tags
    existing_tag_res = client.list_entity_tags_request(entity_id=entity_id, entity_type=entity_type)  # type: ignore
    existing_tag_res_status = existing_tag_res.get('status', '')
    if not existing_tag_res_status or not isinstance(existing_tag_res_status,
                                                     str) or existing_tag_res_status.lower() != 'success':
        message = 'Something went wrong.'
        if existing_tag_res.get('message'):
            message += f" Message: {existing_tag_res.get('message')}."
        raise DemistoException(message)
    tags_resp = existing_tag_res.get('tags', [])
    tags = list(dict.fromkeys(tags_resp + tags))

    res = existing_tag_res
    if len(dict.fromkeys(tags_resp)) != len(tags):
        # Call Vectra API to add entity tags
        res = client.update_entity_tags_request(entity_id=entity_id, entity_type=entity_type, tags=tags)  # type: ignore
        res_status = res.get('status', '')
        if not res_status or not isinstance(res_status, str) or res_status.lower() != 'success':
            message = 'Something went wrong.'
            if res.get('message'):
                message += f" Message: {res.get('message')}."
            raise DemistoException(message)

    human_readable = '##### Tags have been successfully added to the entity.'
    tags_resp = res.get('tags', [])
    if tags_resp and isinstance(tags_resp, list):
        tags_resp = [tag.strip() for tag in tags_resp if isinstance(tag, str) and tag.strip()]
        if tags_resp:
            tags_resp = f'**{"**, **".join(tags_resp)}**'
            human_readable += f'\nUpdated list of tags: {tags_resp}'

    res['entity_type'] = entity_type
    res['entity_id'] = entity_id
    del res['status']

    return CommandResults(outputs_prefix='Vectra.Entity.Tags', outputs=createContext(remove_empty_elements(res)),
                          readable_output=human_readable, raw_response=res,
                          outputs_key_field=['tag_id', 'entity_type', 'entity_id'])


def vectra_entity_tag_remove_command(client: VectraClient, args: dict[str, Any]):
    """
    Removes associated tags for the specified entity using Vectra API.

    Args:
        client (VectraClient): An instance of the VectraClient class.
        args (Dict[str, Any]): The command arguments provided by the user.

    Returns:
        CommandResults: The command results containing the outputs, readable output, raw response, and outputs key field.
    """
    validate_entity_tag_add_command_args(args)
    # Get function arguments
    entity_id = arg_to_number(args.get('entity_id'), arg_name="entity_id", required=True)
    entity_type = args.get('entity_type', '').lower()
    input_tags = [tag.strip() for tag in argToList(args.get('tags', '')) if isinstance(tag, str) and tag.strip()]

    # Call Vectra API to get existing entity tags
    existing_tag_res = client.list_entity_tags_request(entity_id=entity_id, entity_type=entity_type)  # type: ignore
    existing_tag_res_status = existing_tag_res.get('status', '')
    if not existing_tag_res_status or not isinstance(existing_tag_res_status,
                                                     str) or existing_tag_res_status.lower() != 'success':
        message = 'Something went wrong.'
        if existing_tag_res.get('message'):
            message += f" Message: {existing_tag_res.get('message')}."
        raise DemistoException(message)
    tags_resp = existing_tag_res.get('tags', [])
    # Filtering set of tags from existing tags response with the provide set of input tags
    updated_tags = [tag_resp.strip() for tag_resp in tags_resp if tag_resp.strip() not in input_tags]

    res = existing_tag_res
    # Only update tags if there is any update required with the specified tags
    if len(dict.fromkeys(tags_resp)) != len(updated_tags):
        # Call Vectra API to update entity tags
        res = client.update_entity_tags_request(
            entity_id=entity_id, entity_type=entity_type, tags=updated_tags)  # type: ignore
        res_status = res.get('status', '')
        if not res_status or not isinstance(res_status, str) or res_status.lower() != 'success':
            message = 'Something went wrong.'
            if res.get('message'):
                message += f" Message: {res.get('message')}."
            raise DemistoException(message)

    human_readable = '##### Specified tags have been successfully removed for the entity.'
    tags_resp = res.get('tags', [])
    if tags_resp and isinstance(tags_resp, list):
        tags_resp = [tag.strip() for tag in tags_resp if isinstance(tag, str) and tag.strip()]
        if tags_resp:
            tags_resp = f'**{"**, **".join(tags_resp)}**'
            human_readable += f'\nUpdated list of tags: {tags_resp}'

    res['entity_type'] = entity_type
    res['entity_id'] = entity_id
    del res['status']

    return CommandResults(outputs_prefix='Vectra.Entity.Tags', outputs=createContext(remove_empty_elements(res)),
                          readable_output=human_readable, raw_response=res,
                          outputs_key_field=['tag_id', 'entity_type', 'entity_id'])


def vectra_entity_tag_list_command(client: VectraClient, args: dict[str, Any]):
    """
    List tags for an entity.

    Args:
        client (VectraClient): An instance of the VectraClient class.
        args (Dict[str, Any]): The command arguments provided by the user.

    Returns:
        CommandResults: The command results containing the outputs, readable output, raw response, and outputs key field.
    """
    validate_entity_tag_list_command_args(args)
    # Get function arguments
    entity_id = arg_to_number(args.get('entity_id'), arg_name="entity_id", required=True)
    entity_type = args.get('entity_type', '').lower()

    # Call Vectra API to get existing entity tags
    existing_tag_res = client.list_entity_tags_request(entity_id=entity_id, entity_type=entity_type)  # type: ignore
    existing_tag_res_status = existing_tag_res.get('status', '')
    if not existing_tag_res_status or not isinstance(existing_tag_res_status,
                                                     str) or existing_tag_res_status.lower() != 'success':
        message = 'Something went wrong.'
        if existing_tag_res.get('message'):
            message += f" Message: {existing_tag_res.get('message')}."
        raise DemistoException(message)
    tags_resp = existing_tag_res.get('tags', [])

    human_readable = '##### No tags were found for the given entity ID and entity type.'
    if tags_resp and isinstance(tags_resp, list):
        tags_resp = [tag.strip() for tag in tags_resp if isinstance(tag, str) and tag.strip()]
        if tags_resp:
            tags_resp = f'**{"**, **".join(tags_resp)}**'
            human_readable = f'##### List of tags: {tags_resp}'

    existing_tag_res['entity_type'] = entity_type
    existing_tag_res['entity_id'] = entity_id
    del existing_tag_res['status']

    return CommandResults(outputs_prefix='Vectra.Entity.Tags',
                          outputs=createContext(remove_empty_elements(existing_tag_res)),
                          readable_output=human_readable, raw_response=existing_tag_res,
                          outputs_key_field=['tag_id', 'entity_type', 'entity_id'])


def vectra_detections_mark_fixed_command(client: VectraClient, args: dict[str, Any]):
    """
    Mark the provided detection IDs as fixed.

    Args:
        client (VectraClient): An instance of the VectraClient class.
        args (Dict[str, Any]): The command arguments.

    Raises:
        ValueError: If detection_ids argument is missing or empty.

    Returns:
        CommandResults: The command results.
    """
    # Get function arguments
    detection_ids = args.get('detection_ids')
    # Convert string into list
    detection_ids_list = argToList(detection_ids)
    # Validate detection_ids
    validate_detections_mark_and_unmark_args(detection_ids_list)

    # Call Vectra API to mark detection as fixed
    res = client.mark_or_unmark_detection_fixed_request(detection_ids_list, mark='True')

    if res.get('_meta', {}).get('level') == 'Success' and res.get('_meta').get(  # type: ignore
            'message') == 'Successfully marked detections':
        human_readable = "##### The provided detection IDs have been successfully marked as fixed."
    else:
        raise DemistoException("Something went wrong.")

    return CommandResults(outputs={}, readable_output=human_readable)


def vectra_detections_unmark_fixed_command(client: VectraClient, args: dict[str, Any]):
    """
    Unmark the provided detection IDs as fixed.

    Args:
        client (VectraClient): An instance of the VectraClient class.
        args (Dict[str, Any]): The command arguments.

    Raises:
        ValueError: If detection_ids argument is missing or empty.

    Returns:
        CommandResults: The command results.
    """
    # Get function arguments
    detection_ids = args.get('detection_ids')
    # Convert string into list
    detection_ids_list = argToList(detection_ids)
    # Validate detection_ids
    validate_detections_mark_and_unmark_args(detection_ids_list)

    # Call Vectra API to unmark detection as fixed
    res = client.mark_or_unmark_detection_fixed_request(detection_ids_list, mark='False')

    if res.get('_meta', {}).get('level') == 'Success' and res.get('_meta').get(  # type: ignore
            'message') == 'Successfully marked detections':
        human_readable = "##### The provided detection IDs have been successfully unmarked as fixed."
    else:
        raise DemistoException("Something went wrong.")

    return CommandResults(outputs={}, readable_output=human_readable)


def vectra_assignment_list_command(client: VectraClient, args: dict[str, Any]):
    """
    List assignments.

    Args:
        client (VectraClient): An instance of the VectraClient class.
        args (Dict[str, Any]): The command arguments.

    Returns:
        CommandResults: The command results.
    """
    validate_assignment_list_command_args(args)
    # Get function arguments
    entity_ids = args.get('entity_ids')
    entity_type = args.get('entity_type', '').lower()
    resolved = args.get('resolved')
    page = arg_to_number(args.get('page', '1'), arg_name='page')
    page_size = arg_to_number(args.get('page_size', '50'), arg_name='page_size')
    assignees = args.get('assignees')
    resolution = args.get('resolution')
    # Convert argument to value
    if resolved:
        resolved = argToBoolean(resolved)
    created_after = arg_to_datetime(args.get('created_after'), arg_name='created_after')
    if created_after:
        created_after = created_after.strftime(DATE_FORMAT)  # type: ignore
    accounts = None
    hosts = None
    if entity_type == 'account':
        accounts = entity_ids
    elif entity_type == 'host':
        hosts = entity_ids
    # Call Vectra API for assignment list
    response = client.list_assignments_request(account_ids=accounts, host_ids=hosts, resolved=resolved,
                                               assignees=assignees, resolution=resolution,
                                               created_after=created_after, page=page,  # type: ignore
                                               page_size=page_size)  # type: ignore
    response = remove_empty_elements(response)
    count = response.get('count', 0)
    assignments = response.get('results', [])
    if assignments:
        human_readable, assignments = get_assignment_list_command_hr(assignments, page=page, page_size=page_size,
                                                                     count=count)
        context = [createContext(assignment) for assignment in assignments]

        return CommandResults(outputs=context, readable_output=human_readable, raw_response=assignments,
                              outputs_prefix="Vectra.Entity.Assignments", outputs_key_field=['assignment_id'])
    else:
        return CommandResults(outputs={},
                              readable_output="##### Couldn't find any matching assignments for provided filters.",
                              raw_response=response)


def vectra_entity_assignment_add_command(client: VectraClient, args: dict[str, Any]):
    """
    Create an assignment for specified entity id.

    Args:
        client (VectraClient): An instance of the VectraClient class.
        args (Dict[str, Any]): The command arguments.

    Raises:
        ValueError: If detection_ids argument is missing or empty.

    Returns:
        CommandResults: The command results.
    """
    # Validate command arguments
    validate_entity_assignment_add_command_args(args)
    # Get function arguments
    entity_id = arg_to_number(args.get('entity_id'), arg_name="entity_id")
    entity_type = args.get('entity_type', '').lower()
    user_id = arg_to_number(args.get('user_id'), arg_name="user_id")

    assign_account_id = None
    assign_host_id = None
    if entity_type == 'account':
        assign_account_id = entity_id
    elif entity_type == 'host':
        assign_host_id = entity_id
    # Call Vectra API to create an assignment
    response = client.add_entity_assignment_request(assign_account_id=assign_account_id, assign_host_id=assign_host_id,
                                                    assign_to_user_id=user_id)
    assignment = response.get('assignment', {})
    # Update assignment response
    if assignment:
        assignment['assignment_id'] = assignment['id']
    human_readable = "##### The assignment has been successfully created.\n"
    human_readable += entity_assignment_add_command_hr(assignment)

    return CommandResults(outputs_prefix='Vectra.Entity.Assignments',
                          outputs=createContext(remove_empty_elements(assignment)),
                          readable_output=human_readable, raw_response=assignment, outputs_key_field=['assignment_id'])


def vectra_entity_assignment_update_command(client: VectraClient, args: dict[str, Any]):
    """
    Updates an assignment for specified entity id.

    Args:
        client (VectraClient): An instance of the VectraClient class.
        args (Dict[str, Any]): The command arguments.

    Raises:
        ValueError: If detection_ids argument is missing or empty.

    Returns:
        CommandResults: The command results.
    """
    # Validate command arguments
    validate_entity_assignment_update_command_args(args)
    # Get function arguments
    assignment_id = arg_to_number(args.get('assignment_id'), arg_name="assignment_id")
    user_id = arg_to_number(args.get('user_id'), arg_name="user_id")

    # Call Vectra API to update an assignment
    response = client.update_entity_assignment_request(assignment_id=assignment_id, assign_to_user_id=user_id)
    updated_assignment = response.get('assignment', {})
    # Update assignment response
    if updated_assignment:
        updated_assignment['assignment_id'] = updated_assignment['id']
    human_readable = "##### The assignment has been successfully updated.\n"
    human_readable += entity_assignment_add_command_hr(updated_assignment)

    return CommandResults(outputs_prefix='Vectra.Entity.Assignments',
                          outputs=createContext(remove_empty_elements(updated_assignment)),
                          readable_output=human_readable,
                          raw_response=updated_assignment, outputs_key_field=['assignment_id'])


def vectra_entity_assignment_resolve_command(client: VectraClient, args: dict[str, Any]):
    """
    Resolve an assignment for specified assignment id.

    Args:
        client (VectraClient): An instance of the VectraClient class.
        args (Dict[str, Any]): The command arguments.

    Raises:
        ValueError: If detection_ids argument is missing or empty.

    Returns:
        CommandResults: The command results.
    """
    # Validate command arguments
    validate_entity_assignment_resolve_command_args(args)
    # Get function arguments
    assignment_id = arg_to_number(args.get('assignment_id'), arg_name="assignment_id")
    outcome = args.get('outcome')
    note = args.get('note')
    triage_as = args.get('triage_as')
    detection_ids = argToList(args.get('detection_ids'))

    # list outcome assignment
    res = client.list_assignment_outcomes_request()
    outcome_list = res.get('results')
    title_to_id = {item["title"]: item["id"] for item in outcome_list}  # type: ignore

    if outcome in title_to_id:
        outcome_id = title_to_id[outcome]
    else:
        outcome_list = ", ".join([item["title"] for item in outcome_list])  # type: ignore
        raise ValueError(ERRORS['INVALID_OUTCOME'].format(outcome_list))

    # Call Vectra API to resolve an assignment
    response = client.resolve_entity_assignment_request(assignment_id=assignment_id, outcome=outcome_id,
                                                        note=note, triage_as=triage_as,  # type: ignore
                                                        detection_ids=detection_ids)
    assignment = response.get('assignment', {})
    # resolve assignment response
    if assignment:
        assignment['assignment_id'] = assignment['id']
    human_readable = "##### The assignment has been successfully resolved."

    return CommandResults(outputs_prefix='Vectra.Entity.Assignments',
                          outputs=createContext(remove_empty_elements(assignment)),
                          readable_output=human_readable, raw_response=assignment, outputs_key_field=['assignment_id'])


def vectra_assignment_outcome_list_command(client: VectraClient, args: dict[str, Any]):
    """
    List assignment outcomes.

    Args:
        client (VectraClient): An instance of the VectraClient class.
        args (Dict[str, Any]): The command arguments.

    Returns:
        CommandResults: The command results.
    """
    page = args.get('page', '1')
    page_size = args.get('page_size', '50')
    # Validate page and page_size
    validate_positive_integer_arg(value=page, arg_name='page')
    validate_positive_integer_arg(value=page_size, arg_name='page_size')
    # Get command args
    page = arg_to_number(page, arg_name="page")
    page_size = arg_to_number(page_size, arg_name="page_size")
    # Call Vectra API for assignment outcome list
    response = client.list_assignment_outcomes_request(page=page, page_size=page_size)
    response = remove_empty_elements(response)
    count = response.get('count', 0)
    outcomes = response.get('results', [])
    human_readable, outcomes = get_assignment_outcome_list_command_hr(outcomes=outcomes, page=page,
                                                                      page_size=page_size,
                                                                      count=count)
    context = [createContext(outcome) for outcome in outcomes]

    return CommandResults(outputs=context, readable_output=human_readable, raw_response=outcomes,
                          outputs_prefix="Vectra.Entity.Assignments.Outcomes", outputs_key_field=['id'])


def vectra_detection_pcap_download_command(client: VectraClient, args: dict[str, Any]):
    """
    Download the packet capture (PCAP) file associated with a Vectra detection.

    Args:
        client (VectraClient): An instance of the VectraClient class.
        args (Dict[str, Any]): A dictionary containing the arguments for downloading the PCAP file.
            - detection_id (str): The ID of the detection associated with the PCAP file.

    Returns:
        fileResult: A fileResult object containing the downloaded PCAP file content.
    """
    detection_id = args.get('detection_id')
    # Validate detection id
    validate_positive_integer_arg(detection_id, arg_name="detection_id", required=True)

    # Call Vectra API to download detection pcap
    response = client.download_detection_pcap_request(detection_id=detection_id)
    content_disposition = response.headers.get('Content-Disposition', '')
    file_name = content_disposition.split(';')[1].replace('filename=', '').replace('"', '')

    return fileResult(filename=file_name, data=response.content)


def vectra_entity_detections_mark_fixed_command(client: VectraClient, args: dict[str, Any]):
    """
    Mark the provided entity detections as fixed.

    Args:
        client (VectraClient): An instance of the VectraClient class.
        args (Dict[str, Any]): The command arguments.

    Raises:
        ValueError: If detection_ids argument is missing or empty.

    Returns:
        CommandResults: The command results.
    """
    validate_entity_detections_mark_fix_command_args(args)
    # Get function arguments
    entity_id = args.get('entity_id')
    entity_type = args.get('entity_type', '').lower()
    response = client.get_entity_request(entity_id=entity_id, entity_type=entity_type)
    detection_set = response.get('detection_set')
    detection_ids = [url.split("/")[-1] for url in detection_set] if detection_set else ''

    if not detection_ids:
        return CommandResults(
            readable_output=f"There are no detections to mark as fixed for this entity ID:{entity_id}.")

    # Call Vectra API to mark detection as fixed
    res = client.mark_or_unmark_detection_fixed_request(detection_ids=detection_ids, mark='True')  # type: ignore
    if res.get('_meta', {}).get('level') == 'Success' and res.get('_meta').get(  # type: ignore
            'message') == 'Successfully marked detections':
        human_readable = f"##### The detections ({', '.join(detection_ids)}) of the provided entity ID have been " \
                         f"successfully marked as fixed."
    else:
        raise DemistoException("Something went wrong.")

    return CommandResults(readable_output=human_readable)


def vectra_group_list_command(client: VectraClient, args: dict[str, Any]):
    """
    Retrieves a list of groups.

    Args:
        client (VectraClient): An instance of the VectraClient class.
        args (Dict[str, Any]): The command arguments provided by the user.

    Returns:
        CommandResults: The command results containing the outputs, readable output, raw response, and outputs key field.
    """
    validate_group_list_command_args(args)

    # Get function arguments
    group_type = args.get('group_type') or ''
    if group_type:
        group_type = group_type.lower()
    importance = args.get('importance') or ''
    if importance:
        importance = importance.lower()
    account_names = argToList(args.get('account_names') or '')
    domains = argToList(args.get('domains') or '')
    host_ids = argToList(args.get('host_ids') or '')
    host_names = argToList(args.get('host_names') or '')
    ips = argToList(args.get('ips') or '')
    description = args.get('description') or ''
    last_modified_timestamp = arg_to_datetime(args.get('last_modified_timestamp'), arg_name='last_modified_timestamp')
    last_modified_by = args.get('last_modified_by') or ''
    group_name = args.get('group_name') or ''

    # Call Vectra API to get groups
    response = client.list_group_request(group_type=group_type, account_names=account_names, domains=domains,
                                         host_ids=host_ids, host_names=host_names, importance=importance, ips=ips,
                                         description=description, last_modified_timestamp=last_modified_timestamp,
                                         last_modified_by=last_modified_by, group_name=group_name)  # type: ignore
    count = response.get('count')
    if count == 0:
        return CommandResults(outputs={},
                              readable_output="##### Couldn't find any matching groups for provided filters.",
                              raw_response=response)
    groups = response.get('results')

    # Prepare context data
    human_readable = get_group_list_command_hr(groups)  # type: ignore
    context = [createContext(group) for group in remove_empty_elements(groups)]  # type: ignore

    return CommandResults(outputs_prefix='Vectra.Group', outputs=context, readable_output=human_readable,
                          raw_response=groups, outputs_key_field=['group_id'])


def vectra_group_unassign_command(client: VectraClient, args: dict[str, Any]):
    """
    Unassign members in Group.

    Args:
        client (VectraClient): An instance of the VectraClient class.
        args (Dict[str, Any]): The command arguments.

    Returns:
        CommandResults: The command results.
    """
    validate_group_assign_and_unassign_command_args(args)
    group_id = args.get('group_id')
    members = args.get('members')

    # Call to get group details
    group = client.get_group_request(group_id=group_id)
    group_type = group.get('type')
    updated_members = group_members = group.get('members')
    members_list = argToList(members)
    removed_members = []

    if group_type.lower() == "ip" or group_type.lower() == "domain":  # type: ignore
        for member in members_list:
            if member in group_members:  # type: ignore
                removed_members.append(member)
                updated_members.remove(member)  # type: ignore
    elif group_type.lower() == "account":  # type: ignore
        uids = [i.get('uid') for i in group_members]  # type: ignore
        for member in members_list:
            if member in uids:
                removed_members.append(member)
                uids.remove(member)
        updated_members = uids
    elif group_type.lower() == "host":  # type: ignore
        ids = [str(i.get('id')) for i in group_members]  # type: ignore
        for member in members_list:
            if member in ids:
                removed_members.append(member)
                ids.remove(member)
        updated_members = ids
    if not removed_members:
        members_list = [re.escape(member) for member in members_list]
        return CommandResults(readable_output=f"##### Member(s) {', '.join(members_list)} do not exist in the group.")
    # Call Vectra API to unassign members in group
    res = client.update_group_members_request(group_id=group_id, members=updated_members)
    updated_group = remove_empty_elements(res)

    human_readable = get_group_unassign_and_assign_command_hr(group=updated_group, changed_members=removed_members,
                                                              assign_flag=False)

    return CommandResults(outputs_prefix='Vectra.Group', outputs=createContext(updated_group),
                          readable_output=human_readable,
                          raw_response=updated_group, outputs_key_field=['group_id'])


def vectra_group_assign_command(client: VectraClient, args: dict[str, Any]):
    """
    Assign members in Group.

    Args:
        client (VectraClient): An instance of the VectraClient class.
        args (Dict[str, Any]): The command arguments.

    Returns:
        CommandResults: The command results.
    """
    validate_group_assign_and_unassign_command_args(args)
    group_id = args.get('group_id')
    members = args.get('members')

    # Call to get group details
    group = client.get_group_request(group_id=group_id)
    group_type = group.get('type')
    updated_members = group_members = group.get('members')
    members_list = argToList(members)
    added_members = []

    if group_type.lower() == "ip" or group_type.lower() == "domain":  # type: ignore
        for member in members_list:
            if member not in group_members:  # type: ignore
                added_members.append(member)
                updated_members.append(member)  # type: ignore
    elif group_type.lower() == "account":  # type: ignore
        uids = [i.get('uid') for i in group_members]  # type: ignore
        for member in members_list:
            if member not in uids:
                added_members.append(member)
                uids.append(member)
        updated_members = uids
    elif group_type.lower() == "host":  # type: ignore
        ids = [str(i.get('id')) for i in group_members]  # type: ignore
        for member in members_list:
            if member not in ids:
                added_members.append(member)
                ids.append(member)
        updated_members = ids
    if not added_members:
        members_list = [re.escape(member) for member in members_list]
        return CommandResults(readable_output=f"##### Member(s) {', '.join(members_list)} are already in the group.")
    # Call Vectra API to assign members in group
    res = client.update_group_members_request(group_id=group_id, members=updated_members)
    updated_group = remove_empty_elements(res)

    human_readable = get_group_unassign_and_assign_command_hr(group=updated_group, changed_members=added_members,
                                                              assign_flag=True)

    return CommandResults(outputs_prefix='Vectra.Group', outputs=createContext(updated_group),
                          readable_output=human_readable,
                          raw_response=updated_group, outputs_key_field=['group_id'])


def test_module(client: VectraClient) -> str:
    """
    Tests the connection to the Vectra server.

    Args:
        client (VectraClient): An instance of the VectraClient class.

    Returns:
        str: A message indicating the success of the test.
    """
    params = demisto.params()
    if params.get('isFetch'):
        validate_configuration_parameters(params)
    client.list_entities_request(page_size=1)
    return "ok"


def get_modified_remote_data_command(client: VectraClient, args: dict) -> GetModifiedRemoteDataResponse:
    """
    Get modified remote data from the Vectra platform and prepare it for mirroring in XSOAR.

    Args:
        client (VectraClient): An instance of the VectraClient class.
        args (Dict): A dictionary containing the arguments for retrieving modified remote data.

    Returns:
        GetModifiedRemoteDataResponse: List of incidents IDs which are modified since the last update.
    """
    command_args = GetModifiedRemoteDataArgs(args)
    command_last_run_date = dateparser.parse(
        command_args.last_update, settings={'TIMEZONE': 'UTC'}).strftime(DATE_FORMAT)  # type: ignore
    modified_entities_ids = []

    demisto.debug(f'Last update date of get-modified-remote-data command is {command_last_run_date}.')
    next_url = None
    page = 1
    page_size = 500
    while True:
        if next_url:
            # Parse the URL
            parsed_url = urlparse(next_url)
            # Extract the query parameters
            query_params = parse_qs(parsed_url.query)
            page = arg_to_number(query_params.get('page', [''])[0], arg_name='page')  # type: ignore
<<<<<<< HEAD
            page_size = arg_to_number(query_params.get('page_size', [''])[0], arg_name='page_size')  # type: ignore [assignment]
=======
            page_size = arg_to_number(query_params.get('page_size', [''])[0], arg_name='page_size')  # type: ignore
>>>>>>> 9b9cc18b
            command_last_run_date = query_params.get('last_modified_timestamp_gte', [''])[0]

        try:
            response = client.list_entities_request(last_modified_timestamp=command_last_run_date,  # type: ignore
                                                    page=page, page_size=page_size, state='')
        except DemistoException as e:
            # If the status code is 404 and the message is invalid page number, then return the empty list of incidents.
            if str(e.res) == '<Response [404]>' and (
                    e.res.status_code == 404 and ERRORS['INVALID_PAGE_RESPONSE'] in str(e.message)):
                demisto.debug(f'Got the 404 error in get-modified-remote-data command: {str(e.message)}')
                break
            raise e
        entities = response.get('results', [])
        next_url = response.get('next_url')
        if len(entities) == 0:
            break
        # Extra ID and type of the entities
        modified_entities_ids.extend([str(entity.get('id')) + '-' + entity.get('type') for entity in entities])
        # If there is no data on the next page
        if not next_url:
            break
        # Mirroring limit
        if len(modified_entities_ids) > MAX_MIRRORING_LIMIT:
            demisto.debug("Max mirroring limit reached.")
            break
    # Filter out None values if there are any.
    modified_entities_ids: List[str] = list(filter(None, modified_entities_ids))  # type: ignore
    demisto.debug(f'Performing get-modified-remote-data command. Numbers Entity IDs to update in XSOAR:'
                  f' {len(modified_entities_ids)}')
    demisto.debug(f'Performing get-modified-remote-data command. Entity IDs to update in XSOAR:'
                  f' {modified_entities_ids}')

    # Filter out any duplicate incident IDs.
    updated_incident_ids = list(set(modified_entities_ids))

    # At max 5,000 incidents should be updated.
    updated_incident_ids = updated_incident_ids[:5000]

    return GetModifiedRemoteDataResponse(modified_incident_ids=updated_incident_ids)


def get_remote_data_command(client: VectraClient, args: dict) -> GetRemoteDataResponse:
    """
    Get remote data for a specific entity from the Vectra platform and prepare it for mirroring in XSOAR.

    Args:
        client (VectraClient): An instance of the VectraClient class.
        args (Dict): A dictionary containing the arguments for retrieving remote data.
            - id (str): The ID of the entity to retrieve.
            - lastUpdate (str): The timestamp of the last update received for this entity.

    Returns:
        GetRemoteDataResponse: An object containing the remote incident data and any new entries to return to XSOAR.
    """
    new_entries_to_return: List[dict] = []

    dbot_mirror_id: str = args.get('id')  # type: ignore
    demisto.debug(f'dbot_mirror_id:{dbot_mirror_id}')
    entity_id_type = dbot_mirror_id.split('-')
    vectra_entity_id = entity_id_type[0] if entity_id_type else ""
    vectra_entity_type = entity_id_type[1] if entity_id_type else ""
    demisto.debug(f'vectra_entity_id:{vectra_entity_type}')
    demisto.debug(f'Getting update for remote {vectra_entity_id}.')

    command_last_run_dt = arg_to_datetime(args.get('lastUpdate'), arg_name="lastUpdate", required=True)
    command_last_run_timestamp = command_last_run_dt.strftime(DATE_FORMAT)  # type: ignore
    demisto.debug(f'The time when the last time get-remote-data command is called for current incident is '
                  f'{command_last_run_timestamp}.')

    # Retrieve the latest entity data from the Vectra platform.
    remote_incident_data = client.get_entity_request(entity_id=int(vectra_entity_id), entity_type=vectra_entity_type)
    if not remote_incident_data:
        return 'Incident was not found.'  # type: ignore
    # Get detection set.
    detection_set = remote_incident_data.get('detection_set', [])

    entity_urgency_score = remote_incident_data.get('urgency_score')
    params = demisto.params()

    # Calculate severity based on urgency score using the urgency_score_to_severity function.
    severity = urgency_score_to_severity(entity_urgency_score, params)  # type: ignore

    remote_incident_data["urgency_score_based_severity"] = severity

    # Collect the detections if the detection set is not empty.
    if len(detection_set) != 0:
        detections_ids = ','.join([url.split("/")[-1] for url in detection_set])
        detections_data = client.list_detections_request(detection_type=params.get('detection_type'),
                                                         detection_category=params.get('detection_category'),
                                                         ids=detections_ids)
        detections = detections_data.get('results', [])
    else:
        detections = []
    response = {}
    # Add detection details to the entity.
    remote_incident_data.update({'detection_details': detections})

    if vectra_entity_type == "account":
        response = client.list_assignments_request(account_ids=vectra_entity_id)
    elif vectra_entity_type == "host":
        response = client.list_assignments_request(host_ids=vectra_entity_id)

    assignment_details = response.get('results', [])
    assignment_details = assignment_details[0] if len(assignment_details) > 0 else {}
    if assignment_details:
        if not assignment_details.get("resolved_by"):
            assignment_details["resolved_by"] = {"username": ""}
            assignment_details["outcome"] = {"title": ""}
            assignment_details["date_resolved"] = ""
    else:
        assignment_details = EMPTY_ASSIGNMENT
    remote_incident_data.update({'assignment_details': assignment_details})

    last_modified_timestamp = arg_to_datetime(remote_incident_data.get('last_modified_timestamp'))

    if command_last_run_dt > last_modified_timestamp:  # type: ignore
        demisto.debug(f'Nothing new in the Vectra entity {entity_id_type}.')
    else:
        demisto.debug(f'The Vectra entity {entity_id_type} is updated.')
        if detections:
            reopen_in_xsoar(new_entries_to_return, entity_id_type)

    notes = remote_incident_data.get('notes')

    if notes:
        for note in notes:
            if "[Mirrored From XSOAR]" in note.get('note'):
                demisto.debug(f"Skipping the note {note.get('id')} as it is mirrored from XSOAR.")
                continue
            note_date_modified = arg_to_datetime(note.get('date_modified'))
            if note_date_modified:
                if note_date_modified <= command_last_run_dt:  # type: ignore
                    demisto.debug(
                        f"Skipping the note {note.get('id')} as it was modified earlier than the command last run "
                        "timestamp.")
                    continue
            else:
                note_date_created = arg_to_datetime(note.get('date_created'), arg_name='date_created', required=True)
                if note_date_created <= command_last_run_dt:  # type: ignore
                    demisto.debug(
                        f"Skipping the note {note.get('id')} as it is older than the command last run timestamp.")
                    continue
            new_entries_to_return.append({
                'Type': EntryType.NOTE,
                'Contents': f'[Mirrored From Vectra]\n'
                            f'Added By: {note.get("created_by")}\n'
                            f'Added At: {note.get("date_created")} UTC\n'
                            f'Note: {note.get("note")}',
                'ContentsFormat': EntryFormat.TEXT,
                'Note': True,
            })
    demisto.debug(f'remote_incident_data:{remote_incident_data}')
    return GetRemoteDataResponse(remote_incident_data, new_entries_to_return)


def update_remote_system_command(client: VectraClient, args: dict) -> str:
    """
    Update a remote system based on changes in the XSOAR incident.

    Args:
        client (VectraClient): An instance of the VectraClient class.
        args (Dict): A dictionary containing the arguments required for updating the remote system.

    Returns:
        str: The ID of the updated remote entity.
    """
    parsed_args = UpdateRemoteSystemArgs(args)
    # Get remote incident ID
    remote_entity_id = parsed_args.remote_incident_id
    mirror_entity_id = parsed_args.data.get('vectraxdrentityid', '')
    demisto.debug(f'Remote Incident ID: {remote_entity_id}')
    delta = parsed_args.delta
    # Get XSOAR incident id
    xsoar_incident_id = parsed_args.data.get('id', '')
    demisto.debug(f'XSOAR Incident ID: {xsoar_incident_id}')
    new_entries = parsed_args.entries
    xsoar_tags: List = parsed_args.delta.get('tags', [])
    remote_entity_type = parsed_args.data.get('vectraxdrentitytype', '').lower()

    # For notes
    if new_entries:
        for entry in new_entries:
            entry_id = entry.get("id")
            demisto.debug(f'Sending the entry with ID: {entry_id} and Type: {entry.get("type")}')
            # Get note content and user
            entry_content = re.sub(r'([^\n])\n', r'\1\n\n', entry.get('contents', ''))
            if len(entry_content) > MAX_OUTGOING_NOTE_LIMIT:
                demisto.info(
                    f"Skipping outgoing mirroring for entity note with XSOAR Incident ID:{xsoar_incident_id}, "
                    "because the note length exceeds 8000 characters.")
                entry_user = ""
            else:
                entry_user = entry.get('user', 'dbot') or 'dbot'

            note_str = f'[Mirrored From XSOAR] XSOAR Incident ID: {xsoar_incident_id} \n\n' \
                       f'Note: {entry_content} \n\n' \
                       f'Added By: {entry_user}'
            # API request for adding notes
            client.add_entity_note_request(entity_id=mirror_entity_id, entity_type=remote_entity_type, note=note_str)

    # For tags
    res = client.list_entity_tags_request(entity_id=mirror_entity_id, entity_type=remote_entity_type)
    vectra_tags = res.get('tags')
    if xsoar_tags:
        demisto.debug(f'Sending the tags: {xsoar_tags}')
        client.update_entity_tags_request(entity_id=mirror_entity_id, entity_type=remote_entity_type,
                                          tags=xsoar_tags)
    # Check if all tags from XSOAR removed
    elif not xsoar_tags and vectra_tags and 'tags' in delta:
        demisto.debug(f'Sending the tags: {xsoar_tags}')
        client.update_entity_tags_request(entity_id=mirror_entity_id, entity_type=remote_entity_type,
                                          tags=xsoar_tags)
    # For Closing notes
    delta_keys = parsed_args.delta.keys()
    if 'closingUserId' in delta_keys and parsed_args.incident_changed and parsed_args.inc_status == IncidentStatus.DONE:
        # Check if incident status is Done
        close_notes = parsed_args.data.get('closeNotes', '')
        close_reason = parsed_args.data.get('closeReason', '')
        close_user_id = parsed_args.data.get('closingUserId', '')

        if len(close_notes) > MAX_OUTGOING_NOTE_LIMIT:
            demisto.info(
                f"Skipping outgoing mirroring for closing notes with XSOAR Incident ID {xsoar_incident_id}, "
                f"because the note length exceeds {MAX_OUTGOING_NOTE_LIMIT} characters.")
        else:
            closing_note = f'[Mirrored From XSOAR] XSOAR Incident ID: {xsoar_incident_id}\n\n' \
                f'Close Reason: {close_reason}\n\n' \
                f'Closed By: {close_user_id}\n\n' \
                f'Close Notes: {close_notes}'
            demisto.debug(f'Closing Comment: {closing_note}')
            client.add_entity_note_request(entity_id=mirror_entity_id, entity_type=remote_entity_type,
                                           note=closing_note)

    return remote_entity_id


def main():
    params = demisto.params()
    remove_nulls_from_dictionary(params)
    # get connectivity parameters
    server_url = params.get('server_url', '').strip()
    client_id = str(dict_safe_get(params, ["credentials", "identifier"])).strip()
    client_secret_key = str(dict_safe_get(params, ["credentials", "password"])).strip()
    verify_certificate = not argToBoolean(params.get('insecure', False))
    proxy = argToBoolean(params.get('proxy', False))

    command = demisto.command()
    demisto.debug(f"Command being called is {command}")

    commands: dict[str, Callable] = {
        'vectra-user-list': vectra_user_list_command,
        'vectra-entity-list': vectra_entity_list_command,
        'vectra-entity-describe': vectra_entity_describe_command,
        'vectra-entity-detection-list': vectra_entity_detection_list_command,
        'vectra-detection-describe': vectra_detection_describe_command,
        'vectra-entity-note-list': vectra_entity_note_list_command,
        'vectra-entity-note-add': vectra_entity_note_add_command,
        'vectra-entity-note-update': vectra_entity_note_update_command,
        'vectra-entity-note-remove': vectra_entity_note_remove_command,
        'vectra-entity-tag-add': vectra_entity_tag_add_command,
        'vectra-entity-tag-remove': vectra_entity_tag_remove_command,
        'vectra-entity-tag-list': vectra_entity_tag_list_command,
        'vectra-detections-mark-fixed': vectra_detections_mark_fixed_command,
        'vectra-detections-unmark-fixed': vectra_detections_unmark_fixed_command,
        'vectra-assignment-list': vectra_assignment_list_command,
        'vectra-entity-assignment-add': vectra_entity_assignment_add_command,
        'vectra-entity-assignment-update': vectra_entity_assignment_update_command,
        'vectra-entity-assignment-resolve': vectra_entity_assignment_resolve_command,
        'vectra-assignment-outcome-list': vectra_assignment_outcome_list_command,
        'vectra-detection-pcap-download': vectra_detection_pcap_download_command,
        'vectra-entity-detections-mark-fixed': vectra_entity_detections_mark_fixed_command,
        'vectra-group-list': vectra_group_list_command,
        'vectra-group-assign': vectra_group_assign_command,
        'vectra-group-unassign': vectra_group_unassign_command
    }
    try:
        result = None
        # Creates vectra client
        client = VectraClient(
            server_url=server_url, client_id=client_id, client_secret_key=client_secret_key, verify=verify_certificate,
            proxy=proxy
        )
        # Get Command args
        args = demisto.args()
        if command == "test-module":
            result = test_module(client)
        elif command == "fetch-incidents":
            # Fetch incidents
            incidents = fetch_incidents(client, params)
            # Ingest incidents in XSOAR
            demisto.debug(f'{len(incidents)} incidents are created successfully in XSOAR.')
            demisto.incidents(incidents)
        elif command == 'get-modified-remote-data':
            result = get_modified_remote_data_command(client, args)  # type: ignore
        elif command == 'get-remote-data':
            result = get_remote_data_command(client, args)  # type: ignore
        elif command == 'update-remote-system':
            result = update_remote_system_command(client, args)
        elif command in commands:
            # remove nulls from dictionary and trim space from args
            remove_nulls_from_dictionary(trim_spaces_from_args(args))
            result = commands[command](client, args)
        else:
            raise NotImplementedError(f"Command {command} is not implemented")

        return_results(result)  # Returns either str, CommandResults and a list of CommandResults

    # Log exceptions and return errors
    except Exception as e:
        return_error(f"Failed to execute {command} command.\nError:\n{str(e)}")


if __name__ in ("__main__", "__builtin__", "builtins"):  # pragma: no cover
    main()<|MERGE_RESOLUTION|>--- conflicted
+++ resolved
@@ -2965,11 +2965,7 @@
             # Extract the query parameters
             query_params = parse_qs(parsed_url.query)
             page = arg_to_number(query_params.get('page', [''])[0], arg_name='page')  # type: ignore
-<<<<<<< HEAD
             page_size = arg_to_number(query_params.get('page_size', [''])[0], arg_name='page_size')  # type: ignore [assignment]
-=======
-            page_size = arg_to_number(query_params.get('page_size', [''])[0], arg_name='page_size')  # type: ignore
->>>>>>> 9b9cc18b
             command_last_run_date = query_params.get('last_modified_timestamp_gte', [''])[0]
 
         try:
