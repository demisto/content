Send a team member or channel a question with predefined response options on Microsoft Teams. The response can be used to close a task (might be conditional) in a playbook.

## Script Data

---

| **Name** | **Description** |
| --- | --- |
| Script Type | python3 |
| Tags | microsoftteams |
| Cortex  XSOAR Version | 5.0.0 |

## Dependencies

---
This script uses the following commands and scripts.

* send-notification

## Inputs

---

| **Argument Name** | **Description** |
| --- | --- |
| message | Question \(message\) to send to the specified team member or channel. |
| persistent | Indicates whether to use one-time entitlement or persistent entitlement. |
| option1 | First reply option. |
| option2 | Second reply option. |
| additional_options | A CSV list of additional options \(in case more than 2 options are required\). |
| team_member | Team member to which to send the question. |
| task_id | Task ID of the playbook task to close with the reply. If not provided, no playbook task will be closed. |
| channel | Channel to which to send the question. |
| team | The team in which to mirror the Cortex XSOAR investigation. If not specified, the default team configured in the integration parameters will be used. |

## Outputs

---
There are no outputs for this script.

## Usage

---

The MicrosoftTeamsAsk script sends a message, such as operation approval or information retrieval, in a question format from Cortex XSOAR to Microsoft Teams. The message must have at least two options. For example, "yes" and "no".

After the question is answered in Microsoft Teams, the response is sent to the Cortex XSOAR server, which appears as a conditional task in a playbook with response options as conditions. Depending on the response, the workflow may continue. For example, you define the following arguments:

* `option1`: yes
* `option2`: no

If a team member responds "yes" the playbook continues running the "yes" branch.

If a task ID is included in the script, and the task condition is met, the playbook closes as soon as a response is received.

<<<<<<< HEAD
To use `MicrosoftTeamsAsk` via playbook:
1. Add the `MicrosoftTeamsAsk` script to a playbook as a task.
2. In the `message` argument, specify the message to be sent.
3. Configure the response options by filling out the `option1` and `option2` arguments (default values are 'Yes' and 'No').
4. Either a user or a channel_id or channel_name must be specified.
5. In the `MicrosoftTeamsAsk` task, pass a tag value to the `task` argument.

All other inputs are optional.
At some point at the playbook, after running `MicrosoftTeamsAsk`, add a manual conditional task, which holds up the playbook execution until the response is received from Teams.
The condition names must match the response options you passed in to `MicrosoftTeamsAsk`.
In order to tie the conditional task back to `MicrosoftTeamsAsk`, add the same tag from the fifth step to the conditional task (under the "Details" tab of the task). The conditional task will be marked as completed when a user responds to the `MicrosoftTeamsAsk` form.

=======
>>>>>>> 6dc58331
## Notes

---

* `MicrosoftTeamsAsk` will not work when run in the playbook debugger. This is because the debugger does not generate entitlements, since they must be tied to an investigation. Entitlements are needed to track the response.<|MERGE_RESOLUTION|>--- conflicted
+++ resolved
@@ -53,7 +53,6 @@
 
 If a task ID is included in the script, and the task condition is met, the playbook closes as soon as a response is received.
 
-<<<<<<< HEAD
 To use `MicrosoftTeamsAsk` via playbook:
 1. Add the `MicrosoftTeamsAsk` script to a playbook as a task.
 2. In the `message` argument, specify the message to be sent.
@@ -66,8 +65,7 @@
 The condition names must match the response options you passed in to `MicrosoftTeamsAsk`.
 In order to tie the conditional task back to `MicrosoftTeamsAsk`, add the same tag from the fifth step to the conditional task (under the "Details" tab of the task). The conditional task will be marked as completed when a user responds to the `MicrosoftTeamsAsk` form.
 
-=======
->>>>>>> 6dc58331
+
 ## Notes
 
 ---
