--- conflicted
+++ resolved
@@ -53,12 +53,9 @@
   options:
   - Device Code
   - Client Credentials
-<<<<<<< HEAD
   - Azure Managed Identities
-=======
   section: Connect
   advanced: true
->>>>>>> 68cb6427
 - name: tenant_id
   display: Tenant ID (for Client Credentials mode)
   required: false
