category: Messaging and Conferencing
sectionOrder:
- Connect
- Collect
commonfields:
  id: Microsoft Teams Management
  version: -1
configuration:
- defaultvalue: 3307a0ab-612c-47af-b3b5-8208247562db
  display: Application ID
  name: app_id
  required: false
  type: 0
  section: Connect
- defaultvalue: https://login.microsoftonline.com
  display: Azure AD endpoint
  name: azure_ad_endpoint
  options:
  - https://login.microsoftonline.com
  - https://login.microsoftonline.us
  - https://login.microsoftonline.de
  - https://login.chinacloudapi.cn
  required: false
  type: 15
  additionalinfo: Azure AD endpoint associated with a national cloud.
  section: Connect
  advanced: true
- display: Trust any certificate (not secure)
  name: insecure
  required: false
  type: 8
  defaultvalue: 'false'
  section: Connect
  advanced: true
- display: Use system proxy settings
  name: proxy
  required: false
  type: 8
  defaultvalue: "false"
  section: Connect
  advanced: true
- name: authentication_type
  display: Authentication Type
  required: false
  defaultvalue: Device Code
  type: 15
  additionalinfo: Type of authentication - could be Client Credentials Authorization Flow (recommended) or Device Flow
  options:
  - Device Code
  - Client Credentials
  - Azure Managed Identities
  section: Connect
  advanced: true
- name: tenant_id
  display: Tenant ID (for Client Credentials mode)
  required: false
  defaultvalue:
  type: 0
  additionalinfo: ""
  section: Connect
  advanced: true
- name: credentials
  hiddenusername: true
  displaypassword: Client Secret (for Client Credentials mode)
  display: Client Secret (for Client Credentials mode)
  required: false
  defaultvalue:
  type: 9
  additionalinfo: ""
  section: Connect
- additionalinfo: The Managed Identities client ID for authentication - relevant only if the integration is running on Azure VM.
  displaypassword: Azure Managed Identities Client ID
  name: managed_identities_client_id
  required: false
  hiddenusername: true
  type: 9
  section: Connect
description: Manage teams and members in Microsoft Teams.
display: Microsoft Teams Management
name: Microsoft Teams Management
script:
  commands:
  - deprecated: false
    description: Run this command to start the authorization process and follow the instructions in the command results.
    execution: false
    name: microsoft-teams-auth-start
    arguments: []
    outputs: []
  - deprecated: false
    description: |-
      Run this command to complete the authorization process.
      Should be used after running the microsoft-teams-auth-start command.
    execution: false
    name: microsoft-teams-auth-complete
    arguments: []
    outputs: []
  - deprecated: false
    description: Run this command if for some reason you need to rerun the authentication process.
    execution: false
    name: microsoft-teams-auth-reset
    arguments: []
    outputs: []
  - deprecated: false
    description: Tests connectivity to Microsoft.
    execution: false
    name: microsoft-teams-auth-test
    arguments: []
    outputs: []
  - arguments:
    - default: false
      description: The name of the team.
      isArray: false
      name: display_name
      required: true
      secret: false
    - default: false
      description: Description of the team.
      isArray: false
      name: description
      required: false
      secret: false
    - auto: PREDEFINED
      default: false
      defaultValue: public
      description: 'The visibility of the group and team. Possible values are: "public" and "private".'
      isArray: false
      name: visibility
      predefined:
      - public
      - private
      required: false
      secret: false
    - auto: PREDEFINED
      default: false
      defaultValue: 'false'
      description: 'Whether guests can add and update channels. Possible values are: "true" and "false".'
      isArray: false
      name: allow_guests_create_channels
      predefined:
      - 'false'
      - 'true'
      required: false
      secret: false
    - auto: PREDEFINED
      default: false
      defaultValue: 'false'
      description: 'Whether guests can delete channels. Possible values are: "true" and "false".'
      isArray: false
      name: allow_guests_delete_channels
      predefined:
      - 'false'
      - 'true'
      required: false
      secret: false
    - auto: PREDEFINED
      default: false
      defaultValue: 'false'
      description: 'Whether members can add and update private channels. Possible values are: "true" and "false".'
      isArray: false
      name: allow_members_create_private_channels
      predefined:
      - 'false'
      - 'true'
      required: false
      secret: false
    - auto: PREDEFINED
      default: false
      defaultValue: 'false'
      description: 'Whether members can add and update channels. Possible values are: "true" and "false".'
      isArray: false
      name: allow_members_create_channels
      predefined:
      - 'false'
      - 'true'
      required: false
      secret: false
    - auto: PREDEFINED
      default: false
      defaultValue: 'false'
      description: 'Whether members can delete channels. Possible values are: "true" and "false".'
      isArray: false
      name: allow_members_delete_channels
      predefined:
      - 'false'
      - 'true'
      required: false
      secret: false
    - auto: PREDEFINED
      default: false
      defaultValue: 'false'
      description: 'Whether members can add and remove apps. Possible values are: "true" and "false".'
      isArray: false
      name: allow_members_add_remove_apps
      predefined:
      - 'false'
      - 'true'
      required: false
      secret: false
    - auto: PREDEFINED
      default: false
      defaultValue: 'false'
      description: 'Whether members can add, update, and remove tabs. Possible values are: "true" and "false".'
      isArray: false
      name: allow_members_add_remove_tabs
      predefined:
      - 'false'
      - 'true'
      required: false
      secret: false
    - auto: PREDEFINED
      default: false
      defaultValue: 'false'
      description: 'Whether members can add, update, and remove connectors. Possible values are: "true" and "false".'
      isArray: false
      name: allow_members_add_remove_connectors
      predefined:
      - 'false'
      - 'true'
      required: false
      secret: false
    - auto: PREDEFINED
      default: false
      defaultValue: 'false'
      description: 'Whether users can edit their messages. Possible values are: "true" and "false".'
      isArray: false
      name: allow_user_edit_messages
      predefined:
      - 'false'
      - 'true'
      required: false
      secret: false
    - auto: PREDEFINED
      default: false
      defaultValue: 'false'
      description: 'Whether users can delete their messages. Possible values are: "true" and "false".'
      isArray: false
      name: allow_user_delete_messages
      predefined:
      - 'false'
      - 'true'
      required: false
      secret: false
    - auto: PREDEFINED
      default: false
      defaultValue: 'false'
      description: 'Whether owners can delete any message. Possible values are: "true" and "false".'
      isArray: false
      name: allow_owner_delete_messages
      predefined:
      - 'false'
      - 'true'
      required: false
      secret: false
    - auto: PREDEFINED
      default: false
      defaultValue: 'false'
      description: 'Whether @team mentions are allowed. Possible values are: "true" and "false".'
      isArray: false
      name: allow_team_mentions
      predefined:
      - 'false'
      - 'true'
      required: false
      secret: false
    - auto: PREDEFINED
      default: false
      defaultValue: 'false'
      description: 'Whether @channel mentions are allowed. Possible values are: "true" and "false".'
      isArray: false
      name: allow_channel_mentions
      predefined:
      - 'false'
      - 'true'
      required: false
      secret: false
    - default: false
      description: ID of the user to be the team owner (e.g., 0040b377-61d8-43db-94f5-81374122dc7e). Can be retrieved by running the msgraph-user-list command.
      isArray: false
      name: owner
      required: true
      secret: false
    deprecated: false
    description: Creates a new team.
    execution: false
    name: microsoft-teams-team-create
  - arguments:
    - default: false
      description: ID of group to create team from. Can be retrieved by running the msgraph-groups-list-groups command.
      isArray: false
      name: group_id
      required: true
      secret: false
    - default: false
      description: The name of the team.
      isArray: false
      name: display_name
      required: false
      secret: false
    - default: false
      description: Description of the team.
      isArray: false
      name: description
      required: false
      secret: false
    - auto: PREDEFINED
      default: false
      defaultValue: public
      description: 'The visibility of the group and team. Possible values are: "public" and "private".'
      isArray: false
      name: visibility
      predefined:
      - public
      - private
      required: false
      secret: false
    - auto: PREDEFINED
      default: false
      defaultValue: 'false'
      description: 'Whether guests can add and update channels. Possible values are: "true" and "false".'
      isArray: false
      name: allow_guests_create_channels
      predefined:
      - 'false'
      - 'true'
      required: false
      secret: false
    - auto: PREDEFINED
      default: false
      defaultValue: 'false'
      description: 'Whether guests can delete channels. Possible values are: "true" and "false".'
      isArray: false
      name: allow_guests_delete_channels
      predefined:
      - 'false'
      - 'true'
      required: false
      secret: false
    - auto: PREDEFINED
      default: false
      defaultValue: 'false'
      description: 'Whether members can add and update private channels. Possible values are: "true" and "false".'
      isArray: false
      name: allow_members_create_private_channels
      predefined:
      - 'false'
      - 'true'
      required: false
      secret: false
    - auto: PREDEFINED
      default: false
      defaultValue: 'false'
      description: 'Whether members can add and update channels. Possible values are: "true" and "false".'
      isArray: false
      name: allow_members_create_channels
      predefined:
      - 'false'
      - 'true'
      required: false
      secret: false
    - auto: PREDEFINED
      default: false
      defaultValue: 'false'
      description: 'Whether members can delete channels. Possible values are: "true" and "false".'
      isArray: false
      name: allow_members_delete_channels
      predefined:
      - 'false'
      - 'true'
      required: false
      secret: false
    - auto: PREDEFINED
      default: false
      defaultValue: 'false'
      description: 'Whether members can add and remove apps. Possible values are: "true" and "false".'
      isArray: false
      name: allow_members_add_remove_apps
      predefined:
      - 'false'
      - 'true'
      required: false
      secret: false
    - auto: PREDEFINED
      default: false
      defaultValue: 'false'
      description: 'Whether members can add, update, and remove tabs. Possible values are: "true" and "false".'
      isArray: false
      name: allow_members_add_remove_tabs
      predefined:
      - 'false'
      - 'true'
      required: false
      secret: false
    - auto: PREDEFINED
      default: false
      defaultValue: 'false'
      description: 'Whether members can add, update, and remove connectors. Possible values are: "true" and "false".'
      isArray: false
      name: allow_members_add_remove_connectors
      predefined:
      - 'false'
      - 'true'
      required: false
      secret: false
    - auto: PREDEFINED
      default: false
      defaultValue: 'false'
      description: 'Whether users can edit their messages. Possible values are: "true" and "false".'
      isArray: false
      name: allow_user_edit_messages
      predefined:
      - 'false'
      - 'true'
      required: false
      secret: false
    - auto: PREDEFINED
      default: false
      defaultValue: 'false'
      description: 'Whether users can delete their messages. Possible values are: "true" and "false".'
      isArray: false
      name: allow_user_delete_messages
      predefined:
      - 'false'
      - 'true'
      required: false
      secret: false
    - auto: PREDEFINED
      default: false
      defaultValue: 'false'
      description: 'Whether owners can delete any message. Possible values are: "true" and "false".'
      isArray: false
      name: allow_owner_delete_messages
      predefined:
      - 'false'
      - 'true'
      required: false
      secret: false
    - auto: PREDEFINED
      default: false
      defaultValue: 'false'
      description: 'Whether @team mentions are allowed. Possible values are: "true" and "false".'
      isArray: false
      name: allow_team_mentions
      predefined:
      - 'false'
      - 'true'
      required: false
      secret: false
    - auto: PREDEFINED
      default: false
      defaultValue: 'false'
      description: 'Whether @channel mentions are allowed. Possible values are: "true" and "false".'
      isArray: false
      name: allow_channel_mentions
      predefined:
      - 'false'
      - 'true'
      required: false
      secret: false
    deprecated: false
    description: Create a new team under a group. In order to create a team, the group must have a least one owner and the group cannot be of type Security.
    execution: false
    name: microsoft-teams-team-create-from-group
  - deprecated: false
    description: Returns all the groups that have teams in an organization.
    execution: false
    name: microsoft-teams-teams-list
    outputs:
    - contextPath: MicrosoftTeams.Team.securityEnabled
      description: Specifies whether the group is a security group.
      type: Boolean
    - contextPath: MicrosoftTeams.Team.preferredDataLocation
      description: The preferred data location for the group.
      type: String
    - contextPath: MicrosoftTeams.Team.resourceProvisioningOptions
      description: Specifies the group resources that are provisioned as part of Microsoft 365 group creation, that are not normally part of default group creation. Possible value is Team.
      type: String
    - contextPath: MicrosoftTeams.Team.createdDateTime
      description: 'Timestamp of when the group was created. The value cannot be modified and is automatically populated when the group is created. The Timestamp type represents date and time information using ISO 8601 format and is always in UTC time. For example, midnight UTC on Jan 1, 2014 would look like this: ''2014-01-01T00:00:00Z''.'
      type: String
    - contextPath: MicrosoftTeams.Team.mailNickname
      description: The alias of the group in an Exchange organization.
      type: String
    - contextPath: MicrosoftTeams.Team.securityIdentifier
      description: Security identifier of the group, used in Windows scenarios.
      type: String
    - contextPath: MicrosoftTeams.Team.mailEnabled
      description: Specifies whether the group is mail-enabled.
      type: Boolean
    - contextPath: MicrosoftTeams.Team.displayName
      description: The display name for the group.
      type: String
    - contextPath: MicrosoftTeams.Team.visibility
      description: 'Specifies the visibility of a Microsoft 365 group. Possible values are: Private, Public, or Hiddenmembership. Blank values are treated as public.'
      type: String
    - contextPath: MicrosoftTeams.Team.proxyAddresses
      description: 'Email addresses for the group that direct to the same group mailbox. For example: ["SMTP: bob@demisto.com", "smtp: bob@sales.demisto.com"]'
      type: String
    - contextPath: MicrosoftTeams.Team.mail
      description: The SMTP address for the group, for example, "serviceadmins@contoso.onmicrosoft.com".
      type: String
    - contextPath: MicrosoftTeams.Team.id
      description: The unique identifier for the group.
      type: String
    - contextPath: MicrosoftTeams.Team.description
      description: An optional description for the group.
      type: String
  - arguments:
    - default: false
      description: ID of the team to update. Can be retrieved by running the microsoft-teams-teams-list command.
      isArray: false
      name: team_id
      required: true
      secret: false
    - default: false
      description: The name of the team.
      isArray: false
      name: display_name
      required: false
      secret: false
    - default: false
      description: Description of the team.
      isArray: false
      name: description
      required: false
      secret: false
    - auto: PREDEFINED
      default: false
      description: 'Whether guests can add and update channels. Possible values are: "true" and "false".'
      isArray: false
      name: allow_guests_create_channels
      predefined:
      - 'false'
      - 'true'
      required: false
      secret: false
    - auto: PREDEFINED
      default: false
      description: 'Whether guests can delete channels. Possible values are: "true" and "false".'
      isArray: false
      name: allow_guests_delete_channels
      predefined:
      - 'false'
      - 'true'
      required: false
      secret: false
    - auto: PREDEFINED
      default: false
      description: 'Whether members can add and update private channels. Possible values are: "true" and "false".'
      isArray: false
      name: allow_members_create_private_channels
      predefined:
      - 'false'
      - 'true'
      required: false
      secret: false
    - auto: PREDEFINED
      default: false
      description: 'Whether members can add and update channels. Possible values are: "true" and "false".'
      isArray: false
      name: allow_members_create_channels
      predefined:
      - 'false'
      - 'true'
      required: false
      secret: false
    - auto: PREDEFINED
      default: false
      description: 'Whether members can delete channels. Possible values are: "true" and "false".'
      isArray: false
      name: allow_members_delete_channels
      predefined:
      - 'false'
      - 'true'
      required: false
      secret: false
    - auto: PREDEFINED
      default: false
      description: 'Whether members can add and remove apps. Possible values are: "true" and "false".'
      isArray: false
      name: allow_members_add_remove_apps
      predefined:
      - 'false'
      - 'true'
      required: false
      secret: false
    - auto: PREDEFINED
      default: false
      description: 'Whether members can add, update, and remove tabs. Possible values are: "true" and "false".'
      isArray: false
      name: allow_members_add_remove_tabs
      predefined:
      - 'false'
      - 'true'
      required: false
      secret: false
    - auto: PREDEFINED
      default: false
      description: 'Whether members can add, update, and remove connectors. Possible values are: "true" and "false".'
      isArray: false
      name: allow_members_add_remove_connectors
      predefined:
      - 'false'
      - 'true'
      required: false
      secret: false
    - auto: PREDEFINED
      default: false
      description: 'Whether users can edit their messages. Possible values are: "true" and "false".'
      isArray: false
      name: allow_user_edit_messages
      predefined:
      - 'false'
      - 'true'
      required: false
      secret: false
    - auto: PREDEFINED
      default: false
      description: 'Whether users can delete their messages. Possible values are: "true" and "false".'
      isArray: false
      name: allow_user_delete_messages
      predefined:
      - 'false'
      - 'true'
      required: false
      secret: false
    - auto: PREDEFINED
      default: false
      description: 'Whether owners can delete any message. Possible values are: "true" and "false".'
      isArray: false
      name: allow_owner_delete_messages
      predefined:
      - 'false'
      - 'true'
      required: false
      secret: false
    - auto: PREDEFINED
      default: false
      description: 'Whether @team mentions are allowed. Possible values are: "true" and "false".'
      isArray: false
      name: allow_team_mentions
      predefined:
      - 'false'
      - 'true'
      required: false
      secret: false
    - auto: PREDEFINED
      default: false
      description: 'Whether @channel mentions are allowed. Possible values are: "true" and "false".'
      isArray: false
      name: allow_channel_mentions
      predefined:
      - 'false'
      - 'true'
      required: false
      secret: false
    deprecated: false
    description: Update the properties of the specified team.
    execution: false
    name: microsoft-teams-team-update
  - arguments:
    - default: false
      description: ID of the team to delete. Can be retrieved by running the microsoft-teams-teams-list command.
      isArray: false
      name: team_id
      required: true
      secret: false
    deprecated: false
    description: 'Deletes a group. Note: it might take time for the team to disappear from the teams list.'
    execution: false
    name: microsoft-teams-team-delete
  - arguments:
    - default: false
      description: ID of team to get. Can be retrieved by running the microsoft-teams-teams-list command.
      isArray: false
      name: team_id
      required: true
      secret: false
    deprecated: false
    description: Retrieve the properties and relationships of the specified team.
    execution: false
    name: microsoft-teams-team-get
    outputs:
    - contextPath: MicrosoftTeams.Team.createdDateTime
      description: 'Timestamp of when the group was created. The value cannot be modified and is automatically populated when the group is created. The Timestamp type represents date and time information using ISO 8601 format and is always in UTC time. For example, midnight UTC on Jan 1, 2014 would look like this: ''2014-01-01T00:00:00Z''.'
      type: Date
    - contextPath: MicrosoftTeams.Team.classification
      description: Typically describes the data or business sensitivity of the team.
      type: String
    - contextPath: MicrosoftTeams.Team.isArchived
      description: Whether this team is in read-only mode.
      type: Boolean
    - contextPath: MicrosoftTeams.Team.displayName
      description: The display name for the group.
      type: String
    - contextPath: MicrosoftTeams.Team.visibility
      description: 'Specifies the visibility of a Microsoft 365 group. Possible values are: Private, Public, or Hiddenmembership; blank values are treated as public.'
      type: String
    - contextPath: MicrosoftTeams.Team.id
      description: The unique identifier for the group.
      type: String
    - contextPath: MicrosoftTeams.Team.description
      description: An optional description for the group.
      type: String
  - arguments:
    - default: false
      description: ID of the team to get the member of. Can be retrieved by running the microsoft-teams-teams-list command.
      isArray: false
      name: team_id
      required: true
      secret: false
    deprecated: false
    description: Returns the members of the specified team.
    execution: false
    name: microsoft-teams-members-list
    outputs:
    - contextPath: MicrosoftTeams.TeamMember.teamId
      description: The unique identifier for the group.
      type: String
    - contextPath: MicrosoftTeams.TeamMember.displayName
      description: The display name of the user.
      type: String
    - contextPath: MicrosoftTeams.TeamMember.email
      description: The email of the user.
      type: String
    - contextPath: MicrosoftTeams.TeamMember.id
      description: Unique ID of the user.
      type: String
    - contextPath: MicrosoftTeams.TeamMember.roles
      description: The roles for that user.
      type: String
  - arguments:
    - default: false
      description: ID of member to get. Can be retrieved by running the microsoft-teams-members-list command.
      isArray: false
      name: membership_id
      required: true
      secret: false
    - default: false
      description: ID of the team to get the member of. Can be retrieved by running the microsoft-teams-teams-list command.
      isArray: false
      name: team_id
      required: true
      secret: false
    deprecated: false
    description: Gets a member of a team.
    execution: false
    name: microsoft-teams-member-get
    outputs:
    - contextPath: MicrosoftTeams.TeamMember.teamId
      description: The unique identifier for the group.
      type: String
    - contextPath: MicrosoftTeams.TeamMember.displayName
      description: The display name of the user.
      type: String
    - contextPath: MicrosoftTeams.TeamMember.email
      description: The email of the user.
      type: String
    - contextPath: MicrosoftTeams.TeamMember.id
      description: Unique ID of the user.
      type: String
    - contextPath: MicrosoftTeams.TeamMember.roles
      description: The roles for that user.
      type: String
  - arguments:
    - default: false
      description: ID of the team to add the user to. Can be retrieved by running the microsoft-teams-teams-list command.
      isArray: false
      name: team_id
      required: true
      secret: false
    - default: false
      description: Email address or ID of the user to add to the team. The ID can be retrieved by running the microsoft-teams-members-list command.
      isArray: false
      name: user_id
      required: true
      secret: false
    - auto: PREDEFINED
      default: false
      defaultValue: 'false'
      description: 'Whether to add the member with the owner role. Possible values are: "false" and "true".'
      isArray: false
      name: is_owner
      predefined:
      - 'false'
      - 'true'
      required: false
      secret: false
    deprecated: false
    description: Add a user to be a team member.
    execution: false
    name: microsoft-teams-member-add
    outputs:
    - contextPath: MicrosoftTeams.TeamMember.displayName
      description: The display name of the user.
      type: String
    - contextPath: MicrosoftTeams.TeamMember.email
      description: The email of the user.
      type: String
    - contextPath: MicrosoftTeams.TeamMember.id
      description: Unique ID of the user.
      type: String
    - contextPath: MicrosoftTeams.TeamMember.roles
      description: The roles for that user.
      type: String
  - arguments:
    - default: false
      description: ID of the team to remove the user from. Can be retrieved by running the microsoft-teams-teams-list command.
      isArray: false
      name: team_id
      required: true
      secret: false
    - default: false
      description: ID of the member to remove from the team. Can be retrieved by running the microsoft-teams-members-list command.
      isArray: false
      name: membership_id
      required: true
      secret: false
    deprecated: false
    description: Remove a member from the team.
    execution: false
    name: microsoft-teams-member-remove
  - arguments:
    - default: false
      description: ID of the team to update the member in. Can be retrieved by running the microsoft-teams-teams-list command.
      isArray: false
      name: team_id
      required: true
      secret: false
    - default: false
      description: ID of the team member to update. Can be retrieved by running the microsoft-teams-members-list command.
      isArray: false
      name: membership_id
      required: true
      secret: false
    - auto: PREDEFINED
      default: false
      defaultValue: 'false'
      description: 'Whether to set the member with the owner role. Possible values are: "false" and "true".'
      isArray: false
      name: is_owner
      predefined:
      - 'false'
      - 'true'
      required: false
      secret: false
    deprecated: false
    description: Updates a team member.
    execution: false
    name: microsoft-teams-member-update
    outputs:
    - contextPath: MicrosoftTeams.TeamMember.displayName
      description: The display name of the user.
      type: String
    - contextPath: MicrosoftTeams.TeamMember.email
      description: The email of the user.
      type: String
    - contextPath: MicrosoftTeams.TeamMember.id
      description: Unique ID of the user.
      type: String
    - contextPath: MicrosoftTeams.TeamMember.roles
      description: The roles for that user.
      type: String
  - arguments:
    - default: false
      description: ID of the team to archive. Can be retrieved by running the microsoft-teams-teams-list command.
      isArray: false
      name: team_id
      required: true
      secret: false
    deprecated: false
    description: Archive the specified team. When a team is archived, users can no longer send or like messages on any channel in the team, edit the team's name, description, or other settings, or in general make most changes to the team. Membership changes to the team continue to be allowed. Archiving is an async operation. A team is archived once the async operation completes successfully, which may occur subsequent to a response from this command. In order to archive a team, the team and group must have an owner.
    execution: false
    name: microsoft-teams-team-archive
  - arguments:
    - default: false
      description: ID of the team to unarchive. Can be retrieved by running the microsoft-teams-teams-list command.
      isArray: false
      name: team_id
      required: true
      secret: false
    deprecated: false
    description: Restore an archived team. This restores the users' ability to send messages and edit the team, abiding by tenant and team settings. Unarchiving is an async operation. A team is unarchived once the async operation completes successfully, which may occur subsequent to a response from this command.
    execution: false
    name: microsoft-teams-team-unarchive
  - arguments:
    - default: false
      description: ID of the team to clone. Can be retrieved by running the microsoft-teams-teams-list command.
      isArray: false
      name: team_id
      required: true
      secret: false
    - default: false
      description: The name of the team.
      isArray: false
      name: display_name
      required: true
      secret: false
    - default: false
      description: Description of the team.
      isArray: false
      name: description
      required: false
      secret: false
    - auto: PREDEFINED
      default: false
      defaultValue: public
      description: 'The visibility of the group and team. Possible values are: "public" and "private".'
      isArray: false
      name: visibility
      predefined:
      - public
      - private
      required: false
      secret: false
    - auto: PREDEFINED
      default: false
      defaultValue: 'true'
      description: 'Whether to copy Microsoft Teams apps that are installed in the team. Possible values are: "false" and "true".'
      isArray: false
      name: clone_apps
      predefined:
      - 'false'
      - 'true'
      required: false
      secret: false
    - auto: PREDEFINED
      default: false
      defaultValue: 'true'
      description: 'Whether to copy the tabs within channels. Possible values are: "false" and "true".'
      isArray: false
      name: clone_tabs
      predefined:
      - 'false'
      - 'true'
      required: false
      secret: false
    - auto: PREDEFINED
      default: false
      defaultValue: 'true'
      description: 'Whether to copy all settings within the team, along with key group settings. Possible values are: "false" and "true".'
      isArray: false
      name: clone_settings
      predefined:
      - 'false'
      - 'true'
      required: false
      secret: false
    - auto: PREDEFINED
      default: false
      defaultValue: 'true'
      description: 'Whether to copy the channel structure (but not the messages in the channel). Possible values are: "false" and "true".'
      isArray: false
      name: clone_channels
      predefined:
      - 'false'
      - 'true'
      required: false
      secret: false
    deprecated: false
    description: Create a copy of a team. This operation also creates a copy of the corresponding group. Cloning is a long-running operation.
    execution: false
    name: microsoft-teams-team-clone
  - arguments:
    - default: false
      description: ID of the user (e.g., 2827c1e7-edb6-4529-b50d-25984e968637). Can be retrieved by running the msgraph-user-list command.
      isArray: false
      name: user_id
      required: true
      secret: false
    deprecated: false
    description: Get the teams in Microsoft Teams that the user is a direct member of.
    execution: false
    name: microsoft-teams-teams-list-joined
    outputs:
    - contextPath: MicrosoftTeams.Team.createdDateTime
      description: 'Timestamp of when the group was created. The value cannot be modified and is automatically populated when the group is created. The Timestamp type represents date and time information using ISO 8601 format and is always in UTC time. For example, midnight UTC on Jan 1, 2014 would look like this: ''2014-01-01T00:00:00Z''.'
      type: Date
    - contextPath: MicrosoftTeams.Team.classification
      description: Typically describes the data or business sensitivity of the team.
      type: String
    - contextPath: MicrosoftTeams.Team.isArchived
      description: Whether this team is in read-only mode.
      type: Boolean
    - contextPath: MicrosoftTeams.Team.displayName
      description: The display name for the group.
      type: String
    - contextPath: MicrosoftTeams.Team.visibility
      description: 'Specifies the visibility of a Microsoft 365 group. Possible values are: Private, Public, or Hiddenmembership; blank values are treated as public.'
      type: String
    - contextPath: MicrosoftTeams.Team.id
      description: The unique identifier for the group.
      type: String
    - contextPath: MicrosoftTeams.Team.description
      description: An optional description for the group.
      type: String
<<<<<<< HEAD
  dockerimage: demisto/crypto:1.0.0.61689
=======
  dockerimage: demisto/crypto:1.0.0.63672
>>>>>>> c2873a45
  feed: false
  isfetch: false
  longRunning: false
  longRunningPort: false
  runonce: false
  script: '-'
  subtype: python3
  type: python
tests:
- "Microsoft Teams - Test"
- "Microsoft Teams Management - Test"
fromversion: 5.0.0<|MERGE_RESOLUTION|>--- conflicted
+++ resolved
@@ -993,11 +993,7 @@
     - contextPath: MicrosoftTeams.Team.description
       description: An optional description for the group.
       type: String
-<<<<<<< HEAD
-  dockerimage: demisto/crypto:1.0.0.61689
-=======
   dockerimage: demisto/crypto:1.0.0.63672
->>>>>>> c2873a45
   feed: false
   isfetch: false
   longRunning: false
