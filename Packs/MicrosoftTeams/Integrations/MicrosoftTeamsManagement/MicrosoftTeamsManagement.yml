--- conflicted
+++ resolved
@@ -679,11 +679,7 @@
     - contextPath: MicrosoftTeams.Team.description
       description: An optional description for the group.
       type: String
-<<<<<<< HEAD
-  dockerimage: demisto/crypto:1.0.0.80694
-=======
   dockerimage: demisto/crypto:1.0.0.83343
->>>>>>> 51ee7d33
   runonce: false
   script: '-'
   subtype: python3
