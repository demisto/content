import demistomock as demisto  # noqa: F401
from CommonServerPython import *  # noqa: F401

''' IMPORTS '''
import re
import time
from distutils.util import strtobool
from tempfile import NamedTemporaryFile
from threading import Thread
from traceback import format_exc
from typing import Any, Dict, List, Match, Optional, Tuple, Union, cast

import jwt
import requests
from flask import Flask, Response, request
from gevent.pywsgi import WSGIServer
from jwt.algorithms import RSAAlgorithm
from ssl import SSLContext, SSLError, PROTOCOL_TLSv1_2

# Disable insecure warnings
requests.packages.urllib3.disable_warnings()  # type: ignore

''' GLOBAL VARIABLES'''
PARAMS: dict = demisto.params()
BOT_ID: str = PARAMS.get('credentials', {}).get('identifier', '') or PARAMS.get('bot_id', '')
BOT_PASSWORD: str = PARAMS.get('credentials', {}).get('password', '') or PARAMS.get('bot_password', '')
TENANT_ID: str = PARAMS.get('tenant_id', '')
USE_SSL: bool = not PARAMS.get('insecure', False)
APP: Flask = Flask('demisto-teams')
PLAYGROUND_INVESTIGATION_TYPE: int = 9
GRAPH_BASE_URL: str = 'https://graph.microsoft.com'
CERTIFICATE = replace_spaces_in_credential(PARAMS.get('creds_certificate', {}).get('identifier', '')) \
    or demisto.params().get('certificate', '')
PRIVATE_KEY = replace_spaces_in_credential(PARAMS.get('creds_certificate', {}).get('password', '')) \
    or demisto.params().get('key', '')

INCIDENT_TYPE: str = PARAMS.get('incidentType', '')

URL_REGEX: str = r'http[s]?://(?:[a-zA-Z]|[0-9]|[:/$_@.&+#-]|(?:%[0-9a-fA-F][0-9a-fA-F]))+'
ENTITLEMENT_REGEX: str = \
    r'(\{){0,1}[0-9a-fA-F]{8}\-[0-9a-fA-F]{4}\-[0-9a-fA-F]{4}\-[0-9a-fA-F]{4}\-[0-9a-fA-F]{12}(\}){0,1}'
MENTION_REGEX = r'^@([^@;]+);| @([^@;]+);'
ENTRY_FOOTER: str = 'From Microsoft Teams'
INCIDENT_NOTIFICATIONS_CHANNEL = 'incidentNotificationChannel'

MESSAGE_TYPES: dict = {
    'mirror_entry': 'mirrorEntry',
    'incident_opened': 'incidentOpened',
    'status_changed': 'incidentStatusChanged'
}

if '@' in BOT_ID:
    demisto.debug("setting tenant id in the integration context")
    BOT_ID, tenant_id, service_url = BOT_ID.split('@')
    set_integration_context({'tenant_id': tenant_id, 'service_url': service_url})

CLIENT_CREDENTIALS_FLOW = 'Client Credentials'
AUTHORIZATION_CODE_FLOW = 'Authorization Code'
AUTH_TYPE = PARAMS.get('auth_type', CLIENT_CREDENTIALS_FLOW)

AUTH_CODE: str = PARAMS.get('auth_code_creds', {}).get('password')
REDIRECT_URI: str = PARAMS.get('redirect_uri', '')
SESSION_STATE = 'session_state'
REFRESH_TOKEN = 'refresh_token'

CLIENT_CREDENTIALS = 'client_credentials'
AUTHORIZATION_CODE = 'authorization_code'

CHANNEL_SPECIAL_MARKDOWN_HEADERS: dict = {
    'id': 'Membership id',
    'roles': 'User roles',
    'visibleHistoryStartDateTime': 'Start DateTime',
}

CHAT_SPECIAL_MARKDOWN_HEADERS: dict = {
    'id': 'Chat Id',
    'topic': 'Chat name',
    'webUrl': 'webUrl',
    'roles': 'User roles',
    'displayName': 'Name',
}

USER_TYPE_TO_USER_ROLE = {
    "Guest": "guest",
    "Member": "owner"
}

GROUP_CHAT_ID_SUFFIX = "@thread.v2"
ONEONONE_CHAT_ID_SUFFIX = "@unq.gbl.spaces"
MAX_ITEMS_PER_RESPONSE = 50

<<<<<<< HEAD

class Handler:
    @staticmethod
    def write(msg: str):
        demisto.info(msg)


class ErrorHandler:
    @staticmethod
    def write(msg: str):
        demisto.error(f'wsgi error: {msg}')


DEMISTO_LOGGER: Handler = Handler()
ERROR_LOGGER: ErrorHandler = ErrorHandler()
=======
EXTERNAL_FORM = "external/form"
>>>>>>> a53751c1

''' HELPER FUNCTIONS '''


def epoch_seconds(d: datetime = None) -> int:
    """
    Return the number of seconds for given date. If no date, return current.
    :param d: timestamp datetime object
    :return: timestamp in epoch
    """
    if not d:
        d = datetime.utcnow()
    return int((d - datetime.utcfromtimestamp(0)).total_seconds())


def error_parser(resp_err: requests.Response, api: str = 'graph') -> str:
    """
    Parses Microsoft API error message from Requests response
    :param resp_err: response with error
    :param api: API to query (graph/bot)
    :return: string of error
    """
    try:
        response: dict = resp_err.json()
        if api == 'graph':

            # AADSTS50173 points to password change https://login.microsoftonline.com/error?code=50173.
            # In that case, the integration context should be overwritten
            # and the user should execute the auth process from the beginning.
            if "AADSTS50173" in response.get('error_description', ''):
                integration_context: dict = get_integration_context()
                integration_context['current_refresh_token'] = ''
                set_integration_context(integration_context)
                raise ValueError(
                    "The account password has been changed or reset. Please regenerate the 'Authorization code' "
                    "parameter and then run !microsoft-teams-auth-test to re-authenticate")

            error = response.get('error', {})
            err_str = (f"{error.get('code', '')}: {error.get('message', '')}" if isinstance(error, dict)
                       else response.get('error_description', ''))
            if err_str:
                return err_str
        elif api == 'bot':
            error_description: str = response.get('error_description', '')
            if error_description:
                return error_description
        # If no error message
        raise ValueError()
    except ValueError:
        return resp_err.text


def translate_severity(severity: str) -> float:
    """
    Translates Demisto text severity to int severity
    :param severity: Demisto text severity
    :return: Demisto integer severity
    """
    severity_dictionary = {
        'Unknown': 0.0,
        'Informational': 0.5,
        'Low': 1.0,
        'Medium': 2.0,
        'High': 3.0,
        'Critical': 4.0
    }
    return severity_dictionary.get(severity, 0.0)


def create_incidents(demisto_user: dict, incidents: list) -> dict:
    """
    Creates incidents according to a provided JSON object
    :param demisto_user: The demisto user associated with the request (if exists)
    :param incidents: The incidents JSON
    :return: The creation result
    """
    if demisto_user:
        data = demisto.createIncidents(incidents, userID=demisto_user.get('id', ''))
    else:
        data = demisto.createIncidents(incidents)
    return data


def process_incident_create_message(demisto_user: dict, message: str) -> str:
    """
    Processes an incident creation message
    :param demisto_user: The Demisto user associated with the message (if exists)
    :param message: The creation message
    :return: Creation result
    """
    json_pattern: str = r'(?<=json=).*'
    name_pattern: str = r'(?<=name=).*'
    type_pattern: str = r'(?<=type=).*'
    json_match: Optional[Match[str]] = re.search(json_pattern, message)
    created_incident: Union[dict, list] = []
    data: str = str()
    if json_match:
        if re.search(name_pattern, message) or re.search(type_pattern, message):
            data = 'No other properties other than json should be specified.'
        else:
            incidents_json: str = json_match.group()
            incidents: Union[dict, list] = json.loads(incidents_json.replace('“', '"').replace('”', '"'))
            if not isinstance(incidents, list):
                incidents = [incidents]
            created_incident = create_incidents(demisto_user, incidents)
            if not created_incident:
                data = 'Failed creating incidents.'
    else:
        name_match: Optional[Match[str]] = re.search(name_pattern, message)
        if not name_match:
            data = 'Please specify arguments in the following manner: name=<name> type=[type] or json=<json>.'
        else:
            incident_name: str = re.sub('type=.*', '', name_match.group()).strip()
            incident_type: str = str()

            type_match: Optional[Match[str]] = re.search(type_pattern, message)
            if type_match:
                incident_type = re.sub('name=.*', '', type_match.group()).strip()

            incident: dict = {'name': incident_name}

            incident_type = incident_type or INCIDENT_TYPE
            if incident_type:
                incident['type'] = incident_type

            created_incident = create_incidents(demisto_user, [incident])
            if not created_incident:
                data = 'Failed creating incidents.'

    if created_incident:
        if isinstance(created_incident, list):
            created_incident = created_incident[0]
        created_incident = cast(Dict[Any, Any], created_incident)
        server_links: dict = demisto.demistoUrls()
        server_link: str = server_links.get('server', '')
        data = f"Successfully created incident {created_incident.get('name', '')}.\n" \
               f"View it on: {server_link}#/WarRoom/{created_incident.get('id', '')}"

    return data


def is_investigation_mirrored(investigation_id: str, mirrored_channels: list) -> int:
    """
    Checks if investigation is already mirrored
    :param investigation_id: Investigation ID to check if mirrored
    :param mirrored_channels: List of mirrored channels to check if investigation is mirrored in
    :return: Index in mirrored channels list if mirrored, else -1
    """
    for index, channel in enumerate(mirrored_channels):
        if channel.get('investigation_id') == investigation_id:
            return index
    return -1


def urlify_hyperlinks(message: str) -> str:
    """
    Turns URL to markdown hyper-link
    e.g. https://www.demisto.com -> [https://www.demisto.com](https://www.demisto.com)
    :param message: Message to look for URLs in
    :return: Formatted message with hyper-links
    """
    formatted_message: str = message
    # URLify markdown hyperlinks
    urls = re.findall(URL_REGEX, message)
    for url in urls:
        # is the url is a survey link coming from Data Collection task
        if EXTERNAL_FORM in url:
            formatted_message = formatted_message.replace(url, f'[Microsoft Teams Form]({url})')
        else:
            formatted_message = formatted_message.replace(url, f'[{url}]({url})')
    return formatted_message


def get_team_member(integration_context: dict, team_member_id: str) -> dict:
    """
    Searches for a team member
    :param integration_context: Cached object to search for team member in
    :param team_member_id: Team member ID to search for
    :return: Found team member object
    """
    team_member: dict = dict()
    teams: list = json.loads(integration_context.get('teams', '[]'))

    for team in teams:
        team_members: list = team.get('team_members', [])
        for member in team_members:
            if member.get('id') == team_member_id:
                team_member['username'] = member.get('name', '')
                team_member['user_email'] = member.get('userPrincipalName', '')
                return team_member

    raise ValueError('Team member was not found')


def get_team_member_id(requested_team_member: str, integration_context: dict) -> str:
    """
    Gets team member ID based on name, email or principal name
    :param requested_team_member: Team member name / principal name / email to look for
    :param integration_context: Cached object to search for team member in
    :return: Team member ID
    """
    demisto.debug(f"requested team member: {requested_team_member}")
    teams: list = json.loads(integration_context.get('teams', '[]'))
    demisto.debug(f"we've got {len(teams)} teams saved in integration context")
    for team in teams:
        team_members: list = team.get('team_members', [])
        for team_member in team_members:
            if requested_team_member in {team_member.get('name', ''), team_member.get('userPrincipalName', '').lower()}:
                return team_member.get('id')

    raise ValueError(f'Team member {requested_team_member} was not found')


def create_adaptive_card(body: list, actions: list = None) -> dict:
    """
    Creates Microsoft Teams adaptive card object given body and actions
    :param body: Adaptive card data
    :param actions: Adaptive card actions
    :return: Adaptive card object
    """
    adaptive_card: dict = {
        'contentType': 'application/vnd.microsoft.card.adaptive',
        'content': {
            '$schema': 'http://adaptivecards.io/schemas/adaptive-card.json',
            'version': '1.0',
            'type': 'AdaptiveCard',
            'msteams': {
                'width': 'Full'
            },
            'body': body
        }
    }
    if actions:
        adaptive_card['content']['actions'] = actions
    return adaptive_card


def process_tasks_list(data_by_line: list) -> dict:
    """
    Processes tasks list assigned to user given from Demisto server and creates adaptive card
    :param data_by_line: List of tasks to process
    :return: Adaptive card of assigned tasks
    """
    body: list = list()
    for line in data_by_line[2:]:
        split_data: list = [stat.strip() for stat in line.split('|')]
        body.append({
            'type': 'FactSet',
            'facts': [
                {
                    'title': 'Task:',
                    'value': split_data[0]
                },
                {
                    'title': 'Incident:',
                    'value': split_data[1]
                },
                {
                    'title': 'Due:',
                    'value': split_data[2]
                },
                {
                    'title': 'Link:',
                    'value': f'[{split_data[3]}]({split_data[3]})'
                }
            ]
        })
    return create_adaptive_card(body)


def process_incidents_list(data_by_line: list) -> dict:
    """
    Processes incidents list assigned to user given from Demisto server and creates adaptive card
    :param data_by_line: List of incidents to process
    :return: Adaptive card of assigned incidents
    """
    body: list = list()
    for line in data_by_line[2:]:
        split_data: list = [stat.strip() for stat in line.split('|')]
        body.append({
            'type': 'FactSet',
            'facts': [
                {
                    'title': 'ID:',
                    'value': split_data[0]
                },
                {
                    'title': 'Name:',
                    'value': split_data[1]
                },
                {
                    'title': 'Status:',
                    'value': split_data[2]
                },
                {
                    'title': 'Type:',
                    'value': split_data[3]
                },
                {
                    'title': 'Owner:',
                    'value': split_data[4]
                },
                {
                    'title': 'Created:',
                    'value': split_data[5]
                },
                {
                    'title': 'Link:',
                    'value': f'[{split_data[6]}]({split_data[6]})'
                }
            ]
        })
    return create_adaptive_card(body)


def process_mirror_or_unknown_message(message: str) -> dict:
    """
    Processes mirror investigation command or unknown direct message and creates adaptive card
    :param message: The direct message to process
    :return: Adaptive card of mirror response / unknown message
    """
    body: list = [{
        'type': 'TextBlock',
        'text': message.replace('\n', '\n\n'),
        'wrap': True
    }]
    return create_adaptive_card(body)


def process_ask_user(message: str) -> dict:
    """
    Processes ask user message and creates adaptive card
    :param message: The question object
    :return: Adaptive card of the question to send
    """
    message_object: dict = json.loads(message)
    text: str = message_object.get('message_text', '')
    entitlement: str = message_object.get('entitlement', '')
    options: list = message_object.get('options', [])
    investigation_id: str = message_object.get('investigation_id', '')
    task_id: str = message_object.get('task_id', '')
    body = [
        {
            'type': 'TextBlock',
            'text': text
        }
    ]
    actions: list = list()
    for option in options:
        actions.append({
            'type': 'Action.Submit',
            'title': option,
            'data': {
                'response': option,
                'entitlement': entitlement,
                'investigation_id': investigation_id,
                'task_id': task_id
            }
        })
    return create_adaptive_card(body, actions)


def get_bot_access_token() -> str:
    """
    Retrieves Bot Framework API access token, either from cache or from Microsoft
    :return: The Bot Framework API access token
    """
    integration_context: dict = get_integration_context()
    access_token: str = integration_context.get('bot_access_token', '')
    valid_until: int = integration_context.get('bot_valid_until', int)
    if access_token and valid_until and epoch_seconds() < valid_until:
        return access_token
    url: str = 'https://login.microsoftonline.com/botframework.com/oauth2/v2.0/token'
    data: dict = {
        'grant_type': 'client_credentials',
        'client_id': BOT_ID,
        'client_secret': BOT_PASSWORD,
        'scope': 'https://api.botframework.com/.default'
    }
    response: requests.Response = requests.post(
        url,
        data=data,
        verify=USE_SSL
    )
    if not response.ok:
        error = error_parser(response, 'bot')
        raise ValueError(f'Failed to get bot access token [{response.status_code}] - {error}')
    try:
        response_json: dict = response.json()
        access_token = response_json.get('access_token', '')
        expires_in: int = response_json.get('expires_in', 3595)
        time_now: int = epoch_seconds()
        time_buffer = 5  # seconds by which to shorten the validity period
        if expires_in - time_buffer > 0:
            expires_in -= time_buffer
        integration_context['bot_access_token'] = access_token
        integration_context['bot_valid_until'] = time_now + expires_in
        set_integration_context(integration_context)
        return access_token
    except ValueError:
        raise ValueError('Failed to get bot access token')


def get_refresh_token_from_auth_code_param() -> str:
    """
    The function is based on MicrosoftClient._get_refresh_token_from_auth_code_param() from 'MicrosoftApiModule'
    """
    refresh_prefix = "refresh_token:"
    if AUTH_CODE.startswith(refresh_prefix):  # for testing we allow setting the refresh token directly
        demisto.debug("Using refresh token set as auth_code")
        return AUTH_CODE[len(refresh_prefix):]
    return ''


def get_graph_access_token() -> str:
    """
    Retrieves Microsoft Graph API access token, either from cache or from Microsoft
    :return: The Microsoft Graph API access token
    """
    integration_context: dict = get_integration_context()

    refresh_token = integration_context.get('current_refresh_token', '')
    access_token: str = integration_context.get('graph_access_token', '')
    valid_until: int = integration_context.get('graph_valid_until', int)
    if access_token and valid_until and epoch_seconds() < valid_until:
        demisto.debug('Using access token from integration context')
        return access_token
    tenant_id: str = integration_context.get('tenant_id', '')
    if not tenant_id:
        raise ValueError(
            'Did not receive tenant ID from Microsoft Teams, verify the messaging endpoint is configured correctly. '
            'See https://xsoar.pan.dev/docs/reference/integrations/microsoft-teams#troubleshooting for more information'
        )
    headers = None
    url: str = f'https://login.microsoftonline.com/{tenant_id}/oauth2/v2.0/token'
    data: dict = {
        'grant_type': CLIENT_CREDENTIALS,
        'client_id': BOT_ID,
        'scope': 'https://graph.microsoft.com/.default',
        'client_secret': BOT_PASSWORD
    }
    if AUTH_TYPE == AUTHORIZATION_CODE_FLOW:
        data['redirect_uri'] = REDIRECT_URI
        headers = {'Content-Type': 'application/x-www-form-urlencoded'}
        if refresh_token := refresh_token or get_refresh_token_from_auth_code_param():
            demisto.debug('Using refresh token from integration context')
            data['grant_type'] = REFRESH_TOKEN
            data['refresh_token'] = refresh_token
        else:
            if SESSION_STATE in AUTH_CODE:
                raise ValueError('Malformed auth_code parameter: Please copy the auth code from the redirected uri '
                                 'without any additional info and without the "session_state" query parameter.')
            data['grant_type'] = AUTHORIZATION_CODE
            data['code'] = AUTH_CODE

    response: requests.Response = requests.post(
        url,
        data=data,
        verify=USE_SSL,
        headers=headers
    )
    if not response.ok:
        error = error_parser(response)
        raise ValueError(f'Failed to get Graph access token [{response.status_code}] - {error}')
    try:
        response_json: dict = response.json()
        access_token = response_json.get('access_token', '')
        expires_in: int = response_json.get('expires_in', 3595)
        refresh_token = response_json.get('refresh_token', '')

        time_now: int = epoch_seconds()
        time_buffer = 5  # seconds by which to shorten the validity period
        if expires_in - time_buffer > 0:
            expires_in -= time_buffer
        integration_context['current_refresh_token'] = refresh_token
        integration_context['graph_access_token'] = access_token
        integration_context['graph_valid_until'] = time_now + expires_in
        set_integration_context(integration_context)
        return access_token
    except ValueError:
        raise ValueError('Failed to get Graph access token')


def http_request(
        method: str, url: str = '', json_: dict = None, api: str = 'graph', params: Optional[Dict] = None
) -> Union[dict, list]:
    """A wrapper for requests lib to send our requests and handle requests and responses better
    Headers to be sent in requests

    Args:
        method (str): any restful method
        url (str): URL to query
        json_ (dict): HTTP JSON body
        api (str): API to query (graph/bot)
        params (dict): Object of key-value URL query parameters

    Returns:
        Union[dict, list]: The response in list or dict format.
    """
    if api == 'graph':
        access_token = get_graph_access_token()
    else:  # Bot Framework API
        access_token = get_bot_access_token()

    headers: dict = {
        'Authorization': f'Bearer {access_token}',
        'Content-Type': 'application/json',
        'Accept': 'application/json'
    }
    try:
        response: requests.Response = requests.request(
            method,
            url,
            headers=headers,
            json=json_,
            verify=USE_SSL,
            params=params,
        )

        if not response.ok:
            error: str = error_parser(response, api)
            raise ValueError(f'Error in API call to Microsoft Teams: [{response.status_code}] - {error}')

        if response.status_code in {202, 204}:
            # Delete channel or remove user from channel return 204 if successful
            # Update message returns 202 if the request has been accepted for processing
            # Create channel with a membershipType value of shared, returns 202 and a link to the teamsAsyncOperation.
            return {}
        if response.status_code == 201 and not response.content:
            # For channel creation query (with a membershipType value of standard or private), chat creation,
            # Send message in a chat, and Add member returns 201 if successful
            return {}
        try:
            return response.json()
        except ValueError:
            raise ValueError(f'Error in API call to Microsoft Teams: {response.text}')
    except requests.exceptions.ConnectTimeout:
        error_message = 'Connection Timeout Error - potential reason may be that Microsoft Teams is not ' \
                        'accessible from your host.'
        raise ConnectionError(error_message)
    except requests.exceptions.SSLError:
        error_message = 'SSL Certificate Verification Failed - try selecting \'Trust any certificate\' in ' \
                        'the integration configuration.'
        raise ConnectionError(error_message)
    except requests.exceptions.ProxyError:
        error_message = 'Proxy Error - if \'Use system proxy settings\' in the integration configuration has been ' \
                        'selected, try deselecting it.'
        raise ConnectionError(error_message)


def integration_health():
    bot_framework_api_health = 'Operational'
    graph_api_health = 'Operational'

    try:
        get_bot_access_token()
    except ValueError as e:
        bot_framework_api_health = f'Non operational - {str(e)}'

    try:
        get_graph_access_token()
    except ValueError as e:
        graph_api_health = f'Non operational - {str(e)}'

    api_health_output: list = [{
        'Bot Framework API Health': bot_framework_api_health,
        'Graph API Health': graph_api_health
    }]

    adi_health_human_readable: str = tableToMarkdown('Microsoft API Health', api_health_output)

    mirrored_channels_output = list()
    integration_context: dict = get_integration_context()
    teams: list = json.loads(integration_context.get('teams', '[]'))
    for team in teams:
        mirrored_channels: list = team.get('mirrored_channels', [])
        for channel in mirrored_channels:
            mirrored_channels_output.append({
                'Team': team.get('team_name'),
                'Channel': channel.get('channel_name'),
                'Investigation ID': channel.get('investigation_id')
            })

    mirrored_channels_human_readable: str

    if mirrored_channels_output:
        mirrored_channels_human_readable = tableToMarkdown(
            'Microsoft Teams Mirrored Channels', mirrored_channels_output
        )
    else:
        mirrored_channels_human_readable = 'No mirrored channels.'

    demisto.results({
        'ContentsFormat': formats['json'],
        'Type': entryTypes['note'],
        'HumanReadable': adi_health_human_readable + mirrored_channels_human_readable,
        'Contents': adi_health_human_readable + mirrored_channels_human_readable
    })


def validate_auth_header(headers: dict) -> bool:
    """
    Validated authorization header provided in the bot activity object
    :param headers: Bot activity headers
    :return: True if authorized, else False
    """
    parts: list = headers.get('Authorization', '').split(' ')
    if len(parts) != 2:
        return False
    scehma: str = parts[0]
    jwt_token: str = parts[1]
    if scehma != 'Bearer' or not jwt_token:
        demisto.info('Authorization header validation - failed to verify schema')
        return False

    decoded_payload: dict = jwt.decode(jwt=jwt_token, options={'verify_signature': False})
    issuer: str = decoded_payload.get('iss', '')
    if issuer != 'https://api.botframework.com':
        demisto.info('Authorization header validation - failed to verify issuer')
        return False

    integration_context: dict = get_integration_context()
    open_id_metadata: dict = json.loads(integration_context.get('open_id_metadata', '{}'))
    keys: list = open_id_metadata.get('keys', [])

    unverified_headers: dict = jwt.get_unverified_header(jwt_token)
    key_id: str = unverified_headers.get('kid', '')
    key_object: dict = dict()

    # Check if we got the requested key in cache
    for key in keys:
        if key.get('kid') == key_id:
            key_object = key
            break

    if not key_object:
        # Didn't find requested key in cache, getting new keys
        try:
            open_id_url: str = 'https://login.botframework.com/v1/.well-known/openidconfiguration'
            response: requests.Response = requests.get(open_id_url, verify=USE_SSL)
            if not response.ok:
                demisto.info(f'Authorization header validation failed to fetch open ID config - {response.reason}')
                return False
            response_json: dict = response.json()
            jwks_uri: str = response_json.get('jwks_uri', '')
            keys_response: requests.Response = requests.get(jwks_uri, verify=USE_SSL)
            if not keys_response.ok:
                demisto.info(f'Authorization header validation failed to fetch keys - {response.reason}')
                return False
            keys_response_json: dict = keys_response.json()
            keys = keys_response_json.get('keys', [])
            open_id_metadata['keys'] = keys
        except ValueError:
            demisto.info('Authorization header validation - failed to parse keys response')
            return False

    if not keys:
        # Didn't get new keys
        demisto.info('Authorization header validation - failed to get keys')
        return False

    # Find requested key in new keys
    for key in keys:
        if key.get('kid') == key_id:
            key_object = key
            break

    if not key_object:
        # Didn't find requested key in new keys
        demisto.info('Authorization header validation - failed to find relevant key')
        return False

    endorsements: list = key_object.get('endorsements', [])
    if not endorsements or 'msteams' not in endorsements:
        demisto.info('Authorization header validation - failed to verify endorsements')
        return False

    public_key: str = RSAAlgorithm.from_jwk(json.dumps(key_object))
    options = {
        'verify_aud': False,
        'verify_exp': True,
        'verify_signature': False,
    }
    decoded_payload = jwt.decode(jwt_token, public_key, options=options)

    audience_claim: str = decoded_payload.get('aud', '')
    if audience_claim != BOT_ID:
        demisto.info('Authorization header validation - failed to verify audience_claim')
        return False

    integration_context['open_id_metadata'] = json.dumps(open_id_metadata)
    set_integration_context(integration_context)
    return True


''' COMMANDS + REQUESTS FUNCTIONS '''


def get_team_aad_id(team_name: str) -> str:
    """
    Gets Team AAD ID
    :param team_name: Team name to get AAD ID of
    :return: team AAD ID
    """
    demisto.debug(f'Team String {team_name}')
    integration_context: dict = get_integration_context()
    if integration_context.get('teams'):
        teams: list = json.loads(integration_context['teams'])
        for team in teams:
            if team_name == team.get('team_name', ''):
                return team.get('team_aad_id', '')
    url: str = f"{GRAPH_BASE_URL}/v1.0/groups?$filter=displayName eq '{team_name}' " \
               "and resourceProvisioningOptions/Any(x:x eq 'Team')"
    response: dict = cast(Dict[Any, Any], http_request('GET', url))
    demisto.debug(f'Response {response}')
    teams = response.get('value', [])
    for team in teams:
        if team.get('displayName', '') == team_name:
            return team.get('id', '')
    raise ValueError('Could not find requested team.')


def get_chat_id_and_type(chat: str) -> Tuple[str, str]:
    """
    :param chat: Represents the identity of the chat - chat_name, chat_id or member in case of "oneOnOne" chat_type.
    :return: chat_id, chat_type
    """
    demisto.debug(f'Given chat: {chat}')
    url = f"{GRAPH_BASE_URL}/v1.0/chats/"

    # case1 - chat = chat_id
    if chat.endswith(GROUP_CHAT_ID_SUFFIX) or chat.endswith(ONEONONE_CHAT_ID_SUFFIX):
        demisto.debug(f"Received chat id as chat: {chat=}")
        response: dict = cast(Dict[Any, Any], http_request('GET', url + chat))  # raise 404 if the chat id was not found
        return response.get('id', ''), response.get('chatType', '')

    # case2 - chat = chat_name (topic) in case of "group" chat_type
    params = {'$filter': f"topic eq '{chat}'", '$select': 'id, chatType', '$top': MAX_ITEMS_PER_RESPONSE}
    chats_response = cast(Dict[Any, Any], http_request('GET', url, params=params))
    chats, _ = pages_puller(chats_response)
    if chats and chats[0]:
        demisto.debug(f"Received chat's topic as chat: {chat=}")
        return chats[0].get('id', ''), chats[0].get('chatType', '')

    # case3 - chat = member in case of "oneOnOne" chat_type.
    # Check if the given "chat" argument is representing an existing member
    user_data: list = get_user(chat)
    if not (user_data and user_data[0].get('id')):
        raise ValueError(f'Could not find chat: {chat}')
    demisto.debug(f"Received member as chat: {chat=}")
    # Find the chat_id in case of 'oneOnOne' chat by calling "create_chat"
    # If a one-on-one chat already exists, this operation will return the existing chat and not create a new one
    chat_data: dict = create_chat("oneOnOne", [(user_data[0].get('id'), user_data[0].get('userType'))])
    return chat_data.get('id', ''), chat_data.get('chatType', '')


# def add_member_to_team(user_principal_name: str, team_id: str):
#     url: str = f'{GRAPH_BASE_URL}/v1.0/groups/{team_id}/members/$ref'
#     requestjson_: dict = {
#          '@odata.id': f'{GRAPH_BASE_URL}/v1.0/directoryObjects/{user_principal_name}'
#     }
#     http_request('POST', url, json_=requestjson_)


def get_user(user: str) -> list:
    """Retrieves the AAD ID of requested user and the userType

    Args:
        user (str): Display name/mail/UPN of user to get ID of.

    Return:
        list: List containing the requsted user object
    """
    demisto.debug(f"Given user = {user}")
    url: str = f'{GRAPH_BASE_URL}/v1.0/users'
    params = {
        '$filter': f"displayName eq '{user}' or mail eq '{user}' or userPrincipalName eq '{user}'",
        '$select': 'id, userType'
    }
    users = cast(Dict[Any, Any], http_request('GET', url, params=params))
    return users.get('value', [])


def add_user_to_channel(team_aad_id: str, channel_id: str, user_id: str, is_owner: bool = False):
    """
    Request for adding user to channel
    """
    url = f'{GRAPH_BASE_URL}/v1.0/teams/{team_aad_id}/channels/{channel_id}/members'
    user_role = ["owner"] if is_owner else []
    request_json: dict = create_conversation_member(user_id, user_role)
    http_request('POST', url, json_=request_json)


def add_user_to_channel_command():
    """
    Add user to channel
    This operation is allowed only for channels with a membershipType value of private or shared.
    """
    channel_name: str = demisto.args().get('channel', '')
    team_name: str = demisto.args().get('team', '')
    member = demisto.args().get('member', '')
    is_owner: bool = argToBoolean(demisto.args().get('owner', False))

    user: list = get_user(member)
    if not (user and user[0].get('id')):
        raise ValueError(f'User {member} was not found')

    team_aad_id = get_team_aad_id(team_name)
    channel_id = get_channel_id(channel_name, team_aad_id, investigation_id=None)
    if get_channel_type(channel_id, team_aad_id) == 'standard':
        raise ValueError('Adding a member is allowed only for private or shared channels.')

    add_user_to_channel(team_aad_id, channel_id, user[0].get('id'), is_owner)

    demisto.results(f'The User "{member}" has been added to channel "{channel_name}" successfully.')


# def create_group_request(
#         display_name: str, mail_enabled: bool, mail_nickname: str, security_enabled: bool,
#         owners_ids: list, members_ids: list = None
# ) -> str:
#     url = f'{GRAPH_BASE_URL}/v1.0/groups'
#     data: dict = {
#         'displayName': display_name,
#         'groupTypes': ['Unified'],
#         'mailEnabled': mail_enabled,
#         'mailNickname': mail_nickname,
#         'securityEnabled': security_enabled,
#         'owners@odata.bind': owners_ids,
#         'members@odata.bind': members_ids or owners_ids
#     }
#     group_creation_response: dict = cast(Dict[Any, Any], http_request('POST', url, json_=data))
#     group_id: str = group_creation_response.get('id', '')
#     return group_id
#
#
# def create_team_request(group_id: str) -> str:
#     url = f'{GRAPH_BASE_URL}/v1.0/groups/{group_id}/team'
#     team_creation_response: dict = cast(Dict[Any, Any], http_request('PUT', url, json_={}))
#     team_id: str = team_creation_response.get('id', '')
#     return team_id
#
#
# def add_bot_to_team(team_id: str):
#     url: str = f'{GRAPH_BASE_URL}/v1.0/teams/{team_id}/installedApps'
#     bot_app_id: str = ''
#     data: dict = {
#         'teamsApp@odata.bind': f'https://graph.microsoft.com/v1.0/appCatalogs/teamsApps/{bot_app_id}'
#     }
#     print(http_request('POST', url, json_=data))
#
#
# def create_team():
#     display_name: str = demisto.args().get('display_name', '')
#     mail_enabled: bool = bool(strtobool(demisto.args().get('mail_enabled', True)))
#     mail_nickname: str = demisto.args().get('mail_nickname', '')
#     security_enabled: bool = bool(strtobool(demisto.args().get('security_enabled', True)))
#     owners = argToList(demisto.args().get('owner', ''))
#     members = argToList(demisto.args().get('members', ''))
#     owners_ids: list = list()
#     members_ids: list = list()
#     users: list = get_users()
#     user_id: str = str()
#     for member in members:
#         found_member: bool = False
#         for user in users:
#             if member in {user.get('displayName', ''), user.get('mail'), user.get('userPrincipalName')}:
#                 found_member = True
#                 user_id = user.get('id', '')
#                 members_ids.append(f'https://graph.microsoft.com/v1.0/users/{user_id}')
#                 break
#         if not found_member:
#             demisto.results({
#                 'Type': entryTypes['warning'],
#                 'Contents': f'User {member} was not found',
#                 'ContentsFormat': formats['text']
#             })
#     for owner in owners:
#         found_owner: bool = False
#         for user in users:
#             if owner in {user.get('displayName', ''), user.get('mail'), user.get('userPrincipalName')}:
#                 found_owner = True
#                 user_id = user.get('id', '')
#                 owners_ids.append(f'https://graph.microsoft.com/v1.0/users/{user_id}')
#                 break
#         if not found_owner:
#             demisto.results({
#                 'Type': entryTypes['warning'],
#                 'Contents': f'User {owner} was not found',
#                 'ContentsFormat': formats['text']
#             })
#     if not owners_ids:
#         raise ValueError('Could not find given users to be Team owners.')
#     group_id: str = create_group_request(
#         display_name, mail_enabled, mail_nickname, security_enabled, owners_ids, members_ids
#     )
#     team_id: str = create_team_request(group_id)
#     add_bot_to_team(team_id)
#     demisto.results(f'Team {display_name} was created successfully')

def create_conversation_member(user_id: str, user_role: list) -> dict:
    """
    Create a conversation member dictionary for the specified user ID.
    """
    return {
        "@odata.type": '#microsoft.graph.aadUserConversationMember',
        "user@odata.bind": f"https://graph.microsoft.com/v1.0/users('{user_id}')",
        "roles": user_role
    }


def create_channel(team_aad_id: str, channel_name: str, channel_description: str = '',
                   membership_type: str = 'standard', owner_id: str = "") -> str:
    """
    Creates a Microsoft Teams channel
    :param team_aad_id: Team AAD ID to create channel in
    :param channel_name: Name of channel to create
    :param channel_description: Description of channel to create
    :param membership_type: Channel membership type, Standard, Private or Shared. default is 'standard'
    :param owner_id: The channel owner id.
    :return: ID of created channel
    """
    url: str = f'{GRAPH_BASE_URL}/v1.0/teams/{team_aad_id}/channels'
    request_json: dict = {
        'displayName': channel_name,
        'description': channel_description,
        'membershipType': membership_type
    }

    if owner_id:
        request_json["members"] = [create_conversation_member(owner_id, ["owner"])]

    # For membershipType: standard or private - returns 201 in successful and a channel object
    # For shared, returns 202 Accepted response code and a link to the teamsAsyncOperation.
    channel_data: dict = cast(Dict[Any, Any], http_request('POST', url, json_=request_json))
    channel_id: str = channel_data.get('id', '')
    return channel_id


def create_meeting(user_id: str, subject: str, start_date_time: str, end_date_time: str) -> dict:
    """
    Creates a Microsoft Teams meeting
    :param user_id: The User's ID
    :param subject: The meeting's subject
    :param start_date_time: The meeting's start time
    :param end_date_time: The meeting's end time
    :return: Dict with info about the created meeting.
    """
    url: str = f'{GRAPH_BASE_URL}/v1.0/users/{user_id}/onlineMeetings'
    request_json: dict = {
        'subject': subject
    }
    if start_date_time:
        request_json['startDateTime'] = start_date_time
    if end_date_time:
        request_json['endDateTime'] = end_date_time

    channel_data: dict = cast(Dict[Any, Any], http_request('POST', url, json_=request_json))
    return channel_data


def send_message_in_chat(content: str, message_type: str, chat_id: str, content_type: str) -> dict:
    """
    Sends an HTTP request to send message in chat to Microsoft Teams
    :param content: The content of the chat message.
    :param message_type: The type of chat message.
    :param chat_id: The chat id
    :param content_type: The content type: html/text
    :return: dict of the chatMessage object
    """
    url = f'{GRAPH_BASE_URL}/v1.0/chats/{chat_id}/messages'
    request_json = {
        "body": {
            "content": content,
            "contentType": content_type
        },
        "messageType": message_type
    }

    response: dict = cast(Dict[Any, Any], http_request('POST', url, json_=request_json))
    return response


def chat_update_name(chat_id: str, topic: str):
    """
    Updates the chat name
    :param chat_id: The chat id
    :param topic: The new chat name
    """
    url = f"{GRAPH_BASE_URL}/v1.0/chats/{chat_id}"
    request_json = {'topic': topic}
    http_request('PATCH', url, json_=request_json)


def add_user_to_chat(chat_id: str, user_type: str, user_id: str, share_history: bool):
    """
    Adds member to given chat
    :param chat_id: The chat id
    :param user_type: The user_type: guest/member
    :param user_id: The user id
    :param share_history: whether to share history
    """

    url = f"{GRAPH_BASE_URL}/v1.0/chats/{chat_id}/members"

    request_json = {
        '@odata.type': '#microsoft.graph.aadUserConversationMember',
        'roles': [USER_TYPE_TO_USER_ROLE.get(user_type)],
        'user@odata.bind': f"https://graph.microsoft.com/v1.0/users/{user_id}",
        'visibleHistoryStartDateTime': '0001-01-01T00:00:00Z' if share_history else ''
    }

    http_request('POST', url, json_=request_json)


def pages_puller(response: Dict[str, Any], limit: int = 1) -> Tuple[List, Optional[str]]:
    """
    Retrieves a limited number of pages by repeatedly making requests to the API using the nextLink URL
    until it has reached the specified limit or there are no more pages to retrieve,
    :param response: response body, contains collection of chat/message objects
    :param limit: the requested limit
    :return: tuple of the limited response_data and the last nextLink URL.
    """

    response_data = response.get('value', [])
    while (next_link := response.get('@odata.nextLink')) and len(response_data) < limit:
        demisto.debug(f"Using response {next_link=}")
        response = cast(Dict[str, Any], http_request('GET', next_link))
        response_data.extend(response.get('value', []))
    demisto.debug(f'The limited response contains: {len(response_data[:limit])}')
    return response_data[:limit], next_link


def get_chats_list(odata_params: dict, chat_id: Optional[str] = None) -> Dict[str, Any]:
    """
    :param odata_params: The OData query parameters.
    :param chat_id: when chat argument was provided - Retrieve a single chat
    :return: The response body - collection of chat objects.
    """
    url = f"{GRAPH_BASE_URL}/v1.0/chats/"
    if chat_id:
        url += chat_id
    return cast(Dict[str, Any], http_request('GET', url, params=odata_params))


def get_messages_list(chat_id: str, odata_params: dict) -> Dict[str, Any]:
    """
    Retrieve the list of messages in a chat.
    :param chat_id: The chat_id
    :param odata_params: The OData query parameters.
    :return: The response body - collection of chatMessage objects.
    """
    url = f"{GRAPH_BASE_URL}/v1.0/chats/{chat_id}/messages"
    return cast(Dict[str, Any], http_request('GET', url, params=odata_params))


def get_chat_members(chat_id: str) -> List[Dict[str, Any]]:
    """
    Retrieves chat members given a chat
    :param chat_id: ID of the chat
    :return: List of chat members
    """

    url = f"{GRAPH_BASE_URL}/v1.0/chats/{chat_id}/members"
    response: dict = cast(Dict[Any, Any], http_request('GET', url))
    return response.get('value', [])


def get_signed_in_user() -> Dict[str, str]:
    """
    Get the properties of the signed-in user
    :return: the properties of the signed-in user
    """
    url = f"{GRAPH_BASE_URL}/v1.0/me"
    return cast(Dict[str, str], http_request('GET', url))


def create_chat(chat_type: str, users: list, chat_name: str = "") -> dict:
    """
    Create a new chat object.
    :param chat_type: Specifies the type of chat. Possible values are: group and oneOnOne.
    :param chat_name: The title of the chat. The chat title can be provided only if the chat is of group type.
    :param users: List of conversation members that should be added, contains the (user_id, user_type)
    :return: The chat data
    """
    demisto.debug(f'create {chat_type} chat with users = {users}')
    url = f'{GRAPH_BASE_URL}/v1.0/chats'

    # Add the caller as owner member
    caller_id: str = get_signed_in_user().get('id', '')
    members: list = [create_conversation_member(caller_id, ["owner"])]

    members += [create_conversation_member(user_id, [USER_TYPE_TO_USER_ROLE.get(user_type)])
                for user_id, user_type in users]

    request_json: dict = {
        "chatType": chat_type,
        "members": members,
    }

    if chat_type == 'group' and chat_name:  # The chat title can be provided only if the chat is of group type.
        request_json["topic"] = chat_name
    chat_data: dict = cast(Dict[Any, Any], http_request('POST', url, json_=request_json))
    return chat_data


def create_channel_command():
    channel_name: str = demisto.args().get('channel_name', '')
    channel_description: str = demisto.args().get('description', '')
    team_name: str = demisto.args().get('team', '')
    membership_type: str = demisto.args().get('membership_type', 'standard')

    owner_user = demisto.args().get("owner_user")
    if not owner_user and membership_type != "standard" and AUTH_TYPE == CLIENT_CREDENTIALS_FLOW:
        raise ValueError("When using the 'Client Credentials flow', you must specify an 'owner_user'.")

    owner_id: str = ""
    if owner_user:
        owner: list = get_user(owner_user)
        if not (owner and owner[0].get('id')):
            raise ValueError(f'The given owner_user "{owner_user}" was not found')
        owner_id = owner[0].get('id')

    team_aad_id = get_team_aad_id(team_name)
    channel_id: str = create_channel(team_aad_id, channel_name, channel_description, membership_type, owner_id)
    if channel_id or membership_type == 'shared':
        demisto.results(f'The channel "{channel_name}" was created successfully')


def create_meeting_command():
    subject: str = demisto.args().get('subject', '')
    start_date_time: str = demisto.args().get('start_time', '')
    end_date_time: str = demisto.args().get('end_time', '')
    member = demisto.args().get('member', '')

    user: list = get_user(member)
    if not (user and user[0].get('id')):
        raise ValueError(f'User {member} was not found')
    meeting_data: dict = create_meeting(user[0].get('id'), subject, start_date_time, end_date_time)

    thread_id = ''
    message_id = ''
    if chat_info := meeting_data.get('chatInfo', {}):
        thread_id = chat_info.get('threadId', '')
        message_id = chat_info.get('messageId', '')

    participant_id, participant_display_name = get_participant_info(meeting_data.get('participants', {}))

    outputs = {
        'creationDateTime': meeting_data.get('creationDateTime', ''),
        'threadId': thread_id,
        'messageId': message_id,
        'id': meeting_data.get('id', ''),
        'joinWebUrl': meeting_data.get('joinWebUrl', ''),
        'participantId': participant_id,
        'participantDisplayName': participant_display_name
    }
    result = CommandResults(
        readable_output=f'The meeting "{subject}" was created successfully',
        outputs_prefix='MicrosoftTeams.CreateMeeting',
        outputs_key_field='id',
        outputs=outputs
    )
    return_results(result)


def channel_user_list_command():
    """
    Retrieve a list of conversationMembers from a channel.
    """
    channel_name: str = demisto.args().get('channel_name', '')
    team_name: str = demisto.args().get('team', '')
    team_aad_id = get_team_aad_id(team_name)

    channel_id = get_channel_id(channel_name, team_aad_id, investigation_id=None)
    channel_members: list = get_channel_members(team_aad_id, channel_id)
    [member.pop('@odata.type', None) for member in channel_members]
    result = CommandResults(
        readable_output=tableToMarkdown(
            f'Channel "{channel_name}" Members List:',
            channel_members,
            headers=['userId', 'email', 'tenantId', 'id', 'roles', 'displayName', 'visibleHistoryStartDateTime'],
            headerTransform=lambda h: CHANNEL_SPECIAL_MARKDOWN_HEADERS.get(h, pascalToSpace(h)),
        ),
        outputs_prefix='MicrosoftTeams.ChannelList',
        outputs_key_field='channelId',
        outputs={'members': channel_members, 'channelName': channel_name, 'channelId': channel_id}
    )
    return_results(result)


def is_bot_in_chat(chat_id: str) -> bool:
    """
    check if the bot is already in the chat.
    """

    url_suffix = f"v1.0/chats/{chat_id}/installedApps"
    res = http_request('GET', urljoin(GRAPH_BASE_URL, url_suffix),
                       params={"$expand": "teamsApp,teamsAppDefinition",
                               "$filter": "teamsApp/externalId eq '{BOT_ID}'"})
    return bool(res.get('value'))   # type: ignore


def add_bot_to_chat(chat_id: str):
    """
    Add the Dbot to a chat.
    :param chat_id: chat id which to add the bot to.
    """

    demisto.debug(f'adding bot with id {BOT_ID} to chat')

    # bot is already part of the chat
    if is_bot_in_chat(chat_id):
        return
    res = http_request('GET', f"{GRAPH_BASE_URL}/v1.0/appCatalogs/teamsApps",
                       params={"$filter": f"externalId eq '{BOT_ID}'"})
    app_data = res.get('value')[0]      # type: ignore
    bot_internal_id = app_data.get('id')

    request_json = {"teamsApp@odata.bind": f"https://graph.microsoft.com/v1.0/appCatalogs/teamsApps/{bot_internal_id}"}
    http_request('POST', f'{GRAPH_BASE_URL}/v1.0/chats/{chat_id}/installedApps', json_=request_json)

    demisto.debug(f"Bot {app_data.get('displayName')} with {BOT_ID} ID was added to chat successfully")


def chat_create_command():
    """
    Create a new chat object.
    Note: Only one one-on-one chat can exist between two members.
    If a one-on-one chat already exists, this operation will return the existing chat and not create a new one.
    """
    args = demisto.args()
    chat_type: str = args.get('chat_type', 'group')
    chat_name: str = args.get('chat_name', '')
    members: list = argToList(args.get('member', ''))

    # get users ids and userTypes:
    users, invalid_members = [], []
    for member in members:
        user_data: list = get_user(member)
        if not (user_data and user_data[0].get('id')):
            invalid_members.append(member)
        else:
            users.append((user_data[0].get('id'), user_data[0].get('userType')))

    if invalid_members:
        return_warning(f'The following members were not found: {", ".join(invalid_members)}')
    if chat_type == 'oneOnOne' and len(users) != 1:
        raise ValueError("Creation of 'oneOnOne' chat requires 2 members. Please enter one 'member'.")

    chat_data: dict = create_chat(chat_type, users, chat_name)
    chat_data.pop('@odata.context', '')
    chat_data['chatId'] = chat_data.pop('id', '')

    add_bot_to_chat(chat_data.get("chatId", ''))

    hr_title = f"The chat '{chat_name}' was created successfully" if chat_type == 'group' else \
        f'The chat with "{members[0]}" was created successfully'

    result = CommandResults(
        readable_output=tableToMarkdown(
            hr_title,
            chat_data,
            headers=['chatId', 'topic', 'createdDateTime', 'lastUpdatedDateTime', 'webUrl', 'tenantId'],
            url_keys=['webUrl'],
            headerTransform=lambda h: CHAT_SPECIAL_MARKDOWN_HEADERS.get(h, pascalToSpace(h)),
        ),
        outputs_prefix='MicrosoftTeams.ChatList',
        outputs_key_field='chatId',
        outputs=chat_data
    )
    return_results(result)


def message_send_to_chat_command():
    """
    Send a new chatMessage in the specified chat.
    """
    args = demisto.args()
    content: str = args.get('content', '')
    content_type: str = args.get('content_type', 'text')
    message_type: str = args.get('message_type', 'message')
    chat: str = args.get('chat', '')
    chat_id, _ = get_chat_id_and_type(chat)

    add_bot_to_chat(chat_id)

    message_data: dict = send_message_in_chat(content, message_type, chat_id, content_type)
    message_data.pop('@odata.context', '')
    hr = get_message_human_readable(message_data)
    result = CommandResults(
        readable_output=tableToMarkdown(
            f"Message was sent successfully in the '{chat}' chat.",
            hr,
            removeNull=True
        ),
        outputs_prefix='MicrosoftTeams.ChatList',
        outputs_key_field='chatId',
        outputs={"messages": message_data, "chatId": chat_id}
    )
    return_results(result)


def get_message_human_readable(message_data: dict) -> dict:
    """
    Get Message human-readable.
    :param message_data: The message data
    :return: message human readable.
    """
    return {'Message id': message_data.get('id'),
            'Message Type': message_data.get('messageType'),
            "Etag": message_data.get('etag'),
            'Created DateTime': message_data.get('createdDateTime'),
            'lastModified DateTime': message_data.get('lastModifiedDateTime'),
            'Subject': message_data.get('subject'),
            'Chat Id': message_data.get('chatId'),
            'Importance': message_data.get('importance'),
            'Message Content': demisto.get(message_data, 'body.content'),
            'Message contentType': demisto.get(message_data, 'body.contentType'),
            'Initiator application': demisto.get(message_data, 'eventDetail.initiator.application'),
            'Initiator device': demisto.get(message_data, 'eventDetail.initiator.device'),
            'Initiator user id': demisto.get(message_data, 'eventDetail.initiator.user.id'),
            'Initiator displayName': demisto.get(message_data, 'eventDetail.initiator.user.displayName'),
            'Initiator userIdentityType': demisto.get(message_data, 'eventDetail.initiator.user.userIdentityType'),
            'From application': demisto.get(message_data, 'application'),
            'From device': demisto.get(message_data, 'device'),
            'From user id': demisto.get(message_data, 'from.user.id'),
            'From user': demisto.get(message_data, 'from.user.displayName'),
            'From user userIdentityType': demisto.get(message_data, 'from.user.userIdentityType'),
            'From user tenantId': demisto.get(message_data, 'from.user.tenantId'),
            }


def chat_add_user_command():
    """
    Add a conversationMember to a chat.
    """
    args = demisto.args()
    chat: str = args.get('chat', '')
    chat_id, chat_type = get_chat_id_and_type(chat)
    if chat_type != 'group':
        raise ValueError("Adding a member is allowed only on group chat.")
    members: list = argToList(args.get('member', ''))
    share_history = argToBoolean(args.get('share_history', True))

    invalid_members, hr_members = [], []
    for member in members:
        user_data: list = get_user(member)
        if not (user_data and user_data[0].get('id')):
            invalid_members.append(member)
        else:
            add_user_to_chat(chat_id, user_data[0].get('userType'), user_data[0].get('id'), share_history)
            hr_members.append(member)

    if invalid_members:
        return_warning(f'The following members were not found: {", ".join(invalid_members)}',
                       exit=len(members) == len(invalid_members))

    hr: str = f'The Users "{", ".join(hr_members)}" have been added to chat "{chat}" successfully.' \
        if len(hr_members) > 1 else f'The User "{", ".join(hr_members)}" has been added to chat "{chat}" successfully.'
    demisto.results(hr)


def chat_message_list_command():
    """
    Retrieve the list of messages in a chat.
    """
    args = demisto.args()
    chat = args.get('chat')
    chat_id, _ = get_chat_id_and_type(chat)
    next_link = args.get('next_link', '')

    limit = arg_to_number(args.get('limit')) or MAX_ITEMS_PER_RESPONSE
    page_size = arg_to_number(args.get('page_size')) or MAX_ITEMS_PER_RESPONSE

    top = MAX_ITEMS_PER_RESPONSE if limit >= MAX_ITEMS_PER_RESPONSE else limit

    if next_link and page_size:
        limit = page_size
        messages_list_response: dict = cast(Dict[str, Any], http_request('GET', next_link))
    else:
        messages_list_response = get_messages_list(chat_id=chat_id,
                                                   odata_params={'$orderBy': args.get('order_by') + " desc",
                                                                 '$top': top})
    messages_data, next_link = pages_puller(messages_list_response, limit)

    hr = [get_message_human_readable(message) for message in messages_data]
    result = CommandResults(
        readable_output=tableToMarkdown(
            f'Messages list in "{chat}" chat:',
            hr,
            url_keys=['webUrl'],
            removeNull=True) + (f"\nThere are more results than shown. "
                                f"For more data please enter the next_link argument:\n "
                                f"next_link={next_link}" if next_link else ""),
        outputs_key_field='chatId',
        outputs={'MicrosoftTeams(true)': {'MessageListNextLink': next_link},
                 'MicrosoftTeams.ChatList(val.chatId && val.chatId === obj.chatId)': {'messages': messages_data,
                                                                                      'chatId': chat_id}}

    )
    return_results(result)


def chat_list_command():
    """
    Retrieve the list of chats that the user is part of.
    """
    args = demisto.args()
    chat = args.get('chat')
    filter_query = args.get('filter')
    next_link = args.get('next_link')
    page_size = arg_to_number(args.get('page_size')) or MAX_ITEMS_PER_RESPONSE
    limit = arg_to_number(args.get('limit')) or MAX_ITEMS_PER_RESPONSE

    if chat:
        if filter_query:
            raise ValueError("Retrieve a single chat does not support the 'filter' ODate query parameter.")
        chat_id = chat if chat.endswith(GROUP_CHAT_ID_SUFFIX) or chat.endswith(ONEONONE_CHAT_ID_SUFFIX) else \
            get_chat_id_and_type(chat)[0]
        chats_list_response: dict = get_chats_list(odata_params={'$expand': args.get('expand')}, chat_id=chat_id)
        chats_list_response.pop('@odata.context', '')
        chats_data = [chats_list_response]
    else:
        if next_link and page_size:
            demisto.debug(f"Get chat-list using the given arguments: {next_link=} and {page_size=}")
            limit = page_size
            # the $top in the request will be as in the previous query.
            chats_list_response = cast(Dict[str, Any], http_request('GET', next_link))
        else:
            demisto.debug(f"Get chat-list using the given arguments: {limit=}")
            top = MAX_ITEMS_PER_RESPONSE if limit >= MAX_ITEMS_PER_RESPONSE else limit
            chats_list_response = get_chats_list(odata_params={'$filter': filter_query,
                                                               '$expand': args.get('expand'),
                                                               '$top': top})

        chats_data, next_link = pages_puller(chats_list_response, limit)

    hr = [{**chat_data, 'lastMessageReadDateTime': demisto.get(chat_data, "viewpoint.lastMessageReadDateTime")}
          for chat_data in chats_data]
    for chat_data in chats_data:
        chat_data['chatId'] = chat_data.pop('id', '')
    result = CommandResults(
        readable_output=tableToMarkdown(
            ("Chat Data:" if chat else "Chats List:"),
            hr,
            url_keys=['webUrl'],
            removeNull=True,
            headers=['id', 'topic', 'createdDateTime', 'lastUpdatedDateTime', 'chatType', 'webUrl', 'onlineMeetingInfo',
                     'tenantId', 'lastMessageReadDateTime'],
            headerTransform=lambda h: CHAT_SPECIAL_MARKDOWN_HEADERS.get(h, pascalToSpace(h))
        ) + (f"\nThere are more results than shown. "
             f"For more data please enter the next_link argument:\n next_link={next_link}" if next_link else ""),
        outputs_key_field='chatId',
        outputs={'MicrosoftTeams(true)': {'ChatListNextLink': next_link},
                 'MicrosoftTeams.ChatList(val.chatId && val.chatId == obj.chatId)': chats_data}
    )
    return_results(result)


def chat_member_list_command():
    """
    List all conversation members in a chat.
    """

    chat: str = demisto.args().get('chat', '')
    chat_id, _ = get_chat_id_and_type(chat)

    chat_members: list = get_chat_members(chat_id)
    [member.pop('@odata.type', None) for member in chat_members]
    result = CommandResults(
        readable_output=tableToMarkdown(
            f'Chat "{chat}" Members List:',
            chat_members,
            headers=['userId', 'roles', 'displayName', 'email', 'tenantId'],
            headerTransform=lambda h: CHAT_SPECIAL_MARKDOWN_HEADERS.get(h, pascalToSpace(h)),
        ),
        outputs_prefix='MicrosoftTeams.ChatList',
        outputs_key_field='chatId',
        outputs={"members": chat_members, "chatId": chat_id}
    )
    return_results(result)


def chat_update_command():
    """
    Update the title of the chat.
    """
    chat: str = demisto.args().get('chat', '')
    new_name: str = demisto.args().get('chat_name', '')

    chat_id, chat_type = get_chat_id_and_type(chat)
    if chat_type != 'group':
        raise ValueError("Setting chat name is allowed only on group chats.")

    chat_update_name(chat_id, new_name)
    hr = f"The name of chat '{chat}' has been successfully changed to '{new_name}'."
    return_results(hr)


def remove_user_from_channel(team_id: str, channel_id: str, membership_id: str):
    """
    Request for removing user from channel
    :param team_id: The team id
    :param channel_id: The channel id
    :param membership_id: the user membership_id
    """
    url = f'{GRAPH_BASE_URL}/v1.0/teams/{team_id}/channels/{channel_id}/members/{membership_id}'
    http_request('DELETE', url)


def get_user_membership_id(member: str, team_id: str, channel_id: str) -> str:
    """
    Searches for the given member in the channel's members and returns its membership id
    :param member: The display name of the user
    :param team_id: The team id
    :param channel_id: The channel id
    :return: the user membership_id
    """
    channel_members: List[Dict[str, Any]] = get_channel_members(team_id, channel_id)
    return next(
        (
            user.get('id', '') for user in channel_members if user.get('displayName') == member
        ),
        '',
    )


def user_remove_from_channel_command():
    """
    remove user from channel
    This operation is allowed only for channels with a membershipType value of private or shared.
    """
    args = demisto.args()
    channel_name: str = args.get('channel_name', '')
    team_name: str = args.get('team', '')
    member = args.get('member', '')
    team_id = get_team_aad_id(team_name)
    channel_id = get_channel_id(channel_name, team_id, investigation_id=None)
    if get_channel_type(channel_id, team_id) == 'standard':
        raise ValueError('Removing a member is allowed only for private or shared channels.')

    user_membership_id = get_user_membership_id(member, team_id, channel_id)
    if not user_membership_id:
        raise ValueError(f'User "{member}" was not found in channel "{channel_name}".')

    remove_user_from_channel(team_id, channel_id, user_membership_id)
    return_results(f'The user "{member}" has been removed from channel "{channel_name}" successfully.')


def get_participant_info(participants: dict) -> Tuple[str, str]:
    """
    Retrieves the participant ID and name
    :param participants: The participants in the Team meeting
    :return: The participant ID and name
    """
    participant_id = ''
    participant_display_name = ''

    if participants:
        user = participants.get('organizer', {}).get('identity', {}).get('user', {})
        if user:
            participant_id = user.get('id')
            participant_display_name = user.get('displayName')

    return participant_id, participant_display_name


def get_channel_id(channel_name: str, team_aad_id: str, investigation_id: str = None) -> str:
    """
    Retrieves Microsoft Teams channel ID
    :param channel_name: Name of channel to get ID of
    :param team_aad_id: AAD ID of team to search channel in
    :param investigation_id: Demisto investigation ID to search mirrored channel of
    :return: Requested channel ID
    """
    investigation_id = investigation_id or str()
    integration_context: dict = get_integration_context()
    teams: list = json.loads(integration_context.get('teams', '[]'))
    for team in teams:
        mirrored_channels: list = team.get('mirrored_channels', [])
        for channel in mirrored_channels:
            if channel.get('channel_name') == channel_name or channel.get('investigation_id') == investigation_id:
                return channel.get('channel_id')
    url: str = f'{GRAPH_BASE_URL}/v1.0/teams/{team_aad_id}/channels'
    response: dict = cast(Dict[Any, Any], http_request('GET', url))
    channel_id: str = ''
    channels: list = response.get('value', [])
    for channel in channels:
        channel_display_name: str = channel.get('displayName', '')
        if channel_display_name == channel_name:
            channel_id = channel.get('id', '')
            break
    if not channel_id:
        raise ValueError(f'Could not find channel: {channel_name}')
    return channel_id


def get_channel_type(channel_id, team_id) -> str:
    """
    Returns the channel membershipType
    :param channel_id: The name of the channel
    :param team_id: ID of the channel's team
    :return: The channel's membershipType
    """
    url = f'{GRAPH_BASE_URL}/v1.0/teams/{team_id}/channels/{channel_id}'
    response: dict = cast(Dict[Any, Any], http_request('GET', url))
    demisto.debug(f"The channel membershipType = {response.get('membershipType')}")
    return response.get('membershipType', 'standard')


def get_team_members(service_url: str, team_id: str) -> list:
    """
    Retrieves team members given a team
    :param team_id: ID of team to get team members of
    :param service_url: Bot service URL to query
    :return: List of team members
    """
    url = f'{service_url}/v3/conversations/{team_id}/members'
    response: list = cast(List[Any], http_request('GET', url, api='bot'))
    return response


def get_channel_members(team_id: str, channel_id: str) -> List[Dict[str, Any]]:
    """
    Retrieves channel members given a channel
    :param team_id: ID of the channel's team
    :param channel_id: ID of channel to get channel members of
    :return: List of channel members
    """
    url = f'{GRAPH_BASE_URL}/v1.0/teams/{team_id}/channels/{channel_id}/members'
    response: dict = cast(Dict[Any, Any], http_request('GET', url))
    return response.get('value', [])


def update_message(service_url: str, conversation_id: str, activity_id: str, text: str):
    """
    Updates a message in Microsoft Teams channel
    :param service_url: Bot service URL to query
    :param conversation_id: Conversation ID of message to update
    :param activity_id: Activity ID of message to update
    :param text: Text to update in the message
    :return: None
    """
    body = [{
        'type': 'TextBlock',
        'text': text
    }]
    adaptive_card: dict = create_adaptive_card(body=body)
    conversation = {
        'type': 'message',
        'attachments': [adaptive_card]
    }
    url: str = f'{service_url}/v3/conversations/{conversation_id}/activities/{activity_id}'
    http_request('PUT', url, json_=conversation, api='bot')


def close_channel_request(team_aad_id: str, channel_id: str):
    """
    Sends an HTTP request to close a Microsoft Teams channel
    :param team_aad_id: AAD ID of team to close the channel in
    :param channel_id: ID of channel to close
    :return: None
    """
    url: str = f'{GRAPH_BASE_URL}/v1.0/teams/{team_aad_id}/channels/{channel_id}'
    http_request('DELETE', url)


def close_channel():
    """
    Deletes a mirrored Microsoft Teams channel
    """
    integration_context: dict = get_integration_context()
    channel_name: str = demisto.args().get('channel', '')
    investigation: dict = demisto.investigation()
    investigation_id: str = investigation.get('id', '')
    channel_id: str = str()
    team_aad_id: str
    mirrored_channels: list
    if not channel_name:
        # Closing channel as part of autoclose in mirroring process
        teams: list = json.loads(integration_context.get('teams', '[]'))
        for team in teams:
            team_aad_id = team.get('team_aad_id', '')
            mirrored_channels = team.get('mirrored_channels', [])
            for channel_index, channel in enumerate(mirrored_channels):
                if channel.get('investigation_id') == investigation_id:
                    channel_id = channel.get('channel_id', '')
                    close_channel_request(team_aad_id, channel_id)
                    mirrored_channels.pop(channel_index)
                    team['mirrored_channels'] = mirrored_channels
                    break
        if not channel_id:
            raise ValueError('Could not find Microsoft Teams channel to close.')
        integration_context['teams'] = json.dumps(teams)
        set_integration_context(integration_context)
    else:
        team_name: str = demisto.args().get('team') or demisto.params().get('team')
        team_aad_id = get_team_aad_id(team_name)
        channel_id = get_channel_id(channel_name, team_aad_id, investigation_id)
        close_channel_request(team_aad_id, channel_id)
    demisto.results('Channel was successfully closed.')


def create_personal_conversation(integration_context: dict, team_member_id: str) -> str:
    """
    Create a personal conversation with a team member
    :param integration_context: Cached object to retrieve relevant data for the conversation creation
    :param team_member_id: ID of team member to create a conversation with
    :return: ID of created conversation
    """
    bot_id: str = BOT_ID
    bot_name: str = integration_context.get('bot_name', '')
    tenant_id: str = integration_context.get('tenant_id', '')
    conversation: dict = {
        'bot': {
            'id': f'28:{bot_id}',
            'name': bot_name
        },
        'members': [{
            'id': team_member_id
        }],
        'channelData': {
            'tenant': {
                'id': tenant_id
            }
        }
    }
    service_url: str = integration_context.get('service_url', '')
    if not service_url:
        raise ValueError('Did not find service URL. Try messaging the bot on Microsoft Teams')
    url: str = f'{service_url}/v3/conversations'
    response: dict = cast(Dict[Any, Any], http_request('POST', url, json_=conversation, api='bot'))
    return response.get('id', '')


def send_message_request(service_url: str, channel_id: str, conversation: dict):
    """
    Sends an HTTP request to send message to Microsoft Teams
    :param channel_id: ID of channel to send message in
    :param conversation: Conversation message object to send
    :param service_url: Bot service URL to query
    :return: None
    """
    url: str = f'{service_url}/v3/conversations/{channel_id}/activities'
    http_request('POST', url, json_=conversation, api='bot')


def process_mentioned_users_in_message(message: str) -> Tuple[list, str]:
    """
    Processes the message to include all mentioned users in the right format. For example:
    Input: 'good morning @Demisto'
    Output (Formatted message): 'good morning <at>@Demisto</at>'
    :param message: The message to be processed
    :return: A list of the mentioned users, The processed message
    """
    mentioned_users: list = [''.join(user) for user in re.findall(MENTION_REGEX, message)]
    for user in mentioned_users:
        message = message.replace(f'@{user};', f'<at>@{user}</at>')
    return mentioned_users, message


def mentioned_users_to_entities(mentioned_users: list, integration_context: dict) -> list:
    """
    Returns a list of entities built from the mentioned users
    :param mentioned_users: A list of mentioned users in the message
    :param integration_context: Cached object to retrieve relevant data from
    :return: A list of entities
    """
    return [{'type': 'mention', 'mentioned': {'id': get_team_member_id(user, integration_context), 'name': user},
             'text': f'<at>@{user}</at>'} for user in mentioned_users]


def send_message():
    message_type: str = demisto.args().get('messageType', '')
    original_message: str = demisto.args().get('originalMessage', '')
    message: str = demisto.args().get('message', '')
    demisto.debug("Send message")
    try:
        adaptive_card: dict = json.loads(demisto.args().get('adaptive_card', '{}'))
    except ValueError:
        raise ValueError('Given adaptive card is not in valid JSON format.')

    if message_type == MESSAGE_TYPES['mirror_entry'] and ENTRY_FOOTER in original_message:
        demisto.debug(f"the message '{message}' was already mirrored, skipping it")
        # Got a message which was already mirrored - skipping it
        return
    channel_name: str = demisto.args().get('channel', '')

    if (not channel_name and message_type in {MESSAGE_TYPES['status_changed'], MESSAGE_TYPES['incident_opened']}) \
            or channel_name == INCIDENT_NOTIFICATIONS_CHANNEL:
        # Got a notification from server
        channel_name = demisto.params().get('incident_notifications_channel', 'General')
        severity: float = float(demisto.args().get('severity'))

        # Adding disable and not enable because of adding new boolean parameter always defaults to false value in server
        if (disable_auto_notifications := demisto.params().get('auto_notifications')) is not None:
            disable_auto_notifications = argToBoolean(disable_auto_notifications)
        else:
            disable_auto_notifications = False

        if not disable_auto_notifications:
            severity_threshold: float = translate_severity(demisto.params().get('min_incident_severity', 'Low'))
            if severity < severity_threshold:
                return
        else:
            return

    team_member: str = demisto.args().get('team_member', '') or demisto.args().get('to', '')
    if re.match(r'\b[^@]+@[^@]+\.[^@]+\b', team_member):  # team member is an email
        team_member = team_member.lower()

    if not (team_member or channel_name):
        raise ValueError('No channel or team member to send message were provided.')

    if team_member and channel_name:
        raise ValueError('Provide either channel or team member to send message to, not both.')

    if not (message or adaptive_card):
        raise ValueError('No message or adaptive card to send were provided.')

    if message and adaptive_card:
        raise ValueError('Provide either message or adaptive to send, not both.')

    integration_context: dict = get_integration_context()
    channel_id: str = str()
    personal_conversation_id: str = str()
    if channel_name:
        channel_id = get_channel_id_for_send_notification(channel_name, message_type)
    elif team_member:
        team_member_id: str = get_team_member_id(team_member, integration_context)
        personal_conversation_id = create_personal_conversation(integration_context, team_member_id)

    recipient: str = channel_id or personal_conversation_id

    conversation: dict

    if message:
        entitlement_match: Optional[Match[str]] = re.search(ENTITLEMENT_REGEX, message)
        if entitlement_match:
            # In TeamsAsk process
            adaptive_card = process_ask_user(message)
            conversation = {
                'type': 'message',
                'attachments': [adaptive_card]
            }
        else:
            # Sending regular message
            formatted_message: str = urlify_hyperlinks(message)
            mentioned_users, formatted_message_with_mentions = process_mentioned_users_in_message(formatted_message)
            entities = mentioned_users_to_entities(mentioned_users, integration_context)
            demisto.info(f'msg: {formatted_message_with_mentions}, ent: {entities}')
            conversation = {
                'type': 'message',
                'text': formatted_message_with_mentions,
                'entities': entities
            }
    else:  # Adaptive card
        conversation = {
            'type': 'message',
            'attachments': [adaptive_card]
        }

    service_url: str = integration_context.get('service_url', '')
    if not service_url:
        raise ValueError('Did not find service URL. Try messaging the bot on Microsoft Teams')

    send_message_request(service_url, recipient, conversation)
    demisto.results('Message was sent successfully.')


def get_channel_id_for_send_notification(channel_name: str, message_type: str):
    """
    Returns the channel ID to send the message to
    :param channel_name: The name of the channel.
    :param message_type: The type of message to be sent.
    :return: the channel ID
    """
    team_name: str = demisto.args().get('team', '') or demisto.params().get('team', '')
    team_aad_id: str = get_team_aad_id(team_name)
    investigation_id: str = str()
    if message_type == MESSAGE_TYPES['mirror_entry']:
        # Got an entry from the War Room to mirror to Teams
        # Getting investigation ID in case channel name is custom and not the default
        investigation: dict = demisto.investigation()
        investigation_id = investigation.get('id', '')
    channel_id = get_channel_id(channel_name, team_aad_id, investigation_id)
    if get_channel_type(channel_id, team_aad_id) != 'standard':
        raise ValueError('Posting a message or adaptive card to a private\shared channel is currently '
                         'not supported.')
    return channel_id


def mirror_investigation():
    """
    Updates the integration context with a new or existing mirror.
    """
    investigation: dict = demisto.investigation()

    if investigation.get('type') == PLAYGROUND_INVESTIGATION_TYPE:
        raise ValueError('Can not perform this action in playground.')

    integration_context: dict = get_integration_context()

    mirror_type: str = demisto.args().get('mirror_type', 'all')
    auto_close: str = demisto.args().get('autoclose', 'true')
    mirror_direction: str = demisto.args().get('direction', 'both').lower()
    team_name: str = demisto.args().get('team', '')
    if not team_name:
        team_name = demisto.params().get('team', '')
    team_aad_id: str = get_team_aad_id(team_name)
    mirrored_channels: list = list()
    teams: list = json.loads(integration_context.get('teams', '[]'))
    team: dict = dict()
    for team in teams:
        if team.get('team_aad_id', '') == team_aad_id:
            if team.get('mirrored_channels'):
                mirrored_channels = team['mirrored_channels']
            break
    if mirror_direction != 'both':
        mirror_type = f'{mirror_type}:{mirror_direction}'

    investigation_id: str = investigation.get('id', '')
    investigation_mirrored_index: int = is_investigation_mirrored(investigation_id, mirrored_channels)

    if investigation_mirrored_index > -1:
        # Updating channel mirror configuration
        mirrored_channels[investigation_mirrored_index]['mirror_type'] = mirror_type
        mirrored_channels[investigation_mirrored_index]['mirror_direction'] = mirror_direction
        mirrored_channels[investigation_mirrored_index]['auto_close'] = auto_close
        mirrored_channels[investigation_mirrored_index]['mirrored'] = False
        demisto.results('Investigation mirror was updated successfully.')
    else:
        channel_name: str = demisto.args().get('channel_name', '') or f'incident-{investigation_id}'
        channel_description: str = f'Channel to mirror incident {investigation_id}'
        channel_id: str = create_channel(team_aad_id, channel_name, channel_description)
        service_url: str = integration_context.get('service_url', '')
        server_links: dict = demisto.demistoUrls()
        server_link: str = server_links.get('server', '')
        warroom_link: str = f'{server_link}#/WarRoom/{investigation_id}'
        conversation: dict = {
            'type': 'message',
            'text': f'This channel was created to mirror [incident {investigation_id}]({warroom_link}) '
                    f'between Teams and Demisto. In order for your Teams messages to be mirrored in Demisto, '
                    f'you need to mention the Demisto Bot in the message.'
        }
        send_message_request(service_url, channel_id, conversation)
        mirrored_channels.append({
            'channel_id': channel_id,
            'investigation_id': investigation_id,
            'mirror_type': mirror_type,
            'mirror_direction': mirror_direction,
            'auto_close': auto_close,
            'mirrored': False,
            'channel_name': channel_name
        })
        demisto.results(f'Investigation mirrored successfully in channel {channel_name}.')
    team['mirrored_channels'] = mirrored_channels
    integration_context['teams'] = json.dumps(teams)
    set_integration_context(integration_context)


def channel_mirror_loop():
    """
    Runs in a long running container - checking for newly mirrored investigations.
    """
    while True:
        found_channel_to_mirror: bool = False
        integration_context = {}
        try:
            integration_context = get_integration_context()
            teams: list = json.loads(integration_context.get('teams', '[]'))
            for team in teams:
                mirrored_channels = team.get('mirrored_channels', [])
                channel: dict
                for channel in mirrored_channels:
                    investigation_id = channel.get('investigation_id', '')
                    if not channel['mirrored']:
                        demisto.info(f'Mirroring incident: {investigation_id} in Microsoft Teams')
                        channel_to_update: dict = channel
                        if channel_to_update['mirror_direction'] and channel_to_update['mirror_type']:
                            demisto.mirrorInvestigation(
                                channel_to_update['investigation_id'],
                                channel_to_update['mirror_type'],
                                bool(strtobool(channel_to_update['auto_close']))
                            )
                            channel_to_update['mirrored'] = True
                            demisto.info(f'Mirrored incident: {investigation_id} to Microsoft Teams successfully')
                        else:
                            demisto.info(f'Could not mirror {investigation_id}')
                        team['mirrored_channels'] = mirrored_channels
                        integration_context['teams'] = json.dumps(teams)
                        set_integration_context(integration_context)
                        found_channel_to_mirror = True
                        break
                if found_channel_to_mirror:
                    break
        except json.decoder.JSONDecodeError as json_decode_error:
            demisto.error(
                f'An error occurred in channel mirror loop while trying to deserialize teams from cache: '
                f'{str(json_decode_error)}'
            )
            demisto.updateModuleHealth(f'An error occurred: {str(json_decode_error)}')
        except Exception as e:
            demisto.error(f'An error occurred in channel mirror loop: {str(e)}')
            demisto.updateModuleHealth(f'An error occurred: {str(e)}')
        finally:
            time.sleep(5)


def member_added_handler(integration_context: dict, request_body: dict, channel_data: dict):
    """
    Handles member added activity
    :param integration_context: Cached object to retrieve relevant data from
    :param request_body: Activity payload
    :param channel_data: Microsoft Teams tenant, team and channel details
    :return: None
    """
    bot_id = BOT_ID

    team: dict = channel_data.get('team', {})
    team_id: str = team.get('id', '')
    team_aad_id: str = team.get('aadGroupId', '')
    team_name: str = team.get('name', '')

    tenant: dict = channel_data.get('tenant', {})
    tenant_id: str = tenant.get('id', '')

    recipient: dict = request_body.get('recipient', {})
    recipient_name: str = recipient.get('name', '')

    members_added: list = request_body.get('membersAdded', [])

    teams: list = json.loads(integration_context.get('teams', '[]'))

    service_url: str = integration_context.get('service_url', '')
    if not service_url:
        raise ValueError('Did not find service URL. Try messaging the bot on Microsoft Teams')

    for member in members_added:
        member_id = member.get('id', '')
        if bot_id in member_id:
            # The bot was added to a team, caching team ID and team members
            demisto.info(f'The bot was added to team {team_name}')
        else:
            demisto.info(f'Someone was added to team {team_name}')
        integration_context['tenant_id'] = tenant_id
        integration_context['bot_name'] = recipient_name
        break

    team_members: list = get_team_members(service_url, team_id)

    found_team: bool = False
    for team in teams:
        if team.get('team_aad_id', '') == team_aad_id:
            team['team_members'] = team_members
            found_team = True
            break
    if not found_team:
        # Didn't found an existing team, adding new team object
        teams.append({
            'team_aad_id': team_aad_id,
            'team_id': team_id,
            'team_name': team_name,
            'team_members': team_members
        })
    integration_context['teams'] = json.dumps(teams)
    set_integration_context(integration_context)


def handle_external_user(user_identifier: str, allow_create_incident: bool, create_incident: bool) -> str:
    """
    Handles message from non xsoar user
    :param user_identifier: the user name or email
    :param allow_create_incident: if external user is allowed to create incidents or not
    :param create_incident: if the message (command) sent by the user is "new incident"
    :return: data: the response from the bot the user
    """
    # external user is not allowed to run any command
    if not allow_create_incident:
        data = f"I'm sorry but I was unable to find you as a Cortex XSOAR user " \
               f"for {user_identifier}. You're not allowed to run any command"

    # allowed creating new incident, but the command sent is not new incident
    elif not create_incident:
        data = "As a non Cortex XSOAR user, you're only allowed to run command:\nnew incident [details]"
    # allowed to create incident, and tried to create incident
    else:
        data = ""

    return data


def direct_message_handler(integration_context: dict, request_body: dict, conversation: dict, message: str):
    """
    Handles a direct message sent to the bot
    :param integration_context: Cached object to retrieve relevant data from
    :param request_body: Activity payload
    :param conversation: Conversation object sent
    :param message: The direct message sent
    :return: None
    """
    conversation_id: str = conversation.get('id', '')

    from_property: dict = request_body.get('from', {})
    user_id: str = from_property.get('id', '')

    team_member: dict = get_team_member(integration_context, user_id)

    username: str = team_member.get('username', '')
    user_email: str = team_member.get('user_email', '')

    formatted_message: str = str()

    attachment: dict = dict()

    return_card: bool = False

    allow_external_incidents_creation: bool = demisto.params().get('allow_external_incidents_creation', False)

    demisto_user = demisto.findUser(email=user_email) if user_email else demisto.findUser(username=username)

    lowered_message = message.lower()
    # the command is to create new incident
    create_incident = 'incident' in lowered_message and ('create' in lowered_message
                                                         or 'open' in lowered_message
                                                         or 'new' in lowered_message)
    data = ("" if demisto_user else handle_external_user(user_email or username,
                                                         allow_external_incidents_creation,
                                                         create_incident,))
    # internal user or external who's trying to create incident
    if not data:
        if create_incident:
            data = process_incident_create_message(demisto_user, message)
            formatted_message = urlify_hyperlinks(data)
        else:   # internal user running any command except for new incident
            try:
                data = demisto.directMessage(message, username, user_email, allow_external_incidents_creation)
                return_card = True
                if data.startswith('`'):  # We got a list of incidents/tasks:
                    data_by_line: list = data.replace('```', '').strip().split('\n')
                    return_card = True
                    if data_by_line[0].startswith('Task'):
                        attachment = process_tasks_list(data_by_line)
                    else:
                        attachment = process_incidents_list(data_by_line)
                else:  # Mirror investigation command / unknown direct message
                    attachment = process_mirror_or_unknown_message(data)
            except Exception as e:
                data = str(e)

    if return_card:
        conversation = {
            'type': 'message',
            'attachments': [attachment]
        }
    else:
        formatted_message = formatted_message or data
        conversation = {
            'type': 'message',
            'text': formatted_message
        }

    service_url: str = integration_context.get('service_url', '')
    if not service_url:
        raise ValueError('Did not find service URL. Try messaging the bot on Microsoft Teams')

    send_message_request(service_url, conversation_id, conversation)


def entitlement_handler(integration_context: dict, request_body: dict, value: dict, conversation_id: str):
    """
    Handles activity the bot received as part of TeamsAsk flow, which includes entitlement
    :param integration_context: Cached object to retrieve relevant data from
    :param request_body: Activity payload
    :param value: Object which includes
    :param conversation_id: Message conversation ID
    :return: None
    """
    response: str = value.get('response', '')
    entitlement_guid: str = value.get('entitlement', '')
    investigation_id: str = value.get('investigation_id', '')
    task_id: str = value.get('task_id', '')
    from_property: dict = request_body.get('from', {})
    team_members_id: str = from_property.get('id', '')
    team_member: dict = get_team_member(integration_context, team_members_id)
    demisto.handleEntitlementForUser(
        incidentID=investigation_id,
        guid=entitlement_guid,
        taskID=task_id,
        email=team_member.get('user_email', ''),
        content=response
    )
    activity_id: str = request_body.get('replyToId', '')
    service_url: str = integration_context.get('service_url', '')
    if not service_url:
        raise ValueError('Did not find service URL. Try messaging the bot on Microsoft Teams')
    update_message(service_url, conversation_id, activity_id, 'Your response was submitted successfully.')


def message_handler(integration_context: dict, request_body: dict, channel_data: dict, message: str):
    """
    Handles a message in which the bot was mentioned
    :param integration_context: Cached object to retrieve relevant data from
    :param request_body: Activity payload
    :param channel_data: Microsoft Teams tenant, team and channel details
    :param message: The message which was sent mentioning the bot
    :return: None
    """
    channel: dict = channel_data.get('channel', {})
    channel_id: str = channel.get('id', '')
    team_id: str = channel_data.get('team', {}).get('id', '')

    from_property: dict = request_body.get('from', {})
    team_member_id: str = from_property.get('id', '')

    if integration_context.get('teams'):
        teams: list = json.loads(integration_context['teams'])
        for team in teams:
            if team.get('team_id', '') == team_id:
                mirrored_channels: list = team.get('mirrored_channels', [])
                for mirrored_channel in mirrored_channels:
                    if mirrored_channel.get('channel_id') == channel_id:
                        if mirrored_channel.get('mirror_direction', '') != 'FromDemisto' \
                                and 'none' not in mirrored_channel.get('mirror_type', ''):
                            investigation_id: str = mirrored_channel.get('investigation_id', '')
                            username: str = from_property.get('name', '')
                            user_email: str = get_team_member(integration_context, team_member_id).get('user_email', '')
                            demisto.debug(f"Adding Entry {message} to investigation {investigation_id}")
                            demisto.addEntry(
                                id=investigation_id,
                                # when pasting the message into the chat, it contains leading and trailing whitespaces
                                entry=message.strip(),
                                username=username,
                                email=user_email,
                                footer=f'\n**{ENTRY_FOOTER}**'
                            )
                        return


@APP.route('/', methods=['POST'])
def messages() -> Response:
    """
    Main handler for messages sent to the bot
    """
    try:
        demisto.debug("Microsoft Teams Integration received a message from Teams")
        demisto.debug('Processing POST query...')
        headers: dict = cast(Dict[Any, Any], request.headers)

        if validate_auth_header(headers) is False:
            demisto.info(f'Authorization header failed: {str(headers)}')
        else:
            request_body: dict = request.json
            integration_context: dict = get_integration_context()
            service_url: str = request_body.get('serviceUrl', '')
            if service_url:
                service_url = service_url[:-1] if service_url.endswith('/') else service_url
                integration_context['service_url'] = service_url
                set_integration_context(integration_context)

            channel_data: dict = request_body.get('channelData', {})
            event_type: str = channel_data.get('eventType', '')
            demisto.debug(f"Event Type is: {event_type}")

            conversation: dict = request_body.get('conversation', {})
            conversation_type: str = conversation.get('conversationType', '')
            conversation_id: str = conversation.get('id', '')
            demisto.debug(f"conversation type is: {conversation_type}")

            message_text: str = request_body.get('text', '')

            # Remove bot mention
            bot_name = integration_context.get('bot_name', '')
            formatted_message: str = message_text.replace(f'<at>{bot_name}</at>', '')

            value: dict = request_body.get('value', {})

            if event_type == 'teamMemberAdded':
                demisto.info('New Microsoft Teams team member was added')
                member_added_handler(integration_context, request_body, channel_data)
                demisto.debug(f'Updated team in the integration context. '
                              f'Current saved teams: {json.dumps(get_integration_context().get("teams"))}')
            elif value:
                # In TeamsAsk process
                demisto.info('Got response from user in MicrosoftTeamsAsk process')
                entitlement_handler(integration_context, request_body, value, conversation_id)
            elif conversation_type == 'personal':
                demisto.info('Got direct message to the bot')
                demisto.debug(f"Text is : {request_body.get('text')}")
                if request_body.get("membersAdded", []):
                    demisto.debug("the bot was added to a one-to-one chat")
                direct_message_handler(integration_context, request_body, conversation, formatted_message)
            else:
                demisto.info('Got message mentioning the bot')
                demisto.debug(f"the message is from: {request_body.get('from', {})}")
                message_handler(integration_context, request_body, channel_data, formatted_message)
        demisto.info('Finished processing Microsoft Teams activity successfully')
        demisto.updateModuleHealth('')
        return Response(status=200)
    except Exception as e:
        err_msg = f'Error occurred when handling incoming message {str(e)}'
        demisto.error(err_msg)
        return Response(response=err_msg, status=400)


def ring_user_request(call_request_data):
    return http_request(method='POST', url=f'{GRAPH_BASE_URL}/v1.0/communications/calls',
                        json_=call_request_data)


def ring_user():
    """Rings a user on Teams.

    Notes:
        This is a ring only! no media plays in case the generated call is answered.

    Returns:
        None.
    """
    if AUTH_TYPE == AUTHORIZATION_CODE_FLOW:
        raise DemistoException("In order to use the 'microsoft-teams-ring-user' command, you need to use "
                               "the 'Client Credentials flow'.")

    bot_id = BOT_ID
    integration_context: dict = get_integration_context()
    tenant_id: str = integration_context.get('tenant_id', '')
    if not tenant_id:
        raise ValueError(
            'Did not receive tenant ID from Microsoft Teams, verify the messaging endpoint is configured correctly. '
            'See https://xsoar.pan.dev/docs/reference/integrations/microsoft-teams#troubleshooting for more information'
        )
    # get user to call name and id
    username_to_call = demisto.args().get('username')
    user: list = get_user(username_to_call)
    if not (user and user[0].get('id')):
        raise ValueError(f'User {username_to_call} was not found')

    call_request_data = {
        "@odata.type": "#microsoft.graph.call",
        "callbackUri": 'https://callback.url',
        "direction": "outgoing",
        "source": {
            "@odata.type": "#microsoft.graph.participantInfo",
            "identity": {
                "@odata.type": "#microsoft.graph.identitySet",
                "application": {
                    "@odata.type": "#microsoft.graph.identity",
                    "id": bot_id
                }
            }
        },
        "targets": [
            {
                "@odata.type": "#microsoft.graph.invitationParticipantInfo",
                "identity": {
                    "@odata.type": "#microsoft.graph.identitySet",
                    "user": {
                        "@odata.type": "#microsoft.graph.identity",
                        "displayName": username_to_call,
                        "id": user[0].get('id')
                    }
                }
            }
        ],
        "requestedModalities": [
            "audio"
        ],
        "mediaConfig": {
            "@odata.type": "#microsoft.graph.serviceHostedMediaConfig",
        },
        "tenantId": tenant_id
    }
    response = ring_user_request(call_request_data)

    return_outputs(f"Calling {username_to_call}", {}, response)


def long_running_loop():
    """
    The infinite loop which runs the mirror loop and the bot app in two different threads
    """
    while True:
        certificate: str = CERTIFICATE
        private_key: str = PRIVATE_KEY

        certificate_path = str()
        private_key_path = str()

        server = None

        try:
            port_mapping: str = PARAMS.get('longRunningPort', '')
            port: int
            if port_mapping:
                if ':' in port_mapping:
                    port = int(port_mapping.split(':')[1])
                else:
                    port = int(port_mapping)
            else:
                raise ValueError('No port mapping was provided')
            Thread(target=channel_mirror_loop, daemon=True).start()
            demisto.info('Started channel mirror loop thread')

            ssl_args = dict()

            if certificate and private_key:
                certificate_file = NamedTemporaryFile(delete=False)
                certificate_path = certificate_file.name
                certificate_file.write(bytes(certificate, 'utf-8'))
                certificate_file.close()

                private_key_file = NamedTemporaryFile(delete=False)
                private_key_path = private_key_file.name
                private_key_file.write(bytes(private_key, 'utf-8'))
                private_key_file.close()

                context = SSLContext(PROTOCOL_TLSv1_2)
                context.load_cert_chain(certificate_path, private_key_path)
                ssl_args['ssl_context'] = context

                demisto.info('Starting HTTPS Server')
            else:
                demisto.info('Starting HTTP Server')

            server = WSGIServer(('0.0.0.0', port), APP, log=DEMISTO_LOGGER, error_log=ERROR_LOGGER, **ssl_args)
            demisto.updateModuleHealth('')
            server.serve_forever()
        except SSLError as e:
            ssl_err_message = f'Failed to validate certificate and/or private key: {str(e)}'
            demisto.error(ssl_err_message)
            raise ValueError(ssl_err_message)
        except Exception as e:
            error_message = str(e)
            demisto.error(f'An error occurred in long running loop: {error_message} - {format_exc()}')
            demisto.updateModuleHealth(f'An error occurred: {error_message}')
        finally:
            if certificate_path:
                os.unlink(certificate_path)
            if private_key_path:
                os.unlink(private_key_path)
            if server:
                server.stop()
            time.sleep(5)


def validate_auth_code_flow_params(command: str = ''):
    """
    Validates that the necessary parameters for the Authorization Code flow have been received.
    Raises a DemistoException if a required parameter is missing.
    :param command: the command that should be executed
    """
    if not all([AUTH_CODE, REDIRECT_URI, AUTH_TYPE == AUTHORIZATION_CODE_FLOW]):
        err = f"In order to use the '{command}' command, "
        if not AUTH_CODE and not REDIRECT_URI and AUTH_TYPE != AUTHORIZATION_CODE_FLOW:
            raise DemistoException(err + "Please set the necessary parameters for the Authorization Code flow in the "
                                         "integration configuration.")
        elif AUTH_TYPE != AUTHORIZATION_CODE_FLOW:
            raise DemistoException(err + "you must set the 'Authentication Type' parameter to 'Authorization Code' in "
                                         "the integration configuration.")
        else:  # not all([AUTH_CODE, REDIRECT_URI]):
            raise DemistoException(err + "you must provide both 'Application redirect URI' and 'Authorization code' in "
                                         "the integration configuration for the Authorization Code flow.")


def test_connection():
    """
    Test connectivity in the Authorization Code flow mode.
    """
    get_graph_access_token()  # If fails, get_graph_access_token returns an error
    return_results(CommandResults(readable_output='✅ Success!'))


def test_module():
    """Tests API connectivity and authentication for Bot Framework API only.
    Returning 'ok' indicates that the integration works like it is supposed to.
    Connection to the service is successful.
    Raises exceptions if something goes wrong.
    :return: 'ok' if test passed.
    :rtype: ``str``
    """
    if not BOT_ID or not BOT_PASSWORD:
        raise DemistoException("Bot ID and Bot Password must be provided.")
    if 'Client' not in AUTH_TYPE:
        raise DemistoException(
            "Test module is available for Client Credentials only."
            " For other authentication types use the !microsoft-teams-auth-test command")

    get_bot_access_token()  # Tests token retrieval for Bot Framework API
    return_results('ok')


def generate_login_url_command():
    login_url = f'https://login.microsoftonline.com/{TENANT_ID}/oauth2/v2.0/authorize?' \
                f'response_type=code&scope=offline_access%20https://graph.microsoft.com/.default' \
                f'&client_id={BOT_ID}&redirect_uri={REDIRECT_URI}'

    result_msg = f"""### Authorization instructions
1. Click on the [login URL]({login_url}) to sign in and grant Cortex XSOAR permissions for your Azure Service Management.
You will be automatically redirected to a link with the following structure:
```REDIRECT_URI?code=AUTH_CODE&session_state=SESSION_STATE```
2. Copy the `AUTH_CODE` (without the `code=` prefix, and the `session_state` parameter)
and paste it in your instance configuration under the **Authorization code** parameter.
    """
    return_results(CommandResults(readable_output=result_msg))


def main():   # pragma: no cover
    """ COMMANDS MANAGER / SWITCH PANEL """
    demisto.debug("Main started...")
    commands: dict = {
        'test-module': test_module,
        'long-running-execution': long_running_loop,
        'send-notification': send_message,
        'mirror-investigation': mirror_investigation,
        'close-channel': close_channel,
        'microsoft-teams-integration-health': integration_health,
        'create-channel': create_channel_command,
        'add-user-to-channel': add_user_to_channel_command,
        # 'microsoft-teams-create-team': create_team,
        # 'microsoft-teams-send-file': send_file,
        'microsoft-teams-ring-user': ring_user,
        'microsoft-teams-create-channel': create_channel_command,
        'microsoft-teams-add-user-to-channel': add_user_to_channel_command,
        'microsoft-teams-create-meeting': create_meeting_command,
        'microsoft-teams-channel-user-list': channel_user_list_command,
        'microsoft-teams-user-remove-from-channel': user_remove_from_channel_command,
        'microsoft-teams-generate-login-url': generate_login_url_command

    }

    commands_auth_code: dict = {
        'microsoft-teams-auth-test': test_connection,
        'microsoft-teams-chat-create': chat_create_command,
        'microsoft-teams-message-send-to-chat': message_send_to_chat_command,
        'microsoft-teams-chat-add-user': chat_add_user_command,
        'microsoft-teams-chat-list': chat_list_command,
        'microsoft-teams-chat-member-list': chat_member_list_command,
        'microsoft-teams-chat-message-list': chat_message_list_command,
        'microsoft-teams-chat-update': chat_update_command,
    }

    ''' EXECUTION '''
    try:
        support_multithreading()
        handle_proxy()
        command: str = demisto.command()
        LOG(f'Command being called is {command}')
        if command in commands:
            commands[command]()
        elif command in commands_auth_code:
            validate_auth_code_flow_params(command)  # raises error in case one of the required params is missing
            commands_auth_code[command]()
        else:
            raise NotImplementedError(f"command {command} is not implemented.")
    # Log exceptions
    except Exception as e:
        return_error(f'Failed to execute {command} command.\nError:\n{str(e)}')


if __name__ == 'builtins':
    main()<|MERGE_RESOLUTION|>--- conflicted
+++ resolved
@@ -89,7 +89,8 @@
 ONEONONE_CHAT_ID_SUFFIX = "@unq.gbl.spaces"
 MAX_ITEMS_PER_RESPONSE = 50
 
-<<<<<<< HEAD
+EXTERNAL_FORM = "external/form"
+
 
 class Handler:
     @staticmethod
@@ -105,9 +106,6 @@
 
 DEMISTO_LOGGER: Handler = Handler()
 ERROR_LOGGER: ErrorHandler = ErrorHandler()
-=======
-EXTERNAL_FORM = "external/form"
->>>>>>> a53751c1
 
 ''' HELPER FUNCTIONS '''
 
