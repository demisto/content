import demistomock as demisto  # noqa: F401
from CommonServerPython import *  # noqa: F401

''' IMPORTS '''
import re
import time
import urllib.parse
from distutils.util import strtobool
from enum import Enum
from re import Match
from ssl import PROTOCOL_TLSv1_2, SSLContext, SSLError
from tempfile import NamedTemporaryFile
from threading import Thread
from traceback import format_exc
from typing import Any, cast

import jwt
import requests
from cryptography.hazmat.primitives.asymmetric.rsa import RSAPublicKey
from flask import Flask, Response, request
from gevent.pywsgi import WSGIServer
from jwt.algorithms import RSAAlgorithm

# Disable insecure warnings
requests.packages.urllib3.disable_warnings()  # type: ignore


class FormType(Enum):  # Used for 'send-message', and by the MicrosoftTeamsAsk script
    PREDEFINED_OPTIONS = 'predefined-options'
    OPEN_ANSWER = 'open-answer'


''' GLOBAL VARIABLES'''
EXTERNAL_FORM_URL_DEFAULT_HEADER = 'Microsoft Teams Form'
PARAMS: dict = demisto.params()
BOT_ID: str = PARAMS.get('credentials', {}).get('identifier', '') or PARAMS.get('bot_id', '')
BOT_PASSWORD: str = PARAMS.get('credentials', {}).get('password', '') or PARAMS.get('bot_password', '')
TENANT_ID: str = PARAMS.get('tenant_id', '')
APP: Flask = Flask('demisto-teams')
PLAYGROUND_INVESTIGATION_TYPE: int = 9
GRAPH_BASE_URL: str = 'https://graph.microsoft.com'
CERTIFICATE = replace_spaces_in_credential(PARAMS.get('creds_certificate', {}).get('identifier', '')) \
    or demisto.params().get('certificate', '')
PRIVATE_KEY = replace_spaces_in_credential(PARAMS.get('creds_certificate', {}).get('password', '')) \
    or demisto.params().get('key', '')

INCIDENT_TYPE: str = PARAMS.get('incidentType', '')
URL_REGEX = r'(?<!\]\()https?://[^\s]*'
XSOAR_ENGINE_URL_REGEX = r'\bhttps?://(?:\w+[\w.-]*\w+|\d{1,3}\.\d{1,3}\.\d{1,3}\.\d{1,3}):\d+(?:/(?:\w+/)*\w+)?'
ENTITLEMENT_REGEX: str = \
    r'(\{){0,1}[0-9a-fA-F]{8}\-[0-9a-fA-F]{4}\-[0-9a-fA-F]{4}\-[0-9a-fA-F]{4}\-[0-9a-fA-F]{12}(\}){0,1}'
MENTION_REGEX = r'^@([^@;]+);| @([^@;]+);'
ENTRY_FOOTER: str = 'From Microsoft Teams'
INCIDENT_NOTIFICATIONS_CHANNEL = 'incidentNotificationChannel'

MESSAGE_TYPES: dict = {
    'mirror_entry': 'mirrorEntry',
    'incident_opened': 'incidentOpened',
    'status_changed': 'incidentStatusChanged'
}

NEW_INCIDENT_WELCOME_MESSAGE: str = "Successfully created incident <incident_name>.\nView it on: <incident_link>"
MISS_CONFIGURATION_ERROR_MESSAGE = "Did not receive a tenant ID from Microsoft Teams. Verify that the messaging endpoint in the "\
                                   "Demisto bot configuration in Microsoft Teams is configured correctly.\nUse the "\
                                   "`microsoft-teams-create-messaging-endpoint` command to get the correct messaging endpoint "\
                                   "based on the server URL, the server version, and the instance configurations.\n"\
                                   "For more information See - "\
                                   "https://xsoar.pan.dev/docs/reference/integrations/microsoft-teams#troubleshooting."

CLIENT_CREDENTIALS_FLOW = 'Client Credentials'
AUTHORIZATION_CODE_FLOW = 'Authorization Code'
AUTH_TYPE = PARAMS.get('auth_type', CLIENT_CREDENTIALS_FLOW)

AUTH_CODE: str = PARAMS.get('auth_code_creds', {}).get('password')
REDIRECT_URI: str = PARAMS.get('redirect_uri', '')
SESSION_STATE = 'session_state'
REFRESH_TOKEN = 'refresh_token'

CLIENT_CREDENTIALS = 'client_credentials'
AUTHORIZATION_CODE = 'authorization_code'

CHANNEL_SPECIAL_MARKDOWN_HEADERS: dict = {
    'id': 'Membership id',
    'roles': 'User roles',
    'visibleHistoryStartDateTime': 'Start DateTime',
}

CHAT_SPECIAL_MARKDOWN_HEADERS: dict = {
    'id': 'Chat Id',
    'topic': 'Chat name',
    'webUrl': 'webUrl',
    'roles': 'User roles',
    'displayName': 'Name',
}

USER_TYPE_TO_USER_ROLE = {
    "Guest": "guest",
    "Member": "owner"
}

GROUP_CHAT_ID_SUFFIX = "@thread.v2"
ONEONONE_CHAT_ID_SUFFIX = "@unq.gbl.spaces"
MAX_ITEMS_PER_RESPONSE = 50

EXTERNAL_FORM = "external/form"
MAX_SAMPLES = 10

TOKEN_EXPIRED_ERROR_CODES = {50173, 700082, }  # See: https://login.microsoftonline.com/error?code=
REGEX_SEARCH_ERROR_DESC = r"^[^:]*:\s(?P<desc>.*?\.)"

# must be synced with ones in TeamsAsk
MS_TEAMS_ASK_MESSAGE_KEYS = {'message_text', 'options', 'entitlement', 'investigation_id', 'task_id', 'form_type'}


class Handler:
    @staticmethod
    def write(msg: str):
        demisto.info(msg)


class ErrorHandler:
    @staticmethod
    def write(msg: str):
        demisto.error(f'wsgi error: {msg}')


DEMISTO_LOGGER: Handler = Handler()
ERROR_LOGGER: ErrorHandler = ErrorHandler()


def handle_teams_proxy_and_ssl():
    proxies = None
    use_ssl = not PARAMS.get('insecure', False)
    if not is_demisto_version_ge('8.0.0'):
        return proxies, use_ssl
    CRTX_HTTP_PROXY = os.environ.get('CRTX_HTTP_PROXY', None)
    if CRTX_HTTP_PROXY:
        proxies = {
            "http": CRTX_HTTP_PROXY,
            "https": CRTX_HTTP_PROXY
        }
        use_ssl = True
    return proxies, use_ssl


PROXIES, USE_SSL = handle_teams_proxy_and_ssl()


''' HELPER FUNCTIONS '''


def epoch_seconds(d: datetime = None) -> int:
    """
    Return the number of seconds for given date. If no date, return current.
    :param d: timestamp datetime object
    :return: timestamp in epoch
    """
    if not d:
        d = datetime.utcnow()
    return int((d - datetime.utcfromtimestamp(0)).total_seconds())


def error_parser(resp_err: requests.Response, api: str = 'graph') -> str:
    """
    Parses Microsoft API error message from Requests response
    :param resp_err: response with error
    :param api: API to query (graph/bot)
    :return: string of error
    """
    try:
        response: dict = resp_err.json()
        demisto.debug(f"Error response from {api=}: {response=}")
        if api == 'graph':
            error_codes = response.get("error_codes", [""])
            if set(error_codes).issubset(TOKEN_EXPIRED_ERROR_CODES):
                reset_graph_auth(error_codes, response.get('error_description', ''))

            error = response.get('error', {})
            err_str = (f"{error.get('code', '')}: {error.get('message', '')}" if isinstance(error, dict)
                       else response.get('error_description', ''))
            if err_str:
                return err_str
        elif api == 'bot':
            error_description: str = response.get('error_description', '')
            if error_description:
                return error_description
        # If no error message
        raise ValueError
    except ValueError:
        return resp_err.text


def reset_graph_auth(error_codes: list = [], error_desc: str = ""):
    """
    Reset the Graph API authorization in the integration context.
    This function clears the current graph authorization data: current_refresh_token, graph_access_token, graph_valid_until
    """

    integration_context: dict = get_integration_context()
    integration_context['current_refresh_token'] = ''
    integration_context['graph_access_token'] = ''
    integration_context['graph_valid_until'] = ''
    set_integration_context(integration_context)

    if error_codes or error_desc:
        demisto.debug(f"Detected Error: {error_codes}, Successfully reset the current_refresh_token and graph_access_token.")
        re_search = re.search(REGEX_SEARCH_ERROR_DESC, error_desc)
        err_str = re_search['desc'] if re_search else ""
        raise DemistoException(f"{err_str} Please regenerate the 'Authorization code' "
                               "parameter and then run !microsoft-teams-auth-test to re-authenticate")

    demisto.debug("Successfully reset the current_refresh_token, graph_access_token and graph_valid_until.")


def reset_graph_auth_command():
    """
    A wrapper function for the reset_graph_auth() which resets the Graph API authorization in the integration context.
    """
    reset_graph_auth()
    return_results(CommandResults(readable_output='Authorization was reset successfully.'))


def translate_severity(severity: str) -> float:
    """
    Translates Demisto text severity to int severity
    :param severity: Demisto text severity
    :return: Demisto integer severity
    """
    severity_dictionary = {
        'Unknown': 0.0,
        'Informational': 0.5,
        'Low': 1.0,
        'Medium': 2.0,
        'High': 3.0,
        'Critical': 4.0
    }
    return severity_dictionary.get(severity, 0.0)


def create_incidents(demisto_user: dict, incidents: list) -> dict:
    """
    Creates incidents according to a provided JSON object
    :param demisto_user: The demisto user associated with the request (if exists)
    :param incidents: The incidents JSON
    :return: The creation result
    """
    if demisto_user:
        data = demisto.createIncidents(incidents, userID=demisto_user.get('id', ''))
    else:
        data = demisto.createIncidents(incidents)
    return data


def remove_private_info_from_body(object_to_sanitize: dict):
    """
    Some items like tenant ID are confidential and therefore should be removed from the metadata
    """
    if object_to_sanitize.get('conversation', {}).get('tenantId'):
        del object_to_sanitize['conversation']['tenantId']
    if object_to_sanitize.get('channelData', {}).get('tenant', {}).get('id'):
        del object_to_sanitize['channelData']['tenant']['id']


def add_req_data_to_incidents(incidents: list, request_body: dict) -> list:
    """
    Adds the request_body as a rawJSON to every created incident for further information on the incident
    """
    remove_private_info_from_body(request_body)
    for incident in incidents:
        incident['rawJSON'] = json.dumps(request_body)
    return incidents


def process_incident_create_message(demisto_user: dict, message: str, request_body: dict) -> str:
    """
    Processes an incident creation message
    :param demisto_user: The Demisto user associated with the message (if exists)
    :param message: The creation message
    :param request_body: The original API request body
    :return: Creation result
    """
    json_pattern: str = r'(?<=json=).*'
    name_pattern: str = r'(?<=name=).*'
    type_pattern: str = r'(?<=type=).*'
    json_match: Match[str] | None = re.search(json_pattern, message)
    created_incident: dict | list = []
    data = ''
    if json_match:
        if re.search(name_pattern, message) or re.search(type_pattern, message):
            data = 'No other properties other than json should be specified.'
        else:
            incidents_json: str = json_match.group()
            incidents: dict | list = json.loads(incidents_json.replace('“', '"').replace('”', '"'))
            if not isinstance(incidents, list):
                incidents = [incidents]

            add_req_data_to_incidents(incidents, request_body)  # type: ignore[arg-type]
            created_incident = create_incidents(demisto_user, incidents)    # type: ignore[arg-type]
            if not created_incident:
                data = 'Failed creating incidents.'
    else:
        name_match: Match[str] | None = re.search(name_pattern, message)
        if not name_match:
            data = 'Please specify arguments in the following manner: name=<name> type=[type] or json=<json>.'
        else:
            incident_name: str = re.sub('type=.*', '', name_match.group()).strip()
            incident_type = ''

            type_match: Match[str] | None = re.search(type_pattern, message)
            if type_match:
                incident_type = re.sub('name=.*', '', type_match.group()).strip()

            incident: dict = {'name': incident_name}

            incident_type = incident_type or INCIDENT_TYPE
            if incident_type:
                incident['type'] = incident_type

            incidents = add_req_data_to_incidents([incident], request_body)
            created_incident = create_incidents(demisto_user, incidents)
            if not created_incident:
                data = 'Failed creating incidents.'
    if created_incident:
        update_integration_context_samples(incidents)   # type: ignore[arg-type]
        if isinstance(created_incident, list):
            created_incident = created_incident[0]
        created_incident = cast(dict[Any, Any], created_incident)
        server_links: dict = demisto.demistoUrls()
        server_link: str = server_links.get('server', '')
        server_link = server_link + '/#' if not is_demisto_version_ge('8.0.0') else server_link
        newIncidentWelcomeMessage = demisto.params().get('new_incident_welcome_message', '')
        if not newIncidentWelcomeMessage:
            newIncidentWelcomeMessage = NEW_INCIDENT_WELCOME_MESSAGE
        elif newIncidentWelcomeMessage == "no_welcome_message":
            newIncidentWelcomeMessage = ""

        if (
            newIncidentWelcomeMessage
            and ("<incident_name>" in newIncidentWelcomeMessage)
            and ("<incident_link>" in newIncidentWelcomeMessage)
        ):
            newIncidentWelcomeMessage = newIncidentWelcomeMessage.replace(
                "<incident_name>", f"{created_incident.get('name', '')}"
            ).replace("<incident_link>", f"{server_link}/WarRoom/{created_incident.get('id', '')}")
        data = newIncidentWelcomeMessage

    return data


def is_investigation_mirrored(investigation_id: str, mirrored_channels: list) -> int:
    """
    Checks if investigation is already mirrored
    :param investigation_id: Investigation ID to check if mirrored
    :param mirrored_channels: List of mirrored channels to check if investigation is mirrored in
    :return: Index in mirrored channels list if mirrored, else -1
    """
    for index, channel in enumerate(mirrored_channels):
        if channel.get('investigation_id') == investigation_id:
            return index
    return -1


def urlify_hyperlinks(message: str, url_header: str | None = EXTERNAL_FORM_URL_DEFAULT_HEADER) -> str:
    """
    Converts URLs to Markdown-format hyperlinks.
    e.g. https://www.demisto.com -> [https://www.demisto.com](https://www.demisto.com)
    :param message: Message to look for URLs in
    :return: Formatted message with hyperlinks.
    """
    url_header = url_header or EXTERNAL_FORM_URL_DEFAULT_HEADER

    def replace_url(match):
        url = match.group()
        # is the url is a survey link coming from Data Collection task
        return f'[{url_header if EXTERNAL_FORM in url else url}]({url})'

    # Replace all URLs that are not already part of markdown links
    formatted_message: str = re.sub(URL_REGEX, replace_url, message)

    return formatted_message


def get_team_member(integration_context: dict, team_member_id: str) -> dict:
    """
    Searches for a team member
    :param integration_context: Cached object to search for team member in
    :param team_member_id: Team member ID to search for
    :return: Found team member object
    """
    team_member = {}
    teams: list = json.loads(integration_context.get('teams', '[]'))

    for team in teams:
        team_members: list = team.get('team_members', [])
        for member in team_members:
            if member.get('id') == team_member_id:
                demisto.debug(f'get_team_member details: {member=}')
                team_member['username'] = member.get('name', '')
                team_member['user_email'] = member.get('email', '')
                team_member['user_principal_name'] = member.get('userPrincipalName', '')
                return team_member

    raise ValueError('Team member was not found')


def get_team_member_id(requested_team_member: str, integration_context: dict) -> str:
    """
    Gets team member ID based on name, email or principal name
    :param requested_team_member: Team member name / principal name / email to look for
    :param integration_context: Cached object to search for team member in
    :return: Team member ID
    """
    demisto.debug(f"Requested team member: {requested_team_member}")
    teams: list = json.loads(integration_context.get('teams', '[]'))
    demisto.debug(f"We've got {len(teams)} teams saved in integration context")
    for team in teams:
        team_members: list = team.get('team_members', [])
        for team_member in team_members:
            member_properties = [team_member.get('email', '').lower(), team_member.get(
                'userPrincipalName', '').lower(), team_member.get('name', '').lower()]
            if requested_team_member.lower() in [value.lower() for value in member_properties]:
                return team_member.get("id")
    raise ValueError(f'Team member {requested_team_member} was not found')


def create_adaptive_card(body: list, actions: list | None = None) -> dict:
    """
    Creates Microsoft Teams adaptive card object given body and actions
    :param body: Adaptive card data
    :param actions: Adaptive card actions
    :return: Adaptive card object
    """
    adaptive_card: dict = {
        'contentType': 'application/vnd.microsoft.card.adaptive',
        'content': {
            '$schema': 'http://adaptivecards.io/schemas/adaptive-card.json',
            'version': '1.0',
            'type': 'AdaptiveCard',
            'msteams': {
                'width': 'Full'
            },
            'body': body
        }
    }
    if actions:
        adaptive_card['content']['actions'] = actions
    return adaptive_card


def process_tasks_list(data_by_line: list) -> dict:
    """
    Processes tasks list assigned to user given from Demisto server and creates adaptive card
    :param data_by_line: List of tasks to process
    :return: Adaptive card of assigned tasks
    """
    body = []
    for line in data_by_line[2:]:
        split_data: list = [stat.strip() for stat in line.split('|')]
        body.append({
            'type': 'FactSet',
            'facts': [
                {
                    'title': 'Task:',
                    'value': split_data[0]
                },
                {
                    'title': 'Incident:',
                    'value': split_data[1]
                },
                {
                    'title': 'Due:',
                    'value': split_data[2]
                },
                {
                    'title': 'Link:',
                    'value': f'[{split_data[3]}]({split_data[3]})'
                }
            ]
        })
    return create_adaptive_card(body)


def process_incidents_list(data_by_line: list) -> dict:
    """
    Processes incidents list assigned to user given from Demisto server and creates adaptive card
    :param data_by_line: List of incidents to process
    :return: Adaptive card of assigned incidents
    """
    body = []
    for line in data_by_line[2:]:
        split_data: list = [stat.strip() for stat in line.split('|')]
        body.append({
            'type': 'FactSet',
            'facts': [
                {
                    'title': 'ID:',
                    'value': split_data[0]
                },
                {
                    'title': 'Name:',
                    'value': split_data[1]
                },
                {
                    'title': 'Status:',
                    'value': split_data[2]
                },
                {
                    'title': 'Type:',
                    'value': split_data[3]
                },
                {
                    'title': 'Owner:',
                    'value': split_data[4]
                },
                {
                    'title': 'Created:',
                    'value': split_data[5]
                },
                {
                    'title': 'Link:',
                    'value': f'[{split_data[6]}]({split_data[6]})'
                }
            ]
        })
    return create_adaptive_card(body)


def process_mirror_or_unknown_message(message: str) -> dict:
    """
    Processes mirror investigation command or unknown direct message and creates adaptive card
    :param message: The direct message to process
    :return: Adaptive card of mirror response / unknown message
    """
    body: list = [{
        'type': 'TextBlock',
        'text': message.replace('\n', '\n\n'),
        'wrap': True
    }]
    return create_adaptive_card(body)


def is_teams_ask_message(msg: str) -> bool:
    try:
        message: dict = json.loads(msg)
        return message.keys() == MS_TEAMS_ASK_MESSAGE_KEYS
    except json.decoder.JSONDecodeError:
        return False


def process_ask_user(message: str) -> dict:
    """
    Processes ask user message and creates adaptive card
    :param message: The question object
    :return: Adaptive card of the question to send
    """
    message_object: dict = json.loads(message)
    text: str = message_object.get('message_text', '')
    entitlement: str = message_object.get('entitlement', '')
    form_type: FormType = FormType(message_object.get('form_type', FormType.PREDEFINED_OPTIONS.value))
    options: list = message_object.get('options', [])
    investigation_id: str = message_object.get('investigation_id', '')
    task_id: str = message_object.get('task_id', '')

    body: list[dict] = []
    actions: list[dict] = []

    if form_type == FormType.PREDEFINED_OPTIONS:
        body.append({
            'type': 'TextBlock',
            'text': text,
            'wrap': True
        })

        for option in options:
            actions.append({
                'type': 'Action.Submit',
                'title': option,
                'data': {
                    'response': option,
                    'entitlement': entitlement,
                    'investigation_id': investigation_id,
                    'task_id': task_id
                }
            })

    elif form_type == FormType.OPEN_ANSWER:
        body.extend([
            {
                'type': 'TextBlock',
                'text': 'Form',
                'id': 'Title',
                'spacing': 'Medium',
                'horizontalAlignment': 'Center',
                'size': 'Medium',
                'weight': 'Bolder',
                'color': 'Accent',
                'wrap': True
            },
            {
                'type': 'Container',
                'items': [
                    {
                        'type': 'TextBlock',
                        'text': text,
                        'wrap': True,
                        'spacing': 'Medium',
                    },
                    {
                        'type': 'Input.Text',
                        'placeholder': 'Enter an answer',
                        'id': 'response',
                        'isMultiline': True,
                    }
                ]
            },
        ])

        actions.append({
            'type': 'Action.Submit',
            'title': 'Submit',
            'data': {
                'entitlement': entitlement,
                'investigation_id': investigation_id,
                'task_id': task_id
            }
        })

    return create_adaptive_card(body, actions)


def add_data_to_actions(card_json, data_value):

    # If the current item is a list, iterate over it
    if isinstance(card_json, list):
        for item in card_json:
            add_data_to_actions(item, data_value)

    # If the current item is a dictionary
    elif isinstance(card_json, dict):
        # Check if this dictionary is an Action.Submit or Action.Execute
        if card_json.get("type") in ["Action.Submit", "Action.Execute"]:
            # Add the 'data' key with the provided value
            card_json["data"] = data_value

        # Only check nested elements within 'actions'
        if "actions" in card_json:
            add_data_to_actions(card_json["actions"], data_value)

        # Handle nested card inside Action.ShowCard
        if card_json.get("type") == "Action.ShowCard" and "card" in card_json:
            add_data_to_actions(card_json["card"], data_value)


def process_adaptive_card(adaptive_card_obj: dict) -> dict:
    """
    Processes adaptive cards coming from MicrosoftTeamsAsk. It will find all action elements
    of type Action.Submit or Action.Execute within adaptive_card_obj['adaptive_card'] and add entitlement,
    investigation_id and task_id to them.
    :param adaptive_card_obj: The adaptive card object.
    :return: Adaptive card with entitlement.
    """

    adaptive_card = adaptive_card_obj.get('adaptive_card', '')
    data_obj: dict = {}
    data_obj["entitlement"] = str(adaptive_card_obj.get('entitlement', ''))
    data_obj["investigation_id"] = str(adaptive_card_obj.get('investigation_id', ''))
    data_obj["task_id"] = str(adaptive_card_obj.get('task_id', ''))

    add_data_to_actions(adaptive_card.get('content', ''), data_obj)
    return adaptive_card


def get_bot_access_token() -> str:
    """
    Retrieves Bot Framework API access token, either from cache or from Microsoft
    :return: The Bot Framework API access token
    """
    integration_context: dict = get_integration_context()
    access_token: str = integration_context.get('bot_access_token', '')
    valid_until: int = integration_context.get('bot_valid_until', int)
    if access_token and valid_until and epoch_seconds() < valid_until:
        return access_token
    url: str = 'https://login.microsoftonline.com/botframework.com/oauth2/v2.0/token'
    data: dict = {
        'grant_type': 'client_credentials',
        'client_id': BOT_ID,
        'client_secret': BOT_PASSWORD,
        'scope': 'https://api.botframework.com/.default'
    }
    response: requests.Response = requests.post(
        url,
        data=data,
        verify=USE_SSL,
        proxies=PROXIES
    )
    if not response.ok:
        error = error_parser(response, 'bot')
        raise ValueError(f'Failed to get bot access token [{response.status_code}] - {error}')
    try:
        response_json: dict = response.json()
        access_token = response_json.get('access_token', '')
        expires_in: int = response_json.get('expires_in', 3595)
        time_now: int = epoch_seconds()
        time_buffer = 5  # seconds by which to shorten the validity period
        if expires_in - time_buffer > 0:
            expires_in -= time_buffer
        integration_context['bot_access_token'] = access_token
        integration_context['bot_valid_until'] = time_now + expires_in
        set_integration_context(integration_context)
        return access_token
    except ValueError:
        raise ValueError('Failed to get bot access token')


def get_refresh_token_from_auth_code_param() -> str:
    """
    The function is based on MicrosoftClient._get_refresh_token_from_auth_code_param() from 'MicrosoftApiModule'
    """
    refresh_prefix = "refresh_token:"
    if AUTH_CODE.startswith(refresh_prefix):  # for testing we allow setting the refresh token directly
        demisto.debug("Using refresh token set as auth_code")
        return AUTH_CODE[len(refresh_prefix):]
    return ''


def get_graph_access_token() -> str:
    """
    Retrieves Microsoft Graph API access token, either from cache or from Microsoft
    :return: The Microsoft Graph API access token
    """
    integration_context: dict = get_integration_context()

    refresh_token = integration_context.get('current_refresh_token', '')
    access_token: str = integration_context.get('graph_access_token', '')
    valid_until: int = integration_context.get('graph_valid_until', int)
    if access_token and valid_until and epoch_seconds() < valid_until:
        demisto.debug('Using access token from integration context')
        return access_token
    tenant_id = integration_context.get('tenant_id')
    if not tenant_id:
        raise ValueError(MISS_CONFIGURATION_ERROR_MESSAGE)
    headers = None
    url: str = f'https://login.microsoftonline.com/{tenant_id}/oauth2/v2.0/token'
    data: dict = {
        'grant_type': CLIENT_CREDENTIALS,
        'client_id': BOT_ID,
        'scope': 'https://graph.microsoft.com/.default',
        'client_secret': BOT_PASSWORD
    }
    if AUTH_TYPE == AUTHORIZATION_CODE_FLOW:
        data['redirect_uri'] = REDIRECT_URI
        headers = {'Content-Type': 'application/x-www-form-urlencoded'}
        if refresh_token := refresh_token or get_refresh_token_from_auth_code_param():
            demisto.debug('Using refresh token from integration context')
            data['grant_type'] = REFRESH_TOKEN
            data['refresh_token'] = refresh_token
        else:
            if SESSION_STATE in AUTH_CODE:
                raise ValueError('Malformed auth_code parameter: Please copy the auth code from the redirected uri '
                                 'without any additional info and without the "session_state" query parameter.')
            data['grant_type'] = AUTHORIZATION_CODE
            data['code'] = AUTH_CODE

    response: requests.Response = requests.post(
        url,
        data=data,
        verify=USE_SSL,
        proxies=PROXIES,
        headers=headers
    )
    if not response.ok:
        error = error_parser(response)
        raise ValueError(f'Failed to get Graph access token [{response.status_code}] - {error}')
    try:
        response_json: dict = response.json()
        access_token = response_json.get('access_token', '')
        expires_in: int = response_json.get('expires_in', 3595)
        refresh_token = response_json.get('refresh_token', '')

        time_now: int = epoch_seconds()
        time_buffer = 5  # seconds by which to shorten the validity period
        if expires_in - time_buffer > 0:
            expires_in -= time_buffer
        integration_context['current_refresh_token'] = refresh_token
        integration_context['graph_access_token'] = access_token
        integration_context['graph_valid_until'] = time_now + expires_in
        set_integration_context(integration_context)
        return access_token
    except ValueError:
        raise ValueError('Failed to get Graph access token')


def http_request(
        method: str, url: str = '', json_: dict = None, api: str = 'graph', params: dict | None = None
) -> dict | list:
    """A wrapper for requests lib to send our requests and handle requests and responses better
    Headers to be sent in requests

    Args:
        method (str): any restful method
        url (str): URL to query
        json_ (dict): HTTP JSON body
        api (str): API to query (graph/bot)
        params (dict): Object of key-value URL query parameters

    Returns:
        Union[dict, list]: The response in list or dict format.
    """
    access_token = get_graph_access_token() if api == 'graph' else get_bot_access_token()  # Bot Framework API

    headers: dict = {
        'Authorization': f'Bearer {access_token}',
        'Content-Type': 'application/json',
        'Accept': 'application/json'
    }
    try:
        response: requests.Response = requests.request(
            method,
            url,
            headers=headers,
            json=json_,
            verify=USE_SSL,
            proxies=PROXIES,
            params=params,
        )

        if not response.ok:
            error: str = error_parser(response, api)
            raise ValueError(f'Error in API call to Microsoft Teams: [{response.status_code}] - {error}')

        if response.status_code in {202, 204}:
            # Delete channel or remove user from channel return 204 if successful
            # Update message returns 202 if the request has been accepted for processing
            # Create channel with a membershipType value of shared, returns 202 and a link to the teamsAsyncOperation.
            return {}
        if response.status_code == 201 and not response.content:
            # For channel creation query (with a membershipType value of standard or private), chat creation,
            # Send message in a chat, and Add member returns 201 if successful
            return {}
        try:
            return response.json()
        except ValueError:
            raise ValueError(f'Error in API call to Microsoft Teams: {response.text}')
    except requests.exceptions.ConnectTimeout:
        error_message = 'Connection Timeout Error - potential reason may be that Microsoft Teams is not ' \
                        'accessible from your host.'
        raise ConnectionError(error_message)
    except requests.exceptions.SSLError:
        error_message = 'SSL Certificate Verification Failed - try selecting \'Trust any certificate\' in ' \
                        'the integration configuration.'
        raise ConnectionError(error_message)
    except requests.exceptions.ProxyError:
        error_message = 'Proxy Error - if \'Use system proxy settings\' in the integration configuration has been ' \
                        'selected, try deselecting it.'
        raise ConnectionError(error_message)


def integration_health():
    bot_framework_api_health = 'Operational'
    graph_api_health = 'Operational'

    try:
        get_bot_access_token()
    except ValueError as e:
        bot_framework_api_health = f'Non operational - {str(e)}'

    try:
        get_graph_access_token()
    except ValueError as e:
        graph_api_health = f'Non operational - {str(e)}'

    api_health_output: list = [{
        'Bot Framework API Health': bot_framework_api_health,
        'Graph API Health': graph_api_health
    }]

    adi_health_human_readable: str = tableToMarkdown('Microsoft API Health', api_health_output)

    mirrored_channels_output = []
    integration_context: dict = get_integration_context()
    teams: list = json.loads(integration_context.get('teams', '[]'))
    for team in teams:
        mirrored_channels: list = team.get('mirrored_channels', [])
        for channel in mirrored_channels:
            mirrored_channels_output.append({
                'Team': team.get('team_name'),
                'Channel': channel.get('channel_name'),
                'Investigation ID': channel.get('investigation_id')
            })

    mirrored_channels_human_readable: str

    if mirrored_channels_output:
        mirrored_channels_human_readable = tableToMarkdown(
            'Microsoft Teams Mirrored Channels', mirrored_channels_output
        )
    else:
        mirrored_channels_human_readable = 'No mirrored channels.'

    demisto.results({
        'ContentsFormat': formats['json'],
        'Type': entryTypes['note'],
        'HumanReadable': adi_health_human_readable + mirrored_channels_human_readable,
        'Contents': adi_health_human_readable + mirrored_channels_human_readable
    })


def validate_auth_header(headers: dict) -> bool:
    """
    Validated authorization header provided in the bot activity object
    :param headers: Bot activity headers
    :return: True if authorized, else False
    """
    parts: list = headers.get('Authorization', '').split(' ')
    if len(parts) != 2:
        return False
    scehma: str = parts[0]
    jwt_token: str = parts[1]
    if scehma != 'Bearer' or not jwt_token:
        demisto.info('Authorization header validation - failed to verify schema')
        return False

    decoded_payload: dict = jwt.decode(jwt=jwt_token, options={'verify_signature': False})
    issuer: str = decoded_payload.get('iss', '')
    if issuer != 'https://api.botframework.com':
        demisto.info('Authorization header validation - failed to verify issuer')
        return False

    integration_context: dict = get_integration_context()
    open_id_metadata: dict = json.loads(integration_context.get('open_id_metadata', '{}'))
    keys: list = open_id_metadata.get('keys', [])

    unverified_headers: dict = jwt.get_unverified_header(jwt_token)
    key_id: str = unverified_headers.get('kid', '')
    key_object = {}

    # Check if we got the requested key in cache
    for key in keys:
        if key.get('kid') == key_id:
            key_object = key
            break

    if not key_object:
        # Didn't find requested key in cache, getting new keys
        try:
            open_id_url: str = 'https://login.botframework.com/v1/.well-known/openidconfiguration'
            response: requests.Response = requests.get(open_id_url, verify=USE_SSL, proxies=PROXIES)
            if not response.ok:
                demisto.info(f'Authorization header validation failed to fetch open ID config - {response.reason}')
                return False
            response_json: dict = response.json()
            jwks_uri: str = response_json.get('jwks_uri', '')
            keys_response: requests.Response = requests.get(jwks_uri, verify=USE_SSL, proxies=PROXIES)
            if not keys_response.ok:
                demisto.info(f'Authorization header validation failed to fetch keys - {response.reason}')
                return False
            keys_response_json: dict = keys_response.json()
            keys = keys_response_json.get('keys', [])
            open_id_metadata['keys'] = keys
        except ValueError:
            demisto.info('Authorization header validation - failed to parse keys response')
            return False

    if not keys:
        # Didn't get new keys
        demisto.info('Authorization header validation - failed to get keys')
        return False

    # Find requested key in new keys
    for key in keys:
        if key.get('kid') == key_id:
            key_object = key
            break

    if not key_object:
        # Didn't find requested key in new keys
        demisto.info('Authorization header validation - failed to find relevant key')
        return False

    endorsements: list = key_object.get('endorsements', [])
    if not endorsements or 'msteams' not in endorsements:
        demisto.info('Authorization header validation - failed to verify endorsements')
        return False

    public_key = RSAAlgorithm.from_jwk(json.dumps(key_object))
    public_key: RSAPublicKey = cast(RSAPublicKey, public_key)

    options = {
        'verify_aud': False,
        'verify_exp': True,
        'verify_signature': False,
    }
    decoded_payload = jwt.decode(jwt_token, public_key, options=options)

    audience_claim: str = decoded_payload.get('aud', '')
    if audience_claim != BOT_ID:
        demisto.debug(f"failed to verify audience_claim: {audience_claim} with BOT_ID: {BOT_ID}.")
        demisto.info('Authorization header validation - failed to verify audience_claim')
        return False

    integration_context['open_id_metadata'] = json.dumps(open_id_metadata)
    set_integration_context(integration_context)
    return True


''' COMMANDS + REQUESTS FUNCTIONS '''


def get_team_aad_id(team_name: str) -> str:
    """
    Gets Team AAD ID
    :param team_name: Team name to get AAD ID of
    :return: team AAD ID
    """
    demisto.debug(f'Team String {team_name}')
    integration_context: dict = get_integration_context()
    if integration_context.get('teams'):
        teams: list = json.loads(integration_context['teams'])
        for team in teams:
            if team_name == team.get('team_name', ''):
                return team.get('team_aad_id', '')
    url: str = (f"{GRAPH_BASE_URL}/v1.0/groups?$filter=displayName eq '{urllib.parse.quote(team_name)}' "
                f"and resourceProvisioningOptions/Any(x:x eq 'Team')")
    response: dict = cast(dict[Any, Any], http_request('GET', url))
    demisto.debug(f'Response {response}')
    teams = response.get('value', [])
    for team in teams:
        if team.get('displayName', '') == team_name:
            return team.get('id', '')
    raise ValueError('Could not find requested team.')


def get_chat_id_and_type(chat: str) -> tuple[str, str]:
    """
    :param chat: Represents the identity of the chat - chat_name, chat_id or member in case of "oneOnOne" chat_type.
    :return: chat_id, chat_type
    """
    demisto.debug(f'Given chat: {chat}')
    url = f"{GRAPH_BASE_URL}/v1.0/chats/"

    # case1 - chat = chat_id
    if chat.endswith((GROUP_CHAT_ID_SUFFIX, ONEONONE_CHAT_ID_SUFFIX)):
        demisto.debug(f"Received chat id as chat: {chat=}")
        response: dict = cast(dict[Any, Any], http_request('GET', url + chat))  # raise 404 if the chat id was not found
        return response.get('id', ''), response.get('chatType', '')

    # case2 - chat = chat_name (topic) in case of "group" chat_type
    params = {'$filter': f"topic eq '{chat}'", '$select': 'id, chatType', '$top': MAX_ITEMS_PER_RESPONSE}
    chats_response = cast(dict[Any, Any], http_request('GET', url, params=params))
    chats, _ = pages_puller(chats_response)
    if chats and chats[0]:
        demisto.debug(f"Received chat's topic as chat: {chat=}")
        return chats[0].get('id', ''), chats[0].get('chatType', '')

    # case3 - chat = member in case of "oneOnOne" chat_type.
    # Check if the given "chat" argument is representing an existing member
    user_data: list = get_user(chat)
    if not (user_data and user_data[0].get('id')):
        raise ValueError(f'Could not find chat: {chat}')
    demisto.debug(f"Received member as chat: {chat=}")
    # Find the chat_id in case of 'oneOnOne' chat by calling "create_chat"
    # If a one-on-one chat already exists, this operation will return the existing chat and not create a new one
    chat_data: dict = create_chat("oneOnOne", [(user_data[0].get('id'), user_data[0].get('userType'))])
    return chat_data.get('id', ''), chat_data.get('chatType', '')


# def add_member_to_team(user_principal_name: str, team_id: str):
#     url: str = f'{GRAPH_BASE_URL}/v1.0/groups/{team_id}/members/$ref'
#     requestjson_: dict = {
#          '@odata.id': f'{GRAPH_BASE_URL}/v1.0/directoryObjects/{user_principal_name}'
#     }
#     http_request('POST', url, json_=requestjson_)


def get_user(user: str) -> list:
    """Retrieves the AAD ID of requested user and the userType

    Args:
        user (str): Display name/mail/UPN of user to get ID of.

    Return:
        list: List containing the requsted user object
    """
    demisto.debug(f"Given user = {user}")
    url: str = f'{GRAPH_BASE_URL}/v1.0/users'
    params = {
        '$filter': f"displayName eq '{user}' or mail eq '{user}' or userPrincipalName eq '{user}'",
        '$select': 'id, userType'
    }
    users = cast(dict[Any, Any], http_request('GET', url, params=params))
    return users.get('value', [])


def add_user_to_channel(team_aad_id: str, channel_id: str, user_id: str, is_owner: bool = False):
    """
    Request for adding user to channel
    """
    url = f'{GRAPH_BASE_URL}/v1.0/teams/{team_aad_id}/channels/{channel_id}/members'
    user_role = ["owner"] if is_owner else []
    request_json: dict = create_conversation_member(user_id, user_role)
    http_request('POST', url, json_=request_json)


def add_user_to_channel_command():
    """
    Add user to channel
    This operation is allowed only for channels with a membershipType value of private or shared.
    """
    channel_name: str = demisto.args().get('channel', '')
    team_name: str = demisto.args().get('team', '')
    member = demisto.args().get('member', '')
    is_owner: bool = argToBoolean(demisto.args().get('owner', False))

    user: list = get_user(member)
    if not (user and user[0].get('id')):
        raise ValueError(f'User {member} was not found')

    team_aad_id = get_team_aad_id(team_name)
    channel_id = get_channel_id(channel_name, team_aad_id, investigation_id=None)
    if get_channel_type(channel_id, team_aad_id) == 'standard':
        raise ValueError('Adding a member is allowed only for private or shared channels.')

    add_user_to_channel(team_aad_id, channel_id, user[0].get('id'), is_owner)

    demisto.results(f'The User "{member}" has been added to channel "{channel_name}" successfully.')


# def create_group_request(
#         display_name: str, mail_enabled: bool, mail_nickname: str, security_enabled: bool,
#         owners_ids: list, members_ids: list = None
# ) -> str:
#     url = f'{GRAPH_BASE_URL}/v1.0/groups'
#     data: dict = {
#         'displayName': display_name,
#         'groupTypes': ['Unified'],
#         'mailEnabled': mail_enabled,
#         'mailNickname': mail_nickname,
#         'securityEnabled': security_enabled,
#         'owners@odata.bind': owners_ids,
#         'members@odata.bind': members_ids or owners_ids
#     }
#     group_creation_response: dict = cast(Dict[Any, Any], http_request('POST', url, json_=data))
#     group_id: str = group_creation_response.get('id', '')
#     return group_id
#
#
# def create_team_request(group_id: str) -> str:
#     url = f'{GRAPH_BASE_URL}/v1.0/groups/{group_id}/team'
#     team_creation_response: dict = cast(Dict[Any, Any], http_request('PUT', url, json_={}))
#     team_id: str = team_creation_response.get('id', '')
#     return team_id
#
#
# def add_bot_to_team(team_id: str):
#     url: str = f'{GRAPH_BASE_URL}/v1.0/teams/{team_id}/installedApps'
#     bot_app_id: str = ''
#     data: dict = {
#         'teamsApp@odata.bind': f'https://graph.microsoft.com/v1.0/appCatalogs/teamsApps/{bot_app_id}'
#     }
#     print(http_request('POST', url, json_=data))
#
#
# def create_team():
#     display_name: str = demisto.args().get('display_name', '')
#     mail_enabled: bool = bool(strtobool(demisto.args().get('mail_enabled', True)))
#     mail_nickname: str = demisto.args().get('mail_nickname', '')
#     security_enabled: bool = bool(strtobool(demisto.args().get('security_enabled', True)))
#     owners = argToList(demisto.args().get('owner', ''))
#     members = argToList(demisto.args().get('members', ''))
#     owners_ids: list = list()
#     members_ids: list = list()
#     users: list = get_users()
#     user_id: str = str()
#     for member in members:
#         found_member: bool = False
#         for user in users:
#             if member in {user.get('displayName', ''), user.get('mail'), user.get('userPrincipalName')}:
#                 found_member = True
#                 user_id = user.get('id', '')
#                 members_ids.append(f'https://graph.microsoft.com/v1.0/users/{user_id}')
#                 break
#         if not found_member:
#             demisto.results({
#                 'Type': entryTypes['warning'],
#                 'Contents': f'User {member} was not found',
#                 'ContentsFormat': formats['text']
#             })
#     for owner in owners:
#         found_owner: bool = False
#         for user in users:
#             if owner in {user.get('displayName', ''), user.get('mail'), user.get('userPrincipalName')}:
#                 found_owner = True
#                 user_id = user.get('id', '')
#                 owners_ids.append(f'https://graph.microsoft.com/v1.0/users/{user_id}')
#                 break
#         if not found_owner:
#             demisto.results({
#                 'Type': entryTypes['warning'],
#                 'Contents': f'User {owner} was not found',
#                 'ContentsFormat': formats['text']
#             })
#     if not owners_ids:
#         raise ValueError('Could not find given users to be Team owners.')
#     group_id: str = create_group_request(
#         display_name, mail_enabled, mail_nickname, security_enabled, owners_ids, members_ids
#     )
#     team_id: str = create_team_request(group_id)
#     add_bot_to_team(team_id)
#     demisto.results(f'Team {display_name} was created successfully')

def create_conversation_member(user_id: str, user_role: list) -> dict:
    """
    Create a conversation member dictionary for the specified user ID.
    """
    return {
        "@odata.type": '#microsoft.graph.aadUserConversationMember',
        "user@odata.bind": f"https://graph.microsoft.com/v1.0/users('{user_id}')",
        "roles": user_role
    }


def create_channel(team_aad_id: str, channel_name: str, channel_description: str = '',
                   membership_type: str = 'standard', owner_id: str = "") -> str:
    """
    Creates a Microsoft Teams channel
    :param team_aad_id: Team AAD ID to create channel in
    :param channel_name: Name of channel to create
    :param channel_description: Description of channel to create
    :param membership_type: Channel membership type, Standard, Private or Shared. default is 'standard'
    :param owner_id: The channel owner id.
    :return: ID of created channel
    """
    url: str = f'{GRAPH_BASE_URL}/v1.0/teams/{team_aad_id}/channels'
    request_json: dict = {
        'displayName': channel_name,
        'description': channel_description,
        'membershipType': membership_type
    }

    if owner_id:
        request_json["members"] = [create_conversation_member(owner_id, ["owner"])]

    # For membershipType: standard or private - returns 201 in successful and a channel object
    # For shared, returns 202 Accepted response code and a link to the teamsAsyncOperation.
    channel_data: dict = cast(dict[Any, Any], http_request('POST', url, json_=request_json))
    channel_id: str = channel_data.get('id', '')
    return channel_id


def create_meeting(user_id: str, subject: str, start_date_time: str, end_date_time: str) -> dict:
    """
    Creates a Microsoft Teams meeting
    :param user_id: The User's ID
    :param subject: The meeting's subject
    :param start_date_time: The meeting's start time
    :param end_date_time: The meeting's end time
    :return: Dict with info about the created meeting.
    """
    url: str = f'{GRAPH_BASE_URL}/v1.0/users/{user_id}/onlineMeetings'
    request_json: dict = {
        'subject': subject
    }
    if start_date_time:
        request_json['startDateTime'] = start_date_time
    if end_date_time:
        request_json['endDateTime'] = end_date_time

    channel_data: dict = cast(dict[Any, Any], http_request('POST', url, json_=request_json))
    return channel_data


def send_message_in_chat(content: str, message_type: str, chat_id: str, content_type: str) -> dict:
    """
    Sends an HTTP request to send message in chat to Microsoft Teams
    :param content: The content of the chat message.
    :param message_type: The type of chat message.
    :param chat_id: The chat id
    :param content_type: The content type: html/text
    :return: dict of the chatMessage object
    """
    url = f'{GRAPH_BASE_URL}/v1.0/chats/{chat_id}/messages'
    request_json = {
        "body": {
            "content": content,
            "contentType": content_type
        },
        "messageType": message_type
    }

    response: dict = cast(dict[Any, Any], http_request('POST', url, json_=request_json))
    return response


def chat_update_name(chat_id: str, topic: str):
    """
    Updates the chat name
    :param chat_id: The chat id
    :param topic: The new chat name
    """
    url = f"{GRAPH_BASE_URL}/v1.0/chats/{chat_id}"
    request_json = {'topic': topic}
    http_request('PATCH', url, json_=request_json)


def add_user_to_chat(chat_id: str, user_type: str, user_id: str, share_history: bool):
    """
    Adds member to given chat
    :param chat_id: The chat id
    :param user_type: The user_type: guest/member
    :param user_id: The user id
    :param share_history: whether to share history
    """

    url = f"{GRAPH_BASE_URL}/v1.0/chats/{chat_id}/members"

    request_json = {
        '@odata.type': '#microsoft.graph.aadUserConversationMember',
        'roles': [USER_TYPE_TO_USER_ROLE.get(user_type)],
        'user@odata.bind': f"https://graph.microsoft.com/v1.0/users/{user_id}",
        'visibleHistoryStartDateTime': '0001-01-01T00:00:00Z' if share_history else ''
    }

    http_request('POST', url, json_=request_json)


def pages_puller(response: dict[str, Any], limit: int = 1) -> tuple[list, str | None]:
    """
    Retrieves a limited number of pages by repeatedly making requests to the API using the nextLink URL
    until it has reached the specified limit or there are no more pages to retrieve,
    :param response: response body, contains collection of chat/message objects
    :param limit: the requested limit
    :return: tuple of the limited response_data and the last nextLink URL.
    """

    response_data = response.get('value', [])
    while (next_link := response.get('@odata.nextLink')) and len(response_data) < limit:
        demisto.debug(f"Using response {next_link=}")
        response = cast(dict[str, Any], http_request('GET', next_link))
        response_data.extend(response.get('value', []))
    demisto.debug(f'The limited response contains: {len(response_data[:limit])}')
    return response_data[:limit], next_link


def get_chats_list(odata_params: dict, chat_id: str | None = None) -> dict[str, Any]:
    """
    :param odata_params: The OData query parameters.
    :param chat_id: when chat argument was provided - Retrieve a single chat
    :return: The response body - collection of chat objects.
    """
    url = f"{GRAPH_BASE_URL}/v1.0/chats/"
    if chat_id:
        url += chat_id
    return cast(dict[str, Any], http_request('GET', url, params=odata_params))


def get_messages_list(chat_id: str, odata_params: dict) -> dict[str, Any]:
    """
    Retrieve the list of messages in a chat.
    :param chat_id: The chat_id
    :param odata_params: The OData query parameters.
    :return: The response body - collection of chatMessage objects.
    """
    url = f"{GRAPH_BASE_URL}/v1.0/chats/{chat_id}/messages"
    return cast(dict[str, Any], http_request('GET', url, params=odata_params))


def get_chat_members(chat_id: str) -> list[dict[str, Any]]:
    """
    Retrieves chat members given a chat
    :param chat_id: ID of the chat
    :return: List of chat members
    """

    url = f"{GRAPH_BASE_URL}/v1.0/chats/{chat_id}/members"
    response: dict = cast(dict[Any, Any], http_request('GET', url))
    return response.get('value', [])


def get_signed_in_user() -> dict[str, str]:
    """
    Get the properties of the signed-in user
    :return: the properties of the signed-in user
    """
    url = f"{GRAPH_BASE_URL}/v1.0/me"
    return cast(dict[str, str], http_request('GET', url))


def create_chat(chat_type: str, users: list, chat_name: str = "") -> dict:
    """
    Create a new chat object.
    :param chat_type: Specifies the type of chat. Possible values are: group and oneOnOne.
    :param chat_name: The title of the chat. The chat title can be provided only if the chat is of group type.
    :param users: List of conversation members that should be added, contains the (user_id, user_type)
    :return: The chat data
    """
    demisto.debug(f'create {chat_type} chat with users = {users}')
    url = f'{GRAPH_BASE_URL}/v1.0/chats'

    # Add the caller as owner member
    caller_id: str = get_signed_in_user().get('id', '')
    members: list = [create_conversation_member(caller_id, ["owner"])]

    members += [create_conversation_member(user_id, [USER_TYPE_TO_USER_ROLE.get(user_type)])
                for user_id, user_type in users]

    request_json: dict = {
        "chatType": chat_type,
        "members": members,
    }

    if chat_type == 'group' and chat_name:  # The chat title can be provided only if the chat is of group type.
        request_json["topic"] = chat_name
    chat_data: dict = cast(dict[Any, Any], http_request('POST', url, json_=request_json))
    return chat_data


def create_channel_command():
    channel_name: str = demisto.args().get('channel_name', '')
    channel_description: str = demisto.args().get('description', '')
    team_name: str = demisto.args().get('team', '')
    membership_type: str = demisto.args().get('membership_type', 'standard')

    owner_user = demisto.args().get("owner_user")
    if not owner_user and membership_type != "standard" and AUTH_TYPE == CLIENT_CREDENTIALS_FLOW:
        raise ValueError("When using the 'Client Credentials flow', you must specify an 'owner_user'.")

    owner_id: str = ""
    if owner_user:
        owner: list = get_user(owner_user)
        if not (owner and owner[0].get('id')):
            raise ValueError(f'The given owner_user "{owner_user}" was not found')
        owner_id = owner[0].get('id')

    team_aad_id = get_team_aad_id(team_name)
    channel_id: str = create_channel(team_aad_id, channel_name, channel_description, membership_type, owner_id)
    if channel_id or membership_type == 'shared':
        demisto.results(f'The channel "{channel_name}" was created successfully')


def create_meeting_command():
    subject: str = demisto.args().get('subject', '')
    start_date_time: str = demisto.args().get('start_time', '')
    end_date_time: str = demisto.args().get('end_time', '')
    member = demisto.args().get('member', '')

    user: list = get_user(member)
    if not (user and user[0].get('id')):
        raise ValueError(f'User {member} was not found')
    meeting_data: dict = create_meeting(user[0].get('id'), subject, start_date_time, end_date_time)

    thread_id = ''
    message_id = ''
    if chat_info := meeting_data.get('chatInfo', {}):
        thread_id = chat_info.get('threadId', '')
        message_id = chat_info.get('messageId', '')

    participant_id, participant_display_name = get_participant_info(meeting_data.get('participants', {}))

    outputs = {
        'creationDateTime': meeting_data.get('creationDateTime', ''),
        'threadId': thread_id,
        'messageId': message_id,
        'id': meeting_data.get('id', ''),
        'joinWebUrl': meeting_data.get('joinWebUrl', ''),
        'participantId': participant_id,
        'participantDisplayName': participant_display_name
    }
    result = CommandResults(
        readable_output=f'The meeting "{subject}" was created successfully',
        outputs_prefix='MicrosoftTeams.CreateMeeting',
        outputs_key_field='id',
        outputs=outputs
    )
    return_results(result)


def channel_user_list_command():
    """
    Retrieve a list of conversationMembers from a channel.
    """
    channel_name: str = demisto.args().get('channel_name', '')
    team_name: str = demisto.args().get('team', '')
    team_aad_id = get_team_aad_id(team_name)

    channel_id = get_channel_id(channel_name, team_aad_id, investigation_id=None)
    channel_members: list = get_channel_members(team_aad_id, channel_id)
    [member.pop('@odata.type', None) for member in channel_members]
    result = CommandResults(
        readable_output=tableToMarkdown(
            f'Channel "{channel_name}" Members List:',
            channel_members,
            headers=['userId', 'email', 'tenantId', 'id', 'roles', 'displayName', 'visibleHistoryStartDateTime'],
            headerTransform=lambda h: CHANNEL_SPECIAL_MARKDOWN_HEADERS.get(h, pascalToSpace(h)),
        ),
        outputs_prefix='MicrosoftTeams.ChannelList',
        outputs_key_field='channelId',
        outputs={'members': channel_members, 'channelName': channel_name, 'channelId': channel_id}
    )
    return_results(result)


def is_bot_in_chat(chat_id: str) -> bool:
    """
    check if the bot is already in the chat.
    """

    url_suffix = f"v1.0/chats/{chat_id}/installedApps"
    res = http_request('GET', urljoin(GRAPH_BASE_URL, url_suffix),
                       params={"$expand": "teamsApp,teamsAppDefinition",
                               "$filter": f"teamsApp/externalId eq '{BOT_ID}'"})
    return bool(res.get('value'))   # type: ignore


def add_bot_to_chat(chat_id: str):
    """
    Add the Dbot to a chat.
    :param chat_id: chat id which to add the bot to.
    """

    demisto.debug(f'adding bot with id {BOT_ID} to chat')

    # bot is already part of the chat
    if is_bot_in_chat(chat_id):
        demisto.debug(f"Bot is already part of the chat - chat ID: {chat_id}")
        return
    res = http_request('GET', f"{GRAPH_BASE_URL}/v1.0/appCatalogs/teamsApps",
                       params={"$filter": f"externalId eq '{BOT_ID}'"})
<<<<<<< HEAD
    if isinstance(res, dict):
        app_data = res.get('value')[0]      # type: ignore
        bot_internal_id = app_data.get('id')
        request_json = {"teamsApp@odata.bind": f"https://graph.microsoft.com/v1.0/appCatalogs/teamsApps/{bot_internal_id}"}
        http_request('POST', f'{GRAPH_BASE_URL}/v1.0/chats/{chat_id}/installedApps', json_=request_json)
        demisto.debug(f"Bot {app_data.get('displayName')} with {BOT_ID} ID was added to chat successfully")
    else:
        demisto.debug("Bot not in catalog")
=======
    demisto.debug(f"res is: {res}")
    demisto.debug(f"res type is: {type(res)}")
    app_data = res.get('value')[0]      # type: ignore
    bot_internal_id = app_data.get('id')

    request_json = {"teamsApp@odata.bind": f"https://graph.microsoft.com/v1.0/appCatalogs/teamsApps/{bot_internal_id}"}
    http_request('POST', f'{GRAPH_BASE_URL}/v1.0/chats/{chat_id}/installedApps', json_=request_json)

    demisto.debug(f"Bot {app_data.get('displayName')} with {BOT_ID} ID was added to chat successfully")
>>>>>>> 1fbfe820


def chat_create_command():
    """
    Create a new chat object.
    Note: Only one one-on-one chat can exist between two members.
    If a one-on-one chat already exists, this operation will return the existing chat and not create a new one.
    """
    args = demisto.args()
    chat_type: str = args.get('chat_type', 'group')
    chat_name: str = args.get('chat_name', '')
    members: list = argToList(args.get('member', ''))

    # get users ids and userTypes:
    users, invalid_members = [], []
    for member in members:
        user_data: list = get_user(member)
        if not (user_data and user_data[0].get('id')):
            invalid_members.append(member)
        else:
            users.append((user_data[0].get('id'), user_data[0].get('userType')))

    if invalid_members:
        return_warning(f'The following members were not found: {", ".join(invalid_members)}')
    if chat_type == 'oneOnOne' and len(users) != 1:
        raise ValueError("Creation of 'oneOnOne' chat requires 2 members. Please enter one 'member'.")

    chat_data: dict = create_chat(chat_type, users, chat_name)
    chat_data.pop('@odata.context', '')
    chat_data['chatId'] = chat_data.pop('id', '')

    add_bot_to_chat(chat_data.get("chatId", ''))

    hr_title = f"The chat '{chat_name}' was created successfully" if chat_type == 'group' else \
        f'The chat with "{members[0]}" was created successfully'

    result = CommandResults(
        readable_output=tableToMarkdown(
            hr_title,
            chat_data,
            headers=['chatId', 'topic', 'createdDateTime', 'lastUpdatedDateTime', 'webUrl', 'tenantId'],
            url_keys=['webUrl'],
            headerTransform=lambda h: CHAT_SPECIAL_MARKDOWN_HEADERS.get(h, pascalToSpace(h)),
        ),
        outputs_prefix='MicrosoftTeams.ChatList',
        outputs_key_field='chatId',
        outputs=chat_data
    )
    return_results(result)


def message_send_to_chat_command():
    """
    Send a new chatMessage in the specified chat.
    """
    args = demisto.args()
    content: str = args.get('content', '')
    content_type: str = args.get('content_type', 'text')
    message_type: str = args.get('message_type', 'message')
    chat: str = args.get('chat', '')
    chat_id, _ = get_chat_id_and_type(chat)

    add_bot_to_chat(chat_id)

    message_data: dict = send_message_in_chat(content, message_type, chat_id, content_type)
    message_data.pop('@odata.context', '')
    hr = get_message_human_readable(message_data)
    result = CommandResults(
        readable_output=tableToMarkdown(
            f"Message was sent successfully in the '{chat}' chat.",
            hr,
            removeNull=True
        ),
        outputs_prefix='MicrosoftTeams.ChatList',
        outputs_key_field='chatId',
        outputs={"messages": message_data, "chatId": chat_id}
    )
    return_results(result)


def get_message_human_readable(message_data: dict) -> dict:
    """
    Get Message human-readable.
    :param message_data: The message data
    :return: message human readable.
    """
    return {'Message id': message_data.get('id'),
            'Message Type': message_data.get('messageType'),
            "Etag": message_data.get('etag'),
            'Created DateTime': message_data.get('createdDateTime'),
            'lastModified DateTime': message_data.get('lastModifiedDateTime'),
            'Subject': message_data.get('subject'),
            'Chat Id': message_data.get('chatId'),
            'Importance': message_data.get('importance'),
            'Message Content': demisto.get(message_data, 'body.content'),
            'Message contentType': demisto.get(message_data, 'body.contentType'),
            'Initiator application': demisto.get(message_data, 'eventDetail.initiator.application'),
            'Initiator device': demisto.get(message_data, 'eventDetail.initiator.device'),
            'Initiator user id': demisto.get(message_data, 'eventDetail.initiator.user.id'),
            'Initiator displayName': demisto.get(message_data, 'eventDetail.initiator.user.displayName'),
            'Initiator userIdentityType': demisto.get(message_data, 'eventDetail.initiator.user.userIdentityType'),
            'From application': demisto.get(message_data, 'application'),
            'From device': demisto.get(message_data, 'device'),
            'From user id': demisto.get(message_data, 'from.user.id'),
            'From user': demisto.get(message_data, 'from.user.displayName'),
            'From user userIdentityType': demisto.get(message_data, 'from.user.userIdentityType'),
            'From user tenantId': demisto.get(message_data, 'from.user.tenantId'),
            }


def chat_add_user_command():
    """
    Add a conversationMember to a chat.
    """
    args = demisto.args()
    chat: str = args.get('chat', '')
    chat_id, chat_type = get_chat_id_and_type(chat)
    if chat_type != 'group':
        raise ValueError("Adding a member is allowed only on group chat.")
    members: list = argToList(args.get('member', ''))
    share_history = argToBoolean(args.get('share_history', True))

    invalid_members, hr_members = [], []
    for member in members:
        user_data: list = get_user(member)
        if not (user_data and user_data[0].get('id')):
            invalid_members.append(member)
        else:
            add_user_to_chat(chat_id, user_data[0].get('userType'), user_data[0].get('id'), share_history)
            hr_members.append(member)

    if invalid_members:
        return_warning(f'The following members were not found: {", ".join(invalid_members)}',
                       exit=len(members) == len(invalid_members))

    hr: str = f'The Users "{", ".join(hr_members)}" have been added to chat "{chat}" successfully.' \
        if len(hr_members) > 1 else f'The User "{", ".join(hr_members)}" has been added to chat "{chat}" successfully.'
    demisto.results(hr)


def chat_message_list_command():
    """
    Retrieve the list of messages in a chat.
    """
    args = demisto.args()
    chat = args.get('chat')
    chat_id, _ = get_chat_id_and_type(chat)
    next_link = args.get('next_link', '')

    limit = arg_to_number(args.get('limit')) or MAX_ITEMS_PER_RESPONSE
    page_size = arg_to_number(args.get('page_size')) or MAX_ITEMS_PER_RESPONSE

    top = MAX_ITEMS_PER_RESPONSE if limit >= MAX_ITEMS_PER_RESPONSE else limit

    if next_link and page_size:
        limit = page_size
        messages_list_response: dict = cast(dict[str, Any], http_request('GET', next_link))
    else:
        messages_list_response = get_messages_list(chat_id=chat_id,
                                                   odata_params={'$orderBy': args.get('order_by') + " desc",
                                                                 '$top': top})
    messages_data, next_link = pages_puller(messages_list_response, limit)

    hr = [get_message_human_readable(message) for message in messages_data]
    result = CommandResults(
        readable_output=tableToMarkdown(
            f'Messages list in "{chat}" chat:',
            hr,
            url_keys=['webUrl'],
            removeNull=True) + (f"\nThere are more results than shown. "
                                f"For more data please enter the next_link argument:\n "
                                f"next_link={next_link}" if next_link else ""),
        outputs_key_field='chatId',
        outputs={'MicrosoftTeams(true)': {'MessageListNextLink': next_link},
                 'MicrosoftTeams.ChatList(val.chatId && val.chatId === obj.chatId)': {'messages': messages_data,
                                                                                      'chatId': chat_id}}

    )
    return_results(result)


def chat_list_command():
    """
    Retrieve the list of chats that the user is part of.
    """
    args = demisto.args()
    chat = args.get('chat')
    filter_query = args.get('filter')
    next_link = args.get('next_link')
    page_size = arg_to_number(args.get('page_size')) or MAX_ITEMS_PER_RESPONSE
    limit = arg_to_number(args.get('limit')) or MAX_ITEMS_PER_RESPONSE

    if chat:
        if filter_query:
            raise ValueError("Retrieve a single chat does not support the 'filter' ODate query parameter.")
        chat_id = chat if chat.endswith((GROUP_CHAT_ID_SUFFIX, ONEONONE_CHAT_ID_SUFFIX)) else \
            get_chat_id_and_type(chat)[0]
        chats_list_response: dict = get_chats_list(odata_params={'$expand': args.get('expand')}, chat_id=chat_id)
        chats_list_response.pop('@odata.context', '')
        chats_data = [chats_list_response]
    else:
        if next_link and page_size:
            demisto.debug(f"Get chat-list using the given arguments: {next_link=} and {page_size=}")
            limit = page_size
            # the $top in the request will be as in the previous query.
            chats_list_response = cast(dict[str, Any], http_request('GET', next_link))
        else:
            demisto.debug(f"Get chat-list using the given arguments: {limit=}")
            top = MAX_ITEMS_PER_RESPONSE if limit >= MAX_ITEMS_PER_RESPONSE else limit
            chats_list_response = get_chats_list(odata_params={'$filter': filter_query,
                                                               '$expand': args.get('expand'),
                                                               '$top': top})

        chats_data, next_link = pages_puller(chats_list_response, limit)

    hr = [{**chat_data, 'lastMessageReadDateTime': demisto.get(chat_data, "viewpoint.lastMessageReadDateTime")}
          for chat_data in chats_data]
    for chat_data in chats_data:
        chat_data['chatId'] = chat_data.pop('id', '')
    result = CommandResults(
        readable_output=tableToMarkdown(
            ("Chat Data:" if chat else "Chats List:"),
            hr,
            url_keys=['webUrl'],
            removeNull=True,
            headers=['id', 'topic', 'createdDateTime', 'lastUpdatedDateTime', 'chatType', 'webUrl', 'onlineMeetingInfo',
                     'tenantId', 'lastMessageReadDateTime'],
            headerTransform=lambda h: CHAT_SPECIAL_MARKDOWN_HEADERS.get(h, pascalToSpace(h))
        ) + (f"\nThere are more results than shown. "
             f"For more data please enter the next_link argument:\n next_link={next_link}" if next_link else ""),
        outputs_key_field='chatId',
        outputs={'MicrosoftTeams(true)': {'ChatListNextLink': next_link},
                 'MicrosoftTeams.ChatList(val.chatId && val.chatId == obj.chatId)': chats_data}
    )
    return_results(result)


def chat_member_list_command():
    """
    List all conversation members in a chat.
    """

    chat: str = demisto.args().get('chat', '')
    chat_id, _ = get_chat_id_and_type(chat)

    chat_members: list = get_chat_members(chat_id)
    [member.pop('@odata.type', None) for member in chat_members]
    result = CommandResults(
        readable_output=tableToMarkdown(
            f'Chat "{chat}" Members List:',
            chat_members,
            headers=['userId', 'roles', 'displayName', 'email', 'tenantId'],
            headerTransform=lambda h: CHAT_SPECIAL_MARKDOWN_HEADERS.get(h, pascalToSpace(h)),
        ),
        outputs_prefix='MicrosoftTeams.ChatList',
        outputs_key_field='chatId',
        outputs={"members": chat_members, "chatId": chat_id}
    )
    return_results(result)


def chat_update_command():
    """
    Update the title of the chat.
    """
    chat: str = demisto.args().get('chat', '')
    new_name: str = demisto.args().get('chat_name', '')

    chat_id, chat_type = get_chat_id_and_type(chat)
    if chat_type != 'group':
        raise ValueError("Setting chat name is allowed only on group chats.")

    chat_update_name(chat_id, new_name)
    hr = f"The name of chat '{chat}' has been successfully changed to '{new_name}'."
    return_results(hr)


def remove_user_from_channel(team_id: str, channel_id: str, membership_id: str):
    """
    Request for removing user from channel
    :param team_id: The team id
    :param channel_id: The channel id
    :param membership_id: the user membership_id
    """
    url = f'{GRAPH_BASE_URL}/v1.0/teams/{team_id}/channels/{channel_id}/members/{membership_id}'
    http_request('DELETE', url)


def get_user_membership_id(member: str, team_id: str, channel_id: str) -> str:
    """
    Searches for the given member in the channel's members and returns its membership id
    :param member: The display name of the user
    :param team_id: The team id
    :param channel_id: The channel id
    :return: the user membership_id
    """
    channel_members: list[dict[str, Any]] = get_channel_members(team_id, channel_id)
    return next(
        (
            user.get('id', '') for user in channel_members if user.get('displayName') == member
        ),
        '',
    )


def user_remove_from_channel_command():
    """
    remove user from channel
    This operation is allowed only for channels with a membershipType value of private or shared.
    """
    args = demisto.args()
    channel_name: str = args.get('channel_name', '')
    team_name: str = args.get('team', '')
    member = args.get('member', '')
    team_id = get_team_aad_id(team_name)
    channel_id = get_channel_id(channel_name, team_id, investigation_id=None)
    if get_channel_type(channel_id, team_id) == 'standard':
        raise ValueError('Removing a member is allowed only for private or shared channels.')

    user_membership_id = get_user_membership_id(member, team_id, channel_id)
    if not user_membership_id:
        raise ValueError(f'User "{member}" was not found in channel "{channel_name}".')

    remove_user_from_channel(team_id, channel_id, user_membership_id)
    return_results(f'The user "{member}" has been removed from channel "{channel_name}" successfully.')


def get_participant_info(participants: dict) -> tuple[str, str]:
    """
    Retrieves the participant ID and name
    :param participants: The participants in the Team meeting
    :return: The participant ID and name
    """
    participant_id = ''
    participant_display_name = ''

    if participants:
        user = participants.get('organizer', {}).get('identity', {}).get('user', {})
        if user:
            participant_id = user.get('id')
            participant_display_name = user.get('displayName')

    return participant_id, participant_display_name


def get_channel_id(channel_name: str, team_aad_id: str, investigation_id: str = None) -> str:
    """
    Retrieves Microsoft Teams channel ID
    :param channel_name: Name of channel to get ID of
    :param team_aad_id: AAD ID of team to search channel in
    :param investigation_id: Demisto investigation ID to search mirrored channel of
    :return: Requested channel ID
    """
    investigation_id = investigation_id or ''
    integration_context: dict = get_integration_context()
    teams: list = json.loads(integration_context.get('teams', '[]'))
    for team in teams:
        mirrored_channels: list = team.get('mirrored_channels', [])
        for channel in mirrored_channels:
            if channel.get('channel_name') == channel_name or channel.get('investigation_id') == investigation_id:
                return channel.get('channel_id')
    url: str = f'{GRAPH_BASE_URL}/v1.0/teams/{team_aad_id}/channels'
    response: dict = cast(dict[Any, Any], http_request('GET', url))
    demisto.debug(f"Get channels response: {json.dumps(response)}")
    channel_id: str = ''
    channels: list = response.get('value', [])
    for channel in channels:
        channel_display_name: str = channel.get('displayName', '')
        if channel_display_name == channel_name:
            channel_id = channel.get('id', '')
            break
    if not channel_id:
        raise ValueError(f'Could not find channel: {channel_name}')
    return channel_id


def get_channel_type(channel_id, team_id) -> str:
    """
    Returns the channel membershipType
    :param channel_id: The name of the channel
    :param team_id: ID of the channel's team
    :return: The channel's membershipType
    """
    url = f'{GRAPH_BASE_URL}/v1.0/teams/{team_id}/channels/{channel_id}'
    response: dict = cast(dict[Any, Any], http_request('GET', url))
    membershipType = response.get('membershipType', 'standard')
    demisto.debug(f"The channel membershipType = {membershipType}")
    demisto.debug(f"Get channel response: {json.dumps(response)}")
    return membershipType


def get_team_members(service_url: str, team_id: str) -> list:
    """
    Retrieves team members given a team
    :param team_id: ID of team to get team members of
    :param service_url: Bot service URL to query
    :return: List of team members
    """
    url = f'{service_url}/v3/conversations/{team_id}/members'
    response: list = cast(list[Any], http_request('GET', url, api='bot'))
    return response


def update_integration_context_with_all_team_members(integration_context):
    """
    Retrieves all members from all teams and updates members in integration context.
    """
    service_url: str = integration_context.get('service_url', '')
    teams: list = json.loads(integration_context.get('teams', '[]'))
    for team in teams:
        team_id = team.get('team_id', '')
        team_name = team.get('team_name', '')
        demisto.debug(f'Request members for {team_id=} {team_name=}')
        url = f'{service_url}/v3/conversations/{team_id}/members'
        team_members: list = cast(list[Any], http_request('GET', url, api='bot'))
        demisto.debug(f'Updating {team_name=} with {team_members=}')
        team['team_members'] = team_members
    demisto.debug(f'Setting integration_context with {teams=}')
    integration_context['teams'] = json.dumps(teams)
    set_integration_context(integration_context)


def get_channel_members(team_id: str, channel_id: str) -> list[dict[str, Any]]:
    """
    Retrieves channel members given a channel
    :param team_id: ID of the channel's team
    :param channel_id: ID of channel to get channel members of
    :return: List of channel members
    """
    url = f'{GRAPH_BASE_URL}/v1.0/teams/{team_id}/channels/{channel_id}/members'
    response: dict = cast(dict[Any, Any], http_request('GET', url))
    return response.get('value', [])


def update_message(service_url: str, conversation_id: str, message_id: str, text: str, format_as_card: bool = True) -> dict:
    """
    Updates a message in Microsoft Teams channel
    :param service_url: Bot service URL to query
    :param conversation_id: Conversation ID of message to update
    :param message_id: ID of message to update, also referred to as Activity ID in the bot API
    :param text: Text to update in the message
    :param format_as_card: Whether to format the text as an adaptive card
    :return: dict
    """
    if format_as_card:
        body = [{
            'type': 'TextBlock',
            'text': text
        }]
        adaptive_card: dict = create_adaptive_card(body=body)
        conversation = {
            'type': 'message',
            'attachments': [adaptive_card]
        }
    else:
        conversation = {
            'type': 'message',
            'text': text
        }
    url: str = f'{service_url}/v3/conversations/{conversation_id}/activities/{message_id}'
    res: dict = http_request('PUT', url, json_=conversation, api='bot')

    return res


def close_channel_request(team_aad_id: str, channel_id: str):
    """
    Sends an HTTP request to close a Microsoft Teams channel
    :param team_aad_id: AAD ID of team to close the channel in
    :param channel_id: ID of channel to close
    :return: None
    """
    url: str = f'{GRAPH_BASE_URL}/v1.0/teams/{team_aad_id}/channels/{channel_id}'
    http_request('DELETE', url)


def close_channel():
    """
    Deletes a mirrored Microsoft Teams channel
    """
    integration_context: dict = get_integration_context()
    channel_name: str = demisto.args().get('channel', '')
    investigation: dict = demisto.investigation()
    investigation_id: str = investigation.get('id', '')
    channel_id = ''
    team_aad_id: str
    mirrored_channels: list
    if not channel_name:
        # Closing channel as part of autoclose in mirroring process
        teams: list = json.loads(integration_context.get('teams', '[]'))
        for team in teams:
            team_aad_id = team.get('team_aad_id', '')
            mirrored_channels = team.get('mirrored_channels', [])
            for channel_index, channel in enumerate(mirrored_channels):
                if channel.get('investigation_id') == investigation_id:
                    channel_id = channel.get('channel_id', '')
                    close_channel_request(team_aad_id, channel_id)
                    mirrored_channels.pop(channel_index)
                    team['mirrored_channels'] = mirrored_channels
                    break
        if not channel_id:
            raise ValueError('Could not find Microsoft Teams channel to close.')
        integration_context['teams'] = json.dumps(teams)
        set_integration_context(integration_context)
    else:
        team_name: str = demisto.args().get('team') or demisto.params().get('team')
        team_aad_id = get_team_aad_id(team_name)
        channel_id = get_channel_id(channel_name, team_aad_id, investigation_id)
        close_channel_request(team_aad_id, channel_id)
    demisto.results('Channel was successfully closed.')


def create_personal_conversation(integration_context: dict, team_member_id: str) -> str:
    """
    Create a personal conversation with a team member
    :param integration_context: Cached object to retrieve relevant data for the conversation creation
    :param team_member_id: ID of team member to create a conversation with
    :return: ID of created conversation
    """
    bot_id: str = BOT_ID
    bot_name: str = integration_context.get('bot_name', '')
    tenant_id: str = integration_context.get('tenant_id', '')
    conversation: dict = {
        'bot': {
            'id': f'28:{bot_id}',
            'name': bot_name
        },
        'members': [{
            'id': team_member_id
        }],
        'channelData': {
            'tenant': {
                'id': tenant_id
            }
        }
    }
    service_url: str = integration_context.get('service_url', '')
    if not service_url:
        raise ValueError('Did not find service URL. Try messaging the bot on Microsoft Teams')
    url: str = f'{service_url}/v3/conversations'
    response: dict = cast(dict[Any, Any], http_request('POST', url, json_=conversation, api='bot'))
    return response.get('id', '')


def send_message_request(service_url: str,
                         channel_id: str,
                         conversation: dict,
                         message_id: str = '',
                         team_aad_id: str = '') -> dict:
    """
    Sends an HTTP request to send message to Microsoft Teams
    :param channel_id: ID of channel to send message in
    :param conversation: Conversation message object to send
    :param message_id: ID of message to post the reply in
    :param service_url: Bot service URL to query
    :return: dict
    """
    if not message_id:
        url: str = f'{service_url}/v3/conversations/{channel_id}/activities'
        res: dict = http_request('POST', url, json_=conversation, api='bot')
    else:
        url: str = f'{GRAPH_BASE_URL}/v1.0/teams/{team_aad_id}/channels/{channel_id}/messages/{message_id}/replies'
        res: dict = http_request('POST', url, json_=conversation)
    return res


def process_mentioned_users_in_message(message: str) -> tuple[list, str]:
    """
    Processes the message to include all mentioned users in the right format. For example:
    Input: 'good morning @Demisto'
    Output (Formatted message): 'good morning <at>@Demisto</at>'
    :param message: The message to be processed
    :return: A list of the mentioned users, The processed message
    """
    mentioned_users: list = [''.join(user) for user in re.findall(MENTION_REGEX, message)]
    for user in mentioned_users:
        message = message.replace(f'@{user};', f'<at>@{user}</at>')
    return mentioned_users, message


def mentioned_users_to_entities(mentioned_users: list, integration_context: dict) -> list:
    """
    Returns a list of entities built from the mentioned users
    :param mentioned_users: A list of mentioned users in the message
    :param integration_context: Cached object to retrieve relevant data from
    :return: A list of entities
    """
    return [{'type': 'mention', 'mentioned': {'id': get_team_member_id(user, integration_context), 'name': user},
             'text': f'<at>@{user}</at>'} for user in mentioned_users]


def send_message():
    message_type: str = demisto.args().get('messageType', '')
    original_message: str = demisto.args().get('originalMessage', '')
    message: str = demisto.args().get('message', '')
    message_id: str = demisto.args().get('message_id', '')
    team_name: str = demisto.args().get('team', '') or demisto.params().get('team', '')
    external_form_url_header: str | None = demisto.args().get(
        'external_form_url_header') or demisto.params().get('external_form_url_header')
    demisto.debug(f"In send message with message type: {message_type}, and channel name:{demisto.args().get('channel')}")
    try:
        adaptive_card: dict = json.loads(demisto.args().get('adaptive_card', '{}'))
    except ValueError:
        raise ValueError('Given adaptive card is not in valid JSON format.')

    if message_type == MESSAGE_TYPES['mirror_entry'] and ENTRY_FOOTER in original_message:
        demisto.debug(f"the message '{message}' was already mirrored, skipping it")
        # Got a message which was already mirrored - skipping it
        return
    channel_name: str = demisto.args().get('channel', '')

    if (not channel_name and message_type in {MESSAGE_TYPES['status_changed'], MESSAGE_TYPES['incident_opened']}) \
            or channel_name == INCIDENT_NOTIFICATIONS_CHANNEL:
        demisto.debug("Got a notification from server.")
        # Got a notification from server
        channel_name = demisto.params().get('incident_notifications_channel', 'General')
        severity: float = float(demisto.args().get('severity'))

        # Adding disable and not enable because of adding new boolean parameter always defaults to false value in server
        if (disable_auto_notifications := demisto.params().get('auto_notifications')) is not None:
            disable_auto_notifications = argToBoolean(disable_auto_notifications)
        else:
            disable_auto_notifications = False

        if not disable_auto_notifications:
            severity_threshold: float = translate_severity(demisto.params().get('min_incident_severity', 'Low'))
            if severity < severity_threshold:
                return
        else:
            return

    team_member: str = demisto.args().get('team_member', '') or demisto.args().get('to', '')
    if re.match(r'\b[^@]+@[^@]+\.[^@]+\b', team_member):  # team member is an email
        team_member = team_member.lower()

    if not (team_member or channel_name):
        raise ValueError('No channel or team member to send message were provided.')

    if team_member and channel_name:
        raise ValueError('Provide either channel or team member to send message to, not both.')

    if not (message or adaptive_card):
        raise ValueError('No message or adaptive card to send were provided.')

    if message and adaptive_card:
        raise ValueError('Provide either message or adaptive to send, not both.')

    integration_context: dict = get_integration_context()
    channel_id = ''
    personal_conversation_id = ''
    if team_name:
        team_aad_id: str = get_team_aad_id(team_name)
    else:
        team_aad_id = ''
    if channel_name:
        channel_id = get_channel_id_for_send_notification(team_aad_id, channel_name, message_type)
    elif team_member:
        try:
            team_member_id: str = get_team_member_id(team_member, integration_context)
        except Exception:
            demisto.debug(f"Did not find '{team_member=}' will update integration context with all team members.")
            update_integration_context_with_all_team_members(integration_context)
            team_member_id = get_team_member_id(team_member, integration_context)
        personal_conversation_id = create_personal_conversation(integration_context, team_member_id)

    recipient: str = channel_id or personal_conversation_id

    conversation: dict = {}

    if message:
        entitlement_match_msg: Match[str] | None = re.search(ENTITLEMENT_REGEX, message)
        if entitlement_match_msg and is_teams_ask_message(message):
            # In TeamsAsk process
            adaptive_card = process_ask_user(message)
            conversation = {
                'type': 'message',
                'attachments': [adaptive_card]
            }
            demisto.debug(f"The following Adaptive Card will be used:\n{json.dumps(adaptive_card)}")
        else:
            # Sending regular message
            formatted_message: str = urlify_hyperlinks(message, external_form_url_header)
            mentioned_users, formatted_message_with_mentions = process_mentioned_users_in_message(formatted_message)
            entities = mentioned_users_to_entities(mentioned_users, integration_context)
            demisto.info(f'msg: {formatted_message_with_mentions}, ent: {entities}')
            if not message_id:
                conversation = {
                    'type': 'message',
                    'text': formatted_message_with_mentions,
                    'entities': entities
                }
            else:
                conversation = {
                    'body': {
                        'contentType': 'html',
                        'content': formatted_message_with_mentions
                    }
                }
                if entities:
                    conversation['body']['mentions'] = entities
    else:  # Adaptive card
        entitlement_match_ac: Match[str] | None = re.search(ENTITLEMENT_REGEX, adaptive_card.get('entitlement', ''))
        if entitlement_match_ac:
            adaptive_card_processed = process_adaptive_card(adaptive_card)
            conversation = {
                'type': 'message',
                'attachments': [adaptive_card_processed]
            }

    service_url: str = integration_context.get('service_url', '')
    if not service_url:
        raise ValueError('Did not find service URL. Try messaging the bot on Microsoft Teams')

    res: dict = send_message_request(service_url, recipient, conversation, message_id, team_aad_id)
    results = CommandResults(
        outputs={"ID": res.get('id')},
        outputs_prefix='MicrosoftTeams.Message',
        readable_output='Message was sent successfully.',
        raw_response=res
    )
    return_results(results)


def message_update_command():
    message: str = demisto.args().get('message', '')
    message_id: str = demisto.args().get('message_id', '')
    team_name: str = demisto.args().get('team', '') or demisto.params().get('team', '')
    channel_name: str = demisto.args().get('channel', '')
    format_as_card: bool = argToBoolean(demisto.args().get('format_as_card', 'true'))

    team_member: str = demisto.args().get('team_member', '') or demisto.args().get('to', '')
    if re.match(r'\b[^@]+@[^@]+\.[^@]+\b', team_member):  # team member is an email
        team_member = team_member.lower()

    if not (team_member or channel_name):
        raise ValueError('No channel or team member to send message were provided.')

    if team_member and channel_name:
        raise ValueError('Provide either channel or team member to send message to, not both.')

    integration_context: dict = get_integration_context()
    channel_id = ''
    personal_conversation_id = ''
    if team_name:
        team_aad_id: str = get_team_aad_id(team_name)
    else:
        team_aad_id = ''
    if channel_name:
        channel_id = get_channel_id_for_send_notification(team_aad_id, channel_name, '')
    elif team_member:
        team_member_id: str = get_team_member_id(team_member, integration_context)
        personal_conversation_id = create_personal_conversation(integration_context, team_member_id)

    recipient: str = channel_id or personal_conversation_id

    service_url: str = integration_context.get('service_url', '')
    if not service_url:
        raise ValueError('Did not find service URL. Try messaging the bot on Microsoft Teams')

    res: dict = update_message(service_url, recipient, message_id, message, format_as_card=format_as_card)

    results = CommandResults(
        outputs={"ID": res.get('id')},
        outputs_prefix='MicrosoftTeams.Message',
        readable_output='Message was sent successfully.',
        raw_response=res
    )
    return_results(results)


def get_channel_id_for_send_notification(team_aad_id: str, channel_name: str, message_type: str):
    """
    Returns the channel ID to send the message to
    :param channel_name: The name of the channel.
    :param message_type: The type of message to be sent.
    :return: the channel ID
    """
    investigation_id = ''
    if message_type == MESSAGE_TYPES['mirror_entry']:
        # Got an entry from the War Room to mirror to Teams
        # Getting investigation ID in case channel name is custom and not the default
        investigation: dict = demisto.investigation()
        investigation_id = investigation.get('id', '')
    channel_id = get_channel_id(channel_name, team_aad_id, investigation_id)
    if get_channel_type(channel_id, team_aad_id) != 'standard':
        raise ValueError('Posting a message or adaptive card to a private/shared channel is currently '
                         'not supported.')
    return channel_id


def mirror_investigation():
    """
    Updates the integration context with a new or existing mirror.
    """
    investigation: dict = demisto.investigation()

    if investigation.get('type') == PLAYGROUND_INVESTIGATION_TYPE:
        raise ValueError('Can not perform this action in playground.')

    integration_context: dict = get_integration_context()

    mirror_type: str = demisto.args().get('mirror_type', 'all')
    auto_close: str = demisto.args().get('autoclose', 'true')
    mirror_direction: str = demisto.args().get('direction', 'both').lower()
    team_name: str = demisto.args().get('team', '')
    if not team_name:
        team_name = demisto.params().get('team', '')
    team_aad_id: str = get_team_aad_id(team_name)
    mirrored_channels = []
    teams: list = json.loads(integration_context.get('teams', '[]'))
    team = {}
    for team in teams:
        if team.get('team_aad_id', '') == team_aad_id:
            if team.get('mirrored_channels'):
                mirrored_channels = team['mirrored_channels']
            break
    if mirror_direction != 'both':
        mirror_type = f'{mirror_type}:{mirror_direction}'

    investigation_id: str = investigation.get('id', '')
    investigation_mirrored_index: int = is_investigation_mirrored(investigation_id, mirrored_channels)

    if investigation_mirrored_index > -1:
        # Updating channel mirror configuration
        mirrored_channels[investigation_mirrored_index]['mirror_type'] = mirror_type
        mirrored_channels[investigation_mirrored_index]['mirror_direction'] = mirror_direction
        mirrored_channels[investigation_mirrored_index]['auto_close'] = auto_close
        mirrored_channels[investigation_mirrored_index]['mirrored'] = False
        demisto.results('Investigation mirror was updated successfully.')
    else:
        channel_name: str = demisto.args().get('channel_name', '') or f'incident-{investigation_id}'
        channel_description: str = f'Channel to mirror incident {investigation_id}'
        channel_id: str = create_channel(team_aad_id, channel_name, channel_description)
        service_url: str = integration_context.get('service_url', '')
        server_links: dict = demisto.demistoUrls()
        server_link: str = server_links.get('server', '')
        server_link = server_link + '/#' if not is_demisto_version_ge('8.0.0') else server_link
        warroom_link = f"{server_link}/WarRoom/{investigation_id}"
        conversation: dict = {
            'type': 'message',
            'text': f'This channel was created to mirror [incident {investigation_id}]({warroom_link}) '
                    f'between Teams and Demisto. In order for your Teams messages to be mirrored in Demisto, '
                    f'you need to mention the Demisto Bot in the message.'
        }
        send_message_request(service_url, channel_id, conversation)
        mirrored_channels.append({
            'channel_id': channel_id,
            'investigation_id': investigation_id,
            'mirror_type': mirror_type,
            'mirror_direction': mirror_direction,
            'auto_close': auto_close,
            'mirrored': False,
            'channel_name': channel_name
        })
        demisto.results(f'Investigation mirrored successfully in channel {channel_name}.')
    team['mirrored_channels'] = mirrored_channels
    integration_context['teams'] = json.dumps(teams)
    set_integration_context(integration_context)


def channel_mirror_loop():
    """
    Runs in a long running container - checking for newly mirrored investigations.
    """
    while True:
        found_channel_to_mirror: bool = False
        integration_context = {}
        try:
            integration_context = get_integration_context()
            teams: list = json.loads(integration_context.get('teams', '[]'))
            for team in teams:
                mirrored_channels = team.get('mirrored_channels', [])
                channel: dict
                for channel in mirrored_channels:
                    investigation_id = channel.get('investigation_id', '')
                    if not channel['mirrored']:
                        demisto.info(f'Mirroring incident: {investigation_id} in Microsoft Teams')
                        channel_to_update: dict = channel
                        if channel_to_update['mirror_direction'] and channel_to_update['mirror_type']:
                            demisto.mirrorInvestigation(
                                channel_to_update['investigation_id'],
                                channel_to_update['mirror_type'],
                                bool(strtobool(channel_to_update['auto_close']))
                            )
                            channel_to_update['mirrored'] = True
                            demisto.info(f'Mirrored incident: {investigation_id} to Microsoft Teams successfully')
                        else:
                            demisto.info(f'Could not mirror {investigation_id}')
                        team['mirrored_channels'] = mirrored_channels
                        integration_context['teams'] = json.dumps(teams)
                        set_integration_context(integration_context)
                        found_channel_to_mirror = True
                        break
                if found_channel_to_mirror:
                    break
        except json.decoder.JSONDecodeError as json_decode_error:
            demisto.error(
                f'An error occurred in channel mirror loop while trying to deserialize teams from cache: '
                f'{str(json_decode_error)}'
            )
            demisto.updateModuleHealth(f'An error occurred: {str(json_decode_error)}')
        except Exception as e:
            demisto.error(f'An error occurred in channel mirror loop: {str(e)}')
            demisto.updateModuleHealth(f'An error occurred: {str(e)}')
        finally:
            time.sleep(5)


def member_added_handler(integration_context: dict, request_body: dict, channel_data: dict):
    """
    Handles member added activity
    :param integration_context: Cached object to retrieve relevant data from
    :param request_body: Activity payload
    :param channel_data: Microsoft Teams tenant, team and channel details
    :return: None
    """
    bot_id = BOT_ID

    team: dict = channel_data.get('team', {})
    team_id: str = team.get('id', '')
    team_aad_id: str = team.get('aadGroupId', '')
    team_name: str = team.get('name', '')

    tenant: dict = channel_data.get('tenant', {})
    tenant_id: str = tenant.get('id', '')

    recipient: dict = request_body.get('recipient', {})
    recipient_name: str = recipient.get('name', '')

    members_added: list = request_body.get('membersAdded', [])

    teams: list = json.loads(integration_context.get('teams', '[]'))

    service_url: str = integration_context.get('service_url', '')
    if not service_url:
        raise ValueError('Did not find service URL. Try messaging the bot on Microsoft Teams')

    for member in members_added:
        member_id = member.get('id', '')
        if bot_id in member_id:
            # The bot was added to a team, caching team ID and team members
            demisto.info(f'The bot was added to team {team_name}')
        else:
            demisto.info(f'Someone was added to team {team_name}')
        integration_context['tenant_id'] = tenant_id
        integration_context['bot_name'] = recipient_name
        break

    team_members: list = get_team_members(service_url, team_id)

    found_team: bool = False
    for team in teams:
        if team.get('team_aad_id', '') == team_aad_id:
            team['team_members'] = team_members
            found_team = True
            break
    if not found_team:
        # Didn't found an existing team, adding new team object
        teams.append({
            'team_aad_id': team_aad_id,
            'team_id': team_id,
            'team_name': team_name,
            'team_members': team_members
        })
    integration_context['teams'] = json.dumps(teams)
    set_integration_context(integration_context)


def handle_external_user(user_identifier: str, allow_create_incident: bool, create_incident: bool) -> str:
    """
    Handles message from non xsoar user
    :param user_identifier: the user name or email
    :param allow_create_incident: if external user is allowed to create incidents or not
    :param create_incident: if the message (command) sent by the user is "new incident"
    :return: data: the response from the bot the user
    """
    # external user is not allowed to run any command
    if not allow_create_incident:
        data = f"I'm sorry but I was unable to find you as a Cortex XSOAR user " \
               f"for {user_identifier}. You're not allowed to run any command"

    # allowed creating new incident, but the command sent is not new incident
    elif not create_incident:
        data = "As a non Cortex XSOAR user, you're only allowed to run command:\nnew incident [details]"
    # allowed to create incident, and tried to create incident
    else:
        data = ""

    return data


def direct_message_handler(integration_context: dict, request_body: dict, conversation: dict, message: str):
    """
    Handles a direct message sent to the bot
    :param integration_context: Cached object to retrieve relevant data from
    :param request_body: Activity payload
    :param conversation: Conversation object sent
    :param message: The direct message sent
    :return: None
    """
    conversation_id: str = conversation.get('id', '')

    from_property: dict = request_body.get('from', {})
    user_id: str = from_property.get('id', '')

    team_member: dict = get_team_member(integration_context, user_id)
    if team_member:
        # enrich our data with the sender info
        demisto.debug(f'direct_message_handler for: {team_member=}')
        request_body['from'].update(team_member)

    username: str = team_member.get('username', '')
    user_email: str = team_member.get('user_email', '')
    user_upn = team_member.get('user_principal_name', '')
    demisto_user = demisto.findUser(email=user_email)
    if not demisto_user:
        demisto_user = demisto.findUser(username=username)
    if not demisto_user:
        demisto_user = demisto.findUser(email=user_upn)
    if not demisto_user:
        demisto.debug('direct_message_handler Failed to find user by email, username and UPN')

    formatted_message = ''

    attachment = {}

    return_card: bool = False

    allow_external_incidents_creation: bool = demisto.params().get('allow_external_incidents_creation', False)

    lowered_message = message.lower()
    # the command is to create new incident
    create_incident = 'incident' in lowered_message and ('create' in lowered_message
                                                         or 'open' in lowered_message
                                                         or 'new' in lowered_message)
    data = ("" if demisto_user else handle_external_user(user_email or username,
                                                         allow_external_incidents_creation,
                                                         create_incident,))
    # internal user or external who's trying to create incident
    if not data:
        if create_incident:
            data = process_incident_create_message(demisto_user, message, request_body)
            formatted_message = urlify_hyperlinks(data)
        else:   # internal user running any command except for new incident
            try:
                data = demisto.directMessage(message, username, user_email, allow_external_incidents_creation)
                return_card = True
                if data.startswith('`'):  # We got a list of incidents/tasks:
                    data_by_line: list = data.replace('```', '').strip().split('\n')
                    return_card = True
                    if data_by_line[0].startswith('Task'):
                        attachment = process_tasks_list(data_by_line)
                    else:
                        attachment = process_incidents_list(data_by_line)
                else:  # Mirror investigation command / unknown direct message
                    attachment = process_mirror_or_unknown_message(data)
            except Exception as e:
                data = str(e)

    if return_card:
        conversation = {
            'type': 'message',
            'attachments': [attachment]
        }
    else:
        formatted_message = formatted_message or data
        conversation = {
            'type': 'message',
            'text': formatted_message
        }

    service_url: str = integration_context.get('service_url', '')
    if not service_url:
        raise ValueError('Did not find service URL. Try messaging the bot on Microsoft Teams')

    send_message_request(service_url, conversation_id, conversation)


def entitlement_handler(integration_context: dict, request_body: dict, value: dict, conversation_id: str):
    """
    Handles activity the bot received as part of TeamsAsk flow, which includes entitlement
    :param integration_context: Cached object to retrieve relevant data from
    :param request_body: Activity payload
    :param value: Object which includes
    :param conversation_id: Message conversation ID
    :return: None
    """
    response: str = value.get('response', '')
    if not response:
        # Adaptive Card Response Received
        remove_keys = ['entitlement', 'investigation_id', 'task_id']
        response_dict = {key: value for key, value in value.items() if key not in remove_keys}
        response = tableToMarkdown("Response", response_dict, headers=list(response_dict.keys()))

    demisto.debug(f"Entitlement Response Received\n{value}")
    entitlement_guid: str = value.get('entitlement', '')
    investigation_id: str = value.get('investigation_id', '')
    task_id: str = value.get('task_id', '')
    from_property: dict = request_body.get('from', {})
    team_members_id: str = from_property.get('id', '')
    team_member: dict = get_team_member(integration_context, team_members_id)
    demisto.handleEntitlementForUser(
        incidentID=investigation_id,
        guid=entitlement_guid,
        taskID=task_id,
        email=team_member.get('user_email', ''),
        content=response
    )
    activity_id: str = request_body.get('replyToId', '')
    demisto.debug(f"Request data: {request_body}")
    service_url: str = integration_context.get('service_url', '')
    if not service_url:
        raise ValueError('Did not find service URL. Try messaging the bot on Microsoft Teams')
    update_message(service_url, conversation_id, activity_id, 'Your response was submitted successfully.')


def message_handler(integration_context: dict, request_body: dict, channel_data: dict, message: str):
    """
    Handles a message in which the bot was mentioned
    :param integration_context: Cached object to retrieve relevant data from
    :param request_body: Activity payload
    :param channel_data: Microsoft Teams tenant, team and channel details
    :param message: The message which was sent mentioning the bot
    :return: None
    """
    channel: dict = channel_data.get('channel', {})
    channel_id: str = channel.get('id', '')
    team_id: str = channel_data.get('team', {}).get('id', '')

    from_property: dict = request_body.get('from', {})
    team_member_id: str = from_property.get('id', '')

    if integration_context.get('teams'):
        teams: list = json.loads(integration_context['teams'])
        for team in teams:
            if team.get('team_id', '') == team_id:
                mirrored_channels: list = team.get('mirrored_channels', [])
                for mirrored_channel in mirrored_channels:
                    if mirrored_channel.get('channel_id') == channel_id:
                        if mirrored_channel.get('mirror_direction', '') != 'FromDemisto' \
                                and 'none' not in mirrored_channel.get('mirror_type', ''):
                            investigation_id: str = mirrored_channel.get('investigation_id', '')
                            username: str = from_property.get('name', '')
                            user_email: str = get_team_member(integration_context, team_member_id).get('user_email', '')
                            demisto.debug(f"Adding Entry {message} to investigation {investigation_id}")
                            demisto.addEntry(
                                id=investigation_id,
                                # when pasting the message into the chat, it contains leading and trailing whitespaces
                                entry=message.strip(),
                                username=username,
                                email=user_email,
                                footer=f'\n**{ENTRY_FOOTER}**'
                            )
                        return


@APP.route('/health', methods=['GET'])
def health_check():
    demisto.debug("Microsoft Teams Integration received a local health check")
    return Response('Microsoft Teams long running integration server is up.', status=200, mimetype='text/plain')


@APP.route('/', methods=['POST'])
def messages() -> Response:
    """
    Main handler for messages sent to the bot
    """
    try:
        demisto.debug("Microsoft Teams Integration received a message from Teams")
        demisto.debug('Processing POST query...')
        headers: dict = cast(dict[Any, Any], request.headers)

        if validate_auth_header(headers) is False:
            demisto.info(f'Authorization header failed: {str(headers)}')
        else:
            request_body: dict = request.json   # type: ignore[assignment]
            integration_context: dict = get_integration_context()
            service_url: str = request_body.get('serviceUrl', '')
            if service_url:
                service_url = service_url[:-1] if service_url.endswith('/') else service_url
                integration_context['service_url'] = service_url
                set_integration_context(integration_context)

            channel_data: dict = request_body.get('channelData', {})
            event_type: str = channel_data.get('eventType', '')
            demisto.debug(f"Event Type is: {event_type}")

            conversation: dict = request_body.get('conversation', {})
            conversation_type: str = conversation.get('conversationType', '')
            conversation_id: str = conversation.get('id', '')
            demisto.debug(f"conversation type is: {conversation_type}")

            message_text: str = request_body.get('text', '')

            # Remove bot mention
            bot_name = integration_context.get('bot_name', '')
            formatted_message: str = message_text.replace(f'<at>{bot_name}</at>', '')

            value: dict = request_body.get('value', {})

            if event_type == 'teamMemberAdded':
                demisto.info('New Microsoft Teams team member was added')
                member_added_handler(integration_context, request_body, channel_data)
                demisto.debug(f'Updated team in the integration context. '
                              f'Current saved teams: {json.dumps(get_integration_context().get("teams"))}')
            elif value:
                # In TeamsAsk process
                demisto.info('Got response from user in MicrosoftTeamsAsk process')
                entitlement_handler(integration_context, request_body, value, conversation_id)
            elif conversation_type == 'personal':
                demisto.info('Got direct message to the bot')
                demisto.debug(f"Text is : {request_body.get('text')}")
                if request_body.get("membersAdded", []):
                    demisto.debug("the bot was added to a one-to-one chat")
                direct_message_handler(integration_context, request_body, conversation, formatted_message)
            else:
                demisto.info('Got message mentioning the bot')
                demisto.debug(f"the message is from: {request_body.get('from', {})}")
                message_handler(integration_context, request_body, channel_data, formatted_message)
        demisto.info('Finished processing Microsoft Teams activity successfully')
        demisto.updateModuleHealth('')
        return Response(status=200)
    except Exception as e:
        err_msg = f'Error occurred when handling incoming message {str(e)}'
        demisto.error(err_msg)
        return Response(response=err_msg, status=400)


def ring_user_request(call_request_data):
    return http_request(method='POST', url=f'{GRAPH_BASE_URL}/v1.0/communications/calls',
                        json_=call_request_data)


def ring_user():
    """Rings a user on Teams.

    Notes:
        This is a ring only! no media plays in case the generated call is answered.

    Returns:
        None.
    """
    if AUTH_TYPE == AUTHORIZATION_CODE_FLOW:
        raise DemistoException("In order to use the 'microsoft-teams-ring-user' command, you need to use "
                               "the 'Client Credentials flow'.")

    bot_id = BOT_ID
    integration_context: dict = get_integration_context()
    tenant_id: str = integration_context.get('tenant_id', '')
    if not tenant_id:
        raise ValueError(MISS_CONFIGURATION_ERROR_MESSAGE)
    # get user to call name and id
    username_to_call = demisto.args().get('username')
    user: list = get_user(username_to_call)
    if not (user and user[0].get('id')):
        raise ValueError(f'User {username_to_call} was not found')

    call_request_data = {
        "@odata.type": "#microsoft.graph.call",
        "callbackUri": 'https://callback.url',
        "direction": "outgoing",
        "source": {
            "@odata.type": "#microsoft.graph.participantInfo",
            "identity": {
                "@odata.type": "#microsoft.graph.identitySet",
                "application": {
                    "@odata.type": "#microsoft.graph.identity",
                    "id": bot_id
                }
            }
        },
        "targets": [
            {
                "@odata.type": "#microsoft.graph.invitationParticipantInfo",
                "identity": {
                    "@odata.type": "#microsoft.graph.identitySet",
                    "user": {
                        "@odata.type": "#microsoft.graph.identity",
                        "displayName": username_to_call,
                        "id": user[0].get('id')
                    }
                }
            }
        ],
        "requestedModalities": [
            "audio"
        ],
        "mediaConfig": {
            "@odata.type": "#microsoft.graph.serviceHostedMediaConfig",
        },
        "tenantId": tenant_id
    }
    response = ring_user_request(call_request_data)

    return_outputs(f"Calling {username_to_call}", {}, response)


def update_integration_context_samples(incidents: list, max_samples: int = MAX_SAMPLES):
    """
    Updates the integration context samples with the newly created incident.
    If the size of the samples has reached `MAX_SAMPLES`, will pop out the latest sample.
    Args:
        incidents (list): The list of the newly created incidents.
        max_samples (int): Max samples size.
    """
    ctx = get_integration_context()
    updated_samples_list: list[dict] = incidents + ctx.get('samples', [])
    ctx['samples'] = updated_samples_list[:max_samples]
    set_integration_context(ctx)


def long_running_loop():
    """
    The infinite loop which runs the mirror loop and the bot app in two different threads
    """
    while True:
        certificate: str = CERTIFICATE
        private_key: str = PRIVATE_KEY

        certificate_path = ''
        private_key_path = ''

        server = None

        try:
            port_mapping: str = PARAMS.get('longRunningPort', '')
            port: int
            if port_mapping:
                port = int(port_mapping.split(':')[1]) if ':' in port_mapping else int(port_mapping)
            else:
                raise ValueError('No port mapping was provided')
            Thread(target=channel_mirror_loop, daemon=True).start()
            demisto.info('Started channel mirror loop thread')

            ssl_args = {}

            if certificate and private_key:
                certificate_file = NamedTemporaryFile(delete=False)
                certificate_path = certificate_file.name
                certificate_file.write(bytes(certificate, 'utf-8'))
                certificate_file.close()

                private_key_file = NamedTemporaryFile(delete=False)
                private_key_path = private_key_file.name
                private_key_file.write(bytes(private_key, 'utf-8'))
                private_key_file.close()

                context = SSLContext(PROTOCOL_TLSv1_2)
                context.load_cert_chain(certificate_path, private_key_path)
                ssl_args['ssl_context'] = context

                demisto.info('Starting HTTPS Server')
            else:
                demisto.info('Starting HTTP Server')

            server = WSGIServer(('0.0.0.0', port), APP, log=DEMISTO_LOGGER, error_log=ERROR_LOGGER, **ssl_args)
            demisto.updateModuleHealth('')
            server.serve_forever()
        except SSLError as e:
            ssl_err_message = f'Failed to validate certificate and/or private key: {str(e)}'
            demisto.error(ssl_err_message)
            raise ValueError(ssl_err_message) from e
        except Exception as e:
            error_message = str(e)
            demisto.error(f'An error occurred in long running loop: {error_message} - {format_exc()}')
            demisto.updateModuleHealth(f'An error occurred: {error_message}')
        finally:
            if certificate_path:
                os.unlink(certificate_path)
            if private_key_path:
                os.unlink(private_key_path)
            if server:
                server.stop()
            time.sleep(5)


def get_token_permissions(access_token: str) -> list[str]:
    """
    Decodes the provided access token and retrieves a list of API permissions associated with the token.

    :param access_token: the access token to decode.
    :return: A list of the token's API permission roles.
    """
    decoded_token = jwt.decode(access_token, options={"verify_signature": False})

    if AUTH_TYPE == CLIENT_CREDENTIALS_FLOW:
        roles = decoded_token.get('roles', [])

    else:  # Authorization code flow
        roles = decoded_token.get('scp', '')
        roles = roles.split()

    return roles


def token_permissions_list_command():
    """
    Gets the Graph access token stored in the integration context and displays the token's API permissions in the war room.

    Use-case:
    This command is ideal for users encountering insufficient permissions errors when attempting to
    execute an integration command.
    By utilizing this command, the user can identify the current permissions associated with their token (app), compare them to
    the required permissions for executing the desired command (detailed in the integration's docs), and determine any additional
    permissions needed to be added to their application.
    """
    # Get the used token from the integration context:
    access_token: str = get_graph_access_token()

    # Decode the token and extract the roles:
    if access_token:
        roles = get_token_permissions(access_token)

        if roles:
            hr = tableToMarkdown(f'The current API permissions in the Teams application are: ({len(roles)})\n'
                                 f'Authorization type is: {AUTH_TYPE}', sorted(roles), headers=['Permission'])
        else:
            hr = 'No permissions obtained for the used graph access token.'

    else:
        hr = 'Graph access token is not set.'

    demisto.debug(f"'microsoft-teams-token-permissions-list' command result is: {hr}. Authorization type is: {AUTH_TYPE}.")

    result = CommandResults(
        readable_output=hr
    )

    return_results(result)


def create_messaging_endpoint_command():
    """
    Generates the messaging endpoint, based on the server url, the server version and the instance configurations.

    The messaging endpoint should be added to the Demisto bot configuration in Microsoft Teams as part of the Prerequisites of
    the integration's set-up.
    Link to documentation: https://xsoar.pan.dev/docs/reference/integrations/microsoft-teams#1-using-cortex-xsoar-or-cortex-xsiam-rerouting
    """
    server_address = ''
    messaging_endpoint = ''

    # Get instance name and server url:
    urls = demisto.demistoUrls()
    instance_name = demisto.integrationInstance()
    xsoar_url = urls.get('server', '')
    engine_url = demisto.args().get('engine_url', '')

    if is_using_engine():  # In case of an XSOAR engine user - The user must provide the engine address.
        if not engine_url:
            raise ValueError("Your instance configuration involves a Cortex XSOAR engine.\nIn that case the messaging endpoint "
                             "that should be added to the Demisto bot configuration in Microsoft Teams is the engine's IP "
                             "(or DNS name) and the port in use, in the following format - `https://IP:port` or `http://IP:port`."
                             " For example - `https://my-engine.name:443`, `http://1.1.1.1:443`.\nTo test the format validity run"
                             " this command with your engine's URL set as the value of the `engine_url` argument.")

        elif engine_url and not re.search(XSOAR_ENGINE_URL_REGEX, engine_url):  # engine url is not valid
            raise ValueError("Invalid engine URL - Please ensure that the `engine_url` includes the IP (or DNS name)"
                             " and the port in use, and that it is in the correct format: `https://IP:port` or `http://IP:port`.")
        else:
            messaging_endpoint = engine_url

    elif engine_url:  # engine_url was unnecessarily set
        raise ValueError("Your instance configuration doesn't involve a Cortex XSOAR engine, but an `engine_url` was set.\n"
                         "If you wish to run on an engine - set this option in the instance configuration. Otherwise, delete "
                         "the value of the `engine_url` argument.")

    elif is_xsoar_on_prem():
        messaging_endpoint = urljoin(urljoin(xsoar_url, 'instance/execute'), instance_name)

    else:  # XSIAM or XSOAR SAAS
        if is_xsiam():
            # Replace the 'xdr' with 'crtx' in the hostname of XSIAM tenants
            # This substitution is related to this platform ticket: https://jira-dc.paloaltonetworks.com/browse/CIAC-12256.
            xsoar_url = xsoar_url.replace('xdr', 'crtx', 1)

        # Add the 'ext-' prefix to the xsoar url
        if xsoar_url.startswith('http://'):
            server_address = xsoar_url.replace('http://', 'http://ext-', 1)
        elif xsoar_url.startswith('https://'):
            server_address = xsoar_url.replace('https://', 'https://ext-', 1)

        messaging_endpoint = urljoin(urljoin(server_address, 'xsoar/instance/execute'), instance_name)

    hr = f"The messaging endpoint is:\n `{messaging_endpoint}`\n\n The messaging endpoint should be added to the Demisto bot"\
         f" configuration in Microsoft Teams as part of the prerequisites of the integration's setup.\n"\
         f"For more information see: [Integration Documentation](https://xsoar.pan.dev/docs/reference/integrations/microsoft-teams#create-the-demisto-bot-in-microsoft-teams)."

    demisto.debug(
        f"The messaging endpoint that should be added to the Demisto bot configuration in Microsoft Teams is:"
        f" {messaging_endpoint}")

    result = CommandResults(
        readable_output=hr
    )

    return_results(result)


def validate_auth_code_flow_params(command: str = ''):
    """
    Validates that the necessary parameters for the Authorization Code flow have been received.
    Raises a DemistoException if a required parameter is missing.
    :param command: the command that should be executed
    """
    if not all([AUTH_CODE, REDIRECT_URI, AUTH_TYPE == AUTHORIZATION_CODE_FLOW]):
        err = f"In order to use the '{command}' command, "
        if not AUTH_CODE and not REDIRECT_URI and AUTH_TYPE != AUTHORIZATION_CODE_FLOW:
            raise DemistoException(err + "Please set the necessary parameters for the Authorization Code flow in the "
                                         "integration configuration.")
        elif AUTH_TYPE != AUTHORIZATION_CODE_FLOW:
            raise DemistoException(err + "you must set the 'Authentication Type' parameter to 'Authorization Code' in "
                                         "the integration configuration.")
        else:  # not all([AUTH_CODE, REDIRECT_URI]):
            raise DemistoException(err + "you must provide both 'Application redirect URI' and 'Authorization code' in "
                                         "the integration configuration for the Authorization Code flow.")


def test_connection():
    """
    Test connectivity in the Authorization Code flow mode.
    """
    get_graph_access_token()  # If fails, get_graph_access_token returns an error
    return_results(CommandResults(readable_output='✅ Success!'))


def test_module():
    """Tests API connectivity and authentication for Bot Framework API only.
    Returning 'ok' indicates that the integration works like it is supposed to.
    Connection to the service is successful.
    Raises exceptions if something goes wrong.
    :return: 'ok' if test passed.
    :rtype: ``str``
    """
    if not BOT_ID or not BOT_PASSWORD:
        raise DemistoException("Bot ID and Bot Password must be provided.")
    if 'Client' not in AUTH_TYPE:
        raise DemistoException(
            "Test module is available for Client Credentials only."
            " For other authentication types use the !microsoft-teams-auth-test command")

    get_bot_access_token()  # Tests token retrieval for Bot Framework API
    return_results('ok')


def generate_login_url_command():
    tenant_id = get_integration_context().get('tenant_id')
    if not tenant_id:
        raise Exception("Tenant ID is missing, please make sure that the messaging endpoint is configured correctly,"
                        " and the bot is added to a team.")
    login_url = f'https://login.microsoftonline.com/{tenant_id}/oauth2/v2.0/authorize?' \
                f'response_type=code&scope=offline_access%20https://graph.microsoft.com/.default' \
                f'&client_id={BOT_ID}&redirect_uri={REDIRECT_URI}'

    result_msg = f"""### Authorization instructions
1. Click on the [login URL]({login_url}) to sign in and grant Cortex XSOAR permissions for your Azure Service Management.
You will be automatically redirected to a link with the following structure:
```REDIRECT_URI?code=AUTH_CODE&session_state=SESSION_STATE```
2. Copy the `AUTH_CODE` (without the `code=` prefix, and the `session_state` parameter)
and paste it in your instance configuration under the **Authorization code** parameter.
    """
    return_results(CommandResults(readable_output=result_msg))


def fetch_samples():
    """
    The integration fetches incidents in the long-running-execution command. Fetch incidents is called
    only when "Pull From Instance" is clicked in create new classifier section in Cortex XSOAR.
    The fetch incidents returns samples of incidents generated by the long-running-execution.
    """
    demisto.incidents(get_integration_context().get('samples'))


def auth_type_switch_handling():
    """
    Handling cases where the user switches the auth type in the integration instance (from the client credentials flow to the
    auth code flow and vice versa), by auto-resetting the Graph API authorization in the integration context.
    """
    integration_context = get_integration_context()
    current_auth_type = integration_context.get('current_auth_type', '')
    if current_auth_type:
        demisto.debug(f'current_auth_type is: {current_auth_type}')
    else:
        # current_auth_type is not set - First run of the integration instance
        demisto.debug(f'This is the first run of the integration instance.\n'
                      f'Setting the current_auth_type in the integration context to {AUTH_TYPE}.')
        integration_context['current_auth_type'] = AUTH_TYPE
        set_integration_context(integration_context)
        current_auth_type = AUTH_TYPE

    if current_auth_type != AUTH_TYPE:
        # First run after the user switched the authentication type
        demisto.debug(f'The user switched the instance authentication type from {current_auth_type} to {AUTH_TYPE}.\n'
                      f'Resetting the integration context.')
        reset_graph_auth()
        integration_context = get_integration_context()
        demisto.debug(f'Setting the current_auth_type in the integration context to {AUTH_TYPE}.')
        integration_context['current_auth_type'] = AUTH_TYPE
        set_integration_context(integration_context)


def main():   # pragma: no cover
    """ COMMANDS MANAGER / SWITCH PANEL """
    demisto.debug("Main started...")
    commands: dict = {
        'test-module': test_module,
        'long-running-execution': long_running_loop,
        'send-notification': send_message,
        'mirror-investigation': mirror_investigation,
        'close-channel': close_channel,
        'microsoft-teams-integration-health': integration_health,
        'create-channel': create_channel_command,
        'add-user-to-channel': add_user_to_channel_command,
        'fetch-incidents': fetch_samples,
        # 'microsoft-teams-create-team': create_team,
        # 'microsoft-teams-send-file': send_file,
        'microsoft-teams-ring-user': ring_user,
        'microsoft-teams-create-channel': create_channel_command,
        'microsoft-teams-add-user-to-channel': add_user_to_channel_command,
        'microsoft-teams-create-meeting': create_meeting_command,
        'microsoft-teams-channel-user-list': channel_user_list_command,
        'microsoft-teams-user-remove-from-channel': user_remove_from_channel_command,
        'microsoft-teams-generate-login-url': generate_login_url_command,
        'microsoft-teams-auth-reset': reset_graph_auth_command,
        'microsoft-teams-token-permissions-list': token_permissions_list_command,
        'microsoft-teams-create-messaging-endpoint': create_messaging_endpoint_command,
        'microsoft-teams-message-update': message_update_command
    }

    commands_auth_code: dict = {
        'microsoft-teams-auth-test': test_connection,
        'microsoft-teams-chat-create': chat_create_command,
        'microsoft-teams-message-send-to-chat': message_send_to_chat_command,
        'microsoft-teams-chat-add-user': chat_add_user_command,
        'microsoft-teams-chat-list': chat_list_command,
        'microsoft-teams-chat-member-list': chat_member_list_command,
        'microsoft-teams-chat-message-list': chat_message_list_command,
        'microsoft-teams-chat-update': chat_update_command,
    }

    ''' EXECUTION '''
    command: str = demisto.command()

    if command != 'test-module':  # skipping test-module since it doesn't have integration context
        auth_type_switch_handling()  # handles auth type switch cases

    try:
        support_multithreading()
        handle_proxy()
        LOG(f'Command being called is {command}')
        if command in commands:
            commands[command]()
        elif command in commands_auth_code:
            validate_auth_code_flow_params(command)  # raises error in case one of the required params is missing
            commands_auth_code[command]()
        else:
            raise NotImplementedError(f"command {command} is not implemented.")
    # Log exceptions
    except Exception as e:
        return_error(f'Failed to execute {command} command.\nError:\n{str(e)}')


if __name__ in ('__main__', '__builtin__', 'builtins'):
    main()<|MERGE_RESOLUTION|>--- conflicted
+++ resolved
@@ -1525,7 +1525,8 @@
         return
     res = http_request('GET', f"{GRAPH_BASE_URL}/v1.0/appCatalogs/teamsApps",
                        params={"$filter": f"externalId eq '{BOT_ID}'"})
-<<<<<<< HEAD
+    demisto.debug(f"res is: {res}")
+    demisto.debug(f"res type is: {type(res)}")
     if isinstance(res, dict):
         app_data = res.get('value')[0]      # type: ignore
         bot_internal_id = app_data.get('id')
@@ -1534,17 +1535,6 @@
         demisto.debug(f"Bot {app_data.get('displayName')} with {BOT_ID} ID was added to chat successfully")
     else:
         demisto.debug("Bot not in catalog")
-=======
-    demisto.debug(f"res is: {res}")
-    demisto.debug(f"res type is: {type(res)}")
-    app_data = res.get('value')[0]      # type: ignore
-    bot_internal_id = app_data.get('id')
-
-    request_json = {"teamsApp@odata.bind": f"https://graph.microsoft.com/v1.0/appCatalogs/teamsApps/{bot_internal_id}"}
-    http_request('POST', f'{GRAPH_BASE_URL}/v1.0/chats/{chat_id}/installedApps', json_=request_json)
-
-    demisto.debug(f"Bot {app_data.get('displayName')} with {BOT_ID} ID was added to chat successfully")
->>>>>>> 1fbfe820
 
 
 def chat_create_command():
