import demistomock as demisto  # noqa: F401
from CommonServerPython import *  # noqa: F401

""" IMPORTS """
import re
import time
import urllib.parse
from enum import Enum
from re import Match
from ssl import PROTOCOL_TLSv1_2, SSLContext, SSLError
from tempfile import NamedTemporaryFile
from threading import Thread
from traceback import format_exc
from typing import Any, cast

import jwt
import requests
from cryptography.hazmat.primitives.asymmetric.rsa import RSAPublicKey
from flask import Flask, Response, request
from gevent.pywsgi import WSGIServer
from jwt.algorithms import RSAAlgorithm

# Disable insecure warnings
requests.packages.urllib3.disable_warnings()  # type: ignore


class FormType(Enum):  # Used for 'send-message', and by the MicrosoftTeamsAsk script
    PREDEFINED_OPTIONS = "predefined-options"
    OPEN_ANSWER = "open-answer"


""" GLOBAL VARIABLES"""
EXTERNAL_FORM_URL_DEFAULT_HEADER = "Microsoft Teams Form"
PARAMS: dict = demisto.params()
BOT_ID: str = PARAMS.get("credentials", {}).get("identifier", "") or PARAMS.get("bot_id", "")
BOT_PASSWORD: str = PARAMS.get("credentials", {}).get("password", "") or PARAMS.get("bot_password", "")
TENANT_ID: str = PARAMS.get("tenant_id", "")
APP: Flask = Flask("demisto-teams")
PLAYGROUND_INVESTIGATION_TYPE: int = 9
GRAPH_BASE_URL: str = "https://graph.microsoft.com"
CERTIFICATE = replace_spaces_in_credential(PARAMS.get("creds_certificate", {}).get("identifier", "")) or demisto.params().get(
    "certificate", ""
)
PRIVATE_KEY = replace_spaces_in_credential(PARAMS.get("creds_certificate", {}).get("password", "")) or demisto.params().get(
    "key", ""
)

INCIDENT_TYPE: str = PARAMS.get("incidentType", "")
URL_REGEX = r"(?<!\]\()https?://[^\s]*"
XSOAR_ENGINE_URL_REGEX = r"\bhttps?://(?:\w+[\w.-]*\w+|\d{1,3}\.\d{1,3}\.\d{1,3}\.\d{1,3}):\d+(?:/(?:\w+/)*\w+)?"
ENTITLEMENT_REGEX: str = r"(\{){0,1}[0-9a-fA-F]{8}\-[0-9a-fA-F]{4}\-[0-9a-fA-F]{4}\-[0-9a-fA-F]{4}\-[0-9a-fA-F]{12}(\}){0,1}"
MENTION_REGEX = r"^@([^@;]+);| @([^@;]+);"
ENTRY_FOOTER: str = "From Microsoft Teams"
INCIDENT_NOTIFICATIONS_CHANNEL = "incidentNotificationChannel"

MESSAGE_TYPES: dict = {
    "mirror_entry": "mirrorEntry",
    "incident_opened": "incidentOpened",
    "status_changed": "incidentStatusChanged",
}

NEW_INCIDENT_WELCOME_MESSAGE: str = "Successfully created incident <incident_name>.\nView it on: <incident_link>"
MISS_CONFIGURATION_ERROR_MESSAGE = (
    "Did not receive a tenant ID from Microsoft Teams. Verify that the messaging endpoint in the "
    "Demisto bot configuration in Microsoft Teams is configured correctly.\nUse the "
    "`microsoft-teams-create-messaging-endpoint` command to get the correct messaging endpoint "
    "based on the server URL, the server version, and the instance configurations.\n"
    "For more information See - "
    "https://xsoar.pan.dev/docs/reference/integrations/microsoft-teams#troubleshooting."
)

CLIENT_CREDENTIALS_FLOW = "Client Credentials"
AUTHORIZATION_CODE_FLOW = "Authorization Code"
AUTH_TYPE = PARAMS.get("auth_type", CLIENT_CREDENTIALS_FLOW)

AUTH_CODE: str = PARAMS.get("auth_code_creds", {}).get("password")
REDIRECT_URI: str = PARAMS.get("redirect_uri", "")
SESSION_STATE = "session_state"
REFRESH_TOKEN = "refresh_token"

CLIENT_CREDENTIALS = "client_credentials"
AUTHORIZATION_CODE = "authorization_code"

CHANNEL_SPECIAL_MARKDOWN_HEADERS: dict = {
    "id": "Membership id",
    "roles": "User roles",
    "visibleHistoryStartDateTime": "Start DateTime",
}

CHAT_SPECIAL_MARKDOWN_HEADERS: dict = {
    "id": "Chat Id",
    "topic": "Chat name",
    "webUrl": "webUrl",
    "roles": "User roles",
    "displayName": "Name",
}

USER_TYPE_TO_USER_ROLE = {"Guest": "guest", "Member": "owner"}

GROUP_CHAT_ID_SUFFIX = "@thread.v2"
ONEONONE_CHAT_ID_SUFFIX = "@unq.gbl.spaces"
MAX_ITEMS_PER_RESPONSE = 50

EXTERNAL_FORM = "external/form"
MAX_SAMPLES = 10

TOKEN_EXPIRED_ERROR_CODES = {
    50173,
    700082,
}  # See: https://login.microsoftonline.com/error?code=
REGEX_SEARCH_ERROR_DESC = r"^[^:]*:\s(?P<desc>.*?\.)"


class GraphPermissions(str, Enum):
    """
    Graph permission names that are relevant for the various integration commands.
    """

    GROUP_READWRITE_ALL = "Group.ReadWrite.All"
    GROUP_READ_ALL = "Group.Read.All"
    GROUPMEMBER_READ_ALL = "GroupMember.Read.All"
    USER_READWRITE_ALL = "User.ReadWrite.All"
    USER_READ = "User.Read"
    USER_READ_ALL = "User.Read.All"
    CHANNEL_READBASIC_ALL = "Channel.ReadBasic.All"
    CHANNEL_DELETE_ALL = "Channel.Delete.All"
    CHANNEL_CREATE = "Channel.Create"
    CHANNELMEMBER_READ_ALL = "ChannelMember.Read.All"
    CHANNELMEMBER_READWRITE_ALL = "ChannelMember.ReadWrite.All"
    CHAT_READ = "Chat.Read"
    CHAT_READBASIC = "Chat.ReadBasic"
    CHAT_READWRITE = "Chat.ReadWrite"
    CHAT_READWRITE_ALL = "Chat.ReadWrite.All"
    CHAT_CREATE = "Chat.Create"
    CHATMEMBER_READWRITE = "ChatMember.ReadWrite"
    CHATMESSAGE_SEND = "ChatMessage.Send"
    ONLINEMEETINGS_READWRITE = "OnlineMeetings.ReadWrite"
    ONLINEMEETINGS_READWRITE_ALL = "OnlineMeetings.ReadWrite.All"
    TEAMSAPPINSTALLATION_READWRITESELFFORCHAT = "TeamsAppInstallation.ReadWriteSelfForChat"
    APPCATALOG_READ_ALL = "AppCatalog.Read.All"
    CALLS_INITIATE_ALL = "Calls.Initiate.All"


Perms = GraphPermissions  # alias for brevity
COMMANDS_REQUIRED_PERMISSIONS: dict[str, list[GraphPermissions]] = {
    # Note: at the moment, the required permission names between credentials and auth code are the same.
    # Credentials require Application permissions while auth code requires delegated permissions
<<<<<<< HEAD
    'send-notification': [Perms.GROUPMEMBER_READ_ALL, Perms.CHANNEL_READBASIC_ALL],
    'teams-send-notification-quick-action': [Perms.GROUPMEMBER_READ_ALL, Perms.CHANNEL_READBASIC_ALL],
    'mirror-investigation': [Perms.GROUPMEMBER_READ_ALL, Perms.CHANNEL_READBASIC_ALL, Perms.CHANNEL_CREATE,
                             Perms.CHANNEL_DELETE_ALL],
    'close-channel': [Perms.GROUPMEMBER_READ_ALL, Perms.CHANNEL_READBASIC_ALL, Perms.CHANNEL_DELETE_ALL],
    'microsoft-teams-ring-user': [Perms.USER_READ_ALL, Perms.CALLS_INITIATE_ALL],
    'microsoft-teams-add-user-to-channel': [Perms.GROUPMEMBER_READ_ALL, Perms.USER_READ_ALL, Perms.CHANNEL_READBASIC_ALL,
                                            Perms.CHANNELMEMBER_READWRITE_ALL],
    'add-user-to-channel': [Perms.GROUPMEMBER_READ_ALL, Perms.USER_READ_ALL, Perms.CHANNEL_READBASIC_ALL,
                            Perms.CHANNELMEMBER_READWRITE_ALL],
    'microsoft-teams-create-channel': [Perms.GROUPMEMBER_READ_ALL, Perms.USER_READ_ALL, Perms.CHANNEL_CREATE],
    'create-channel': [Perms.GROUPMEMBER_READ_ALL, Perms.USER_READ_ALL, Perms.CHANNEL_CREATE],
    'microsoft-teams-create-meeting': [Perms.USER_READ_ALL, Perms.ONLINEMEETINGS_READWRITE],
    'microsoft-teams-user-remove-from-channel': [Perms.GROUPMEMBER_READ_ALL, Perms.CHANNEL_READBASIC_ALL,
                                                 Perms.CHANNELMEMBER_READWRITE_ALL],
    'microsoft-teams-channel-user-list': [Perms.GROUPMEMBER_READ_ALL, Perms.CHANNEL_READBASIC_ALL, Perms.CHANNELMEMBER_READ_ALL],
    'microsoft-teams-chat-create': [Perms.USER_READ_ALL, Perms.CHAT_CREATE, Perms.APPCATALOG_READ_ALL,
                                    Perms.TEAMSAPPINSTALLATION_READWRITESELFFORCHAT],
    'microsoft-teams-message-send-to-chat': [Perms.USER_READ_ALL, Perms.CHAT_CREATE, Perms.CHATMESSAGE_SEND,
                                             Perms.APPCATALOG_READ_ALL, Perms.TEAMSAPPINSTALLATION_READWRITESELFFORCHAT],
    'microsoft-teams-chat-add-user': [Perms.CHAT_READBASIC, Perms.CHATMEMBER_READWRITE],
    'microsoft-teams-chat-member-list': [Perms.USER_READ_ALL, Perms.CHAT_READBASIC],
    'microsoft-teams-chat-list': [Perms.USER_READ_ALL, Perms.CHAT_READBASIC],
    'microsoft-teams-chat-message-list': [Perms.USER_READ_ALL, Perms.CHAT_READ],
    'microsoft-teams-chat-update': [Perms.USER_READ_ALL, Perms.CHAT_READWRITE],
    'microsoft-teams-message-update': [Perms.GROUPMEMBER_READ_ALL, Perms.CHANNEL_READBASIC_ALL],
    'microsoft-teams-integration-health': [],
    'microsoft-teams-create-messaging-endpoint': [],
    'microsoft-teams-generate-login-url': [],
    'microsoft-teams-auth-test': [],
    'microsoft-teams-auth-reset': [],
    'microsoft-teams-token-permissions-list': [],
=======
    "send-notification": [Perms.GROUPMEMBER_READ_ALL, Perms.CHANNEL_READBASIC_ALL],
    "teams-send-notification-quick-action": [Perms.GROUPMEMBER_READ_ALL, Perms.CHANNEL_READBASIC_ALL],
    "mirror-investigation": [
        Perms.GROUPMEMBER_READ_ALL,
        Perms.CHANNEL_READBASIC_ALL,
        Perms.CHANNEL_CREATE,
        Perms.CHANNEL_DELETE_ALL,
    ],
    "close-channel": [Perms.GROUPMEMBER_READ_ALL, Perms.CHANNEL_READBASIC_ALL, Perms.CHANNEL_DELETE_ALL],
    "microsoft-teams-ring-user": [Perms.USER_READ_ALL, Perms.CALLS_INITIATE_ALL],
    "microsoft-teams-add-user-to-channel": [
        Perms.GROUPMEMBER_READ_ALL,
        Perms.USER_READ_ALL,
        Perms.CHANNEL_READBASIC_ALL,
        Perms.CHANNELMEMBER_READWRITE_ALL,
    ],
    "add-user-to-channel": [
        Perms.GROUPMEMBER_READ_ALL,
        Perms.USER_READ_ALL,
        Perms.CHANNEL_READBASIC_ALL,
        Perms.CHANNELMEMBER_READWRITE_ALL,
    ],
    "microsoft-teams-create-channel": [Perms.GROUPMEMBER_READ_ALL, Perms.USER_READ_ALL, Perms.CHANNEL_CREATE],
    "create-channel": [Perms.GROUPMEMBER_READ_ALL, Perms.USER_READ_ALL, Perms.CHANNEL_CREATE],
    "microsoft-teams-create-meeting": [Perms.USER_READ_ALL, Perms.ONLINEMEETINGS_READWRITE],
    "microsoft-teams-user-remove-from-channel": [
        Perms.GROUPMEMBER_READ_ALL,
        Perms.CHANNEL_READBASIC_ALL,
        Perms.CHANNELMEMBER_READWRITE_ALL,
    ],
    "microsoft-teams-channel-user-list": [Perms.GROUPMEMBER_READ_ALL, Perms.CHANNEL_READBASIC_ALL, Perms.CHANNELMEMBER_READ_ALL],
    "microsoft-teams-chat-create": [
        Perms.USER_READ_ALL,
        Perms.CHAT_CREATE,
        Perms.APPCATALOG_READ_ALL,
        Perms.TEAMSAPPINSTALLATION_READWRITESELFFORCHAT,
    ],
    "microsoft-teams-message-send-to-chat": [
        Perms.USER_READ_ALL,
        Perms.CHAT_CREATE,
        Perms.CHATMESSAGE_SEND,
        Perms.APPCATALOG_READ_ALL,
        Perms.TEAMSAPPINSTALLATION_READWRITESELFFORCHAT,
    ],
    "microsoft-teams-chat-add-user": [Perms.CHAT_READBASIC, Perms.CHATMEMBER_READWRITE],
    "microsoft-teams-chat-member-list": [Perms.USER_READ_ALL, Perms.CHAT_READBASIC, Perms.CHAT_CREATE],
    "microsoft-teams-chat-list": [Perms.USER_READ_ALL, Perms.CHAT_READBASIC, Perms.CHAT_CREATE],
    "microsoft-teams-chat-message-list": [Perms.USER_READ_ALL, Perms.CHAT_READ, Perms.CHAT_CREATE],
    "microsoft-teams-chat-update": [Perms.USER_READ_ALL, Perms.CHAT_READWRITE],
    "microsoft-teams-message-update": [Perms.GROUPMEMBER_READ_ALL, Perms.CHANNEL_READBASIC_ALL],
    "microsoft-teams-integration-health": [],
    "microsoft-teams-create-messaging-endpoint": [],
    "microsoft-teams-generate-login-url": [],
    "microsoft-teams-auth-test": [],
    "microsoft-teams-auth-reset": [],
    "microsoft-teams-token-permissions-list": [],
>>>>>>> c07bc6d8
}
HIGHER_PERMISSIONS: dict[GraphPermissions, list[GraphPermissions]] = {
    # dict with some elevated permissions and some of the permissions they can replace
    # Note: This dict is not meant to be comprehensive, rather handle possible common cases of substitute permissions.
    Perms.CHAT_READWRITE: [Perms.CHATMESSAGE_SEND, Perms.CHAT_READ, Perms.CHAT_READBASIC, Perms.CHAT_CREATE],
    Perms.CHAT_READWRITE_ALL: [
        Perms.CHAT_READWRITE,
        Perms.CHAT_READ,
        Perms.CHATMESSAGE_SEND,
        Perms.CHAT_READBASIC,
        Perms.CHAT_CREATE,
    ],
    Perms.CHAT_READ: [Perms.CHAT_READBASIC],
    Perms.USER_READ_ALL: [Perms.USER_READ],
    Perms.USER_READWRITE_ALL: [Perms.USER_READ_ALL, Perms.USER_READ],
    Perms.ONLINEMEETINGS_READWRITE_ALL: [Perms.ONLINEMEETINGS_READWRITE],
    Perms.GROUP_READ_ALL: [Perms.GROUPMEMBER_READ_ALL, Perms.CHANNEL_READBASIC_ALL],
    Perms.GROUP_READWRITE_ALL: [
        Perms.GROUP_READ_ALL,
        Perms.GROUPMEMBER_READ_ALL,
        Perms.CHANNEL_CREATE,
        Perms.CHANNEL_READBASIC_ALL,
        Perms.CHANNEL_DELETE_ALL,
    ],
    Perms.CHANNELMEMBER_READWRITE_ALL: [Perms.CHANNELMEMBER_READ_ALL],
}

# must be synced with ones in TeamsAsk
MS_TEAMS_ASK_MESSAGE_KEYS = {"message_text", "options", "entitlement", "investigation_id", "task_id", "form_type"}


class Handler:
    @staticmethod
    def write(msg: str):
        demisto.info(msg)


class ErrorHandler:
    @staticmethod
    def write(msg: str):
        demisto.error(f"wsgi error: {msg}")


DEMISTO_LOGGER: Handler = Handler()
ERROR_LOGGER: ErrorHandler = ErrorHandler()


def handle_teams_proxy_and_ssl():
    proxies = None
    use_ssl = not PARAMS.get("insecure", False)
    if not is_demisto_version_ge("8.0.0"):
        return proxies, use_ssl
    CRTX_HTTP_PROXY = os.environ.get("CRTX_HTTP_PROXY", None)
    if CRTX_HTTP_PROXY:
        proxies = {"http": CRTX_HTTP_PROXY, "https": CRTX_HTTP_PROXY}
        use_ssl = True
    return proxies, use_ssl


PROXIES, USE_SSL = handle_teams_proxy_and_ssl()


""" HELPER FUNCTIONS """


def epoch_seconds(d: datetime = None) -> int:
    """
    Return the number of seconds for given date. If no date, return current.
    :param d: timestamp datetime object
    :return: timestamp in epoch
    """
    if not d:
        d = datetime.utcnow()
    return int((d - datetime.utcfromtimestamp(0)).total_seconds())


def error_parser(resp_err: requests.Response, api: str = "graph") -> str:
    """
    Parses Microsoft API error message from Requests response
    :param resp_err: response with error
    :param api: API to query (graph/bot)
    :return: string of error
    """
    try:
        response: dict = resp_err.json()
        demisto.debug(f"Error response from {api=}: {response=}")
        if api == "graph":
            error_codes = response.get("error_codes", [""])
            if set(error_codes).issubset(TOKEN_EXPIRED_ERROR_CODES):
                reset_graph_auth(error_codes, response.get("error_description", ""))

            error = response.get("error", {})
            err_str = (
                f"{error.get('code', '')}: {error.get('message', '')}"
                if isinstance(error, dict)
                else response.get("error_description", "")
            )
            if err_str:
                return err_str
        elif api == "bot":
            error_description: str = response.get("error_description", "")
            if error_description:
                return error_description
        # If no error message
        raise ValueError
    except ValueError:
        return resp_err.text


def reset_graph_auth(error_codes: list = [], error_desc: str = ""):
    """
    Reset the Graph API authorization in the integration context.
    This function clears the current graph authorization data: current_refresh_token, graph_access_token, graph_valid_until
    """

    integration_context: dict = get_integration_context()
    integration_context["current_refresh_token"] = ""
    integration_context["graph_access_token"] = ""
    integration_context["graph_valid_until"] = ""
    set_integration_context(integration_context)

    if error_codes or error_desc:
        demisto.debug(f"Detected Error: {error_codes}, Successfully reset the current_refresh_token and graph_access_token.")
        re_search = re.search(REGEX_SEARCH_ERROR_DESC, error_desc)
        err_str = re_search["desc"] if re_search else ""
        raise DemistoException(
            f"{err_str} Please regenerate the 'Authorization code' "
            "parameter and then run !microsoft-teams-auth-test to re-authenticate"
        )

    demisto.debug("Successfully reset the current_refresh_token, graph_access_token and graph_valid_until.")


def reset_graph_auth_command():
    """
    A wrapper function for the reset_graph_auth() which resets the Graph API authorization in the integration context.
    """
    reset_graph_auth()
    return_results(CommandResults(readable_output="Authorization was reset successfully."))


def translate_severity(severity: str) -> float:
    """
    Translates Demisto text severity to int severity
    :param severity: Demisto text severity
    :return: Demisto integer severity
    """
    severity_dictionary = {"Unknown": 0.0, "Informational": 0.5, "Low": 1.0, "Medium": 2.0, "High": 3.0, "Critical": 4.0}
    return severity_dictionary.get(severity, 0.0)


def create_incidents(demisto_user: dict, incidents: list) -> dict:
    """
    Creates incidents according to a provided JSON object
    :param demisto_user: The demisto user associated with the request (if exists)
    :param incidents: The incidents JSON
    :return: The creation result
    """
    if demisto_user:
        data = demisto.createIncidents(incidents, userID=demisto_user.get("id", ""))
    else:
        data = demisto.createIncidents(incidents)
    return data


def remove_private_info_from_body(object_to_sanitize: dict):
    """
    Some items like tenant ID are confidential and therefore should be removed from the metadata
    """
    if object_to_sanitize.get("conversation", {}).get("tenantId"):
        del object_to_sanitize["conversation"]["tenantId"]
    if object_to_sanitize.get("channelData", {}).get("tenant", {}).get("id"):
        del object_to_sanitize["channelData"]["tenant"]["id"]


def add_req_data_to_incidents(incidents: list, request_body: dict) -> list:
    """
    Adds the request_body as a rawJSON to every created incident for further information on the incident
    """
    remove_private_info_from_body(request_body)
    for incident in incidents:
        incident["rawJSON"] = json.dumps(request_body)
    return incidents


def process_incident_create_message(demisto_user: dict, message: str, request_body: dict) -> str:
    """
    Processes an incident creation message
    :param demisto_user: The Demisto user associated with the message (if exists)
    :param message: The creation message
    :param request_body: The original API request body
    :return: Creation result
    """
    json_pattern: str = r"(?<=json=).*"
    name_pattern: str = r"(?<=name=).*"
    type_pattern: str = r"(?<=type=).*"
    json_match: Match[str] | None = re.search(json_pattern, message)
    created_incident: dict | list = []
    data = ""
    if json_match:
        if re.search(name_pattern, message) or re.search(type_pattern, message):
            data = "No other properties other than json should be specified."
        else:
            incidents_json: str = json_match.group()
            incidents: dict | list = json.loads(incidents_json.replace("“", '"').replace("”", '"'))
            if not isinstance(incidents, list):
                incidents = [incidents]

            add_req_data_to_incidents(incidents, request_body)  # type: ignore[arg-type]
            created_incident = create_incidents(demisto_user, incidents)  # type: ignore[arg-type]
            if not created_incident:
                data = "Failed creating incidents."
    else:
        name_match: Match[str] | None = re.search(name_pattern, message)
        if not name_match:
            data = "Please specify arguments in the following manner: name=<name> type=[type] or json=<json>."
        else:
            incident_name: str = re.sub("type=.*", "", name_match.group()).strip()
            incident_type = ""

            type_match: Match[str] | None = re.search(type_pattern, message)
            if type_match:
                incident_type = re.sub("name=.*", "", type_match.group()).strip()

            incident: dict = {"name": incident_name}

            incident_type = incident_type or INCIDENT_TYPE
            if incident_type:
                incident["type"] = incident_type

            incidents = add_req_data_to_incidents([incident], request_body)
            created_incident = create_incidents(demisto_user, incidents)
            if not created_incident:
                data = "Failed creating incidents."
    if created_incident:
        update_integration_context_samples(incidents)  # type: ignore[arg-type]
        if isinstance(created_incident, list):
            created_incident = created_incident[0]
        created_incident = cast(dict[Any, Any], created_incident)
        server_links: dict = demisto.demistoUrls()
        server_link: str = server_links.get("server", "")
        server_link = server_link + "/#" if not is_demisto_version_ge("8.0.0") else server_link
        newIncidentWelcomeMessage = demisto.params().get("new_incident_welcome_message", "")
        if not newIncidentWelcomeMessage:
            newIncidentWelcomeMessage = NEW_INCIDENT_WELCOME_MESSAGE
        elif newIncidentWelcomeMessage == "no_welcome_message":
            newIncidentWelcomeMessage = ""

        if (
            newIncidentWelcomeMessage
            and ("<incident_name>" in newIncidentWelcomeMessage)
            and ("<incident_link>" in newIncidentWelcomeMessage)
        ):
            newIncidentWelcomeMessage = newIncidentWelcomeMessage.replace(
                "<incident_name>", f"{created_incident.get('name', '')}"
            ).replace("<incident_link>", f"{server_link}/WarRoom/{created_incident.get('id', '')}")
        data = newIncidentWelcomeMessage

    return data


def is_investigation_mirrored(investigation_id: str, mirrored_channels: list) -> int:
    """
    Checks if investigation is already mirrored
    :param investigation_id: Investigation ID to check if mirrored
    :param mirrored_channels: List of mirrored channels to check if investigation is mirrored in
    :return: Index in mirrored channels list if mirrored, else -1
    """
    for index, channel in enumerate(mirrored_channels):
        if channel.get("investigation_id") == investigation_id:
            return index
    return -1


def urlify_hyperlinks(message: str, url_header: str | None = EXTERNAL_FORM_URL_DEFAULT_HEADER) -> str:
    """
    Converts URLs to Markdown-format hyperlinks.
    e.g. https://www.demisto.com -> [https://www.demisto.com](https://www.demisto.com)
    :param message: Message to look for URLs in
    :return: Formatted message with hyperlinks.
    """
    url_header = url_header or EXTERNAL_FORM_URL_DEFAULT_HEADER

    def replace_url(match):
        url = match.group()
        # is the url is a survey link coming from Data Collection task
        return f"[{url_header if EXTERNAL_FORM in url else url}]({url})"

    # Replace all URLs that are not already part of markdown links
    formatted_message: str = re.sub(URL_REGEX, replace_url, message)

    return formatted_message


def get_team_member(integration_context: dict, team_member_id: str) -> dict:
    """
    Searches for a team member
    :param integration_context: Cached object to search for team member in
    :param team_member_id: Team member ID to search for
    :return: Found team member object
    """
    team_member = {}
    teams: list = json.loads(integration_context.get("teams", "[]"))

    for team in teams:
        team_members: list = team.get("team_members", [])
        for member in team_members:
            if member.get("id") == team_member_id:
                demisto.debug(f"get_team_member details: {member=}")
                team_member["username"] = member.get("name", "")
                team_member["user_email"] = member.get("email", "")
                team_member["user_principal_name"] = member.get("userPrincipalName", "")
                return team_member

    raise ValueError("Team member was not found")


def get_team_member_id(requested_team_member: str, integration_context: dict) -> str:
    """
    Gets team member ID based on name, email or principal name
    :param requested_team_member: Team member name / principal name / email to look for
    :param integration_context: Cached object to search for team member in
    :return: Team member ID
    """
    demisto.debug(f"Requested team member: {requested_team_member}")
    teams: list = json.loads(integration_context.get("teams", "[]"))
    demisto.debug(f"We've got {len(teams)} teams saved in integration context")
    for team in teams:
        team_members: list = team.get("team_members", [])
        for team_member in team_members:
            member_properties = [
                team_member.get("email", "").lower(),
                team_member.get("userPrincipalName", "").lower(),
                team_member.get("name", "").lower(),
            ]
            if requested_team_member.lower() in [value.lower() for value in member_properties]:
                return team_member.get("id")
    raise ValueError(f"Team member {requested_team_member} was not found")


def create_adaptive_card(body: list, actions: list | None = None) -> dict:
    """
    Creates Microsoft Teams adaptive card object given body and actions
    :param body: Adaptive card data
    :param actions: Adaptive card actions
    :return: Adaptive card object
    """
    adaptive_card: dict = {
        "contentType": "application/vnd.microsoft.card.adaptive",
        "content": {
            "$schema": "http://adaptivecards.io/schemas/adaptive-card.json",
            "version": "1.0",
            "type": "AdaptiveCard",
            "msteams": {"width": "Full"},
            "body": body,
        },
    }
    if actions:
        adaptive_card["content"]["actions"] = actions
    return adaptive_card


def process_tasks_list(data_by_line: list) -> dict:
    """
    Processes tasks list assigned to user given from Demisto server and creates adaptive card
    :param data_by_line: List of tasks to process
    :return: Adaptive card of assigned tasks
    """
    body = []
    for line in data_by_line[2:]:
        split_data: list = [stat.strip() for stat in line.split("|")]
        body.append(
            {
                "type": "FactSet",
                "facts": [
                    {"title": "Task:", "value": split_data[0]},
                    {"title": "Incident:", "value": split_data[1]},
                    {"title": "Due:", "value": split_data[2]},
                    {"title": "Link:", "value": f"[{split_data[3]}]({split_data[3]})"},
                ],
            }
        )
    return create_adaptive_card(body)


def process_incidents_list(data_by_line: list) -> dict:
    """
    Processes incidents list assigned to user given from Demisto server and creates adaptive card
    :param data_by_line: List of incidents to process
    :return: Adaptive card of assigned incidents
    """
    body = []
    for line in data_by_line[2:]:
        split_data: list = [stat.strip() for stat in line.split("|")]
        body.append(
            {
                "type": "FactSet",
                "facts": [
                    {"title": "ID:", "value": split_data[0]},
                    {"title": "Name:", "value": split_data[1]},
                    {"title": "Status:", "value": split_data[2]},
                    {"title": "Type:", "value": split_data[3]},
                    {"title": "Owner:", "value": split_data[4]},
                    {"title": "Created:", "value": split_data[5]},
                    {"title": "Link:", "value": f"[{split_data[6]}]({split_data[6]})"},
                ],
            }
        )
    return create_adaptive_card(body)


def process_mirror_or_unknown_message(message: str) -> dict:
    """
    Processes mirror investigation command or unknown direct message and creates adaptive card
    :param message: The direct message to process
    :return: Adaptive card of mirror response / unknown message
    """
    body: list = [{"type": "TextBlock", "text": message.replace("\n", "\n\n"), "wrap": True}]
    return create_adaptive_card(body)


def is_teams_ask_message(msg: str) -> bool:
    try:
        message: dict = json.loads(msg)
        return message.keys() == MS_TEAMS_ASK_MESSAGE_KEYS
    except json.decoder.JSONDecodeError:
        return False


def process_ask_user(message: str) -> dict:
    """
    Processes ask user message and creates adaptive card
    :param message: The question object
    :return: Adaptive card of the question to send
    """
    message_object: dict = json.loads(message)
    text: str = message_object.get("message_text", "")
    entitlement: str = message_object.get("entitlement", "")
    form_type: FormType = FormType(message_object.get("form_type", FormType.PREDEFINED_OPTIONS.value))
    options: list = message_object.get("options", [])
    investigation_id: str = message_object.get("investigation_id", "")
    task_id: str = message_object.get("task_id", "")

    body: list[dict] = []
    actions: list[dict] = []

    if form_type == FormType.PREDEFINED_OPTIONS:
        body.append({"type": "TextBlock", "text": text, "wrap": True})

        for option in options:
            actions.append(
                {
                    "type": "Action.Submit",
                    "title": option,
                    "data": {
                        "response": option,
                        "entitlement": entitlement,
                        "investigation_id": investigation_id,
                        "task_id": task_id,
                    },
                }
            )

    elif form_type == FormType.OPEN_ANSWER:
        body.extend(
            [
                {
                    "type": "TextBlock",
                    "text": "Form",
                    "id": "Title",
                    "spacing": "Medium",
                    "horizontalAlignment": "Center",
                    "size": "Medium",
                    "weight": "Bolder",
                    "color": "Accent",
                    "wrap": True,
                },
                {
                    "type": "Container",
                    "items": [
                        {
                            "type": "TextBlock",
                            "text": text,
                            "wrap": True,
                            "spacing": "Medium",
                        },
                        {
                            "type": "Input.Text",
                            "placeholder": "Enter an answer",
                            "id": "response",
                            "isMultiline": True,
                        },
                    ],
                },
            ]
        )

        actions.append(
            {
                "type": "Action.Submit",
                "title": "Submit",
                "data": {"entitlement": entitlement, "investigation_id": investigation_id, "task_id": task_id},
            }
        )

    return create_adaptive_card(body, actions)


def add_data_to_actions(card_json, data_value):
    # If the current item is a list, iterate over it
    if isinstance(card_json, list):
        for item in card_json:
            add_data_to_actions(item, data_value)

    # If the current item is a dictionary
    elif isinstance(card_json, dict):
        # Check if this dictionary is an Action.Submit or Action.Execute
        if card_json.get("type") in ["Action.Submit", "Action.Execute"]:
            # Add the 'data' key with the provided value
            card_json["data"] = data_value

        # Only check nested elements within 'actions'
        if "actions" in card_json:
            add_data_to_actions(card_json["actions"], data_value)

        # Handle nested card inside Action.ShowCard
        if card_json.get("type") == "Action.ShowCard" and "card" in card_json:
            add_data_to_actions(card_json["card"], data_value)


def process_adaptive_card(adaptive_card_obj: dict) -> dict:
    """
    Processes adaptive cards coming from MicrosoftTeamsAsk. It will find all action elements
    of type Action.Submit or Action.Execute within adaptive_card_obj['adaptive_card'] and add entitlement,
    investigation_id and task_id to them.
    :param adaptive_card_obj: The adaptive card object.
    :return: Adaptive card with entitlement.
    """

    adaptive_card = adaptive_card_obj.get("adaptive_card", "")
    data_obj: dict = {}
    data_obj["entitlement"] = str(adaptive_card_obj.get("entitlement", ""))
    data_obj["investigation_id"] = str(adaptive_card_obj.get("investigation_id", ""))
    data_obj["task_id"] = str(adaptive_card_obj.get("task_id", ""))

    add_data_to_actions(adaptive_card.get("content", ""), data_obj)
    return adaptive_card


def get_bot_access_token() -> str:
    """
    Retrieves Bot Framework API access token, either from cache or from Microsoft
    :return: The Bot Framework API access token
    """
    integration_context: dict = get_integration_context()
    access_token: str = integration_context.get("bot_access_token", "")
    valid_until: int = integration_context.get("bot_valid_until", int)
    if access_token and valid_until and epoch_seconds() < valid_until:
        return access_token
    url: str = "https://login.microsoftonline.com/botframework.com/oauth2/v2.0/token"
    data: dict = {
        "grant_type": "client_credentials",
        "client_id": BOT_ID,
        "client_secret": BOT_PASSWORD,
        "scope": "https://api.botframework.com/.default",
    }
    response: requests.Response = requests.post(url, data=data, verify=USE_SSL, proxies=PROXIES)
    if not response.ok:
        error = error_parser(response, "bot")
        raise ValueError(f"Failed to get bot access token [{response.status_code}] - {error}")
    try:
        response_json: dict = response.json()
        access_token = response_json.get("access_token", "")
        expires_in: int = response_json.get("expires_in", 3595)
        time_now: int = epoch_seconds()
        time_buffer = 5  # seconds by which to shorten the validity period
        if expires_in - time_buffer > 0:
            expires_in -= time_buffer
        integration_context["bot_access_token"] = access_token
        integration_context["bot_valid_until"] = time_now + expires_in
        set_integration_context(integration_context)
        return access_token
    except ValueError:
        raise ValueError("Failed to get bot access token")


def get_refresh_token_from_auth_code_param() -> str:
    """
    The function is based on MicrosoftClient._get_refresh_token_from_auth_code_param() from 'MicrosoftApiModule'
    """
    refresh_prefix = "refresh_token:"
    if AUTH_CODE.startswith(refresh_prefix):  # for testing we allow setting the refresh token directly
        demisto.debug("Using refresh token set as auth_code")
        return AUTH_CODE[len(refresh_prefix) :]
    return ""


def get_graph_access_token() -> str:
    """
    Retrieves Microsoft Graph API access token, either from cache or from Microsoft
    :return: The Microsoft Graph API access token
    """
    integration_context: dict = get_integration_context()

    refresh_token = integration_context.get("current_refresh_token", "")
    access_token: str = integration_context.get("graph_access_token", "")
    valid_until: int = integration_context.get("graph_valid_until", int)
    if access_token and valid_until and epoch_seconds() < valid_until:
        demisto.debug("Using access token from integration context")
        return access_token
    tenant_id = integration_context.get("tenant_id")
    if not tenant_id:
        raise ValueError(MISS_CONFIGURATION_ERROR_MESSAGE)
    headers = None
    url: str = f"https://login.microsoftonline.com/{tenant_id}/oauth2/v2.0/token"
    data: dict = {
        "grant_type": CLIENT_CREDENTIALS,
        "client_id": BOT_ID,
        "scope": "https://graph.microsoft.com/.default",
        "client_secret": BOT_PASSWORD,
    }
    if AUTH_TYPE == AUTHORIZATION_CODE_FLOW:
        if not AUTH_CODE:
            raise ValueError(
                "No authorization code configured. Please use the !microsoft-teams-generate-login-url command"
                " and follow the instructions to generate one."
            )
        data["redirect_uri"] = REDIRECT_URI
        headers = {"Content-Type": "application/x-www-form-urlencoded"}
        if refresh_token := refresh_token or get_refresh_token_from_auth_code_param():
            demisto.debug("Using refresh token from integration context")
            data["grant_type"] = REFRESH_TOKEN
            data["refresh_token"] = refresh_token
        else:
            if SESSION_STATE in AUTH_CODE:
                raise ValueError(
                    "Malformed auth_code parameter: Please copy the auth code from the redirected uri "
                    'without any additional info and without the "session_state" query parameter.'
                )
            data["grant_type"] = AUTHORIZATION_CODE
            data["code"] = AUTH_CODE

    response: requests.Response = requests.post(url, data=data, verify=USE_SSL, proxies=PROXIES, headers=headers)
    if not response.ok:
        error = error_parser(response)
        raise ValueError(f"Failed to get Graph access token [{response.status_code}] - {error}")
    try:
        response_json: dict = response.json()
        access_token = response_json.get("access_token", "")
        expires_in: int = response_json.get("expires_in", 3595)
        refresh_token = response_json.get("refresh_token", "")

        time_now: int = epoch_seconds()
        time_buffer = 5  # seconds by which to shorten the validity period
        if expires_in - time_buffer > 0:
            expires_in -= time_buffer
        integration_context["current_refresh_token"] = refresh_token
        integration_context["graph_access_token"] = access_token
        integration_context["graph_valid_until"] = time_now + expires_in
        set_integration_context(integration_context)
        return access_token
    except ValueError:
        raise ValueError("Failed to get Graph access token")


def http_request(method: str, url: str = "", json_: dict = None, api: str = "graph", params: dict | None = None) -> dict | list:
    """A wrapper for requests lib to send our requests and handle requests and responses better
    Headers to be sent in requests

    Args:
        method (str): any restful method
        url (str): URL to query
        json_ (dict): HTTP JSON body
        api (str): API to query (graph/bot)
        params (dict): Object of key-value URL query parameters

    Returns:
        Union[dict, list]: The response in list or dict format.
    """
    access_token = get_graph_access_token() if api == "graph" else get_bot_access_token()  # Bot Framework API

    headers: dict = {"Authorization": f"Bearer {access_token}", "Content-Type": "application/json", "Accept": "application/json"}
    try:
        response: requests.Response = requests.request(
            method,
            url,
            headers=headers,
            json=json_,
            verify=USE_SSL,
            proxies=PROXIES,
            params=params,
        )

        if not response.ok:
            error: str = error_parser(response, api)
            if response.status_code == 403 and (detailed_error_message := insufficient_permissions_error_handler()):
                error = f"{detailed_error_message}\n\n(Error Message): {error}"

            raise ValueError(f"Error code [{response.status_code}] in API call to Microsoft Teams:\n{error}")

        if response.status_code in {202, 204}:
            # Delete channel or remove user from channel return 204 if successful
            # Update message returns 202 if the request has been accepted for processing
            # Create channel with a membershipType value of shared, returns 202 and a link to the teamsAsyncOperation.
            return {}
        if response.status_code == 201 and not response.content:
            # For channel creation query (with a membershipType value of standard or private), chat creation,
            # Send message in a chat, and Add member returns 201 if successful
            return {}
        try:
            return response.json()
        except ValueError:
            raise ValueError(f"Error in API call to Microsoft Teams: [{response.status_code}] - {response.text}")
    except requests.exceptions.ConnectTimeout:
        error_message = (
            "Connection Timeout Error - potential reason may be that Microsoft Teams is not accessible from your host."
        )
        raise ConnectionError(error_message)
    except requests.exceptions.SSLError:
        error_message = (
            "SSL Certificate Verification Failed - try selecting 'Trust any certificate' in the integration configuration."
        )
        raise ConnectionError(error_message)
    except requests.exceptions.ProxyError:
        error_message = (
            "Proxy Error - if 'Use system proxy settings' in the integration configuration has been "
            "selected, try deselecting it."
        )
        raise ConnectionError(error_message)


def integration_health():
    bot_framework_api_health = "Operational"
    graph_api_health = "Operational"

    try:
        get_bot_access_token()
    except ValueError as e:
        bot_framework_api_health = f"Non operational - {e!s}"

    try:
        get_graph_access_token()
    except ValueError as e:
        graph_api_health = f"Non operational - {e!s}"

    api_health_output: list = [{"Bot Framework API Health": bot_framework_api_health, "Graph API Health": graph_api_health}]

    adi_health_human_readable: str = tableToMarkdown("Microsoft API Health", api_health_output)

    mirrored_channels_output = []
    integration_context: dict = get_integration_context()
    teams: list = json.loads(integration_context.get("teams", "[]"))
    for team in teams:
        mirrored_channels: list = team.get("mirrored_channels", [])
        for channel in mirrored_channels:
            mirrored_channels_output.append(
                {
                    "Team": team.get("team_name"),
                    "Channel": channel.get("channel_name"),
                    "Investigation ID": channel.get("investigation_id"),
                }
            )

    mirrored_channels_human_readable: str

    if mirrored_channels_output:
        mirrored_channels_human_readable = tableToMarkdown("Microsoft Teams Mirrored Channels", mirrored_channels_output)
    else:
        mirrored_channels_human_readable = "No mirrored channels."

    demisto.results(
        {
            "ContentsFormat": formats["json"],
            "Type": entryTypes["note"],
            "HumanReadable": adi_health_human_readable + mirrored_channels_human_readable,
            "Contents": adi_health_human_readable + mirrored_channels_human_readable,
        }
    )


def validate_auth_header(headers: dict) -> bool:
    """
    Validated authorization header provided in the bot activity object
    :param headers: Bot activity headers
    :return: True if authorized, else False
    """
    parts: list = headers.get("Authorization", "").split(" ")
    if len(parts) != 2:
        return False
    scehma: str = parts[0]
    jwt_token: str = parts[1]
    if scehma != "Bearer" or not jwt_token:
        demisto.info("Authorization header validation - failed to verify schema")
        return False

    decoded_payload: dict = jwt.decode(jwt=jwt_token, options={"verify_signature": False})
    issuer: str = decoded_payload.get("iss", "")
    if issuer != "https://api.botframework.com":
        demisto.info("Authorization header validation - failed to verify issuer")
        return False

    integration_context: dict = get_integration_context()
    open_id_metadata: dict = json.loads(integration_context.get("open_id_metadata", "{}"))
    keys: list = open_id_metadata.get("keys", [])

    unverified_headers: dict = jwt.get_unverified_header(jwt_token)
    key_id: str = unverified_headers.get("kid", "")
    key_object = {}

    # Check if we got the requested key in cache
    for key in keys:
        if key.get("kid") == key_id:
            key_object = key
            break

    if not key_object:
        # Didn't find requested key in cache, getting new keys
        try:
            open_id_url: str = "https://login.botframework.com/v1/.well-known/openidconfiguration"
            response: requests.Response = requests.get(open_id_url, verify=USE_SSL, proxies=PROXIES)
            if not response.ok:
                demisto.info(f"Authorization header validation failed to fetch open ID config - {response.reason}")
                return False
            response_json: dict = response.json()
            jwks_uri: str = response_json.get("jwks_uri", "")
            keys_response: requests.Response = requests.get(jwks_uri, verify=USE_SSL, proxies=PROXIES)
            if not keys_response.ok:
                demisto.info(f"Authorization header validation failed to fetch keys - {response.reason}")
                return False
            keys_response_json: dict = keys_response.json()
            keys = keys_response_json.get("keys", [])
            open_id_metadata["keys"] = keys
        except ValueError:
            demisto.info("Authorization header validation - failed to parse keys response")
            return False

    if not keys:
        # Didn't get new keys
        demisto.info("Authorization header validation - failed to get keys")
        return False

    # Find requested key in new keys
    for key in keys:
        if key.get("kid") == key_id:
            key_object = key
            break

    if not key_object:
        # Didn't find requested key in new keys
        demisto.info("Authorization header validation - failed to find relevant key")
        return False

    endorsements: list = key_object.get("endorsements", [])
    if not endorsements or "msteams" not in endorsements:
        demisto.info("Authorization header validation - failed to verify endorsements")
        return False

    public_key = RSAAlgorithm.from_jwk(json.dumps(key_object))
    public_key: RSAPublicKey = cast(RSAPublicKey, public_key)

    options = {
        "verify_aud": False,
        "verify_exp": True,
        "verify_signature": False,
    }
    decoded_payload = jwt.decode(jwt_token, public_key, options=options)

    audience_claim: str = decoded_payload.get("aud", "")
    if audience_claim != BOT_ID:
        demisto.debug(f"failed to verify audience_claim: {audience_claim} with BOT_ID: {BOT_ID}.")
        demisto.info("Authorization header validation - failed to verify audience_claim")
        return False

    integration_context["open_id_metadata"] = json.dumps(open_id_metadata)
    set_integration_context(integration_context)
    return True


""" COMMANDS + REQUESTS FUNCTIONS """


def get_team_aad_id(team_name: str) -> str:
    """
    Gets Team AAD ID
    :param team_name: Team name to get AAD ID of
    :return: team AAD ID
    """
    demisto.debug(f"Team String {team_name}")
    integration_context: dict = get_integration_context()
    if integration_context.get("teams"):
        teams: list = json.loads(integration_context["teams"])
        for team in teams:
            if team_name == team.get("team_name", ""):
                return team.get("team_aad_id", "")
    url: str = (
        f"{GRAPH_BASE_URL}/v1.0/groups?$filter=displayName eq '{urllib.parse.quote(team_name)}' "
        f"and resourceProvisioningOptions/Any(x:x eq 'Team')"
    )
    response: dict = cast(dict[Any, Any], http_request("GET", url))
    demisto.debug(f"Response {response}")
    teams = response.get("value", [])
    for team in teams:
        if team.get("displayName", "") == team_name:
            return team.get("id", "")
    raise ValueError("Could not find requested team.")


def get_chat_id_and_type(chat: str, create_dm_chat: bool = True) -> tuple[str, str]:
    """
    :param chat: Represents the identity of the chat - chat_name, chat_id or member in case of "oneOnOne" chat_type.
    :param create_dm_chat: Create a new one on one chat if the one requested does not exist already.
    :return: chat_id, chat_type
    """
    demisto.debug(f"Given chat: {chat}")
    url = f"{GRAPH_BASE_URL}/v1.0/chats/"

    # case1 - chat = chat_id
    if chat.endswith((GROUP_CHAT_ID_SUFFIX, ONEONONE_CHAT_ID_SUFFIX)):
        demisto.debug(f"Received chat id as chat: {chat=}")
        response: dict = cast(dict[Any, Any], http_request("GET", url + chat))  # raise 404 if the chat id was not found
        return response.get("id", ""), response.get("chatType", "")

    # case2 - chat = chat_name (topic) in case of "group" chat_type
    params = {"$filter": f"topic eq '{chat}'", "$select": "id, chatType", "$top": MAX_ITEMS_PER_RESPONSE}
    chats_response = cast(dict[Any, Any], http_request("GET", url, params=params))
    chats, _ = pages_puller(chats_response)
    if chats and chats[0]:
        demisto.debug(f"Received chat's topic as chat: {chat=}")
        return chats[0].get("id", ""), chats[0].get("chatType", "")

    # case3 - chat = member in case of "oneOnOne" chat_type.
    # Check if the given "chat" argument is representing an existing member
    user_data: list = get_user(chat)
<<<<<<< HEAD
    if not (user_data and user_data[0].get('id')):
        raise ValueError(f'Could not find chat: {chat}')
=======
    if not (user_data and user_data[0].get("id")):
        raise ValueError(f"Could not find chat: {chat}")
    demisto.debug(f"Received member as chat: {chat=}")
    # Find the chat_id in case of 'oneOnOne' chat by calling "create_chat"
    # If a one-on-one chat already exists, this operation will return the existing chat and not create a new one
    chat_data: dict = create_chat("oneOnOne", [(user_data[0].get("id"), user_data[0].get("userType"))])
    return chat_data.get("id", ""), chat_data.get("chatType", "")
>>>>>>> c07bc6d8

    demisto.debug(f"Received member as chat: {chat=}")
    if create_dm_chat:
        # Find the chat_id in case of 'oneOnOne' chat by calling "create_chat"
        # If a one-on-one chat already exists, this operation will return the existing chat and not create a new one
        chat_data: dict = create_chat("oneOnOne", [(user_data[0].get('id'), user_data[0].get('userType'))])
        chat_id = chat_data.get('id', '')
        chat_type = chat_data.get('chatType', '')
    else:
        # Find the chat_id without trying to create a chat, raise an error if the one-on-one chat doesn't already exist
        chat_id = get_one_on_one_chat_id(user_data[0].get('id'))
        if not chat_id:
            raise ValueError(f'Could not find chat: {chat}')
        chat_type = 'oneOnOne'

    return chat_id, chat_type


def get_user(user: str) -> list:
    """Retrieves the AAD ID of requested user and the userType

    Args:
        user (str): Display name/mail/UPN of user to get ID of.

    Return:
        list: List containing the requsted user object
    """
    demisto.debug(f"Given user = {user}")
    url: str = f"{GRAPH_BASE_URL}/v1.0/users"
    params = {
        "$filter": f"displayName eq '{user}' or mail eq '{user}' or userPrincipalName eq '{user}'",
        "$select": "id, userType",
    }
    users = cast(dict[Any, Any], http_request("GET", url, params=params))
    return users.get("value", [])


def add_user_to_channel(team_aad_id: str, channel_id: str, user_id: str, is_owner: bool = False):
    """
    Request for adding user to channel
    """
    url = f"{GRAPH_BASE_URL}/v1.0/teams/{team_aad_id}/channels/{channel_id}/members"
    user_role = ["owner"] if is_owner else []
    request_json: dict = create_conversation_member(user_id, user_role)
    http_request("POST", url, json_=request_json)


def add_user_to_channel_command():
    """
    Add user to channel
    This operation is allowed only for channels with a membershipType value of private or shared.
    """
    channel_name: str = demisto.args().get("channel", "")
    team_name: str = demisto.args().get("team", "")
    member = demisto.args().get("member", "")
    is_owner: bool = argToBoolean(demisto.args().get("owner", False))

    user: list = get_user(member)
    if not (user and user[0].get("id")):
        raise ValueError(f"User {member} was not found")

    team_aad_id = get_team_aad_id(team_name)
    channel_id = get_channel_id(channel_name, team_aad_id, investigation_id=None)
    if get_channel_type(channel_id, team_aad_id) == "standard":
        raise ValueError("Adding a member is allowed only for private or shared channels.")

    add_user_to_channel(team_aad_id, channel_id, user[0].get("id"), is_owner)

    demisto.results(f'The User "{member}" has been added to channel "{channel_name}" successfully.')


<<<<<<< HEAD
=======
# def create_group_request(
#         display_name: str, mail_enabled: bool, mail_nickname: str, security_enabled: bool,
#         owners_ids: list, members_ids: list = None
# ) -> str:
#     url = f'{GRAPH_BASE_URL}/v1.0/groups'
#     data: dict = {
#         'displayName': display_name,
#         'groupTypes': ['Unified'],
#         'mailEnabled': mail_enabled,
#         'mailNickname': mail_nickname,
#         'securityEnabled': security_enabled,
#         'owners@odata.bind': owners_ids,
#         'members@odata.bind': members_ids or owners_ids
#     }
#     group_creation_response: dict = cast(Dict[Any, Any], http_request('POST', url, json_=data))
#     group_id: str = group_creation_response.get('id', '')
#     return group_id
#
#
# def create_team_request(group_id: str) -> str:
#     url = f'{GRAPH_BASE_URL}/v1.0/groups/{group_id}/team'
#     team_creation_response: dict = cast(Dict[Any, Any], http_request('PUT', url, json_={}))
#     team_id: str = team_creation_response.get('id', '')
#     return team_id
#
#
# def add_bot_to_team(team_id: str):
#     url: str = f'{GRAPH_BASE_URL}/v1.0/teams/{team_id}/installedApps'
#     bot_app_id: str = ''
#     data: dict = {
#         'teamsApp@odata.bind': f'https://graph.microsoft.com/v1.0/appCatalogs/teamsApps/{bot_app_id}'
#     }
#     print(http_request('POST', url, json_=data))
#
#
# def create_team():
#     display_name: str = demisto.args().get('display_name', '')
#     mail_enabled: bool = bool(strtobool(demisto.args().get('mail_enabled', True)))
#     mail_nickname: str = demisto.args().get('mail_nickname', '')
#     security_enabled: bool = bool(strtobool(demisto.args().get('security_enabled', True)))
#     owners = argToList(demisto.args().get('owner', ''))
#     members = argToList(demisto.args().get('members', ''))
#     owners_ids: list = list()
#     members_ids: list = list()
#     users: list = get_users()
#     user_id: str = str()
#     for member in members:
#         found_member: bool = False
#         for user in users:
#             if member in {user.get('displayName', ''), user.get('mail'), user.get('userPrincipalName')}:
#                 found_member = True
#                 user_id = user.get('id', '')
#                 members_ids.append(f'https://graph.microsoft.com/v1.0/users/{user_id}')
#                 break
#         if not found_member:
#             demisto.results({
#                 'Type': entryTypes['warning'],
#                 'Contents': f'User {member} was not found',
#                 'ContentsFormat': formats['text']
#             })
#     for owner in owners:
#         found_owner: bool = False
#         for user in users:
#             if owner in {user.get('displayName', ''), user.get('mail'), user.get('userPrincipalName')}:
#                 found_owner = True
#                 user_id = user.get('id', '')
#                 owners_ids.append(f'https://graph.microsoft.com/v1.0/users/{user_id}')
#                 break
#         if not found_owner:
#             demisto.results({
#                 'Type': entryTypes['warning'],
#                 'Contents': f'User {owner} was not found',
#                 'ContentsFormat': formats['text']
#             })
#     if not owners_ids:
#         raise ValueError('Could not find given users to be Team owners.')
#     group_id: str = create_group_request(
#         display_name, mail_enabled, mail_nickname, security_enabled, owners_ids, members_ids
#     )
#     team_id: str = create_team_request(group_id)
#     add_bot_to_team(team_id)
#     demisto.results(f'Team {display_name} was created successfully')


>>>>>>> c07bc6d8
def create_conversation_member(user_id: str, user_role: list) -> dict:
    """
    Create a conversation member dictionary for the specified user ID.
    """
    return {
        "@odata.type": "#microsoft.graph.aadUserConversationMember",
        "user@odata.bind": f"https://graph.microsoft.com/v1.0/users('{user_id}')",
        "roles": user_role,
    }


def create_channel(
    team_aad_id: str, channel_name: str, channel_description: str = "", membership_type: str = "standard", owner_id: str = ""
) -> str:
    """
    Creates a Microsoft Teams channel
    :param team_aad_id: Team AAD ID to create channel in
    :param channel_name: Name of channel to create
    :param channel_description: Description of channel to create
    :param membership_type: Channel membership type, Standard, Private or Shared. default is 'standard'
    :param owner_id: The channel owner id.
    :return: ID of created channel
    """
    url: str = f"{GRAPH_BASE_URL}/v1.0/teams/{team_aad_id}/channels"
    request_json: dict = {"displayName": channel_name, "description": channel_description, "membershipType": membership_type}

    if owner_id:
        request_json["members"] = [create_conversation_member(owner_id, ["owner"])]

    # For membershipType: standard or private - returns 201 in successful and a channel object
    # For shared, returns 202 Accepted response code and a link to the teamsAsyncOperation.
    channel_data: dict = cast(dict[Any, Any], http_request("POST", url, json_=request_json))
    channel_id: str = channel_data.get("id", "")
    return channel_id


def create_meeting(user_id: str, subject: str, start_date_time: str, end_date_time: str) -> dict:
    """
    Creates a Microsoft Teams meeting
    :param user_id: The User's ID
    :param subject: The meeting's subject
    :param start_date_time: The meeting's start time
    :param end_date_time: The meeting's end time
    :return: Dict with info about the created meeting.
    """
    url: str = f"{GRAPH_BASE_URL}/v1.0/users/{user_id}/onlineMeetings"
    request_json: dict = {"subject": subject}
    if start_date_time:
        request_json["startDateTime"] = start_date_time
    if end_date_time:
        request_json["endDateTime"] = end_date_time

    channel_data: dict = cast(dict[Any, Any], http_request("POST", url, json_=request_json))
    return channel_data


def send_message_in_chat(content: str, message_type: str, chat_id: str, content_type: str) -> dict:
    """
    Sends an HTTP request to send message in chat to Microsoft Teams
    :param content: The content of the chat message.
    :param message_type: The type of chat message.
    :param chat_id: The chat id
    :param content_type: The content type: html/text
    :return: dict of the chatMessage object
    """
    url = f"{GRAPH_BASE_URL}/v1.0/chats/{chat_id}/messages"
    request_json = {"body": {"content": content, "contentType": content_type}, "messageType": message_type}

    response: dict = cast(dict[Any, Any], http_request("POST", url, json_=request_json))
    return response


def chat_update_name(chat_id: str, topic: str):
    """
    Updates the chat name
    :param chat_id: The chat id
    :param topic: The new chat name
    """
    url = f"{GRAPH_BASE_URL}/v1.0/chats/{chat_id}"
    request_json = {"topic": topic}
    http_request("PATCH", url, json_=request_json)


def add_user_to_chat(chat_id: str, user_type: str, user_id: str, share_history: bool):
    """
    Adds member to given chat
    :param chat_id: The chat id
    :param user_type: The user_type: guest/member
    :param user_id: The user id
    :param share_history: whether to share history
    """

    url = f"{GRAPH_BASE_URL}/v1.0/chats/{chat_id}/members"

    request_json = {
        "@odata.type": "#microsoft.graph.aadUserConversationMember",
        "roles": [USER_TYPE_TO_USER_ROLE.get(user_type)],
        "user@odata.bind": f"https://graph.microsoft.com/v1.0/users/{user_id}",
        "visibleHistoryStartDateTime": "0001-01-01T00:00:00Z" if share_history else "",
    }

    http_request("POST", url, json_=request_json)


def pages_puller(response: dict[str, Any], limit: int = 1) -> tuple[list, str | None]:
    """
    Retrieves a limited number of pages by repeatedly making requests to the API using the nextLink URL
    until it has reached the specified limit or there are no more pages to retrieve,
    :param response: response body, contains collection of chat/message objects
    :param limit: the requested limit
    :return: tuple of the limited response_data and the last nextLink URL.
    """

    response_data = response.get("value", [])
    while (next_link := response.get("@odata.nextLink")) and len(response_data) < limit:
        demisto.debug(f"Using response {next_link=}")
        response = cast(dict[str, Any], http_request("GET", next_link))
        response_data.extend(response.get("value", []))
    demisto.debug(f"The limited response contains: {len(response_data[:limit])}")
    return response_data[:limit], next_link


def get_chats_list(odata_params: dict, chat_id: str | None = None) -> dict[str, Any]:
    """
    :param odata_params: The OData query parameters.
    :param chat_id: when chat argument was provided - Retrieve a single chat
    :return: The response body - collection of chat objects.
    """
    url = f"{GRAPH_BASE_URL}/v1.0/chats/"
    if chat_id:
        url += chat_id
    return cast(dict[str, Any], http_request("GET", url, params=odata_params))


def get_messages_list(chat_id: str, odata_params: dict) -> dict[str, Any]:
    """
    Retrieve the list of messages in a chat.
    :param chat_id: The chat_id
    :param odata_params: The OData query parameters.
    :return: The response body - collection of chatMessage objects.
    """
    url = f"{GRAPH_BASE_URL}/v1.0/chats/{chat_id}/messages"
    return cast(dict[str, Any], http_request("GET", url, params=odata_params))


def get_chat_members(chat_id: str) -> list[dict[str, Any]]:
    """
    Retrieves chat members given a chat
    :param chat_id: ID of the chat
    :return: List of chat members
    """

    url = f"{GRAPH_BASE_URL}/v1.0/chats/{chat_id}/members"
    response: dict = cast(dict[Any, Any], http_request("GET", url))
    return response.get("value", [])


def get_signed_in_user() -> dict[str, str]:
    """
    Get the properties of the signed-in user
    :return: the properties of the signed-in user
    """
    url = f"{GRAPH_BASE_URL}/v1.0/me"
    return cast(dict[str, str], http_request("GET", url))


def get_one_on_one_chat_id(user_id: str) -> str:
    """
    Retrieves the chat id for the one on one chat between the given user_id and the signed-in user.
    :param user_id: ID of the other user in the one on one chat

    :return: ID of the one on one chat
    """
    caller_id: str = get_signed_in_user().get('id', '')
    if caller_id == user_id:  # No 'one on one' between the user and himself
        return ''
    url = f'{GRAPH_BASE_URL}/v1.0/me/chats'
    params = {
        '$expand': 'members',
        '$filter': ("chatType eq 'oneOnOne' and "
                    f"members/any(m:m/microsoft.graph.aadUserConversationMember/userId eq '{user_id}')")
    }
    chats_response = cast(dict[Any, Any], http_request('GET', url, params=params))
    chats, _ = pages_puller(chats_response)
    return chats[0].get('id', '') if chats else ''


def create_chat(chat_type: str, users: list, chat_name: str = "") -> dict:
    """
    Create a new chat object.
    :param chat_type: Specifies the type of chat. Possible values are: group and oneOnOne.
    :param chat_name: The title of the chat. The chat title can be provided only if the chat is of group type.
    :param users: List of conversation members that should be added, contains the (user_id, user_type)
    :return: The chat data
    """
    demisto.debug(f"create {chat_type} chat with users = {users}")
    url = f"{GRAPH_BASE_URL}/v1.0/chats"

    # Add the caller as owner member
    caller_id: str = get_signed_in_user().get("id", "")
    members: list = [create_conversation_member(caller_id, ["owner"])]

    members += [create_conversation_member(user_id, [USER_TYPE_TO_USER_ROLE.get(user_type)]) for user_id, user_type in users]

    request_json: dict = {
        "chatType": chat_type,
        "members": members,
    }

    if chat_type == "group" and chat_name:  # The chat title can be provided only if the chat is of group type.
        request_json["topic"] = chat_name
    chat_data: dict = cast(dict[Any, Any], http_request("POST", url, json_=request_json))
    return chat_data


def create_channel_command():
    channel_name: str = demisto.args().get("channel_name", "")
    channel_description: str = demisto.args().get("description", "")
    team_name: str = demisto.args().get("team", "")
    membership_type: str = demisto.args().get("membership_type", "standard")

    owner_user = demisto.args().get("owner_user")
    if not owner_user and membership_type != "standard" and AUTH_TYPE == CLIENT_CREDENTIALS_FLOW:
        raise ValueError("When using the 'Client Credentials flow', you must specify an 'owner_user'.")

    owner_id: str = ""
    if owner_user:
        owner: list = get_user(owner_user)
        if not (owner and owner[0].get("id")):
            raise ValueError(f'The given owner_user "{owner_user}" was not found')
        owner_id = owner[0].get("id")

    team_aad_id = get_team_aad_id(team_name)
    channel_id: str = create_channel(team_aad_id, channel_name, channel_description, membership_type, owner_id)
    if channel_id or membership_type == "shared":
        demisto.results(f'The channel "{channel_name}" was created successfully')


def create_meeting_command():
    subject: str = demisto.args().get("subject", "")
    start_date_time: str = demisto.args().get("start_time", "")
    end_date_time: str = demisto.args().get("end_time", "")
    member = demisto.args().get("member", "")

    user: list = get_user(member)
    if not (user and user[0].get("id")):
        raise ValueError(f"User {member} was not found")
    meeting_data: dict = create_meeting(user[0].get("id"), subject, start_date_time, end_date_time)

    thread_id = ""
    message_id = ""
    if chat_info := meeting_data.get("chatInfo", {}):
        thread_id = chat_info.get("threadId", "")
        message_id = chat_info.get("messageId", "")

    participant_id, participant_display_name = get_participant_info(meeting_data.get("participants", {}))

    outputs = {
        "creationDateTime": meeting_data.get("creationDateTime", ""),
        "threadId": thread_id,
        "messageId": message_id,
        "id": meeting_data.get("id", ""),
        "joinWebUrl": meeting_data.get("joinWebUrl", ""),
        "participantId": participant_id,
        "participantDisplayName": participant_display_name,
    }
    result = CommandResults(
        readable_output=f'The meeting "{subject}" was created successfully',
        outputs_prefix="MicrosoftTeams.CreateMeeting",
        outputs_key_field="id",
        outputs=outputs,
    )
    return_results(result)


def channel_user_list_command():
    """
    Retrieve a list of conversationMembers from a channel.
    """
    channel_name: str = demisto.args().get("channel_name", "")
    team_name: str = demisto.args().get("team", "")
    team_aad_id = get_team_aad_id(team_name)

    channel_id = get_channel_id(channel_name, team_aad_id, investigation_id=None)
    channel_members: list = get_channel_members(team_aad_id, channel_id)
    [member.pop("@odata.type", None) for member in channel_members]
    result = CommandResults(
        readable_output=tableToMarkdown(
            f'Channel "{channel_name}" Members List:',
            channel_members,
            headers=["userId", "email", "tenantId", "id", "roles", "displayName", "visibleHistoryStartDateTime"],
            headerTransform=lambda h: CHANNEL_SPECIAL_MARKDOWN_HEADERS.get(h, pascalToSpace(h)),
        ),
        outputs_prefix="MicrosoftTeams.ChannelList",
        outputs_key_field="channelId",
        outputs={"members": channel_members, "channelName": channel_name, "channelId": channel_id},
    )
    return_results(result)


def is_bot_in_chat(chat_id: str) -> bool:
    """
    check if the bot is already in the chat.
    """

    url_suffix = f"v1.0/chats/{chat_id}/installedApps"
    res = http_request(
        "GET",
        urljoin(GRAPH_BASE_URL, url_suffix),
        params={"$expand": "teamsApp,teamsAppDefinition", "$filter": f"teamsApp/externalId eq '{BOT_ID}'"},
    )
    return bool(res.get("value"))  # type: ignore


def add_bot_to_chat(chat_id: str):
    """
    Add the Dbot to a chat.
    :param chat_id: chat id which to add the bot to.
    """

    demisto.debug(f"adding bot with id {BOT_ID} to chat")

    # bot is already part of the chat
    if is_bot_in_chat(chat_id):
        demisto.debug(f"Bot is already part of the chat - chat ID: {chat_id}")
        return
    res = http_request("GET", f"{GRAPH_BASE_URL}/v1.0/appCatalogs/teamsApps", params={"$filter": f"externalId eq '{BOT_ID}'"})
    demisto.debug(f"res is: {res}")
    demisto.debug(f"res type is: {type(res)}")
    if isinstance(res, dict):
        app_data = res.get("value")[0]  # type: ignore
        bot_internal_id = app_data.get("id")
        request_json = {"teamsApp@odata.bind": f"https://graph.microsoft.com/v1.0/appCatalogs/teamsApps/{bot_internal_id}"}
        http_request("POST", f"{GRAPH_BASE_URL}/v1.0/chats/{chat_id}/installedApps", json_=request_json)
        demisto.debug(f"Bot {app_data.get('displayName')} with {BOT_ID} ID was added to chat successfully")
    else:
        demisto.debug("Bot not in catalog")


def chat_create_command():
    """
    Create a new chat object.
    Note: Only one one-on-one chat can exist between two members.
    If a one-on-one chat already exists, this operation will return the existing chat and not create a new one.
    """
    args = demisto.args()
    chat_type: str = args.get("chat_type", "group")
    chat_name: str = args.get("chat_name", "")
    members: list = argToList(args.get("member", ""))

    # get users ids and userTypes:
    users, invalid_members = [], []
    for member in members:
        user_data: list = get_user(member)
        if not (user_data and user_data[0].get("id")):
            invalid_members.append(member)
        else:
            users.append((user_data[0].get("id"), user_data[0].get("userType")))

    if invalid_members:
        return_warning(f'The following members were not found: {", ".join(invalid_members)}')
    if chat_type == "oneOnOne" and len(users) != 1:
        raise ValueError("Creation of 'oneOnOne' chat requires 2 members. Please enter one 'member'.")

    chat_data: dict = create_chat(chat_type, users, chat_name)
    chat_data.pop("@odata.context", "")
    chat_data["chatId"] = chat_data.pop("id", "")

    add_bot_to_chat(chat_data.get("chatId", ""))

    hr_title = (
        f"The chat '{chat_name}' was created successfully"
        if chat_type == "group"
        else f'The chat with "{members[0]}" was created successfully'
    )

    result = CommandResults(
        readable_output=tableToMarkdown(
            hr_title,
            chat_data,
            headers=["chatId", "topic", "createdDateTime", "lastUpdatedDateTime", "webUrl", "tenantId"],
            url_keys=["webUrl"],
            headerTransform=lambda h: CHAT_SPECIAL_MARKDOWN_HEADERS.get(h, pascalToSpace(h)),
        ),
        outputs_prefix="MicrosoftTeams.ChatList",
        outputs_key_field="chatId",
        outputs=chat_data,
    )
    return_results(result)


def message_send_to_chat_command():
    """
    Send a new chatMessage in the specified chat.
    """
    args = demisto.args()
    content: str = args.get("content", "")
    content_type: str = args.get("content_type", "text")
    message_type: str = args.get("message_type", "message")
    chat: str = args.get("chat", "")
    chat_id, _ = get_chat_id_and_type(chat)

    add_bot_to_chat(chat_id)

    message_data: dict = send_message_in_chat(content, message_type, chat_id, content_type)
    message_data.pop("@odata.context", "")
    hr = get_message_human_readable(message_data)
    result = CommandResults(
        readable_output=tableToMarkdown(f"Message was sent successfully in the '{chat}' chat.", hr, removeNull=True),
        outputs_prefix="MicrosoftTeams.ChatList",
        outputs_key_field="chatId",
        outputs={"messages": message_data, "chatId": chat_id},
    )
    return_results(result)


def get_message_human_readable(message_data: dict) -> dict:
    """
    Get Message human-readable.
    :param message_data: The message data
    :return: message human readable.
    """
    return {
        "Message id": message_data.get("id"),
        "Message Type": message_data.get("messageType"),
        "Etag": message_data.get("etag"),
        "Created DateTime": message_data.get("createdDateTime"),
        "lastModified DateTime": message_data.get("lastModifiedDateTime"),
        "Subject": message_data.get("subject"),
        "Chat Id": message_data.get("chatId"),
        "Importance": message_data.get("importance"),
        "Message Content": demisto.get(message_data, "body.content"),
        "Message contentType": demisto.get(message_data, "body.contentType"),
        "Initiator application": demisto.get(message_data, "eventDetail.initiator.application"),
        "Initiator device": demisto.get(message_data, "eventDetail.initiator.device"),
        "Initiator user id": demisto.get(message_data, "eventDetail.initiator.user.id"),
        "Initiator displayName": demisto.get(message_data, "eventDetail.initiator.user.displayName"),
        "Initiator userIdentityType": demisto.get(message_data, "eventDetail.initiator.user.userIdentityType"),
        "From application": demisto.get(message_data, "application"),
        "From device": demisto.get(message_data, "device"),
        "From user id": demisto.get(message_data, "from.user.id"),
        "From user": demisto.get(message_data, "from.user.displayName"),
        "From user userIdentityType": demisto.get(message_data, "from.user.userIdentityType"),
        "From user tenantId": demisto.get(message_data, "from.user.tenantId"),
    }


def chat_add_user_command():
    """
    Add a conversationMember to a chat.
    """
    args = demisto.args()
    chat: str = args.get("chat", "")
    chat_id, chat_type = get_chat_id_and_type(chat)
    if chat_type != "group":
        raise ValueError("Adding a member is allowed only on group chat.")
    members: list = argToList(args.get("member", ""))
    share_history = argToBoolean(args.get("share_history", True))

    invalid_members, hr_members = [], []
    for member in members:
        user_data: list = get_user(member)
        if not (user_data and user_data[0].get("id")):
            invalid_members.append(member)
        else:
            add_user_to_chat(chat_id, user_data[0].get("userType"), user_data[0].get("id"), share_history)
            hr_members.append(member)

    if invalid_members:
        return_warning(
            f'The following members were not found: {", ".join(invalid_members)}', exit=len(members) == len(invalid_members)
        )

    hr: str = (
        f'The Users "{", ".join(hr_members)}" have been added to chat "{chat}" successfully.'
        if len(hr_members) > 1
        else f'The User "{", ".join(hr_members)}" has been added to chat "{chat}" successfully.'
    )
    demisto.results(hr)


def chat_message_list_command():
    """
    Retrieve the list of messages in a chat.
    """
    args = demisto.args()
<<<<<<< HEAD
    chat = args.get('chat')
    chat_id, _ = get_chat_id_and_type(chat, create_dm_chat=False)
    next_link = args.get('next_link', '')
=======
    chat = args.get("chat")
    chat_id, _ = get_chat_id_and_type(chat)
    next_link = args.get("next_link", "")
>>>>>>> c07bc6d8

    limit = arg_to_number(args.get("limit")) or MAX_ITEMS_PER_RESPONSE
    page_size = arg_to_number(args.get("page_size")) or MAX_ITEMS_PER_RESPONSE

    top = min(MAX_ITEMS_PER_RESPONSE, limit)

    if next_link and page_size:
        limit = page_size
        messages_list_response: dict = cast(dict[str, Any], http_request("GET", next_link))
    else:
        messages_list_response = get_messages_list(
            chat_id=chat_id, odata_params={"$orderBy": args.get("order_by") + " desc", "$top": top}
        )
    messages_data, next_link = pages_puller(messages_list_response, limit)

    hr = [get_message_human_readable(message) for message in messages_data]
    result = CommandResults(
        readable_output=tableToMarkdown(f'Messages list in "{chat}" chat:', hr, url_keys=["webUrl"], removeNull=True)
        + (
            f"\nThere are more results than shown. "
            f"For more data please enter the next_link argument:\n "
            f"next_link={next_link}"
            if next_link
            else ""
        ),
        outputs_key_field="chatId",
        outputs={
            "MicrosoftTeams(true)": {"MessageListNextLink": next_link},
            "MicrosoftTeams.ChatList(val.chatId && val.chatId === obj.chatId)": {"messages": messages_data, "chatId": chat_id},
        },
    )
    return_results(result)


def chat_list_command():
    """
    Retrieve the list of chats that the user is part of.
    """
    args = demisto.args()
    chat = args.get("chat")
    filter_query = args.get("filter")
    next_link = args.get("next_link")
    page_size = arg_to_number(args.get("page_size")) or MAX_ITEMS_PER_RESPONSE
    limit = arg_to_number(args.get("limit")) or MAX_ITEMS_PER_RESPONSE

    if chat:
        if filter_query:
            raise ValueError("Retrieve a single chat does not support the 'filter' ODate query parameter.")
<<<<<<< HEAD
        chat_id = chat if chat.endswith((GROUP_CHAT_ID_SUFFIX, ONEONONE_CHAT_ID_SUFFIX)) else \
            get_chat_id_and_type(chat, create_dm_chat=False)[0]
        chats_list_response: dict = get_chats_list(odata_params={'$expand': args.get('expand')}, chat_id=chat_id)
        chats_list_response.pop('@odata.context', '')
=======
        chat_id = chat if chat.endswith((GROUP_CHAT_ID_SUFFIX, ONEONONE_CHAT_ID_SUFFIX)) else get_chat_id_and_type(chat)[0]
        chats_list_response: dict = get_chats_list(odata_params={"$expand": args.get("expand")}, chat_id=chat_id)
        chats_list_response.pop("@odata.context", "")
>>>>>>> c07bc6d8
        chats_data = [chats_list_response]
    else:
        if next_link and page_size:
            demisto.debug(f"Get chat-list using the given arguments: {next_link=} and {page_size=}")
            limit = page_size
            # the $top in the request will be as in the previous query.
            chats_list_response = cast(dict[str, Any], http_request("GET", next_link))
        else:
            demisto.debug(f"Get chat-list using the given arguments: {limit=}")
            top = min(MAX_ITEMS_PER_RESPONSE, limit)
            chats_list_response = get_chats_list(
                odata_params={"$filter": filter_query, "$expand": args.get("expand"), "$top": top}
            )

        chats_data, next_link = pages_puller(chats_list_response, limit)

    hr = [
        {**chat_data, "lastMessageReadDateTime": demisto.get(chat_data, "viewpoint.lastMessageReadDateTime")}
        for chat_data in chats_data
    ]
    for chat_data in chats_data:
        chat_data["chatId"] = chat_data.pop("id", "")
    result = CommandResults(
        readable_output=tableToMarkdown(
            ("Chat Data:" if chat else "Chats List:"),
            hr,
            url_keys=["webUrl"],
            removeNull=True,
            headers=[
                "id",
                "topic",
                "createdDateTime",
                "lastUpdatedDateTime",
                "chatType",
                "webUrl",
                "onlineMeetingInfo",
                "tenantId",
                "lastMessageReadDateTime",
            ],
            headerTransform=lambda h: CHAT_SPECIAL_MARKDOWN_HEADERS.get(h, pascalToSpace(h)),
        )
        + (
            f"\nThere are more results than shown. For more data please enter the next_link argument:\n next_link={next_link}"
            if next_link
            else ""
        ),
        outputs_key_field="chatId",
        outputs={
            "MicrosoftTeams(true)": {"ChatListNextLink": next_link},
            "MicrosoftTeams.ChatList(val.chatId && val.chatId == obj.chatId)": chats_data,
        },
    )
    return_results(result)


def chat_member_list_command():
    """
    List all conversation members in a chat.
    """

<<<<<<< HEAD
    chat: str = demisto.args().get('chat', '')
    chat_id, _ = get_chat_id_and_type(chat, create_dm_chat=False)
=======
    chat: str = demisto.args().get("chat", "")
    chat_id, _ = get_chat_id_and_type(chat)
>>>>>>> c07bc6d8

    chat_members: list = get_chat_members(chat_id)
    [member.pop("@odata.type", None) for member in chat_members]
    result = CommandResults(
        readable_output=tableToMarkdown(
            f'Chat "{chat}" Members List:',
            chat_members,
            headers=["userId", "roles", "displayName", "email", "tenantId"],
            headerTransform=lambda h: CHAT_SPECIAL_MARKDOWN_HEADERS.get(h, pascalToSpace(h)),
        ),
        outputs_prefix="MicrosoftTeams.ChatList",
        outputs_key_field="chatId",
        outputs={"members": chat_members, "chatId": chat_id},
    )
    return_results(result)


def chat_update_command():
    """
    Update the title of the chat.
    """
    chat: str = demisto.args().get("chat", "")
    new_name: str = demisto.args().get("chat_name", "")

    chat_id, chat_type = get_chat_id_and_type(chat)
    if chat_type != "group":
        raise ValueError("Setting chat name is allowed only on group chats.")

    chat_update_name(chat_id, new_name)
    hr = f"The name of chat '{chat}' has been successfully changed to '{new_name}'."
    return_results(hr)


def remove_user_from_channel(team_id: str, channel_id: str, membership_id: str):
    """
    Request for removing user from channel
    :param team_id: The team id
    :param channel_id: The channel id
    :param membership_id: the user membership_id
    """
    url = f"{GRAPH_BASE_URL}/v1.0/teams/{team_id}/channels/{channel_id}/members/{membership_id}"
    http_request("DELETE", url)


def get_user_membership_id(member: str, team_id: str, channel_id: str) -> str:
    """
    Searches for the given member in the channel's members and returns its membership id
    :param member: The display name of the user
    :param team_id: The team id
    :param channel_id: The channel id
    :return: the user membership_id
    """
    channel_members: list[dict[str, Any]] = get_channel_members(team_id, channel_id)
    return next(
        (user.get("id", "") for user in channel_members if user.get("displayName") == member),
        "",
    )


def user_remove_from_channel_command():
    """
    remove user from channel
    This operation is allowed only for channels with a membershipType value of private or shared.
    """
    args = demisto.args()
    channel_name: str = args.get("channel_name", "")
    team_name: str = args.get("team", "")
    member = args.get("member", "")
    team_id = get_team_aad_id(team_name)
    channel_id = get_channel_id(channel_name, team_id, investigation_id=None)
    if get_channel_type(channel_id, team_id) == "standard":
        raise ValueError("Removing a member is allowed only for private or shared channels.")

    user_membership_id = get_user_membership_id(member, team_id, channel_id)
    if not user_membership_id:
        raise ValueError(f'User "{member}" was not found in channel "{channel_name}".')

    remove_user_from_channel(team_id, channel_id, user_membership_id)
    return_results(f'The user "{member}" has been removed from channel "{channel_name}" successfully.')


def get_participant_info(participants: dict) -> tuple[str, str]:
    """
    Retrieves the participant ID and name
    :param participants: The participants in the Team meeting
    :return: The participant ID and name
    """
    participant_id = ""
    participant_display_name = ""

    if participants:
        user = participants.get("organizer", {}).get("identity", {}).get("user", {})
        if user:
            participant_id = user.get("id")
            participant_display_name = user.get("displayName")

    return participant_id, participant_display_name


def get_channel_id(channel_name: str, team_aad_id: str, investigation_id: str = None) -> str:
    """
    Retrieves Microsoft Teams channel ID
    :param channel_name: Name of channel to get ID of
    :param team_aad_id: AAD ID of team to search channel in
    :param investigation_id: Demisto investigation ID to search mirrored channel of
    :return: Requested channel ID
    """
    investigation_id = investigation_id or ""
    integration_context: dict = get_integration_context()
    teams: list = json.loads(integration_context.get("teams", "[]"))
    for team in teams:
        mirrored_channels: list = team.get("mirrored_channels", [])
        for channel in mirrored_channels:
            if channel.get("channel_name") == channel_name or channel.get("investigation_id") == investigation_id:
                return channel.get("channel_id")
    url: str = f"{GRAPH_BASE_URL}/v1.0/teams/{team_aad_id}/channels"
    response: dict = cast(dict[Any, Any], http_request("GET", url))
    demisto.debug(f"Get channels response: {json.dumps(response)}")
    channel_id: str = ""
    channels: list = response.get("value", [])
    for channel in channels:
        channel_display_name: str = channel.get("displayName", "")
        if channel_display_name == channel_name:
            channel_id = channel.get("id", "")
            break
    if not channel_id:
        raise ValueError(f"Could not find channel: {channel_name}")
    return channel_id


def get_channel_type(channel_id, team_id) -> str:
    """
    Returns the channel membershipType
    :param channel_id: The name of the channel
    :param team_id: ID of the channel's team
    :return: The channel's membershipType
    """
    url = f"{GRAPH_BASE_URL}/v1.0/teams/{team_id}/channels/{channel_id}"
    response: dict = cast(dict[Any, Any], http_request("GET", url))
    membershipType = response.get("membershipType", "standard")
    demisto.debug(f"The channel membershipType = {membershipType}")
    demisto.debug(f"Get channel response: {json.dumps(response)}")
    return membershipType


def get_team_members(service_url: str, team_id: str) -> list:
    """
    Retrieves team members given a team
    :param team_id: ID of team to get team members of
    :param service_url: Bot service URL to query
    :return: List of team members
    """
    url = f"{service_url}/v3/conversations/{team_id}/members"
    response: list = cast(list[Any], http_request("GET", url, api="bot"))
    return response


def update_integration_context_with_all_team_members(integration_context):
    """
    Retrieves all members from all teams and updates members in integration context.
    """
    service_url: str = integration_context.get("service_url", "")
    teams: list = json.loads(integration_context.get("teams", "[]"))
    for team in teams:
        team_id = team.get("team_id", "")
        team_name = team.get("team_name", "")
        demisto.debug(f"Request members for {team_id=} {team_name=}")
        url = f"{service_url}/v3/conversations/{team_id}/members"
        team_members: list = cast(list[Any], http_request("GET", url, api="bot"))
        demisto.debug(f"Updating {team_name=} with {team_members=}")
        team["team_members"] = team_members
    demisto.debug(f"Setting integration_context with {teams=}")
    integration_context["teams"] = json.dumps(teams)
    set_integration_context(integration_context)


def get_channel_members(team_id: str, channel_id: str) -> list[dict[str, Any]]:
    """
    Retrieves channel members given a channel
    :param team_id: ID of the channel's team
    :param channel_id: ID of channel to get channel members of
    :return: List of channel members
    """
    url = f"{GRAPH_BASE_URL}/v1.0/teams/{team_id}/channels/{channel_id}/members"
    response: dict = cast(dict[Any, Any], http_request("GET", url))
    return response.get("value", [])


def update_message(service_url: str, conversation_id: str, message_id: str, text: str, format_as_card: bool = True) -> dict:
    """
    Updates a message in Microsoft Teams channel
    :param service_url: Bot service URL to query
    :param conversation_id: Conversation ID of message to update
    :param message_id: ID of message to update, also referred to as Activity ID in the bot API
    :param text: Text to update in the message
    :param format_as_card: Whether to format the text as an adaptive card
    :return: dict
    """
    if format_as_card:
        body = [{"type": "TextBlock", "text": text}]
        adaptive_card: dict = create_adaptive_card(body=body)
        conversation = {"type": "message", "attachments": [adaptive_card]}
    else:
        conversation = {"type": "message", "text": text}
    url: str = f"{service_url}/v3/conversations/{conversation_id}/activities/{message_id}"  # type:ignore
    res: dict = http_request("PUT", url, json_=conversation, api="bot")  # type:ignore

    return res


def close_channel_request(team_aad_id: str, channel_id: str):
    """
    Sends an HTTP request to close a Microsoft Teams channel
    :param team_aad_id: AAD ID of team to close the channel in
    :param channel_id: ID of channel to close
    :return: None
    """
    url: str = f"{GRAPH_BASE_URL}/v1.0/teams/{team_aad_id}/channels/{channel_id}"
    http_request("DELETE", url)


def close_channel():
    """
    Deletes a mirrored Microsoft Teams channel
    """
    integration_context: dict = get_integration_context()
    channel_name: str = demisto.args().get("channel", "")
    investigation: dict = demisto.investigation()
    investigation_id: str = investigation.get("id", "")
    channel_id = ""
    team_aad_id: str
    mirrored_channels: list
    if not channel_name:
        # Closing channel as part of autoclose in mirroring process
        teams: list = json.loads(integration_context.get("teams", "[]"))
        for team in teams:
            team_aad_id = team.get("team_aad_id", "")
            mirrored_channels = team.get("mirrored_channels", [])
            for channel_index, channel in enumerate(mirrored_channels):
                if channel.get("investigation_id") == investigation_id:
                    channel_id = channel.get("channel_id", "")
                    close_channel_request(team_aad_id, channel_id)
                    mirrored_channels.pop(channel_index)
                    team["mirrored_channels"] = mirrored_channels
                    break
        if not channel_id:
            raise ValueError("Could not find Microsoft Teams channel to close.")
        integration_context["teams"] = json.dumps(teams)
        set_integration_context(integration_context)
    else:
        team_name: str = demisto.args().get("team") or demisto.params().get("team")
        team_aad_id = get_team_aad_id(team_name)
        channel_id = get_channel_id(channel_name, team_aad_id, investigation_id)
        close_channel_request(team_aad_id, channel_id)
    demisto.results("Channel was successfully closed.")


def create_personal_conversation(integration_context: dict, team_member_id: str) -> str:
    """
    Create a personal conversation with a team member
    :param integration_context: Cached object to retrieve relevant data for the conversation creation
    :param team_member_id: ID of team member to create a conversation with
    :return: ID of created conversation
    """
    bot_id: str = BOT_ID
    bot_name: str = integration_context.get("bot_name", "")
    tenant_id: str = integration_context.get("tenant_id", "")
    conversation: dict = {
        "bot": {"id": f"28:{bot_id}", "name": bot_name},
        "members": [{"id": team_member_id}],
        "channelData": {"tenant": {"id": tenant_id}},
    }
    service_url: str = integration_context.get("service_url", "")
    if not service_url:
        raise ValueError("Did not find service URL. Try messaging the bot on Microsoft Teams")
    url: str = f"{service_url}/v3/conversations"
    response: dict = cast(dict[Any, Any], http_request("POST", url, json_=conversation, api="bot"))
    return response.get("id", "")


def send_message_request(
    service_url: str, channel_id: str, conversation: dict, message_id: str = "", team_aad_id: str = ""
) -> dict:
    """
    Sends an HTTP request to send message to Microsoft Teams
    :param channel_id: ID of channel to send message in
    :param conversation: Conversation message object to send
    :param message_id: ID of message to post the reply in
    :param service_url: Bot service URL to query
    :return: dict
    """
    if not message_id:
        url: str = f"{service_url}/v3/conversations/{channel_id}/activities"
        res: dict = http_request("POST", url, json_=conversation, api="bot")  # type:ignore
    else:
        url: str = f"{GRAPH_BASE_URL}/v1.0/teams/{team_aad_id}/channels/{channel_id}/messages/{message_id}/replies"  # type:ignore
        res: dict = http_request("POST", url, json_=conversation)  # type:ignore
    return res


def process_mentioned_users_in_message(message: str) -> tuple[list, str]:
    """
    Processes the message to include all mentioned users in the right format. For example:
    Input: 'good morning @Demisto'
    Output (Formatted message): 'good morning <at>@Demisto</at>'
    :param message: The message to be processed
    :return: A list of the mentioned users, The processed message
    """
    mentioned_users: list = ["".join(user) for user in re.findall(MENTION_REGEX, message)]
    for user in mentioned_users:
        message = message.replace(f"@{user};", f"<at>@{user}</at>")
    return mentioned_users, message


def mentioned_users_to_entities(mentioned_users: list, integration_context: dict) -> list:
    """
    Returns a list of entities built from the mentioned users
    :param mentioned_users: A list of mentioned users in the message
    :param integration_context: Cached object to retrieve relevant data from
    :return: A list of entities
    """
    return [
        {
            "type": "mention",
            "mentioned": {"id": get_team_member_id(user, integration_context), "name": user},
            "text": f"<at>@{user}</at>",
        }
        for user in mentioned_users
    ]


def send_message():
    message_type: str = demisto.args().get("messageType", "")
    original_message: str = demisto.args().get("originalMessage", "")
    message: str = demisto.args().get("message", "")
    message_id: str = demisto.args().get("message_id", "")
    team_name: str = demisto.args().get("team", "") or demisto.params().get("team", "")
    external_form_url_header: str | None = demisto.args().get("external_form_url_header") or demisto.params().get(
        "external_form_url_header"
    )
    demisto.debug(f"In send message with message type: {message_type}, and channel name:{demisto.args().get('channel')}")
    try:
        adaptive_card: dict = json.loads(demisto.args().get("adaptive_card", "{}"))
    except ValueError:
        raise ValueError("Given adaptive card is not in valid JSON format.")

    if message_type == MESSAGE_TYPES["mirror_entry"] and ENTRY_FOOTER in original_message:
        demisto.debug(f"the message '{message}' was already mirrored, skipping it")
        # Got a message which was already mirrored - skipping it
        return
    channel_name: str = demisto.args().get("channel", "")

    if (
        not channel_name and message_type in {MESSAGE_TYPES["status_changed"], MESSAGE_TYPES["incident_opened"]}
    ) or channel_name == INCIDENT_NOTIFICATIONS_CHANNEL:
        demisto.debug("Got a notification from server.")
        # Got a notification from server
        channel_name = demisto.params().get("incident_notifications_channel", "General")
        severity: float = float(demisto.args().get("severity"))

        # Adding disable and not enable because of adding new boolean parameter always defaults to false value in server
        if (disable_auto_notifications := demisto.params().get("auto_notifications")) is not None:
            disable_auto_notifications = argToBoolean(disable_auto_notifications)
        else:
            disable_auto_notifications = False

        if not disable_auto_notifications:
            severity_threshold: float = translate_severity(demisto.params().get("min_incident_severity", "Low"))
            if severity < severity_threshold:
                return
        else:
            return

    team_member: str = demisto.args().get("team_member", "") or demisto.args().get("to", "")
    if re.match(r"\b[^@]+@[^@]+\.[^@]+\b", team_member):  # team member is an email
        team_member = team_member.lower()

    if not (team_member or channel_name):
        raise ValueError("No channel or team member to send message were provided.")

    if team_member and channel_name:
        raise ValueError("Provide either channel or team member to send message to, not both.")

    if not (message or adaptive_card):
        raise ValueError("No message or adaptive card to send were provided.")

    if message and adaptive_card:
        raise ValueError("Provide either message or adaptive to send, not both.")

    integration_context: dict = get_integration_context()
    channel_id = ""
    personal_conversation_id = ""
    if team_name:
        team_aad_id: str = get_team_aad_id(team_name)
    else:
        team_aad_id = ""
    if channel_name:
        channel_id = get_channel_id_for_send_notification(team_aad_id, channel_name, message_type)
    elif team_member:
        try:
            team_member_id: str = get_team_member_id(team_member, integration_context)
        except Exception:
            demisto.debug(f"Did not find '{team_member=}' will update integration context with all team members.")
            update_integration_context_with_all_team_members(integration_context)
            team_member_id = get_team_member_id(team_member, integration_context)
        personal_conversation_id = create_personal_conversation(integration_context, team_member_id)

    recipient: str = channel_id or personal_conversation_id

    conversation: dict = {}

    if message:
        entitlement_match_msg: Match[str] | None = re.search(ENTITLEMENT_REGEX, message)
        if entitlement_match_msg and is_teams_ask_message(message):
            # In TeamsAsk process
            adaptive_card = process_ask_user(message)
            conversation = {"type": "message", "attachments": [adaptive_card]}
            demisto.debug(f"The following Adaptive Card will be used:\n{json.dumps(adaptive_card)}")
        else:
            # Sending regular message
            formatted_message: str = urlify_hyperlinks(message, external_form_url_header)
            mentioned_users, formatted_message_with_mentions = process_mentioned_users_in_message(formatted_message)
            entities = mentioned_users_to_entities(mentioned_users, integration_context)
            demisto.info(f"msg: {formatted_message_with_mentions}, ent: {entities}")
            if not message_id:
                conversation = {"type": "message", "text": formatted_message_with_mentions, "entities": entities}
            else:
                conversation = {"body": {"contentType": "html", "content": formatted_message_with_mentions}}
                if entities:
                    conversation["body"]["mentions"] = entities
    else:  # Adaptive card
        entitlement_match_ac: Match[str] | None = re.search(ENTITLEMENT_REGEX, adaptive_card.get("entitlement", ""))
        if entitlement_match_ac:
            adaptive_card_processed = process_adaptive_card(adaptive_card)
            conversation = {"type": "message", "attachments": [adaptive_card_processed]}

    service_url: str = integration_context.get("service_url", "")
    if not service_url:
        raise ValueError("Did not find service URL. Try messaging the bot on Microsoft Teams")

    res: dict = send_message_request(service_url, recipient, conversation, message_id, team_aad_id)
    results = CommandResults(
        outputs={"ID": res.get("id")},
        outputs_prefix="MicrosoftTeams.Message",
        readable_output="Message was sent successfully.",
        raw_response=res,
    )
    return_results(results)


def message_update_command():
    message: str = demisto.args().get("message", "")
    message_id: str = demisto.args().get("message_id", "")
    team_name: str = demisto.args().get("team", "") or demisto.params().get("team", "")
    channel_name: str = demisto.args().get("channel", "")
    format_as_card: bool = argToBoolean(demisto.args().get("format_as_card", "true"))

    team_member: str = demisto.args().get("team_member", "") or demisto.args().get("to", "")
    if re.match(r"\b[^@]+@[^@]+\.[^@]+\b", team_member):  # team member is an email
        team_member = team_member.lower()

    if not (team_member or channel_name):
        raise ValueError("No channel or team member to send message were provided.")

    if team_member and channel_name:
        raise ValueError("Provide either channel or team member to send message to, not both.")

    integration_context: dict = get_integration_context()
    channel_id = ""
    personal_conversation_id = ""
    if team_name:
        team_aad_id: str = get_team_aad_id(team_name)
    else:
        team_aad_id = ""
    if channel_name:
        channel_id = get_channel_id_for_send_notification(team_aad_id, channel_name, "")
    elif team_member:
        team_member_id: str = get_team_member_id(team_member, integration_context)
        personal_conversation_id = create_personal_conversation(integration_context, team_member_id)

    recipient: str = channel_id or personal_conversation_id

    service_url: str = integration_context.get("service_url", "")
    if not service_url:
        raise ValueError("Did not find service URL. Try messaging the bot on Microsoft Teams")

    res: dict = update_message(service_url, recipient, message_id, message, format_as_card=format_as_card)

    results = CommandResults(
        outputs={"ID": res.get("id")},
        outputs_prefix="MicrosoftTeams.Message",
        readable_output="Message was sent successfully.",
        raw_response=res,
    )
    return_results(results)


def get_channel_id_for_send_notification(team_aad_id: str, channel_name: str, message_type: str):
    """
    Returns the channel ID to send the message to
    :param channel_name: The name of the channel.
    :param message_type: The type of message to be sent.
    :return: the channel ID
    """
    investigation_id = ""
    if message_type == MESSAGE_TYPES["mirror_entry"]:
        # Got an entry from the War Room to mirror to Teams
        # Getting investigation ID in case channel name is custom and not the default
        investigation: dict = demisto.investigation()
        investigation_id = investigation.get("id", "")
    channel_id = get_channel_id(channel_name, team_aad_id, investigation_id)
    if get_channel_type(channel_id, team_aad_id) != "standard":
        raise ValueError("Posting a message or adaptive card to a private/shared channel is currently not supported.")
    return channel_id


def mirror_investigation():
    """
    Updates the integration context with a new or existing mirror.
    """
    investigation: dict = demisto.investigation()

    if investigation.get("type") == PLAYGROUND_INVESTIGATION_TYPE:
        raise ValueError("Can not perform this action in playground.")

    integration_context: dict = get_integration_context()

    mirror_type: str = demisto.args().get("mirror_type", "all")
    auto_close: str = demisto.args().get("autoclose", "true")
    mirror_direction: str = demisto.args().get("direction", "both").lower()
    team_name: str = demisto.args().get("team", "")
    if not team_name:
        team_name = demisto.params().get("team", "")
    team_aad_id: str = get_team_aad_id(team_name)
    mirrored_channels = []
    teams: list = json.loads(integration_context.get("teams", "[]"))
    team = {}
    for team in teams:
        if team.get("team_aad_id", "") == team_aad_id:
            if team.get("mirrored_channels"):
                mirrored_channels = team["mirrored_channels"]
            break
    if mirror_direction != "both":
        mirror_type = f"{mirror_type}:{mirror_direction}"

    investigation_id: str = investigation.get("id", "")
    investigation_mirrored_index: int = is_investigation_mirrored(investigation_id, mirrored_channels)

    if investigation_mirrored_index > -1:
        # Updating channel mirror configuration
        mirrored_channels[investigation_mirrored_index]["mirror_type"] = mirror_type
        mirrored_channels[investigation_mirrored_index]["mirror_direction"] = mirror_direction
        mirrored_channels[investigation_mirrored_index]["auto_close"] = auto_close
        mirrored_channels[investigation_mirrored_index]["mirrored"] = False
        demisto.results("Investigation mirror was updated successfully.")
    else:
        channel_name: str = demisto.args().get("channel_name", "") or f"incident-{investigation_id}"
        channel_description: str = f"Channel to mirror incident {investigation_id}"
        try:
            channel_id: str = create_channel(team_aad_id, channel_name, channel_description)

        except ValueError as e:
            if "Channel name already existed" in str(e):
                channel_id = get_channel_id(channel_name, team_aad_id)
            else:
                raise e

        service_url: str = integration_context.get("service_url", "")
        server_links: dict = demisto.demistoUrls()
        server_link: str = server_links.get("server", "")
        server_link = server_link + "/#" if not is_demisto_version_ge("8.0.0") else server_link
        warroom_link = f"{server_link}/WarRoom/{investigation_id}"
        conversation: dict = {
            "type": "message",
            "text": f"This channel was created to mirror [incident {investigation_id}]({warroom_link}) "
            f"between Teams and Demisto. In order for your Teams messages to be mirrored in Demisto, "
            f"you need to mention the Demisto Bot in the message.",
        }
        send_message_request(service_url, channel_id, conversation)
        mirrored_channels.append(
            {
                "channel_id": channel_id,
                "investigation_id": investigation_id,
                "mirror_type": mirror_type,
                "mirror_direction": mirror_direction,
                "auto_close": auto_close,
                "mirrored": False,
                "channel_name": channel_name,
            }
        )
        demisto.results(f"Investigation mirrored successfully in channel {channel_name}.")
    team["mirrored_channels"] = mirrored_channels
    integration_context["teams"] = json.dumps(teams)
    set_integration_context(integration_context)


def channel_mirror_loop():
    """
    Runs in a long running container - checking for newly mirrored investigations.
    """
    while True:
        found_channel_to_mirror: bool = False
        integration_context = {}
        try:
            integration_context = get_integration_context()
            teams: list = json.loads(integration_context.get("teams", "[]"))
            for team in teams:
                mirrored_channels = team.get("mirrored_channels", [])
                channel: dict
                for channel in mirrored_channels:
                    investigation_id = channel.get("investigation_id", "")
                    if not channel["mirrored"]:
                        demisto.info(f"Mirroring incident: {investigation_id} in Microsoft Teams")
                        channel_to_update: dict = channel
                        if channel_to_update["mirror_direction"] and channel_to_update["mirror_type"]:
                            demisto.mirrorInvestigation(
<<<<<<< HEAD
                                channel_to_update['investigation_id'],
                                channel_to_update['mirror_type'],
                                bool(argToBoolean(channel_to_update['auto_close']))
=======
                                channel_to_update["investigation_id"],
                                channel_to_update["mirror_type"],
                                bool(strtobool(channel_to_update["auto_close"])),
>>>>>>> c07bc6d8
                            )
                            channel_to_update["mirrored"] = True
                            demisto.info(f"Mirrored incident: {investigation_id} to Microsoft Teams successfully")
                        else:
                            demisto.info(f"Could not mirror {investigation_id}")
                        team["mirrored_channels"] = mirrored_channels
                        integration_context["teams"] = json.dumps(teams)
                        set_integration_context(integration_context)
                        found_channel_to_mirror = True
                        break
                if found_channel_to_mirror:
                    break
        except json.decoder.JSONDecodeError as json_decode_error:
            demisto.error(
                f"An error occurred in channel mirror loop while trying to deserialize teams from cache: "
                f"{json_decode_error!s}"
            )
            demisto.updateModuleHealth(f"An error occurred: {json_decode_error!s}")
        except Exception as e:
            demisto.error(f"An error occurred in channel mirror loop: {e!s}")
            demisto.updateModuleHealth(f"An error occurred: {e!s}")
        finally:
            time.sleep(5)


def member_added_handler(integration_context: dict, request_body: dict, channel_data: dict):
    """
    Handles member added activity
    :param integration_context: Cached object to retrieve relevant data from
    :param request_body: Activity payload
    :param channel_data: Microsoft Teams tenant, team and channel details
    :return: None
    """
    bot_id = BOT_ID

    team: dict = channel_data.get("team", {})
    team_id: str = team.get("id", "")
    team_aad_id: str = team.get("aadGroupId", "")
    team_name: str = team.get("name", "")

    tenant: dict = channel_data.get("tenant", {})
    tenant_id: str = tenant.get("id", "")

    recipient: dict = request_body.get("recipient", {})
    recipient_name: str = recipient.get("name", "")

    members_added: list = request_body.get("membersAdded", [])

    teams: list = json.loads(integration_context.get("teams", "[]"))

    service_url: str = integration_context.get("service_url", "")
    if not service_url:
        raise ValueError("Did not find service URL. Try messaging the bot on Microsoft Teams")

    for member in members_added:
        member_id = member.get("id", "")
        if bot_id in member_id:
            # The bot was added to a team, caching team ID and team members
            demisto.info(f"The bot was added to team {team_name}")
        else:
            demisto.info(f"Someone was added to team {team_name}")
        integration_context["tenant_id"] = tenant_id
        integration_context["bot_name"] = recipient_name
        break

    team_members: list = get_team_members(service_url, team_id)

    found_team: bool = False
    for team in teams:
        if team.get("team_aad_id", "") == team_aad_id:
            team["team_members"] = team_members
            found_team = True
            break
    if not found_team:
        # Didn't found an existing team, adding new team object
        teams.append({"team_aad_id": team_aad_id, "team_id": team_id, "team_name": team_name, "team_members": team_members})
    integration_context["teams"] = json.dumps(teams)
    set_integration_context(integration_context)


def handle_external_user(user_identifier: str, allow_create_incident: bool, create_incident: bool) -> str:
    """
    Handles message from non xsoar user
    :param user_identifier: the user name or email
    :param allow_create_incident: if external user is allowed to create incidents or not
    :param create_incident: if the message (command) sent by the user is "new incident"
    :return: data: the response from the bot the user
    """
    # external user is not allowed to run any command
    if not allow_create_incident:
        data = (
            f"I'm sorry but I was unable to find you as a Cortex XSOAR user "
            f"for {user_identifier}. You're not allowed to run any command"
        )

    # allowed creating new incident, but the command sent is not new incident
    elif not create_incident:
        data = "As a non Cortex XSOAR user, you're only allowed to run command:\nnew incident [details]"
    # allowed to create incident, and tried to create incident
    else:
        data = ""

    return data


def direct_message_handler(integration_context: dict, request_body: dict, conversation: dict, message: str):
    """
    Handles a direct message sent to the bot
    :param integration_context: Cached object to retrieve relevant data from
    :param request_body: Activity payload
    :param conversation: Conversation object sent
    :param message: The direct message sent
    :return: None
    """
    conversation_id: str = conversation.get("id", "")

    from_property: dict = request_body.get("from", {})
    user_id: str = from_property.get("id", "")

    team_member: dict = get_team_member(integration_context, user_id)
    if team_member:
        # enrich our data with the sender info
        demisto.debug(f"direct_message_handler for: {team_member=}")
        request_body["from"].update(team_member)

    username: str = team_member.get("username", "")
    user_email: str = team_member.get("user_email", "")
    user_upn = team_member.get("user_principal_name", "")
    demisto_user = demisto.findUser(email=user_email)
    if not demisto_user:
        demisto_user = demisto.findUser(username=username)
    if not demisto_user:
        demisto_user = demisto.findUser(email=user_upn)
    if not demisto_user:
        demisto.debug("direct_message_handler Failed to find user by email, username and UPN")

    formatted_message = ""

    attachment = {}

    return_card: bool = False

    allow_external_incidents_creation: bool = demisto.params().get("allow_external_incidents_creation", False)

    lowered_message = message.lower()
    # the command is to create new incident
    create_incident = "incident" in lowered_message and (
        "create" in lowered_message or "open" in lowered_message or "new" in lowered_message
    )
    data = (
        ""
        if demisto_user
        else handle_external_user(
            user_email or username,
            allow_external_incidents_creation,
            create_incident,
        )
    )
    # internal user or external who's trying to create incident
    if not data:
        if create_incident:
            data = process_incident_create_message(demisto_user, message, request_body)
            formatted_message = urlify_hyperlinks(data)
        else:  # internal user running any command except for new incident
            try:
                data = demisto.directMessage(message, username, user_email, allow_external_incidents_creation)
                return_card = True
                if data.startswith("`"):  # We got a list of incidents/tasks:
                    data_by_line: list = data.replace("```", "").strip().split("\n")
                    return_card = True
                    if data_by_line[0].startswith("Task"):
                        attachment = process_tasks_list(data_by_line)
                    else:
                        attachment = process_incidents_list(data_by_line)
                else:  # Mirror investigation command / unknown direct message
                    attachment = process_mirror_or_unknown_message(data)
            except Exception as e:
                data = str(e)

    if return_card:
        conversation = {"type": "message", "attachments": [attachment]}
    else:
        formatted_message = formatted_message or data
        conversation = {"type": "message", "text": formatted_message}

    service_url: str = integration_context.get("service_url", "")
    if not service_url:
        raise ValueError("Did not find service URL. Try messaging the bot on Microsoft Teams")

    send_message_request(service_url, conversation_id, conversation)


def entitlement_handler(integration_context: dict, request_body: dict, value: dict, conversation_id: str):
    """
    Handles activity the bot received as part of TeamsAsk flow, which includes entitlement
    :param integration_context: Cached object to retrieve relevant data from
    :param request_body: Activity payload
    :param value: Object which includes
    :param conversation_id: Message conversation ID
    :return: None
    """
    response: str = value.get("response", "")
    if not response:
        # Adaptive Card Response Received
        remove_keys = ["entitlement", "investigation_id", "task_id"]
        response_dict = {key: value for key, value in value.items() if key not in remove_keys}
        response = tableToMarkdown("Response", response_dict, headers=list(response_dict.keys()))

    demisto.debug(f"Entitlement Response Received\n{value}")
    entitlement_guid: str = value.get("entitlement", "")
    investigation_id: str = value.get("investigation_id", "")
    task_id: str = value.get("task_id", "")
    from_property: dict = request_body.get("from", {})
    team_members_id: str = from_property.get("id", "")
    team_member: dict = get_team_member(integration_context, team_members_id)
    demisto.handleEntitlementForUser(
        incidentID=investigation_id,
        guid=entitlement_guid,
        taskID=task_id,
        email=team_member.get("user_email", ""),
        content=response,
    )
    activity_id: str = request_body.get("replyToId", "")
    demisto.debug(f"Request data: {request_body}")
    service_url: str = integration_context.get("service_url", "")
    if not service_url:
        raise ValueError("Did not find service URL. Try messaging the bot on Microsoft Teams")
    update_message(service_url, conversation_id, activity_id, "Your response was submitted successfully.")


def message_handler(integration_context: dict, request_body: dict, channel_data: dict, message: str):
    """
    Handles a message in which the bot was mentioned
    :param integration_context: Cached object to retrieve relevant data from
    :param request_body: Activity payload
    :param channel_data: Microsoft Teams tenant, team and channel details
    :param message: The message which was sent mentioning the bot
    :return: None
    """
    channel: dict = channel_data.get("channel", {})
    channel_id: str = channel.get("id", "")
    team_id: str = channel_data.get("team", {}).get("id", "")

    from_property: dict = request_body.get("from", {})
    team_member_id: str = from_property.get("id", "")

    if integration_context.get("teams"):
        teams: list = json.loads(integration_context["teams"])
        for team in teams:
            if team.get("team_id", "") == team_id:
                mirrored_channels: list = team.get("mirrored_channels", [])
                for mirrored_channel in mirrored_channels:
                    if mirrored_channel.get("channel_id") == channel_id:
                        if mirrored_channel.get("mirror_direction", "") != "FromDemisto" and "none" not in mirrored_channel.get(
                            "mirror_type", ""
                        ):
                            investigation_id: str = mirrored_channel.get("investigation_id", "")
                            username: str = from_property.get("name", "")
                            user_email: str = get_team_member(integration_context, team_member_id).get("user_email", "")
                            demisto.debug(f"Adding Entry {message} to investigation {investigation_id}")
                            demisto.addEntry(
                                id=investigation_id,
                                # when pasting the message into the chat, it contains leading and trailing whitespaces
                                entry=message.strip(),
                                username=username,
                                email=user_email,
                                footer=f"\n**{ENTRY_FOOTER}**",
                            )
                        return


@APP.route("/health", methods=["GET"])
def health_check():
    demisto.debug("Microsoft Teams Integration received a local health check")
    return Response("Microsoft Teams long running integration server is up.", status=200, mimetype="text/plain")


@APP.route("/", methods=["POST"])
def messages() -> Response:
    """
    Main handler for messages sent to the bot
    """
    try:
        demisto.debug("Microsoft Teams Integration received a message from Teams")
        demisto.debug("Processing POST query...")
        headers: dict = cast(dict[Any, Any], request.headers)

        if validate_auth_header(headers) is False:
            demisto.info(f"Authorization header failed: {headers!s}")
        else:
            request_body: dict = request.json  # type: ignore[assignment]
            integration_context: dict = get_integration_context()
            service_url: str = request_body.get("serviceUrl", "")
            if service_url:
                service_url = service_url[:-1] if service_url.endswith("/") else service_url
                integration_context["service_url"] = service_url
                set_integration_context(integration_context)

            channel_data: dict = request_body.get("channelData", {})
            event_type: str = channel_data.get("eventType", "")
            demisto.debug(f"Event Type is: {event_type}")

            conversation: dict = request_body.get("conversation", {})
            conversation_type: str = conversation.get("conversationType", "")
            conversation_id: str = conversation.get("id", "")
            demisto.debug(f"conversation type is: {conversation_type}")

            message_text: str = request_body.get("text", "")

            # Remove bot mention
            bot_name = integration_context.get("bot_name", "")
            formatted_message: str = message_text.replace(f"<at>{bot_name}</at>", "")

            value: dict = request_body.get("value", {})

            if event_type == "teamMemberAdded":
                demisto.info("New Microsoft Teams team member was added")
                member_added_handler(integration_context, request_body, channel_data)
                demisto.debug(
                    f'Updated team in the integration context. '
                    f'Current saved teams: {json.dumps(get_integration_context().get("teams"))}'
                )
            elif value:
                # In TeamsAsk process
                demisto.info("Got response from user in MicrosoftTeamsAsk process")
                entitlement_handler(integration_context, request_body, value, conversation_id)
            elif conversation_type == "personal":
                demisto.info("Got direct message to the bot")
                demisto.debug(f"Text is : {request_body.get('text')}")
                if request_body.get("membersAdded", []):
                    demisto.debug("the bot was added to a one-to-one chat")
                direct_message_handler(integration_context, request_body, conversation, formatted_message)
            else:
                demisto.info("Got message mentioning the bot")
                demisto.debug(f"the message is from: {request_body.get('from', {})}")
                message_handler(integration_context, request_body, channel_data, formatted_message)
        demisto.info("Finished processing Microsoft Teams activity successfully")
        demisto.updateModuleHealth("")
        return Response(status=200)
    except Exception as e:
        err_msg = f"Error occurred when handling incoming message {e!s}"
        demisto.error(err_msg)
        return Response(response=err_msg, status=400)


def ring_user_request(call_request_data):
    return http_request(method="POST", url=f"{GRAPH_BASE_URL}/v1.0/communications/calls", json_=call_request_data)


def ring_user():
    """Rings a user on Teams.

    Notes:
        This is a ring only! no media plays in case the generated call is answered.

    Returns:
        None.
    """
    if AUTH_TYPE == AUTHORIZATION_CODE_FLOW:
        raise DemistoException(
            "In order to use the 'microsoft-teams-ring-user' command, you need to use the 'Client Credentials flow'."
        )

    bot_id = BOT_ID
    integration_context: dict = get_integration_context()
    tenant_id: str = integration_context.get("tenant_id", "")
    if not tenant_id:
        raise ValueError(MISS_CONFIGURATION_ERROR_MESSAGE)
    # get user to call name and id
    username_to_call = demisto.args().get("username")
    user: list = get_user(username_to_call)
    if not (user and user[0].get("id")):
        raise ValueError(f"User {username_to_call} was not found")

    call_request_data = {
        "@odata.type": "#microsoft.graph.call",
        "callbackUri": "https://callback.url",
        "direction": "outgoing",
        "source": {
            "@odata.type": "#microsoft.graph.participantInfo",
            "identity": {
                "@odata.type": "#microsoft.graph.identitySet",
                "application": {"@odata.type": "#microsoft.graph.identity", "id": bot_id},
            },
        },
        "targets": [
            {
                "@odata.type": "#microsoft.graph.invitationParticipantInfo",
                "identity": {
                    "@odata.type": "#microsoft.graph.identitySet",
                    "user": {
                        "@odata.type": "#microsoft.graph.identity",
                        "displayName": username_to_call,
                        "id": user[0].get("id"),
                    },
                },
            }
        ],
        "requestedModalities": ["audio"],
        "mediaConfig": {
            "@odata.type": "#microsoft.graph.serviceHostedMediaConfig",
        },
        "tenantId": tenant_id,
    }
    response = ring_user_request(call_request_data)

    return_outputs(f"Calling {username_to_call}", {}, response)


def update_integration_context_samples(incidents: list, max_samples: int = MAX_SAMPLES):
    """
    Updates the integration context samples with the newly created incident.
    If the size of the samples has reached `MAX_SAMPLES`, will pop out the latest sample.
    Args:
        incidents (list): The list of the newly created incidents.
        max_samples (int): Max samples size.
    """
    ctx = get_integration_context()
    updated_samples_list: list[dict] = incidents + ctx.get("samples", [])
    ctx["samples"] = updated_samples_list[:max_samples]
    set_integration_context(ctx)


def long_running_loop():
    """
    The infinite loop which runs the mirror loop and the bot app in two different threads
    """
    while True:
        certificate: str = CERTIFICATE
        private_key: str = PRIVATE_KEY

        certificate_path = ""
        private_key_path = ""

        server = None

        try:
            port_mapping: str = PARAMS.get("longRunningPort", "")
            port: int
            if port_mapping:
                port = int(port_mapping.split(":")[1]) if ":" in port_mapping else int(port_mapping)
            else:
                raise ValueError("No port mapping was provided")
            Thread(target=channel_mirror_loop, daemon=True).start()
            demisto.info("Started channel mirror loop thread")

            ssl_args = {}

            if certificate and private_key:
                certificate_file = NamedTemporaryFile(delete=False)
                certificate_path = certificate_file.name
                certificate_file.write(bytes(certificate, "utf-8"))
                certificate_file.close()

                private_key_file = NamedTemporaryFile(delete=False)
                private_key_path = private_key_file.name
                private_key_file.write(bytes(private_key, "utf-8"))
                private_key_file.close()

                context = SSLContext(PROTOCOL_TLSv1_2)
                context.load_cert_chain(certificate_path, private_key_path)
                ssl_args["ssl_context"] = context

                demisto.info("Starting HTTPS Server")
            else:
                demisto.info("Starting HTTP Server")

            server = WSGIServer(("0.0.0.0", port), APP, log=DEMISTO_LOGGER, error_log=ERROR_LOGGER, **ssl_args)
            demisto.updateModuleHealth("")
            server.serve_forever()
        except SSLError as e:
            ssl_err_message = f"Failed to validate certificate and/or private key: {e!s}"
            demisto.error(ssl_err_message)
            raise ValueError(ssl_err_message) from e
        except Exception as e:
            error_message = str(e)
            demisto.error(f"An error occurred in long running loop: {error_message} - {format_exc()}")
            demisto.updateModuleHealth(f"An error occurred: {error_message}")
        finally:
            if certificate_path:
                os.unlink(certificate_path)
            if private_key_path:
                os.unlink(private_key_path)
            if server:
                server.stop()
            time.sleep(5)


def get_token_permissions(access_token: str) -> list[str]:
    """
    Decodes the provided access token and retrieves a list of API permissions associated with the token.

    :param access_token: the access token to decode.
    :return: A list of the token's API permission roles.
    """
    decoded_token = jwt.decode(access_token, options={"verify_signature": False})

    if AUTH_TYPE == CLIENT_CREDENTIALS_FLOW:
        roles = decoded_token.get("roles", [])

    else:  # Authorization code flow
        roles = decoded_token.get("scp", "")
        roles = roles.split()

    return roles


def token_permissions_list_command():
    """
    Gets the Graph access token stored in the integration context and displays the token's API permissions in the war room.

    Use-case:
    This command is ideal for users encountering insufficient permissions errors when attempting to
    execute an integration command.
    By utilizing this command, the user can identify the current permissions associated with their token (app), compare them to
    the required permissions for executing the desired command (detailed in the integration's docs), and determine any additional
    permissions needed to be added to their application.
    """
    # Get the used token from the integration context:
    access_token: str = get_graph_access_token()

    # Decode the token and extract the roles:
    if access_token:
        roles = get_token_permissions(access_token)

        if roles:
            hr = tableToMarkdown(
                f"The current API permissions in the Teams application are: ({len(roles)})\n"
                f"Authorization type is: {AUTH_TYPE}",
                sorted(roles),
                headers=["Permission"],
            )
        else:
            hr = "No permissions obtained for the used graph access token."

    else:
        hr = "Graph access token is not set."

    demisto.debug(f"'microsoft-teams-token-permissions-list' command result is: {hr}. Authorization type is: {AUTH_TYPE}.")

    result = CommandResults(readable_output=hr)

    return_results(result)


def create_messaging_endpoint_command():
    """
    Generates the messaging endpoint, based on the server url, the server version and the instance configurations.

    The messaging endpoint should be added to the Demisto bot configuration in Microsoft Teams as part of the Prerequisites of
    the integration's set-up.
    Link to documentation: https://xsoar.pan.dev/docs/reference/integrations/microsoft-teams#1-using-cortex-xsoar-or-cortex-xsiam-rerouting
    """
    server_address = ""
    messaging_endpoint = ""

    # Get instance name and server url:
    urls = demisto.demistoUrls()
    instance_name = urllib.parse.quote(demisto.integrationInstance())
    xsoar_url = urls.get("server", "")
    engine_url = demisto.args().get("engine_url", "")

    if is_using_engine():  # In case of an XSOAR engine user - The user must provide the engine address.
        if not engine_url:
            raise ValueError(
                "Your instance configuration involves a Cortex XSOAR engine.\nIn that case the messaging endpoint "
                "that should be added to the Demisto bot configuration in Microsoft Teams is the engine's IP "
                "(or DNS name) and the port in use, in the following format - `https://IP:port` or `http://IP:port`."
                " For example - `https://my-engine.name:443`, `http://1.1.1.1:443`.\nTo test the format validity run"
                " this command with your engine's URL set as the value of the `engine_url` argument."
            )

        elif engine_url and not re.search(XSOAR_ENGINE_URL_REGEX, engine_url):  # engine url is not valid
            raise ValueError(
                "Invalid engine URL - Please ensure that the `engine_url` includes the IP (or DNS name)"
                " and the port in use, and that it is in the correct format: `https://IP:port` or `http://IP:port`."
            )
        else:
            messaging_endpoint = engine_url

    elif engine_url:  # engine_url was unnecessarily set
        raise ValueError(
            "Your instance configuration doesn't involve a Cortex XSOAR engine, but an `engine_url` was set.\n"
            "If you wish to run on an engine - set this option in the instance configuration. Otherwise, delete "
            "the value of the `engine_url` argument."
        )

    elif is_xsoar_on_prem():
        messaging_endpoint = urljoin(urljoin(xsoar_url, "instance/execute"), instance_name)

    else:  # XSIAM or XSOAR SAAS
        if is_xsiam():
            # Replace the 'xdr' with 'crtx' in the hostname of XSIAM tenants
            # This substitution is related to this platform ticket: https://jira-dc.paloaltonetworks.com/browse/CIAC-12256.
            xsoar_url = xsoar_url.replace("xdr", "crtx", 1)

        # Add the 'ext-' prefix to the xsoar url
        if xsoar_url.startswith("http://"):
            server_address = xsoar_url.replace("http://", "http://ext-", 1)
        elif xsoar_url.startswith("https://"):
            server_address = xsoar_url.replace("https://", "https://ext-", 1)

        messaging_endpoint = urljoin(urljoin(server_address, "xsoar/instance/execute"), instance_name)

    hr = (
        f"The messaging endpoint is:\n `{messaging_endpoint}`\n\n The messaging endpoint should be added to the Demisto bot"
        f" configuration in Microsoft Teams as part of the prerequisites of the integration's setup.\n"
        f"For more information see: [Integration Documentation](https://xsoar.pan.dev/docs/reference/integrations/microsoft-teams#create-the-demisto-bot-in-microsoft-teams)."
    )

    demisto.debug(
        f"The messaging endpoint that should be added to the Demisto bot configuration in Microsoft Teams is:"
        f" {messaging_endpoint}"
    )

    result = CommandResults(readable_output=hr)

    return_results(result)


def validate_auth_code_flow_params(command: str = ""):
    """
    Validates that the necessary parameters for the Authorization Code flow have been received.
    Raises a DemistoException if a required parameter is missing.
    :param command: the command that should be executed
    """
    if not all([AUTH_CODE, REDIRECT_URI, AUTH_TYPE == AUTHORIZATION_CODE_FLOW]):
        err = f"In order to use the '{command}' command, "
        if not AUTH_CODE and not REDIRECT_URI and AUTH_TYPE != AUTHORIZATION_CODE_FLOW:
            raise DemistoException(
                err + "Please set the necessary parameters for the Authorization Code flow in the integration configuration."
            )
        elif AUTH_TYPE != AUTHORIZATION_CODE_FLOW:
            raise DemistoException(
                err + "you must set the 'Authentication Type' parameter to 'Authorization Code' in "
                "the integration configuration."
            )
        else:  # not all([AUTH_CODE, REDIRECT_URI]):
            raise DemistoException(
                err + "you must provide both 'Application redirect URI' and 'Authorization code' in "
                "the integration configuration for the Authorization Code flow."
            )


def test_connection():
    """
    Test connectivity in the Authorization Code flow mode.
    """
    get_graph_access_token()  # If fails, get_graph_access_token returns an error
    return_results(CommandResults(readable_output="✅ Success!"))


def test_module():
    """Tests API connectivity and authentication for Bot Framework API only.
    Returning 'ok' indicates that the integration works like it is supposed to.
    Connection to the service is successful.
    Raises exceptions if something goes wrong.
    :return: 'ok' if test passed.
    :rtype: ``str``
    """
    if not BOT_ID or not BOT_PASSWORD:
        raise DemistoException("Bot ID and Bot Password must be provided.")
    if "Client" not in AUTH_TYPE:
        raise DemistoException(
            "Test module is available for Client Credentials only."
            " For other authentication types use the !microsoft-teams-auth-test command"
        )

    get_bot_access_token()  # Tests token retrieval for Bot Framework API
    return_results("ok")


def generate_login_url_command():
    tenant_id = get_integration_context().get("tenant_id")
    if not tenant_id:
        raise Exception(
            "Tenant ID is missing, please make sure that the messaging endpoint is configured correctly,"
            " and the bot is added to a team."
        )
    login_url = (
        f"https://login.microsoftonline.com/{tenant_id}/oauth2/v2.0/authorize?"
        f"response_type=code&scope=offline_access%20https://graph.microsoft.com/.default"
        f"&client_id={BOT_ID}&redirect_uri={REDIRECT_URI}"
    )

    result_msg = f"""### Authorization instructions
1. Click on the [login URL]({login_url}) to sign in and grant Cortex XSOAR permissions for your Azure Service Management.
You will be automatically redirected to a link with the following structure:
```REDIRECT_URI?code=AUTH_CODE&session_state=SESSION_STATE```
2. Copy the `AUTH_CODE` (without the `code=` prefix, and the `session_state` parameter)
and paste it in your instance configuration under the **Authorization code** parameter.
    """
    return_results(CommandResults(readable_output=result_msg))


def fetch_samples():
    """
    The integration fetches incidents in the long-running-execution command. Fetch incidents is called
    only when "Pull From Instance" is clicked in create new classifier section in Cortex XSOAR.
    The fetch incidents returns samples of incidents generated by the long-running-execution.
    """
    demisto.incidents(get_integration_context().get("samples"))


def auth_type_switch_handling():
    """
    Handling cases where the user switches the auth type in the integration instance (from the client credentials flow to the
    auth code flow and vice versa), by auto-resetting the Graph API authorization in the integration context.
    """
    integration_context = get_integration_context()
    current_auth_type = integration_context.get("current_auth_type", "")
    if current_auth_type:
        demisto.debug(f"current_auth_type is: {current_auth_type}")
    else:
        # current_auth_type is not set - First run of the integration instance
        demisto.debug(
            f"This is the first run of the integration instance.\n"
            f"Setting the current_auth_type in the integration context to {AUTH_TYPE}."
        )
        integration_context["current_auth_type"] = AUTH_TYPE
        set_integration_context(integration_context)
        current_auth_type = AUTH_TYPE

    if current_auth_type != AUTH_TYPE:
        # First run after the user switched the authentication type
        demisto.debug(
            f"The user switched the instance authentication type from {current_auth_type} to {AUTH_TYPE}.\n"
            f"Resetting the integration context."
        )
        reset_graph_auth()
        integration_context = get_integration_context()
        demisto.debug(f"Setting the current_auth_type in the integration context to {AUTH_TYPE}.")
        integration_context["current_auth_type"] = AUTH_TYPE
        set_integration_context(integration_context)


def expand_permission_list(permissions: list[str]) -> set[str]:
    """
    Takes the given permission list and extends it to include relevant lower privileged sub permissions
    that are supported by the given permissions. (e.g. if theres Chat.ReadWrite then Chat.Read is implicitly supported)
    :param permissions: Permissions list extracted from the cached graph token

    :return: Extended permissions list including lower privileged permissions supported by the original permissions.
    """
    expanded_permissions = set()
    for permission in permissions:
        expanded_permissions.add(permission)
        if permission in HIGHER_PERMISSIONS:
            expanded_permissions.update(HIGHER_PERMISSIONS[GraphPermissions(permission)])

    demisto.debug(f"Expanded token permission list: {expanded_permissions}")
    return expanded_permissions


def create_missing_permissions_section(missing_permissions: list[str], permission_type: str) -> str:
    """
    Generates a detailed error message for the missing permissions.

    :param missing_permissions: List of missing permissions
    :param permission_type: The type of permissions ('Application' or 'Delegated')
    :return: Error message string
    """
    error_message = f"""\
The current access token is missing the following permissions:
{permission_type} - {", ".join(missing_permissions)}

To resolve the issue, add the missing permissions to your bot in the Azure portal:
Click API permissions > Add a permission > Microsoft Graph > {permission_type} permissions, add the required missing permissions \
and grant admin consent.

Once done, reset your token using the "!microsoft-teams-auth-reset" command.
"""

    if AUTH_TYPE == AUTHORIZATION_CODE_FLOW:
        error_message += 'Then, generate a new auth code using "!microsoft-teams-generate-login-url".\n'

    error_message += (
        'The "!microsoft-teams-token-permissions-list" command can be used to '
        "list the permissions of the currently used graph access token."
    )

    return error_message


def insufficient_permissions_error_handler() -> str:
    """
    Retrieve the known permission requirements for the failed command and give a detailed error message
    indicating the missing permissions and how to resolve the issue.

    :return: Error message string with instructions regarding the missing permissions
    """
    command: str = demisto.command()
    error_message = []
    demisto.debug(f"Authentication type is: {AUTH_TYPE}")
    missing_permissions = []
    required_permissions_for_command: list = COMMANDS_REQUIRED_PERMISSIONS.get(command, [])
    permission_type = "Application" if AUTH_TYPE == CLIENT_CREDENTIALS_FLOW else "Delegated"
    if not required_permissions_for_command:
        demisto.error(
            "Got an insufficient permissions error from Microsoft Graph. "
            f"Could not resolve permission requirements for {command=}"
        )
        return ""

    # Get current token permissions
    integration_context: dict = get_integration_context()
    graph_access_token: str = integration_context.get("graph_access_token", "")
    if not graph_access_token:
        demisto.error(
            f"Could not find a cached graph access token while trying to resolve permission requirements for {command=}"
        )
        return ""

    graph_token_api_permissions = get_token_permissions(graph_access_token)
    expanded_permissions = expand_permission_list(graph_token_api_permissions)

    missing_permissions = [
        permission for permission in required_permissions_for_command if permission not in expanded_permissions
    ]

    # Start building the error message
    error_message.append(f"The {command} command using the {AUTH_TYPE} Flow, requires the following API permissions:")

    error_message.append(f'{permission_type} - {", ".join(required_permissions_for_command)}\n')

    if missing_permissions:
        error_message.append(create_missing_permissions_section(missing_permissions, permission_type))
    else:
        error_message.append("Your current graph access token appears to have all the required permissions.")
        error_message.append("The issue may be related to an API scope issue, or a change in the Microsoft Teams API.")

    return "\n".join(error_message)


def main():  # pragma: no cover
    """COMMANDS MANAGER / SWITCH PANEL"""
    demisto.debug("Main started...")
    commands: dict = {
        "test-module": test_module,
        "long-running-execution": long_running_loop,
        "send-notification": send_message,
        "teams-send-notification-quick-action": send_message,
        "mirror-investigation": mirror_investigation,
        "close-channel": close_channel,
        "microsoft-teams-integration-health": integration_health,
        "create-channel": create_channel_command,
        "add-user-to-channel": add_user_to_channel_command,
        "fetch-incidents": fetch_samples,
        # 'microsoft-teams-create-team': create_team,
        # 'microsoft-teams-send-file': send_file,
        "microsoft-teams-ring-user": ring_user,
        "microsoft-teams-create-channel": create_channel_command,
        "microsoft-teams-add-user-to-channel": add_user_to_channel_command,
        "microsoft-teams-create-meeting": create_meeting_command,
        "microsoft-teams-channel-user-list": channel_user_list_command,
        "microsoft-teams-user-remove-from-channel": user_remove_from_channel_command,
        "microsoft-teams-generate-login-url": generate_login_url_command,
        "microsoft-teams-auth-reset": reset_graph_auth_command,
        "microsoft-teams-token-permissions-list": token_permissions_list_command,
        "microsoft-teams-create-messaging-endpoint": create_messaging_endpoint_command,
        "microsoft-teams-message-update": message_update_command,
    }

    commands_auth_code: dict = {
        "microsoft-teams-auth-test": test_connection,
        "microsoft-teams-chat-create": chat_create_command,
        "microsoft-teams-message-send-to-chat": message_send_to_chat_command,
        "microsoft-teams-chat-add-user": chat_add_user_command,
        "microsoft-teams-chat-list": chat_list_command,
        "microsoft-teams-chat-member-list": chat_member_list_command,
        "microsoft-teams-chat-message-list": chat_message_list_command,
        "microsoft-teams-chat-update": chat_update_command,
    }

    """ EXECUTION """
    command: str = demisto.command()

    if command != "test-module":  # skipping test-module since it doesn't have integration context
        auth_type_switch_handling()  # handles auth type switch cases

    try:
        support_multithreading()
        handle_proxy()
        LOG(f"Command being called is {command}")
        if command in commands:
            commands[command]()
        elif command in commands_auth_code:
            validate_auth_code_flow_params(command)  # raises error in case one of the required params is missing
            commands_auth_code[command]()
        else:
            raise NotImplementedError(f"command {command} is not implemented.")
    # Log exceptions
    except Exception as e:
        return_error(f"Failed to execute {command} command.\nError:\n{e!s}")


if __name__ in ("__main__", "__builtin__", "builtins"):
    main()<|MERGE_RESOLUTION|>--- conflicted
+++ resolved
@@ -145,40 +145,6 @@
 COMMANDS_REQUIRED_PERMISSIONS: dict[str, list[GraphPermissions]] = {
     # Note: at the moment, the required permission names between credentials and auth code are the same.
     # Credentials require Application permissions while auth code requires delegated permissions
-<<<<<<< HEAD
-    'send-notification': [Perms.GROUPMEMBER_READ_ALL, Perms.CHANNEL_READBASIC_ALL],
-    'teams-send-notification-quick-action': [Perms.GROUPMEMBER_READ_ALL, Perms.CHANNEL_READBASIC_ALL],
-    'mirror-investigation': [Perms.GROUPMEMBER_READ_ALL, Perms.CHANNEL_READBASIC_ALL, Perms.CHANNEL_CREATE,
-                             Perms.CHANNEL_DELETE_ALL],
-    'close-channel': [Perms.GROUPMEMBER_READ_ALL, Perms.CHANNEL_READBASIC_ALL, Perms.CHANNEL_DELETE_ALL],
-    'microsoft-teams-ring-user': [Perms.USER_READ_ALL, Perms.CALLS_INITIATE_ALL],
-    'microsoft-teams-add-user-to-channel': [Perms.GROUPMEMBER_READ_ALL, Perms.USER_READ_ALL, Perms.CHANNEL_READBASIC_ALL,
-                                            Perms.CHANNELMEMBER_READWRITE_ALL],
-    'add-user-to-channel': [Perms.GROUPMEMBER_READ_ALL, Perms.USER_READ_ALL, Perms.CHANNEL_READBASIC_ALL,
-                            Perms.CHANNELMEMBER_READWRITE_ALL],
-    'microsoft-teams-create-channel': [Perms.GROUPMEMBER_READ_ALL, Perms.USER_READ_ALL, Perms.CHANNEL_CREATE],
-    'create-channel': [Perms.GROUPMEMBER_READ_ALL, Perms.USER_READ_ALL, Perms.CHANNEL_CREATE],
-    'microsoft-teams-create-meeting': [Perms.USER_READ_ALL, Perms.ONLINEMEETINGS_READWRITE],
-    'microsoft-teams-user-remove-from-channel': [Perms.GROUPMEMBER_READ_ALL, Perms.CHANNEL_READBASIC_ALL,
-                                                 Perms.CHANNELMEMBER_READWRITE_ALL],
-    'microsoft-teams-channel-user-list': [Perms.GROUPMEMBER_READ_ALL, Perms.CHANNEL_READBASIC_ALL, Perms.CHANNELMEMBER_READ_ALL],
-    'microsoft-teams-chat-create': [Perms.USER_READ_ALL, Perms.CHAT_CREATE, Perms.APPCATALOG_READ_ALL,
-                                    Perms.TEAMSAPPINSTALLATION_READWRITESELFFORCHAT],
-    'microsoft-teams-message-send-to-chat': [Perms.USER_READ_ALL, Perms.CHAT_CREATE, Perms.CHATMESSAGE_SEND,
-                                             Perms.APPCATALOG_READ_ALL, Perms.TEAMSAPPINSTALLATION_READWRITESELFFORCHAT],
-    'microsoft-teams-chat-add-user': [Perms.CHAT_READBASIC, Perms.CHATMEMBER_READWRITE],
-    'microsoft-teams-chat-member-list': [Perms.USER_READ_ALL, Perms.CHAT_READBASIC],
-    'microsoft-teams-chat-list': [Perms.USER_READ_ALL, Perms.CHAT_READBASIC],
-    'microsoft-teams-chat-message-list': [Perms.USER_READ_ALL, Perms.CHAT_READ],
-    'microsoft-teams-chat-update': [Perms.USER_READ_ALL, Perms.CHAT_READWRITE],
-    'microsoft-teams-message-update': [Perms.GROUPMEMBER_READ_ALL, Perms.CHANNEL_READBASIC_ALL],
-    'microsoft-teams-integration-health': [],
-    'microsoft-teams-create-messaging-endpoint': [],
-    'microsoft-teams-generate-login-url': [],
-    'microsoft-teams-auth-test': [],
-    'microsoft-teams-auth-reset': [],
-    'microsoft-teams-token-permissions-list': [],
-=======
     "send-notification": [Perms.GROUPMEMBER_READ_ALL, Perms.CHANNEL_READBASIC_ALL],
     "teams-send-notification-quick-action": [Perms.GROUPMEMBER_READ_ALL, Perms.CHANNEL_READBASIC_ALL],
     "mirror-investigation": [
@@ -224,9 +190,9 @@
         Perms.TEAMSAPPINSTALLATION_READWRITESELFFORCHAT,
     ],
     "microsoft-teams-chat-add-user": [Perms.CHAT_READBASIC, Perms.CHATMEMBER_READWRITE],
-    "microsoft-teams-chat-member-list": [Perms.USER_READ_ALL, Perms.CHAT_READBASIC, Perms.CHAT_CREATE],
-    "microsoft-teams-chat-list": [Perms.USER_READ_ALL, Perms.CHAT_READBASIC, Perms.CHAT_CREATE],
-    "microsoft-teams-chat-message-list": [Perms.USER_READ_ALL, Perms.CHAT_READ, Perms.CHAT_CREATE],
+    "microsoft-teams-chat-member-list": [Perms.USER_READ_ALL, Perms.CHAT_READBASIC],
+    "microsoft-teams-chat-list": [Perms.USER_READ_ALL, Perms.CHAT_READBASIC],
+    "microsoft-teams-chat-message-list": [Perms.USER_READ_ALL, Perms.CHAT_READ],
     "microsoft-teams-chat-update": [Perms.USER_READ_ALL, Perms.CHAT_READWRITE],
     "microsoft-teams-message-update": [Perms.GROUPMEMBER_READ_ALL, Perms.CHANNEL_READBASIC_ALL],
     "microsoft-teams-integration-health": [],
@@ -235,7 +201,6 @@
     "microsoft-teams-auth-test": [],
     "microsoft-teams-auth-reset": [],
     "microsoft-teams-token-permissions-list": [],
->>>>>>> c07bc6d8
 }
 HIGHER_PERMISSIONS: dict[GraphPermissions, list[GraphPermissions]] = {
     # dict with some elevated permissions and some of the permissions they can replace
@@ -1169,18 +1134,8 @@
     # case3 - chat = member in case of "oneOnOne" chat_type.
     # Check if the given "chat" argument is representing an existing member
     user_data: list = get_user(chat)
-<<<<<<< HEAD
     if not (user_data and user_data[0].get('id')):
         raise ValueError(f'Could not find chat: {chat}')
-=======
-    if not (user_data and user_data[0].get("id")):
-        raise ValueError(f"Could not find chat: {chat}")
-    demisto.debug(f"Received member as chat: {chat=}")
-    # Find the chat_id in case of 'oneOnOne' chat by calling "create_chat"
-    # If a one-on-one chat already exists, this operation will return the existing chat and not create a new one
-    chat_data: dict = create_chat("oneOnOne", [(user_data[0].get("id"), user_data[0].get("userType"))])
-    return chat_data.get("id", ""), chat_data.get("chatType", "")
->>>>>>> c07bc6d8
 
     demisto.debug(f"Received member as chat: {chat=}")
     if create_dm_chat:
@@ -1252,93 +1207,6 @@
     demisto.results(f'The User "{member}" has been added to channel "{channel_name}" successfully.')
 
 
-<<<<<<< HEAD
-=======
-# def create_group_request(
-#         display_name: str, mail_enabled: bool, mail_nickname: str, security_enabled: bool,
-#         owners_ids: list, members_ids: list = None
-# ) -> str:
-#     url = f'{GRAPH_BASE_URL}/v1.0/groups'
-#     data: dict = {
-#         'displayName': display_name,
-#         'groupTypes': ['Unified'],
-#         'mailEnabled': mail_enabled,
-#         'mailNickname': mail_nickname,
-#         'securityEnabled': security_enabled,
-#         'owners@odata.bind': owners_ids,
-#         'members@odata.bind': members_ids or owners_ids
-#     }
-#     group_creation_response: dict = cast(Dict[Any, Any], http_request('POST', url, json_=data))
-#     group_id: str = group_creation_response.get('id', '')
-#     return group_id
-#
-#
-# def create_team_request(group_id: str) -> str:
-#     url = f'{GRAPH_BASE_URL}/v1.0/groups/{group_id}/team'
-#     team_creation_response: dict = cast(Dict[Any, Any], http_request('PUT', url, json_={}))
-#     team_id: str = team_creation_response.get('id', '')
-#     return team_id
-#
-#
-# def add_bot_to_team(team_id: str):
-#     url: str = f'{GRAPH_BASE_URL}/v1.0/teams/{team_id}/installedApps'
-#     bot_app_id: str = ''
-#     data: dict = {
-#         'teamsApp@odata.bind': f'https://graph.microsoft.com/v1.0/appCatalogs/teamsApps/{bot_app_id}'
-#     }
-#     print(http_request('POST', url, json_=data))
-#
-#
-# def create_team():
-#     display_name: str = demisto.args().get('display_name', '')
-#     mail_enabled: bool = bool(strtobool(demisto.args().get('mail_enabled', True)))
-#     mail_nickname: str = demisto.args().get('mail_nickname', '')
-#     security_enabled: bool = bool(strtobool(demisto.args().get('security_enabled', True)))
-#     owners = argToList(demisto.args().get('owner', ''))
-#     members = argToList(demisto.args().get('members', ''))
-#     owners_ids: list = list()
-#     members_ids: list = list()
-#     users: list = get_users()
-#     user_id: str = str()
-#     for member in members:
-#         found_member: bool = False
-#         for user in users:
-#             if member in {user.get('displayName', ''), user.get('mail'), user.get('userPrincipalName')}:
-#                 found_member = True
-#                 user_id = user.get('id', '')
-#                 members_ids.append(f'https://graph.microsoft.com/v1.0/users/{user_id}')
-#                 break
-#         if not found_member:
-#             demisto.results({
-#                 'Type': entryTypes['warning'],
-#                 'Contents': f'User {member} was not found',
-#                 'ContentsFormat': formats['text']
-#             })
-#     for owner in owners:
-#         found_owner: bool = False
-#         for user in users:
-#             if owner in {user.get('displayName', ''), user.get('mail'), user.get('userPrincipalName')}:
-#                 found_owner = True
-#                 user_id = user.get('id', '')
-#                 owners_ids.append(f'https://graph.microsoft.com/v1.0/users/{user_id}')
-#                 break
-#         if not found_owner:
-#             demisto.results({
-#                 'Type': entryTypes['warning'],
-#                 'Contents': f'User {owner} was not found',
-#                 'ContentsFormat': formats['text']
-#             })
-#     if not owners_ids:
-#         raise ValueError('Could not find given users to be Team owners.')
-#     group_id: str = create_group_request(
-#         display_name, mail_enabled, mail_nickname, security_enabled, owners_ids, members_ids
-#     )
-#     team_id: str = create_team_request(group_id)
-#     add_bot_to_team(team_id)
-#     demisto.results(f'Team {display_name} was created successfully')
-
-
->>>>>>> c07bc6d8
 def create_conversation_member(user_id: str, user_role: list) -> dict:
     """
     Create a conversation member dictionary for the specified user ID.
@@ -1825,15 +1693,9 @@
     Retrieve the list of messages in a chat.
     """
     args = demisto.args()
-<<<<<<< HEAD
     chat = args.get('chat')
     chat_id, _ = get_chat_id_and_type(chat, create_dm_chat=False)
     next_link = args.get('next_link', '')
-=======
-    chat = args.get("chat")
-    chat_id, _ = get_chat_id_and_type(chat)
-    next_link = args.get("next_link", "")
->>>>>>> c07bc6d8
 
     limit = arg_to_number(args.get("limit")) or MAX_ITEMS_PER_RESPONSE
     page_size = arg_to_number(args.get("page_size")) or MAX_ITEMS_PER_RESPONSE
@@ -1882,16 +1744,10 @@
     if chat:
         if filter_query:
             raise ValueError("Retrieve a single chat does not support the 'filter' ODate query parameter.")
-<<<<<<< HEAD
         chat_id = chat if chat.endswith((GROUP_CHAT_ID_SUFFIX, ONEONONE_CHAT_ID_SUFFIX)) else \
             get_chat_id_and_type(chat, create_dm_chat=False)[0]
         chats_list_response: dict = get_chats_list(odata_params={'$expand': args.get('expand')}, chat_id=chat_id)
         chats_list_response.pop('@odata.context', '')
-=======
-        chat_id = chat if chat.endswith((GROUP_CHAT_ID_SUFFIX, ONEONONE_CHAT_ID_SUFFIX)) else get_chat_id_and_type(chat)[0]
-        chats_list_response: dict = get_chats_list(odata_params={"$expand": args.get("expand")}, chat_id=chat_id)
-        chats_list_response.pop("@odata.context", "")
->>>>>>> c07bc6d8
         chats_data = [chats_list_response]
     else:
         if next_link and page_size:
@@ -1952,13 +1808,8 @@
     List all conversation members in a chat.
     """
 
-<<<<<<< HEAD
     chat: str = demisto.args().get('chat', '')
     chat_id, _ = get_chat_id_and_type(chat, create_dm_chat=False)
-=======
-    chat: str = demisto.args().get("chat", "")
-    chat_id, _ = get_chat_id_and_type(chat)
->>>>>>> c07bc6d8
 
     chat_members: list = get_chat_members(chat_id)
     [member.pop("@odata.type", None) for member in chat_members]
@@ -2575,15 +2426,9 @@
                         channel_to_update: dict = channel
                         if channel_to_update["mirror_direction"] and channel_to_update["mirror_type"]:
                             demisto.mirrorInvestigation(
-<<<<<<< HEAD
                                 channel_to_update['investigation_id'],
                                 channel_to_update['mirror_type'],
                                 bool(argToBoolean(channel_to_update['auto_close']))
-=======
-                                channel_to_update["investigation_id"],
-                                channel_to_update["mirror_type"],
-                                bool(strtobool(channel_to_update["auto_close"])),
->>>>>>> c07bc6d8
                             )
                             channel_to_update["mirrored"] = True
                             demisto.info(f"Mirrored incident: {investigation_id} to Microsoft Teams successfully")
