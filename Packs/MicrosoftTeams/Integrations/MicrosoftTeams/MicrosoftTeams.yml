category: Messaging and Conferencing
sectionOrder:
- Connect
- Collect
commonfields:
  id: Microsoft Teams
  version: -1
configuration:
- display: "Bot ID"
  name: credentials
  type: 9
  section: Connect
  displaypassword: "Bot Password"
  required: false
- display: Bot ID
  name: bot_id
  type: 0
  section: Connect
  hidden: true
  required: false
- display: Bot Password
  name: bot_password
  type: 4
  section: Connect
  hidden: true
  required: false
<<<<<<< HEAD
- display: Tenant ID
  name: tenant_id
  type: 0
  section: Connect
  advanced: true
  required: false
- display: Authentication Type
  name: auth_type
  type: 15
  defaultvalue: Client Credentials
  options:
  - Client Credentials
  - Authorization Code
  section: Connect
  required: false
=======
- display: Authentication Type
  name: auth_type
  type: 15
  defaultvalue: Client Credentials
  options:
  - Client Credentials
  - Authorization Code
  section: Connect
  required: false
>>>>>>> 90cf3b88
- display: Application redirect URI (for Authorization Code mode)
  name: redirect_uri
  type: 0
  section: Connect
  required: false
- display: ''
  name: auth_code_creds
  type: 9
  displaypassword: Authorization code
  hiddenusername: true
  section: Connect
  required: false
- display: Default team
  name: team
  required: true
  type: 0
  section: Connect
- display: Notifications channel
  name: incident_notifications_channel
  required: true
  type: 0
  defaultvalue: General
  section: Connect
- display: Certificate (Required for HTTPS)
  name: creds_certificate
  type: 9
  section: Connect
  advanced: true
  displaypassword: Private Key (Required for HTTPS)
  required: false
- display: Certificate (Required for HTTPS)
  name: certificate
  type: 12
  section: Connect
  advanced: true
  hidden: true
  required: false
- display: Private Key (Required for HTTPS)
  name: key
  type: 14
  section: Connect
  advanced: true
  hidden: true
  required: false
- display: Minimum incident severity to send notifications to Teams by
  name: min_incident_severity
  type: 15
  section: Collect
  advanced: true
  defaultvalue: 'Low'
  options:
  - Unknown
  - Informational
  - Low
  - Medium
  - High
  - Critical
  required: false
- display: Disable Automatic Notifications
  name: auto_notifications
  type: 8
  section: Connect
  advanced: true
  additionalinfo: Whether to disable automatic notifications to the configured notifications channel.
  defaultvalue: 'false'
  required: false
- display: Allow external users to create incidents via direct message
  name: allow_external_incidents_creation
  type: 8
  section: Collect
  advanced: true
  required: false
- display: The header of an external form hyperlink.
  name: external_form_url_header
  type: 0
  section: Connect
  defaultvalue: Microsoft Teams Form
  required: false
- display: Trust any certificate (not secure)
  additionalinfo: Do not check for Cortex XSOAR version 8
  name: insecure
  type: 8
  section: Connect
  advanced: true
  required: false
- display: Use system proxy settings
  name: proxy
  type: 8
  section: Connect
  advanced: true
  required: false
- display: Long running instance
  name: longRunning
  type: 8
  section: Connect
  advanced: true
  required: false
- display: Listen port, e.g. 7000 (Required for investigation mirroring and direct messages)
  name: longRunningPort
  type: 0
  section: Collect
  advanced: true
  required: false
- display: Incident type
  name: incidentType
  type: 13
  section: Connect
  required: false
description: Send messages and notifications to your team members.
display: Microsoft Teams
name: Microsoft Teams
script:
  commands:
  - arguments:
    - description: The channel to which to send messages. Supports only standard channels.
      name: channel
    - description: The message to send to the channel or team member.
      name: message
    - description: Display name or email address of the team member to send the message to.
      name: team_member
    - description: The team in which the specified channel exists. The team must already exist, and this value will override the default channel configured in the integration parameters.
      name: team
    - description: The Microsoft Teams adaptive card to send.
      name: adaptive_card
    - description: The team member to which to send the message.
      name: to
    - description: The header of an external form hyperlink.
      defaultValue: "Microsoft Teams Form"
      name: external_form_url_header
    description: |-
      Sends a message to the specified teams.
      To mention a user in the message, add a semicolon ";" at the end of the user mention. For example: @Bruce Willis;.
    name: send-notification
  - arguments:
    - auto: PREDEFINED
      default: true
      defaultValue: all
      description: The mirroring type. Can be "all", which mirrors everything, "chat", which mirrors only chats (not commands), or "none", which stops all mirroring.
      name: mirror_type
      predefined:
      - all
      - chat
      - none
    - auto: PREDEFINED
      defaultValue: 'true'
      description: Whether to auto-close the channel when the incident is closed in XSOAR. If "true", the channel will be auto-closed. Default is "true".
      name: autoclose
      predefined:
      - 'true'
      - 'false'
    - auto: PREDEFINED
      defaultValue: both
      description: The mirroring direction. Can be "FromDemisto", "ToDemisto", or "Both".
      name: direction
      predefined:
      - Both
      - FromDemisto
      - ToDemisto
    - description: The team in which to mirror the XSOAR investigation. If not specified, the default team configured in the integration parameters will be used.
      name: team
    - description: The name of the channel. The default is "incident-<incidentID>".
      name: channel_name
    description: Mirrors the XSOAR investigation to the specified Microsoft Teams channel. Supports only standard channels.
    name: mirror-investigation
  - arguments:
    - description: The name of the channel to close.
      name: channel
    - description: The channel's team.
      name: team
    description: Deletes the specified Microsoft Teams channel.
    name: close-channel
  - description: Returns real-time and historical data on the integration status.
    name: microsoft-teams-integration-health
    arguments: []
  - arguments: []
    description: Tests the connectivity to MicrosoftTeams.
    name: microsoft-teams-auth-test
  - arguments:
    - description: The name of the channel. The name must be unique.
      name: channel_name
      required: true
    - description: The description of the channel.
      name: description
    - description: The team in which to create the channel.
      name: team
      required: true
    deprecated: true
    description: Creates a new channel in a Microsoft Teams team.
    name: create-channel
  - arguments:
    - description: The channel to which to add the add the member to this channel.
      name: channel
      required: true
    - description: The channel's team.
      name: team
      required: true
    - description: The display name of the member to add to the channel.
      name: member
      required: true
    description: Adds a member (user) to a private/shared channel.
    name: add-user-to-channel
    deprecated: true
  - arguments:
    - description: The display name of the member to call.
      name: username
      required: true
    description: 'Ring a user''s Teams account. Note: This is a ring only! no media will play in case the generated call is answered. To use this make sure your Bot has the following permissions - Calls.Initiate.All and Calls.InitiateGroupCall.All'
    name: microsoft-teams-ring-user
  - arguments:
    - description: The channel to which to add the member.
      name: channel
      required: true
    - description: The channel's team.
      name: team
      required: true
    - description: The display name of the member to add to the channel.
      name: member
      required: true
    - description: Whether to add the member with the owner role.
      name: owner
      auto: PREDEFINED
      predefined:
      - 'true'
      - 'false'
      defaultValue: false
    description: Adds a member (user) to a private/shared channel.
    name: microsoft-teams-add-user-to-channel
  - arguments:
    - description: The name of the channel. The name must be unique.
      name: channel_name
      required: true
    - description: The team in which to create the channel.
      name: team
      required: true
    - description: The description of the channel.
      name: description
    - description: The type of the channel.
      name: membership_type
      auto: PREDEFINED
      predefined:
      - 'private'
      - 'standard'
      - 'shared'
      defaultValue: 'standard'
    - description: The channel owner (Display name/mail/UPN).
      name: owner_user
    description: Creates a new channel in a Microsoft Teams team.
    name: microsoft-teams-create-channel
  - arguments:
    - description: The meeting start time in ISO 8601 format e.g., "2019-07-12T14:30:34.2444915-07:00".
      name: start_time
    - description: The meeting end time in ISO 8601 format e.g., "2019-07-12T14:30:34.2444915-07:00".
      name: end_time
    - description: The meeting subject.
      name: subject
      required: true
    - description: Display name/mail/UPN of user who created the meeting, e.g., Adam Smith. Note, when using Authorization Code Flow, the member must be the user who initiated the login request.
      name: member
      required: true
    description: Creates a new meeting in Microsoft Teams.
    name: microsoft-teams-create-meeting
    outputs:
    - contextPath: MicrosoftTeams.CreateMeeting.creationDateTime
      description: Meeting creation time.
      type: Date
    - contextPath: MicrosoftTeams.CreateMeeting.threadId
      description: Meeting thread ID.
      type: String
    - contextPath: MicrosoftTeams.CreateMeeting.messageId
      description: Meeting message ID.
      type: String
    - contextPath: MicrosoftTeams.CreateMeeting.id
      description: Meeting ID.
      type: String
    - contextPath: MicrosoftTeams.CreateMeeting.joinWebUrl
      description: The URL to join the meeting.
      type: String
    - contextPath: MicrosoftTeams.CreateMeeting.participantId
      description: The meeting participants.
      type: String
    - contextPath: MicrosoftTeams.CreateMeeting.participantDisplayName
      description: The display name of the participants.
      type: String
  - arguments:
    - description: The name of the channel.
      name: channel_name
      required: true
    - description: The name of the channel's team.
      name: team
      required: true
    - description: The display name of the member to remove from the channel.
      name: member
      required: true
    description: Removes a member (user) from a private/shared channel.
    name: microsoft-teams-user-remove-from-channel
  - arguments:
    - description: The name of the channel.
      name: channel_name
      required: true
    - description: The name of the channel's team.
      name: team
      required: true
    description: Retrieves a list of members from a channel.
    name: microsoft-teams-channel-user-list
    outputs:
    - contextPath: MicrosoftTeams.ChannelList.channelId
      description: The channel ID.
      type: String
    - contextPath: MicrosoftTeams.ChannelList.channelName
      description: The name of the channel.
      type: String
    - contextPath: MicrosoftTeams.ChannelList.members.displayName
      description: The display name of the members.
      type: String
    - contextPath: MicrosoftTeams.ChannelList.members.email
      description: The email of the members.
      type: String
    - contextPath: MicrosoftTeams.ChannelList.members.id
      description: The ID of the members.
      type: String
    - contextPath: MicrosoftTeams.ChannelList.members.roles
      description: The roles of the members.
      type: String
    - contextPath: MicrosoftTeams.ChannelList.members.tenantId
      description: The tenant ID of the members.
      type: String
    - contextPath: MicrosoftTeams.ChannelList.members.userId
      description: The user ID of the members.
      type: String
    - contextPath: MicrosoftTeams.ChannelList.members.visibleHistoryStartDateTime
      description: The timestamp denoting how far back a conversation's history is shared with the conversation member.
      type: String
  - arguments:
    - description: Specifies the type of chat.
      name: chat_type
      required: true
      auto: PREDEFINED
      predefined:
      - 'group'
      - 'oneOnOne'
      defaultValue: 'group'
    - description: Display name/mail/UPN of user that should be added to the chat. Can be an array.
      name: member
      isArray: true
    - description: The title of the chat. The chat title can be provided only if the chat is of group type.
      name: chat_name
    description: |-
      Creates a new chat. 
      Note: Only one oneOnOne chat can exist between two members. If a oneOnOne chat already exists, it will be returned.
    name: microsoft-teams-chat-create
    outputs:
    - contextPath: MicrosoftTeams.ChatList.chatId
      description: The chat's unique identifier.
      type: String
    - contextPath: MicrosoftTeams.ChatList.topic
      description: Subject or topic for the chat. Only available for group chats.
      type: String
    - contextPath: MicrosoftTeams.ChatList.createdDateTime
      description: Date and time when the chat was created.
      type: String
    - contextPath: MicrosoftTeams.ChatList.lastUpdatedDateTime
      description: Date and time when the chat was renamed or list of members were last changed.
      type: String
    - contextPath: MicrosoftTeams.ChatList.chatType
      description: Specifies the type of chat.
      type: String
    - contextPath: MicrosoftTeams.ChatList.webUrl
      description: The URL for the chat in Microsoft Teams. The URL should be treated as an opaque blob, and not parsed.
      type: String
    - contextPath: MicrosoftTeams.ChatList.tenantId
      description: The identifier of the tenant in which the chat was created.
      type: String
    - contextPath: MicrosoftTeams.ChatList.viewpoint
      description: Represents caller-specific information about the chat, such as last message read date and time.
      type: String
    - contextPath: MicrosoftTeams.ChatList.onlineMeetingInfo
      description: Represents details about an online meeting. If the chat isn't associated with an online meeting, the property is empty.
      type: String
  - arguments:
    - description: The chat ID / group chat name (topic) / oneOnOne member (Display name/mail/UPN).
      name: chat
      required: true
    - description: The content of the chat message.
      name: content
      required: true
    - description: The message content type.
      name: content_type
      auto: PREDEFINED
      predefined:
      - 'text'
      - 'html'
      defaultValue: 'text'
    - description: The type of chat message.
      name: message_type
      defaultValue: 'message'
    description: Sends a new chat message in the specified chat.
    name: microsoft-teams-message-send-to-chat
    outputs:
    - contextPath: MicrosoftTeams.ChatList.chatId
      description: The chat's unique identifier.
      type: String
    - contextPath: MicrosoftTeams.ChatList.messages.id
      description: Unique ID of the message.
      type: String
    - contextPath: MicrosoftTeams.ChatList.messages.replyToId
      description: ID of the parent chat message or root chat message of the thread.
      type: String
    - contextPath: MicrosoftTeams.ChatList.messages.etag
      description: Version number of the chat message.
      type: String
    - contextPath: MicrosoftTeams.ChatList.messages.messageType
      description: The type of chat message.
      type: String
    - contextPath: MicrosoftTeams.ChatList.messages.createdDateTime
      description: Timestamp of when the chat message was created.
      type: String
    - contextPath: MicrosoftTeams.ChatList.messages.lastModifiedDateTime
      description: Timestamp when the chat message is created (initial setting) or modified, including when a reaction is added or removed.
      type: String
    - contextPath: MicrosoftTeams.ChatList.messages.lastEditedDateTime
      description: Timestamp when edits to the chat message were made. Triggers an "Edited" flag in the Teams UI. If no edits are made the value is null.
      type: String
    - contextPath: MicrosoftTeams.ChatList.messages.deletedDateTime
      description: Timestamp when the chat message was deleted, or null if not deleted.
      type: String
    - contextPath: MicrosoftTeams.ChatList.messages.subject
      description: The subject of the chat message, in plaintext.
      type: String
    - contextPath: MicrosoftTeams.ChatList.messages.summary
      description: Summary text of the chat message that could be used for push notifications and summary views or fall back views.
      type: String
    - contextPath: MicrosoftTeams.ChatList.messages.chatId
      description: If the message was sent in a chat, represents the identity of the chat.
      type: String
    - contextPath: MicrosoftTeams.ChatList.messages.importance
      description: The importance of the chat message.
      type: String
    - contextPath: MicrosoftTeams.ChatList.messages.locale
      description: Locale of the chat message set by the client.
      type: String
    - contextPath: MicrosoftTeams.ChatList.messages.webUrl
      description: Link to the message in Microsoft Teams.
      type: String
    - contextPath: MicrosoftTeams.ChatList.messages.channelIdentity
      description: If the message was sent in a channel, represents the identity of the channel.
      type: String
    - contextPath: MicrosoftTeams.ChatList.messages.policyViolation
      description: Defines the properties of a policy violation set by a data loss prevention (DLP) application.
      type: String
    - contextPath: MicrosoftTeams.ChatList.messages.eventDetail
      description: If present, represents details of an event that happened in a chat, a channel, or a team, for example, adding new members.
      type: String
    - contextPath: MicrosoftTeams.ChatList.messages.from
      description: Details of the sender of the chat message.
      type: String
    - contextPath: MicrosoftTeams.ChatList.messages.body
      description: Plaintext/HTML representation of the content of the chat message. Representation is specified by the contentType inside the body.
      type: String
    - contextPath: MicrosoftTeams.ChatList.messages.attachments
      description: References to attached objects like files, tabs, meetings, etc.
      type: String
    - contextPath: MicrosoftTeams.ChatList.messages.mentions
      description: List of entities mentioned in the chat message.
      type: String
    - contextPath: MicrosoftTeams.ChatList.messages.reactions
      description: Reactions for this chat message (for example, Like).
      type: String
  - arguments:
    - description: The chat ID or group chat name (topic) to which to add the member.
      name: chat
      required: true
    - description: Display name/mail/UPN of user that should be added to the chat. Can be an array.
      name: member
      required: true
      isArray: true
    - description: Whether to share the whole history of the chat.
      name: share_history
      auto: PREDEFINED
      predefined:
      - 'true'
      - 'false'
      defaultValue: true
    description: Adds a member (user) to a group chat.
    name: microsoft-teams-chat-add-user
  - arguments:
    - description: The chat ID / group chat name (topic) / oneOnOne member (Display name/mail/UPN).
      name: chat
      required: true
    description: Retrieves a list of members from a chat.
    name: microsoft-teams-chat-member-list
    outputs:
    - contextPath: MicrosoftTeams.ChatList.chatId
      description: The chat's unique identifier.
      type: String
    - contextPath: MicrosoftTeams.ChatList.members.displayName
      description: The display name of the members.
      type: String
    - contextPath: MicrosoftTeams.ChatList.members.email
      description: The email of the members.
      type: String
    - contextPath: MicrosoftTeams.ChatList.members.id
      description: The ID of the members.
      type: String
    - contextPath: MicrosoftTeams.ChatList.members.roles
      description: The roles of the members.
      type: String
    - contextPath: MicrosoftTeams.ChatList.members.tenantId
      description: The tenant ID of the members.
      type: String
    - contextPath: MicrosoftTeams.ChatList.members.userId
      description: The user ID of the members.
      type: String
    - contextPath: MicrosoftTeams.ChatList.members.visibleHistoryStartDateTime
      description: The timestamp denoting how far back a conversation's history is shared with the conversation member.
      type: String
  - arguments:
    - description: The chat ID / group chat name (topic) / oneOnOne member (Display name/mail/UPN).
      name: chat
      required: true
    - description: The number of results to retrieve.
      name: limit
      defaultValue: 50
    - description: Orders results by lastModifiedDateTime (default) or createdDateTime in descending order.
      name: order_by
      auto: PREDEFINED
      predefined:
      - 'lastModifiedDateTime'
      - 'createdDateTime'
      defaultValue: 'lastModifiedDateTime'
    - description: A link that specifies a starting point to use for subsequent calls.
      name: next_link
    - description: Number of results to return per page.
      name: page_size
      defaultValue: 50
    description: Retrieves a list of messages in a chat.
    name: microsoft-teams-chat-message-list
    outputs:
    - contextPath: MicrosoftTeams.ChatList.chatId
      description: The chat's unique identifier.
      type: String
    - contextPath: MicrosoftTeams.ChatList.messages.id
      description: Unique ID of the message.
      type: String
    - contextPath: MicrosoftTeams.ChatList.messages.replyToId
      description: ID of the parent chat message or root chat message of the thread.
      type: String
    - contextPath: MicrosoftTeams.ChatList.messages.etag
      description: Version number of the chat message.
      type: String
    - contextPath: MicrosoftTeams.ChatList.messages.messageType
      description: The type of chat message.
      type: String
    - contextPath: MicrosoftTeams.ChatList.messages.createdDateTime
      description: Timestamp of when the chat message was created.
      type: String
    - contextPath: MicrosoftTeams.ChatList.messages.lastModifiedDateTime
      description: Timestamp when the chat message is created (initial setting) or modified, including when a reaction is added or removed.
      type: String
    - contextPath: MicrosoftTeams.ChatList.messages.lastEditedDateTime
      description: Timestamp when edits to the chat message were made. Triggers an "Edited" flag in the Teams UI. If no edits are made the value is null.
      type: String
    - contextPath: MicrosoftTeams.ChatList.messages.deletedDateTime
      description: Timestamp when the chat message was deleted, or null if not deleted.
      type: String
    - contextPath: MicrosoftTeams.ChatList.messages.subject
      description: The subject of the chat message, in plaintext.
      type: String
    - contextPath: MicrosoftTeams.ChatList.messages.summary
      description: Summary text of the chat message that could be used for push notifications and summary views or fall back views.
      type: String
    - contextPath: MicrosoftTeams.ChatList.messages.chatId
      description: If the message was sent in a chat, represents the identity of the chat.
      type: String
    - contextPath: MicrosoftTeams.ChatList.messages.importance
      description: The importance of the chat message.
      type: String
    - contextPath: MicrosoftTeams.ChatList.messages.locale
      description: Locale of the chat message set by the client.
      type: String
    - contextPath: MicrosoftTeams.ChatList.messages.webUrl
      description: Link to the message in Microsoft Teams.
      type: String
    - contextPath: MicrosoftTeams.ChatList.messages.channelIdentity
      description: If the message was sent in a channel, represents the identity of the channel.
      type: String
    - contextPath: MicrosoftTeams.ChatList.messages.policyViolation
      description: Defines the properties of a policy violation set by a data loss prevention (DLP) application.
      type: String
    - contextPath: MicrosoftTeams.ChatList.messages.eventDetail
      description: If present, represents details of an event that happened in a chat, a channel, or a team, for example, adding new members.
      type: String
    - contextPath: MicrosoftTeams.ChatList.messages.from
      description: Details of the sender of the chat message.
      type: String
    - contextPath: MicrosoftTeams.ChatList.messages.body
      description: Plaintext/HTML representation of the content of the chat message. Representation is specified by the contentType inside the body.
      type: String
    - contextPath: MicrosoftTeams.ChatList.messages.attachments
      description: References to attached objects like files, tabs, meetings, etc.
      type: String
    - contextPath: MicrosoftTeams.ChatList.messages.mentions
      description: List of entities mentioned in the chat message.
      type: String
    - contextPath: MicrosoftTeams.ChatList.messages.reactions
      description: Reactions for this chat message (for example, Like).
      type: String
    - contextPath: MicrosoftTeams.MessageListNextLink
      description: Used if an operation returns partial results. If a response contains a NextLink element, its value specifies a starting point to use for subsequent calls.
      type: String
  - arguments:
    - description: The chat ID / group chat name (topic) / oneOnOne member (Display name/mail/UPN).
      name: chat
    - description: "Filters results. For example: topic eq 'testing'. For more query examples, see https://learn.microsoft.com/en-us/graph/filter-query-parameter?tabs=http. "
      name: filter
    - description: Expands the results to include members or lastMessagePreview properties.
      name: expand
      auto: PREDEFINED
      predefined:
      - 'members'
      - 'lastMessagePreview'
    - description: The number of results to retrieve.
      name: limit
      defaultValue: 50
    - description: A link that specifies a starting point to use for subsequent calls.
      name: next_link
    - description: Number of results to return per page.
      name: page_size
      defaultValue: 50
    description: Retrieves a list of chats that the user is part of. If 'chat' is specified, retrieves this chat only.
    name: microsoft-teams-chat-list
    outputs:
    - contextPath: MicrosoftTeams.ChatList.chatId
      description: The chat's unique identifier.
      type: String
    - contextPath: MicrosoftTeams.ChatList.topic
      description: Subject or topic for the chat. Only available for group chats.
      type: String
    - contextPath: MicrosoftTeams.ChatList.createdDateTime
      description: Date and time when the chat was created.
      type: String
    - contextPath: MicrosoftTeams.ChatList.lastUpdatedDateTime
      description: Date and time when the chat was renamed or list of members were last changed.
      type: String
    - contextPath: MicrosoftTeams.ChatList.chatType
      description: Specifies the type of chat.
      type: String
    - contextPath: MicrosoftTeams.ChatList.webUrl
      description: The URL for the chat in Microsoft Teams. The URL should be treated as an opaque blob, and not parsed.
      type: String
    - contextPath: MicrosoftTeams.ChatList.tenantId
      description: The identifier of the tenant in which the chat was created.
      type: String
    - contextPath: MicrosoftTeams.ChatList.viewpoint
      description: Represents caller-specific information about the chat, such as last message read date and time.
      type: String
    - contextPath: MicrosoftTeams.ChatList.onlineMeetingInfo
      description: Represents details about an online meeting. If the chat isn't associated with an online meeting, the property is empty.
      type: String
    - contextPath: MicrosoftTeams.ChatListNextLink
      description: Used if an operation returns partial results. If a response contains a NextLink element, its value specifies a starting point to use for subsequent calls.
      type: String
  - arguments:
    - description: The chat ID / group chat name (topic).
      name: chat
      required: true
    - description: The new chat name. Maximum length is 250 characters. Use of ':' is not allowed.
      name: chat_name
      required: true
    description: Updates the chat name. It can only be set for group chats.
    name: microsoft-teams-chat-update
  - description: Generate the login url used for Authorization code flow.
    name: microsoft-teams-generate-login-url
    arguments: []
<<<<<<< HEAD
  dockerimage: demisto/teams:1.0.0.79668
=======
  - description: Run this command if you need to rerun the authentication process.
    name: microsoft-teams-auth-reset
    arguments: []
  dockerimage: demisto/teams:1.0.0.89409
>>>>>>> 90cf3b88
  longRunning: true
  longRunningPort: true
  script: ''
  subtype: python3
  type: python
  resetContext: true
  isFetchSamples: true
tests:
- Microsoft Teams - Test
fromversion: 5.0.0<|MERGE_RESOLUTION|>--- conflicted
+++ resolved
@@ -24,13 +24,6 @@
   section: Connect
   hidden: true
   required: false
-<<<<<<< HEAD
-- display: Tenant ID
-  name: tenant_id
-  type: 0
-  section: Connect
-  advanced: true
-  required: false
 - display: Authentication Type
   name: auth_type
   type: 15
@@ -40,17 +33,6 @@
   - Authorization Code
   section: Connect
   required: false
-=======
-- display: Authentication Type
-  name: auth_type
-  type: 15
-  defaultvalue: Client Credentials
-  options:
-  - Client Credentials
-  - Authorization Code
-  section: Connect
-  required: false
->>>>>>> 90cf3b88
 - display: Application redirect URI (for Authorization Code mode)
   name: redirect_uri
   type: 0
@@ -724,14 +706,10 @@
   - description: Generate the login url used for Authorization code flow.
     name: microsoft-teams-generate-login-url
     arguments: []
-<<<<<<< HEAD
-  dockerimage: demisto/teams:1.0.0.79668
-=======
   - description: Run this command if you need to rerun the authentication process.
     name: microsoft-teams-auth-reset
     arguments: []
   dockerimage: demisto/teams:1.0.0.89409
->>>>>>> 90cf3b88
   longRunning: true
   longRunningPort: true
   script: ''
