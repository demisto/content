category: Messaging and Conferencing
sectionOrder:
- Connect
- Collect
commonfields:
  id: Microsoft Teams
  version: -1
configuration:
- display: "Bot ID"
  name: credentials
  type: 9
  section: Connect
  displaypassword: "Bot Password"
  required: false
- display: Bot ID
  name: bot_id
  type: 0
  section: Connect
  hidden: true
  required: false
- display: Bot Password
  name: bot_password
  type: 4
  section: Connect
  hidden: true
  required: false
- display: Tenant ID
  name: tenant_id
  type: 0
  section: Connect
  advanced: true
  required: false
- display: Authentication Type
  name: auth_type
  type: 15
  defaultvalue: Client Credentials
  options:
  - Client Credentials
  - Authorization Code
  section: Connect
  required: false
- display: Application redirect URI (for Authorization Code mode)
  name: redirect_uri
  type: 0
  section: Connect
  required: false
- display: ''
  name: auth_code_creds
  type: 9
  displaypassword: Authorization code
  hiddenusername: true
  section: Connect
  required: false
- display: Default team
  name: team
  required: true
  type: 0
  section: Connect
- display: Notifications channel
  name: incident_notifications_channel
  required: true
  type: 0
  defaultvalue: General
  section: Connect
- display: Certificate (Required for HTTPS)
  name: creds_certificate
  type: 9
  section: Connect
  advanced: true
  displaypassword: Private Key (Required for HTTPS)
  required: false
- display: Certificate (Required for HTTPS)
  name: certificate
  type: 12
  section: Connect
  advanced: true
  hidden: true
  required: false
- display: Private Key (Required for HTTPS)
  name: key
  type: 14
  section: Connect
  advanced: true
  hidden: true
  required: false
- display: Minimum incident severity to send notifications to Teams by
  name: min_incident_severity
  type: 15
  section: Collect
  advanced: true
  defaultvalue: 'Low'
  options:
  - Unknown
  - Informational
  - Low
  - Medium
  - High
  - Critical
  required: false
- display: Disable Automatic Notifications
  name: auto_notifications
  type: 8
  section: Connect
  advanced: true
  additionalinfo: Whether to disable automatic notifications to the configured notifications channel.
  defaultvalue: 'false'
  required: false
- display: Allow external users to create incidents via direct message
  name: allow_external_incidents_creation
  type: 8
  section: Collect
  advanced: true
  required: false
- display: The header of an external form hyperlink.
  name: external_form_url_header
  type: 0
  section: Connect
  defaultvalue: Microsoft Teams Form
  required: false
- display: Trust any certificate (not secure)
  additionalinfo: Do not check for Cortex XSOAR version 8
  name: insecure
  type: 8
  section: Connect
  advanced: true
  required: false
- display: Use system proxy settings
  name: proxy
  type: 8
  section: Connect
  advanced: true
  required: false
- display: Long running instance
  name: longRunning
  type: 8
  section: Connect
  advanced: true
  required: false
- display: Listen port, e.g. 7000 (Required for investigation mirroring and direct messages)
  name: longRunningPort
  type: 0
  section: Collect
  advanced: true
  required: false
- display: Incident type
  name: incidentType
  type: 13
  section: Connect
  required: false
description: Send messages and notifications to your team members.
display: Microsoft Teams
name: Microsoft Teams
script:
  commands:
  - arguments:
    - description: The channel to which to send messages. Supports only standard channels.
      name: channel
    - description: The message to send to the channel or team member.
      name: message
    - description: Display name or email address of the team member to send the message to.
      name: team_member
    - description: The team in which the specified channel exists. The team must already exist, and this value will override the default channel configured in the integration parameters.
      name: team
    - description: The Microsoft Teams adaptive card to send.
      name: adaptive_card
    - description: The team member to which to send the message.
      name: to
    - description: The header of an external form hyperlink.
      defaultValue: "Microsoft Teams Form"
      name: external_form_url_header
    description: |-
      Sends a message to the specified teams.
      To mention a user in the message, add a semicolon ";" at the end of the user mention. For example: @Bruce Willis;.
    name: send-notification
  - arguments:
    - auto: PREDEFINED
      default: true
      defaultValue: all
      description: The mirroring type. Can be "all", which mirrors everything, "chat", which mirrors only chats (not commands), or "none", which stops all mirroring.
      name: mirror_type
      predefined:
      - all
      - chat
      - none
    - auto: PREDEFINED
      defaultValue: 'true'
      description: Whether to auto-close the channel when the incident is closed in XSOAR. If "true", the channel will be auto-closed. Default is "true".
      name: autoclose
      predefined:
      - 'true'
      - 'false'
    - auto: PREDEFINED
      defaultValue: both
      description: The mirroring direction. Can be "FromDemisto", "ToDemisto", or "Both".
      name: direction
      predefined:
      - Both
      - FromDemisto
      - ToDemisto
    - description: The team in which to mirror the XSOAR investigation. If not specified, the default team configured in the integration parameters will be used.
      name: team
    - description: The name of the channel. The default is "incident-<incidentID>".
      name: channel_name
    description: Mirrors the XSOAR investigation to the specified Microsoft Teams channel. Supports only standard channels.
    name: mirror-investigation
  - arguments:
    - description: The name of the channel to close.
      name: channel
    - description: The channel's team.
      name: team
    description: Deletes the specified Microsoft Teams channel.
    name: close-channel
  - description: Returns real-time and historical data on the integration status.
    name: microsoft-teams-integration-health
    arguments: []
  - arguments: []
    description: Tests the connectivity to MicrosoftTeams.
    name: microsoft-teams-auth-test
  - arguments:
    - description: The name of the channel. The name must be unique.
      name: channel_name
      required: true
    - description: The description of the channel.
      name: description
    - description: The team in which to create the channel.
      name: team
      required: true
    deprecated: true
    description: Creates a new channel in a Microsoft Teams team.
    name: create-channel
  - arguments:
    - description: The channel to which to add the add the member to this channel.
      name: channel
      required: true
    - description: The channel's team.
      name: team
      required: true
    - description: The display name of the member to add to the channel.
      name: member
      required: true
    description: Adds a member (user) to a private/shared channel.
    name: add-user-to-channel
    deprecated: true
  - arguments:
    - description: The display name of the member to call.
      name: username
      required: true
    description: 'Ring a user''s Teams account. Note: This is a ring only! no media will play in case the generated call is answered. To use this make sure your Bot has the following permissions - Calls.Initiate.All and Calls.InitiateGroupCall.All'
    name: microsoft-teams-ring-user
  - arguments:
    - description: The channel to which to add the member.
      name: channel
      required: true
    - description: The channel's team.
      name: team
      required: true
    - description: The display name of the member to add to the channel.
      name: member
      required: true
    - description: Whether to add the member with the owner role.
      name: owner
      auto: PREDEFINED
      predefined:
      - 'true'
      - 'false'
      defaultValue: false
    description: Adds a member (user) to a private/shared channel.
    name: microsoft-teams-add-user-to-channel
  - arguments:
    - description: The name of the channel. The name must be unique.
      name: channel_name
      required: true
    - description: The team in which to create the channel.
      name: team
      required: true
    - description: The description of the channel.
      name: description
    - description: The type of the channel.
      name: membership_type
      auto: PREDEFINED
      predefined:
      - 'private'
      - 'standard'
      - 'shared'
      defaultValue: 'standard'
    - description: The channel owner (Display name/mail/UPN).
      name: owner_user
    description: Creates a new channel in a Microsoft Teams team.
    name: microsoft-teams-create-channel
  - arguments:
    - description: The meeting start time in ISO 8601 format e.g., "2019-07-12T14:30:34.2444915-07:00".
      name: start_time
    - description: The meeting end time in ISO 8601 format e.g., "2019-07-12T14:30:34.2444915-07:00".
      name: end_time
    - description: The meeting subject.
      name: subject
      required: true
    - description: Display name/mail/UPN of user who created the meeting, e.g., Adam Smith. Note, when using Authorization Code Flow, the member must be the user who initiated the login request.
      name: member
      required: true
    description: Creates a new meeting in Microsoft Teams.
    name: microsoft-teams-create-meeting
    outputs:
    - contextPath: MicrosoftTeams.CreateMeeting.creationDateTime
      description: Meeting creation time.
      type: Date
    - contextPath: MicrosoftTeams.CreateMeeting.threadId
      description: Meeting thread ID.
      type: String
    - contextPath: MicrosoftTeams.CreateMeeting.messageId
      description: Meeting message ID.
      type: String
    - contextPath: MicrosoftTeams.CreateMeeting.id
      description: Meeting ID.
      type: String
    - contextPath: MicrosoftTeams.CreateMeeting.joinWebUrl
      description: The URL to join the meeting.
      type: String
    - contextPath: MicrosoftTeams.CreateMeeting.participantId
      description: The meeting participants.
      type: String
    - contextPath: MicrosoftTeams.CreateMeeting.participantDisplayName
      description: The display name of the participants.
      type: String
  - arguments:
    - description: The name of the channel.
      name: channel_name
      required: true
    - description: The name of the channel's team.
      name: team
      required: true
    - description: The display name of the member to remove from the channel.
      name: member
      required: true
    description: Removes a member (user) from a private/shared channel.
    name: microsoft-teams-user-remove-from-channel
  - arguments:
    - description: The name of the channel.
      name: channel_name
      required: true
    - description: The name of the channel's team.
      name: team
      required: true
    description: Retrieves a list of members from a channel.
    name: microsoft-teams-channel-user-list
    outputs:
    - contextPath: MicrosoftTeams.ChannelList.channelId
      description: The channel ID.
      type: String
    - contextPath: MicrosoftTeams.ChannelList.channelName
      description: The name of the channel.
      type: String
    - contextPath: MicrosoftTeams.ChannelList.members.displayName
      description: The display name of the members.
      type: String
    - contextPath: MicrosoftTeams.ChannelList.members.email
      description: The email of the members.
      type: String
    - contextPath: MicrosoftTeams.ChannelList.members.id
      description: The ID of the members.
      type: String
    - contextPath: MicrosoftTeams.ChannelList.members.roles
      description: The roles of the members.
      type: String
    - contextPath: MicrosoftTeams.ChannelList.members.tenantId
      description: The tenant ID of the members.
      type: String
    - contextPath: MicrosoftTeams.ChannelList.members.userId
      description: The user ID of the members.
      type: String
    - contextPath: MicrosoftTeams.ChannelList.members.visibleHistoryStartDateTime
      description: The timestamp denoting how far back a conversation's history is shared with the conversation member.
      type: String
  - arguments:
    - description: Specifies the type of chat.
      name: chat_type
      required: true
      auto: PREDEFINED
      predefined:
      - 'group'
      - 'oneOnOne'
      defaultValue: 'group'
    - description: Display name/mail/UPN of user that should be added to the chat. Can be an array.
      name: member
      isArray: true
    - description: The title of the chat. The chat title can be provided only if the chat is of group type.
      name: chat_name
    description: |-
      Creates a new chat. 
      Note: Only one oneOnOne chat can exist between two members. If a oneOnOne chat already exists, it will be returned.
    name: microsoft-teams-chat-create
    outputs:
    - contextPath: MicrosoftTeams.ChatList.chatId
      description: The chat's unique identifier.
      type: String
    - contextPath: MicrosoftTeams.ChatList.topic
      description: Subject or topic for the chat. Only available for group chats.
      type: String
    - contextPath: MicrosoftTeams.ChatList.createdDateTime
      description: Date and time when the chat was created.
      type: String
    - contextPath: MicrosoftTeams.ChatList.lastUpdatedDateTime
      description: Date and time when the chat was renamed or list of members were last changed.
      type: String
    - contextPath: MicrosoftTeams.ChatList.chatType
      description: Specifies the type of chat.
      type: String
    - contextPath: MicrosoftTeams.ChatList.webUrl
      description: The URL for the chat in Microsoft Teams. The URL should be treated as an opaque blob, and not parsed.
      type: String
    - contextPath: MicrosoftTeams.ChatList.tenantId
      description: The identifier of the tenant in which the chat was created.
      type: String
    - contextPath: MicrosoftTeams.ChatList.viewpoint
      description: Represents caller-specific information about the chat, such as last message read date and time.
      type: String
    - contextPath: MicrosoftTeams.ChatList.onlineMeetingInfo
      description: Represents details about an online meeting. If the chat isn't associated with an online meeting, the property is empty.
      type: String
  - arguments:
    - description: The chat ID / group chat name (topic) / oneOnOne member (Display name/mail/UPN).
      name: chat
      required: true
    - description: The content of the chat message.
      name: content
      required: true
    - description: The message content type.
      name: content_type
      auto: PREDEFINED
      predefined:
      - 'text'
      - 'html'
      defaultValue: 'text'
    - description: The type of chat message.
      name: message_type
      defaultValue: 'message'
    description: Sends a new chat message in the specified chat.
    name: microsoft-teams-message-send-to-chat
    outputs:
    - contextPath: MicrosoftTeams.ChatList.chatId
      description: The chat's unique identifier.
      type: String
    - contextPath: MicrosoftTeams.ChatList.messages.id
      description: Unique ID of the message.
      type: String
    - contextPath: MicrosoftTeams.ChatList.messages.replyToId
      description: ID of the parent chat message or root chat message of the thread.
      type: String
    - contextPath: MicrosoftTeams.ChatList.messages.etag
      description: Version number of the chat message.
      type: String
    - contextPath: MicrosoftTeams.ChatList.messages.messageType
      description: The type of chat message.
      type: String
    - contextPath: MicrosoftTeams.ChatList.messages.createdDateTime
      description: Timestamp of when the chat message was created.
      type: String
    - contextPath: MicrosoftTeams.ChatList.messages.lastModifiedDateTime
      description: Timestamp when the chat message is created (initial setting) or modified, including when a reaction is added or removed.
      type: String
    - contextPath: MicrosoftTeams.ChatList.messages.lastEditedDateTime
      description: Timestamp when edits to the chat message were made. Triggers an "Edited" flag in the Teams UI. If no edits are made the value is null.
      type: String
    - contextPath: MicrosoftTeams.ChatList.messages.deletedDateTime
      description: Timestamp when the chat message was deleted, or null if not deleted.
      type: String
    - contextPath: MicrosoftTeams.ChatList.messages.subject
      description: The subject of the chat message, in plaintext.
      type: String
    - contextPath: MicrosoftTeams.ChatList.messages.summary
      description: Summary text of the chat message that could be used for push notifications and summary views or fall back views.
      type: String
    - contextPath: MicrosoftTeams.ChatList.messages.chatId
      description: If the message was sent in a chat, represents the identity of the chat.
      type: String
    - contextPath: MicrosoftTeams.ChatList.messages.importance
      description: The importance of the chat message.
      type: String
    - contextPath: MicrosoftTeams.ChatList.messages.locale
      description: Locale of the chat message set by the client.
      type: String
    - contextPath: MicrosoftTeams.ChatList.messages.webUrl
      description: Link to the message in Microsoft Teams.
      type: String
    - contextPath: MicrosoftTeams.ChatList.messages.channelIdentity
      description: If the message was sent in a channel, represents the identity of the channel.
      type: String
    - contextPath: MicrosoftTeams.ChatList.messages.policyViolation
      description: Defines the properties of a policy violation set by a data loss prevention (DLP) application.
      type: String
    - contextPath: MicrosoftTeams.ChatList.messages.eventDetail
      description: If present, represents details of an event that happened in a chat, a channel, or a team, for example, adding new members.
      type: String
    - contextPath: MicrosoftTeams.ChatList.messages.from
      description: Details of the sender of the chat message.
      type: String
    - contextPath: MicrosoftTeams.ChatList.messages.body
      description: Plaintext/HTML representation of the content of the chat message. Representation is specified by the contentType inside the body.
      type: String
    - contextPath: MicrosoftTeams.ChatList.messages.attachments
      description: References to attached objects like files, tabs, meetings, etc.
      type: String
    - contextPath: MicrosoftTeams.ChatList.messages.mentions
      description: List of entities mentioned in the chat message.
      type: String
    - contextPath: MicrosoftTeams.ChatList.messages.reactions
      description: Reactions for this chat message (for example, Like).
      type: String
  - arguments:
    - description: The chat ID or group chat name (topic) to which to add the member.
      name: chat
      required: true
    - description: Display name/mail/UPN of user that should be added to the chat. Can be an array.
      name: member
      required: true
      isArray: true
    - description: Whether to share the whole history of the chat.
      name: share_history
      auto: PREDEFINED
      predefined:
      - 'true'
      - 'false'
      defaultValue: true
    description: Adds a member (user) to a group chat.
    name: microsoft-teams-chat-add-user
  - arguments:
    - description: The chat ID / group chat name (topic) / oneOnOne member (Display name/mail/UPN).
      name: chat
      required: true
    description: Retrieves a list of members from a chat.
    name: microsoft-teams-chat-member-list
    outputs:
    - contextPath: MicrosoftTeams.ChatList.chatId
      description: The chat's unique identifier.
      type: String
    - contextPath: MicrosoftTeams.ChatList.members.displayName
      description: The display name of the members.
      type: String
    - contextPath: MicrosoftTeams.ChatList.members.email
      description: The email of the members.
      type: String
    - contextPath: MicrosoftTeams.ChatList.members.id
      description: The ID of the members.
      type: String
    - contextPath: MicrosoftTeams.ChatList.members.roles
      description: The roles of the members.
      type: String
    - contextPath: MicrosoftTeams.ChatList.members.tenantId
      description: The tenant ID of the members.
      type: String
    - contextPath: MicrosoftTeams.ChatList.members.userId
      description: The user ID of the members.
      type: String
    - contextPath: MicrosoftTeams.ChatList.members.visibleHistoryStartDateTime
      description: The timestamp denoting how far back a conversation's history is shared with the conversation member.
      type: String
  - arguments:
    - description: The chat ID / group chat name (topic) / oneOnOne member (Display name/mail/UPN).
      name: chat
      required: true
    - description: The number of results to retrieve.
      name: limit
      defaultValue: 50
    - description: Orders results by lastModifiedDateTime (default) or createdDateTime in descending order.
      name: order_by
      auto: PREDEFINED
      predefined:
      - 'lastModifiedDateTime'
      - 'createdDateTime'
      defaultValue: 'lastModifiedDateTime'
    - description: A link that specifies a starting point to use for subsequent calls.
      name: next_link
    - description: Number of results to return per page.
      name: page_size
      defaultValue: 50
    description: Retrieves a list of messages in a chat.
    name: microsoft-teams-chat-message-list
    outputs:
    - contextPath: MicrosoftTeams.ChatList.chatId
      description: The chat's unique identifier.
      type: String
    - contextPath: MicrosoftTeams.ChatList.messages.id
      description: Unique ID of the message.
      type: String
    - contextPath: MicrosoftTeams.ChatList.messages.replyToId
      description: ID of the parent chat message or root chat message of the thread.
      type: String
    - contextPath: MicrosoftTeams.ChatList.messages.etag
      description: Version number of the chat message.
      type: String
    - contextPath: MicrosoftTeams.ChatList.messages.messageType
      description: The type of chat message.
      type: String
    - contextPath: MicrosoftTeams.ChatList.messages.createdDateTime
      description: Timestamp of when the chat message was created.
      type: String
    - contextPath: MicrosoftTeams.ChatList.messages.lastModifiedDateTime
      description: Timestamp when the chat message is created (initial setting) or modified, including when a reaction is added or removed.
      type: String
    - contextPath: MicrosoftTeams.ChatList.messages.lastEditedDateTime
      description: Timestamp when edits to the chat message were made. Triggers an "Edited" flag in the Teams UI. If no edits are made the value is null.
      type: String
    - contextPath: MicrosoftTeams.ChatList.messages.deletedDateTime
      description: Timestamp when the chat message was deleted, or null if not deleted.
      type: String
    - contextPath: MicrosoftTeams.ChatList.messages.subject
      description: The subject of the chat message, in plaintext.
      type: String
    - contextPath: MicrosoftTeams.ChatList.messages.summary
      description: Summary text of the chat message that could be used for push notifications and summary views or fall back views.
      type: String
    - contextPath: MicrosoftTeams.ChatList.messages.chatId
      description: If the message was sent in a chat, represents the identity of the chat.
      type: String
    - contextPath: MicrosoftTeams.ChatList.messages.importance
      description: The importance of the chat message.
      type: String
    - contextPath: MicrosoftTeams.ChatList.messages.locale
      description: Locale of the chat message set by the client.
      type: String
    - contextPath: MicrosoftTeams.ChatList.messages.webUrl
      description: Link to the message in Microsoft Teams.
      type: String
    - contextPath: MicrosoftTeams.ChatList.messages.channelIdentity
      description: If the message was sent in a channel, represents the identity of the channel.
      type: String
    - contextPath: MicrosoftTeams.ChatList.messages.policyViolation
      description: Defines the properties of a policy violation set by a data loss prevention (DLP) application.
      type: String
    - contextPath: MicrosoftTeams.ChatList.messages.eventDetail
      description: If present, represents details of an event that happened in a chat, a channel, or a team, for example, adding new members.
      type: String
    - contextPath: MicrosoftTeams.ChatList.messages.from
      description: Details of the sender of the chat message.
      type: String
    - contextPath: MicrosoftTeams.ChatList.messages.body
      description: Plaintext/HTML representation of the content of the chat message. Representation is specified by the contentType inside the body.
      type: String
    - contextPath: MicrosoftTeams.ChatList.messages.attachments
      description: References to attached objects like files, tabs, meetings, etc.
      type: String
    - contextPath: MicrosoftTeams.ChatList.messages.mentions
      description: List of entities mentioned in the chat message.
      type: String
    - contextPath: MicrosoftTeams.ChatList.messages.reactions
      description: Reactions for this chat message (for example, Like).
      type: String
    - contextPath: MicrosoftTeams.MessageListNextLink
      description: Used if an operation returns partial results. If a response contains a NextLink element, its value specifies a starting point to use for subsequent calls.
      type: String
  - arguments:
    - description: The chat ID / group chat name (topic) / oneOnOne member (Display name/mail/UPN).
      name: chat
    - description: "Filters results. For example: topic eq 'testing'. For more query examples, see https://learn.microsoft.com/en-us/graph/filter-query-parameter?tabs=http. "
      name: filter
    - description: Expands the results to include members or lastMessagePreview properties.
      name: expand
      auto: PREDEFINED
      predefined:
      - 'members'
      - 'lastMessagePreview'
    - description: The number of results to retrieve.
      name: limit
      defaultValue: 50
    - description: A link that specifies a starting point to use for subsequent calls.
      name: next_link
    - description: Number of results to return per page.
      name: page_size
      defaultValue: 50
    description: Retrieves a list of chats that the user is part of. If 'chat' is specified, retrieves this chat only.
    name: microsoft-teams-chat-list
    outputs:
    - contextPath: MicrosoftTeams.ChatList.chatId
      description: The chat's unique identifier.
      type: String
    - contextPath: MicrosoftTeams.ChatList.topic
      description: Subject or topic for the chat. Only available for group chats.
      type: String
    - contextPath: MicrosoftTeams.ChatList.createdDateTime
      description: Date and time when the chat was created.
      type: String
    - contextPath: MicrosoftTeams.ChatList.lastUpdatedDateTime
      description: Date and time when the chat was renamed or list of members were last changed.
      type: String
    - contextPath: MicrosoftTeams.ChatList.chatType
      description: Specifies the type of chat.
      type: String
    - contextPath: MicrosoftTeams.ChatList.webUrl
      description: The URL for the chat in Microsoft Teams. The URL should be treated as an opaque blob, and not parsed.
      type: String
    - contextPath: MicrosoftTeams.ChatList.tenantId
      description: The identifier of the tenant in which the chat was created.
      type: String
    - contextPath: MicrosoftTeams.ChatList.viewpoint
      description: Represents caller-specific information about the chat, such as last message read date and time.
      type: String
    - contextPath: MicrosoftTeams.ChatList.onlineMeetingInfo
      description: Represents details about an online meeting. If the chat isn't associated with an online meeting, the property is empty.
      type: String
    - contextPath: MicrosoftTeams.ChatListNextLink
      description: Used if an operation returns partial results. If a response contains a NextLink element, its value specifies a starting point to use for subsequent calls.
      type: String
  - arguments:
    - description: The chat ID / group chat name (topic).
      name: chat
      required: true
    - description: The new chat name. Maximum length is 250 characters. Use of ':' is not allowed.
      name: chat_name
      required: true
    description: Updates the chat name. It can only be set for group chats.
    name: microsoft-teams-chat-update
  - description: Generate the login url used for Authorization code flow.
    name: microsoft-teams-generate-login-url
    arguments: []
<<<<<<< HEAD
  dockerimage: demisto/teams:1.0.0.87635
=======
  dockerimage: demisto/teams:1.0.0.87877
>>>>>>> 0f299c22
  longRunning: true
  longRunningPort: true
  script: ''
  subtype: python3
  type: python
  resetContext: true
  isFetchSamples: true
tests:
- Microsoft Teams - Test
fromversion: 5.0.0<|MERGE_RESOLUTION|>--- conflicted
+++ resolved
@@ -712,11 +712,7 @@
   - description: Generate the login url used for Authorization code flow.
     name: microsoft-teams-generate-login-url
     arguments: []
-<<<<<<< HEAD
-  dockerimage: demisto/teams:1.0.0.87635
-=======
   dockerimage: demisto/teams:1.0.0.87877
->>>>>>> 0f299c22
   longRunning: true
   longRunningPort: true
   script: ''
