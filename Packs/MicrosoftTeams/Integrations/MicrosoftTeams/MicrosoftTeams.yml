--- conflicted
+++ resolved
@@ -92,11 +92,7 @@
   - Critical
   required: false
   hidden:
-<<<<<<< HEAD
    - marketplacev2
-=======
-  - marketplacev2
->>>>>>> 86ddb0bc
 - display: Disable Automatic Notifications
   name: auto_notifications
   type: 8
@@ -721,11 +717,7 @@
   - description: Run this command if you need to rerun the authentication process.
     name: microsoft-teams-auth-reset
     arguments: []
-<<<<<<< HEAD
-  dockerimage: demisto/teams:1.0.0.105296
-=======
   dockerimage: demisto/teams:1.0.0.108119
->>>>>>> 86ddb0bc
   longRunning: true
   longRunningPort: true
   script: ''
