--- conflicted
+++ resolved
@@ -2,11 +2,7 @@
 This integration was integrated and tested with version 1.0 of Microsoft Teams.
 
 **Note:** 
-<<<<<<< HEAD
-- Currently, this integration does not work with Cortex XSOAR 8.2 and up without using an engine.
-=======
 - This integration is supported in Cortex XSOAR 8 and up and Cortex XSIAM without using an engine.
->>>>>>> 90cf3b88
 - The integration has the ability to run built-in Cortex XSOAR commands, through a mirrored channel. Make sure to pass the command in the chat exactly as typed in the CORTEX XSOAR CLI. For example: `!DeleteContext all=yes`. Use the command `mirror-investigation` to mirror/create a mirrored channel.
 - For use cases where it is only needed to send messages to a specific channel, we recommend checking the [Microsoft Teams via Webhook Integration](https://xsoar.pan.dev/docs/reference/integrations/microsoft-teams-via-webhook), which has a simpler setup.
 
@@ -88,10 +84,6 @@
 1. In Cortex XSOAR, go to **Settings > About > Troubleshooting**.
 2. In the **Server Configuration** section, verify that the ***instance.execute.external.\<INTEGRATION-INSTANCE-NAME\>*** (`instance.execute.external.teams` in this example) key is set to *true*. If this key does not exist, click **+ Add Server Configuration** and add the *instance.execute.external.\<INTEGRATION-INSTANCE-NAME\>* and set the value to *true*. See the following [reference article](https://xsoar.pan.dev/docs/reference/articles/long-running-invoke) for further information.
 
-<<<<<<< HEAD
- - Note: This option is available from Cortex XSOAR v5.5.0. Currently, Cortex XSOAR 8 is not supported.
-=======
->>>>>>> 90cf3b88
 
 ### 2. Using NGINX as reverse proxy
 In this configuration, the inbound connection, from Microsoft Teams to Cortex XSOAR/Cortex XSIAM, goes through a reverse proxy (e.g., NGINX) which relays the HTTPS requests posted from Microsoft Teams
@@ -183,23 +175,14 @@
 
 ### Grant the Demisto Bot Permissions in Microsoft Graph
 
-<<<<<<< HEAD
-### In order to connect to the Azure Network Security Groups use one of the following methods:
-=======
 In order to connect to Microsoft Teams use one of the following authentication methods:
->>>>>>> 90cf3b88
 
 1. *Client Credentials Flow*
 2. *Authorization Code Flow*
 
-<<<<<<< HEAD
-### Client Credentials Flow
-#### Grant the Demisto Bot Permissions in Microsoft Graph
-=======
 ##### Client Credentials Flow
 
 Note: [The chat commands](#chat-commands) are only supported when using the `Authorization Code flow`.
->>>>>>> 90cf3b88
 
 1. Go to your Microsoft Azure portal, and from the left navigation pane select **Azure Active Directory > App registrations**.
 2. Search for and click **Demisto Bot**.
@@ -212,12 +195,9 @@
   - OnlineMeetings.ReadWrite.All
   - ChannelMember.ReadWrite.All
   - Channel.Create
-<<<<<<< HEAD
 
 5. Verify that all permissions were added, and click **Grant admin consent for Demisto**.
 6. When prompted to verify granting permissions, click **Yes**, and verify that permissions were successfully added.
-=======
->>>>>>> 90cf3b88
 
 #### Authentication Using the Client Credentials Flow
 
@@ -329,10 +309,6 @@
     | Name | The integration instance name.<br />If using Cortex XSOAR rerouting configuration, insert here the instance name you configured in the messaging endpoint. | True |
     | Bot ID | Bot ID. | True |
     | Bot Password | Bot Password. | True |
-<<<<<<< HEAD
-    | Tenant ID |  | False |
-=======
->>>>>>> 90cf3b88
     | Authentication Type |  | True |
     | Application redirect URI (for Authorization Code mode) |  | False |
     | Authorization code | For Authorization Code flow mode. Received from the authorization step. See the Detailed Instructions \(?\) section | False |
@@ -344,15 +320,9 @@
     | Disable Automatic Notifications | Whether to disable automatic notifications to the configured notifications channel. | False |
     | Allow external users to create incidents via direct message |  | False |
     | The header of an external form hyperlink. |  | False |
-<<<<<<< HEAD
-    | Trust any certificate (not secure) |  | False |
-    | Use system proxy settings |  | False |
-    | Long running instance |  | False |
-=======
     | Trust any certificate (not secure) | Do not check for Cortex XSOAR version 8 and Cortex XSIAM. | False |
     | Use system proxy settings |  | False |
     | Long running instance |  | True |
->>>>>>> 90cf3b88
     | Listen port, e.g., 7000 (Required for investigation mirroring and direct messages) | longRunningPort | False |
     | Incident type | Incident type. | False |
 
@@ -387,10 +357,6 @@
 
 - Note: The following needs to be done after configuring the integration on Cortex XSOAR/Cortex XSIAM (the previous step).
 
-<<<<<<< HEAD
-#### Using the Developer Portal and Microsoft Azure Portal
-=======
->>>>>>> 90cf3b88
 1. Download the ZIP file located at the bottom of this article.
 2. Uncompress the ZIP file. You should see 3 files (`manifest.json`, `color.png` and `outline.png`).
 3. Open the `manifest.json` file that was extracted from the ZIP file.
@@ -423,10 +389,7 @@
 ## Commands
 You can execute these commands from the Cortex XSOAR CLI, as part of an automation, or in a playbook.
 After you successfully execute a command, a DBot message appears in the War Room with the command details.
-<<<<<<< HEAD
-=======
-
->>>>>>> 90cf3b88
+
 ### send-notification
 ***
 Sends a message to the specified teams.
@@ -466,15 +429,9 @@
 
 ### mirror-investigation
 ***
-<<<<<<< HEAD
-Mirrors the Cortex XSOAR investigation to the specified Microsoft Teams channel. Supports only standard channels.
-
-**Note**: Mirrored channels could be used to run Cortex XSOAR built-in commands.
-=======
 Mirrors the Cortex XSOAR/Cortex XSIAM investigation to the specified Microsoft Teams channel. Supports only standard channels.
 
 **Note**: Mirrored channels could be used to run Cortex XSOAR/Cortex XSIAM built-in commands.
->>>>>>> 90cf3b88
 
 
 ##### Base Command
@@ -800,12 +757,9 @@
 |--------------------------------------|----------------|--------------------------------------|------------------------------------------------------------------------------------------------------|------------|--------------|----------------------|
 | 359d2c3c-162b-414c-b2eq-386461e5l050 | test@gmail.com | pbae9ao6-01ql-249o-5me3-4738p3e1m941 | MmFiOWM3OTYtMjkwMi00NWY4LWI3MTItN2M1YTYzY2Y0MWM0IyNlZWY5Y2IzNi0wNmRlLTQ2OWItODdjZC03MGY0Y2JlMzJkMTQ= | owner      | itayadmin    | 0001-01-01T00:00:00Z |
 
-<<<<<<< HEAD
-=======
 
 ### Chat Commands
 
->>>>>>> 90cf3b88
 ### microsoft-teams-chat-create
 ***
 Creates a new chat. 
@@ -950,39 +904,7 @@
 | chat              | The chat ID or group chat name (topic) to which to add the member.                                 | Required     | 
 | member            | Display name/mail/UPN of user that should be added to the chat. Can be an array.                   | Required     | 
 | share_history     | Whether to share the whole history of the chat. Possible values are: true, false. Default is True. | Optional     | 
-<<<<<<< HEAD
-
-
-#### Context Output
-
-There is no context output for this command.
-
-##### Command Example
-```!microsoft-teams-chat-add-user chat="example chat" member="Bruce Willis" share_history=false```
-
-##### Human Readable Output
-The User "Bruce Willis" has been added to chat "example chat" successfully.
-
-### microsoft-teams-chat-member-list
-***
-Retrieves a list of members from a chat.
-
-
-#### Base Command
-=======
->>>>>>> 90cf3b88
-
-`microsoft-teams-chat-member-list`
-
-##### Required Permissions
-`Chat.ReadWrite` - Delegated
-`ChatMember.ReadWrite` - Delegated
-
-#### Input
-
-| **Argument Name** | **Description**                                                                  | **Required** |
-|-------------------|----------------------------------------------------------------------------------|--------------|
-| chat              | The chat ID / group chat name (topic) / oneOnOne Member (Display name/mail/UPN). | Required     | 
+
 
 #### Context Output
 
@@ -1040,7 +962,6 @@
 ### microsoft-teams-chat-list
 ***
 Retrieves a list of chats that the user is part of. If 'chat' is specified - retrieves this chat only.
-<<<<<<< HEAD
 
 
 #### Base Command
@@ -1111,78 +1032,6 @@
 | page_size         | Number of results to return per page. Default is 50.                                                                                                                                  | Optional     | 
 
 
-=======
-
-
-#### Base Command
-
-`microsoft-teams-chat-list`
-
-##### Required Permissions
-
-`Chat.ReadWrite` - Delegated
-
-#### Input
-
-| **Argument Name** | **Description**                                                                                                                                          | **Required** |
-|-------------------|----------------------------------------------------------------------------------------------------------------------------------------------------------|--------------|
-| chat              | The chat ID / group chat name (topic) / oneOnOne member (Display name/mail/UPN).                                                                         | Optional     | 
-| filter            | Filters results. For example: topic eq 'testing'. For more query examples, see https://learn.microsoft.com/en-us/graph/filter-query-parameter?tabs=http. | Optional     | 
-| expand            | Expands the results to include members or lastMessagePreview properties. Possible values are: members, lastMessagePreview.                               | Optional     | 
-| limit             | The number of results to retrieve. Default is 50.                                                                                                        | Optional     | 
-| next_link         | A link that specifies a starting point to use for subsequent calls.                                                                                      | Optional     | 
-| page_size         | Number of results to return per page. Default is 50.                                                                                                     | Optional     | 
-
-
-#### Context Output
-
-| **Path**                                    | **Type** | **Description**                                                                                                                                            |
-|---------------------------------------------|----------|------------------------------------------------------------------------------------------------------------------------------------------------------------|
-| MicrosoftTeams.ChatList.chatId              | String   | The chat's unique identifier.                                                                                                                              | 
-| MicrosoftTeams.ChatList.topic               | String   | Subject or topic for the chat. Only available for group chats.                                                                                             | 
-| MicrosoftTeams.ChatList.createdDateTime     | String   | Date and time at which the chat was created.                                                                                                               | 
-| MicrosoftTeams.ChatList.lastUpdatedDateTime | String   | Date and time at which the chat was renamed or list of members were last changed.                                                                          | 
-| MicrosoftTeams.ChatList.chatType            | String   | Specifies the type of chat.                                                                                                                                | 
-| MicrosoftTeams.ChatList.webUrl              | String   | The URL for the chat in Microsoft Teams. The URL should be treated as an opaque blob, and not parsed.                                                      | 
-| MicrosoftTeams.ChatList.tenantId            | String   | The identifier of the tenant in which the chat was created.                                                                                                | 
-| MicrosoftTeams.ChatList.viewpoint           | String   | Represents caller-specific information about the chat, such as last message read date and time.                                                            | 
-| MicrosoftTeams.ChatList.onlineMeetingInfo   | String   | Represents details about an online meeting. If the chat isn't associated with an online meeting, the property is empty.                                    | 
-| MicrosoftTeams.ChatListNextLink             | String   | Used if an operation returns partial results. If a response contains a NextLink element, its value specifies a starting point to use for subsequent calls. | 
-
-##### Command Example
-```!microsoft-teams-chat-list filter="topic eq 'testing'"```
-
-##### Human Readable Output
->### Chats List:
->| Chat Id                                       | Chat name | Created Date Time        | Last Updated Date Time   | Chat Type | webUrl | Tenant Id | Last Message Read Date Time |
->|-----------------------------------------------|-----------|--------------------------|--------------------------|-----------|--------|-----------|-----------------------------|
->| 19:561082c0f3f847a58069deb8eb300807@thread.v2 | testing   | 2023-01-08T14:15:45.412Z | 2023-01-08T14:15:45.412Z | group     | webUrl | tenantId  | 2023-01-08T14:16:48.662Z    |
->| 19:2da4c29f6d7041eca70b638b43d45437@thread.v2 | testing   | 2022-12-29T11:10:49.173Z | 2022-12-29T11:10:49.173Z | group     | webUrl | tenantId  | 2022-12-29T12:00:07.317Z    |
-
-### microsoft-teams-chat-message-list
-***
-Retrieves a list of messages in a chat.
-
-
-#### Base Command
-
-`microsoft-teams-chat-message-list`
-
-##### Required Permissions
-`Chat.ReadWrite` - Delegated
-
-#### Input
-
-| **Argument Name** | **Description**                                                                                                                                                                       | **Required** |
-|-------------------|---------------------------------------------------------------------------------------------------------------------------------------------------------------------------------------|--------------|
-| chat              | The chat ID / group chat name (topic) / oneOnOne member (Display name/mail/UPN).                                                                                                      | Required     | 
-| limit             | The number of results to retrieve. Default is 50.                                                                                                                                     | Optional     | 
-| order_by          | Orders results by lastModifiedDateTime (default) or createdDateTime in descending order. Possible values are: lastModifiedDateTime, createdDateTime. Default is lastModifiedDateTime. | Optional     | 
-| next_link         | A link that specifies a starting point to use for subsequent calls.                                                                                                                   | Optional     | 
-| page_size         | Number of results to return per page. Default is 50.                                                                                                                                  | Optional     | 
-
-
->>>>>>> 90cf3b88
 #### Context Output
 
 | **Path**                                              | **Type** | **Description**                                                                                                                                            |
@@ -1298,11 +1147,6 @@
 >2. Copy the `AUTH_CODE` (without the `code=` prefix, and the `session_state` parameter)
 >and paste it in your instance configuration under the **Authorization code** parameter.
 >
-<<<<<<< HEAD
-## Running commands from Microsoft Teams
-You can run Cortex XSOAR commands, according to the user permissions, from Microsoft Teams in a mirrored investigation channel.
-=======
->>>>>>> 90cf3b88
 
 ### microsoft-teams-auth-reset
 
@@ -1326,6 +1170,13 @@
 There is no context output for this command.
 
 
+>### Authorization instructions
+>1. Click on the [login URL]() to sign in and grant Cortex XSOAR permissions for your Azure Service Management.
+>You will be automatically redirected to a link with the following structure:
+>```REDIRECT_URI?code=AUTH_CODE&session_state=SESSION_STATE```
+>2. Copy the `AUTH_CODE` (without the `code=` prefix, and the `session_state` parameter)
+>and paste it in your instance configuration under the **Authorization code** parameter.
+>
 ## Running commands from Microsoft Teams
 You can run Cortex XSOAR/Cortex XSIAM commands, according to the user permissions, from Microsoft Teams in a mirrored investigation channel.
 
@@ -1347,31 +1198,6 @@
     This probably means that there is a connection issue, and the web server does not intercept the HTTPS queries from Microsoft Teams.
 
     To troubleshoot:
-<<<<<<< HEAD
-   1. first verify the Docker container is up and running and publish the configured port to the outside world (currently not supported in XSOAR 8):
-
-       From the Cortex XSOAR / Cortex XSOAR engine machine run: `docker ps | grep teams`
-
-       You should see the following, assuming port 7000 is used:
-
-       `988fdf341127        demisto/teams:1.0.0.6483      "python /tmp/pyrunne…"   6 seconds ago       Up 4 seconds        0.0.0.0:7000->7000/tcp   demistoserver_pyexecLongRunning-b60c04f9-754e-4b68-87ed-8f8113419fdb-demistoteams1.0.0.6483--26`
-
-       If the Docker container is up and running, try running cURL queries to verify the web server is up and running and listens on the configured URL:
-
-        - To the messaging endpoint from a separate box.
-        - From the Cortex XSOAR machine to localhost.
-          - Note: The web server supports only POST method queries. 
-        
-   2. If the cURL queries were sent successfully, you should see the following line in Cortex XSOAR logs: `Finished processing Microsoft Teams activity successfully`.
-
-   3. If you're working with secured communication (HTTPS), make sure that you provided a valid certificate.
-       1. Run `openssl s_client -connect <domain.com>:443` .
-       2. Verify that the returned value of the `Verify return code` field is `0 (ok)`, otherwise, it's not a valid certificate.
-    
-   4. Try inserting your configured message endpoint in a browser and click **Enter**. If `Method Not Allowed` is returned, the endpoint is valid and ready to communicate, otherwise, it needs to be handled according to the returned error's message.
-
-   5. In some cases, a connection is not created between Teams and the messaging endpoint when adding a bot to the team. You can work around this problem by adding any member to the team the bot was added to (the bot should be already added to the team). This will trigger a connection and solve the issue. You can then remove the member that was added.
-=======
    1. Verify that the messaging endpoint is configured correctly according to the method you chose in the [Setup Examples](#setup-examples) step.
    2. Verify the Docker container is up and running and publish the configured port to the outside world:
 
@@ -1396,7 +1222,6 @@
    5. Try inserting your configured message endpoint in a browser and click **Enter**. If `Method Not Allowed` is returned, the endpoint is valid and ready to communicate, otherwise, it needs to be handled according to the returned error's message. (Not for Cortex XSOAR 8 OR Cortex XSIAM).
 
    6. In some cases, a connection is not created between Teams and the messaging endpoint when adding a bot to the team. You can work around this problem by adding any member to the team the bot was added to (the bot should be already added to the team). This will trigger a connection and solve the issue. You can then remove the member that was added.
->>>>>>> 90cf3b88
 
 2. If you see the following error message: `Error in API call to Microsoft Teams: [403] - UnknownError`, then it means the AAD application has insufficient permissions.
 
