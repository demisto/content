Use the Microsoft Teams integration to send messages and notifications to your team members and create meetings.
This integration was integrated and tested with version 1.0 of Microsoft Teams.

**Note:**

- This integration is supported in Cortex XSOAR 8 and up and Cortex XSIAM without using an engine.
- The integration has the ability to run built-in Cortex XSOAR commands, through a mirrored channel. Make sure to pass the command in the chat exactly as typed in the CORTEX XSOAR CLI. For example: `!DeleteContext all=yes`. Use the command `mirror-investigation` to mirror/create a mirrored channel.
- For use cases where it is only needed to send messages to a specific channel, we recommend checking the [Microsoft Teams via Webhook Integration](https://xsoar.pan.dev/docs/reference/integrations/microsoft-teams-via-webhook), which has a simpler setup.

## Integration Architecture

Data is passed between Microsoft Teams and Cortex XSOAR through the bot that you will configure in Microsoft Teams. A webhook (that you will configure) receives the data from Teams and passes it to the messaging endpoint. The web server on which the integration runs in Cortex XSOAR listens to the messaging endpoint and processes the data from Teams. You can use an engine for communication between Teams and the Cortex XSOAR server. In order to mirror messages from Teams to Cortex XSOAR, the bot must be mentioned, using the @ symbol, in the message.

The web server for the integration runs within a long-running Docker container. Cortex XSOAR maps the Docker port to which the server listens, to the host port (to which Teams posts messages). For more information, see [our documentation](https://xsoar.pan.dev/docs/integrations/long-running#invoking-http-integrations-via-cortex-xsoar-servers-route-handling) and [Docker documentation](https://docs.docker.com/config/containers/container-networking/).

### Protocol Diagram

![image](../../doc_files/MicrosoftTeamsProtocalDiagram.png)

## Important Information

- The messaging endpoint must be one of the following:
  - the URL of the Cortex XSOAR server, including the configured port
  - the Cortex XSOAR rerouting URL that you've defined for your Microsoft Teams instance (see the [Using Cortex XSOAR or Cortex XSIAM rerouting](#1-using-cortex-xsoar-or-cortex-xsiam-rerouting) section for more details)
  - a proxy that redirects the messages received from Teams to the Cortex XSOAR or Cortex XSIAM server (see the [Using NGINX as reverse proxy](#2-using-nginx-as-reverse-proxy) section for more details)
- Microsoft Teams will send events to the messaging endpoints via HTTPS request, which means the messaging endpoint must be accessible for Microsoft Teams to reach to it. As follows, the messaging endpoint can not contain private IP address or any DNS that will block the request from Microsoft Teams.
In order to verify that the messaging endpoint is open as expected, you can surf to the messaging endpoint from a browser in an environment which is disconnected from the Cortex XSOAR environment.
- It's important that the port is opened for outside communication and that the port is not being used, meaning that no service is listening on it. Therefore, the default port, 443, should not be used.
- For additional security, we recommend placing the Teams integration web server behind a reverse proxy (such as NGINX).
- By default, the web server that the integration starts provides services in HTTP. For communication to be in HTTPS you need to provide a certificate and private key in the following format:

    ```
     -----BEGIN CERTIFICATE-----
     ...
     -----END CERTIFICATE-----
    ```

    ```
     -----BEGIN PRIVATE KEY-----
     ...
     -----END PRIVATE KEY-----
    ```

- You must not set a certificate and/or private key if you are using the Cortex XSOAR rerouting setup.
- Microsoft does not support self-signed certificates and requires a chain-trusted certificate issued by a trusted CA.
 In order to verify which certificate is used, run the following (replace {MESSAGING-ENDPOINT} with the messaging endpoint):

    ```
     curl {MESSAGING-ENDPOINT} -vI
    ```

     Make sure the output does not contain the following:

    ```
     curl: (60) SSL certificate problem: self signed certificate
    ```

- The following domains are used by this integration:
  - microsoft.com
  - botframework.com
  - microsoftonline.com
When [installing the bot in Microsoft Teams](#add-the-demisto-bot-to-a-team), according to [Microsoft](https://learn.microsoft.com/en-us/answers/questions/1600179/ms-teams-custom-app-takes-very-long-time-to-show-u), it usually takes up to 3-5 business days for the app to reflect in the "built for your org" section.

## First time setup

Refer to the [Setup Video](#setup-video) and the [Prerequisites](#prerequisites) sections for detailed steps to configure the teams bot and instance for the first time.

**Important notes:**

- The steps should be performed in order to ensure no communication between the services is lost.
- Refer to the [Setup Examples](#setup-examples) for information regarding advanced setups.

## Setup Examples

### 1. Using Cortex XSOAR or Cortex XSIAM rerouting

In this configuration, we will use Cortex XSOAR/Cortex XSIAM functionality, which reroutes HTTPS requests that hit the default port (443) to the web server that the integration spins up.

The messaging endpoint needs to be:

For Cortex XSOAR version 6.x: `<CORTEX-XSOAR-URL>/instance/execute/<INTEGRATION-INSTANCE-NAME>`, e.g., `https://my.demisto.live/instance/execute/teams`.

For Cortex XSOAR version 8 and Cortex XSIAM: `https://ext-<CORTEXT-XSOAR-SERVER-ADDRESSS>/xsoar/instance/execute/<INTEGRATION-INSTANCE-NAME>`, e.g., `https://ext-my.demisto.live/xsoar/instance/execute/teams`.

The integration instance name, `teams` in this example, needs to be configured in the [Configure Microsoft Teams on Cortex XSOAR](#configure-microsoft-teams-on-cortex-xsoar) step. Make sure to set the instance name in all lowercase letters and as one word.

- Note: You can use the `microsoft-teams-create-messaging-endpoint` command to generate the messaging endpoint, based on the server URL, the server version, and the instance configurations. For more information, see -[microsoft-teams-create-messaging-endpoint documentation](https://xsoar.pan.dev/docs/reference/integrations/microsoft-teams#microsoft-teams-create-messaging-endpoint).

The port to be configured in [Configure Microsoft Teams on Cortex XSOAR](#configure-microsoft-teams-on-cortex-xsoar) step should be any available port that is not used by another service.

In addition, make sure ***Instance execute external*** is enabled (for Cortex XSOAR 6.x).

1. In Cortex XSOAR, go to **Settings > About > Troubleshooting**.
2. In the **Server Configuration** section, verify that the ***instance.execute.external.\<INTEGRATION-INSTANCE-NAME\>*** (`instance.execute.external.teams` in this example) key is set to *true*. If this key does not exist, click **+ Add Server Configuration** and add the *instance.execute.external.\<INTEGRATION-INSTANCE-NAME\>* and set the value to *true*. See the following [reference article](https://xsoar.pan.dev/docs/reference/articles/long-running-invoke) for further information.

### 2. Using NGINX as reverse proxy

In this configuration, the inbound connection, from Microsoft Teams to Cortex XSOAR/Cortex XSIAM, goes through a reverse proxy (e.g., NGINX) which relays the HTTPS requests posted from Microsoft Teams
to the Cortex XSOAR/Cortex XSIAM server on HTTP.

On NGINX, configure the following:

- SSL certificate under `ssl_certificate` and `ssl_certificate_key`
- The Cortex XSOAR server (including the port) under `proxy_pass`, e.g. `http://mydemistoinstance.com:7000`

Follow [Configuring Upstream Servers NGINX guide](https://docs.nginx.com/nginx/admin-guide/security-controls/securing-http-traffic-upstream/#configuring-upstream-servers) for more details.

The port (`7000` in this example), to which the reverse proxy should forward the traffic on HTTP, should be the same port you specify in the integration instance configuration, as the web server the integration spins up, listens on that port.

![image](../../doc_files/RP-NGINX.png)

![image](../../doc_files/InstanceConfig7000.png)

### 3. Using Apache reverse proxy and Cortex XSOAR engine

In this configuration, the inbound connection, from Microsoft Teams to Cortex XSOAR/Cortex XSIAM, goes through a reverse proxy (e.g., [Apache](https://httpd.apache.org/docs/2.4/howto/reverse_proxy.html)) and possibly a load balancer, which relays the HTTPS requests posted from Microsoft Teams
to a Cortex XSOAR/Cortex XSIAM engine, which can be put in a DMZ, on HTTP.

The port (`7000` in this example), to which the reverse proxy should forward the traffic on HTTP, should be the same port you specify in the integration instance configuration, as the web server the integration spins up, listens on that port.

![image](../../doc_files/RP-Engine.png)

![image](../../doc_files/InstanceConfig7000.png)

### 4. Using Cloudflare

In this configuration, we will use [Cloudflare proxy](https://support.cloudflare.com/hc/en-us/articles/360039824852-Cloudflare-and-the-Cloud-Conceptual-overview-videos).

The messaging endpoint should be the Cortex XSOAR/Cortex XSIAM URL, which needs to be hosted on Cloudflare, with the port to which Cloudflare proxy directs the HTTPS traffic, e.g., `https://mysite.com:8443`

In the [Configure Microsoft Teams on Cortex XSOAR](#configure-microsoft-teams-on-cortex-xsoar) step, the following need to be configured:

- The port selected above.
- A certificate and key for configuring HTTPS web server. This certificate can be self-signed.

The proxy intercepts HTTPS traffic, presents a public CA certificate, then proxies it to the web server.

All HTTPS traffic that will hit the selected messaging endpoint will be directed to the HTTPS web server the integration spins up, and will then be processed.

## Setup Video

The information in this video is for Cortex XSOAR 6 but mostly still applies to Cortex XSOAR 8. Refer to the [Prerequisites](#prerequisites) section for the latest instructions.

<video controls>
    <source src="https://github.com/demisto/content-assets/blob/master/Assets/MicrosoftTeams/FullConfigVideo.mp4?raw=true"
            type="video/mp4"/>
    Sorry, your browser doesn't support embedded videos. You can download the video at: https://github.com/demisto/content-assets/blob/master/Assets/MicrosoftTeams/FullConfigVideo.mov?raw=true
</video>

## Prerequisites

Before you can create an instance of the Microsoft Teams integration in Cortex XSOAR/Cortex XSIAM, you need to complete the following procedures.

1. [Create the Demisto Bot in Microsoft Teams](#create-the-demisto-bot-in-microsoft-teams)
2. [Grant the Demisto Bot Permissions in Microsoft Graph](#grant-the-demisto-bot-permissions-in-microsoft-graph)
3. [Configure Microsoft Teams on Cortex XSOAR or Cortex XSIAM](#configure-microsoft-teams-on-cortex-xsoar)
4. [Add the Demisto Bot to a Team](#add-the-demisto-bot-to-a-team)

### Create the Demisto Bot in Microsoft Teams

#### Creating the Demisto Bot using Microsoft Azure Portal

1. Navigate to the [Create an Azure Bot page](https://portal.azure.com/#create/Microsoft.AzureBot).
2. In the Bot Handle field, type **Demisto Bot**.
3. Fill in the required Subscription and Resource Group, relevant links: [Subscription](https://learn.microsoft.com/en-us/azure/cost-management-billing/manage/create-subscription), [Resource Groups](https://learn.microsoft.com/en-us/azure/azure-resource-manager/management/manage-resource-groups-portal).
4. For Type of App, select **Multi Tenant**.
5. For Creation type, select **Create new Microsoft App ID** for Creation Type if you don't already have an app registration, otherwise, select **Use existing app registration**, and fill in you App ID.
6. Click **Review + Create**, and wait for the validation to pass.
7. Click **create** if the validation has passed, and wait for the deployment to finish.
8. Under Next Steps, click **Go to resource**.
9. Navigate to **Settings -> Configuration** on the left bar, and fill in the **Messaging Endpoint**.

    - To get the correct messaging endpoint based on the server URL, the server version, and the instance configurations, use the `microsoft-teams-create-messaging-endpoint`command.
    **Note:** Using this command requires an active integration instance. This step can be done after completing the [instance configuration](#configure-microsoft-teams-on-cortex-xsoar) section.

10. Store the **Microsoft App ID** value for the next steps, and navigate to **Manage** next to it.
11. Click **New Client Secret**, fill in the **Description** and **Expires** fields as desired. Then click **Add**.
12. Copy the client secret from the **value** field and store it for the next steps.
13. Go back to the previous page, and navigate to **Channels** in the left bar.
14. Click **Microsoft Teams** under **Available Channels**, click the checkbox, click **Agree**, then click **Apply**.

Note: in step 5, if you choose **Use existing app registration**, make sure to delete the previous created bot with the same app id, remove it from the team it was added to as well.  

### Grant the Demisto Bot Permissions in Microsoft Graph

In order to connect to Microsoft Teams use one of the following authentication methods:

1. *Client Credentials Flow*
2. *Authorization Code Flow*

#### Client Credentials Flow

Note: [The chat commands](#chat-commands) are only supported when using the `Authorization Code flow`.

Executing commands when using client credentials requires **Application Permissions**.
Perform the following steps to add the needed permissions:

1. Go to your Microsoft Azure portal, and from the left navigation pane select **Azure Active Directory > App registrations**.
2. Search for and click **Demisto Bot**.
3. Click **API permissions > Add a permission > Microsoft Graph > Application permissions**.
4. For each permission, search for the permission, select the checkbox, and click **Add permissions**.
    **Application permissions required to use all credential flow supported commands:**

    - `User.Read.All`
    - `GroupMember.Read.All`
    - `Channel.ReadBasic.All`
    - `ChannelMember.ReadWrite.All`
    - `Channel.Create`
    - `Channel.Delete.All`
    - `OnlineMeetings.ReadWrite.All`
    - `Calls.Initiate.All`

    Alternatively, check each relevant command section below for the minimum permissions it requires.

5. Verify that all the needed permissions were added, and click **Grant admin consent**.
6. When prompted to verify granting permissions, click **Yes**, and verify that permissions were successfully added.

#### Authorization Code Flow

Note: The [microsoft-teams-ring-user](https://learn.microsoft.com/en-us/graph/api/application-post-calls?view=graph-rest-1.0&tabs=http) command requires authenticating with `Client Credentials` due to a limitation in Microsoft's permissions system. (Calling this command will perform the authentication seemlessly)

Executing commands when using an authorization code requires **Delegated Permissions**.
Perform the following steps to add the needed permissions:

1. Go to your Microsoft Azure portal, and from the left navigation pane select **Azure Active Directory > App registrations**.
2. Search for and click **Demisto Bot**.
3. Click **API permissions** > **Add a permission** > **Microsoft Graph** > **Delegated permissions**.
4. For each permission, search for the permission, select the checkbox, and click **Add permissions**.
    **Delegated permissions required to use all auth code flow supported commands:**

    - `User.Read.All`
    - `GroupMember.Read.All`
    - `Channel.ReadBasic.All`
    - `ChannelMember.ReadWrite.All`
    - `Channel.Create`
    - `Channel.Delete.All`
    - `ChannelMessage.Send`
    - `OnlineMeetings.ReadWrite.All`
    - `Chat.ReadWrite`
    - `AppCatalog.Read.All`
    - `TeamsAppInstallation.ReadWriteSelfForChat`

    **Application permissions:** (For `microsoft-teams-ring-user`)
    - `User.Read.All`
    - `Calls.Initiate.All`

    Alternatively, check each relevant command section below for the minimum permissions it requires.

5. Verify that all permissions were added, and click **Grant admin consent**.
6. When prompted to verify granting permissions, click **Yes**, and verify that permissions were successfully added.
7. Click **Expose an API** and add **Application ID URI**
8. Click **Authentication** > **Platform configurations** > **Add a platform**. Choose **Web** and add Redirect URIs: <https://login.microsoftonline.com/common/oauth2/nativeclient>

### Configure Microsoft Teams on Cortex XSOAR

For more detailed instructions, refer to the [Configuring the instance with the chosen authentication flow](#configuring-the-instance-with-the-chosen-authentication-flow) section.

1. Navigate to **Settings** > **Integrations** > **Servers & Services**.
2. Search for Microsoft Teams.
3. Click **Add instance** to create and configure a new integration instance.

    | **Parameter** | **Description** | **Required** |
    | --- | --- | --- |
    | Name | The integration instance name.<br />If using Cortex XSOAR rerouting configuration, insert here the instance name you configured in the messaging endpoint. | True |
    | Bot ID | Bot ID. | True |
    | Bot Password | Bot Password. | True |
    | Authentication Type |  | True |
    | Application redirect URI (for Authorization Code mode) |  | False |
    | Authorization code | For Authorization Code flow mode. Received from the authorization step. See the Detailed Instructions \(?\) section | False |
    | Default team | The team to which messages and notifications are sent. If a team is specified as a command argument, it overrides this parameter. | True |
    | Notifications channel |  | True |
    | Certificate (Required for HTTPS) |  | False |
    | Private Key (Required for HTTPS) |  | False |
    | Minimum incident severity to send notifications to Teams by |  | False |
    | Disable Automatic Notifications | Whether to disable automatic notifications to the configured notifications channel. | False |
    | Allow external users to create incidents via direct message |  | False |
    | The header of an external form hyperlink. |  | False |
    | Trust any certificate (not secure) | Do not check for Cortex XSOAR version 8 and Cortex XSIAM. | False |
    | Use system proxy settings |  | False |
    | Long running instance |  | True |
    | Listen port, e.g., 7000 (Required for investigation mirroring and direct messages) | longRunningPort | False |
    | Incident type | Incident type. | False |

4. Click **Test** to validate the URLs, token, and connection.
5. Click the **Save & exit** button.

#### Configuring the instance with the chosen authentication flow

##### Authentication Using the Client Credentials Flow

1. Choose the 'Client Credentials' option in the *Authentication Type* parameter.
2. Enter your Client/Application ID in the *Bot ID* parameter.
3. Enter your Client Secret in the *Bot Password* parameter.
4. Set the *Default team* and the *Notifications channel* parameters.
5. Set the *Long running instance* parameter to 'True'.
6. Save the instance.
7. Click **Test** to validate the URLs, token, and connection.
8. Configure the messaging endpoint if you haven't done so already (Step #9 in the [Bot Creation](#creating-the-demisto-bot-using-microsoft-azure-portal) section).
9. [Add the Demisto Bot to a Team](#add-the-demisto-bot-to-a-team).

##### Authentication Using the Authorization Code Flow

1. Choose the 'Authorization Code' option in the *Authentication Type* parameter.
2. Enter your Client/Application ID in the *Bot ID* parameter.
3. Enter your Client Secret in the *Bot Password* parameter.
4. Enter your Application redirect URI in the *Application redirect URI* parameter.
5. Set the *Default team* and the *Notifications channel* parameters.
6. Set the *Long running instance* parameter to 'True'.
7. Save the instance.
8. Configure the messaging endpoint if you haven't done so already (Step #9 in the [Bot Creation](#creating-the-demisto-bot-using-microsoft-azure-portal) section).
9. [Add the Demisto Bot to a Team](#add-the-demisto-bot-to-a-team)
10. Run the ***!microsoft-teams-generate-login-url*** command in the War Room and follow the instructions.
11. Save the instance.
12. Run the ***!microsoft-teams-auth-test*** command. A 'Success' message should be printed to the War Room.

### Add the Demisto Bot to a Team

**Notes:**

- The following needs to be done after configuring the integration on Cortex XSOAR/Cortex XSIAM (the previous step).
- According to [Microsoft](https://learn.microsoft.com/en-us/answers/questions/1600179/ms-teams-custom-app-takes-very-long-time-to-show-u) it usually takes up to 3-5 business days for the app to reflect in the "built for your org" section.

1. Download the ZIP file located at the bottom of this article.
2. Uncompress the ZIP file. You should see 3 files (`manifest.json`, `color.png` and `outline.png`).
3. Open the `manifest.json` file that was extracted from the ZIP file.
4. Update the following values to use the *Bot ID* from step 5 of the [Create the Demisto Bot in Microsoft Teams](#creating-the-demisto-bot-using-microsoft-azure-portal) section:

    - The `id` field.
    - The `BotId` attribute in the `bots` list.
    - The `id` attribute in the `webApplicationInfo` field.

5. Compress the 3 files (the modified `manifest.json` file, `color.png` and `outline.png`).
6. Navigate to [Manage Apps in the Microsoft Teams admin center](https://admin.teams.microsoft.com/policies/manage-apps).
7. Click **Actions** and then **+ Upload new app**.
8. In the pop-up window, click **Upload**.
9. Browse for the ZIP file you created in step 7, open it, and wait a few seconds until it loads.
10. Search for **Demisto Bot**.
11. In the line where `Demisto Bot` shows under **Name**, click the checkbox on the left.
12. Click **Add to team**.
13. In the search box, type the name of the team to which you want to add the bot.
14. Click **Add** for the wanted team and then click **Apply**.

## Migration from Cortex XSOAR 6 to Cortex XSOAR 8 and Cortex XSIAM

### Using Cortex XSOAR or Cortex XSIAM rerouting

1. For Cortex XSOAR 8, set the messaging endpoint in the Azure bot to be `https://ext-<CORTEXT-XSOAR-SERVER-ADDRESSS>/xsoar/instance/execute/<INTEGRATION-INSTANCE-NAME>`, e.g., `https://ext-my.demisto.live/xsoar/instance/execute/teams`.
2. For Cortex XSIAM, set the messaging endpoint in the Azure bot to be `https://ext-<CORTEXT-XSIAM-SERVER-ADDRESSS>/xsoar/instance/execute/<INTEGRATION-INSTANCE-NAME>`, and replace the `xdr` in the URL to `crtx`.
3. Check the **long running instance** parameter in the integration instance configuration.
4. Set the **port** parameter. It's under the Connect section in the integration instance configuration.
5. If using the same bot from the XSOAR 6 instance, make sure to remove the bot from the team and to add it back:
    1. Go to the Microsoft Teams app.
    2. Go to your team, and click the three dots next to the name.
    3. Go to **manage team** > **apps**.
    4. Find your bot, and click the three dots in the same row.
    5. Click **remove**.
    6. Add the bot to the team.

## Known Limitations

---

- In some cases, you might encounter a problem, where no communication is created between Teams and the messaging endpoint, when adding a bot to the team. You can work around this problem by adding any member to the team the bot was added to. It will trigger a communication and solve the issue.
- The [microsoft-teams-ring-user](https://learn.microsoft.com/en-us/graph/api/application-post-calls?view=graph-rest-1.0&tabs=http) command requires using the `Client Credentials` authentication due to a limitation in Microsoft's permissions system.As such, when using `Authorization Code flow` and calling this command, the integration will internally authenticate using the `Client Credentials flow`.
- In addition, the chat commands are only supported when using the `Authorization Code flow`.
- Posting a message or adaptive card to a private/shared channel is currently not supported in the ***send-notification*** command. Thus, also the ***mirror_investigation*** command does not support private/shared channels. For more information, see [Microsoft General known issues and limitations](https://learn.microsoft.com/en-us/connectors/teams/#general-known-issues-and-limitations).
- In case of multiple chats/users sharing the same name, the first one will be taken.
- See Microsoft documentation for [Limits and specifications for Microsoft Teams](https://learn.microsoft.com/en-us/microsoftteams/limits-specifications-teams).
- If a non-Cortex XSOAR user ran the `new incident` command in the chat with the bot, the owner of the created incident would be the logged in Cortex XSOAR user, not the external user who ran the command.

## Commands

You can execute these commands from the Cortex XSOAR CLI, as part of an automation, or in a playbook.
After you successfully execute a command, a DBot message appears in the War Room with the command details.

### send-notification

***
Sends a message to the specified teams.
To mention a user in the message, add a semicolon ";" at the end of the user mention. For example: @Bruce Willis;.

If sending a reply to a message, the message ID must be provided and the reply will be sent via the Graph API which means
the message will appear from the account used to authorize the integration instance and not the bot. Setting the account's name
and picture to match the bot will make it appear to be from the same source.

##### Base Command

`send-notification`

##### Required Permissions

`GroupMember.Read.All` - *Application (Client Credentials) / Delegated (Authorization Code)*

`Channel.ReadBasic.All` - *Application (Client Credentials) / Delegated (Authorization Code)*

`ChannelMessage.Send` - *Delegated (Authorization Code) - Only needed for sending replies to messages*

##### Input

| **Argument Name** | **Description** | **Required** |
| --- | --- | --- |
| channel | The channel to which to send messages. Supports only standard channels. | Optional |
| message | The message to send to the channel or team member. | Optional |
| team_member | Display name or email address of the team member to send the message to. | Optional |
| team | The team in which the specified channel exists. The team must already exist, and this value will override the default channel configured in the integration parameters. | Optional |
| message_id | ID of the message to send the notification to as a reply when sending to a channel. | Optional |
| adaptive_card | The Microsoft Teams adaptive card to send. | Optional |
| to | The team member to which to send the message. | Optional |
| external_form_url_header | The header of an external form hyperlink. Default is Microsoft Teams Form. | Optional |

##### Context Output

| **Path** | **Type** | **Description** |
| --- | --- | --- |
| MicrosoftTeams.Message.ID | String | ID of the message sent. |

##### Command Example

```!send-notification channel=General message="hello world!" team=DemistoTeam```

##### Human Readable Output

Message was sent successfully.

### mirror-investigation

***
Mirrors the Cortex XSOAR/Cortex XSIAM investigation to the specified Microsoft Teams channel. Supports only standard channels.

**Note**: Mirrored channels could be used to run Cortex XSOAR/Cortex XSIAM built-in commands.

##### Base Command

`mirror-investigation`

##### Required Permissions

`GroupMember.Read.All` - *Application (Client Credentials) / Delegated (Authorization Code)*

`Channel.ReadBasic.All` - *Application (Client Credentials) / Delegated (Authorization Code)*

`Channel.Create` - *Application (Client Credentials) / Delegated (Authorization Code)*

`Channel.Delete.All` - *Application (Client Credentials) / Delegated (Authorization Code)*

##### Input

| **Argument Name** | **Description**                                                                                                                                                                                          | **Required** |
|-------------------|----------------------------------------------------------------------------------------------------------------------------------------------------------------------------------------------------------|--------------|
| mirror_type       | The mirroring type. Can be "all", which mirrors everything, "chat", which mirrors only chats (not commands), or "none", which stops all mirroring. Possible values are: all, chat, none. Default is all. | Optional     |
| autoclose         | Whether to auto-close the channel when the incident is closed in Cortex XSOAR. If "true", the channel will be auto-closed. Possible values are: true, false. Default is true.                            | Optional     |
| direction         | The mirroring direction. Possible values are: Both, FromDemisto, ToDemisto. Default is both.                                                                                                             | Optional     |
| team              | The team in which to mirror the Cortex XSOAR investigation. If not specified, the default team configured in the integration parameters will be used.                                                    | Optional     |
| channel_name      | The name of the channel. The default is "incident-INCIDENTID".                                                                                                                                           | Optional     |

##### Context Output

There is no context output for this command.

##### Command Example

```!mirror-investigation mirror_type=all autoclose=true direction=Both```

##### Human Readable Output

Investigation mirrored successfully in channel incident-100.

### close-channel

***
Deletes the specified Microsoft Teams channel.

##### Base Command

`close-channel`

##### Required Permissions

`GroupMember.Read.All` - *Application (Client Credentials) / Delegated (Authorization Code)*

`Channel.ReadBasic.All` - *Application (Client Credentials) / Delegated (Authorization Code)*

`Channel.Delete.All` - *Application (Client Credentials) / Delegated (Authorization Code)*

##### Input

| **Argument Name** | **Description**                   | **Required** |
|-------------------|-----------------------------------|--------------|
| channel           | The name of the channel to close. | Optional     |
| team              | The channel's team.               | Optional     |

##### Context Output

There is no context output for this command.

##### Command Example

```!close-channel channel="example channel"```

##### Human Readable Output

Channel was successfully closed.

### microsoft-teams-integration-health

***
Returns real-time and historical data on the integration status.

##### Base Command

`microsoft-teams-integration-health`

##### Input

There are no input arguments for this command.

##### Context Output

There is no context output for this command.

##### Command Example

```!microsoft-teams-integration-health```

##### Human Readable Output
>
>### Microsoft API Health
>
>| Bot Framework API Health | Graph API Health |
>|--------------------------|------------------|
>| Operational              | Operational      |
>No mirrored channels.

### microsoft-teams-ring-user

***
Rings a user's Teams account. Note: This is a ring only! no media will play in case the generated call is answered.

##### Base Command

`microsoft-teams-ring-user`

##### Required Permissions

`User.Read.All` - *Application*

`Calls.Initiate.All` - *Application*

##### Input

| **Argument Name** | **Description**                         | **Required** |
|-------------------|-----------------------------------------|--------------|
| username          | The display name of the member to call. | Required     |

##### Context Output

There is no context output for this command.

##### Command Example

```!microsoft-teams-ring-user username="Avishai Brandeis"```

##### Human Readable Output

Calling Avishai Brandeis

### microsoft-teams-add-user-to-channel

***
Adds a member (user) to a private/shared channel.
For a comparison of Teams features for each channel type, see the Microsoft documentation:  [Channel feature comparison](https://learn.microsoft.com/en-us/MicrosoftTeams/teams-channels-overview#channel-feature-comparison).

##### Base Command

`microsoft-teams-add-user-to-channel`

##### Required Permissions

`User.Read.All` - *Application (Client Credentials) / Delegated (Authorization Code)*

`ChannelMember.ReadWrite.All` - *Application (Client Credentials) / Delegated (Authorization Code)*

`Channel.ReadBasic.All` - *Application (Client Credentials) / Delegated (Authorization Code)*

`GroupMember.Read.All` - *Application (Client Credentials) / Delegated (Authorization Code)*

##### Input

| **Argument Name** | **Description**                                                    | **Required** |
|-------------------|--------------------------------------------------------------------|--------------|
| channel           | The channel to which to add the member.                            | Required     |
| team              | The channel's team.                                                | Required     |
| member            | The display name of the member to add to the channel.              | Required     |
| owner             | Whether to add the member with the owner role.  Default is 'false' | Optional     |

##### Context Output

There is no context output for this command.

##### Command Example

```!microsoft-teams-add-user-to-channel channel="example channel" member=itayadmin team=DemistoTeam```

##### Human Readable Output

The User "itayadmin" has been added to channel "example channel" successfully.

### microsoft-teams-create-channel

***
Creates a new channel in a Microsoft Teams team.
For more information about the channels types, see the Microsoft documentation: [standard, private, or shared channels](https://support.microsoft.com/en-us/office/teams-can-have-standard-private-or-shared-channels-de3e20b0-7494-439c-b7e5-75899ebe6a0e)
See also [Channel feature comparison](https://learn.microsoft.com/en-us/MicrosoftTeams/teams-channels-overview#channel-feature-comparison).

##### Base Command

`microsoft-teams-create-channel`

##### Required Permissions

`User.Read.All` - *Application (Client Credentials) / Delegated (Authorization Code)*

`GroupMember.Read.All` - *Application (Client Credentials) / Delegated (Authorization Code)*

`Channel.Create` - *Application (Client Credentials) / Delegated (Authorization Code)*

##### Input

| **Argument Name** | **Description**                                                                               | **Required** |
|-------------------|-----------------------------------------------------------------------------------------------|--------------|
| channel_name      | The name of the channel.                                                                      | Required     |
| description       | The description of the channel.                                                               | Optional     |
| team              | The team in which to create the channel.                                                      | Required     |
| membership_type   | The type of the channel. Possible values are: private, standard, shared. Default is standard. | Optional     |
| owner_user        | The channel owner (Display name/mail/UPN)                                                     | Optional     |

##### Context Output

There is no context output for this command.

##### Command Example

```!microsoft-teams-create-channel channel_name="example channel" team=DemistoTeam description="this is my new channel"```

##### Human Readable Output

The channel "example channel" was created successfully

### microsoft-teams-create-meeting

***
Creates a new meeting in Microsoft Teams.

##### Base Command

`microsoft-teams-create-meeting`

##### Required Permissions

`OnlineMeetings.ReadWrite.All` - *Application (Client Credentials)*

`OnlineMeetings.ReadWrite` - *Delegated (Authorization Code)*

When using `Client Credentials Flow`:
Besides setting up this permission, in order to create a meeting, the Azure admin needs to configure application access policy
and grant users permissions to create meetings.
The script *ConfigureAzureApplicationAccessPolicy* was created to support the needed commands.
For more information:
[Allow applications to access online meetings on behalf of a user](https://docs.microsoft.com/en-us/graph/cloud-communication-online-meeting-application-access-policy)

When using `Authorization Code Flow`:
The authentication process is conducted on behalf of the specific user who initiated the login request. Therefore, the given `member` must be the same user.

##### Input

| **Argument Name** | **Description**                                                                      | **Required** |
|-------------------|--------------------------------------------------------------------------------------|--------------|
| start_time        | The meeting start time in ISO 8601 format e.g., "2019-07-12T14:30:34.2444915-07:00". | Optional     |
| end_time          | The meeting end time in ISO 8601 format e.g., "2019-07-12T14:30:34.2444915-07:00".   | Optional     |
| subject           | The meeting subject.                                                                 | Required     |
| member            | Display name/mail/UPN of user who created the meeting, e.g., Adam Smith.             | Required     |

##### Context Output

| **Path**                                            | **Type** | **Description**                       |
|-----------------------------------------------------|----------|---------------------------------------|
| MicrosoftTeams.CreateMeeting.creationDateTime       | Date     | Meeting creation time.                |
| MicrosoftTeams.CreateMeeting.threadId               | String   | Meeting thread ID.                    |
| MicrosoftTeams.CreateMeeting.messageId              | String   | Meeting message ID.                   |
| MicrosoftTeams.CreateMeeting.id                     | String   | Meeting ID.                           |
| MicrosoftTeams.CreateMeeting.joinWebUrl             | String   | The URL to join the meeting.          |
| MicrosoftTeams.CreateMeeting.participantId          | String   | The meeting participants.             |
| MicrosoftTeams.CreateMeeting.participantDisplayName | String   | The display name of the participants. |

##### Command Example

``` !microsoft-teams-create-meeting member="example user" subject="Important meeting" ```

##### Human Readable Output

The meeting "Important meeting" was created successfully

### microsoft-teams-user-remove-from-channel

***
Removes a member (user) from a private/shared channel.

##### Base Command

`microsoft-teams-user-remove-from-channel`

##### Required Permissions

`GroupMember.Read.All` - *Application (Client Credentials) / Delegated (Authorization Code)*

`Channel.ReadBasic.All` - *Application (Client Credentials) / Delegated (Authorization Code)*

`ChannelMember.ReadWrite.All` - *Application (Client Credentials) / Delegated (Authorization Code)*

##### Input

| **Argument Name** | **Description**                                            | **Required** |
|-------------------|------------------------------------------------------------|--------------|
| channel_name      | The name of the channel.                                   | Required     |
| team              | The name of the channel's team.                            | Required     |
| member            | The display name of the member to remove from the channel. | Required     |

##### Context Output

There is no context output for this command.

##### Command Example

```!microsoft-teams-user-remove-from-channel channel_name="example channel" member=itayadmin team=DemistoTeam```

##### Human Readable Output

The User "itayadmin" has been removed from channel "example channel" successfully.

### microsoft-teams-channel-user-list

***
Retrieves a list of members from a channel.

##### Base Command

`microsoft-teams-channel-user-list`

##### Required Permissions

`GroupMember.Read.All` - *Application (Client Credentials) / Delegated (Authorization Code)*

`Channel.ReadBasic.All` - *Application (Client Credentials) / Delegated (Authorization Code)*

`ChannelMember.Read.All` - *Application (Client Credentials) / Delegated (Authorization Code)*

##### Input

| **Argument Name** | **Description**                 | **Required** |
|-------------------|---------------------------------|--------------|
| channel_name      | The name of the channel.        | Required     |
| team              | The name of the channel's team. | Required     |

##### Context Output

| **Path**                                                       | **Type** | **Description**                                                                                      |
|----------------------------------------------------------------|----------|------------------------------------------------------------------------------------------------------|
| MicrosoftTeams.ChannelList.channelId                           | String   | The channel ID.                                                                                      |
| MicrosoftTeams.ChannelList.channelName                         | String   | The name of the channel.                                                                             |
| MicrosoftTeams.ChannelList.members.displayName                 | String   | The display name of the members.                                                                     |
| MicrosoftTeams.ChannelList.members.email                       | String   | The email of the members.                                                                            |
| MicrosoftTeams.ChannelList.members.id                          | String   | The ID of the members.                                                                               |
| MicrosoftTeams.ChannelList.members.roles                       | String   | The roles of the members.                                                                            |
| MicrosoftTeams.ChannelList.members.tenantId                    | String   | The tenant ID of the members.                                                                        |
| MicrosoftTeams.ChannelList.members.userId                      | String   | The user ID of the members.                                                                          |
| MicrosoftTeams.ChannelList.members.visibleHistoryStartDateTime | String   | The timestamp denoting how far back a conversation's history is shared with the conversation member. |

##### Command Example

```!microsoft-teams-channel-user-list channel_name="example channel" team=DemistoTeam```

##### Human Readable Output

##### Channel 'example channel' Members List

| User Id                              | Email          | Tenant Id                            | Membership id                                                                                        | User roles | Display Name | Start DateTime       |
|--------------------------------------|----------------|--------------------------------------|------------------------------------------------------------------------------------------------------|------------|--------------|----------------------|
| 359d2c3c-162b-414c-b2eq-386461e5l050 | test@gmail.com | pbae9ao6-01ql-249o-5me3-4738p3e1m941 | MmFiOWM3OTYtMjkwMi00NWY4LWI3MTItN2M1YTYzY2Y0MWM0IyNlZWY5Y2IzNi0wNmRlLTQ2OWItODdjZC03MGY0Y2JlMzJkMTQ= | owner      | itayadmin    | 0001-01-01T00:00:00Z |

### Chat Commands

### microsoft-teams-chat-create

***
Creates a new chat.

Notes:

- Only one oneOnOne chat can exist between two members. If a oneOnOne chat already exists, it will be returned.
- This command works with the consent user, not with the bot. Which means, the chat is created between the consent user and the user provided in the command's argument.
- This command may fail if the bot app has not yet appeared in the "built for your org" section in teams.

##### Base Command

`microsoft-teams-chat-create`

##### Required Permissions

`User.Read.All` - *Delegated*

`Chat.Create` - *Delegated*

`AppCatalog.Read.All` - *Delegated*

`TeamsAppInstallation.ReadWriteSelfForChat` - *Delegated*

##### Input

| **Argument Name** | **Description**                                                                          | **Required** |
|-------------------|------------------------------------------------------------------------------------------|--------------|
| chat_type         | Specifies the type of chat. Possible values are: group, oneOnOne. Default is group.      | Required     |
| member            | Display name/mail/UPN of user that should be added to the chat. Can be an array.         | Optional     |
| chat_name         | The title of the chat. The chat title can be provided only if the chat is of group type. | Optional     |

##### Context Output

| **Path**                                    | **Type** | **Description**                                                                                                         |
|---------------------------------------------|----------|-------------------------------------------------------------------------------------------------------------------------|
| MicrosoftTeams.ChatList.chatId              | String   | The chat's unique identifier.                                                                                           |
| MicrosoftTeams.ChatList.topic               | String   | Subject or topic for the chat. Only available for group chats.                                                          |
| MicrosoftTeams.ChatList.createdDateTime     | String   | Date and time at which the chat was created.                                                                            |
| MicrosoftTeams.ChatList.lastUpdatedDateTime | String   | Date and time at which the chat was renamed or list of members were last changed.                                       |
| MicrosoftTeams.ChatList.chatType            | String   | Specifies the type of chat.                                                                                             |
| MicrosoftTeams.ChatList.webUrl              | String   | The URL for the chat in Microsoft Teams. The URL should be treated as an opaque blob, and not parsed.                   |
| MicrosoftTeams.ChatList.tenantId            | String   | The identifier of the tenant in which the chat was created.                                                             |
| MicrosoftTeams.ChatList.viewpoint           | String   | Represents caller-specific information about the chat, such as last message read date and time.                         |
| MicrosoftTeams.ChatList.onlineMeetingInfo   | String   | Represents details about an online meeting. If the chat isn't associated with an online meeting, the property is empty. |

##### Command Example

```!microsoft-teams-chat-create chat_type=group member="itayadmin, Bruce Willis" chat_name="example chat"```

##### Human Readable Output

##### The chat 'example chat' was created successfully

| Chat Id                                       | Chat name    | Created Date Time       | Last Updated Date Time  | webUrl | Tenant Id                            |
|-----------------------------------------------|--------------|-------------------------|-------------------------|--------|--------------------------------------|
| 19:2da4c29f6d7041eca70b638b43d45437@thread.v2 | example chat | 2023-01-08T07:51:53.07Z | 2023-01-08T07:51:53.07Z | webUrl | pbae9ao6-01ql-249o-5me3-4738p3e1m941 |

### microsoft-teams-message-send-to-chat

***
Sends a new chat message in the specified chat.

Notes:

- This command works with the consent user, not with the bot. Which means, the message is sent to the given chat by the consent user, not the bot.
- This command will fail if the consent user is not a member of the destination chat.
- This command may fail if the bot app has not yet appeared in the "built for your org" section in teams.
- This command can only send messages from type 'message'

##### Base Command

`microsoft-teams-message-send-to-chat`

##### Required Permissions

`User.Read.All` - *Delegated*

`Chat.Create` - *Delegated*

`ChatMessage.Send` - *Delegated*

`AppCatalog.Read.All` - *Delegated*

`TeamsAppInstallation.ReadWriteSelfForChat` - *Delegated*

Note: Chat.Create is needed only when sending to one-on-one chats.

##### Input

| **Argument Name** | **Description**                                                                                                                       | **Required** |
|-------------------|---------------------------------------------------------------------------------------------------------------------------------------|--------------|
| chat              | The chat ID / group chat name (topic) / oneOnOne member (Display name/mail/UPN). Note - the consent user must be a member of the chat. |  Required     |
<<<<<<< HEAD
| content           | The content of the chat message.                                                 | Required     |
| content_type      | The message content type. Possible values are: text, html. Default is text.      | Optional     |
| message_type      | The type of chat message. Default is message.                                    | Optional     |
=======
| content           | The content of the chat message.                                                 | Required     | 
| content_type      | The message content type. Possible values are: text, html. Default is text.      | Optional     | 

>>>>>>> 74c71c70

#### Context Output

| **Path**                                              | **Type** | **Description**                                                                                                                        |
|-------------------------------------------------------|----------|----------------------------------------------------------------------------------------------------------------------------------------|
| MicrosoftTeams.ChatList.chatId                        | String   | The chat's unique identifier.                                                                                                          |
| MicrosoftTeams.ChatList.messages.id                   | String   | Unique ID of the message.                                                                                                              |
| MicrosoftTeams.ChatList.messages.replyToId            | String   | ID of the parent chat message or root chat message of the thread.                                                                      |
| MicrosoftTeams.ChatList.messages.etag                 | String   | Version number of the chat message.                                                                                                    |
| MicrosoftTeams.ChatList.messages.messageType          | String   | The type of chat message.                                                                                                              |
| MicrosoftTeams.ChatList.messages.createdDateTime      | String   | Timestamp of when the chat message was created.                                                                                        |
| MicrosoftTeams.ChatList.messages.lastModifiedDateTime | String   | Timestamp when the chat message is created \(initial setting\) or modified, including when a reaction is added or removed.             |
| MicrosoftTeams.ChatList.messages.lastEditedDateTime   | String   | Timestamp when edits to the chat message were made. Triggers an "Edited" flag in the Teams UI. If no edits are made the value is null. |
| MicrosoftTeams.ChatList.messages.deletedDateTime      | String   | Timestamp at which the chat message was deleted, or null if not deleted.                                                               |
| MicrosoftTeams.ChatList.messages.subject              | String   | The subject of the chat message, in plaintext.                                                                                         |
| MicrosoftTeams.ChatList.messages.summary              | String   | Summary text of the chat message that could be used for push notifications and summary views or fall back views.                       |
| MicrosoftTeams.ChatList.messages.chatId               | String   | If the message was sent in a chat, represents the identity of the chat.                                                                |
| MicrosoftTeams.ChatList.messages.importance           | String   | The importance of the chat message.                                                                                                    |
| MicrosoftTeams.ChatList.messages.locale               | String   | Locale of the chat message set by the client.                                                                                          |
| MicrosoftTeams.ChatList.messages.webUrl               | String   | Link to the message in Microsoft Teams.                                                                                                |
| MicrosoftTeams.ChatList.messages.channelIdentity      | String   | If the message was sent in a channel, represents identity of the channel.                                                              |
| MicrosoftTeams.ChatList.messages.policyViolation      | String   | Defines the properties of a policy violation set by a data loss prevention \(DLP\) application.                                        |
| MicrosoftTeams.ChatList.messages.eventDetail          | String   | If present, represents details of an event that happened in a chat, a channel, or a team, for example, adding new members.             |
| MicrosoftTeams.ChatList.messages.from                 | String   | Details of the sender of the chat message.                                                                                             |
| MicrosoftTeams.ChatList.messages.body                 | String   | Plaintext/HTML representation of the content of the chat message. Representation is specified by the contentType inside the body.      |
| MicrosoftTeams.ChatList.messages.attachments          | String   | References to attached objects like files, tabs, meetings etc.                                                                         |
| MicrosoftTeams.ChatList.messages.mentions             | String   | List of entities mentioned in the chat message.                                                                                        |
| MicrosoftTeams.ChatList.messages.reactions            | String   | Reactions for this chat message \(for example, Like\).                                                                                 |

##### Command Example

```!microsoft-teams-message-send-to-chat chat="example chat" content="Hello World"```

##### Human Readable Output
>
>### Message was sent successfully in the 'example chat' chat
>
>| Chat Id                                       | Created DateTime        | Etag          | From user | From user id                         | From user userIdentityType | Importance | Message Content | Message Type | Message contentType | Message id    | lastModified DateTime   |
>|-----------------------------------------------|-------------------------|---------------|-----------|--------------------------------------|----------------------------|------------|-----------------|--------------|---------------------|---------------|-------------------------|
>| 19:2da4c29f6d7041eca70b638b43d45437@thread.v2 | 2021-03-29T04:17:43.15Z | 1616991463150 | itayadmin | 8ea0e38b-efb3-4757-924a-5f94061cf8c2 | aadUser                    | normal     | Hello World     | message      | text                | 1616991463150 | 2021-03-29T04:17:43.15Z |

### microsoft-teams-chat-add-user

***
Adds a member (user) to a group chat.

Notes: 
- This command works with the consent user, not with the bot. Which means, the member will be added to the given chat by the consent user, not the bot. 
- This command will fail if the consent user is not a member of the destination chat.


#### Base Command

`microsoft-teams-chat-add-user`

##### Required Permissions

`Chat.ReadBasic` - *Delegated*

`ChatMember.ReadWrite` - *Delegated*

#### Input

| **Argument Name** | **Description**                                                                                                         | **Required** |
|-------------------|-------------------------------------------------------------------------------------------------------------------------|--------------|
| chat              | The chat ID or group chat name (topic) to which to add the member. Note - the consent user must be a member of the chat.                               | Required     |
| member            | Display name/mail/UPN of user that should be added to the chat. Can be an array.                   | Required     |
| share_history     | Whether to share the whole history of the chat. Possible values are: true, false. Default is True. | Optional     |

#### Context Output

There is no context output for this command.

##### Command Example

```!microsoft-teams-chat-add-user chat="example chat" member="Bruce Willis" share_history=false```

##### Human Readable Output

The User "Bruce Willis" has been added to chat "example chat" successfully.

### microsoft-teams-chat-member-list

***
Retrieves a list of members from a chat.


Notes: 
- This command works with the consent user, not with the bot. Which means, that the chat must include the consent user.


#### Base Command

`microsoft-teams-chat-member-list`

##### Required Permissions

`User.Read.All` - *Delegated*

`Chat.ReadBasic` - *Delegated*

#### Input

| **Argument Name** | **Description**                                                                  | **Required** |
|-------------------|----------------------------------------------------------------------------------|--------------|
| chat              | The chat ID / group chat name (topic) / oneOnOne Member (Display name/mail/UPN). Note - the consent user must be a member of the chat.| Required     |

#### Context Output

| **Path**                                                    | **Type** | **Description**                                                                                      |
|-------------------------------------------------------------|----------|------------------------------------------------------------------------------------------------------|
| MicrosoftTeams.ChatList.chatId                              | String   | The chat's unique identifier.                                                                        |
| MicrosoftTeams.ChatList.members.displayName                 | String   | The display name of the members.                                                                     |
| MicrosoftTeams.ChatList.members.email                       | String   | The email of the members.                                                                            |
| MicrosoftTeams.ChatList.members.id                          | String   | The ID of the members.                                                                               |
| MicrosoftTeams.ChatList.members.roles                       | String   | The roles of the members.                                                                            |
| MicrosoftTeams.ChatList.members.tenantId                    | String   | The tenant ID of the members.                                                                        |
| MicrosoftTeams.ChatList.members.userId                      | String   | The user ID of the members.                                                                          |
| MicrosoftTeams.ChatList.members.visibleHistoryStartDateTime | String   | The timestamp denoting how far back a conversation's history is shared with the conversation member. |

##### Command Example

```!microsoft-teams-chat-member-list chat="example chat"```

##### Human Readable Output
>
>### Chat "example chat" Members List
>
>| User Id                              | User roles | Name         | Email          | Tenant Id                            |
>|--------------------------------------|------------|--------------|----------------|--------------------------------------|
>| 359d2c3c-162b-414c-b2eq-386461e5l050 | owner      | itayadmin    | test@gmail.com | dcd219dd-bc68-4b9b-bf0b-4a33a796be35 |
>| 48d31887-5fad-4d73-a9f5-3c356e68a038 | owner      | Bruce Willis | test@gmail.com | dcd219dd-bc68-4b9b-bf0b-4a33a796be35 |

### microsoft-teams-chat-list

***
Retrieves a list of chats that the consent user is a member of. If 'chat' is specified - retrieves this chat only.

#### Base Command

`microsoft-teams-chat-list`

##### Required Permissions

`User.Read.All` - *Delegated*

`Chat.ReadBasic` - *Delegated*

#### Input

| **Argument Name** | **Description**                                                                                                                                          | **Required** |
|-------------------|----------------------------------------------------------------------------------------------------------------------------------------------------------|--------------|
| chat              | The chat ID / group chat name (topic) / oneOnOne member (Display name/mail/UPN).  Note - the consent user must be a member of the chat.                                                                       | Optional     |
| filter            | Filters results. For example: topic eq 'testing'. For more query examples, see https://learn.microsoft.com/en-us/graph/filter-query-parameter?tabs=http. | Optional     |
| expand            | Expands the results to include members or lastMessagePreview properties. Possible values are: members, lastMessagePreview.                               | Optional     |
| limit             | The number of results to retrieve. Default is 50.                                                                                                        | Optional     |
| next_link         | A link that specifies a starting point to use for subsequent calls.                                                                                      | Optional     |
| page_size         | Number of results to return per page. Default is 50.                                                                                                     | Optional     |

#### Context Output

| **Path**                                    | **Type** | **Description**                                                                                                                                            |
|---------------------------------------------|----------|------------------------------------------------------------------------------------------------------------------------------------------------------------|
| MicrosoftTeams.ChatList.chatId              | String   | The chat's unique identifier.                                                                                                                              |
| MicrosoftTeams.ChatList.topic               | String   | Subject or topic for the chat. Only available for group chats.                                                                                             |
| MicrosoftTeams.ChatList.createdDateTime     | String   | Date and time at which the chat was created.                                                                                                               |
| MicrosoftTeams.ChatList.lastUpdatedDateTime | String   | Date and time at which the chat was renamed or list of members were last changed.                                                                          |
| MicrosoftTeams.ChatList.chatType            | String   | Specifies the type of chat.                                                                                                                                |
| MicrosoftTeams.ChatList.webUrl              | String   | The URL for the chat in Microsoft Teams. The URL should be treated as an opaque blob, and not parsed.                                                      |
| MicrosoftTeams.ChatList.tenantId            | String   | The identifier of the tenant in which the chat was created.                                                                                                |
| MicrosoftTeams.ChatList.viewpoint           | String   | Represents caller-specific information about the chat, such as last message read date and time.                                                            |
| MicrosoftTeams.ChatList.onlineMeetingInfo   | String   | Represents details about an online meeting. If the chat isn't associated with an online meeting, the property is empty.                                    |
| MicrosoftTeams.ChatListNextLink             | String   | Used if an operation returns partial results. If a response contains a NextLink element, its value specifies a starting point to use for subsequent calls. |

##### Command Example

```!microsoft-teams-chat-list filter="topic eq 'testing'"```

##### Human Readable Output
>
>### Chats List
>
>| Chat Id                                       | Chat name | Created Date Time        | Last Updated Date Time   | Chat Type | webUrl | Tenant Id | Last Message Read Date Time |
>|-----------------------------------------------|-----------|--------------------------|--------------------------|-----------|--------|-----------|-----------------------------|
>| 19:561082c0f3f847a58069deb8eb300807@thread.v2 | testing   | 2023-01-08T14:15:45.412Z | 2023-01-08T14:15:45.412Z | group     | webUrl | tenantId  | 2023-01-08T14:16:48.662Z    |
>| 19:2da4c29f6d7041eca70b638b43d45437@thread.v2 | testing   | 2022-12-29T11:10:49.173Z | 2022-12-29T11:10:49.173Z | group     | webUrl | tenantId  | 2022-12-29T12:00:07.317Z    |

### microsoft-teams-chat-message-list

***
Retrieves a list of messages in a chat.

Notes: 
- This command works with the consent user, not with the bot. Which means, that the chat must include the consent user.


#### Base Command

`microsoft-teams-chat-message-list`

##### Required Permissions

`User.Read.All` - *Delegated*

`Chat.Read` - *Delegated*

#### Input

| **Argument Name** | **Description**                                                                                                                                                                       | **Required** |
|-------------------|---------------------------------------------------------------------------------------------------------------------------------------------------------------------------------------|--------------|
| chat              | The chat ID / group chat name (topic) / oneOnOne member (Display name/mail/UPN). Note - the consent user must be a member of the chat.                                                                                                   | Required     |
| limit             | The number of results to retrieve. Default is 50.                                                                                                                                     | Optional     |
| order_by          | Orders results by lastModifiedDateTime (default) or createdDateTime in descending order. Possible values are: lastModifiedDateTime, createdDateTime. Default is lastModifiedDateTime. | Optional     |
| next_link         | A link that specifies a starting point to use for subsequent calls.                                                                                                                   | Optional     |
| page_size         | Number of results to return per page. Default is 50.                                                                                                                                  | Optional     |

#### Context Output

| **Path**                                              | **Type** | **Description**                                                                                                                                            |
|-------------------------------------------------------|----------|------------------------------------------------------------------------------------------------------------------------------------------------------------|
| MicrosoftTeams.ChatList.chatId                        | String   | The chat's unique identifier.                                                                                                                              |
| MicrosoftTeams.ChatList.messages.id                   | String   | Unique ID of the message.                                                                                                                                  |
| MicrosoftTeams.ChatList.messages.replyToId            | String   | ID of the parent chat message or root chat message of the thread.                                                                                          |
| MicrosoftTeams.ChatList.messages.etag                 | String   | Version number of the chat message.                                                                                                                        |
| MicrosoftTeams.ChatList.messages.messageType          | String   | The type of chat message.                                                                                                                                  |
| MicrosoftTeams.ChatList.messages.createdDateTime      | String   | Timestamp of when the chat message was created.                                                                                                            |
| MicrosoftTeams.ChatList.messages.lastModifiedDateTime | String   | Timestamp when the chat message is created \(initial setting\) or modified, including when a reaction is added or removed.                                 |
| MicrosoftTeams.ChatList.messages.lastEditedDateTime   | String   | Timestamp when edits to the chat message were made. Triggers an "Edited" flag in the Teams UI. If no edits are made the value is null.                     |
| MicrosoftTeams.ChatList.messages.deletedDateTime      | String   | Timestamp at which the chat message was deleted, or null if not deleted.                                                                                   |
| MicrosoftTeams.ChatList.messages.subject              | String   | The subject of the chat message, in plaintext.                                                                                                             |
| MicrosoftTeams.ChatList.messages.summary              | String   | Summary text of the chat message that could be used for push notifications and summary views or fall back views.                                           |
| MicrosoftTeams.ChatList.messages.chatId               | String   | If the message was sent in a chat, represents the identity of the chat.                                                                                    |
| MicrosoftTeams.ChatList.messages.importance           | String   | The importance of the chat message.                                                                                                                        |
| MicrosoftTeams.ChatList.messages.locale               | String   | Locale of the chat message set by the client.                                                                                                              |
| MicrosoftTeams.ChatList.messages.webUrl               | String   | Link to the message in Microsoft Teams.                                                                                                                    |
| MicrosoftTeams.ChatList.messages.channelIdentity      | String   | If the message was sent in a channel, represents identity of the channel.                                                                                  |
| MicrosoftTeams.ChatList.messages.policyViolation      | String   | Defines the properties of a policy violation set by a data loss prevention \(DLP\) application.                                                            |
| MicrosoftTeams.ChatList.messages.eventDetail          | String   | If present, represents details of an event that happened in a chat, a channel, or a team, for example, adding new members.                                 |
| MicrosoftTeams.ChatList.messages.from                 | String   | Details of the sender of the chat message.                                                                                                                 |
| MicrosoftTeams.ChatList.messages.body                 | String   | Plaintext/HTML representation of the content of the chat message. Representation is specified by the contentType inside the body.                          |
| MicrosoftTeams.ChatList.messages.attachments          | String   | References to attached objects like files, tabs, meetings etc.                                                                                             |
| MicrosoftTeams.ChatList.messages.mentions             | String   | List of entities mentioned in the chat message.                                                                                                            |
| MicrosoftTeams.ChatList.messages.reactions            | String   | Reactions for this chat message \(for example, Like\).                                                                                                     |
| MicrosoftTeams.MessageListNextLink                    | String   | Used if an operation returns partial results. If a response contains a NextLink element, its value specifies a starting point to use for subsequent calls. |

##### Command Example

```!!microsoft-teams-chat-message-list chat="example chat" order_by=createdDateTime```

##### Human Readable Output
>
>### Messages list in "example chat" chat
>
>| Chat Id                                       | Created DateTime        | Etag          | From user | From user id                         | From user userIdentityType | Importance | Message Content | Message Type | Message contentType | Message id    | lastModified DateTime   |
>|-----------------------------------------------|-------------------------|---------------|-----------|--------------------------------------|----------------------------|------------|-----------------|--------------|---------------------|---------------|-------------------------|
>| 19:2da4c29f6d7041eca70b638b43d45437@thread.v2 | 2021-03-29T04:17:43.15Z | 1616991463150 | itayadmin | 8ea0e38b-efb3-4757-924a-5f94061cf8c2 | aadUser                    | normal     | Hello World     | message      | text                | 1616991463150 | 2021-03-29T04:17:43.15Z |

### microsoft-teams-chat-update

***
Updates the chat name. It can only be set for group chats.

Notes: 
- This command works with the consent user, not with the bot. Which means, that the chat must include the consent user.


#### Base Command

`microsoft-teams-chat-update`

##### Required Permissions

`User.Read.All` - *Delegated*

`Chat.ReadWrite` - *Delegated*

#### Input

| **Argument Name** | **Description**                                                                 | **Required** |
|-------------------|---------------------------------------------------------------------------------|--------------|
| chat              | The chat ID / group chat name (topic). Note - the consent user must be a member of the chat.                                      | Required     |
| chat_name         | The new chat name. Maximum length is 250 characters. Use of ':' is not allowed. | Required     |

#### Context Output

There is no context output for this command.

##### Command Example

```!microsoft-teams-chat-update chat="example chat" chat_name="update chat_name"```

##### Human Readable Output

The name of chat 'example chat' has been successfully changed to 'update chat_name'.

### microsoft-teams-auth-test

***
Tests the connectivity to MicrosoftTeams.

##### Base Command

`microsoft-teams-auth-test`

##### Input

There are no input arguments for this command.

##### Context Output

There is no context output for this command.

##### Command Example

```!microsoft-teams-auth-test```

##### Human Readable Output
>
>✅ Success!

### microsoft-teams-generate-login-url

***
Generate the login url used for Authorization code flow.  
Note: Authorization codes are short-lived. Typically, they expire after about 10 minutes.

#### Base Command

`microsoft-teams-generate-login-url`

#### Input

There are no input arguments for this command.

#### Context Output

There is no context output for this command.

#### Command example

```!microsoft-teams-generate-login-url```

#### Human Readable Output

>### Authorization instructions
<<<<<<< HEAD
>
=======
>>>>>>> 74c71c70
>1. Click on the login URL to sign in and grant Cortex XSOAR permissions for your Azure Service Management.
>You will be automatically redirected to a link with the following structure:
>```REDIRECT_URI?code=AUTH_CODE&session_state=SESSION_STATE```
>2. Copy the `AUTH_CODE` (without the `code=` prefix, and the `session_state` parameter)
>and paste it in your instance configuration under the **Authorization code** parameter.
>

### microsoft-teams-auth-reset

***
Run this command if for some reason you need to rerun the graph authentication process.
Notes:

- After making changes to permissions in the Azure Portal, reset the authentication to ensure that the token reflects the updated permissions.
- This command is triggered automatically when an authentication flow type switch is detected. The auto resetting ensures the integration uses the appropriate token.
- When switching the authentication type to the `Authorization Code Flow`, this command will be triggered automatically. Then you will need to regenerate the **Authorization code** parameter by running the ***microsoft-teams-generate-login-url*** command, and to verify the authentication by running the ***!microsoft-teams-auth-test*** command.

#### Base Command

`microsoft-teams-auth-reset`

#### Input

There are no input arguments for this command.

#### Context Output

There is no context output for this command.

### microsoft-teams-token-permissions-list

***
Retrieves the API permissions associated with the used graph access token.

Use this command if you encounter insufficient permissions error when attempting to execute an integration command. Compare the permissions list obtained for the token with the permissions required for the desired command (can be found in the integration documentation). If there are missing API permissions, add them to your application, and then run the `microsoft-teams-auth-reset` command (as described here - [microsoft-teams-auth-reset docs](https://xsoar.pan.dev/docs/reference/integrations/microsoft-teams#microsoft-teams-auth-reset)).

##### Base Command

`microsoft-teams-token-permissions-list`

##### Input

There are no input arguments for this command.

##### Context Output

There is no context output for this command.

##### Command Example

```!microsoft-teams-token-permissions-list```

##### Human Readable Output
>
>### The API permissions obtained for the used graph access token are
>
>| Permission          |
>|---------------------|
>| Group.ReadWrite.All |
>| User.Read.All       |
>| Channel.Create      |

### microsoft-teams-create-messaging-endpoint

***
Generates the messaging endpoint, based on the server URL, the server version, and the instance configurations.

The messaging endpoint should be added to the Demisto bot configuration in Microsoft Teams as part of the prerequisites of the integration's setup. For more information see - [Integration Documentation](https://xsoar.pan.dev/docs/reference/integrations/microsoft-teams#create-the-demisto-bot-in-microsoft-teams).

##### Base Command

`microsoft-teams-create-messaging-endpoint`

##### Input

| **Argument Name**   | **Description**                                                                 | **Required** |
|---------------------|---------------------------------------------------------------------------------|--------------|
| engine_url          | If your instance configuration involves a Cortex XSOAR engine, provide the engine's IP (or DNS name) and the port in use in the following format - `https://IP:port` or `http://IP:port`. For example - `https://my-engine.name:443`, `http://1.1.1.1:443`. | Optional     |

##### Context Output

There is no context output for this command.

##### Command Example

```!microsoft-teams-create-messaging-endpoint```

##### Human Readable Output
>
>### The messaging endpoint is
>
>|```https://ext-viso-test.crtx-qa-uat.us.paloaltonetworks.com/xsoar/instance/execute/teams-instance```
>
> The messaging endpoint should be added to the Demisto bot configuration in Microsoft Teams as part of the prerequisites of the integration's setup.
> For more information see: [Integration Documentation](https://xsoar.pan.dev/docs/reference/integrations/microsoft-teams#create-the-demisto-bot-in-microsoft-teams)."

### microsoft-teams-message-update

***
Updates a message.

##### Base Command

`microsoft-teams-message-update`

##### Input

| **Argument Name** | **Description** | **Required** |
| --- | --- | --- |
| message_id | ID of the message to update. Also referred to as Activity ID. | Required |
| team | The team in which the specified message exists. | Optional |
| channel | The channel in which the specified message exists. | Optional |
| message | The new message content. | Optional |
| team_member | The team member the message to be edited was sent to. | Optional |
| format_as_card | Whether or not an adaptive card is being updated. | Optional |

##### Context Output

| **Path** | **Type** | **Description** |
| --- | --- | --- |
| MicrosoftTeams.Message.ID | String | ID of the message sent. |

##### Command Example

```!microsoft-teams-message-update message_id=1737151779 team=MyTeam channel=General message="New message"```

##### Human Readable Output

Message was sent successfully.

## Running commands from Microsoft Teams

You can run Cortex XSOAR/Cortex XSIAM commands, according to the user permissions, from Microsoft Teams in a mirrored investigation channel.
For Microsoft Teams integration commands to be sent to Cortex XSIAM, you need to have role/access to Cortex XSIAM and your Teams email needs to match the email/user in Cortex XSIAM. External users can create incidents if the flag is set in the integration, but the rest of the commands require a valid Cortex XSIAM user and role.

## Direct messages commands

You can chat with the bot in direct messages in order to retrieve data (list incidents and tasks) and run operations (create incident and mirror an investigation) related to Cortex XSOAR.

You can send the message `help` in order to see the supported commands:

![image](../../doc_files/dm.png)

Note: To enrich an incident created via the Demisto BOT (`new incident` command) with extra information received with the request, as in regular `fetch-incidents` process users may create custom mappers and map the desired values.  

## Troubleshooting

1. The integration works by spinning up a web server that listens to events and data posted to it from Microsoft Teams.

    If you see the error message `Did not receive tenant ID from Microsoft Teams, verify the messaging endpoint is configured correctly.`, then it means that the tenant ID was never posted to the web server, which should happen for the first time when the bot is added to the configured team.

    This probably means that there is a connection issue, and the web server does not intercept the HTTPS queries from Microsoft Teams.

    To troubleshoot:
   1. Verify that the messaging endpoint is configured correctly according to the method you chose in the [Setup Examples](#setup-examples) step. If the configuration method you have chosen is rerouting, use the `microsoft-teams-create-messaging-endpoint`command ([microsoft-teams-create-messaging-endpoint documentation](https://xsoar.pan.dev/docs/reference/integrations/microsoft-teams#microsoft-teams-create-messaging-endpoint)) to get the correct messaging endpoint based on the server URL, the server version, and the instance configurations.
   2. Verify the Docker container is up and running and publish the configured port to the outside world:

       From the Cortex XSOAR / Cortex XSOAR engine machine run: `docker ps | grep teams`

       You should see the following, assuming port 7000 is used:

       `988fdf341127        demisto/teams:1.0.0.6483      "python /tmp/pyrunne…"   6 seconds ago       Up 4 seconds        0.0.0.0:7000->7000/tcp   demistoserver_pyexecLongRunning-b60c04f9-754e-4b68-87ed-8f8113419fdb-demistoteams1.0.0.6483--26`

       If the Docker container is up and running, try running cURL queries to verify the web server is up and running and listens on the configured URL:

        - To the messaging endpoint from a separate box.
        - From the Cortex XSOAR machine to localhost.
          - Note: The web server supports only POST method queries.

   3. If the cURL queries were sent successfully, you should see the following line in Cortex XSOAR logs: `Finished processing Microsoft Teams activity successfully`.

   4. If you're working with secured communication (HTTPS), make sure that you provided a valid certificate. (Not for Cortex XSOAR/Cortex XSIAM Rerouting ).
       1. Run `openssl s_client -connect <domain.com>:443` .
       2. Verify that the returned value of the `Verify return code` field is `0 (ok)`, otherwise, it's not a valid certificate.

   5. Try inserting your configured message endpoint in a browser and click **Enter**. If `Method Not Allowed` is returned, the endpoint is valid and ready to communicate, otherwise, it needs to be handled according to the returned error's message. (Not for Cortex XSOAR 8 OR Cortex XSIAM).

   6. In some cases, a connection is not created between Teams and the messaging endpoint when adding a bot to the team. You can work around this problem by adding any member to the team the bot was added to (the bot should be already added to the team). This will trigger a connection and solve the issue. You can then remove the member that was added.

2. If you see the following error message: `Error in API call to Microsoft Teams: [403] - UnknownError`, it means the AAD application has insufficient permissions.
To retrieves the API permissions associated with the used graph access token you can run the `microsoft-teams-token-permissions-list` command ([microsoft-teams-token-permissions-list documentation](https://xsoar.pan.dev/docs/reference/integrations/microsoft-teams#microsoft-teams-token-permissions-list)).
Compare the permissions list obtained for the token with the permissions required for the command you wish to execute (can be found in the command documentation). If there are missing API permissions, add them to your application, and then run the `microsoft-teams-auth-reset` command (as described here - [microsoft-teams-auth-reset documentation](https://xsoar.pan.dev/docs/reference/integrations/microsoft-teams#microsoft-teams-auth-reset)).
If your authentication type is the `Authorization Code Flow`, after running the `microsoft-teams-auth-reset` command you will need to regenerate the **Authorization code** parameter by running the ***microsoft-teams-generate-login-url*** command, and to verify the authentication by running the ***!microsoft-teams-auth-test*** command.

3. Since the integration works based on Docker port mapping, it can't function if the Docker is set to run with the host networking (`--network=host`). For more details, refer to the [Docker documentation](https://docs.docker.com/network/host/).

4. The integration stores in cache metadata about the teams, members and channels. Starting from Cortex XSOAR version 6.1.0, you can clear the integration cache in the integration instance config:

   <img height="75" src="../../doc_files/cache.png" />

   First, make sure to remove the bot from the team (only via the Teams app), before clearing the integration cache, and add it back after done.
   If the bot belongs to multiple teams, make sure to remove it from all the teams it was added to, and then clear the cache.
5. If the previous step did not work, remove the bot from the team, go to the Microsoft Teams admin center > Manage apps and hard refresh the page!(cmd+ shift + R), then add the bot to the team again.
6. If you are receiving repeated `Connection reset by peer` errors, the requests might be getting blocked temporarily by Azure due to repeated permission errors. Ensure you are not missing any permissions that might cause constant failures and eventually leading to server timeouts.

## Download Demisto Bot

[Demisto Bot zip](https://github.com/demisto/content/raw/2d9804da7ff94bc1243fe083f280e44602bd1738/Packs/MicrosoftTeams/Integrations/MicrosoftTeams/doc_files/DemistoBot.zip)<|MERGE_RESOLUTION|>--- conflicted
+++ resolved
@@ -883,15 +883,8 @@
 | **Argument Name** | **Description**                                                                                                                       | **Required** |
 |-------------------|---------------------------------------------------------------------------------------------------------------------------------------|--------------|
 | chat              | The chat ID / group chat name (topic) / oneOnOne member (Display name/mail/UPN). Note - the consent user must be a member of the chat. |  Required     |
-<<<<<<< HEAD
 | content           | The content of the chat message.                                                 | Required     |
 | content_type      | The message content type. Possible values are: text, html. Default is text.      | Optional     |
-| message_type      | The type of chat message. Default is message.                                    | Optional     |
-=======
-| content           | The content of the chat message.                                                 | Required     | 
-| content_type      | The message content type. Possible values are: text, html. Default is text.      | Optional     | 
-
->>>>>>> 74c71c70
 
 #### Context Output
 
@@ -1237,10 +1230,7 @@
 #### Human Readable Output
 
 >### Authorization instructions
-<<<<<<< HEAD
->
-=======
->>>>>>> 74c71c70
+>
 >1. Click on the login URL to sign in and grant Cortex XSOAR permissions for your Azure Service Management.
 >You will be automatically redirected to a link with the following structure:
 >```REDIRECT_URI?code=AUTH_CODE&session_state=SESSION_STATE```
