<<<<<<< HEAD
Integration for sending notifications to a Microsoft Teams channel via Incoming Webhook.
This integration was integrated and tested with version 6.8 of Microsoft Teams via Webhook
=======
Integration for sending notifications to a Microsoft Teams channel via an incoming webhook. For information on how to create an incoming webhook, see the [Microsoft Create an Incoming Webhook Documentation](https://docs.microsoft.com/en-us/microsoftteams/platform/webhooks-and-connectors/how-to/add-incoming-webhook).
>>>>>>> 62513c7e

## Configure Microsoft Teams via Webhook on Cortex XSOAR

1. Navigate to **Settings** > **Integrations** > **Servers & Services**.
2. Search for Microsoft Teams via Webhook.
3. Click **Add instance** to create and configure a new integration instance.

<<<<<<< HEAD
    | **Parameter** | **Description** | **Required** |
    | --- | --- | --- |
    | Microsoft Webhook URL | The webhook URL in the Teams channel. | True |
    | Use system proxy settings |  | False |
=======
| **Parameter** | **Description** | **Required** |
| --- | --- | --- |
| Microsoft Webhook URL | The webhook URL in the Teams Channel | True |
| Trust any certificate (not secure) |  | False |
| Use system proxy settings |  | False |
>>>>>>> 62513c7e

4. Click **Test** to validate the URLs, token, and connection.
## Commands
You can execute these commands from the Cortex XSOAR CLI, as part of an automation, or in a playbook.
After you successfully execute a command, a DBot message appears in the War Room with the command details.
### ms-teams-message
***
Send a message to Microsoft Teams via Incoming Webhook


#### Base Command

`ms-teams-message`
#### Input

| **Argument Name** | **Description** | **Required** |
| --- | --- | --- |
| message | The message to send.  For example: "This is a message from Cortex XSOAR,". Default is None. | Optional | 
| team_webhook | The alternative webhook for a different team.  If not defined, the integration's default webhook is used. | Optional | 
| alternative_url | The alternative URL to send in place of the link to the XSOAR Investigation. | Optional | 
| url_title | The title for the link, defaults to "Cortex XSOAR URL". Default is Cortex XSOAR URL. | Optional | 


#### Context Output

There is no context output for this command.<|MERGE_RESOLUTION|>--- conflicted
+++ resolved
@@ -1,30 +1,18 @@
-<<<<<<< HEAD
 Integration for sending notifications to a Microsoft Teams channel via Incoming Webhook.
 This integration was integrated and tested with version 6.8 of Microsoft Teams via Webhook
-=======
-Integration for sending notifications to a Microsoft Teams channel via an incoming webhook. For information on how to create an incoming webhook, see the [Microsoft Create an Incoming Webhook Documentation](https://docs.microsoft.com/en-us/microsoftteams/platform/webhooks-and-connectors/how-to/add-incoming-webhook).
->>>>>>> 62513c7e
 
 ## Configure Microsoft Teams via Webhook on Cortex XSOAR
-
 1. Navigate to **Settings** > **Integrations** > **Servers & Services**.
 2. Search for Microsoft Teams via Webhook.
 3. Click **Add instance** to create and configure a new integration instance.
+4. Click **Test** to validate the URLs, token, and connection.
 
-<<<<<<< HEAD
-    | **Parameter** | **Description** | **Required** |
-    | --- | --- | --- |
-    | Microsoft Webhook URL | The webhook URL in the Teams channel. | True |
-    | Use system proxy settings |  | False |
-=======
 | **Parameter** | **Description** | **Required** |
 | --- | --- | --- |
 | Microsoft Webhook URL | The webhook URL in the Teams Channel | True |
 | Trust any certificate (not secure) |  | False |
 | Use system proxy settings |  | False |
->>>>>>> 62513c7e
 
-4. Click **Test** to validate the URLs, token, and connection.
 ## Commands
 You can execute these commands from the Cortex XSOAR CLI, as part of an automation, or in a playbook.
 After you successfully execute a command, a DBot message appears in the War Room with the command details.
