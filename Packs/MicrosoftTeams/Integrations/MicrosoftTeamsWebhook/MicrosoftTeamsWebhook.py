from typing import Any, Dict

import demistomock as demisto  # noqa: F401
<<<<<<< HEAD
import urllib3
=======
>>>>>>> 62513c7e
from CommonServerPython import *  # noqa: F401
import urllib3

# Disable insecure warnings
urllib3.disable_warnings()  # pylint: disable=no-member


class Client(BaseClient):
    def __init__(self, base_url: str, proxy: bool, verify: bool):
        """
        Client to use in the. Overrides BaseClient.

        Args:
            base_url (str): URL to access when doing a http request. Webhook url.

        """
        super().__init__(base_url=base_url, proxy=proxy, verify=verify)

    def post_message(self, msg: dict, webhook_url: str = ''):
        url = self._base_url
        if webhook_url:
            url = webhook_url
        res = self._http_request(method='POST', json_data=msg, full_url=url, resp_type='text')
        demisto.info(f'completed post of message. response text: {res}')

# Disable insecure warnings
urllib3.disable_warnings()

<<<<<<< HEAD

class Client(BaseClient):

    def create_teams_message(self, message: str, title: str, serverurls: str) -> dict:
        """
        Creates the Teams message using the messageCard format, and returns the card

        Args:
            message (str): The message to send in the message card to Teams.
            title (str): The title of the message card.
            serverurls (str): The URL to send in the message card.

         Returns:
            messagecard (dict): dict the adaptive card to send to Teams.
        """
        messagecard = {
=======
def create_teams_message(message, serverurls):
    """
    Creates the Teams message using the messageCard format, and returns the card
    """
    messageCard = {
        "@type": "MessageCard",
        "@context": "http://schema.org/extensions",
        "themeColor": "0076D7",
        "summary": "Cortex XSOAR Notification",
        "sections": [{
            "activityTitle": "Cortex XSOAR Notification",
            "activitySubtitle": message,
            "markdown": True
        }],
        "potentialAction": [{
            "@type": "OpenUri",
            "name": "Cortex XSOAR URL",
            "targets": [{"os": "default", "uri": serverurls['investigation']}]
        }]
    }

    return messageCard


def test_module(client: Client):
    """
    Test command, will send a notification with a static message, and check we got a 200 OK back
    """
    try:
        message = {
>>>>>>> 62513c7e
            "@type": "MessageCard",
            "@context": "http://schema.org/extensions",
            "themeColor": "0076D7",
            "summary": "Cortex XSOAR Notification",
            "sections": [{
                "activityTitle": "Cortex XSOAR Notification",
                "activitySubtitle": message,
                "markdown": True
            }],
            "potentialAction": [{
                "@type": "OpenUri",
                "name": title,
                "targets": [{"os": "default", "uri": serverurls}]
            }]
        }
<<<<<<< HEAD
=======
        client.post_message(message)
        return 'ok'
    except Exception as e:
        return_error(e)
>>>>>>> 62513c7e

        return messagecard

    def send_teams_message(self, messagecard: dict) -> Dict[str, Any]:
        """
        Sends the Teams Message to the provided webhook.

<<<<<<< HEAD
        Args:
            messagecard (dict): dict the adaptive card to send to Teams.
        """

        return self._http_request(
            method='POST',
            json_data=messagecard,
            raise_on_status=True
        )


def test_module(client: Client, serverurls: str) -> str:
=======
def send_teams_message_command(client: Client, message, serverurls, webhook_url=''):
>>>>>>> 62513c7e
    """
    Test command, will send a notification with a static message.

    Args:
        client (Client): HelloWorld client to use.
        serverurls (str): The URL to send in the message card.

    Returns:
        str: 'ok' if test passed, anything else will raise an exception and will fail the test.
    """
    try:
<<<<<<< HEAD
        message = "Successful test message from Cortex XSOAR"
        title = "Cortex XSOAR Notification"
        test_message = client.create_teams_message(message, title, serverurls)
        client.send_teams_message(test_message)
    except DemistoException as e:
        return f'Error: {e}'
    return 'ok'
=======
        message = create_teams_message(message, serverurls)
        client.post_message(message, webhook_url=webhook_url)
        return 'message sent successfully'
    except Exception as e:
        return_error(e)
>>>>>>> 62513c7e


def send_teams_message_command(client: Client, message: str, title: str, serverurls: str) -> CommandResults:
    """
    send_teams_message command: Sends the Teams Message to the provided webhook.

    Args:
        client (Client): Teams client to use.
        message (str): The message to send in the message card to Teams.
        title (str): The title of the message card.
        serverurls (str): The URL to send in the message card.

    Returns:
        CommandResults/dict: A ``CommandResults`` compatible to return ``return_results()``,
        which contains the readable_output indicating the message was sent.
    """
<<<<<<< HEAD

    messagecard = client.create_teams_message(message, title, serverurls)
    client.send_teams_message(messagecard)
    return CommandResults(readable_output='message sent successfully')


def main() -> None:
    """
    main function, parses params and runs command functions
    grab the params and the server urls, and send the message, or test message.
    """
    params = demisto.params()
=======
    webhook = demisto.params().get('webhookurl')
    verify_certificate = not demisto.params().get('insecure', False)
    proxy = demisto.params().get('proxy', False)
    client = Client(webhook, proxy, verify_certificate)
    serverurls = demisto.demistoUrls()
>>>>>>> 62513c7e
    args = demisto.args()

    title = args.get('url_title', 'Cortex XSOAR URL')
    webhook = args.get('team_webhook', params.get('webhookurl'))
    serverurls = demisto.demistoUrls()

    if args.get('alternative_url'):
        serverurls = args.get('alternative_url')
    else:
        serverurls = serverurls.get("investigation", serverurls["server"])

    command = demisto.command()

    try:
        client = Client(
            base_url=webhook,
            verify=True,
            proxy=params.get('proxy', False))

        if command == 'test-module':
<<<<<<< HEAD
            return_results(test_module(client, serverurls))
        elif command == 'ms-teams-message':
            message = args.get("message", "")
            return_results(send_teams_message_command(client, message, title, serverurls))
=======
            return_results(test_module(client))
        elif command == 'ms-teams-message':
            message = args.get("message", "")
            if args.get('team_webhook', False):
                return_results(send_teams_message_command(client, message, serverurls, args.get('team_webhook')))
            else:
                return_results(send_teams_message_command(client, message, serverurls))
>>>>>>> 62513c7e
        else:
            raise NotImplementedError(f"command {command} is not implemented.")

    except Exception as e:
        return_error(str(e), error=traceback.format_exc())


if __name__ in ('__builtin__', 'builtins', '__main__'):
    main()<|MERGE_RESOLUTION|>--- conflicted
+++ resolved
@@ -1,18 +1,13 @@
-from typing import Any, Dict
-
+import urllib3
 import demistomock as demisto  # noqa: F401
-<<<<<<< HEAD
-import urllib3
-=======
->>>>>>> 62513c7e
 from CommonServerPython import *  # noqa: F401
-import urllib3
 
 # Disable insecure warnings
-urllib3.disable_warnings()  # pylint: disable=no-member
+urllib3.disable_warnings()
 
 
 class Client(BaseClient):
+
     def __init__(self, base_url: str, proxy: bool, verify: bool):
         """
         Client to use in the. Overrides BaseClient.
@@ -22,20 +17,6 @@
 
         """
         super().__init__(base_url=base_url, proxy=proxy, verify=verify)
-
-    def post_message(self, msg: dict, webhook_url: str = ''):
-        url = self._base_url
-        if webhook_url:
-            url = webhook_url
-        res = self._http_request(method='POST', json_data=msg, full_url=url, resp_type='text')
-        demisto.info(f'completed post of message. response text: {res}')
-
-# Disable insecure warnings
-urllib3.disable_warnings()
-
-<<<<<<< HEAD
-
-class Client(BaseClient):
 
     def create_teams_message(self, message: str, title: str, serverurls: str) -> dict:
         """
@@ -50,38 +31,6 @@
             messagecard (dict): dict the adaptive card to send to Teams.
         """
         messagecard = {
-=======
-def create_teams_message(message, serverurls):
-    """
-    Creates the Teams message using the messageCard format, and returns the card
-    """
-    messageCard = {
-        "@type": "MessageCard",
-        "@context": "http://schema.org/extensions",
-        "themeColor": "0076D7",
-        "summary": "Cortex XSOAR Notification",
-        "sections": [{
-            "activityTitle": "Cortex XSOAR Notification",
-            "activitySubtitle": message,
-            "markdown": True
-        }],
-        "potentialAction": [{
-            "@type": "OpenUri",
-            "name": "Cortex XSOAR URL",
-            "targets": [{"os": "default", "uri": serverurls['investigation']}]
-        }]
-    }
-
-    return messageCard
-
-
-def test_module(client: Client):
-    """
-    Test command, will send a notification with a static message, and check we got a 200 OK back
-    """
-    try:
-        message = {
->>>>>>> 62513c7e
             "@type": "MessageCard",
             "@context": "http://schema.org/extensions",
             "themeColor": "0076D7",
@@ -97,13 +46,6 @@
                 "targets": [{"os": "default", "uri": serverurls}]
             }]
         }
-<<<<<<< HEAD
-=======
-        client.post_message(message)
-        return 'ok'
-    except Exception as e:
-        return_error(e)
->>>>>>> 62513c7e
 
         return messagecard
 
@@ -111,7 +53,6 @@
         """
         Sends the Teams Message to the provided webhook.
 
-<<<<<<< HEAD
         Args:
             messagecard (dict): dict the adaptive card to send to Teams.
         """
@@ -124,9 +65,6 @@
 
 
 def test_module(client: Client, serverurls: str) -> str:
-=======
-def send_teams_message_command(client: Client, message, serverurls, webhook_url=''):
->>>>>>> 62513c7e
     """
     Test command, will send a notification with a static message.
 
@@ -138,7 +76,6 @@
         str: 'ok' if test passed, anything else will raise an exception and will fail the test.
     """
     try:
-<<<<<<< HEAD
         message = "Successful test message from Cortex XSOAR"
         title = "Cortex XSOAR Notification"
         test_message = client.create_teams_message(message, title, serverurls)
@@ -146,13 +83,6 @@
     except DemistoException as e:
         return f'Error: {e}'
     return 'ok'
-=======
-        message = create_teams_message(message, serverurls)
-        client.post_message(message, webhook_url=webhook_url)
-        return 'message sent successfully'
-    except Exception as e:
-        return_error(e)
->>>>>>> 62513c7e
 
 
 def send_teams_message_command(client: Client, message: str, title: str, serverurls: str) -> CommandResults:
@@ -169,7 +99,6 @@
         CommandResults/dict: A ``CommandResults`` compatible to return ``return_results()``,
         which contains the readable_output indicating the message was sent.
     """
-<<<<<<< HEAD
 
     messagecard = client.create_teams_message(message, title, serverurls)
     client.send_teams_message(messagecard)
@@ -182,18 +111,15 @@
     grab the params and the server urls, and send the message, or test message.
     """
     params = demisto.params()
-=======
-    webhook = demisto.params().get('webhookurl')
-    verify_certificate = not demisto.params().get('insecure', False)
-    proxy = demisto.params().get('proxy', False)
-    client = Client(webhook, proxy, verify_certificate)
-    serverurls = demisto.demistoUrls()
->>>>>>> 62513c7e
     args = demisto.args()
 
     title = args.get('url_title', 'Cortex XSOAR URL')
     webhook = args.get('team_webhook', params.get('webhookurl'))
+    verify_certificate = not params.get('insecure', False)
+    proxy = params.get('proxy', False)
+
     serverurls = demisto.demistoUrls()
+    args = demisto.args()
 
     if args.get('alternative_url'):
         serverurls = args.get('alternative_url')
@@ -201,28 +127,18 @@
         serverurls = serverurls.get("investigation", serverurls["server"])
 
     command = demisto.command()
-
     try:
         client = Client(
             base_url=webhook,
-            verify=True,
-            proxy=params.get('proxy', False))
+            verify=verify_certificate,
+            proxy=proxy
+        )
 
         if command == 'test-module':
-<<<<<<< HEAD
             return_results(test_module(client, serverurls))
         elif command == 'ms-teams-message':
             message = args.get("message", "")
             return_results(send_teams_message_command(client, message, title, serverurls))
-=======
-            return_results(test_module(client))
-        elif command == 'ms-teams-message':
-            message = args.get("message", "")
-            if args.get('team_webhook', False):
-                return_results(send_teams_message_command(client, message, serverurls, args.get('team_webhook')))
-            else:
-                return_results(send_teams_message_command(client, message, serverurls))
->>>>>>> 62513c7e
         else:
             raise NotImplementedError(f"command {command} is not implemented.")
 
