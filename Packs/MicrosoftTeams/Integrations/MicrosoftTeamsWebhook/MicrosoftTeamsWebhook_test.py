from unittest.mock import patch

import pytest
<<<<<<< HEAD
from MicrosoftTeamsWebhook import Client, create_teams_message, send_teams_message_command

=======
from pytest_mock import MockerFixture
from MicrosoftTeamsWebhook import (Client, send_teams_message_command, create_teams_message)
from requests_mock import Mocker
>>>>>>> 91c819cf
WEBHOOK = "https://readywebookone"
MESSAGE = "Hello from XSOAR"
TITLE = "Cortex XSOAR URL"
SERVERURLS = {"investigation": "https://readyxsoarone:443/#/Details/8675309/"}


fake_client = Client(base_url=WEBHOOK, verify=True, proxy=False, is_workflow=False)


def test_create_teams_message_adaptive_cards():
    message = create_teams_message(MESSAGE, TITLE, SERVERURLS["investigation"], True)
    assert message
    assert message["attachments"][0]["content"]["body"][1]["text"] == MESSAGE
    assert message["attachments"][0]["content"]["actions"][0]["title"] == TITLE
    assert message["attachments"][0]["content"]["actions"][0]["url"] == SERVERURLS["investigation"]


def test_create_teams_message():
    message = create_teams_message(MESSAGE, TITLE, SERVERURLS["investigation"], is_workflow=False)
    assert message
    assert message["sections"][0]["activitySubtitle"] == MESSAGE
    assert message["potentialAction"][0]["name"] == TITLE
    assert message["potentialAction"][0]["targets"][0]["uri"] == SERVERURLS["investigation"]


def test_send_teams_message_command(requests_mock: Mocker):
    requests_mock.post(WEBHOOK, status_code=200, json={})
    res = send_teams_message_command(fake_client, MESSAGE, TITLE, SERVERURLS["investigation"])
<<<<<<< HEAD
    assert res.readable_output == "message sent successfully"
=======
    assert res.readable_output == 'Message sent successfully'
>>>>>>> 91c819cf


def test_send_teams_message_command_with_adaptivecards(requests_mock: Mocker):
    requests_mock.post(WEBHOOK, status_code=200, json={})
    res = send_teams_message_command(fake_client, MESSAGE, TITLE, SERVERURLS["investigation"], True)
<<<<<<< HEAD
    assert res.readable_output == "message sent successfully"
=======
    assert res.readable_output == 'Message sent successfully'
>>>>>>> 91c819cf


def test_send_teams_message_command_with_adaptivecards_overwrite(requests_mock: Mocker):
    requests_mock.post(WEBHOOK, status_code=200, json={})
    res = send_teams_message_command(fake_client, MESSAGE, TITLE, SERVERURLS["investigation"], True, {"Hello": "World"})
<<<<<<< HEAD
    assert res.readable_output == "message sent successfully"
=======
    assert res.readable_output == 'Message sent successfully'
>>>>>>> 91c819cf


def test_test_module(requests_mock: Mocker):
    from MicrosoftTeamsWebhook import test_module

    requests_mock.post(WEBHOOK, status_code=200, json={})

    res = test_module(fake_client, "fake")
    assert res == "ok"


workflow_client = Client(base_url=WEBHOOK, verify=True, proxy=False, is_workflow=True)


def test_create_teams_message_adaptive_cards_is_workflow():
    """
    Given:
      - The command arguments with is_workflow = true.
    When:
      - Executing the create_teams_message function.
    Then:
      - Verify request message- should use the full adaptive card template.
    """
    message = create_teams_message(MESSAGE, TITLE, SERVERURLS["investigation"], True, True)
    assert message
    assert message["attachments"][0]["content"]["body"][1]["text"] == MESSAGE
    assert message["attachments"][0]["content"]["actions"][0]["title"] == TITLE
    assert message["attachments"][0]["content"]["actions"][0]["url"] == SERVERURLS["investigation"]


def test_create_teams_message_with_newlines():
    """
    Given:
      - Message with newlines characters with multi backslash.
    When:
      - Executing the create_teams_message function.
    Then:
      - Verify request message with only one backslash for newlines.
    """
    message = create_teams_message("Hello from \\n\\rXSOAR", TITLE, SERVERURLS["investigation"], True, False)
    assert message["attachments"][0]["content"]["body"][1]["text"] == "Hello from \n\rXSOAR"


def test_create_teams_message_is_workflow():
    """
    Given:
      - The command arguments with is_workflow = true.
    When:
      - Executing the create_teams_message function.
    Then:
      - Verify request message- should use the only text template.
    """
    message = create_teams_message(MESSAGE, TITLE, SERVERURLS["investigation"], is_workflow=True)
    assert message
    assert message["attachments"][0]["content"]["body"][0]["text"] == MESSAGE
    assert message["attachments"][0].get("content", {}).get("actions") is None


def test_send_teams_message_command_is_workflow(requests_mock: Mocker):
    """
    Given:
      - The command arguments with is_workflow = true.
    When:
      - Executing the send_teams_message_command command.
    Then:
      - Verify when status is 202 we receive `Message sent successfully`.
    """
    requests_mock.post(WEBHOOK, status_code=202, json={})
    res = send_teams_message_command(workflow_client, MESSAGE, TITLE, SERVERURLS["investigation"])
<<<<<<< HEAD
    assert res.readable_output == "message sent successfully"
=======
    assert res.readable_output == 'Message sent successfully'
>>>>>>> 91c819cf


def test_send_teams_message_command_with_full_adaptivecards_is_workflow(requests_mock: Mocker):
    """
    Given:
      - The command arguments with is_workflow = true.
    When:
      - Executing the send_teams_message_command command.
    Then:
      - Verify when status is 202 we receive `Message sent successfully`.
    """
    requests_mock.post(WEBHOOK, status_code=202, json={})
    res = send_teams_message_command(workflow_client, MESSAGE, TITLE, SERVERURLS["investigation"], True)
<<<<<<< HEAD
    assert res.readable_output == "message sent successfully"
=======
    assert res.readable_output == 'Message sent successfully'
>>>>>>> 91c819cf


@pytest.mark.parametrize(
    "client,messagecard, adaptive_cards_format, expected_full_url",
    [
        (fake_client, {"type": "MessageCard", "text": "Hello World"}, False, None),
        (fake_client, {"type": "AdaptiveCard", "text": "Hello Adaptive Card"}, True, "https://example.com/webhook"),
        (workflow_client, {"type": "AdaptiveCard", "text": "Hello Workflow Card"}, False, "https://example.com/webhook"),
    ],
)
<<<<<<< HEAD
@patch("MicrosoftTeamsWebhook.demisto.info")
def test_send_teams_message(mock_demisto_info, client, messagecard, adaptive_cards_format, expected_full_url, mocker):
=======
@patch('MicrosoftTeamsWebhook.demisto.info')
def test_send_teams_message(
    mock_demisto_info,
    client: Client,
    messagecard: dict,
    adaptive_cards_format: bool,
    expected_full_url: str | None,
    mocker: MockerFixture
):
>>>>>>> 91c819cf
    sender = client
    http_request = mocker.patch.object(client, "_http_request")
    http_request.return_value = "OK"
    sender.send_teams_message(messagecard, adaptive_cards_format)
    if expected_full_url:
        http_request.assert_called_once_with(
            method="POST", json_data=messagecard, raise_on_status=True, resp_type="text", full_url=sender.base_url
        )
    else:
        http_request.assert_called_once_with(method="POST", json_data=messagecard, raise_on_status=True, resp_type="text")
    mock_demisto_info.assert_called_once_with("completed post of message. response text: OK")<|MERGE_RESOLUTION|>--- conflicted
+++ resolved
@@ -1,14 +1,9 @@
 from unittest.mock import patch
 
 import pytest
-<<<<<<< HEAD
-from MicrosoftTeamsWebhook import Client, create_teams_message, send_teams_message_command
-
-=======
 from pytest_mock import MockerFixture
 from MicrosoftTeamsWebhook import (Client, send_teams_message_command, create_teams_message)
 from requests_mock import Mocker
->>>>>>> 91c819cf
 WEBHOOK = "https://readywebookone"
 MESSAGE = "Hello from XSOAR"
 TITLE = "Cortex XSOAR URL"
@@ -37,31 +32,19 @@
 def test_send_teams_message_command(requests_mock: Mocker):
     requests_mock.post(WEBHOOK, status_code=200, json={})
     res = send_teams_message_command(fake_client, MESSAGE, TITLE, SERVERURLS["investigation"])
-<<<<<<< HEAD
-    assert res.readable_output == "message sent successfully"
-=======
     assert res.readable_output == 'Message sent successfully'
->>>>>>> 91c819cf
 
 
 def test_send_teams_message_command_with_adaptivecards(requests_mock: Mocker):
     requests_mock.post(WEBHOOK, status_code=200, json={})
     res = send_teams_message_command(fake_client, MESSAGE, TITLE, SERVERURLS["investigation"], True)
-<<<<<<< HEAD
-    assert res.readable_output == "message sent successfully"
-=======
     assert res.readable_output == 'Message sent successfully'
->>>>>>> 91c819cf
 
 
 def test_send_teams_message_command_with_adaptivecards_overwrite(requests_mock: Mocker):
     requests_mock.post(WEBHOOK, status_code=200, json={})
     res = send_teams_message_command(fake_client, MESSAGE, TITLE, SERVERURLS["investigation"], True, {"Hello": "World"})
-<<<<<<< HEAD
-    assert res.readable_output == "message sent successfully"
-=======
     assert res.readable_output == 'Message sent successfully'
->>>>>>> 91c819cf
 
 
 def test_test_module(requests_mock: Mocker):
@@ -131,11 +114,7 @@
     """
     requests_mock.post(WEBHOOK, status_code=202, json={})
     res = send_teams_message_command(workflow_client, MESSAGE, TITLE, SERVERURLS["investigation"])
-<<<<<<< HEAD
-    assert res.readable_output == "message sent successfully"
-=======
     assert res.readable_output == 'Message sent successfully'
->>>>>>> 91c819cf
 
 
 def test_send_teams_message_command_with_full_adaptivecards_is_workflow(requests_mock: Mocker):
@@ -149,11 +128,7 @@
     """
     requests_mock.post(WEBHOOK, status_code=202, json={})
     res = send_teams_message_command(workflow_client, MESSAGE, TITLE, SERVERURLS["investigation"], True)
-<<<<<<< HEAD
-    assert res.readable_output == "message sent successfully"
-=======
     assert res.readable_output == 'Message sent successfully'
->>>>>>> 91c819cf
 
 
 @pytest.mark.parametrize(
@@ -164,10 +139,6 @@
         (workflow_client, {"type": "AdaptiveCard", "text": "Hello Workflow Card"}, False, "https://example.com/webhook"),
     ],
 )
-<<<<<<< HEAD
-@patch("MicrosoftTeamsWebhook.demisto.info")
-def test_send_teams_message(mock_demisto_info, client, messagecard, adaptive_cards_format, expected_full_url, mocker):
-=======
 @patch('MicrosoftTeamsWebhook.demisto.info')
 def test_send_teams_message(
     mock_demisto_info,
@@ -177,7 +148,6 @@
     expected_full_url: str | None,
     mocker: MockerFixture
 ):
->>>>>>> 91c819cf
     sender = client
     http_request = mocker.patch.object(client, "_http_request")
     http_request.return_value = "OK"
