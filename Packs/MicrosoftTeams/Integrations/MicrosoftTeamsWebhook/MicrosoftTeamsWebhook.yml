--- conflicted
+++ resolved
@@ -43,17 +43,11 @@
     - description: Should the adaptive card format be used or a single text message.
       name: adaptive_cards_format
       required: false
-<<<<<<< HEAD
-    - description: JSON object overwriting the default adaptive card JSON.
-      required: false
-      name: overwrite_adaptive_card_json
-=======
       auto: PREDEFINED
       predefined:
       - 'true'
       - 'false'
       defaultValue: true
->>>>>>> 6171b6c3
     description: Send a message to Microsoft Teams via Incoming Webhook.
     name: ms-teams-message
   dockerimage: demisto/python3:3.11.9.105369
