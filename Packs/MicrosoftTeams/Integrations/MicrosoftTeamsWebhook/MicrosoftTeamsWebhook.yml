--- conflicted
+++ resolved
@@ -40,12 +40,8 @@
       name: url_title
     description: Send a message to Microsoft Teams via Incoming Webhook
     name: ms-teams-message
-<<<<<<< HEAD
-  dockerimage: demisto/python3:3.10.11.61265
-=======
   dockerimage: demisto/python3:3.10.12.63474
   runonce: false
->>>>>>> ad185257
   script: ''
   subtype: python3
   type: python
