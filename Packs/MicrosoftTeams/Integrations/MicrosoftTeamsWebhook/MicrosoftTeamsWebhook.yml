--- conflicted
+++ resolved
@@ -12,24 +12,18 @@
   required: true
   type: 0
   section: Connect
-<<<<<<< HEAD
-=======
 - display: Trust any certificate (not secure)
   name: insecure
   required: false
   type: 8
   section: Connect
   advanced: true
->>>>>>> 62513c7e
 - display: Use system proxy settings
   name: proxy
   required: false
   type: 8
   section: Connect
-<<<<<<< HEAD
-=======
   advanced: true
->>>>>>> 62513c7e
 description: Integration for sending notifications to a Microsoft Teams channel via Incoming Webhook.
 display: Microsoft Teams via Webhook
 name: Microsoft Teams via Webhook
@@ -48,7 +42,7 @@
       name: url_title
     description: Send a message to Microsoft Teams via Incoming Webhook
     name: ms-teams-message
-  dockerimage: demisto/python3:3.10.9.46032
+  dockerimage: demisto/python3:3.10.9.42476
   runonce: false
   script: ''
   subtype: python3
