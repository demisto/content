--- conflicted
+++ resolved
@@ -11,14 +11,12 @@
   name: webhookurl
   required: true
   type: 0
-<<<<<<< HEAD
+  section: Connect
 - display: Use system proxy settings
   name: proxy
   required: false
   type: 8
-=======
   section: Connect
->>>>>>> 463144ac
 description: Integration for sending notifications to a Microsoft Teams channel via Incoming Webhook.
 display: Microsoft Teams via Webhook
 name: Microsoft Teams via Webhook
@@ -37,11 +35,7 @@
       name: url_title
     description: Send a message to Microsoft Teams via Incoming Webhook
     name: ms-teams-message
-<<<<<<< HEAD
-  dockerimage: demisto/python3:3.10.9.46032
-=======
   dockerimage: demisto/python3:3.10.9.42476
->>>>>>> 463144ac
   runonce: false
   script: ''
   subtype: python3
