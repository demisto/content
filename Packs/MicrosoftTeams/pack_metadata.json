--- conflicted
+++ resolved
@@ -2,11 +2,7 @@
     "name": "Microsoft Teams",
     "description": "Send messages and notifications to your team members.",
     "support": "xsoar",
-<<<<<<< HEAD
-    "currentVersion": "1.5.25",
-=======
     "currentVersion": "1.5.26",
->>>>>>> 8ff7814a
     "author": "Cortex XSOAR",
     "url": "https://www.paloaltonetworks.com/cortex",
     "email": "",
