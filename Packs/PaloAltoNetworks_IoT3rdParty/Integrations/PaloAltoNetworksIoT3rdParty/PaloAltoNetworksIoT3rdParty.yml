category: Network Security
commonfields:
  id: Palo Alto Networks IoT 3rd Party
  version: -1
configuration:
- display: Server URL
  name: url
  required: true
  type: 0
- display: Customer ID
  name: Customer ID
  required: false
  type: 0
- display: Access Key
  name: Access Key
  required: false
  type: 4
  hidden: true
- display: Key ID
  hidden: true
  name: Key ID
  required: false
  type: 4
<<<<<<< HEAD
=======
- display: Key ID
  displaypassword: Access Key
  name: credentials
  required: false
  type: 9
>>>>>>> b3358074
description: Base Integration for Palo Alto IoT third party integrations. This integration communicates with Palo Alto IoT Cloud to get alerts, vulnerabilities and devices.
display: Palo Alto Networks IoT 3rd Party
name: Palo Alto Networks IoT 3rd Party
script:
  commands:
  - arguments:
    - auto: PREDEFINED
      description: Type of Asset.
      name: asset_type
      predefined:
      - device
      - alert
      - vulnerability
      required: true
    - description: 'Increment time (in minutes) for which to return input type assets that modified or discovered. For example, if Increment Time = 15 mins, will return input type assets modified or discovered within the last 15 minutes. A Null value will return the full inventory. The maximum input type assets per call is 1,000.'
      name: increment_time
    - description: 'Offset for paging. By default, a Null value will accumulate all results.'
      name: offset
<<<<<<< HEAD
=======
      required: false
>>>>>>> b3358074
    - description: 'Page size for paging. By default, a Null value will accumulate all results.'
      name: page_length
    description: Returns a list of assets for the specified asset type.
    name: panw-iot-3rd-party-get-asset-list
    outputs:
    - contextPath: PanwIot3rdParty.Devices
      description: List of devices.
    - contextPath: PanwIot3rdParty.Alerts
      description: List of Alerts.
    - contextPath: PanwIot3rdParty.Vulnerabilities
      description: List of Vulnerabilities.
  - arguments:
    - auto: PREDEFINED
      description: Type of asset. Can be "device", "alert", or "vulnerability".
      name: asset_type
      predefined:
      - device
      - alert
      - vulnerability
      required: true
    - description: Asset ID. MacAddress for device, zb_ticketid for alert and vulnerability.
      name: asset_id
      required: true
    description: Returns details for the passed asset ID. Can be an alert-id, vulnerability-id, mac-address.
    name: panw-iot-3rd-party-get-single-asset
    outputs:
    - contextPath: PanwIot3rdParty.SingleAsset
      description: Asset details.
  - arguments:
    - auto: PREDEFINED
      description: Message status to report to PANW IoT Cloud. Can be "error", "success", or "disabled".
      name: status
      predefined:
      - error
      - success
      - disabled
      required: true
    - description: The message to send to PANW IoT Cloud.
      name: message
      required: true
    - auto: PREDEFINED
      description: Name of PANW IoT 3rd Party integration. Can be "siem", "ise", or "sericenow".
      name: integration_name
      predefined:
      - siem
      - ise
      - servicenow
      required: true
    - description: Name of the playbook.
      name: playbook_name
      required: true
    - auto: PREDEFINED
      description: Type of asset associated with the status report. Can be "device", "alert", or "vulnerability".
      name: asset_type
      predefined:
      - device
      - alert
      - vulnerability
      required: true
    description: Sends a status message to PANW IOT cloud.
    name: panw-iot-3rd-party-report-status-to-panw
  - arguments:
    - auto: PREDEFINED
      description: Input asset type. Can be "device", "alert", or "vulnerability".
      name: asset_type
      predefined:
      - device
      - alert
      - vulnerability
      required: true
    - auto: PREDEFINED
      description: The output format to convert the asset to. Can be "CiscoISECustomAttributes", "SIEM", or "ServiceNow".
      name: output_format
      predefined:
      - CiscoISECustomAttributes
      - SIEM
      - ServiceNow
      required: true
    - description: A comma-separated list of input assets.
      isArray: true
      name: asset_list
    - description: ServiceNow ID and deviceid mapping.
      isArray: true
      name: servicenow_map
    - description: Incident triggered by PANW IoT cloud API.
      name: incident
    description: Converts the passed asset (alert, device, or vulnerability) to a 3rd party data format.
    name: panw-iot-3rd-party-convert-assets-to-external-format
    outputs:
    - contextPath: PanwIot3rdParty.VulnerabilityCEFSyslogs
      description: List of CEF formatted vulnerability syslogs for the SIEM.
    - contextPath: PanwIot3rdParty.AlertCEFSyslogs
      description: List of CEF formatted alert syslogs for the SIEM.
    - contextPath: PanwIot3rdParty.DeviceCEFSyslogs
      description: List CEF formatted device syslogs for the SIEM.
    - contextPath: PanwIot3rdParty.CiscoISEAttributes
      description: List of Cisco ISE attribute dicts/maps.
    - contextPath: PanwIot3rdParty.AlertServiceNow
      description: Single SN formatted alert string.
    - contextPath: PanwIot3rdParty.VulnerabilityServiceNow
      description: Single SN formatted vulnerability string.
    - contextPath: PanwIot3rdParty.DeviceServiceNow
      description: List of upsert ready formatted devices for SN.
<<<<<<< HEAD
  dockerimage: demisto/python3:3.10.4.30607
=======
  dockerimage: demisto/python3:3.10.12.63474
  runonce: false
>>>>>>> b3358074
  script: ''
  subtype: python3
  type: python
fromversion: 6.0.0
tests:
- No tests (auto formatted)<|MERGE_RESOLUTION|>--- conflicted
+++ resolved
@@ -21,14 +21,11 @@
   name: Key ID
   required: false
   type: 4
-<<<<<<< HEAD
-=======
 - display: Key ID
   displaypassword: Access Key
   name: credentials
   required: false
   type: 9
->>>>>>> b3358074
 description: Base Integration for Palo Alto IoT third party integrations. This integration communicates with Palo Alto IoT Cloud to get alerts, vulnerabilities and devices.
 display: Palo Alto Networks IoT 3rd Party
 name: Palo Alto Networks IoT 3rd Party
@@ -47,10 +44,7 @@
       name: increment_time
     - description: 'Offset for paging. By default, a Null value will accumulate all results.'
       name: offset
-<<<<<<< HEAD
-=======
       required: false
->>>>>>> b3358074
     - description: 'Page size for paging. By default, a Null value will accumulate all results.'
       name: page_length
     description: Returns a list of assets for the specified asset type.
@@ -154,12 +148,8 @@
       description: Single SN formatted vulnerability string.
     - contextPath: PanwIot3rdParty.DeviceServiceNow
       description: List of upsert ready formatted devices for SN.
-<<<<<<< HEAD
-  dockerimage: demisto/python3:3.10.4.30607
-=======
   dockerimage: demisto/python3:3.10.12.63474
   runonce: false
->>>>>>> b3358074
   script: ''
   subtype: python3
   type: python
