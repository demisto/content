{
    "name": "Gmail Single User",
    "description": "Gmail API using OAuth 2.0.",
    "support": "xsoar",
    "currentVersion": "1.4.9",
    "author": "Cortex XSOAR",
    "url": "https://www.paloaltonetworks.com/cortex",
    "email": "",
    "created": "2020-04-14T00:00:00Z",
    "categories": [
        "Email"
    ],
    "tags": [],
    "useCases": [],
    "keywords": [
        "Google"
    ],
    "dependencies": {
        "Phishing": {
            "mandatory": false,
            "display_name": "Phishing"
        }
    },
    "marketplaces": [
        "xsoar",
        "marketplacev2",
        "platform"
    ],
    "supportedModules": [
<<<<<<< HEAD
=======
        "C1",
        "C3",
        "X0",
>>>>>>> b0a1a3c5
        "X1",
        "X3",
        "X5",
        "ENT_PLUS"
    ]
}<|MERGE_RESOLUTION|>--- conflicted
+++ resolved
@@ -27,12 +27,9 @@
         "platform"
     ],
     "supportedModules": [
-<<<<<<< HEAD
-=======
         "C1",
         "C3",
         "X0",
->>>>>>> b0a1a3c5
         "X1",
         "X3",
         "X5",
