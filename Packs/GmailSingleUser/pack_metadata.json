--- conflicted
+++ resolved
@@ -27,12 +27,9 @@
         "platform"
     ],
     "supportedModules": [
-<<<<<<< HEAD
-=======
         "C1",
         "C3",
         "X0",
->>>>>>> 02031384
         "X1",
         "X3",
         "X5",
