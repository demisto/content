from CommonServerPython import *
''' IMPORTS '''
import re
import json
import base64
from datetime import datetime, timedelta, timezone
from email.utils import parsedate_to_datetime, format_datetime
import httplib2
from httplib2 import socks
import sys
from html.parser import HTMLParser
from html.entities import name2codepoint
from email.mime.audio import MIMEAudio
from email.mime.base import MIMEBase
from email.mime.image import MIMEImage
from email.mime.multipart import MIMEMultipart
from email.mime.text import MIMEText
from email.mime.application import MIMEApplication
from email.header import Header
import mimetypes
import random
import string
from apiclient import discovery
from oauth2client.client import AccessTokenCredentials
from googleapiclient.discovery_cache.base import Cache
import itertools as it
import urllib.parse
import secrets
import hashlib
from googleapiclient.errors import HttpError

''' GLOBAL VARS '''
params = demisto.params()
EMAIL = params.get('email', '')
SEND_AS = params.get('send_as')
PROXIES = handle_proxy()
DISABLE_SSL = params.get('insecure', False)
FETCH_TIME = params.get('fetch_time', '1 days')
MAX_FETCH = int(params.get('fetch_limit') or 50)
AUTH_CODE = params.get('auth_code_creds', {}).get('password') or params.get('code')
AUTH_CODE_UNQUOTE_PREFIX = 'code='

OOB_CLIENT_ID = "391797357217-pa6jda1554dbmlt3hbji2bivphl0j616.apps.googleusercontent.com"  # guardrails-disable-line
CLIENT_ID = params.get('credentials', {}).get('identifier') or params.get('client_id') or OOB_CLIENT_ID
CLIENT_SECRET = params.get('credentials', {}).get('password') or params.get('client_secret')
REDIRECT_URI = params.get('redirect_uri')
TOKEN_URL = "https://www.googleapis.com/oauth2/v4/token"
TOKEN_FORM_HEADERS = {
    "Content-Type": "application/x-www-form-urlencoded",
    'Accept': 'application/json',
}

EXECUTION_METRICS = ExecutionMetrics()
''' HELPER FUNCTIONS '''


def execute_gmail_action(service, action: str, action_kwargs: dict) -> dict:
    """Executes a specified action on the Gmail API, while collecting execution metrics.

    This function dynamically executes an action such as sending an email, retrieving an email,
    getting attachments, or listing emails based on the specified action and its arguments.

    Args:
        service: The Gmail API service instance.
        action (str): The action to perform. Supported actions are "send", "get",
                      "get_attachments", and "list".
        action_kwargs (dict): The keyword arguments required for the specified action.

    Returns:
        dict: The result from the Gmail API call.

    Raises:
        HttpError: If an error occurs from the Gmail API request.
        Exception: If a general error occurs during the function execution.

    Note:
        This function updates execution metrics counters based on the outcome of the API call.
    """
    try:
        match action:
            case "send":
                result = service.users().messages().send(**action_kwargs).execute()
            case "get":
                result = service.users().messages().get(**action_kwargs).execute()
            case "get_attachments":
                result = service.users().messages().attachments().get(**action_kwargs).execute()
            case "list":
                result = service.users().messages().list(**action_kwargs).execute()
            case _:
                raise ValueError(f"Unsupported action: {action}")

    except HttpError as error:
        if error.status_code == 429:
            EXECUTION_METRICS.quota_error += 1
        elif error.reason == 'Unauthorized':
            EXECUTION_METRICS.auth_error += 1
        else:
            EXECUTION_METRICS.general_error += 1
        raise
    except Exception:
        EXECUTION_METRICS.general_error += 1
        raise
    EXECUTION_METRICS.success += 1
    return result


def return_metrics():
    if EXECUTION_METRICS.metrics is not None and ExecutionMetrics.is_supported():
        return_results(EXECUTION_METRICS.metrics)
    else:
        demisto.debug("Not returning metrics. Either metrics are not supported in this XSOAR version, or none were collected")


# See: https://github.com/googleapis/google-api-python-client/issues/325#issuecomment-274349841
class MemoryCache(Cache):
    _CACHE: dict = {}

    def get(self, url):
        return MemoryCache._CACHE.get(url)

    def set(self, url, content):
        MemoryCache._CACHE[url] = content


class TextExtractHtmlParser(HTMLParser):
    def __init__(self):
        HTMLParser.__init__(self)
        self._texts: list = []
        self._ignore = False

    def handle_starttag(self, tag, attrs):
        if tag in ('p', 'br') and not self._ignore:
            self._texts.append('\n')
        elif tag in ('script', 'style'):
            self._ignore = True

    def handle_startendtag(self, tag, attrs):
        if tag in ('br', 'tr') and not self._ignore:
            self._texts.append('\n')

    def handle_endtag(self, tag):
        if tag in ('p', 'tr'):
            self._texts.append('\n')
        elif tag in ('script', 'style'):
            self._ignore = False

    def handle_data(self, data):
        if data and not self._ignore:
            stripped = data.strip()
            if stripped:
                self._texts.append(re.sub(r'\s+', ' ', stripped))

    def handle_entityref(self, name):
        if not self._ignore and name in name2codepoint:
            self._texts.append(chr(name2codepoint[name]))

    def handle_charref(self, name):
        if not self._ignore:
            if name.startswith('x'):
                c = chr(int(name[1:], 16))
            else:
                c = chr(int(name))
            self._texts.append(c)

    def get_text(self):
        return "".join(self._texts)


class Client:

    def html_to_text(self, html):
        parser = TextExtractHtmlParser()
        try:
            parser.feed(html)
            parser.close()
        except html.parser.HTMLParseError:
            pass
        return parser.get_text()

    def get_http_client_with_proxy(self):
        https_proxy = PROXIES.get('https')
        proxy_info = None
        if https_proxy:
            if not https_proxy.startswith('https') and not https_proxy.startswith('http'):
                https_proxy = 'https://' + https_proxy
            parsed_proxy = urllib.parse.urlparse(https_proxy)
            proxy_info = httplib2.ProxyInfo(  # disable-secrets-detection
                proxy_type=socks.PROXY_TYPE_HTTP,  # disable-secrets-detection
                proxy_host=parsed_proxy.hostname,
                proxy_port=parsed_proxy.port,
                proxy_user=parsed_proxy.username,
                proxy_pass=parsed_proxy.password)
        return httplib2.Http(proxy_info=proxy_info, disable_ssl_certificate_validation=DISABLE_SSL)

    def get_service(self, serviceName, version):
        token = self.get_access_token()
        credentials = AccessTokenCredentials(token, 'Demisto Gmail integration')
        if PROXIES or DISABLE_SSL:
            http_client = credentials.authorize(self.get_http_client_with_proxy())
            return discovery.build(serviceName, version, http=http_client, cache=MemoryCache())
        return discovery.build(serviceName, version, credentials=credentials, cache=MemoryCache())

    def get_refresh_token(self, integration_context):
        # use cached refresh_token only if auth code hasn't changed. If it has we will try to obtain a new
        # refresh token
        if integration_context.get('refresh_token') and integration_context.get('code') == AUTH_CODE:
            return integration_context.get('refresh_token')
        if not AUTH_CODE:
            raise ValueError("Auth code not set. Make sure to follow the auth flow. Start by running !gmail-auth-link.")
        refresh_prefix = "refresh_token:"
        if AUTH_CODE.startswith(refresh_prefix):  # for testing we allow setting the refresh token directly
            demisto.debug("Using refresh token set as auth_code")
            return AUTH_CODE[len(refresh_prefix):]
        demisto.info(f"Going to obtain refresh token from google's oauth service. For client id: {CLIENT_ID}")
        code = AUTH_CODE
        if AUTH_CODE.lower().startswith(AUTH_CODE_UNQUOTE_PREFIX):
            code = urllib.parse.unquote(AUTH_CODE[len(AUTH_CODE_UNQUOTE_PREFIX):])
        body = {
            'client_id': CLIENT_ID,
            'grant_type': 'authorization_code',
            'code': code,
        }
        if not CLIENT_SECRET:
            # old OOB authentication
            verifier = integration_context.get('verifier')
            if not verifier:
                raise ValueError("Missing verifier. Make sure to follow the auth flow."
                                 " Start by running !gmail-auth-link.")
            body['code_verifier'] = verifier
            body['redirect_uri'] = 'urn:ietf:wg:oauth:2.0:oob'
        else:
            body['redirect_uri'] = REDIRECT_URI
            body['client_secret'] = CLIENT_SECRET

        h = self.get_http_client_with_proxy()
        resp, content = h.request(TOKEN_URL, "POST", urllib.parse.urlencode(body), TOKEN_FORM_HEADERS)
        if resp.status not in {200, 201}:
            raise ValueError(f'Error obtaining refresh token. Make sure to follow auth flow. '
                             f'{resp.status} {resp.reason} {content}')
        resp_json = json.loads(content)
        if not resp_json.get('refresh_token'):
            raise ValueError(f'Error obtaining refresh token. Missing refresh token in response: {content}')
        return resp_json.get('refresh_token')

    def get_access_token(self):
        integration_context = demisto.getIntegrationContext() or {}
        access_token = integration_context.get('access_token')
        valid_until = integration_context.get('valid_until')
        if access_token and valid_until and integration_context.get('code') == AUTH_CODE and self.epoch_seconds() < valid_until:
            demisto.debug('Using access token from integration context')
            return access_token
        refresh_token = self.get_refresh_token(integration_context)
        demisto.debug(f"Going to obtain access token for client id: {CLIENT_ID}")
        body = {
            'refresh_token': refresh_token,
            'client_id': CLIENT_ID,
            'grant_type': 'refresh_token',
        }
        if CLIENT_SECRET:
            body['client_secret'] = CLIENT_SECRET
        h = self.get_http_client_with_proxy()
        resp, content = h.request(TOKEN_URL, "POST", urllib.parse.urlencode(body), TOKEN_FORM_HEADERS)

        if resp.status not in {200, 201}:
            msg = 'Error obtaining access token. Try checking the credentials you entered.'
            try:
<<<<<<< HEAD
                demisto.info('Authentication failure from server: {} {} {}'.format(
                    resp.status, resp.reason, content))

=======
                demisto.info(f'Authentication failure from server: {resp.status} {resp.reason} {content}')
>>>>>>> 06a24193
                msg += f' Server message: {content}'
            except Exception as ex:
                demisto.error(f'Failed parsing error response - Exception: {ex}')
            raise Exception(msg)

        parsed_response = json.loads(content)
        access_token = parsed_response.get('access_token')
        expires_in = parsed_response.get('expires_in', 3595)
        time_now = self.epoch_seconds()
        time_buffer = 5  # seconds by which to shorten the validity period
        if expires_in - time_buffer > 0:
            # err on the side of caution with a slightly shorter access token validity period
            expires_in = expires_in - time_buffer
        integration_context['access_token'] = access_token
        integration_context['valid_until'] = time_now + expires_in
        integration_context['refresh_token'] = refresh_token
        integration_context['code'] = AUTH_CODE
        demisto.setIntegrationContext(integration_context)
        demisto.debug(f"Done obtaining access token for client id: {CLIENT_ID}. Expires in: {expires_in}")
        return access_token

<<<<<<< HEAD
    def parse_mail_parts(self, parts):
        body = ''
        html = ''
        attachments = []  # type: list
=======
    def parse_mail_parts(self, parts: list[dict]):
        body = ''
        html = ''
        attachments: list = []
>>>>>>> 06a24193
        for part in parts:
            if 'multipart' in part['mimeType'] and part.get('parts'):
                part_body, part_html, part_attachments = self.parse_mail_parts(
                    part['parts'])
                body += part_body
                html += part_html
                attachments.extend(part_attachments)
            elif len(part['filename']) == 0:
                text = str(base64.urlsafe_b64decode(
                    part['body'].get('data', '').encode('ascii')), 'utf-8')
                if 'text/html' in part['mimeType']:
                    html += text
                else:
                    body += text

            else:
                if part['body'].get('attachmentId') is not None and part.get('headers'):
                    identifier_id = ""
                    # is_inline = False
                    for header in part['headers']:
                        if header.get('name') == 'Content-ID':
                            identifier_id = header.get('value')
                            if not identifier_id or identifier_id == "None":
                                identifier_id = part['body'].get('attachmentId')
                            identifier_id = identifier_id.strip("<>")
                        # if header.get('name') == 'Content-Disposition':
                            # is_inline = 'inline' in header.get('value')
                    attachments.append({
                        'ID': part['body']['attachmentId'],
                        'Name': f"{identifier_id}-imageName:{part['filename']}",
                        # 'is_inline': is_inline
                    })

        return body, html, attachments

    def get_attachments(self, user_id, _id, identifiers_filter=None):
        mail_args = {
            'userId': user_id,
            'id': _id,
            'format': 'full',
        }
        service = self.get_service(
            'gmail',
            'v1')
        result = execute_gmail_action(service, "get", mail_args)
        result = self.get_email_context(result, user_id)[0]

        command_args = {
            'userId': user_id,
            'messageId': _id,
        }
        files = []
<<<<<<< HEAD
        demisto.debug(f"{result=}")
        if 'Attachments' in result:
            for attachment in result['Attachments']:
                identifiers_filter_array = argToList(identifiers_filter)
                command_args['id'] = attachment['ID']
                result = service.users().messages().attachments().get(**command_args).execute()
                if not identifiers_filter_array or ('-imageName:' in attachment['Name'] and attachment['Name'].split('-imageName:')[0] in identifiers_filter_array):
                    file_data = base64.urlsafe_b64decode(result['data'].encode('ascii'))
                    files.append((attachment['Name'], file_data))
=======
        for attachment in result['Attachments']:
            command_args['id'] = attachment['ID']
            result = execute_gmail_action(service, "get_attachments", command_args)
            file_data = base64.urlsafe_b64decode(result['data'].encode('ascii'))
            files.append((attachment['Name'], file_data))

>>>>>>> 06a24193
        return files

    @staticmethod
    def get_date_from_email_header(header: str) -> datetime | None:
        """Parse an email header such as Date or Received. The format is either just the date
        or name value pairs followed by ; and the date specification. For example:
        by 2002:a17:90a:77cb:0:0:0:0 with SMTP id e11csp4670216pjs;        Mon, 21 Dec 2020 12:11:57 -0800 (PST)

        Args:
            header (str): header value to parse

        Returns:
            Optional[datetime]: parsed datetime
        """
        if not header:
            return None
        try:
            date_part = header.split(';')[-1].strip()
            res = parsedate_to_datetime(date_part)
            if res.tzinfo is None:
                # some headers may contain a non TZ date so we assume utc
                res = res.replace(tzinfo=timezone.utc)
            return res
        except Exception as ex:
            demisto.debug(f'Failed parsing date from header value: [{header}]. Err: {ex}. Will ignore and continue.')
        return None

    @staticmethod
    def get_occurred_date(email_data: dict) -> tuple[datetime, bool]:
        """Get the occurred date of an email. The date gmail uses is actually the X-Received or the top Received
        dates in the header. If fails finding these dates will fall back to internal date.

        Args:
            email_data (dict): email to extract from

        Returns:
            Tuple[datetime, bool]: occurred datetime, can be used for incrementing search date
        """
        headers = demisto.get(email_data, 'payload.headers')
        if not headers or not isinstance(headers, list):
            demisto.error(f"couldn't get headers for msg (shouldn't happen): {email_data}")
        else:
            # use x-received or received. We want to use x-received first and fallback to received.
            for name in ['x-received', 'received', ]:
                header = next(filter(lambda ht: ht.get('name', '').lower() == name, headers), None)
                if header:
                    val = header.get('value')
                    if val:
                        res = Client.get_date_from_email_header(val)
                        if res:
                            demisto.debug(f"Using occurred date: {res} from header: {name} value: {val}")
                            return res, True
        internalDate = email_data.get('internalDate')
        demisto.info(f"couldn't extract occurred date from headers trying internalDate: {internalDate}")
        if internalDate and internalDate != '0':
            # internalDate timestamp has 13 digits, but epoch-timestamp counts the seconds since Jan 1st 1970
            # (which is currently less than 13 digits) thus a need to cut the timestamp down to size.
            timestamp_len = len(str(int(time.time())))
            if len(str(internalDate)) > timestamp_len:
                internalDate = (str(internalDate)[:timestamp_len])
            return datetime.fromtimestamp(int(internalDate), tz=timezone.utc), True
        # we didn't get a date from anywhere
        demisto.info("Failed finding date from internal or headers. Using 'datetime.now()'")
        return datetime.now(tz=timezone.utc), False

    def get_email_context(self, email_data, mailbox) -> tuple[dict, dict, dict, datetime, bool]:
        """Get the email context from email data

        Args:
            email_data (dict): the email data received from the gmail api
            mailbox (str): mail box name

        Returns:
            (context_gmail, headers, context_email, received_date, is_valid_received): note that if received date is not
                resolved properly is_valid_received will be false

        """
        occurred, occurred_is_valid = Client.get_occurred_date(email_data)
        context_headers = email_data.get('payload', {}).get('headers', [])
        context_headers = [{'Name': v['name'], 'Value': v['value']}
                           for v in context_headers]
        headers = {h['Name'].lower(): h['Value'] for h in context_headers}
        body = demisto.get(email_data, 'payload.body.data')
        body = body.encode('ascii') if body is not None else ''
        parsed_body = base64.urlsafe_b64decode(body)
        base_time = headers.get('date', '')
        if not base_time or not Client.get_date_from_email_header(base_time):
            # we have an invalid date. use the occurred in rfc 2822
            demisto.debug(f'Using Date base time from occurred: {occurred} instead of date header: [{base_time}]')
            base_time = format_datetime(occurred)
        context_gmail = {
            'Type': 'Gmail',
            'Mailbox': EMAIL if mailbox == 'me' else mailbox,
            'ID': email_data.get('id'),
            'ThreadId': email_data.get('threadId'),
            'Labels': ', '.join(email_data.get('labelIds', [])),
            'Headers': context_headers,
            'Attachments': email_data.get('payload', {}).get('filename', ''),
            # only for format 'raw'
            'RawData': email_data.get('raw'),
            # only for format 'full' and 'metadata'
            'Format': headers.get('content-type', '').split(';')[0],
            'Subject': headers.get('subject'),
            'From': headers.get('from'),
            'To': headers.get('to'),
            # only for format 'full'
            'Body': str(parsed_body, 'utf-8'),

            # only for incident
            'Cc': headers.get('cc', []),
            'Bcc': headers.get('bcc', []),
            'Date': base_time,
            'Html': None,
        }

        context_email = {
            'ID': email_data.get('id'),
            'Headers': context_headers,
            'Attachments': {'entryID': email_data.get('payload', {}).get('filename', '')},
            # only for format 'raw'
            'RawData': email_data.get('raw'),
            # only for format 'full' and 'metadata'
            'Format': headers.get('content-type', '').split(';')[0],
            'Subject': headers.get('subject'),
            'From': headers.get('from'),
            'To': headers.get('to'),
            # only for format 'full'
            'Body/Text': str(parsed_body, 'utf-8'),

            'CC': headers.get('cc', []),
            'BCC': headers.get('bcc', []),
            'Date': base_time,
            'Body/HTML': None,
        }

        if 'text/html' in context_gmail['Format']:  # type: ignore
            context_gmail['Html'] = context_gmail['Body']
            context_gmail['Body'] = self.html_to_text(context_gmail['Body'])
            context_email['Body/HTML'] = context_gmail['Html']
            context_email['Body/Text'] = context_gmail['Body']

        if 'multipart' in context_gmail['Format']:  # type: ignore
            context_gmail['Body'], context_gmail['Html'], context_gmail['Attachments'] = self.parse_mail_parts(
                email_data.get('payload', {}).get('parts', []))
            context_gmail['Attachment Names'] = ', '.join(
                [attachment['Name'] for attachment in context_gmail['Attachments']])  # type: ignore
            context_email['Body/Text'], context_email['Body/HTML'], context_email[
                'Attachments'] = self.parse_mail_parts(
                email_data.get('payload', {}).get('parts', []))
            context_email['Attachment Names'] = ', '.join(
                [attachment['Name'] for attachment in context_email['Attachments']])  # type: ignore

        return context_gmail, headers, context_email, occurred, occurred_is_valid

    def create_incident_labels(self, parsed_msg, headers):
        labels = [
            {'type': 'Email/ID', 'value': parsed_msg['ID']},
            {'type': 'Email/subject', 'value': parsed_msg['Subject']},
            {'type': 'Email/text', 'value': parsed_msg['Body']},
            {'type': 'Email/from', 'value': parsed_msg['From']},
            {'type': 'Email/html', 'value': parsed_msg['Html']},
        ]
        labels.extend([{'type': 'Email/to', 'value': to}
                       for to in headers.get('To', '').split(',')])
        labels.extend([{'type': 'Email/cc', 'value': cc}
                       for cc in headers.get('Cc', '').split(',')])
        labels.extend([{'type': 'Email/bcc', 'value': bcc}
                       for bcc in headers.get('Bcc', '').split(',')])
        for key, val in headers.items():
            labels.append({'type': 'Email/Header/' + key, 'value': val})

        return labels

    @staticmethod
    def get_date_isoformat_server(dt: datetime) -> str:
        """Get the  datetime str in the format a server can parse. UTC based with Z at the end

        Args:
            dt (datetime): datetime

        Returns:
            str: string representation
        """
        return datetime.fromtimestamp(dt.timestamp()).isoformat(timespec='seconds') + 'Z'

    @staticmethod
    def parse_date_isoformat_server(dt: str) -> datetime:
        """Get the datetime by parsing the format passed to the server. UTC basded with Z at the end

        Args:
            dt (str): datetime as string

        Returns:
            datetime: datetime representation
        """
        return datetime.strptime(dt, '%Y-%m-%dT%H:%M:%SZ').replace(tzinfo=timezone.utc)

    def mail_to_incident(self, msg, service, user_key) -> tuple[dict, datetime, bool]:
        """Parse an email message

        Args:
            msg
            service
            user_key

        Raises:
            Exception: when problem getting attachments

        Returns:
            Tuple[dict, datetime, bool]: incident object, occurred datetime, boolean indicating if date is valid or not
        """
        parsed_msg, headers, _, occurred, occurred_is_valid = self.get_email_context(msg, user_key)
        # convert occurred to gmt and then isoformat + Z
        occurred_str = Client.get_date_isoformat_server(occurred)
        file_names = []
        command_args = {
            'messageId': parsed_msg['ID'],
            'userId': user_key,
        }

        for attachment in parsed_msg['Attachments']:
            command_args['id'] = attachment['ID']
            result = execute_gmail_action(service, "get_attachments", command_args)
            file_data = base64.urlsafe_b64decode(result['data'].encode('ascii'))

            # save the attachment
            file_result = fileResult(attachment['Name'], file_data)

            # check for error
            if file_result['Type'] == entryTypes['error']:
                demisto.error(file_result['Contents'])
                raise Exception(file_result['Contents'])

            # is_file_attached = FileAttachmentType.ATTACHED if not attachment['is_inline'] else ""
            file_names.append({
                'path': file_result['FileID'],
                'name': attachment['Name'],
                'description': f"-{attachment['ID']}",
            })

        incident = {
            'type': 'Gmail',
            'name': parsed_msg['Subject'],
            'details': parsed_msg['Body'],
            'labels': self.create_incident_labels(parsed_msg, headers),
            'occurred': occurred_str,
            'attachment': file_names,
            'rawJSON': json.dumps(parsed_msg),
        }
        return incident, occurred, occurred_is_valid

    def sent_mail_to_entry(self, title, response, to, emailfrom, cc, bcc, bodyHtml, body, subject):
        gmail_context = []
        for mail_results_data in response:
            gmail_context.append({
                'Type': "Gmail",
                'ID': mail_results_data.get('id'),
                'Labels': mail_results_data.get('labelIds', []),
                'ThreadId': mail_results_data.get('threadId'),
                'To': to,
                'From': emailfrom,
                'Cc': cc,
                'Bcc': bcc,
                'Subject': subject,
                'Body': body,
                'Mailbox': to,
                'BodyHTML': bodyHtml
            })

        headers = ['Type', 'ID', 'To', 'From', 'Cc', 'Bcc', 'Subject', 'Body', 'Labels',
                   'ThreadId']

        return {
            'ContentsFormat': formats['json'],
            'Type': entryTypes['note'],
            'Contents': response,
            'ReadableContentsFormat': formats['markdown'],
            'HumanReadable': tableToMarkdown(title, gmail_context, headers, removeNull=True),
            'EntryContext': {
                'Gmail.SentMail(val.ID && val.Type && val.ID == obj.ID && val.Type == obj.Type)': gmail_context}
        }

    def epoch_seconds(self, d=None):
        """
        Return the number of seconds for given date. If no date, return current.

        Args:
            d (datetime): timestamp
        Returns:
             int: timestamp in epoch
        """
        if not d:
            d = datetime.utcnow()
        return int((d - datetime.utcfromtimestamp(0)).total_seconds())

    def search(self, user_id, subject='', _from='', to='', before='', after='', filename='', _in='', query='',
               fields=None, label_ids=None, max_results=100, page_token=None, include_spam_trash=False,
               has_attachments=None):
        query_values = {
            'subject': subject,
            'from': _from,
            'to': to,
            'before': before,
            'after': after,
            'filename': filename,
            'in': _in,
            'has': 'attachment' if has_attachments else ''
        }
        q = ' '.join(f'{name}:{value} '
                     for name, value in query_values.items() if value != '')
        q = (f'{q} {query}').strip()

        command_args = {
            'userId': user_id,
            'q': q,
            'maxResults': max_results,
            'fields': fields,
            'labelIds': label_ids,
            'pageToken': page_token,
            'includeSpamTrash': include_spam_trash,
        }
        service = self.get_service('gmail', 'v1')
        result = execute_gmail_action(service, "list", command_args)

        return [self.get_mail(user_id, mail['id'], 'full') for mail in result.get('messages', [])], q

    def get_mail(self, user_id, _id, _format):
        command_args = {
            'userId': user_id,
            'id': _id,
            'format': _format,
        }

        service = self.get_service('gmail', 'v1')
        return execute_gmail_action(service, "get", command_args)

    '''MAIL SENDER FUNCTIONS'''

    def randomword(self, length):
        """
        Generate a random string of given length
        """
        letters = string.ascii_lowercase
        return ''.join(random.choice(letters) for i in range(length))

    def header(self, s):
        if not s:
            return None

        s_no_newlines = ' '.join(s.splitlines())
        return Header(s_no_newlines, 'utf-8')

    def template_params(self, paramsStr):
        """
        Translate the template params if they exist from the context
        """
        actualParams = {}
        if paramsStr:
            try:
                params = json.loads(paramsStr)

            except ValueError as e:
                return_error(f'Unable to parse templateParams: {str(e)}')
            # Build a simple key/value

            for p in params:
                if params[p].get('value'):
                    actualParams[p] = params[p]['value']

                elif params[p].get('key'):
                    actualParams[p] = demisto.dt(demisto.context(), params[p]['key'])

            return actualParams

        else:
            return None

    def transient_attachments(self, transientFile, transientFileContent, transientFileCID):
        if transientFile is None or len(transientFile) == 0:
            return []

        if transientFileContent is None:
            transientFileContent = []

        if transientFileCID is None:
            transientFileCID = []

        attachments = []
        for file_name, file_data, file_cid in it.zip_longest(transientFile, transientFileContent, transientFileCID):
            if file_name is None:
                break

            content_type, encoding = mimetypes.guess_type(file_name)
            if content_type is None or encoding is not None:
                content_type = 'application/octet-stream'

            main_type, sub_type = content_type.split('/', 1)

            attachments.append({
                'name': file_name,
                'maintype': main_type,
                'subtype': sub_type,
                'data': file_data,
                'cid': file_cid
            })

        return attachments
    
    def handle_html(self, htmlBody):
        """
        Extract all data-url content from within the html and return as separate attachments.
        Due to security implications, we support only images here
        We might not have Beautiful Soup so just do regex search
        """
        attachments = []
        cleanBody = ''
        lastIndex = 0
        for i, m in enumerate(
                re.finditer(r'<img.+?src=\"(data:(image\/.+?);base64,([a-zA-Z0-9+/=\r\n]+?))\"', htmlBody, re.I | re.S)):
            maintype, subtype = m.group(2).split('/', 1)
            name = f"image{i}.{subtype}"
            att = {
                'maintype': maintype,
                'subtype': subtype,
                'data': base64.b64decode(m.group(3)),
                'name': name,
                'cid': f'{name}@{random_word_generator(8)}_{random_word_generator(8)}'
            }
            attachments.append(att)
            cleanBody += htmlBody[lastIndex:m.start(1)] + 'cid:' + att['cid']
            lastIndex = m.end() - 1

        cleanBody += htmlBody[lastIndex:]
        return cleanBody, attachments

    def collect_inline_attachments(self, attach_cids):
        """
        collects all attachments which are inline - only used in html bodied emails
        """
        inline_attachment = []
        if attach_cids is not None and len(attach_cids) > 0:
            for cid in attach_cids:
                file = demisto.getFilePath(cid)
                file_path = file['path']

                content_type, encoding = mimetypes.guess_type(file_path)
                if content_type is None or encoding is not None:
                    content_type = 'application/octet-stream'
                main_type, sub_type = content_type.split('/', 1)

                fp = open(file_path, 'rb')
                data = fp.read()
                fp.close()

                inline_attachment.append({
                    'ID': cid,
                    'name': file['name'],
                    'maintype': main_type,
                    'subtype': sub_type,
                    'data': data,
                    'cid': cid
                })

            return inline_attachment
        return None

    def collect_manual_attachments(self):
        attachments = []
        for attachment in demisto.getArg('manualAttachObj') or []:
            res = demisto.getFilePath(os.path.basename(attachment['RealFileName']))

            path = res.get('path', '')
            content_type, encoding = mimetypes.guess_type(path)
            if content_type is None or encoding is not None:
                content_type = 'application/octet-stream'
            maintype, subtype = content_type.split('/', 1)

            if maintype == 'text':
                with open(path) as fp:
                    data = fp.read()
            else:
                with open(path, 'rb') as fp:  # type: ignore
                    data = fp.read()  # type: ignore
            attachments.append({
                'name': attachment['FileName'],
                'maintype': maintype,
                'subtype': subtype,
                'data': data,
                'cid': None
            })

        return attachments

    def collect_attachments(self, entry_ids, file_names):
        """
        Creates a dictionary containing all the info about all attachments
        """
        attachments = []
        entry_number = 0
        if entry_ids is not None and len(entry_ids) > 0:
            for entry_id in entry_ids:
                file = demisto.getFilePath(entry_id)
                file_path = file['path']
                if file_names is not None and len(file_names) > entry_number and file_names[entry_number] is not None:
                    file_name = file_names[entry_number]

                else:
                    file_name = file['name']

                content_type, encoding = mimetypes.guess_type(file_name)
                if content_type is None or encoding is not None:
                    content_type = 'application/octet-stream'

                main_type, sub_type = content_type.split('/', 1)

                fp = open(file_path, 'rb')
                data = fp.read()
                fp.close()
                attachments.append({
                    'ID': entry_id,
                    'name': file_name,
                    'maintype': main_type,
                    'subtype': sub_type,
                    'data': data,
                    'cid': None
                })
                entry_number += 1
        return attachments

    def attachment_handler(self, message, attachments):
        """
        Adds the attachments to the email message
        """
        for att in attachments:
            if att['maintype'] == 'text':
                msg_txt = MIMEText(att['data'], att['subtype'], 'utf-8')
                if att['cid'] is not None:
                    msg_txt.add_header('Content-Disposition', 'inline', filename=att['name'])
                    msg_txt.add_header('Content-ID', '<' + att['name'] + '>')

                else:
                    msg_txt.add_header('Content-Disposition', 'attachment', filename=att['name'])
                message.attach(msg_txt)

            elif att['maintype'] == 'image':
                msg_img = MIMEImage(att['data'], att['subtype'])
                if att['cid'] is not None:
                    msg_img.add_header('Content-Disposition', 'inline', filename=att['name'])
                    msg_img.add_header('Content-ID', '<' + att['name'] + '>')

                else:
                    msg_img.add_header('Content-Disposition', 'attachment', filename=att['name'])
                message.attach(msg_img)

            elif att['maintype'] == 'audio':
                msg_aud = MIMEAudio(att['data'], att['subtype'])
                if att['cid'] is not None:
                    msg_aud.add_header('Content-Disposition', 'inline', filename=att['name'])
                    msg_aud.add_header('Content-ID', '<' + att['name'] + '>')

                else:
                    msg_aud.add_header('Content-Disposition', 'attachment', filename=att['name'])
                message.attach(msg_aud)

            elif att['maintype'] == 'application':
                msg_app = MIMEApplication(att['data'], att['subtype'])
                if att['cid'] is not None:
                    msg_app.add_header('Content-Disposition', 'inline', filename=att['name'])
                    msg_app.add_header('Content-ID', '<' + att['name'] + '>')
                else:
                    msg_app.add_header('Content-Disposition', 'attachment', filename=att['name'])
                message.attach(msg_app)

            else:
                msg_base = MIMEBase(att['maintype'], att['subtype'])
                msg_base.set_payload(att['data'])
                if att['cid'] is not None:
                    msg_base.add_header('Content-Disposition', 'inline', filename=att['name'])
                    msg_base.add_header('Content-ID', '<' + att['name'] + '>')

                else:
                    msg_base.add_header('Content-Disposition', 'attachment', filename=att['name'])
                message.attach(msg_base)

    def send_mail(self, emailto, emailfrom, send_as, cc, bcc, subject, body, htmlBody, entry_ids, replyTo, file_names,
                  attach_cid, manualAttachObj,
                  transientFile, transientFileContent, transientFileCID, additional_headers,
                  templateParams, inReplyTo=None, references=None):

        templateParams = self.template_params(templateParams)
        if templateParams is not None:
            if body is not None:
                body = body.format(**templateParams)

            if htmlBody is not None:
                htmlBody = htmlBody.format(**templateParams)

        attach_body_to = None
        if htmlBody and not any([entry_ids, file_names, attach_cid, manualAttachObj, body]):
            # if there is only htmlbody and no attachments to the mail , we would like to send it without attaching the body
            message = MIMEText(htmlBody, 'html')  # type: ignore
        elif body and not any([entry_ids, file_names, attach_cid, manualAttachObj, htmlBody]):
            # if there is only body and no attachments to the mail , we would like to send it without attaching every part
            message = MIMEText(body, 'plain', 'utf-8')  # type: ignore
        elif htmlBody and body and any([entry_ids, file_names, attach_cid, manualAttachObj]):
            # if all these exist - htmlBody, body and one of the attachment's items, the message object will be:
            # a MimeMultipart object of type 'mixed' which contains
            # a MIMEMultipart object of type `alternative` which contains
            # the 2 MIMEText objects for each body part and the relevant Mime<type> object for the attachments.
            message = MIMEMultipart('mixed')  # type: ignore
            alt = MIMEMultipart('alternative')
            message.attach(alt)
            attach_body_to = alt
        else:
            message = MIMEMultipart()  # type: ignore

        if not attach_body_to:
            attach_body_to = message  # type: ignore

        message['to'] = emailto
        message['cc'] = cc
        message['bcc'] = bcc
        message['from'] = send_as or emailfrom
        message['subject'] = self.header(subject)
        message['reply-to'] = replyTo

        # # The following headers are being used for the reply-mail command.
        if inReplyTo:
            message['In-Reply-To'] = self.header(' '.join(inReplyTo.split()))
        if references:
            message['References'] = self.header(' '.join(references))

        # if there are any attachments to the mail or both body and htmlBody were given
        if entry_ids or file_names or attach_cid or manualAttachObj or (body and htmlBody):
            htmlAttachments = []  # type: list
            inlineAttachments = []  # type: list

            if htmlBody:
                # htmlBody, htmlAttachments = handle_html(htmlBody)
                htmlBody, htmlAttachments = self.handle_html(htmlBody)
                msg = MIMEText(htmlBody, 'html', 'utf-8')
                attach_body_to.attach(msg)  # type: ignore
                if attach_cid:
                    inlineAttachments = self.collect_inline_attachments(attach_cid)

            else:
                # if not html body, cannot attach cids in message
                transientFileCID = None
                msg = MIMEText(body, 'plain', 'utf-8')
                attach_body_to.attach(msg)  # type: ignore

            attachments = self.collect_attachments(entry_ids, file_names)
            manual_attachments = self.collect_manual_attachments()
            transientAttachments = self.transient_attachments(transientFile, transientFileContent, transientFileCID)

            attachments = attachments + htmlAttachments + transientAttachments + inlineAttachments + manual_attachments
            self.attachment_handler(message, attachments)

        if additional_headers is not None and len(additional_headers) > 0:
            for h in additional_headers:
                header_name, header_value = h.split('=', 1)
                message[header_name] = self.header(header_value)
        encoded_message = base64.urlsafe_b64encode(message.as_bytes())
        command_args = {'raw': encoded_message.decode()}
        emailfrom = emailfrom or EMAIL

        return self.send_email_request(email_from=emailfrom, body=command_args)

    def send_email_request(self, email_from: str, body: dict) -> dict:
        """
        Request to sends a mail through Gmail.

        Args:
            email_from (str): the email to send an email from.
            body (dict): email body.

        Returns:
            dict: the email send response.
        """
        command_args = {
            "userId": email_from,
            "body": body
        }
        service = self.get_service('gmail', 'v1')
        return execute_gmail_action(service, "send", command_args)

    def generate_auth_link(self):
        """Generate an auth2 link.

        Returns:
            str -- Return the link
        """
        url_params = {
            "scope": "https://www.googleapis.com/auth/gmail.compose https://www.googleapis.com/auth/gmail.send https://www.googleapis.com/auth/gmail.readonly",  # noqa: E501
            "client_id": CLIENT_ID,
            "response_type": "code",
        }
        if EMAIL:
            url_params['login_hint'] = EMAIL
        if not CLIENT_SECRET:
            # old OOB authentication
            verifier = secrets.token_hex(64)
            sha = hashlib.sha256()
            sha.update(bytes(verifier, 'us-ascii'))
            challenge = str(base64.urlsafe_b64encode(sha.digest()), 'us-ascii').rstrip('=')
            url_params['redirect_uri'] = 'urn:ietf:wg:oauth:2.0:oob'
            url_params['code_challenge'] = challenge
            url_params['code_challenge_method'] = 'S256'
            integration_context = demisto.getIntegrationContext() or {}
            integration_context['verifier'] = verifier
            demisto.setIntegrationContext(integration_context)
        else:
            if not REDIRECT_URI.lower().startswith('http'):
                raise DemistoException(f'Invalid redirect URI: "{REDIRECT_URI}". The URI should start with "http".')
            if CLIENT_ID == OOB_CLIENT_ID:
                raise DemistoException('Client ID is not set. '
                                       'Make sure to set the Client ID param of the integration configuration.')
            url_params['redirect_uri'] = REDIRECT_URI
            url_params['access_type'] = 'offline'
            url_params['prompt'] = 'consent'

        params = urllib.parse.urlencode(url_params)
        link = f"https://accounts.google.com/o/oauth2/v2/auth?{params}"  # noqa: E501
        return link

def random_word_generator(length):
    """Generate a random string of given length
    """
    letters = string.ascii_lowercase
    return ''.join(random.choice(letters) for i in range(length))

def test_module(client):
    demisto.results('Test is not supported. Please use the following command: !gmail-auth-test.')


def mail_command(client: Client, args: dict, email_from, send_as, subject_prefix='', in_reply_to=None, references=None):
    email_to = args.get('to')
    body = args.get('body')
    subject = f"{subject_prefix}{args.get('subject')}"
    entry_ids = argToList(args.get('attachIDs'))
    cc = args.get('cc')
    bcc = args.get('bcc')
    html_body = args.get('htmlBody')
    reply_to = args.get('replyTo')
    attach_names = argToList(args.get('attachNames'))
    attach_cids = argToList(args.get('attachCIDs'))
    transient_file = argToList(args.get('transientFile'))
    transient_file_content = argToList(args.get('transientFileContent'))
    transient_file_cid = argToList(args.get('transientFileCID'))
    manual_attach_obj = argToList(args.get('manualAttachObj'))  # when send-mail called from within XSOAR (like reports)
    additional_headers = argToList(args.get('additionalHeader'))
    template_param = args.get('templateParams')
    render_body = argToBoolean(args.get('renderBody', False))
    body_type = args.get('bodyType', 'Text').lower()

    rendering_body = html_body if body_type == "html" else body

    result = client.send_mail(email_to, email_from, send_as, cc, bcc, subject, body, html_body, entry_ids, reply_to,
                              attach_names, attach_cids, manual_attach_obj, transient_file, transient_file_content,
                              transient_file_cid, additional_headers, template_param, in_reply_to, references)
    send_mail_result = client.sent_mail_to_entry('Email sent:', [result], email_to, email_from, cc, bcc, html_body,
                                                 rendering_body, subject)

    if render_body:
        html_result = {
            'Type': entryTypes['note'],
            'ContentsFormat': formats['html'],
            'Contents': html_body
        }

        return [send_mail_result, html_result]
    return send_mail_result


def send_mail_command(client: Client):

    args = demisto.args()
    return mail_command(client, args, EMAIL, SEND_AS or EMAIL)


def reply_mail_command(client: Client):
    args = demisto.args()
    email_from = args.get('from')
    send_as = args.get('send_as')
    in_reply_to = args.get('in_reply_to')
    references = argToList(args.get('references'))

    return mail_command(client, args, email_from, send_as, 'Re: ', in_reply_to, references)


def get_attachments_command(client: Client):
    args = demisto.args()
    _id = args.get('message-id')
    content_ids = args.get('identifiers-filter', "")

    attachments = client.get_attachments('me', _id, content_ids)

    return [fileResult(name, data) for name, data in attachments]


'''FETCH INCIDENTS'''


def fetch_incidents(client: Client):
    user_key = 'me'
    query = '' if params['query'] is None else params['query']
    last_run = demisto.getLastRun()
    demisto.debug(f'last run: {last_run}')
    last_fetch = last_run.get('gmt_time')
    next_last_fetch = last_run.get('next_gmt_time')
<<<<<<< HEAD
    page_token = last_run.get('page_token') or None
=======
    page_token = last_run.get('page_token')
>>>>>>> 06a24193
    ignore_ids: list[str] = last_run.get('ignore_ids') or []
    ignore_list_used = last_run.get('ignore_list_used') or False  # can we reset the ignore list if we haven't used it
    # handle first time fetch - gets current GMT time -1 day
    if not last_fetch:
        last_fetch, _ = parse_date_range(date_range=FETCH_TIME, utc=True, to_timestamp=False)
        last_fetch = str(last_fetch.isoformat(timespec='seconds')) + 'Z'
    # use replace(tzinfo) to  make the datetime aware of the timezone as all other dates we use are aware
    last_fetch = client.parse_date_isoformat_server(last_fetch)
    if next_last_fetch:
        next_last_fetch = client.parse_date_isoformat_server(next_last_fetch)
    else:
        next_last_fetch = last_fetch + timedelta(seconds=1)
    service = client.get_service('gmail', 'v1')

    # use seconds for the filter (note that it is inclusive)
    # see: https://developers.google.com/gmail/api/guides/filtering
    query += f' after:{int(last_fetch.timestamp())}'
    max_results = MAX_FETCH
    if MAX_FETCH > 200:
        max_results = 200
    demisto.debug(f'GMAIL: fetch parameters: user: {user_key} {query=}'
                  f' fetch time: {last_fetch} page_token: {page_token} max results: {max_results}')
    list_command_args = {
        "userId": user_key,
        "maxResults": max_results,
        "pageToken": page_token,
        "q": query
    }
    result = execute_gmail_action(service, "list", list_command_args)

    incidents = []
    # so far, so good
    demisto.debug(f'GMAIL: possible new incidents are {result}')
    for msg in result.get('messages', []):
        msg_id = msg['id']
        if msg_id in ignore_ids:
            demisto.info(f'Ignoring msg id: {msg_id} as it is in the ignore list')
            ignore_list_used = True
            continue
        command_kwargs = {
            'userId': user_key,
            'id': msg_id
        }
        msg_result = execute_gmail_action(service, "get", command_kwargs)
        incident, occurred, is_valid_date = client.mail_to_incident(msg_result, service, user_key)
        if not is_valid_date:  # if  we can't trust the date store the msg id in the ignore list
            demisto.info(f'appending to ignore list msg id: {msg_id}. name: {incident.get("name")}')
            ignore_list_used = True
            ignore_ids.append(msg_id)
        # update last run only if we trust the occurred timestamp
        if is_valid_date and occurred > next_last_fetch:
            next_last_fetch = occurred + timedelta(seconds=1)

        # avoid duplication due to weak time query
        if (not is_valid_date) or (occurred >= last_fetch):
            incidents.append(incident)
        else:
            demisto.info(
                f'skipped incident with lower date: {occurred} than fetch: {last_fetch} name: {incident.get("name")}')

<<<<<<< HEAD
    demisto.info(f'extract {len(incidents)} incidents')
=======
    demisto.info(f'extracted {len(incidents)} incidents')
>>>>>>> 06a24193
    next_page_token = result.get('nextPageToken', '')
    if next_page_token:
        # we still have more results
        demisto.info(f'keeping current last fetch: {last_fetch} as result has additional pages to fetch.'
                     f' token: {next_page_token}. Ignoring incremented last_fatch: {next_last_fetch}')
    else:
        demisto.debug(f'will use new last fetch date (no next page token): {next_last_fetch}')
        # if we are not in a tokenized search and we didn't use the ignore ids we can reset it
        if (not page_token) and (not ignore_list_used) and (len(ignore_ids) > 0):
            demisto.info(f'resetting ignore list of len: {len(ignore_ids)}')
            ignore_ids = []
        last_fetch = next_last_fetch
    demisto.setLastRun({
        'gmt_time': client.get_date_isoformat_server(last_fetch),
        'next_gmt_time': client.get_date_isoformat_server(next_last_fetch),
        'page_token': next_page_token,
        'ignore_ids': ignore_ids,
        'ignore_list_used': ignore_list_used,
    })
    return incidents


def auth_link_command(client: Client):
    link = client.generate_auth_link()
    markdown = f"""
## Gmail Auth Link
Please follow the following **[link]({link})**.

After Completing the authentication process, copy the received code
to the **Auth Code** configuration parameter of the integration instance.
Save the integration instance and then run *!gmail-auth-test* to test that
the authentication is properly set.
    """
    return {
        'ContentsFormat': formats['text'],
        'Type': entryTypes['note'],
        'Contents': markdown,
        'ReadableContentsFormat': formats['markdown'],
        'HumanReadable': markdown,
    }


def auth_test_command(client):
    client.search('me', '', '', '', '', '', '', '', '',
                  '', [], 10, '', False, False)
    return "Authentication test completed successfully."


''' COMMANDS MANAGER / SWITCH PANEL '''


def main():  # pragma: no cover
    global EMAIL
    global SEND_AS

    command = demisto.command()
    client = Client()
    demisto.info(f'Command being called is {command}')

    commands = {
        'test-module': test_module,
        'send-mail': send_mail_command,
        'reply-mail': reply_mail_command,
        'fetch-incidents': fetch_incidents,
        'gmail-auth-link': auth_link_command,
        'gmail-auth-test': auth_test_command,
        'gmail-get-attachments': get_attachments_command,
    }

    try:
        if command == 'fetch-incidents':
            demisto.incidents(fetch_incidents(client))
            sys.exit(0)
        if command in commands:
            demisto.results(commands[command](client))
    except Exception as e:
        return_error(f'An error occurred: {e}', error=e)
    finally:
        return_metrics()


# python2 uses __builtin__ python3 uses builtins
if __name__ == "__builtin__" or __name__ == "builtins" or __name__ == '__main__':
    main()<|MERGE_RESOLUTION|>--- conflicted
+++ resolved
@@ -264,13 +264,7 @@
         if resp.status not in {200, 201}:
             msg = 'Error obtaining access token. Try checking the credentials you entered.'
             try:
-<<<<<<< HEAD
-                demisto.info('Authentication failure from server: {} {} {}'.format(
-                    resp.status, resp.reason, content))
-
-=======
                 demisto.info(f'Authentication failure from server: {resp.status} {resp.reason} {content}')
->>>>>>> 06a24193
                 msg += f' Server message: {content}'
             except Exception as ex:
                 demisto.error(f'Failed parsing error response - Exception: {ex}')
@@ -292,17 +286,10 @@
         demisto.debug(f"Done obtaining access token for client id: {CLIENT_ID}. Expires in: {expires_in}")
         return access_token
 
-<<<<<<< HEAD
-    def parse_mail_parts(self, parts):
-        body = ''
-        html = ''
-        attachments = []  # type: list
-=======
     def parse_mail_parts(self, parts: list[dict]):
         body = ''
         html = ''
         attachments: list = []
->>>>>>> 06a24193
         for part in parts:
             if 'multipart' in part['mimeType'] and part.get('parts'):
                 part_body, part_html, part_attachments = self.parse_mail_parts(
@@ -355,24 +342,16 @@
             'messageId': _id,
         }
         files = []
-<<<<<<< HEAD
         demisto.debug(f"{result=}")
         if 'Attachments' in result:
             for attachment in result['Attachments']:
                 identifiers_filter_array = argToList(identifiers_filter)
                 command_args['id'] = attachment['ID']
-                result = service.users().messages().attachments().get(**command_args).execute()
+                result = execute_gmail_action(service, "get_attachments", command_args)
                 if not identifiers_filter_array or ('-imageName:' in attachment['Name'] and attachment['Name'].split('-imageName:')[0] in identifiers_filter_array):
                     file_data = base64.urlsafe_b64decode(result['data'].encode('ascii'))
                     files.append((attachment['Name'], file_data))
-=======
-        for attachment in result['Attachments']:
-            command_args['id'] = attachment['ID']
-            result = execute_gmail_action(service, "get_attachments", command_args)
-            file_data = base64.urlsafe_b64decode(result['data'].encode('ascii'))
-            files.append((attachment['Name'], file_data))
-
->>>>>>> 06a24193
+
         return files
 
     @staticmethod
@@ -1183,11 +1162,7 @@
     demisto.debug(f'last run: {last_run}')
     last_fetch = last_run.get('gmt_time')
     next_last_fetch = last_run.get('next_gmt_time')
-<<<<<<< HEAD
-    page_token = last_run.get('page_token') or None
-=======
     page_token = last_run.get('page_token')
->>>>>>> 06a24193
     ignore_ids: list[str] = last_run.get('ignore_ids') or []
     ignore_list_used = last_run.get('ignore_list_used') or False  # can we reset the ignore list if we haven't used it
     # handle first time fetch - gets current GMT time -1 day
@@ -1248,11 +1223,7 @@
             demisto.info(
                 f'skipped incident with lower date: {occurred} than fetch: {last_fetch} name: {incident.get("name")}')
 
-<<<<<<< HEAD
-    demisto.info(f'extract {len(incidents)} incidents')
-=======
     demisto.info(f'extracted {len(incidents)} incidents')
->>>>>>> 06a24193
     next_page_token = result.get('nextPageToken', '')
     if next_page_token:
         # we still have more results
