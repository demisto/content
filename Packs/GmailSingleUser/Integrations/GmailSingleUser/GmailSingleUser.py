from CommonServerPython import *
''' IMPORTS '''
import re
import json
import base64
from datetime import datetime, timedelta, timezone
from email.utils import parsedate_to_datetime, format_datetime
import httplib2
import sys
from html.parser import HTMLParser
from html.entities import name2codepoint
from email.mime.audio import MIMEAudio
from email.mime.base import MIMEBase
from email.mime.image import MIMEImage
from email.mime.multipart import MIMEMultipart
from email.mime.text import MIMEText
from email.mime.application import MIMEApplication
from email.header import Header
import mimetypes
import random
import string
from apiclient import discovery
from oauth2client.client import AccessTokenCredentials
from googleapiclient.discovery_cache.base import Cache
import itertools as it
import urllib.parse
from typing import List, Optional, Tuple
import secrets
import hashlib

''' GLOBAL VARS '''
params = demisto.params()
EMAIL = params.get('email', '')
SEND_AS = params.get('send_as')
PROXIES = handle_proxy()
DISABLE_SSL = params.get('insecure', False)
FETCH_TIME = params.get('fetch_time', '1 days')
MAX_FETCH = int(params.get('fetch_limit') or 50)
AUTH_CODE = params.get('auth_code_creds', {}).get('password') or params.get('code')
AUTH_CODE_UNQUOTE_PREFIX = 'code='

OOB_CLIENT_ID = "391797357217-pa6jda1554dbmlt3hbji2bivphl0j616.apps.googleusercontent.com"  # guardrails-disable-line
CLIENT_ID = params.get('credentials', {}).get('identifier') or params.get('client_id') or OOB_CLIENT_ID
CLIENT_SECRET = params.get('credentials', {}).get('password') or params.get('client_secret')
REDIRECT_URI = params.get('redirect_uri')
TOKEN_URL = "https://www.googleapis.com/oauth2/v4/token"
TOKEN_FORM_HEADERS = {
    "Content-Type": "application/x-www-form-urlencoded",
    'Accept': 'application/json',
}


''' HELPER FUNCTIONS '''


# See: https://github.com/googleapis/google-api-python-client/issues/325#issuecomment-274349841
class MemoryCache(Cache):
    _CACHE: dict = {}

    def get(self, url):
        return MemoryCache._CACHE.get(url)

    def set(self, url, content):
        MemoryCache._CACHE[url] = content


class TextExtractHtmlParser(HTMLParser):
    def __init__(self):
        HTMLParser.__init__(self)
        self._texts = []  # type: list
        self._ignore = False

    def handle_starttag(self, tag, attrs):
        if tag in ('p', 'br') and not self._ignore:
            self._texts.append('\n')
        elif tag in ('script', 'style'):
            self._ignore = True

    def handle_startendtag(self, tag, attrs):
        if tag in ('br', 'tr') and not self._ignore:
            self._texts.append('\n')

    def handle_endtag(self, tag):
        if tag in ('p', 'tr'):
            self._texts.append('\n')
        elif tag in ('script', 'style'):
            self._ignore = False

    def handle_data(self, data):
        if data and not self._ignore:
            stripped = data.strip()
            if stripped:
                self._texts.append(re.sub(r'\s+', ' ', stripped))

    def handle_entityref(self, name):
        if not self._ignore and name in name2codepoint:
            self._texts.append(chr(name2codepoint[name]))

    def handle_charref(self, name):
        if not self._ignore:
            if name.startswith('x'):
                c = chr(int(name[1:], 16))
            else:
                c = chr(int(name))
            self._texts.append(c)

    def get_text(self):
        return "".join(self._texts)


class Client:

    def html_to_text(self, html):
        parser = TextExtractHtmlParser()
        try:
            parser.feed(html)
            parser.close()
        except html.parser.HTMLParseError:
            pass
        return parser.get_text()

    def get_http_client_with_proxy(self):
        https_proxy = PROXIES.get('https')
        proxy_info = None
        if https_proxy:
            if not https_proxy.startswith('https') and not https_proxy.startswith('http'):
                https_proxy = 'https://' + https_proxy
            parsed_proxy = urllib.parse.urlparse(https_proxy)
            proxy_info = httplib2.ProxyInfo(  # disable-secrets-detection
                proxy_type=httplib2.socks.PROXY_TYPE_HTTP,  # disable-secrets-detection
                proxy_host=parsed_proxy.hostname,
                proxy_port=parsed_proxy.port,
                proxy_user=parsed_proxy.username,
                proxy_pass=parsed_proxy.password)
        return httplib2.Http(proxy_info=proxy_info, disable_ssl_certificate_validation=DISABLE_SSL)

    def get_service(self, serviceName, version):
        token = self.get_access_token()
        credentials = AccessTokenCredentials(token, 'Demisto Gmail integration')
        if PROXIES or DISABLE_SSL:
            http_client = credentials.authorize(self.get_http_client_with_proxy())
            return discovery.build(serviceName, version, http=http_client, cache=MemoryCache())
        return discovery.build(serviceName, version, credentials=credentials, cache=MemoryCache())

    def get_refresh_token(self, integration_context):
        # use cached refresh_token only if auth code hasn't changed. If it has we will try to obtain a new
        # refresh token
        if integration_context.get('refresh_token') and integration_context.get('code') == AUTH_CODE:
            return integration_context.get('refresh_token')
        if not AUTH_CODE:
            raise ValueError("Auth code not set. Make sure to follow the auth flow. Start by running !gmail-auth-link.")
        refresh_prefix = "refresh_token:"
        if AUTH_CODE.startswith(refresh_prefix):  # for testing we allow setting the refresh token directly
            demisto.debug("Using refresh token set as auth_code")
            return AUTH_CODE[len(refresh_prefix):]
        demisto.info(f"Going to obtain refresh token from google's oauth service. For client id: {CLIENT_ID}")
        code = AUTH_CODE
        if AUTH_CODE.lower().startswith(AUTH_CODE_UNQUOTE_PREFIX):
            code = urllib.parse.unquote(AUTH_CODE[len(AUTH_CODE_UNQUOTE_PREFIX):])
        body = {
            'client_id': CLIENT_ID,
            'grant_type': 'authorization_code',
            'code': code,
        }
        if not CLIENT_SECRET:
            # old OOB authentication
            verifier = integration_context.get('verifier')
            if not verifier:
                raise ValueError("Missing verifier. Make sure to follow the auth flow."
                                 " Start by running !gmail-auth-link.")
            body['code_verifier'] = verifier
            body['redirect_uri'] = 'urn:ietf:wg:oauth:2.0:oob'
        else:
            body['redirect_uri'] = REDIRECT_URI
            body['client_secret'] = CLIENT_SECRET

        h = self.get_http_client_with_proxy()
        resp, content = h.request(TOKEN_URL, "POST", urllib.parse.urlencode(body), TOKEN_FORM_HEADERS)
        if resp.status not in {200, 201}:
            raise ValueError(f'Error obtaining refresh token. Make sure to follow auth flow. '
                             f'{resp.status} {resp.reason} {content}')
        resp_json = json.loads(content)
        if not resp_json.get('refresh_token'):
            raise ValueError('Error obtaining refresh token. Missing refresh token in response: {}'.format(content))
        return resp_json.get('refresh_token')

    def get_access_token(self):
        integration_context = demisto.getIntegrationContext() or {}
        access_token = integration_context.get('access_token')
        valid_until = integration_context.get('valid_until')
        if access_token and valid_until and integration_context.get('code') == AUTH_CODE:
            if self.epoch_seconds() < valid_until:
                demisto.debug('Using access token from integration context')
                return access_token
        refresh_token = self.get_refresh_token(integration_context)
        demisto.debug(f"Going to obtain access token for client id: {CLIENT_ID}")
        body = {
            'refresh_token': refresh_token,
            'client_id': CLIENT_ID,
            'grant_type': 'refresh_token',
        }
        if CLIENT_SECRET:
            body['client_secret'] = CLIENT_SECRET
        h = self.get_http_client_with_proxy()
        resp, content = h.request(TOKEN_URL, "POST", urllib.parse.urlencode(body), TOKEN_FORM_HEADERS)

        if resp.status not in {200, 201}:
            msg = 'Error obtaining access token. Try checking the credentials you entered.'
            try:
                demisto.info('Authentication failure from server: {} {} {}'.format(
                    resp.status, resp.reason, content))

                msg += ' Server message: {}'.format(content)
            except Exception as ex:
                demisto.error('Failed parsing error response - Exception: {}'.format(ex))
            raise Exception(msg)

        parsed_response = json.loads(content)
        access_token = parsed_response.get('access_token')
        expires_in = parsed_response.get('expires_in', 3595)
        time_now = self.epoch_seconds()
        time_buffer = 5  # seconds by which to shorten the validity period
        if expires_in - time_buffer > 0:
            # err on the side of caution with a slightly shorter access token validity period
            expires_in = expires_in - time_buffer
        integration_context['access_token'] = access_token
        integration_context['valid_until'] = time_now + expires_in
        integration_context['refresh_token'] = refresh_token
        integration_context['code'] = AUTH_CODE
        demisto.setIntegrationContext(integration_context)
        demisto.debug(f"Done obtaining access token for client id: {CLIENT_ID}. Expires in: {expires_in}")
        return access_token

    def parse_mail_parts(self, parts):
        body = u''
        html = u''
        attachments = []  # type: list
        for part in parts:
            if 'multipart' in part['mimeType'] and part.get('parts'):
                part_body, part_html, part_attachments = self.parse_mail_parts(
                    part['parts'])
                body += part_body
                html += part_html
                attachments.extend(part_attachments)
            elif len(part['filename']) == 0:
                text = str(base64.urlsafe_b64decode(
                    part['body'].get('data', '').encode('ascii')), 'utf-8')
                if 'text/html' in part['mimeType']:
                    html += text
                else:
                    body += text

            else:
                if part['body'].get('attachmentId') is not None:
                    attachments.append({
                        'ID': part['body']['attachmentId'],
                        'Name': part['filename']
                    })

        return body, html, attachments

    def get_attachments(self, user_id, _id):
        mail_args = {
            'userId': user_id,
            'id': _id,
            'format': 'full',
        }
        service = self.get_service(
            'gmail',
            'v1')
        result = service.users().messages().get(**mail_args).execute()
        result = self.get_email_context(result, user_id)[0]

        command_args = {
            'userId': user_id,
            'messageId': _id,
        }
        files = []
        for attachment in result['Attachments']:
            command_args['id'] = attachment['ID']
            result = service.users().messages().attachments().get(**command_args).execute()
            file_data = base64.urlsafe_b64decode(result['data'].encode('ascii'))
            files.append((attachment['Name'], file_data))

        return files

    @staticmethod
    def get_date_from_email_header(header: str) -> Optional[datetime]:
        """Parse an email header such as Date or Received. The format is either just the date
        or name value pairs followed by ; and the date specification. For example:
        by 2002:a17:90a:77cb:0:0:0:0 with SMTP id e11csp4670216pjs;        Mon, 21 Dec 2020 12:11:57 -0800 (PST)

        Args:
            header (str): header value to parse

        Returns:
            Optional[datetime]: parsed datetime
        """
        if not header:
            return None
        try:
            date_part = header.split(';')[-1].strip()
            res = parsedate_to_datetime(date_part)
            if res.tzinfo is None:
                # some headers may contain a non TZ date so we assume utc
                res = res.replace(tzinfo=timezone.utc)
            return res
        except Exception as ex:
            demisto.debug(f'Failed parsing date from header value: [{header}]. Err: {ex}. Will ignore and continue.')
        return None

    @staticmethod
    def get_occurred_date(email_data: dict) -> Tuple[datetime, bool]:
        """Get the occurred date of an email. The date gmail uses is actually the X-Received or the top Received
        dates in the header. If fails finding these dates will fall back to internal date.

        Args:
            email_data (dict): email to extract from

        Returns:
            Tuple[datetime, bool]: occurred datetime, can be used for incrementing search date
        """
        headers = demisto.get(email_data, 'payload.headers')
        if not headers or not isinstance(headers, list):
            demisto.error(f"couldn't get headers for msg (shouldn't happen): {email_data}")
        else:
            # use x-received or recvived. We want to use x-received first and fallback to received.
            for name in ['x-received', 'received', ]:
                header = next(filter(lambda ht: ht.get('name', '').lower() == name, headers), None)
                if header:
                    val = header.get('value')
                    if val:
                        res = Client.get_date_from_email_header(val)
                        if res:
                            demisto.debug(f"Using occurred date: {res} from header: {name} value: {val}")
                            return res, True
        internalDate = email_data.get('internalDate')
        demisto.info(f"couldn't extract occurred date from headers trying internalDate: {internalDate}")
        if internalDate and internalDate != '0':
            # intenalDate timestamp has 13 digits, but epoch-timestamp counts the seconds since Jan 1st 1970
            # (which is currently less than 13 digits) thus a need to cut the timestamp down to size.
            timestamp_len = len(str(int(time.time())))
            if len(str(internalDate)) > timestamp_len:
                internalDate = (str(internalDate)[:timestamp_len])
            return datetime.fromtimestamp(int(internalDate), tz=timezone.utc), True
        # we didn't get a date from anywhere
        demisto.info("Failed finding date from internal or headers. Using 'datetime.now()'")
        return datetime.now(tz=timezone.utc), False

    def get_email_context(self, email_data, mailbox) -> Tuple[dict, dict, dict, datetime, bool]:
        """Get the email context from email data

        Args:
            email_data (dics): the email data received from the gmail api
            mailbox (str): mail box name

        Returns:
            (context_gmail, headers, context_email, received_date, is_valid_recieved): note that if received date is not
                resolved properly is_valid_recieved will be false

        """
        occurred, occurred_is_valid = Client.get_occurred_date(email_data)
        context_headers = email_data.get('payload', {}).get('headers', [])
        context_headers = [{'Name': v['name'], 'Value': v['value']}
                           for v in context_headers]
        headers = dict([(h['Name'].lower(), h['Value']) for h in context_headers])
        body = demisto.get(email_data, 'payload.body.data')
        body = body.encode('ascii') if body is not None else ''
        parsed_body = base64.urlsafe_b64decode(body)
        base_time = headers.get('date', '')
        if not base_time or not Client.get_date_from_email_header(base_time):
            # we have an invalid date. use the occurred in rfc 2822
            demisto.debug(f'Using Date base time from occurred: {occurred} instead of date header: [{base_time}]')
            base_time = format_datetime(occurred)
        context_gmail = {
            'Type': 'Gmail',
            'Mailbox': EMAIL if mailbox == 'me' else mailbox,
            'ID': email_data.get('id'),
            'ThreadId': email_data.get('threadId'),
            'Labels': ', '.join(email_data.get('labelIds', [])),
            'Headers': context_headers,
            'Attachments': email_data.get('payload', {}).get('filename', ''),
            # only for format 'raw'
            'RawData': email_data.get('raw'),
            # only for format 'full' and 'metadata'
            'Format': headers.get('content-type', '').split(';')[0],
            'Subject': headers.get('subject'),
            'From': headers.get('from'),
            'To': headers.get('to'),
            # only for format 'full'
            'Body': str(parsed_body, 'utf-8'),

            # only for incident
            'Cc': headers.get('cc', []),
            'Bcc': headers.get('bcc', []),
            'Date': base_time,
            'Html': None,
        }

        context_email = {
            'ID': email_data.get('id'),
            'Headers': context_headers,
            'Attachments': {'entryID': email_data.get('payload', {}).get('filename', '')},
            # only for format 'raw'
            'RawData': email_data.get('raw'),
            # only for format 'full' and 'metadata'
            'Format': headers.get('content-type', '').split(';')[0],
            'Subject': headers.get('subject'),
            'From': headers.get('from'),
            'To': headers.get('to'),
            # only for format 'full'
            'Body/Text': str(parsed_body, 'utf-8'),

            'CC': headers.get('cc', []),
            'BCC': headers.get('bcc', []),
            'Date': base_time,
            'Body/HTML': None,
        }

        if 'text/html' in context_gmail['Format']:  # type: ignore
            context_gmail['Html'] = context_gmail['Body']
            context_gmail['Body'] = self.html_to_text(context_gmail['Body'])
            context_email['Body/HTML'] = context_gmail['Html']
            context_email['Body/Text'] = context_gmail['Body']

        if 'multipart' in context_gmail['Format']:  # type: ignore
            context_gmail['Body'], context_gmail['Html'], context_gmail['Attachments'] = self.parse_mail_parts(
                email_data.get('payload', {}).get('parts', []))
            context_gmail['Attachment Names'] = ', '.join(
                [attachment['Name'] for attachment in context_gmail['Attachments']])  # type: ignore
            context_email['Body/Text'], context_email['Body/HTML'], context_email[
                'Attachments'] = self.parse_mail_parts(
                email_data.get('payload', {}).get('parts', []))
            context_email['Attachment Names'] = ', '.join(
                [attachment['Name'] for attachment in context_email['Attachments']])  # type: ignore

        return context_gmail, headers, context_email, occurred, occurred_is_valid

    def create_incident_labels(self, parsed_msg, headers):
        labels = [
            {'type': 'Email/ID', 'value': parsed_msg['ID']},
            {'type': 'Email/subject', 'value': parsed_msg['Subject']},
            {'type': 'Email/text', 'value': parsed_msg['Body']},
            {'type': 'Email/from', 'value': parsed_msg['From']},
            {'type': 'Email/html', 'value': parsed_msg['Html']},
        ]
        labels.extend([{'type': 'Email/to', 'value': to}
                       for to in headers.get('To', '').split(',')])
        labels.extend([{'type': 'Email/cc', 'value': cc}
                       for cc in headers.get('Cc', '').split(',')])
        labels.extend([{'type': 'Email/bcc', 'value': bcc}
                       for bcc in headers.get('Bcc', '').split(',')])
        for key, val in headers.items():
            labels.append({'type': 'Email/Header/' + key, 'value': val})

        return labels

    @staticmethod
    def get_date_isoformat_server(dt: datetime) -> str:
        """Get the  datetime str in the format a server can parse. UTC based with Z at the end

        Args:
            dt (datetime): datetime

        Returns:
            str: string representation
        """
        return datetime.fromtimestamp(dt.timestamp()).isoformat(timespec='seconds') + 'Z'

    @staticmethod
    def parse_date_isoformat_server(dt: str) -> datetime:
        """Get the datetime by parsing the format passed to the server. UTC basded with Z at the end

        Args:
            dt (str): datetime as string

        Returns:
            datetime: datetime representation
        """
        return datetime.strptime(dt, '%Y-%m-%dT%H:%M:%SZ').replace(tzinfo=timezone.utc)

    def mail_to_incident(self, msg, service, user_key) -> Tuple[dict, datetime, bool]:
        """Parse an email message

        Args:
            msg
            service
            user_key

        Raises:
            Exception: when problem getting attachements

        Returns:
            Tuple[dict, datetime, bool]: incident object, occurred datetime, boolean indicating if date is valid or not
        """
        parsed_msg, headers, _, occurred, occurred_is_valid = self.get_email_context(msg, user_key)
        # conver occurred to gmt and then isoformat + Z
        occurred_str = Client.get_date_isoformat_server(occurred)
        file_names = []
        command_args = {
            'messageId': parsed_msg['ID'],
            'userId': user_key,
        }

        for attachment in parsed_msg['Attachments']:
            command_args['id'] = attachment['ID']
            result = service.users().messages().attachments().get(**command_args).execute()
            file_data = base64.urlsafe_b64decode(result['data'].encode('ascii'))

            # save the attachment
            file_result = fileResult(attachment['Name'], file_data)

            # check for error
            if file_result['Type'] == entryTypes['error']:
                demisto.error(file_result['Contents'])
                raise Exception(file_result['Contents'])

            file_names.append({
                'path': file_result['FileID'],
                'name': attachment['Name'],
            })

        incident = {
            'type': 'Gmail',
            'name': parsed_msg['Subject'],
            'details': parsed_msg['Body'],
            'labels': self.create_incident_labels(parsed_msg, headers),
            'occurred': occurred_str,
            'attachment': file_names,
            'rawJSON': json.dumps(parsed_msg),
        }
        return incident, occurred, occurred_is_valid

    def sent_mail_to_entry(self, title, response, to, emailfrom, cc, bcc, bodyHtml, body, subject):
        gmail_context = []
        for mail_results_data in response:
            gmail_context.append({
                'Type': "Gmail",
                'ID': mail_results_data.get('id'),
                'Labels': mail_results_data.get('labelIds', []),
                'ThreadId': mail_results_data.get('threadId'),
                'To': to,
                'From': emailfrom,
                'Cc': cc,
                'Bcc': bcc,
                'Subject': subject,
                'Body': body,
                'Mailbox': to,
                'BodyHTML': bodyHtml
            })

        headers = ['Type', 'ID', 'To', 'From', 'Cc', 'Bcc', 'Subject', 'Body', 'Labels',
                   'ThreadId']

        return {
            'ContentsFormat': formats['json'],
            'Type': entryTypes['note'],
            'Contents': response,
            'ReadableContentsFormat': formats['markdown'],
            'HumanReadable': tableToMarkdown(title, gmail_context, headers, removeNull=True),
            'EntryContext': {
                'Gmail.SentMail(val.ID && val.Type && val.ID == obj.ID && val.Type == obj.Type)': gmail_context}
        }

    def epoch_seconds(self, d=None):
        """
        Return the number of seconds for given date. If no date, return current.

        Args:
            d (datetime): timestamp
        Returns:
             int: timestamp in epoch
        """
        if not d:
            d = datetime.utcnow()
        return int((d - datetime.utcfromtimestamp(0)).total_seconds())

    def search(self, user_id, subject='', _from='', to='', before='', after='', filename='', _in='', query='',
               fields=None, label_ids=None, max_results=100, page_token=None, include_spam_trash=False,
               has_attachments=None):
        query_values = {
            'subject': subject,
            'from': _from,
            'to': to,
            'before': before,
            'after': after,
            'filename': filename,
            'in': _in,
            'has': 'attachment' if has_attachments else ''
        }
        q = ' '.join('%s:%s ' % (name, value, )
                     for name, value in query_values.items() if value != '')
        q = ('%s %s' % (q, query, )).strip()

        command_args = {
            'userId': user_id,
            'q': q,
            'maxResults': max_results,
            'fields': fields,
            'labelIds': label_ids,
            'pageToken': page_token,
            'includeSpamTrash': include_spam_trash,
        }
        service = self.get_service('gmail', 'v1')
        result = service.users().messages().list(**command_args).execute()

        return [self.get_mail(user_id, mail['id'], 'full') for mail in result.get('messages', [])], q

    def get_mail(self, user_id, _id, _format):
        command_args = {
            'userId': user_id,
            'id': _id,
            'format': _format,
        }

        service = self.get_service('gmail', 'v1')
        result = service.users().messages().get(**command_args).execute()

        return result

    '''MAIL SENDER FUNCTIONS'''

    def randomword(self, length):
        """
        Generate a random string of given length
        """
        letters = string.ascii_lowercase
        return ''.join(random.choice(letters) for i in range(length))

    def header(self, s):
        if not s:
            return None

        s_no_newlines = ' '.join(s.splitlines())
        return Header(s_no_newlines, 'utf-8')

    def template_params(self, paramsStr):
        """
        Translate the template params if they exist from the context
        """
        actualParams = {}
        if paramsStr:
            try:
                params = json.loads(paramsStr)

            except ValueError as e:
                return_error('Unable to parse templateParams: {}'.format(str(e)))
            # Build a simple key/value

            for p in params:
                if params[p].get('value'):
                    actualParams[p] = params[p]['value']

                elif params[p].get('key'):
                    actualParams[p] = demisto.dt(demisto.context(), params[p]['key'])

            return actualParams

        else:
            return None

    def transient_attachments(self, transientFile, transientFileContent, transientFileCID):
        if transientFile is None or len(transientFile) == 0:
            return []

        if transientFileContent is None:
            transientFileContent = []

        if transientFileCID is None:
            transientFileCID = []

        attachments = []
        for file_name, file_data, file_cid in it.zip_longest(transientFile, transientFileContent, transientFileCID):
            if file_name is None:
                break

            content_type, encoding = mimetypes.guess_type(file_name)
            if content_type is None or encoding is not None:
                content_type = 'application/octet-stream'

            main_type, sub_type = content_type.split('/', 1)

            attachments.append({
                'name': file_name,
                'maintype': main_type,
                'subtype': sub_type,
                'data': file_data,
                'cid': file_cid
            })

        return attachments

    def handle_html(self, htmlBody):
        """
        Extract all data-url content from within the html and return as separate attachments.
        Due to security implications, we support only images here
        We might not have Beautiful Soup so just do regex search
        """
        attachments = []
        cleanBody = ''
        lastIndex = 0
        for i, m in enumerate(
                re.finditer(r'<img.+?src=\"(data:(image\/.+?);base64,([a-zA-Z0-9+/=\r\n]+?))\"', htmlBody, re.I)):
            maintype, subtype = m.group(2).split('/', 1)
            name = f"image{i}.{subtype}"
            att = {
                'maintype': maintype,
                'subtype': subtype,
                'data': base64.b64decode(m.group(3)),
                'name': name,
                'cid': name
            }
            attachments.append(att)
            cleanBody += htmlBody[lastIndex:m.start(1)] + 'cid:' + att['cid']
            lastIndex = m.end() - 1

        cleanBody += htmlBody[lastIndex:]
        return cleanBody, attachments

    def collect_inline_attachments(self, attach_cids):
        """
        collects all attachments which are inline - only used in html bodied emails
        """
        inline_attachment = []
        if attach_cids is not None and len(attach_cids) > 0:
            for cid in attach_cids:
                file = demisto.getFilePath(cid)
                file_path = file['path']

                content_type, encoding = mimetypes.guess_type(file_path)
                if content_type is None or encoding is not None:
                    content_type = 'application/octet-stream'
                main_type, sub_type = content_type.split('/', 1)

                fp = open(file_path, 'rb')
                data = fp.read()
                fp.close()

                inline_attachment.append({
                    'ID': cid,
                    'name': file['name'],
                    'maintype': main_type,
                    'subtype': sub_type,
                    'data': data,
                    'cid': cid
                })

            return inline_attachment

    def collect_manual_attachments(self):
        attachments = []
        for attachment in demisto.getArg('manualAttachObj') or []:
            res = demisto.getFilePath(os.path.basename(attachment['RealFileName']))

            path = res.get('path', '')
            content_type, encoding = mimetypes.guess_type(path)
            if content_type is None or encoding is not None:
                content_type = 'application/octet-stream'
            maintype, subtype = content_type.split('/', 1)

            if maintype == 'text':
                with open(path) as fp:
                    data = fp.read()
            else:
                with open(path, 'rb') as fp:  # type: ignore
                    data = fp.read()  # type: ignore
            attachments.append({
                'name': attachment['FileName'],
                'maintype': maintype,
                'subtype': subtype,
                'data': data,
                'cid': None
            })

        return attachments

    def collect_attachments(self, entry_ids, file_names):
        """
        Creates a dictionary containing all the info about all attachments
        """
        attachments = []
        entry_number = 0
        if entry_ids is not None and len(entry_ids) > 0:
            for entry_id in entry_ids:
                file = demisto.getFilePath(entry_id)
                file_path = file['path']
                if file_names is not None and len(file_names) > entry_number and file_names[entry_number] is not None:
                    file_name = file_names[entry_number]

                else:
                    file_name = file['name']

                content_type, encoding = mimetypes.guess_type(file_name)
                if content_type is None or encoding is not None:
                    content_type = 'application/octet-stream'

                main_type, sub_type = content_type.split('/', 1)

                fp = open(file_path, 'rb')
                data = fp.read()
                fp.close()
                attachments.append({
                    'ID': entry_id,
                    'name': file_name,
                    'maintype': main_type,
                    'subtype': sub_type,
                    'data': data,
                    'cid': None
                })
                entry_number += 1
        return attachments

    def attachment_handler(self, message, attachments):
        """
        Adds the attachments to the email message
        """
        for att in attachments:
            if att['maintype'] == 'text':
                msg_txt = MIMEText(att['data'], att['subtype'], 'utf-8')
                if att['cid'] is not None:
                    msg_txt.add_header('Content-Disposition', 'inline', filename=att['name'])
                    msg_txt.add_header('Content-ID', '<' + att['name'] + '>')

                else:
                    msg_txt.add_header('Content-Disposition', 'attachment', filename=att['name'])
                message.attach(msg_txt)

            elif att['maintype'] == 'image':
                msg_img = MIMEImage(att['data'], att['subtype'])
                if att['cid'] is not None:
                    msg_img.add_header('Content-Disposition', 'inline', filename=att['name'])
                    msg_img.add_header('Content-ID', '<' + att['name'] + '>')

                else:
                    msg_img.add_header('Content-Disposition', 'attachment', filename=att['name'])
                message.attach(msg_img)

            elif att['maintype'] == 'audio':
                msg_aud = MIMEAudio(att['data'], att['subtype'])
                if att['cid'] is not None:
                    msg_aud.add_header('Content-Disposition', 'inline', filename=att['name'])
                    msg_aud.add_header('Content-ID', '<' + att['name'] + '>')

                else:
                    msg_aud.add_header('Content-Disposition', 'attachment', filename=att['name'])
                message.attach(msg_aud)

            elif att['maintype'] == 'application':
                msg_app = MIMEApplication(att['data'], att['subtype'])
                if att['cid'] is not None:
                    msg_app.add_header('Content-Disposition', 'inline', filename=att['name'])
                    msg_app.add_header('Content-ID', '<' + att['name'] + '>')
                else:
                    msg_app.add_header('Content-Disposition', 'attachment', filename=att['name'])
                message.attach(msg_app)

            else:
                msg_base = MIMEBase(att['maintype'], att['subtype'])
                msg_base.set_payload(att['data'])
                if att['cid'] is not None:
                    msg_base.add_header('Content-Disposition', 'inline', filename=att['name'])
                    msg_base.add_header('Content-ID', '<' + att['name'] + '>')

                else:
                    msg_base.add_header('Content-Disposition', 'attachment', filename=att['name'])
                message.attach(msg_base)

    def send_mail(self, emailto, emailfrom, send_as, cc, bcc, subject, body, htmlBody, entry_ids, replyTo, file_names,
                  attach_cid, manualAttachObj,
                  transientFile, transientFileContent, transientFileCID, additional_headers,
                  templateParams, inReplyTo=None, references=None):

        templateParams = self.template_params(templateParams)
        if templateParams is not None:
            if body is not None:
                body = body.format(**templateParams)

            if htmlBody is not None:
                htmlBody = htmlBody.format(**templateParams)

        attach_body_to = None
        if htmlBody and not any([entry_ids, file_names, attach_cid, manualAttachObj, body]):
            # if there is only htmlbody and no attachments to the mail , we would like to send it without attaching the body
            message = MIMEText(htmlBody, 'html')  # type: ignore
        elif body and not any([entry_ids, file_names, attach_cid, manualAttachObj, htmlBody]):
            # if there is only body and no attachments to the mail , we would like to send it without attaching every part
            message = MIMEText(body, 'plain', 'utf-8')  # type: ignore
        elif htmlBody and body and any([entry_ids, file_names, attach_cid, manualAttachObj]):
            # if all these exist - htmlBody, body and one of the attachment's items, the message object will be:
            # a MimeMultipart object of type 'mixed' which contains
            # a MIMEMultipart object of type `alternative` which contains
            # the 2 MIMEText objects for each body part and the relevant Mime<type> object for the attachments.
            message = MIMEMultipart('mixed')  # type: ignore
            alt = MIMEMultipart('alternative')
            message.attach(alt)
            attach_body_to = alt
        else:
            message = MIMEMultipart()  # type: ignore

        if not attach_body_to:
            attach_body_to = message  # type: ignore

        message['to'] = emailto
        message['cc'] = cc
        message['bcc'] = bcc
        message['from'] = send_as or emailfrom
        message['subject'] = self.header(subject)
        message['reply-to'] = replyTo

        # # The following headers are being used for the reply-mail command.
        if inReplyTo:
            message['In-Reply-To'] = self.header(' '.join(inReplyTo.split()))
        if references:
            message['References'] = self.header(' '.join(references))

        # if there are any attachments to the mail or both body and htmlBody were given
        if entry_ids or file_names or attach_cid or manualAttachObj or (body and htmlBody):
            htmlAttachments = []  # type: list
            inlineAttachments = []  # type: list

            if htmlBody:
                # htmlBody, htmlAttachments = handle_html(htmlBody)
                htmlBody, htmlAttachments = self.handle_html(htmlBody)
                msg = MIMEText(htmlBody, 'html', 'utf-8')
                attach_body_to.attach(msg)  # type: ignore
                if attach_cid:
                    inlineAttachments = self.collect_inline_attachments(attach_cid)

            else:
                # if not html body, cannot attach cids in message
                transientFileCID = None
                msg = MIMEText(body, 'plain', 'utf-8')
                attach_body_to.attach(msg)  # type: ignore

            attachments = self.collect_attachments(entry_ids, file_names)
            manual_attachments = self.collect_manual_attachments()
            transientAttachments = self.transient_attachments(transientFile, transientFileContent, transientFileCID)

            attachments = attachments + htmlAttachments + transientAttachments + inlineAttachments + manual_attachments
            self.attachment_handler(message, attachments)

        if additional_headers is not None and len(additional_headers) > 0:
            for h in additional_headers:
                header_name, header_value = h.split('=', 1)
                message[header_name] = self.header(header_value)
        encoded_message = base64.urlsafe_b64encode(message.as_bytes())
        command_args = {'raw': encoded_message.decode()}
        emailfrom = emailfrom or EMAIL

        return self.send_email_request(email_from=emailfrom, body=command_args)

    def send_email_request(self, email_from: str, body: dict) -> dict:
        """
        Request to sends a mail through Gmail.

        Args:
            email_from (str): the email to send an email from.
            body (dict): email body.

        Returns:
            dict: the email send response.
        """
        return self.get_service('gmail', 'v1').users().messages().send(userId=email_from, body=body).execute()

    def generate_auth_link(self):
        """Generate an auth2 link.

        Returns:
            str -- Return the link
        """
        url_params = {
            "scope": "https://www.googleapis.com/auth/gmail.compose https://www.googleapis.com/auth/gmail.send https://www.googleapis.com/auth/gmail.readonly",  # noqa: E501
            "client_id": CLIENT_ID,
            "response_type": "code",
        }
        if EMAIL:
            url_params['login_hint'] = EMAIL
        if not CLIENT_SECRET:
            # old OOB authentication
            verifier = secrets.token_hex(64)
            sha = hashlib.sha256()
            sha.update(bytes(verifier, 'us-ascii'))
            challenge = str(base64.urlsafe_b64encode(sha.digest()), 'us-ascii').rstrip('=')
            url_params['redirect_uri'] = 'urn:ietf:wg:oauth:2.0:oob'
            url_params['code_challenge'] = challenge
            url_params['code_challenge_method'] = 'S256'
            integration_context = demisto.getIntegrationContext() or {}
            integration_context['verifier'] = verifier
            demisto.setIntegrationContext(integration_context)
        else:
            if not REDIRECT_URI.lower().startswith('http'):
                raise DemistoException(f'Invalid redirect URI: "{REDIRECT_URI}". The URI should start with "http".')
            if CLIENT_ID == OOB_CLIENT_ID:
                raise DemistoException('Client ID is not set. '
                                       'Make sure to set the Client ID param of the integration configuration.')
            url_params['redirect_uri'] = REDIRECT_URI
            url_params['access_type'] = 'offline'
            url_params['prompt'] = 'consent'

        params = urllib.parse.urlencode(url_params)
        link = f"https://accounts.google.com/o/oauth2/v2/auth?{params}"  # noqa: E501
        return link


def test_module(client):
    demisto.results('Test is not supported. Please use the following command: !gmail-auth-test.')


def mail_command(client, args, email_from, send_as, subject_prefix='', in_reply_to=None, references=None):
    email_to = args.get('to')
    body = args.get('body')
    subject = f"{subject_prefix}{args.get('subject')}"
    entry_ids = argToList(args.get('attachIDs'))
    cc = args.get('cc')
    bcc = args.get('bcc')
    html_body = args.get('htmlBody')
    reply_to = args.get('replyTo')
    attach_names = argToList(args.get('attachNames'))
    attach_cids = argToList(args.get('attachCIDs'))
    transient_file = argToList(args.get('transientFile'))
    transient_file_content = argToList(args.get('transientFileContent'))
    transient_file_cid = argToList(args.get('transientFileCID'))
    manual_attach_obj = argToList(args.get('manualAttachObj'))  # when send-mail called from within XSOAR (like reports)
    additional_headers = argToList(args.get('additionalHeader'))
    template_param = args.get('templateParams')
    render_body = argToBoolean(args.get('renderBody', False))
    body_type = args.get('bodyType', 'Text').lower()

    rendering_body = html_body if body_type == "html" else body
<<<<<<< HEAD

    result = client.send_mail(email_to, email_from, send_as, cc, bcc, subject, body, html_body, entry_ids, reply_to,
                              attach_names, attach_cids, manual_attach_obj, transient_file, transient_file_content,
                              transient_file_cid, additional_headers, template_param, in_reply_to, references)
    send_mail_result = client.sent_mail_to_entry('Email sent:', [result], email_to, email_from, cc, bcc, html_body,
                                                 rendering_body, subject)

    if render_body:
        html_result = {
            'Type': entryTypes['note'],
            'ContentsFormat': formats['html'],
            'Contents': html_body
        }

        return [send_mail_result, html_result]
    return send_mail_result

=======

    result = client.send_mail(email_to, email_from, send_as, cc, bcc, subject, body, html_body, entry_ids, reply_to,
                              attach_names, attach_cids, manual_attach_obj, transient_file, transient_file_content,
                              transient_file_cid, additional_headers, template_param, in_reply_to, references)
    send_mail_result = client.sent_mail_to_entry('Email sent:', [result], email_to, email_from, cc, bcc, html_body,
                                                 rendering_body, subject)

    if render_body:
        html_result = {
            'Type': entryTypes['note'],
            'ContentsFormat': formats['html'],
            'Contents': html_body
        }

        return [send_mail_result, html_result]
    return send_mail_result

>>>>>>> 9d6c5180

def send_mail_command(client):

    args = demisto.args()
    return mail_command(client, args, EMAIL, SEND_AS or EMAIL)


def reply_mail_command(client):
    args = demisto.args()
    email_from = args.get('from')
    send_as = args.get('send_as')
    in_reply_to = args.get('in_reply_to')
    references = argToList(args.get('references'))

    return mail_command(client, args, email_from, send_as, 'Re: ', in_reply_to, references)


def get_attachments_command(client):
    args = demisto.args()
    _id = args.get('message-id')

    attachments = client.get_attachments('me', _id)

    return [fileResult(name, data) for name, data in attachments]


'''FETCH INCIDENTS'''


def fetch_incidents(client: Client):
    user_key = 'me'
    query = '' if params['query'] is None else params['query']
    last_run = demisto.getLastRun()
    demisto.debug(f'last run: {last_run}')
    last_fetch = last_run.get('gmt_time')
    next_last_fetch = last_run.get('next_gmt_time')
    page_token = last_run.get('page_token') or None
    ignore_ids: List[str] = last_run.get('ignore_ids') or []
    ignore_list_used = last_run.get('ignore_list_used') or False  # can we reset the ignore list if we haven't used it
    # handle first time fetch - gets current GMT time -1 day
    if not last_fetch:
        last_fetch, _ = parse_date_range(date_range=FETCH_TIME, utc=True, to_timestamp=False)
        last_fetch = str(last_fetch.isoformat(timespec='seconds')) + 'Z'
    # use replace(tzinfo) to  make the datetime aware of the timezone as all other dates we use are aware
    last_fetch = client.parse_date_isoformat_server(last_fetch)
    if next_last_fetch:
        next_last_fetch = client.parse_date_isoformat_server(next_last_fetch)
    else:
        next_last_fetch = last_fetch + timedelta(seconds=1)
    service = client.get_service('gmail', 'v1')

    # use seconds for the filter (note that it is inclusive)
    # see: https://developers.google.com/gmail/api/guides/filtering
    query += f' after:{int(last_fetch.timestamp())}'
    max_results = MAX_FETCH
    if MAX_FETCH > 200:
        max_results = 200
    LOG(f'GMAIL: fetch parameters: user: {user_key} query={query}'
        f' fetch time: {last_fetch} page_token: {page_token} max results: {max_results}')
    result = service.users().messages().list(
        userId=user_key, maxResults=max_results, pageToken=page_token, q=query).execute()

    incidents = []
    # so far, so good
    LOG(f'GMAIL: possible new incidents are {result}')
    for msg in result.get('messages', []):
        msg_id = msg['id']
        if msg_id in ignore_ids:
            demisto.info(f'Ignoring msg id: {msg_id} as it is in the ignore list')
            ignore_list_used = True
            continue
        msg_result = service.users().messages().get(
            id=msg_id, userId=user_key).execute()
        incident, occurred, is_valid_date = client.mail_to_incident(msg_result, service, user_key)
        if not is_valid_date:  # if  we can't trust the date store the msg id in the ignore list
            demisto.info(f'appending to ignore list msg id: {msg_id}. name: {incident.get("name")}')
            ignore_list_used = True
            ignore_ids.append(msg_id)
        # update last run only if we trust the occurred timestamp
        if is_valid_date and occurred > next_last_fetch:
            next_last_fetch = occurred + timedelta(seconds=1)

        # avoid duplication due to weak time query
        if (not is_valid_date) or (occurred >= last_fetch):
            incidents.append(incident)
        else:
            demisto.info(
                f'skipped incident with lower date: {occurred} than fetch: {last_fetch} name: {incident.get("name")}')

    demisto.info('extract {} incidents'.format(len(incidents)))
    next_page_token = result.get('nextPageToken', '')
    if next_page_token:
        # we still have more results
        demisto.info(f'keeping current last fetch: {last_fetch} as result has additional pages to fetch.'
                     f' token: {next_page_token}. Ignoring incremented last_fatch: {next_last_fetch}')
    else:
        demisto.debug(f'will use new last fetch date (no next page token): {next_last_fetch}')
        # if we are not in a tokenized search and we didn't use the ignore ids we can reset it
        if (not page_token) and (not ignore_list_used) and (len(ignore_ids) > 0):
            demisto.info(f'reseting igonre list of len: {len(ignore_ids)}')
            ignore_ids = []
        last_fetch = next_last_fetch
    demisto.setLastRun({
        'gmt_time': client.get_date_isoformat_server(last_fetch),
        'next_gmt_time': client.get_date_isoformat_server(next_last_fetch),
        'page_token': next_page_token,
        'ignore_ids': ignore_ids,
        'ignore_list_used': ignore_list_used,
    })
    return incidents


def auth_link_command(client: Client):
    link = client.generate_auth_link()
    markdown = f"""
## Gmail Auth Link
Please follow the following **[link]({link})**.

After Completing the authentication process, copy the received code
to the **Auth Code** configuration parameter of the integration instance.
Save the integration instance and then run *!gmail-auth-test* to test that
the authentication is properly set.
    """
    return {
        'ContentsFormat': formats['text'],
        'Type': entryTypes['note'],
        'Contents': markdown,
        'ReadableContentsFormat': formats['markdown'],
        'HumanReadable': markdown,
    }


def auth_test_command(client):
    client.search('me', '', '', '', '', '', '', '', '',
                  '', [], 10, '', False, False)
    return "Authentication test completed successfully."


''' COMMANDS MANAGER / SWITCH PANEL '''


def main():  # pragma: no cover
    global EMAIL
    global SEND_AS

    command = demisto.command()
    client = Client()
    demisto.info(f'Command being called is {command}')

    commands = {
        'test-module': test_module,
        'send-mail': send_mail_command,
        'reply-mail': reply_mail_command,
        'fetch-incidents': fetch_incidents,
        'gmail-auth-link': auth_link_command,
        'gmail-auth-test': auth_test_command,
        'gmail-get-attachments': get_attachments_command,
    }

    try:
        if command == 'fetch-incidents':
            demisto.incidents(fetch_incidents(client))
            sys.exit(0)
        if command in commands:
            demisto.results(commands[command](client))
        # Log exceptions
    except Exception as e:
        return_error(f'An error occurred: {e}', error=e)


# python2 uses __builtin__ python3 uses builtins
if __name__ == "__builtin__" or __name__ == "builtins" or __name__ == '__main__':
    main()<|MERGE_RESOLUTION|>--- conflicted
+++ resolved
@@ -1027,7 +1027,6 @@
     body_type = args.get('bodyType', 'Text').lower()
 
     rendering_body = html_body if body_type == "html" else body
-<<<<<<< HEAD
 
     result = client.send_mail(email_to, email_from, send_as, cc, bcc, subject, body, html_body, entry_ids, reply_to,
                               attach_names, attach_cids, manual_attach_obj, transient_file, transient_file_content,
@@ -1045,25 +1044,6 @@
         return [send_mail_result, html_result]
     return send_mail_result
 
-=======
-
-    result = client.send_mail(email_to, email_from, send_as, cc, bcc, subject, body, html_body, entry_ids, reply_to,
-                              attach_names, attach_cids, manual_attach_obj, transient_file, transient_file_content,
-                              transient_file_cid, additional_headers, template_param, in_reply_to, references)
-    send_mail_result = client.sent_mail_to_entry('Email sent:', [result], email_to, email_from, cc, bcc, html_body,
-                                                 rendering_body, subject)
-
-    if render_body:
-        html_result = {
-            'Type': entryTypes['note'],
-            'ContentsFormat': formats['html'],
-            'Contents': html_body
-        }
-
-        return [send_mail_result, html_result]
-    return send_mail_result
-
->>>>>>> 9d6c5180
 
 def send_mail_command(client):
 
