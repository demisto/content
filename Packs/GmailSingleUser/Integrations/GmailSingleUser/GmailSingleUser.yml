category: Messaging
sectionOrder:
- Connect
- Collect
fromversion: 5.0.0
commonfields:
  id: Gmail Single User
  version: -1
configuration:
- display: Email of user
  name: email
  required: true
  type: 0
  defaultvalue:
  additionalinfo:
  section: Connect
- display: Send as
  name: send_as
  required: false
  type: 0
  defaultvalue:
  additionalinfo: Allows you to specify the e-mail address from which to send e-mails from.
  section: Connect
  advanced: true
- display: "Client ID"
  name: credentials
  required: false
  type: 9
  displaypassword: "Client Secret"
- display: "Client ID"
  name: client_id
  required: false
  type: 0
  defaultvalue:
  additionalinfo: "Required. Not relevant for deprecated GSuite Apps setup - see Help section"
<<<<<<< HEAD
  section: Connect
=======
  hidden: true
>>>>>>> 6f149b68
- display: "Client Secret"
  name: client_secret
  required: false
  type: 4
  defaultvalue:
  additionalinfo: "Required. Not relevant for deprecated GSuite Apps setup - see Help section"
<<<<<<< HEAD
  section: Connect
=======
  hidden: true
>>>>>>> 6f149b68
- display: "Auth Redirect URI"
  name: redirect_uri
  required: false
  type: 0
  defaultvalue: https://oproxy.demisto.ninja/authcode
  additionalinfo: "Requited. Not relevant for deprecated GSuite Apps setup - see Help section"
<<<<<<< HEAD
  section: Connect
=======
- display: ''
  name: auth_code_creds
  required: false
  type: 9
  displaypassword: "Auth Code (run the !gmail-auth-link command to start the auth flow - see Help section)"
  hiddenusername: true
>>>>>>> 6f149b68
- display: "Auth Code (run the !gmail-auth-link command to start the auth flow - see Help section)"
  name: code
  required: false
  type: 4
  hidden: true
  defaultvalue:
  additionalinfo:
  section: Connect
  advanced: true
- display: Incident type
  name: incidentType
  required: false
  type: 13
  section: Connect
- display: Fetch incidents
  name: isFetch
  required: false
  type: 8
  section: Collect
- display: First fetch timestamp, in days.
  name: fetch_time
  required: false
  type: 0
<<<<<<< HEAD
  defaultvalue: 1 days
  additionalinfo:
  section: Collect
- defaultvalue:
  display: Events query (e.g., "from:example@demisto.com")
=======
  defaultvalue: "1 days"
>>>>>>> 6f149b68
  additionalinfo:
- display: Events query (e.g., "from:example@demisto.com")
  name: query
  required: false
  type: 0
<<<<<<< HEAD
  section: Collect
  advanced: true
- display: Maximum number of emails to pull per fetch
  name: fetch_limit
=======
  additionalinfo:
  defaultvalue:
- name: fetch_limit
  display: Maximum number of emails to pull per fetch
>>>>>>> 6f149b68
  required: false
  type: 0
  additionalinfo: A maximum of 200 emails per fetch (even if a higher number is configured). Default is 50.
<<<<<<< HEAD
  section: Collect
=======
  defaultvalue: "50"
>>>>>>> 6f149b68
- display: Trust any certificate (not secure)
  name: insecure
  required: false
  type: 8
  additionalinfo:
  section: Connect
  advanced: true
- name: proxy
  display: Use system proxy settings
  required: false
  type: 8
  additionalinfo:
  section: Connect
  advanced: true
description: Gmail API using OAuth 2.0.
display: Gmail Single User
name: Gmail Single User
script:
  commands:
  - arguments:
    - default: false
      description: A comma-separated list of email addresses of the recipients.
      isArray: true
      name: to
      required: true
      secret: false
    - default: false
      description: Email address of the sender.
      isArray: false
      name: from
      required: false
      secret: false
    - default: false
      description: The contents (body) of the email to be sent in plain text.
      isArray: false
      name: body
      required: false
      secret: false
    - default: false
      description: Subject of the email to be sent. Should be the same as the subject of the email you are replying to in order for the reply to be a part of the same conversation.
      isArray: false
      name: subject
      required: true
      secret: false
    - default: false
      description: A comma-separated list of message IDs to reply to.
      isArray: true
      name: inReplyTo
      required: true
      secret: false
    - default: false
      description: A comma-separated list of message IDs to refer to.
      isArray: true
      name: references
      required: false
      secret: false
    - default: false
      description: A comma-separated list of IDs of War Room entries that contain the files that need to be attached to the email.
      isArray: true
      name: attachIDs
      required: false
      secret: false
    - default: false
      description: A comma-separated list of additional recipient email addresses (CC).
      isArray: true
      name: cc
      required: false
      secret: false
    - default: false
      description: A comma-separated list of additional recipient email addresses (BCC).
      isArray: true
      name: bcc
      required: false
      secret: false
    - default: false
      description: The contents (body) of the email to be sent in HTML format.
      isArray: false
      name: htmlBody
      required: false
      secret: false
    - default: false
      description: Address that needs to be used to reply to the message.
      isArray: false
      name: replyTo
      required: false
      secret: false
    - default: false
      description: |-
        A comma-separated list of new names used to rename attachments corresponding to the order in which they were attached to the email.
                Examples - To rename the first and third file: attachNames=new_fileName1,,new_fileName3
                To rename the second and fifth files: attachNames=,new_fileName2,,,new_fileName5
      isArray: true
      name: attachNames
      required: false
      secret: false
    - default: false
      description: A comma-separated list of CID images to embed as attachments inside the email.
      isArray: true
      name: attachCIDs
      required: false
      secret: false
    - default: false
      description: |-
        Textual name for an attached file. Multiple files are supported as a comma-separated list. For example, transientFile="t1.txt,temp.txt,t3.txt" transientFileContent="test2,temporary file content,third file content" transientFileCID="t1.txt@xxx.yyy,t2.txt@xxx.zzz"
      isArray: true
      name: transientFile
      required: false
      secret: false
    - default: false
      description: |-
        Content for the attached file. Multiple files are supported as a comma-separated list. For example, transientFile="t1.txt,temp.txt,t3.txt" transientFileContent="test2,temporary file content,third file content" transientFileCID="t1.txt@xxx.yyy,t2.txt@xxx.zzz"
      isArray: true
      name: transientFileContent
      required: false
      secret: false
    - default: false
      description: |-
        CID image for an attached file to include within the email body. Multiple files are supported as a comma-separated list. For example, transientFile="t1.txt,temp.txt,t3.txt" transientFileContent="test 2,temporary file content,third file content" transientFileCID="t1.txt@xxx.yyy,t2.txt@xxx.zzz"
      isArray: true
      name: transientFileCID
      required: false
      secret: false
    - default: false
      description: 'A comma-separated list of additional headers in the format: headerName=headerValue. For example: "headerName1=headerValue1,headerName2=headerValue2".'
      isArray: true
      name: additionalHeader
      required: false
      secret: false
    - default: false
      description: |-
        'Replaces {varname} variables with values from this parameter. Expected values are in the form of a JSON document. For example, {"varname" :{"value" "some value", "key": "context key"}}. Each var name can either be provided with the value or a context key to retrieve the value. Note that only context data is accessible for this argument, while incident fields are not.'
      isArray: false
      name: templateParams
      required: false
      secret: false
    deprecated: false
    description: Replies to a mail using Gmail.
    execution: false
    name: reply-mail
    outputs:
    - contextPath: Gmail.SentMail.ID
      description: The immutable ID of the message.
      type: String
    - contextPath: Gmail.SentMail.Labels
      description: List of IDs of the labels applied to this message.
      type: String
    - contextPath: Gmail.SentMail.ThreadId
      description: The ID of the thread in which the message belongs.
      type: String
    - contextPath: Gmail.SentMail.To
      description: The recipients of the email.
      type: String
    - contextPath: Gmail.SentMail.From
      description: The sender of the email.
      type: Unknown
    - contextPath: Gmail.SentMail.Cc
      description: Additional recipient email addresses (CC).
      type: String
    - contextPath: Gmail.SentMail.Bcc
      description: Additional recipient email addresses (BCC).
      type: String
    - contextPath: Gmail.SentMail.Subject
      description: The subject of the email.
      type: String
    - contextPath: Gmail.SentMail.Body
      description: The plain-text version of the email.
      type: Unknown
    - contextPath: Gmail.SentMail.MailBox
      description: The mailbox from which the mail was sent.
      type: String
  - arguments:
    - default: false
      description: Email addresses of the receiver.
      isArray: true
      name: to
      required: true
      secret: false
    - default: false
      description: The contents (body) of the email to be sent in plain text.
      isArray: false
      name: body
      required: false
      secret: false
    - default: false
      description: Subject of the email to be sent.
      isArray: false
      name: subject
      required: true
      secret: false
    - default: false
      description: A comma-separated list of IDs of War Room entries that contain files, which need be attached to the email.
      isArray: true
      name: attachIDs
      required: false
      secret: false
    - default: false
      description: The additional recipient email address (CC).
      isArray: true
      name: cc
      required: false
      secret: false
    - default: false
      description: The additional recipient email address (BCC).
      isArray: true
      name: bcc
      required: false
      secret: false
    - default: false
      description: The contents (body) of the email to be sent in HTML format.
      isArray: false
      name: htmlBody
      required: false
      secret: false
    - default: false
      description: The email address used to reply to the message.
      isArray: false
      name: replyTo
      required: false
      secret: false
    - default: false
      description: >-
        A comma-separated list of new names to rename for existing
        attachments, which relates to the order that they were attached to
        the email.
                For example, rename the first and third file attachNames=new_fileName1,,new_fileName3
                To rename the second and fifth files, attachNames=,new_fileName2,,,new_fileName5
      isArray: true
      name: attachNames
      required: false
      secret: false
    - default: false
      description: A comma-separated list of CID images to embed attachments in to the email.
      isArray: true
      name: attachCIDs
      required: false
      secret: false
    - default: false
      description: >-
        The textual name for an attached file. Multiple files are supported
        as a
                comma-separated list. For example, transientFile="t1.txt,temp.txt,t3.txt"
        transientFileContent="test
                2,temporary file content,third file content" transientFileCID="t1.txt@xxx.yyy,t2.txt@xxx.zzz".
      isArray: true
      name: transientFile
      required: false
      secret: false
    - default: false
      description: >-
        The content for the attached file. Multiple files are supported as a
        comma-separated
                list. For example, transientFile="t1.txt,temp.txt,t3.txt" transientFileContent="test
                2,temporary file content,third file content" transientFileCID="t1.txt@xxx.yyy,t2.txt@xxx.zzz".
      isArray: true
      name: transientFileContent
      required: false
      secret: false
    - default: false
      description: |-
        The CID image for an attached file to include within the email body. Multiple files are
                supported as comma-separated list. For example, transientFile="t1.txt,temp.txt,t3.txt"
                transientFileContent="test 2,temporary file content,third file content" transientFileCID="t1.txt@xxx.yyy,t2.txt@xxx.zzz".
      isArray: true
      name: transientFileCID
      required: false
      secret: false
    - default: false
      description: 'A comma-separated list of additional headers in the format: headerName=headerValue. For example, "headerName1=headerValue1,headerName2=headerValue2".'
      isArray: true
      name: additionalHeader
      required: false
      secret: false
    - default: false
      description: >-
        'Replaces {varname} variables with values from this parameter.
        Expected
               values are in the form of a JSON document. For example, {"varname"
        :{"value" "some
               value", "key": "context key"}}. Each var name can either be provided
        with
               the value or a context key to retrieve the value.'
      isArray: false
      name: templateParams
      required: false
      secret: false
    deprecated: false
    description: Sends an email using Gmail.
    execution: false
    name: send-mail
    outputs:
    - contextPath: Gmail.SentMail.ID
      description: The immutable ID of the message.
      type: String
    - contextPath: Gmail.SentMail.Labels
      description: List of IDs of labels applied to this message.
      type: String
    - contextPath: Gmail.SentMail.ThreadId
      description: The ID of the thread in which the message belongs.
      type: String
    - contextPath: Gmail.SentMail.To
      description: The recipient of the email.
      type: String
    - contextPath: Gmail.SentMail.From
      description: The sender of the email.
      type: String
    - contextPath: Gmail.SentMail.Cc
      description: Additional recipient email address (CC).
      type: String
    - contextPath: Gmail.SentMail.Bcc
      description: Additional recipient email address (BCC).
      type: String
    - contextPath: Gmail.SentMail.Subject
      description: The subject of the email.
      type: String
    - contextPath: Gmail.SentMail.Body
      description: The plain-text version of the email.
      type: String
    - contextPath: Gmail.SentMail.MailBox
      description: The mailbox from which the mail was sent.
      type: String
    - contextPath: Gmail.SentMail.BodyHTML
      description: The HTML version of the email.
      type: String
  - name: gmail-auth-link
    arguments: []
    description: Starts the OAuth2 process. Get a link to use to authenticate to Gmail.
    outputs: []
  - name: gmail-auth-test
    arguments: []
    description: Tests that Gmail auth is configured properly. Use this command after completing the OAuth2 authentication process.
    outputs: []
  - arguments:
    - default: false
      description: The ID of the message to retrieve.
      isArray: false
      name: message-id
      required: true
      secret: false
    deprecated: false
    description: Retrieves attachments from a sent Gmail message.
    execution: false
    name: gmail-get-attachments
  dockerimage: demisto/google-api-py3:1.0.0.43438
  isfetch: true
  longRunning: false
  longRunningPort: false
  runonce: false
  script: '-'
  type: python
  subtype: python3
tests:
- Gmail Single User - Test
defaultclassifier: Gmail Single User
defaultmapperin: Gmail Single User-mapper<|MERGE_RESOLUTION|>--- conflicted
+++ resolved
@@ -26,6 +26,7 @@
   name: credentials
   required: false
   type: 9
+  section: Connect
   displaypassword: "Client Secret"
 - display: "Client ID"
   name: client_id
@@ -33,38 +34,32 @@
   type: 0
   defaultvalue:
   additionalinfo: "Required. Not relevant for deprecated GSuite Apps setup - see Help section"
-<<<<<<< HEAD
-  section: Connect
-=======
   hidden: true
->>>>>>> 6f149b68
+  section: Connect
+  advanced: true
+
 - display: "Client Secret"
   name: client_secret
   required: false
   type: 4
   defaultvalue:
   additionalinfo: "Required. Not relevant for deprecated GSuite Apps setup - see Help section"
-<<<<<<< HEAD
-  section: Connect
-=======
   hidden: true
->>>>>>> 6f149b68
+  section: Connect
 - display: "Auth Redirect URI"
   name: redirect_uri
   required: false
   type: 0
+  section: Connect
   defaultvalue: https://oproxy.demisto.ninja/authcode
   additionalinfo: "Requited. Not relevant for deprecated GSuite Apps setup - see Help section"
-<<<<<<< HEAD
-  section: Connect
-=======
 - display: ''
   name: auth_code_creds
   required: false
   type: 9
   displaypassword: "Auth Code (run the !gmail-auth-link command to start the auth flow - see Help section)"
   hiddenusername: true
->>>>>>> 6f149b68
+  section: Connect
 - display: "Auth Code (run the !gmail-auth-link command to start the auth flow - see Help section)"
   name: code
   required: false
@@ -88,39 +83,23 @@
   name: fetch_time
   required: false
   type: 0
-<<<<<<< HEAD
   defaultvalue: 1 days
   additionalinfo:
   section: Collect
 - defaultvalue:
   display: Events query (e.g., "from:example@demisto.com")
-=======
-  defaultvalue: "1 days"
->>>>>>> 6f149b68
-  additionalinfo:
-- display: Events query (e.g., "from:example@demisto.com")
+  additionalinfo:
   name: query
   required: false
   type: 0
-<<<<<<< HEAD
   section: Collect
   advanced: true
 - display: Maximum number of emails to pull per fetch
   name: fetch_limit
-=======
-  additionalinfo:
-  defaultvalue:
-- name: fetch_limit
-  display: Maximum number of emails to pull per fetch
->>>>>>> 6f149b68
   required: false
   type: 0
   additionalinfo: A maximum of 200 emails per fetch (even if a higher number is configured). Default is 50.
-<<<<<<< HEAD
   section: Collect
-=======
-  defaultvalue: "50"
->>>>>>> 6f149b68
 - display: Trust any certificate (not secure)
   name: insecure
   required: false
