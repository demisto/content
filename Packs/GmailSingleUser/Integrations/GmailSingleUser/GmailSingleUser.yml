--- conflicted
+++ resolved
@@ -385,8 +385,7 @@
     arguments: []
     description: Tests that Gmail auth is configured properly. Use this command after completing the OAuth2 authentication process.
     outputs: []
-<<<<<<< HEAD
-  - arguments:
+   - arguments:
     - default: false
       description: The ID of the message to retrieve.
       isArray: false
@@ -405,9 +404,6 @@
     execution: false
     name: gmail-get-attachments
   dockerimage: demisto/google-api-py3:1.0.0.31603
-=======
-  dockerimage: demisto/google-api-py3:1.0.0.32234
->>>>>>> f2923f17
   isfetch: true
   longRunning: false
   longRunningPort: false
