--- conflicted
+++ resolved
@@ -1,10 +1,5 @@
 
 #### Integrations
 ##### Gmail Single User
-<<<<<<< HEAD
 - The integration is now GA.
-- General documentation improvements.
-=======
-- Moved the pack from beta to GA.
-- Made general documentation improvements.
->>>>>>> 0e592904
+- Made general documentation improvements.