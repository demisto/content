--- conflicted
+++ resolved
@@ -2,11 +2,7 @@
     "name": "Comprehensive Investigation by Palo Alto Networks",
     "description": "Are you a Palo Alto Networks customer? We have just the content pack to help you orchestrate incident response across Palo Alto Networks products.",
     "support": "xsoar",
-<<<<<<< HEAD
-    "currentVersion": "1.3.20",
-=======
     "currentVersion": "1.3.21",
->>>>>>> 5cfcc708
     "author": "Cortex XSOAR",
     "url": "https://www.paloaltonetworks.com/cortex",
     "email": "",
