category: IT Services
commonfields:
  id: AnsibleCiscoNXOS
  version: -1
configuration:
- additionalinfo: The credentials to associate with the instance. SSH keys can be configured using the credential manager.
  display: Username
  name: creds
  required: true
  type: 9
- additionalinfo: The default port to use if one is not specified in the commands `host` argument.
  defaultvalue: 22
  display: Default SSH Port
  name: port
  required: true
  type: 0
- additionalinfo: If multiple hosts are specified in a command, how many hosts should be interacted with concurrently.
  defaultvalue: '4'
  display: Concurrency Factor
  name: concurrency
  required: true
  type: 0
description: Cisco NX-OS Platform management over SSH
display: Ansible Cisco NXOS
fromversion: 6.0.0
name: AnsibleCiscoNXOS
script:
  commands:
  - arguments:
    - description: Hostname or IP of target. Optionally the port can be specified using :PORT. If multiple targets are specified using an array, the integration will use the configured concurrency factor for high performance.
      isArray: true
      name: host
      required: true
    - auto: PREDEFINED
      description: The server type is either radius or tacacs.
      name: server_type
      predefined:
      - radius
      - tacacs
      required: true
    - description: Global AAA shared secret or keyword 'default'.
      name: global_key
    - auto: PREDEFINED
      description: The state of encryption applied to the entered global key. O clear text, 7 encrypted. Type-6 encryption is not supported.
      name: encrypt_type
      predefined:
      - '0'
      - '7'
    - description: Duration for which a non-reachable AAA server is skipped, in minutes or keyword 'default. Range is 1-1440. Device default is 0.
      name: deadtime
    - description: Global AAA server timeout period, in seconds or keyword 'default. Range is 1-60. Device default is 5.
      name: server_timeout
    - auto: PREDEFINED
      description: Enables direct authentication requests to AAA server or keyword 'default' Device default is disabled.
      name: directed_request
      predefined:
      - enabled
      - disabled
    - auto: PREDEFINED
      defaultValue: present
      description: Manage the state of the resource.
      name: state
      predefined:
      - present
      - default
    description: "Manages AAA server global configuration.\n Further documentation available at https://docs.ansible.com/ansible/2.9/modules/nxos_aaa_server_module.html"
    name: nxos-aaa-server
    outputs:
    - contextPath: CiscoNXOS.NxosAaaServer.commands
      description: command sent to the device
      type: unknown
  - arguments:
    - description: Hostname or IP of target. Optionally the port can be specified using :PORT. If multiple targets are specified using an array, the integration will use the configured concurrency factor for high performance.
      isArray: true
      name: host
      required: true
    - auto: PREDEFINED
      description: The server type is either radius or tacacs.
      name: server_type
      predefined:
      - radius
      - tacacs
      required: true
    - description: Address or name of the radius or tacacs host.
      name: address
      required: true
    - description: Shared secret for the specified host or keyword 'default'.
      name: key
    - auto: PREDEFINED
      description: The state of encryption applied to the entered key. O for clear text, 7 for encrypted. Type-6 encryption is not supported.
      name: encrypt_type
      predefined:
      - '0'
      - '7'
    - description: Timeout period for specified host, in seconds or keyword 'default. Range is 1-60.
      name: host_timeout
    - description: Alternate UDP port for RADIUS authentication or keyword 'default'.
      name: auth_port
    - description: Alternate UDP port for RADIUS accounting or keyword 'default'.
      name: acct_port
    - description: Alternate TCP port TACACS Server or keyword 'default'.
      name: tacacs_port
    - auto: PREDEFINED
      defaultValue: present
      description: Manage the state of the resource.
      name: state
      predefined:
      - present
      - absent
    description: "Manages AAA server host-specific configuration.\n Further documentation available at https://docs.ansible.com/ansible/2.9/modules/nxos_aaa_server_host_module.html"
    name: nxos-aaa-server-host
    outputs:
    - contextPath: CiscoNXOS.NxosAaaServerHost.proposed
      description: k/v pairs of parameters passed into module
      type: unknown
    - contextPath: CiscoNXOS.NxosAaaServerHost.existing
      description: k/v pairs of existing configuration
      type: unknown
    - contextPath: CiscoNXOS.NxosAaaServerHost.end_state
      description: k/v pairs of configuration after module execution
      type: unknown
    - contextPath: CiscoNXOS.NxosAaaServerHost.updates
      description: command sent to the device
      type: unknown
    - contextPath: CiscoNXOS.NxosAaaServerHost.changed
      description: check to see if a change was made on the device
      type: boolean
  - arguments:
    - description: Hostname or IP of target. Optionally the port can be specified using :PORT. If multiple targets are specified using an array, the integration will use the configured concurrency factor for high performance.
      isArray: true
      name: host
      required: true
    - description: Sequence number of the entry (ACE).
      name: seq
    - description: Case sensitive name of the access list (ACL).
      name: name
      required: true
    - auto: PREDEFINED
      description: Action of the ACE.
      name: action
      predefined:
      - permit
      - deny
      - remark
    - description: If action is set to remark, this is the description.
      name: remark
    - description: Port number or protocol (as supported by the switch).
      name: proto
    - description: Source ip and mask using IP/MASK notation and supports keyword 'any'.
      name: src
    - auto: PREDEFINED
      description: Source port operands such as eq, neq, gt, lt, range.
      name: src_port_op
      predefined:
      - any
      - eq
      - gt
      - lt
      - neq
      - range
    - description: Port/protocol and also first (lower) port when using range operand.
      name: src_port1
    - description: Second (end) port when using range operand.
      name: src_port2
    - description: Destination ip and mask using IP/MASK notation and supports the keyword 'any'.
      name: dest
    - auto: PREDEFINED
      description: Destination port operands such as eq, neq, gt, lt, range.
      name: dest_port_op
      predefined:
      - any
      - eq
      - gt
      - lt
      - neq
      - range
    - description: Port/protocol and also first (lower) port when using range operand.
      name: dest_port1
    - description: Second (end) port when using range operand.
      name: dest_port2
    - auto: PREDEFINED
      description: Log matches against this entry.
      name: log
      predefined:
      - enable
    - auto: PREDEFINED
      description: Match on the URG bit.
      name: urg
      predefined:
      - enable
    - auto: PREDEFINED
      description: Match on the ACK bit.
      name: ack
      predefined:
      - enable
    - auto: PREDEFINED
      description: Match on the PSH bit.
      name: psh
      predefined:
      - enable
    - auto: PREDEFINED
      description: Match on the RST bit.
      name: rst
      predefined:
      - enable
    - auto: PREDEFINED
      description: Match on the SYN bit.
      name: syn
      predefined:
      - enable
    - auto: PREDEFINED
      description: Match on the FIN bit.
      name: fin
      predefined:
      - enable
    - auto: PREDEFINED
      description: Match established connections.
      name: established
      predefined:
      - enable
    - auto: PREDEFINED
      description: Check non-initial fragments.
      name: fragments
      predefined:
      - enable
    - description: Name of time-range to apply.
      name: time_range
    - auto: PREDEFINED
      description: Match packets with given precedence.
      name: precedence
      predefined:
      - critical
      - flash
      - flash-override
      - immediate
      - internet
      - network
      - priority
      - routine
    - auto: PREDEFINED
      description: Match packets with given dscp value.
      name: dscp
      predefined:
      - af11
      - af12
      - af13
      - af21
      - af22
      - af23
      - af31
      - af32
      - af33
      - af41
      - af42
      - af43
      - cs1
      - cs2
      - cs3
      - cs4
      - cs5
      - cs6
      - cs7
      - default
      - ef
    - auto: PREDEFINED
      defaultValue: present
      description: Specify desired state of the resource.
      name: state
      predefined:
      - present
      - absent
      - delete_acl
    description: "Manages access list entries for ACLs.\n Further documentation available at https://docs.ansible.com/ansible/2.9/modules/nxos_acl_module.html"
    name: nxos-acl
    outputs:
    - contextPath: CiscoNXOS.NxosAcl.commands
      description: commands sent to the device
      type: unknown
  - arguments:
    - description: Hostname or IP of target. Optionally the port can be specified using :PORT. If multiple targets are specified using an array, the integration will use the configured concurrency factor for high performance.
      isArray: true
      name: host
      required: true
    - description: Case sensitive name of the access list (ACL).
      name: name
      required: true
    - description: Full name of interface, e.g. `Ethernet1/1`.
      name: interface
      required: true
    - auto: PREDEFINED
      description: Direction ACL to be applied in on the interface.
      name: direction
      predefined:
      - ingress
      - egress
      required: true
    - auto: PREDEFINED
      defaultValue: present
      description: Specify desired state of the resource.
      name: state
      predefined:
      - present
      - absent
    description: "Manages applying ACLs to interfaces.\n Further documentation available at https://docs.ansible.com/ansible/2.9/modules/nxos_acl_interface_module.html"
    name: nxos-acl-interface
    outputs:
    - contextPath: CiscoNXOS.NxosAclInterface.acl_applied_to
      description: list of interfaces the ACL is applied to
      type: unknown
    - contextPath: CiscoNXOS.NxosAclInterface.commands
      description: commands sent to the device
      type: unknown
  - arguments:
    - description: Hostname or IP of target. Optionally the port can be specified using :PORT. If multiple targets are specified using an array, the integration will use the configured concurrency factor for high performance.
      isArray: true
      name: host
      required: true
    - auto: PREDEFINED
      description: Specifies which banner that should be configured on the remote device.
      name: banner
      predefined:
      - exec
      - motd
      required: true
    - description: The banner text that should be present in the remote device running configuration. This argument accepts a multiline string, with no empty lines. Requires `state=present`.
      name: text
    - auto: PREDEFINED
      defaultValue: present
      description: Specifies whether or not the configuration is present in the current devices active running configuration.
      name: state
      predefined:
      - present
      - absent
    description: "Manage multiline banners on Cisco NXOS devices\n Further documentation available at https://docs.ansible.com/ansible/2.9/modules/nxos_banner_module.html"
    name: nxos-banner
    outputs:
    - contextPath: CiscoNXOS.NxosBanner.commands
      description: The list of configuration mode commands to send to the device
      type: unknown
  - arguments:
    - description: Hostname or IP of target. Optionally the port can be specified using :PORT. If multiple targets are specified using an array, the integration will use the configured concurrency factor for high performance.
      isArray: true
      name: host
      required: true
    - description: 'Loopback interface used for echo frames. Valid values are loopback interface name or ''deleted''. Not supported on N5K/N6K'
      name: echo_interface
    - description: BFD Echo receive interval in milliseconds.
      name: echo_rx_interval
    - description: 'BFD interval timer values. Value must be a dict defining values for keys (tx, min_rx, and multiplier)'
      isArray: true
      name: interval
    - description: BFD slow rate timer in milliseconds.
      name: slow_timer
    - description: 'BFD delayed startup timer in seconds. Not supported on N5K/N6K/N7K'
      name: startup_timer
    - description: BFD IPv4 session echo receive interval in milliseconds.
      name: ipv4_echo_rx_interval
    - description: 'BFD IPv4 interval timer values. Value must be a dict defining values for keys (tx, min_rx, and multiplier).'
      isArray: true
      name: ipv4_interval
    - description: BFD IPv4 slow rate timer in milliseconds.
      name: ipv4_slow_timer
    - description: BFD IPv6 session echo receive interval in milliseconds.
      name: ipv6_echo_rx_interval
    - description: 'BFD IPv6 interval timer values. Value must be a dict defining values for keys (tx, min_rx, and multiplier).'
      isArray: true
      name: ipv6_interval
    - description: BFD IPv6 slow rate timer in milliseconds.
      name: ipv6_slow_timer
    - description: 'BFD fabricpath interval timer values. Value must be a dict defining values for keys (tx, min_rx, and multiplier).'
      isArray: true
      name: fabricpath_interval
    - description: BFD fabricpath slow rate timer in milliseconds.
      name: fabricpath_slow_timer
    - description: BFD fabricpath control vlan.
      name: fabricpath_vlan
    description: "Bidirectional Forwarding Detection (BFD) global-level configuration\n Further documentation available at https://docs.ansible.com/ansible/2.9/modules/nxos_bfd_global_module.html"
    name: nxos-bfd-global
    outputs:
    - contextPath: CiscoNXOS.NxosBfdGlobal.cmds
      description: commands sent to the device
      type: unknown
  - arguments:
    - description: Hostname or IP of target. Optionally the port can be specified using :PORT. If multiple targets are specified using an array, the integration will use the configured concurrency factor for high performance.
      isArray: true
      name: host
      required: true
    - description: The provided configuration
      isArray: true
      name: config
    - auto: PREDEFINED
      defaultValue: merged
      description: The state of the configuration after module completion
      name: state
      predefined:
      - merged
      - replaced
      - overridden
      - deleted
    description: "Manages BFD attributes of nxos interfaces.\n Further documentation available at https://docs.ansible.com/ansible/2.9/modules/nxos_bfd_interfaces_module.html"
    name: nxos-bfd-interfaces
    outputs:
    - contextPath: CiscoNXOS.NxosBfdInterfaces.before
      description: The configuration as structured data prior to module invocation.
      type: unknown
    - contextPath: CiscoNXOS.NxosBfdInterfaces.after
      description: The configuration as structured data after module completion.
      type: unknown
    - contextPath: CiscoNXOS.NxosBfdInterfaces.commands
      description: The set of commands pushed to the remote device.
      type: unknown
  - arguments:
    - description: Hostname or IP of target. Optionally the port can be specified using :PORT. If multiple targets are specified using an array, the integration will use the configured concurrency factor for high performance.
      isArray: true
      name: host
      required: true
    - description: BGP autonomous system number. Valid values are String, Integer in ASPLAIN or ASDOT notation.
      name: asn
      required: true
    - description: Name of the VRF. The name 'default' is a valid VRF representing the global BGP.
      name: vrf
    - description: Enable/Disable MED comparison on paths from different autonomous systems.
      name: bestpath_always_compare_med
    - description: Enable/Disable load sharing across the providers with different (but equal-length) AS paths.
      name: bestpath_aspath_multipath_relax
    - description: Enable/Disable comparison of router IDs for identical eBGP paths.
      name: bestpath_compare_routerid
    - description: Enable/Disable neighborid. Use this when more paths available than max path config.
      name: bestpath_compare_neighborid
    - description: Enable/Disable Ignores the cost community for BGP best-path calculations.
      name: bestpath_cost_community_ignore
    - description: Enable/Disable enforcement of bestpath to do a MED comparison only between paths originated within a confederation.
      name: bestpath_med_confed
    - description: Enable/Disable assigns the value of infinity to received routes that do not carry the MED attribute, making these routes the least desirable.
      name: bestpath_med_missing_as_worst
    - description: Enable/Disable deterministic selection of the best MED pat from among the paths from the same autonomous system.
      name: bestpath_med_non_deterministic
    - description: Route Reflector Cluster-ID.
      name: cluster_id
    - description: Routing domain confederation AS.
      name: confederation_id
    - description: AS confederation parameters.
      name: confederation_peers
    - description: Enable/Disable the batching evaluation of prefix advertisement to all peers.
      name: disable_policy_batching
    - description: Enable/Disable the batching evaluation of prefix advertisements to all peers with prefix list.
      name: disable_policy_batching_ipv4_prefix_list
    - description: Enable/Disable the batching evaluation of prefix advertisements to all peers with prefix list.
      name: disable_policy_batching_ipv6_prefix_list
    - description: Enable/Disable enforces the neighbor autonomous system to be the first AS number listed in the AS path attribute for eBGP. On NX-OS, this property is only supported in the global BGP context.
      name: enforce_first_as
    - auto: PREDEFINED
      description: Enable/Disable cli event history buffer.
      name: event_history_cli
      predefined:
      - size_small
      - size_medium
      - size_large
      - size_disable
      - default
    - auto: PREDEFINED
      description: Enable/Disable detail event history buffer.
      name: event_history_detail
      predefined:
      - size_small
      - size_medium
      - size_large
      - size_disable
      - default
    - auto: PREDEFINED
      description: Enable/Disable event history buffer.
      name: event_history_events
      predefined:
      - size_small
      - size_medium
      - size_large
      - size_disable
      - default
    - auto: PREDEFINED
      description: Enable/Disable periodic event history buffer.
      name: event_history_periodic
      predefined:
      - size_small
      - size_medium
      - size_large
      - size_disable
      - default
    - description: Enable/Disable immediately reset the session if the link to a directly connected BGP peer goes down.  Only supported in the global BGP context.
      name: fast_external_fallover
    - description: Enable/Disable flush routes in RIB upon controlled restart. On NX-OS, this property is only supported in the global BGP context.
      name: flush_routes
    - description: Enable/Disable graceful restart.
      name: graceful_restart
    - description: Enable/Disable graceful restart helper mode.
      name: graceful_restart_helper
    - description: Set maximum time for a restart sent to the BGP peer.
      name: graceful_restart_timers_restart
    - description: Set maximum time that BGP keeps the stale routes from the restarting BGP peer.
      name: graceful_restart_timers_stalepath_time
    - description: Enable/Disable isolate this router from BGP perspective.
      name: isolate
    - description: Local AS number to be used within a VRF instance.
      name: local_as
    - description: Enable/Disable message logging for neighbor up/down event.
      name: log_neighbor_changes
    - description: Specify Maximum number of AS numbers allowed in the AS-path attribute. Valid values are between 1 and 512.
      name: maxas_limit
    - description: Enable/Disable handle BGP neighbor down event, due to various reasons.
      name: neighbor_down_fib_accelerate
    - description: The BGP reconnection interval for dropped sessions. Valid values are between 1 and 60.
      name: reconnect_interval
    - description: Router Identifier (ID) of the BGP router VRF instance.
      name: router_id
    - description: Administratively shutdown the BGP protocol.
      name: shutdown
    - description: Enable/Disable advertise only routes programmed in hardware to peers.
      name: suppress_fib_pending
    - description: Specify timeout for the first best path after a restart, in seconds.
      name: timer_bestpath_limit
    - description: Set BGP hold timer.
      name: timer_bgp_hold
    - description: Set BGP keepalive timer.
      name: timer_bgp_keepalive
    - auto: PREDEFINED
      defaultValue: present
      description: Determines whether the config should be present or not on the device.
      name: state
      predefined:
      - present
      - absent
    description: "Manages BGP configuration.\n Further documentation available at https://docs.ansible.com/ansible/2.9/modules/nxos_bgp_module.html"
    name: nxos-bgp
    outputs:
    - contextPath: CiscoNXOS.NxosBgp.commands
      description: commands sent to the device
      type: unknown
  - arguments:
    - description: Hostname or IP of target. Optionally the port can be specified using :PORT. If multiple targets are specified using an array, the integration will use the configured concurrency factor for high performance.
      isArray: true
      name: host
      required: true
    - description: BGP autonomous system number. Valid values are String, Integer in ASPLAIN or ASDOT notation.
      name: asn
      required: true
    - description: Name of the VRF. The name 'default' is a valid VRF representing the global bgp.
      name: vrf
      required: true
    - auto: PREDEFINED
      description: Address Family Identifier.
      name: afi
      predefined:
      - ipv4
      - ipv6
      - vpnv4
      - vpnv6
      - l2vpn
      required: true
    - auto: PREDEFINED
      description: Sub Address Family Identifier.
      name: safi
      predefined:
      - unicast
      - multicast
      - evpn
      required: true
    - description: Install a backup path into the forwarding table and provide prefix independent convergence (PIC) in case of a PE-CE link failure.
      name: additional_paths_install
    - description: Enables the receive capability of additional paths for all of the neighbors under this address family for which the capability has not been disabled.
      name: additional_paths_receive
    - description: Configures the capability of selecting additional paths for a prefix. Valid values are a string defining the name of the route-map.
      name: additional_paths_selection
    - description: Enables the send capability of additional paths for all of the neighbors under this address family for which the capability has not been disabled.
      name: additional_paths_send
    - description: Advertise evpn routes.
      name: advertise_l2vpn_evpn
    - description: Configure client-to-client route reflection.
      name: client_to_client
    - description: Specify dampen value for IGP metric-related changes, in seconds. Valid values are integer and keyword 'default'.
      name: dampen_igp_metric
    - description: Enable/disable route-flap dampening.
      name: dampening_state
    - description: Specify decay half-life in minutes for route-flap dampening. Valid values are integer and keyword 'default'.
      name: dampening_half_time
    - description: Specify max suppress time for route-flap dampening stable route. Valid values are integer and keyword 'default'.
      name: dampening_max_suppress_time
    - description: Specify route reuse time for route-flap dampening. Valid values are integer and keyword 'default'.
      name: dampening_reuse_time
    - description: Specify route-map for route-flap dampening. Valid values are a string defining the name of the route-map.
      name: dampening_routemap
    - description: Specify route suppress time for route-flap dampening. Valid values are integer and keyword 'default'.
      name: dampening_suppress_time
    - description: Default information originate.
      name: default_information_originate
    - description: Sets default metrics for routes redistributed into BGP. Valid values are Integer or keyword 'default'
      name: default_metric
    - description: Sets the administrative distance for eBGP routes. Valid values are Integer or keyword 'default'.
      name: distance_ebgp
    - description: Sets the administrative distance for iBGP routes. Valid values are Integer or keyword 'default'.
      name: distance_ibgp
    - description: Sets the administrative distance for local BGP routes. Valid values are Integer or keyword 'default'.
      name: distance_local
    - description: An array of route-map names which will specify prefixes to inject. Each array entry must first specify the inject-map name, secondly an exist-map name, and optionally the copy-attributes keyword which indicates that attributes should be copied from the aggregate. For example [['lax_inject_map', 'lax_exist_map'], ['nyc_inject_map', 'nyc_exist_map', 'copy-attributes'], ['fsd_inject_map', 'fsd_exist_map']].
      name: inject_map
    - description: Configures the maximum number of equal-cost paths for load sharing. Valid value is an integer in the range 1-64.
      name: maximum_paths
    - description: Configures the maximum number of ibgp equal-cost paths for load sharing. Valid value is an integer in the range 1-64.
      name: maximum_paths_ibgp
    - description: Networks to configure. Valid value is a list of network prefixes to advertise. The list must be in the form of an array. Each entry in the array must include a prefix address and an optional route-map. For example [['10.0.0.0/16', 'routemap_LA'], ['192.168.1.1', 'Chicago'], ['192.168.2.0/24'], ['192.168.3.0/24', 'routemap_NYC']].
      name: networks
    - description: Configure a route-map for valid nexthops. Valid values are a string defining the name of the route-map.
      name: next_hop_route_map
    - description: A list of redistribute directives. Multiple redistribute entries are allowed. The list must be in the form of a nested array. the first entry of each array defines the source-protocol to redistribute from; the second entry defines a route-map name. A route-map is highly advised but may be optional on some platforms, in which case it may be omitted from the array list. For example [['direct', 'rm_direct'], ['lisp', 'rm_lisp']].
      name: redistribute
    - description: Advertises only active routes to peers.
      name: suppress_inactive
    - description: Apply table-map to filter routes downloaded into URIB. Valid values are a string.
      name: table_map
    - description: Filters routes rejected by the route-map and does not download them to the RIB.
      name: table_map_filter
    - auto: PREDEFINED
      defaultValue: present
      description: Determines whether the config should be present or not on the device.
      name: state
      predefined:
      - present
      - absent
    description: "Manages BGP Address-family configuration.\n Further documentation available at https://docs.ansible.com/ansible/2.9/modules/nxos_bgp_af_module.html"
    name: nxos-bgp-af
    outputs:
    - contextPath: CiscoNXOS.NxosBgpAf.commands
      description: commands sent to the device
      type: unknown
  - arguments:
    - description: Hostname or IP of target. Optionally the port can be specified using :PORT. If multiple targets are specified using an array, the integration will use the configured concurrency factor for high performance.
      isArray: true
      name: host
      required: true
    - description: BGP autonomous system number. Valid values are string, Integer in ASPLAIN or ASDOT notation.
      name: asn
      required: true
    - defaultValue: default
      description: Name of the VRF. The name 'default' is a valid VRF representing the global bgp.
      name: vrf
    - description: Neighbor Identifier. Valid values are string. Neighbors may use IPv4 or IPv6 notation, with or without prefix length.
      name: neighbor
      required: true
    - description: Description of the neighbor.
      name: description
    - auto: PREDEFINED
      description: 'Enables/Disables BFD for a given neighbor. Dependency: ''feature bfd'''
      name: bfd
      predefined:
      - enable
      - disable
    - description: Configure whether or not to check for directly connected peer.
      name: connected_check
    - description: Configure whether or not to negotiate capability with this neighbor.
      name: capability_negotiation
    - description: Configure whether or not to enable dynamic capability.
      name: dynamic_capability
    - description: Specify multihop TTL for a remote peer. Valid values are integers between 2 and 255, or keyword 'default' to disable this property.
      name: ebgp_multihop
    - description: Specify the local-as number for the eBGP neighbor. Valid values are String or Integer in ASPLAIN or ASDOT notation, or 'default', which means not to configure it.
      name: local_as
    - auto: PREDEFINED
      description: Specify whether or not to enable log messages for neighbor up/down event.
      name: log_neighbor_changes
      predefined:
      - enable
      - disable
      - inherit
    - description: Specify whether or not to shut down this neighbor under memory pressure.
      name: low_memory_exempt
    - description: Specify Maximum number of peers for this neighbor prefix Valid values are between 1 and 1000, or 'default', which does not impose the limit. Note that this parameter is accepted only on neighbors with address/prefix.
      name: maximum_peers
    - description: Specify the password for neighbor. Valid value is string.
      name: pwd
    - auto: PREDEFINED
      description: Specify the encryption type the password will use. Valid values are '3des' or 'cisco_type_7' encryption or keyword 'default'.
      name: pwd_type
      predefined:
      - 3des
      - cisco_type_7
      - default
    - description: Specify Autonomous System Number of the neighbor. Valid values are String or Integer in ASPLAIN or ASDOT notation, or 'default', which means not to configure it.
      name: remote_as
    - auto: PREDEFINED
      description: Specify the config to remove private AS number from outbound updates. Valid values are 'enable' to enable this config, 'disable' to disable this config, 'all' to remove all private AS number, or 'replace-as', to replace the private AS number.
      name: remove_private_as
      predefined:
      - enable
      - disable
      - all
      - replace-as
    - description: Configure to administratively shutdown this neighbor.
      name: shutdown
    - description: Configure to suppress 4-byte AS Capability.
      name: suppress_4_byte_as
    - description: Specify keepalive timer value. Valid values are integers between 0 and 3600 in terms of seconds, or 'default', which is 60.
      name: timers_keepalive
    - description: Specify holdtime timer value. Valid values are integers between 0 and 3600 in terms of seconds, or 'default', which is 180.
      name: timers_holdtime
    - description: Specify whether or not to only allow passive connection setup. Valid values are 'true', 'false', and 'default', which defaults to 'false'. This property can only be configured when the neighbor is in 'ip' address format without prefix length.
      name: transport_passive_only
    - description: Specify source interface of BGP session and updates.
      name: update_source
    - auto: PREDEFINED
      defaultValue: present
      description: Determines whether the config should be present or not on the device.
      name: state
      predefined:
      - present
      - absent
    description: "Manages BGP neighbors configurations.\n Further documentation available at https://docs.ansible.com/ansible/2.9/modules/nxos_bgp_neighbor_module.html"
    name: nxos-bgp-neighbor
    outputs:
    - contextPath: CiscoNXOS.NxosBgpNeighbor.commands
      description: commands sent to the device
      type: unknown
  - arguments:
    - description: Hostname or IP of target. Optionally the port can be specified using :PORT. If multiple targets are specified using an array, the integration will use the configured concurrency factor for high performance.
      isArray: true
      name: host
      required: true
    - description: BGP autonomous system number. Valid values are String, Integer in ASPLAIN or ASDOT notation.
      name: asn
      required: true
    - defaultValue: default
      description: Name of the VRF. The name 'default' is a valid VRF representing the global bgp.
      name: vrf
    - description: Neighbor Identifier. Valid values are string. Neighbors may use IPv4 or IPv6 notation, with or without prefix length.
      name: neighbor
      required: true
    - auto: PREDEFINED
      description: Address Family Identifier.
      name: afi
      predefined:
      - ipv4
      - ipv6
      - vpnv4
      - vpnv6
      - l2vpn
      required: true
    - auto: PREDEFINED
      description: Sub Address Family Identifier.
      name: safi
      predefined:
      - unicast
      - multicast
      - evpn
      required: true
    - auto: PREDEFINED
      description: Valid values are enable for basic command enablement; disable for disabling the command at the neighbor af level (it adds the disable keyword to the basic command); and inherit to remove the command at this level (the command value is inherited from a higher BGP layer).
      name: additional_paths_receive
      predefined:
      - enable
      - disable
      - inherit
    - auto: PREDEFINED
      description: Valid values are enable for basic command enablement; disable for disabling the command at the neighbor af level (it adds the disable keyword to the basic command); and inherit to remove the command at this level (the command value is inherited from a higher BGP layer).
      name: additional_paths_send
      predefined:
      - enable
      - disable
      - inherit
    - description: Conditional route advertisement. This property requires two route maps, an advertise-map and an exist-map. Valid values are an array specifying both the advertise-map name and the exist-map name, or simply 'default' e.g. ['my_advertise_map', 'my_exist_map']. This command is mutually exclusive with the advertise_map_non_exist property.
      name: advertise_map_exist
    - description: Conditional route advertisement. This property requires two route maps, an advertise-map and an exist-map. Valid values are an array specifying both the advertise-map name and the non-exist-map name, or simply 'default' e.g. ['my_advertise_map', 'my_non_exist_map']. This command is mutually exclusive with the advertise_map_exist property.
      name: advertise_map_non_exist
    - description: Activate allowas-in property
      name: allowas_in
    - description: Max-occurrences value for allowas_in. Valid values are an integer value or 'default'. This is mutually exclusive with allowas_in.
      name: allowas_in_max
    - description: Activate the as-override feature.
      name: as_override
    - description: Activate the default-originate feature.
      name: default_originate
    - description: Route-map for the default_originate property. Valid values are a string defining a route-map name, or 'default'. This is mutually exclusive with default_originate.
      name: default_originate_route_map
    - description: Disable checking of peer AS-number while advertising
      name: disable_peer_as_check
    - description: Valid values are a string defining a filter-list name, or 'default'.
      name: filter_list_in
    - description: Valid values are a string defining a filter-list name, or 'default'.
      name: filter_list_out
    - description: maximum-prefix limit value. Valid values are an integer value or 'default'.
      name: max_prefix_limit
    - description: Optional restart interval. Valid values are an integer. Requires max_prefix_limit. May not be combined with max_prefix_warning.
      name: max_prefix_interval
    - description: Optional threshold percentage at which to generate a warning. Valid values are an integer value. Requires max_prefix_limit.
      name: max_prefix_threshold
    - description: Optional warning-only keyword. Requires max_prefix_limit. May not be combined with max_prefix_interval.
      name: max_prefix_warning
    - description: Activate the next-hop-self feature.
      name: next_hop_self
    - description: Activate the next-hop-third-party feature.
      name: next_hop_third_party
    - description: Valid values are a string defining a prefix-list name, or 'default'.
      name: prefix_list_in
    - description: Valid values are a string defining a prefix-list name, or 'default'.
      name: prefix_list_out
    - description: Valid values are a string defining a route-map name, or 'default'.
      name: route_map_in
    - description: Valid values are a string defining a route-map name, or 'default'.
      name: route_map_out
    - description: Router reflector client.
      name: route_reflector_client
    - auto: PREDEFINED
      description: send-community attribute.
      name: send_community
      predefined:
      - none
      - both
      - extended
      - standard
      - default
    - auto: PREDEFINED
      description: Valid values are 'enable' for basic command enablement; 'always' to add the always keyword to the basic command; and 'inherit' to remove the command at this level (the command value is inherited from a higher BGP layer).
      name: soft_reconfiguration_in
      predefined:
      - enable
      - always
      - inherit
    - description: Site-of-origin. Valid values are a string defining a VPN extcommunity or 'default'.
      name: soo
    - description: suppress-inactive feature.
      name: suppress_inactive
    - description: unsuppress-map. Valid values are a string defining a route-map name or 'default'.
      name: unsuppress_map
    - description: Weight value. Valid values are an integer value or 'default'.
      name: weight
    - auto: PREDEFINED
      defaultValue: present
      description: Determines whether the config should be present or not on the device.
      name: state
      predefined:
      - present
      - absent
    description: "Manages BGP address-family's neighbors configuration.\n Further documentation available at https://docs.ansible.com/ansible/2.9/modules/nxos_bgp_neighbor_af_module.html"
    name: nxos-bgp-neighbor-af
    outputs:
    - contextPath: CiscoNXOS.NxosBgpNeighborAf.commands
      description: commands sent to the device
      type: unknown
  - arguments:
    - description: Hostname or IP of target. Optionally the port can be specified using :PORT. If multiple targets are specified using an array, the integration will use the configured concurrency factor for high performance.
      isArray: true
      name: host
      required: true
    - description: 'The commands to send to the remote NXOS device.  The resulting output from the command is returned.  If the `wait_for` argument is provided, the module is not returned until the condition is satisfied or the number of retires as expired. The `commands` argument also accepts an alternative form that allows for complex values that specify the command to run and the output format to return.   This can be done on a command by command basis.  The complex argument supports the keywords `command` and `output` where `command` is the command to run and `output` is one of ''text'' or ''json''.'
      name: commands
      required: true
    - description: Specifies what to evaluate from the output of the command and what conditionals to apply.  This argument will cause the task to wait for a particular conditional to be true before moving forward.   If the conditional is not true by the configured retries, the task fails.  See examples.
      name: wait_for
    - defaultValue: all
      description: The `match` argument is used in conjunction with the `wait_for` argument to specify the match policy.  Valid values are `all` or `any`.  If the value is set to `all` then all conditionals in the `wait_for` must be satisfied.  If the value is set to `any` then only one of the values must be satisfied.
      name: match
    - defaultValue: '10'
      description: Specifies the number of retries a command should by tried before it is considered failed.  The command is run on the target device every retry and evaluated against the `wait_for` conditionals.
      name: retries
    - defaultValue: '1'
      description: Configures the interval in seconds to wait between retries of the command.  If the command does not pass the specified conditional, the interval indicates how to long to wait before trying the command again.
      name: interval
    description: "Run arbitrary command on Cisco NXOS devices\n Further documentation available at https://docs.ansible.com/ansible/2.9/modules/nxos_command_module.html"
    name: nxos-command
    outputs:
    - contextPath: CiscoNXOS.NxosCommand.stdout
      description: The set of responses from the commands
      type: unknown
    - contextPath: CiscoNXOS.NxosCommand.stdout_lines
      description: The value of stdout split into a list
      type: unknown
    - contextPath: CiscoNXOS.NxosCommand.failed_conditions
      description: The list of conditionals that have failed
      type: unknown
  - arguments:
    - description: Hostname or IP of target. Optionally the port can be specified using :PORT. If multiple targets are specified using an array, the integration will use the configured concurrency factor for high performance.
      isArray: true
      name: host
      required: true
    - description: The ordered set of commands that should be configured in the section.  The commands must be the exact same commands as found in the device running-config.  Be sure to note the configuration command syntax as some commands are automatically modified by the device config parser.
      name: lines
    - description: The ordered set of parents that uniquely identify the section or hierarchy the commands should be checked against.  If the parents argument is omitted, the commands are checked against the set of top level or global commands.
      name: parents
    - description: The `src` argument provides a path to the configuration file to load into the remote system.  The path can either be a full system path to the configuration file if the value starts with / or relative to the root of the implemented role or playbook. This argument is mutually exclusive with the `lines` and `parents` arguments.
      name: src
    - description: The `replace_src` argument provides path to the configuration file to load into the remote system. This argument is used to replace the entire config with a flat-file. This is used with argument `replace` with value `config`. This is mutually exclusive with the `lines` and `src` arguments. This argument is supported on Nexus 9K device. Use `nxos_file_copy` module to copy the flat file to remote device and then use the path with this argument.
      name: replace_src
    - description: The ordered set of commands to push on to the command stack if a change needs to be made.  This allows the playbook designer the opportunity to perform configuration commands prior to pushing any changes without affecting how the set of commands are matched against the system.
      name: before
    - description: The ordered set of commands to append to the end of the command stack if a change needs to be made.  Just like with `before` this allows the playbook designer to append a set of commands to be executed after the command set.
      name: after
    - auto: PREDEFINED
      defaultValue: line
      description: Instructs the module on the way to perform the matching of the set of commands against the current device config.  If match is set to `line`, commands are matched line by line.  If match is set to `strict`, command lines are matched with respect to position.  If match is set to `exact`, command lines must be an equal match.  Finally, if match is set to `none`, the module will not attempt to compare the source configuration with the running configuration on the remote device.
      name: match
      predefined:
      - line
      - strict
      - exact
      - none
    - auto: PREDEFINED
      defaultValue: line
      description: Instructs the module on the way to perform the configuration on the device.  If the replace argument is set to `line` then the modified lines are pushed to the device in configuration mode.  If the replace argument is set to `block` then the entire command block is pushed to the device in configuration mode if any line is not correct. replace `config` is supported only on Nexus 9K device.
      name: replace
      predefined:
      - line
      - block
      - config
    - defaultValue: 'no'
      description: This argument will cause the module to create a full backup of the current `running-config` from the remote device before any changes are made. If the `backup_options` value is not given, the backup file is written to the `backup` folder in the playbook root directory or role root directory, if playbook is part of an ansible role. If the directory does not exist, it is created.
      name: backup
    - description: The module, by default, will connect to the remote device and retrieve the current running-config to use as a base for comparing against the contents of source.  There are times when it is not desirable to have the task get the current running-config for every task in a playbook.  The `running_config` argument allows the implementer to pass in the configuration to use as the base config for comparison.
      name: running_config
    - defaultValue: 'no'
      description: The `defaults` argument will influence how the running-config is collected from the device.  When the value is set to true, the command used to collect the running-config is append with the all keyword.  When the value is set to false, the command is issued without the all keyword
      name: defaults
    - auto: PREDEFINED
      defaultValue: never
      description: When changes are made to the device running-configuration, the changes are not copied to non-volatile storage by default.  Using this argument will change that before.  If the argument is set to `always`, then the running-config will always be copied to the startup-config and the `modified` flag will always be set to True.  If the argument is set to `modified`, then the running-config will only be copied to the startup-config if it has changed since the last save to startup-config.  If the argument is set to `never`, the running-config will never be copied to the startup-config.  If the argument is set to `changed`, then the running-config will only be copied to the startup-config if the task has made a change. `changed` was added in Ansible 2.6.
      name: save_when
      predefined:
      - always
      - never
      - modified
      - changed
    - auto: PREDEFINED
      defaultValue: startup
      description: 'When using the `ansible-playbook --diff` command line argument the module can generate diffs against different sources. When this option is configure as `startup`, the module will return the diff of the running-config against the startup-config. When this option is configured as `intended`, the module will return the diff of the running-config against the configuration provided in the `intended_config` argument. When this option is configured as `running`, the module will return the before and after diff of the running-config with respect to any changes made to the device configuration.'
      name: diff_against
      predefined:
      - startup
      - intended
      - running
    - description: Use this argument to specify one or more lines that should be ignored during the diff.  This is used for lines in the configuration that are automatically updated by the system.  This argument takes a list of regular expressions or exact line matches.
      name: diff_ignore_lines
    - description: The `intended_config` provides the master configuration that the node should conform to and is used to check the final running-config against.   This argument will not modify any settings on the remote device and is strictly used to check the compliance of the current device's configuration against.  When specifying this argument, the task should also modify the `diff_against` value and set it to `intended`.
      name: intended_config
    - description: This is a dict object containing configurable options related to backup file path. The value of this option is read only when `backup` is set to `True`, if `backup` is set to `false` this option will be silently ignored.
      isArray: true
      name: backup_options
    description: "Manage Cisco NXOS configuration sections\n Further documentation available at https://docs.ansible.com/ansible/2.9/modules/nxos_config_module.html"
    name: nxos-config
    outputs:
    - contextPath: CiscoNXOS.NxosConfig.commands
      description: The set of commands that will be pushed to the remote device
      type: unknown
    - contextPath: CiscoNXOS.NxosConfig.updates
      description: The set of commands that will be pushed to the remote device
      type: unknown
    - contextPath: CiscoNXOS.NxosConfig.backup_path
      description: The full path to the backup file
      type: string
    - contextPath: CiscoNXOS.NxosConfig.filename
      description: The name of the backup file
      type: string
    - contextPath: CiscoNXOS.NxosConfig.shortname
      description: The full path to the backup file excluding the timestamp
      type: string
    - contextPath: CiscoNXOS.NxosConfig.date
      description: The date extracted from the backup file name
      type: string
    - contextPath: CiscoNXOS.NxosConfig.time
      description: The time extracted from the backup file name
      type: string
  - arguments:
    - description: Hostname or IP of target. Optionally the port can be specified using :PORT. If multiple targets are specified using an array, the integration will use the configured concurrency factor for high performance.
      isArray: true
      name: host
      required: true
    - description: EVPN control plane.
      name: nv_overlay_evpn
      required: true
    description: "Handles the EVPN control plane for VXLAN.\n Further documentation available at https://docs.ansible.com/ansible/2.9/modules/nxos_evpn_global_module.html"
    name: nxos-evpn-global
    outputs:
    - contextPath: CiscoNXOS.NxosEvpnGlobal.commands
      description: The set of commands to be sent to the remote device
      type: unknown
  - arguments:
    - description: Hostname or IP of target. Optionally the port can be specified using :PORT. If multiple targets are specified using an array, the integration will use the configured concurrency factor for high performance.
      isArray: true
      name: host
      required: true
    - description: The EVPN VXLAN Network Identifier.
      name: vni
      required: true
    - description: The VPN Route Distinguisher (RD). The RD is combined with the IPv4 or IPv6 prefix learned by the PE router to create a globally unique address.
      name: route_distinguisher
      required: true
    - description: Enables/Disables route-target settings for both import and export target communities using a single property.
      name: route_target_both
    - description: Sets the route-target 'import' extended communities.
      name: route_target_import
    - description: Sets the route-target 'export' extended communities.
      name: route_target_export
    - auto: PREDEFINED
      defaultValue: present
      description: Determines whether the config should be present or not on the device.
      name: state
      predefined:
      - present
      - absent
    description: "Manages Cisco EVPN VXLAN Network Identifier (VNI).\n Further documentation available at https://docs.ansible.com/ansible/2.9/modules/nxos_evpn_vni_module.html"
    name: nxos-evpn-vni
    outputs:
    - contextPath: CiscoNXOS.NxosEvpnVni.commands
      description: commands sent to the device
      type: unknown
  - arguments:
    - description: Hostname or IP of target. Optionally the port can be specified using :PORT. If multiple targets are specified using an array, the integration will use the configured concurrency factor for high performance.
      isArray: true
      name: host
      required: true
    - defaultValue: '!config'
      description: When supplied, this argument will restrict the facts collected to a given subset.  Possible values for this argument include all, hardware, config, legacy, and interfaces.  Can specify a list of values to include a larger subset.  Values can also be used with an initial `M(!`) to specify that a specific subset should not be collected.
      name: gather_subset
    - description: When supplied, this argument will restrict the facts collected to a given subset. Possible values for this argument include all and the resources like interfaces, vlans etc. Can specify a list of values to include a larger subset. Values can also be used with an initial `M(!`) to specify that a specific subset should not be collected. Valid subsets are 'all', 'bfd_interfaces', 'lag_interfaces', 'telemetry', 'vlans', 'lacp', 'lacp_interfaces', 'interfaces', 'l3_interfaces', 'l2_interfaces', 'lldp_global'.
      name: gather_network_resources
    description: "Gets facts about NX-OS switches\n Further documentation available at https://docs.ansible.com/ansible/2.9/modules/nxos_facts_module.html"
    name: nxos-facts
    outputs:
    - contextPath: CiscoNXOS.NxosFacts.net_gather_subset
      description: The list of fact subsets collected from the device
      type: unknown
    - contextPath: CiscoNXOS.NxosFacts.net_gather_network_resources
      description: The list of fact for network resource subsets collected from the device
      type: unknown
    - contextPath: CiscoNXOS.NxosFacts.net_model
      description: The model name returned from the device
      type: string
    - contextPath: CiscoNXOS.NxosFacts.net_serialnum
      description: The serial number of the remote device
      type: string
    - contextPath: CiscoNXOS.NxosFacts.net_version
      description: The operating system version running on the remote device
      type: string
    - contextPath: CiscoNXOS.NxosFacts.net_hostname
      description: The configured hostname of the device
      type: string
    - contextPath: CiscoNXOS.NxosFacts.net_image
      description: The image file the device is running
      type: string
    - contextPath: CiscoNXOS.NxosFacts.net_api
      description: The name of the transport
      type: string
    - contextPath: CiscoNXOS.NxosFacts.net_license_hostid
      description: The License host id of the device
      type: string
    - contextPath: CiscoNXOS.NxosFacts.net_python_version
      description: The Python version Ansible controller is using
      type: string
    - contextPath: CiscoNXOS.NxosFacts.net_filesystems
      description: All file system names available on the device
      type: unknown
    - contextPath: CiscoNXOS.NxosFacts.net_memfree_mb
      description: The available free memory on the remote device in Mb
      type: number
    - contextPath: CiscoNXOS.NxosFacts.net_memtotal_mb
      description: The total memory on the remote device in Mb
      type: number
    - contextPath: CiscoNXOS.NxosFacts.net_config
      description: The current active config from the device
      type: string
    - contextPath: CiscoNXOS.NxosFacts.net_all_ipv4_addresses
      description: All IPv4 addresses configured on the device
      type: unknown
    - contextPath: CiscoNXOS.NxosFacts.net_all_ipv6_addresses
      description: All IPv6 addresses configured on the device
      type: unknown
    - contextPath: CiscoNXOS.NxosFacts.net_interfaces
      description: A hash of all interfaces running on the system
      type: unknown
    - contextPath: CiscoNXOS.NxosFacts.net_neighbors
      description: The list of LLDP and CDP neighbors from the device. If both, CDP and LLDP neighbor data is present on one port, CDP is preferred.
      type: unknown
    - contextPath: CiscoNXOS.NxosFacts.fan_info
      description: A hash of facts about fans in the remote device
      type: unknown
    - contextPath: CiscoNXOS.NxosFacts.hostname
      description: The configured hostname of the remote device
      type: unknown
    - contextPath: CiscoNXOS.NxosFacts.interfaces_list
      description: The list of interface names on the remote device
      type: unknown
    - contextPath: CiscoNXOS.NxosFacts.kickstart
      description: The software version used to boot the system
      type: string
    - contextPath: CiscoNXOS.NxosFacts.module
      description: A hash of facts about the modules in a remote device
      type: unknown
    - contextPath: CiscoNXOS.NxosFacts.platform
      description: The hardware platform reported by the remote device
      type: string
    - contextPath: CiscoNXOS.NxosFacts.power_supply_info
      description: A hash of facts about the power supplies in the remote device
      type: string
    - contextPath: CiscoNXOS.NxosFacts.vlan_list
      description: The list of VLAN IDs configured on the remote device
      type: unknown
  - arguments:
    - description: Hostname or IP of target. Optionally the port can be specified using :PORT. If multiple targets are specified using an array, the integration will use the configured concurrency factor for high performance.
      isArray: true
      name: host
      required: true
    - description: Name of feature.
      name: feature
      required: true
    - auto: PREDEFINED
      defaultValue: enabled
      description: Desired state of the feature.
      name: state
      predefined:
      - enabled
      - disabled
    description: "Manage features in NX-OS switches.\n Further documentation available at https://docs.ansible.com/ansible/2.9/modules/nxos_feature_module.html"
    name: nxos-feature
    outputs:
    - contextPath: CiscoNXOS.NxosFeature.commands
      description: The set of commands to be sent to the remote device
      type: unknown
  - arguments:
    - description: Hostname or IP of target. Optionally the port can be specified using :PORT. If multiple targets are specified using an array, the integration will use the configured concurrency factor for high performance.
      isArray: true
      name: host
      required: true
    - description: When `system_mode_maintenance=true` it puts all enabled protocols in maintenance mode (using the isolate command). When `system_mode_maintenance=false` it puts all enabled protocols in normal mode (using the no isolate command).
      name: system_mode_maintenance
    - description: When `system_mode_maintenance_dont_generate_profile=true` it prevents the dynamic searching of enabled protocols and executes commands configured in a maintenance-mode profile. Use this option if you want the system to use a maintenance-mode profile that you have created. When `system_mode_maintenance_dont_generate_profile=false` it prevents the dynamic searching of enabled protocols and executes commands configured in a normal-mode profile. Use this option if you want the system to use a normal-mode profile that you have created.
      name: system_mode_maintenance_dont_generate_profile
    - description: Keeps the switch in maintenance mode for a specified number of minutes. Range is 5-65535.
      name: system_mode_maintenance_timeout
    - description: Shuts down all protocols, vPC domains, and interfaces except the management interface (using the shutdown command). This option is disruptive while `system_mode_maintenance` (which uses the isolate command) is not.
      name: system_mode_maintenance_shutdown
    - auto: PREDEFINED
      description: Boots the switch into maintenance mode automatically in the event of a specified system crash. Note that not all reset reasons are applicable for all platforms. Also if reset reason is set to match_any, it is not idempotent as it turns on all reset reasons. If reset reason is match_any and state is absent, it turns off all the reset reasons.
      name: system_mode_maintenance_on_reload_reset_reason
      predefined:
      - hw_error
      - svc_failure
      - kern_failure
      - wdog_timeout
      - fatal_error
      - lc_failure
      - match_any
      - manual_reload
      - any_other
      - maintenance
    - auto: PREDEFINED
      defaultValue: present
      description: Specify desired state of the resource.
      name: state
      predefined:
      - present
      - absent
      required: true
    description: "Trigger a graceful removal or insertion (GIR) of the switch.\n Further documentation available at https://docs.ansible.com/ansible/2.9/modules/nxos_gir_module.html"
    name: nxos-gir
    outputs:
    - contextPath: CiscoNXOS.NxosGir.final_system_mode
      description: describe the last system mode
      type: string
    - contextPath: CiscoNXOS.NxosGir.updates
      description: commands sent to the device
      type: unknown
    - contextPath: CiscoNXOS.NxosGir.changed
      description: check to see if a change was made on the device
      type: boolean
  - arguments:
    - description: Hostname or IP of target. Optionally the port can be specified using :PORT. If multiple targets are specified using an array, the integration will use the configured concurrency factor for high performance.
      isArray: true
      name: host
      required: true
    - description: List of commands to be included into the profile.
      name: commands
    - auto: PREDEFINED
      description: Configure the profile as Maintenance or Normal mode.
      name: mode
      predefined:
      - maintenance
      - normal
      required: true
    - auto: PREDEFINED
      defaultValue: present
      description: Specify desired state of the resource.
      name: state
      predefined:
      - present
      - absent
    description: "Create a maintenance-mode or normal-mode profile for GIR.\n Further documentation available at https://docs.ansible.com/ansible/2.9/modules/nxos_gir_profile_management_module.html"
    name: nxos-gir-profile-management
    outputs:
    - contextPath: CiscoNXOS.NxosGirProfileManagement.proposed
      description: list of commands passed into module.
      type: unknown
    - contextPath: CiscoNXOS.NxosGirProfileManagement.existing
      description: list of existing profile commands.
      type: unknown
    - contextPath: CiscoNXOS.NxosGirProfileManagement.end_state
      description: list of profile entries after module execution.
      type: unknown
    - contextPath: CiscoNXOS.NxosGirProfileManagement.updates
      description: commands sent to the device
      type: unknown
    - contextPath: CiscoNXOS.NxosGirProfileManagement.changed
      description: check to see if a change was made on the device
      type: boolean
  - arguments:
    - description: Hostname or IP of target. Optionally the port can be specified using :PORT. If multiple targets are specified using an array, the integration will use the configured concurrency factor for high performance.
      isArray: true
      name: host
      required: true
    - description: HSRP group number.
      name: group
      required: true
    - description: Full name of interface that is being managed for HSRP.
      name: interface
      required: true
    - auto: PREDEFINED
      defaultValue: '1'
      description: HSRP version.
      name: version
      predefined:
      - '1'
      - '2'
    - description: HSRP priority or keyword 'default'.
      name: priority
    - auto: PREDEFINED
      description: Enable/Disable preempt.
      name: preempt
      predefined:
      - enabled
      - disabled
    - description: HSRP virtual IP address or keyword 'default'
      name: vip
    - description: Authentication string. If this needs to be hidden(for md5 type), the string should be 7 followed by the key string. Otherwise, it can be 0 followed by key string or just key string (for backward compatibility). For text type, this should be just be a key string. if this is 'default', authentication is removed.
      name: auth_string
    - auto: PREDEFINED
      description: Authentication type.
      name: auth_type
      predefined:
      - text
      - md5
    - auto: PREDEFINED
      defaultValue: present
      description: Specify desired state of the resource.
      name: state
      predefined:
      - present
      - absent
    description: "Manages HSRP configuration on NX-OS switches.\n Further documentation available at https://docs.ansible.com/ansible/2.9/modules/nxos_hsrp_module.html"
    name: nxos-hsrp
    outputs:
    - contextPath: CiscoNXOS.NxosHsrp.commands
      description: commands sent to the device
      type: unknown
  - arguments:
    - description: Hostname or IP of target. Optionally the port can be specified using :PORT. If multiple targets are specified using an array, the integration will use the configured concurrency factor for high performance.
      isArray: true
      name: host
      required: true
    - description: Removes routes when the IGMP process is restarted. By default, routes are not flushed.
      name: flush_routes
    - description: Enables or disables the enforce router alert option check for IGMPv2 and IGMPv3 packets.
      name: enforce_rtr_alert
    - description: Restarts the igmp process (using an exec config command).
      name: restart
    - auto: PREDEFINED
      defaultValue: present
      description: Manages desired state of the resource.
      name: state
      predefined:
      - present
      - default
    description: "Manages IGMP global configuration.\n Further documentation available at https://docs.ansible.com/ansible/2.9/modules/nxos_igmp_module.html"
    name: nxos-igmp
    outputs:
    - contextPath: CiscoNXOS.NxosIgmp.updates
      description: commands sent to the device
      type: unknown
  - arguments:
    - description: Hostname or IP of target. Optionally the port can be specified using :PORT. If multiple targets are specified using an array, the integration will use the configured concurrency factor for high performance.
      isArray: true
      name: host
      required: true
    - description: The full interface name for IGMP configuration. e.g. `Ethernet1/2`.
      name: interface
      required: true
    - auto: PREDEFINED
      description: IGMP version. It can be 2 or 3 or keyword 'default'.
      name: version
      predefined:
      - '2'
      - '3'
      - default
    - description: Query interval used when the IGMP process starts up. The range is from 1 to 18000 or keyword 'default'. The default is 31.
      name: startup_query_interval
    - description: Query count used when the IGMP process starts up. The range is from 1 to 10 or keyword 'default'. The default is 2.
      name: startup_query_count
    - description: Sets the robustness variable. Values can range from 1 to 7 or keyword 'default'. The default is 2.
      name: robustness
    - description: Sets the querier timeout that the software uses when deciding to take over as the querier. Values can range from 1 to 65535 seconds or keyword 'default'. The default is 255 seconds.
      name: querier_timeout
    - description: Sets the response time advertised in IGMP queries. Values can range from 1 to 25 seconds or keyword 'default'. The default is 10 seconds.
      name: query_mrt
    - description: Sets the frequency at which the software sends IGMP host query messages. Values can range from 1 to 18000 seconds or keyword 'default'. The default is 125 seconds.
      name: query_interval
    - description: Sets the query interval waited after sending membership reports before the software deletes the group state. Values can range from 1 to 25 seconds or keyword 'default'. The default is 1 second.
      name: last_member_qrt
    - description: Sets the number of times that the software sends an IGMP query in response to a host leave message. Values can range from 1 to 5 or keyword 'default'. The default is 2.
      name: last_member_query_count
    - description: Sets the group membership timeout for IGMPv2. Values can range from 3 to 65,535 seconds or keyword 'default'. The default is 260 seconds.
      name: group_timeout
    - description: Configures report-link-local-groups. Enables sending reports for groups in 224.0.0.0/24. Reports are always sent for nonlink local groups. By default, reports are not sent for link local groups.
      name: report_llg
    - description: Enables the device to remove the group entry from the multicast routing table immediately upon receiving a leave message for the group. Use this command to minimize the leave latency of IGMPv2 group memberships on a given IGMP interface because the device does not send group-specific queries. The default is disabled.
      name: immediate_leave
    - description: Configure a routemap for static outgoing interface (OIF) or keyword 'default'.
      name: oif_routemap
    - description: This argument is deprecated, please use oif_ps instead. Configure a prefix for static outgoing interface (OIF).
      name: oif_prefix
    - description: This argument is deprecated, please use oif_ps instead. Configure a source for static outgoing interface (OIF).
      name: oif_source
    - description: Configure prefixes and sources for static outgoing interface (OIF). This is a list of dict where each dict has source and prefix defined or just prefix if source is not needed. The specified values will be configured on the device and if any previous prefix/sources exist, they will be removed. Keyword 'default' is also accepted which removes all existing prefix/sources.
      name: oif_ps
    - auto: PREDEFINED
      defaultValue: 'No'
      description: Restart IGMP. This is NOT idempotent as this is action only.
      name: restart
      predefined:
      - 'Yes'
      - 'No'
    - auto: PREDEFINED
      defaultValue: present
      description: Manages desired state of the resource.
      name: state
      predefined:
      - present
      - absent
      - default
    description: "Manages IGMP interface configuration.\n Further documentation available at https://docs.ansible.com/ansible/2.9/modules/nxos_igmp_interface_module.html"
    name: nxos-igmp-interface
    outputs:
    - contextPath: CiscoNXOS.NxosIgmpInterface.proposed
      description: k/v pairs of parameters passed into module
      type: unknown
    - contextPath: CiscoNXOS.NxosIgmpInterface.existing
      description: k/v pairs of existing igmp_interface configuration
      type: unknown
    - contextPath: CiscoNXOS.NxosIgmpInterface.end_state
      description: k/v pairs of igmp interface configuration after module execution
      type: unknown
    - contextPath: CiscoNXOS.NxosIgmpInterface.updates
      description: commands sent to the device
      type: unknown
    - contextPath: CiscoNXOS.NxosIgmpInterface.changed
      description: check to see if a change was made on the device
      type: boolean
  - arguments:
    - description: Hostname or IP of target. Optionally the port can be specified using :PORT. If multiple targets are specified using an array, the integration will use the configured concurrency factor for high performance.
      isArray: true
      name: host
      required: true
    - description: Enables/disables IGMP snooping on the switch.
      name: snooping
    - description: Group membership timeout value for all VLANs on the device. Accepted values are integer in range 1-10080, `never` and `default`.
      name: group_timeout
    - description: Global link-local groups suppression.
      name: link_local_grp_supp
    - description: Global IGMPv1/IGMPv2 Report Suppression.
      name: report_supp
    - description: Global IGMPv3 Report Suppression and Proxy Reporting.
      name: v3_report_supp
    - auto: PREDEFINED
      defaultValue: present
      description: Manage the state of the resource.
      name: state
      predefined:
      - present
      - default
    description: "Manages IGMP snooping global configuration.\n Further documentation available at https://docs.ansible.com/ansible/2.9/modules/nxos_igmp_snooping_module.html"
    name: nxos-igmp-snooping
    outputs:
    - contextPath: CiscoNXOS.NxosIgmpSnooping.commands
      description: command sent to the device
      type: unknown
  - arguments:
    - description: Hostname or IP of target. Optionally the port can be specified using :PORT. If multiple targets are specified using an array, the integration will use the configured concurrency factor for high performance.
      isArray: true
      name: host
      required: true
    - description: Name of the system (or combined) image file on flash.
      name: system_image_file
      required: true
    - description: Name of the kickstart image file on flash. (Not required on all Nexus platforms)
      name: kickstart_image_file
    - auto: PREDEFINED
      defaultValue: 'no'
      description: 'Upgrade using In Service Software Upgrade (ISSU). (Supported on N5k, N7k, N9k platforms) Selecting ''required'' or ''yes'' means that upgrades will only proceed if the switch is capable of ISSU. Selecting ''desired'' means that upgrades will use ISSU if possible but will fall back to disruptive upgrade if needed. Selecting ''no'' means do not use ISSU. Forced disruptive.'
      name: issu
      predefined:
      - required
      - desired
      - 'yes'
      - 'no'
    description: "Set boot options like boot, kickstart image and issu.\n Further documentation available at https://docs.ansible.com/ansible/2.9/modules/nxos_install_os_module.html"
    name: nxos-install-os
    outputs:
    - contextPath: CiscoNXOS.NxosInstallOs.install_state
      description: Boot and install information.
      type: unknown
  - arguments:
    - description: Hostname or IP of target. Optionally the port can be specified using :PORT. If multiple targets are specified using an array, the integration will use the configured concurrency factor for high performance.
      isArray: true
      name: host
      required: true
    - description: Name of this cisco_interface resource. Valid value is a string.
      name: interface
      required: true
    - description: Name of the ospf instance.
      name: ospf
      required: true
    - description: Ospf area associated with this cisco_interface_ospf instance. Valid values are a string, formatted as an IP address (i.e. "0.0.0.0") or as an integer.
      name: area
      required: true
    - auto: PREDEFINED
      description: 'Enables bfd at interface level. This overrides the bfd variable set at the ospf router level. Valid values are ''enable'', ''disable'' or ''default''. Dependency: ''feature bfd'''
      name: bfd
      predefined:
      - enable
      - disable
      - default
    - description: The cost associated with this cisco_interface_ospf instance.
      name: cost
    - description: Time between sending successive hello packets. Valid values are an integer or the keyword 'default'.
      name: hello_interval
    - description: Time interval an ospf neighbor waits for a hello packet before tearing down adjacencies. Valid values are an integer or the keyword 'default'.
      name: dead_interval
    - description: Enable or disable passive-interface state on this interface. true - (enable) Prevent OSPF from establishing an adjacency or sending routing updates on this interface. false - (disable) Override global 'passive-interface default' for this interface.
      name: passive_interface
    - auto: PREDEFINED
      description: Specifies interface ospf network type. Valid values are 'point-to-point' or 'broadcast'.
      name: network
      predefined:
      - point-to-point
      - broadcast
    - description: Enables or disables the usage of message digest authentication.
      name: message_digest
    - description: Md5 authentication key-id associated with the ospf instance. If this is present, message_digest_encryption_type, message_digest_algorithm_type and message_digest_password are mandatory. Valid value is an integer and 'default'.
      name: message_digest_key_id
    - auto: PREDEFINED
      description: Algorithm used for authentication among neighboring routers within an area. Valid values are 'md5' and 'default'.
      name: message_digest_algorithm_type
      predefined:
      - md5
      - default
    - auto: PREDEFINED
      description: Specifies the scheme used for encrypting message_digest_password. Valid values are '3des' or 'cisco_type_7' encryption or 'default'.
      name: message_digest_encryption_type
      predefined:
      - cisco_type_7
      - 3des
      - default
    - description: Specifies the message_digest password. Valid value is a string.
      name: message_digest_password
    - auto: PREDEFINED
      defaultValue: present
      description: Determines whether the config should be present or not on the device.
      name: state
      predefined:
      - present
      - absent
    description: "Manages configuration of an OSPF interface instance.\n Further documentation available at https://docs.ansible.com/ansible/2.9/modules/nxos_interface_ospf_module.html"
    name: nxos-interface-ospf
    outputs:
    - contextPath: CiscoNXOS.NxosInterfaceOspf.commands
      description: commands sent to the device
      type: unknown
  - arguments:
    - description: Hostname or IP of target. Optionally the port can be specified using :PORT. If multiple targets are specified using an array, the integration will use the configured concurrency factor for high performance.
      isArray: true
      name: host
      required: true
    - description: A dictionary of interface options
      isArray: true
      name: config
    - auto: PREDEFINED
      defaultValue: merged
      description: The state of the configuration after module completion
      name: state
      predefined:
      - merged
      - replaced
      - overridden
      - deleted
    description: "Manages interface attributes of NX-OS Interfaces\n Further documentation available at https://docs.ansible.com/ansible/2.9/modules/nxos_interfaces_module.html"
    name: nxos-interfaces
    outputs:
    - contextPath: CiscoNXOS.NxosInterfaces.before
      description: The configuration as structured data prior to module invocation.
      type: unknown
    - contextPath: CiscoNXOS.NxosInterfaces.after
      description: The configuration as structured data after module completion.
      type: unknown
    - contextPath: CiscoNXOS.NxosInterfaces.commands
      description: The set of commands pushed to the remote device.
      type: unknown
  - arguments:
    - description: Hostname or IP of target. Optionally the port can be specified using :PORT. If multiple targets are specified using an array, the integration will use the configured concurrency factor for high performance.
      isArray: true
      name: host
      required: true
    - description: A dictionary of Layer-2 interface options
      isArray: true
      name: config
    - auto: PREDEFINED
      defaultValue: merged
      description: The state of the configuration after module completion.
      name: state
      predefined:
      - merged
      - replaced
      - overridden
      - deleted
    description: "Manages Layer-2 Interfaces attributes of NX-OS Interfaces\n Further documentation available at https://docs.ansible.com/ansible/2.9/modules/nxos_l2_interfaces_module.html"
    name: nxos-l2-interfaces
    outputs:
    - contextPath: CiscoNXOS.NxosL2Interfaces.before
      description: The configuration as structured data prior to module invocation.
      type: unknown
    - contextPath: CiscoNXOS.NxosL2Interfaces.after
      description: The configuration as structured data after module completion.
      type: unknown
    - contextPath: CiscoNXOS.NxosL2Interfaces.commands
      description: The set of commands pushed to the remote device.
      type: unknown
  - arguments:
    - description: Hostname or IP of target. Optionally the port can be specified using :PORT. If multiple targets are specified using an array, the integration will use the configured concurrency factor for high performance.
      isArray: true
      name: host
      required: true
    - description: A dictionary of Layer-3 interface options
      isArray: true
      name: config
    - auto: PREDEFINED
      defaultValue: merged
      description: The state of the configuration after module completion.
      name: state
      predefined:
      - merged
      - replaced
      - overridden
      - deleted
    description: "Manages Layer-3 Interfaces attributes of NX-OS Interfaces\n Further documentation available at https://docs.ansible.com/ansible/2.9/modules/nxos_l3_interfaces_module.html"
    name: nxos-l3-interfaces
    outputs:
    - contextPath: CiscoNXOS.NxosL3Interfaces.before
      description: The configuration as structured data prior to module invocation.
      type: unknown
    - contextPath: CiscoNXOS.NxosL3Interfaces.after
      description: The configuration as structured data after module completion.
      type: unknown
    - contextPath: CiscoNXOS.NxosL3Interfaces.commands
      description: The set of commands pushed to the remote device.
      type: unknown
  - arguments:
    - description: Hostname or IP of target. Optionally the port can be specified using :PORT. If multiple targets are specified using an array, the integration will use the configured concurrency factor for high performance.
      isArray: true
      name: host
      required: true
    - description: LACP global options.
      isArray: true
      name: config
    - auto: PREDEFINED
      defaultValue: merged
      description: The state of the configuration after module completion.
      name: state
      predefined:
      - merged
      - replaced
      - deleted
    description: "Manage Global Link Aggregation Control Protocol (LACP) on Cisco NX-OS devices.\n Further documentation available at https://docs.ansible.com/ansible/2.9/modules/nxos_lacp_module.html"
    name: nxos-lacp
    outputs:
    - contextPath: CiscoNXOS.NxosLacp.before
      description: The configuration as structured data prior to module invocation.
      type: unknown
    - contextPath: CiscoNXOS.NxosLacp.after
      description: The configuration as structured data after module completion.
      type: unknown
    - contextPath: CiscoNXOS.NxosLacp.commands
      description: The set of commands pushed to the remote device.
      type: unknown
  - arguments:
    - description: Hostname or IP of target. Optionally the port can be specified using :PORT. If multiple targets are specified using an array, the integration will use the configured concurrency factor for high performance.
      isArray: true
      name: host
      required: true
    - description: A dictionary of LACP interfaces options.
      isArray: true
      name: config
    - auto: PREDEFINED
      defaultValue: merged
      description: The state of the configuration after module completion.
      name: state
      predefined:
      - merged
      - replaced
      - overridden
      - deleted
    description: "Manage Link Aggregation Control Protocol (LACP) attributes of interfaces on Cisco NX-OS devices.\n Further documentation available at https://docs.ansible.com/ansible/2.9/modules/nxos_lacp_interfaces_module.html"
    name: nxos-lacp-interfaces
    outputs:
    - contextPath: CiscoNXOS.NxosLacpInterfaces.before
      description: The configuration as structured data prior to module invocation.
      type: unknown
    - contextPath: CiscoNXOS.NxosLacpInterfaces.after
      description: The configuration as structured data after module completion.
      type: unknown
    - contextPath: CiscoNXOS.NxosLacpInterfaces.commands
      description: The set of commands pushed to the remote device.
      type: unknown
  - arguments:
    - description: Hostname or IP of target. Optionally the port can be specified using :PORT. If multiple targets are specified using an array, the integration will use the configured concurrency factor for high performance.
      isArray: true
      name: host
      required: true
    - description: A list of link aggregation group configurations.
      isArray: true
      name: config
    - auto: PREDEFINED
      defaultValue: merged
      description: The state of the configuration after module completion.
      name: state
      predefined:
      - merged
      - replaced
      - overridden
      - deleted
    description: "Manages link aggregation groups of NX-OS Interfaces\n Further documentation available at https://docs.ansible.com/ansible/2.9/modules/nxos_lag_interfaces_module.html"
    name: nxos-lag-interfaces
    outputs:
    - contextPath: CiscoNXOS.NxosLagInterfaces.before
      description: The configuration as structured data prior to module invocation.
      type: unknown
    - contextPath: CiscoNXOS.NxosLagInterfaces.after
      description: The configuration as structured data after module completion.
      type: unknown
    - contextPath: CiscoNXOS.NxosLagInterfaces.commands
      description: The set of commands pushed to the remote device.
      type: unknown
  - arguments:
    - description: Hostname or IP of target. Optionally the port can be specified using :PORT. If multiple targets are specified using an array, the integration will use the configured concurrency factor for high performance.
      isArray: true
      name: host
      required: true
    - auto: PREDEFINED
      defaultValue: present
      description: State of the LLDP configuration. If value is `present` lldp will be enabled else if it is `absent` it will be disabled.
      name: state
      predefined:
      - present
      - absent
    description: "Manage LLDP configuration on Cisco NXOS network devices.\n Further documentation available at https://docs.ansible.com/ansible/2.9/modules/nxos_lldp_module.html"
    name: nxos-lldp
    outputs:
    - contextPath: CiscoNXOS.NxosLldp.commands
      description: The list of configuration mode commands to send to the device
      type: unknown
  - arguments:
    - description: Hostname or IP of target. Optionally the port can be specified using :PORT. If multiple targets are specified using an array, the integration will use the configured concurrency factor for high performance.
      isArray: true
      name: host
      required: true
    - description: A list of link layer discovery configurations
      isArray: true
      name: config
    - auto: PREDEFINED
      defaultValue: merged
      description: The state of the configuration after module completion
      name: state
      predefined:
      - merged
      - replaced
      - deleted
    description: "Configure and manage Link Layer Discovery Protocol(LLDP) attributes on NX-OS platforms.\n Further documentation available at https://docs.ansible.com/ansible/2.9/modules/nxos_lldp_global_module.html"
    name: nxos-lldp-global
    outputs:
    - contextPath: CiscoNXOS.NxosLldpGlobal.before
      description: The configuration as structured data prior to module invocation.
      type: unknown
    - contextPath: CiscoNXOS.NxosLldpGlobal.after
      description: The configuration as structured data after module completion.
      type: unknown
    - contextPath: CiscoNXOS.NxosLldpGlobal.commands
      description: The set of commands pushed to the remote device.
      type: unknown
  - arguments:
    - description: Hostname or IP of target. Optionally the port can be specified using :PORT. If multiple targets are specified using an array, the integration will use the configured concurrency factor for high performance.
      isArray: true
      name: host
      required: true
    - auto: PREDEFINED
      description: Destination of the logs.
      name: dest
      predefined:
      - console
      - logfile
      - module
      - monitor
      - server
    - description: Hostname or IP Address for remote logging (when dest is 'server').
      name: remote_server
    - description: VRF to be used while configuring remote logging (when dest is 'server').
      name: use_vrf
    - description: Interface to be used while configuring source-interface for logging (e.g., 'Ethernet1/2', 'mgmt0')
      name: interface
    - description: If value of `dest` is `logfile` it indicates file-name.
      name: name
    - description: Facility name for logging.
      name: facility
    - description: Set logging severity levels.
      name: dest_level
    - description: Set logging severity levels for facility based log messages.
      name: facility_level
    - description: List of logging definitions.
      name: aggregate
    - auto: PREDEFINED
      defaultValue: present
      description: State of the logging configuration.
      name: state
      predefined:
      - present
      - absent
    - auto: PREDEFINED
      description: Link/trunk enable/default interface configuration logging
      name: event
      predefined:
      - link-enable
      - link-default
      - trunk-enable
      - trunk-default
    - auto: PREDEFINED
      description: Add interface description to interface syslogs. Does not work with version 6.0 images using nxapi as a transport.
      name: interface_message
      predefined:
      - add-interface-description
    - description: Set logfile size
      name: file_size
    - auto: PREDEFINED
      description: Set logging facility ethpm link status. Not idempotent with version 6.0 images.
      name: facility_link_status
      predefined:
      - link-down-notif
      - link-down-error
      - link-up-notif
      - link-up-error
    - auto: PREDEFINED
      description: Set logging timestamp format
      name: timestamp
      predefined:
      - microseconds
      - milliseconds
      - seconds
    - auto: PREDEFINED
      defaultValue: 'No'
      description: Remove any switch logging configuration that does not match what has been configured Not supported for connection local. All nxos_logging tasks must use the same connection type.
      name: purge
      predefined:
      - 'Yes'
      - 'No'
    description: "Manage logging on network devices\n Further documentation available at https://docs.ansible.com/ansible/2.9/modules/nxos_logging_module.html"
    name: nxos-logging
    outputs:
    - contextPath: CiscoNXOS.NxosLogging.commands
      description: The list of configuration mode commands to send to the device
      type: unknown
  - arguments:
    - description: Hostname or IP of target. Optionally the port can be specified using :PORT. If multiple targets are specified using an array, the integration will use the configured concurrency factor for high performance.
      isArray: true
      name: host
      required: true
    - description: Network address of NTP server.
      name: server
    - description: Network address of NTP peer.
      name: peer
    - description: Authentication key identifier to use with given NTP server or peer or keyword 'default'.
      name: key_id
    - auto: PREDEFINED
      description: Makes given NTP server or peer the preferred NTP server or peer for the device.
      name: prefer
      predefined:
      - enabled
      - disabled
    - description: Makes the device communicate with the given NTP server or peer over a specific VRF or keyword 'default'.
      name: vrf_name
    - description: Local source address from which NTP messages are sent or keyword 'default'
      name: source_addr
    - description: Local source interface from which NTP messages are sent. Must be fully qualified interface name or keyword 'default'
      name: source_int
    - auto: PREDEFINED
      defaultValue: present
      description: Manage the state of the resource.
      name: state
      predefined:
      - present
      - absent
    description: "Manages core NTP configuration.\n Further documentation available at https://docs.ansible.com/ansible/2.9/modules/nxos_ntp_module.html"
    name: nxos-ntp
    outputs:
    - contextPath: CiscoNXOS.NxosNtp.proposed
      description: k/v pairs of parameters passed into module
      type: unknown
    - contextPath: CiscoNXOS.NxosNtp.existing
      description: k/v pairs of existing ntp server/peer
      type: unknown
    - contextPath: CiscoNXOS.NxosNtp.end_state
      description: k/v pairs of ntp info after module execution
      type: unknown
    - contextPath: CiscoNXOS.NxosNtp.updates
      description: command sent to the device
      type: unknown
    - contextPath: CiscoNXOS.NxosNtp.changed
      description: check to see if a change was made on the device
      type: boolean
  - arguments:
    - description: Hostname or IP of target. Optionally the port can be specified using :PORT. If multiple targets are specified using an array, the integration will use the configured concurrency factor for high performance.
      isArray: true
      name: host
      required: true
    - description: Authentication key identifier (numeric).
      name: key_id
    - description: MD5 String.
      name: md5string
    - auto: PREDEFINED
      defaultValue: text
      description: Whether the given md5string is in cleartext or has been encrypted. If in cleartext, the device will encrypt it before storing it.
      name: auth_type
      predefined:
      - text
      - encrypt
    - auto: PREDEFINED
      defaultValue: 'false'
      description: Whether the given key is required to be supplied by a time source for the device to synchronize to the time source.
      name: trusted_key
      predefined:
      - 'false'
      - 'true'
    - auto: PREDEFINED
      description: Turns NTP authentication on or off.
      name: authentication
      predefined:
      - 'on'
      - 'off'
    - auto: PREDEFINED
      defaultValue: present
      description: Manage the state of the resource.
      name: state
      predefined:
      - present
      - absent
    description: "Manages NTP authentication.\n Further documentation available at https://docs.ansible.com/ansible/2.9/modules/nxos_ntp_auth_module.html"
    name: nxos-ntp-auth
    outputs:
    - contextPath: CiscoNXOS.NxosNtpAuth.commands
      description: command sent to the device
      type: unknown
  - arguments:
    - description: Hostname or IP of target. Optionally the port can be specified using :PORT. If multiple targets are specified using an array, the integration will use the configured concurrency factor for high performance.
      isArray: true
      name: host
      required: true
    - description: Sets whether the device is an authoritative NTP server.
      name: master
    - description: If `master=true`, an optional stratum can be supplied (1-15). The device default is 8.
      name: stratum
    - description: Sets whether NTP logging is enabled on the device.
      name: logging
    - auto: PREDEFINED
      defaultValue: present
      description: Manage the state of the resource.
      name: state
      predefined:
      - present
      - absent
    description: "Manages NTP options.\n Further documentation available at https://docs.ansible.com/ansible/2.9/modules/nxos_ntp_options_module.html"
    name: nxos-ntp-options
    outputs:
    - contextPath: CiscoNXOS.NxosNtpOptions.updates
      description: command sent to the device
      type: unknown
  - arguments:
    - description: Hostname or IP of target. Optionally the port can be specified using :PORT. If multiple targets are specified using an array, the integration will use the configured concurrency factor for high performance.
      isArray: true
      name: host
      required: true
    - defaultValue: '80'
      description: Configure the port with which the HTTP server will listen on for requests.  By default, NXAPI will bind the HTTP service to the standard HTTP port 80.  This argument accepts valid port values in the range of 1 to 65535.
      name: http_port
    - auto: PREDEFINED
      defaultValue: 'Yes'
      description: Controls the operating state of the HTTP protocol as one of the underlying transports for NXAPI.  By default, NXAPI will enable the HTTP transport when the feature is first configured.  To disable the use of the HTTP transport, set the value of this argument to False.
      name: http
      predefined:
      - 'Yes'
      - 'No'
    - defaultValue: '443'
      description: Configure the port with which the HTTPS server will listen on for requests.  By default, NXAPI will bind the HTTPS service to the standard HTTPS port 443.  This argument accepts valid port values in the range of 1 to 65535.
      name: https_port
    - auto: PREDEFINED
      defaultValue: 'No'
      description: Controls the operating state of the HTTPS protocol as one of the underlying transports for NXAPI.  By default, NXAPI will disable the HTTPS transport when the feature is first configured.  To enable the use of the HTTPS transport, set the value of this argument to True.
      name: https
      predefined:
      - 'Yes'
      - 'No'
    - auto: PREDEFINED
      defaultValue: 'No'
      description: The NXAPI feature provides a web base UI for developers for entering commands.  This feature is initially disabled when the NXAPI feature is configured for the first time.  When the `sandbox` argument is set to True, the developer sandbox URL will accept requests and when the value is set to False, the sandbox URL is unavailable. This is supported on NX-OS 7K series.
      name: sandbox
      predefined:
      - 'Yes'
      - 'No'
    - auto: PREDEFINED
      defaultValue: present
      description: The `state` argument controls whether or not the NXAPI feature is configured on the remote device.  When the value is `present` the NXAPI feature configuration is present in the device running-config.  When the values is `absent` the feature configuration is removed from the running-config.
      name: state
      predefined:
      - present
      - absent
    - auto: PREDEFINED
      defaultValue: 'No'
      description: Controls the use of whether strong or weak ciphers are configured. By default, this feature is disabled and weak ciphers are configured.  To enable the use of strong ciphers, set the value of this argument to True.
      name: ssl_strong_ciphers
      predefined:
      - 'Yes'
      - 'No'
    - auto: PREDEFINED
      defaultValue: 'Yes'
      description: Controls the use of the Transport Layer Security version 1.0 is configured.  By default, this feature is enabled.  To disable the use of TLSV1.0, set the value of this argument to True.
      name: tlsv1_0
      predefined:
      - 'Yes'
      - 'No'
    - auto: PREDEFINED
      defaultValue: 'No'
      description: Controls the use of the Transport Layer Security version 1.1 is configured.  By default, this feature is disabled.  To enable the use of TLSV1.1, set the value of this argument to True.
      name: tlsv1_1
      predefined:
      - 'Yes'
      - 'No'
    - auto: PREDEFINED
      defaultValue: 'No'
      description: Controls the use of the Transport Layer Security version 1.2 is configured.  By default, this feature is disabled.  To enable the use of TLSV1.2, set the value of this argument to True.
      name: tlsv1_2
      predefined:
      - 'Yes'
      - 'No'
    description: "Manage NXAPI configuration on an NXOS device.\n Further documentation available at https://docs.ansible.com/ansible/2.9/modules/nxos_nxapi_module.html"
    name: nxos-nxapi
    outputs:
    - contextPath: CiscoNXOS.NxosNxapi.updates
      description: Returns the list of commands that need to be pushed into the remote device to satisfy the arguments
      type: unknown
  - arguments:
    - description: Hostname or IP of target. Optionally the port can be specified using :PORT. If multiple targets are specified using an array, the integration will use the configured concurrency factor for high performance.
      isArray: true
      name: host
      required: true
    - description: Name of the ospf instance.
      name: ospf
      required: true
    - auto: PREDEFINED
      defaultValue: present
      description: Determines whether the config should be present or not on the device.
      name: state
      predefined:
      - present
      - absent
    description: "Manages configuration of an ospf instance.\n Further documentation available at https://docs.ansible.com/ansible/2.9/modules/nxos_ospf_module.html"
    name: nxos-ospf
    outputs:
    - contextPath: CiscoNXOS.NxosOspf.commands
      description: commands sent to the device
      type: unknown
  - arguments:
    - description: Hostname or IP of target. Optionally the port can be specified using :PORT. If multiple targets are specified using an array, the integration will use the configured concurrency factor for high performance.
      isArray: true
      name: host
      required: true
    - defaultValue: default
      description: Name of the resource instance. Valid value is a string. The name 'default' is a valid VRF representing the global OSPF.
      name: vrf
    - description: Name of the OSPF instance.
      name: ospf
      required: true
    - description: Router Identifier (ID) of the OSPF router VRF instance.
      name: router_id
    - description: Specify the default Metric value. Valid values are an integer or the keyword 'default'.
      name: default_metric
    - auto: PREDEFINED
      description: Controls the level of log messages generated whenever a neighbor changes state. Valid values are 'log', 'detail', and 'default'.
      name: log_adjacency
      predefined:
      - log
      - detail
      - default
    - description: Specify the start interval for rate-limiting Link-State Advertisement (LSA) generation. Valid values are an integer, in milliseconds, or the keyword 'default'.
      name: timer_throttle_lsa_start
    - description: Specify the hold interval for rate-limiting Link-State Advertisement (LSA) generation. Valid values are an integer, in milliseconds, or the keyword 'default'.
      name: timer_throttle_lsa_hold
    - description: Specify the max interval for rate-limiting Link-State Advertisement (LSA) generation. Valid values are an integer, in milliseconds, or the keyword 'default'.
      name: timer_throttle_lsa_max
    - description: Specify initial Shortest Path First (SPF) schedule delay. Valid values are an integer, in milliseconds, or the keyword 'default'.
      name: timer_throttle_spf_start
    - description: Specify minimum hold time between Shortest Path First (SPF) calculations. Valid values are an integer, in milliseconds, or the keyword 'default'.
      name: timer_throttle_spf_hold
    - description: Specify the maximum wait time between Shortest Path First (SPF) calculations. Valid values are an integer, in milliseconds, or the keyword 'default'.
      name: timer_throttle_spf_max
    - description: Specifies the reference bandwidth used to assign OSPF cost. Valid values are an integer, in Mbps, or the keyword 'default'.
      name: auto_cost
    - auto: PREDEFINED
      description: 'Enables BFD on all OSPF interfaces. Dependency: ''feature bfd'''
      name: bfd
      predefined:
      - enable
      - disable
    - description: Setting to `yes` will suppress routing update on interface.
      name: passive_interface
    - auto: PREDEFINED
      defaultValue: present
      description: State of ospf vrf configuration.
      name: state
      predefined:
      - present
      - absent
    description: "Manages a VRF for an OSPF router.\n Further documentation available at https://docs.ansible.com/ansible/2.9/modules/nxos_ospf_vrf_module.html"
    name: nxos-ospf-vrf
    outputs:
    - contextPath: CiscoNXOS.NxosOspfVrf.commands
      description: commands sent to the device
      type: unknown
  - arguments:
    - description: Hostname or IP of target. Optionally the port can be specified using :PORT. If multiple targets are specified using an array, the integration will use the configured concurrency factor for high performance.
      isArray: true
      name: host
      required: true
    - description: Anycast gateway mac of the switch.
      name: anycast_gateway_mac
      required: true
    description: "Configures anycast gateway MAC of the switch.\n Further documentation available at https://docs.ansible.com/ansible/2.9/modules/nxos_overlay_global_module.html"
    name: nxos-overlay-global
    outputs:
    - contextPath: CiscoNXOS.NxosOverlayGlobal.commands
      description: commands sent to the device
      type: unknown
  - arguments:
    - description: Hostname or IP of target. Optionally the port can be specified using :PORT. If multiple targets are specified using an array, the integration will use the configured concurrency factor for high performance.
      isArray: true
      name: host
      required: true
    - auto: PREDEFINED
      description: 'Enables BFD on all PIM interfaces. Dependency: ''feature bfd'''
      name: bfd
      predefined:
      - enable
      - disable
    - description: Configure group ranges for Source Specific Multicast (SSM). Valid values are multicast addresses or the keyword `none` or keyword `default`. `none` removes all SSM group ranges. `default` will set ssm_range to the default multicast address. If you set multicast address, please ensure that it is not the same as the `default`, otherwise use the `default` option.
      name: ssm_range
      required: true
    description: "Manages configuration of a PIM instance.\n Further documentation available at https://docs.ansible.com/ansible/2.9/modules/nxos_pim_module.html"
    name: nxos-pim
    outputs:
    - contextPath: CiscoNXOS.NxosPim.commands
      description: commands sent to the device
      type: unknown
  - arguments:
    - description: Hostname or IP of target. Optionally the port can be specified using :PORT. If multiple targets are specified using an array, the integration will use the configured concurrency factor for high performance.
      isArray: true
      name: host
      required: true
    - description: Full name of the interface such as Ethernet1/33.
      name: interface
      required: true
    - auto: PREDEFINED
      defaultValue: 'No'
      description: Enable/disable sparse-mode on the interface.
      name: sparse
      predefined:
      - 'Yes'
      - 'No'
    - auto: PREDEFINED
      description: 'Enables BFD for PIM at the interface level. This overrides the bfd variable set at the pim global level. Valid values are ''enable'', ''disable'' or ''default''. Dependency: ''feature bfd'''
      name: bfd
      predefined:
      - enable
      - disable
      - default
    - description: Configures priority for PIM DR election on interface.
      name: dr_prio
    - description: Authentication for hellos on this interface.
      name: hello_auth_key
    - description: Hello interval in milliseconds for this interface.
      name: hello_interval
    - description: Policy for join-prune messages (outbound).
      name: jp_policy_out
    - description: Policy for join-prune messages (inbound).
      name: jp_policy_in
    - auto: PREDEFINED
      description: Type of policy mapped to `jp_policy_out`.
      name: jp_type_out
      predefined:
      - prefix
      - routemap
    - auto: PREDEFINED
      description: Type of policy mapped to `jp_policy_in`.
      name: jp_type_in
      predefined:
      - prefix
      - routemap
    - auto: PREDEFINED
      defaultValue: 'No'
      description: Configures interface to be a boundary of a PIM domain.
      name: border
      predefined:
      - 'Yes'
      - 'No'
    - description: Configures a neighbor policy for filtering adjacencies.
      name: neighbor_policy
    - auto: PREDEFINED
      description: Type of policy mapped to neighbor_policy.
      name: neighbor_type
      predefined:
      - prefix
      - routemap
    - auto: PREDEFINED
      defaultValue: present
      description: Manages desired state of the resource.
      name: state
      predefined:
      - present
      - default
    description: "Manages PIM interface configuration.\n Further documentation available at https://docs.ansible.com/ansible/2.9/modules/nxos_pim_interface_module.html"
    name: nxos-pim-interface
    outputs:
    - contextPath: CiscoNXOS.NxosPimInterface.commands
      description: command sent to the device
      type: unknown
  - arguments:
    - description: Hostname or IP of target. Optionally the port can be specified using :PORT. If multiple targets are specified using an array, the integration will use the configured concurrency factor for high performance.
      isArray: true
      name: host
      required: true
    - description: Configures a Protocol Independent Multicast (PIM) static rendezvous point (RP) address. Valid values are unicast addresses.
      name: rp_address
      required: true
    - description: Group range for static RP. Valid values are multicast addresses.
      name: group_list
    - description: Prefix list policy for static RP. Valid values are prefix-list policy names.
      name: prefix_list
    - description: Route map policy for static RP. Valid values are route-map policy names.
      name: route_map
    - description: Group range is treated in PIM bidirectional mode.
      name: bidir
    - auto: PREDEFINED
      defaultValue: present
      description: Specify desired state of the resource.
      name: state
      predefined:
      - present
      - absent
      - default
      required: true
    description: "Manages configuration of an PIM static RP address instance.\n Further documentation available at https://docs.ansible.com/ansible/2.9/modules/nxos_pim_rp_address_module.html"
    name: nxos-pim-rp-address
    outputs:
    - contextPath: CiscoNXOS.NxosPimRpAddress.commands
      description: commands sent to the device
      type: unknown
  - arguments:
    - description: Hostname or IP of target. Optionally the port can be specified using :PORT. If multiple targets are specified using an array, the integration will use the configured concurrency factor for high performance.
      isArray: true
      name: host
      required: true
    - description: IP address or hostname (resolvable by switch) of remote node.
      name: dest
      required: true
    - defaultValue: '5'
      description: Number of packets to send.
      name: count
    - description: Source IP Address or hostname (resolvable by switch)
      name: source
    - description: Outgoing VRF.
      name: vrf
    - auto: PREDEFINED
      defaultValue: present
      description: Determines if the expected result is success or fail.
      name: state
      predefined:
      - absent
      - present
    description: "Tests reachability using ping from Nexus switch.\n Further documentation available at https://docs.ansible.com/ansible/2.9/modules/nxos_ping_module.html"
    name: nxos-ping
    outputs:
    - contextPath: CiscoNXOS.NxosPing.commands
      description: Show the command sent
      type: unknown
    - contextPath: CiscoNXOS.NxosPing.rtt
      description: Show RTT stats
      type: unknown
    - contextPath: CiscoNXOS.NxosPing.packets_rx
      description: Packets successfully received
      type: number
    - contextPath: CiscoNXOS.NxosPing.packets_tx
      description: Packets successfully transmitted
      type: number
    - contextPath: CiscoNXOS.NxosPing.packet_loss
      description: Percentage of packets lost
      type: string
  - arguments:
    - description: Hostname or IP of target. Optionally the port can be specified using :PORT. If multiple targets are specified using an array, the integration will use the configured concurrency factor for high performance.
      isArray: true
      name: host
      required: true
    - auto: PREDEFINED
      defaultValue: 'No'
      description: Safeguard boolean. Set to true if you're sure you want to reboot.
      name: confirm
      predefined:
      - 'Yes'
      - 'No'
    description: "Reboot a network device.\n Further documentation available at https://docs.ansible.com/ansible/2.9/modules/nxos_reboot_module.html"
    name: nxos-reboot
    outputs:
    - contextPath: CiscoNXOS.NxosReboot.rebooted
      description: Whether the device was instructed to reboot.
      type: boolean
  - arguments:
    - description: Hostname or IP of target. Optionally the port can be specified using :PORT. If multiple targets are specified using an array, the integration will use the configured concurrency factor for high performance.
      isArray: true
      name: host
      required: true
    - description: Name of checkpoint file to create. Mutually exclusive with rollback_to.
      name: checkpoint_file
    - description: Name of checkpoint file to rollback to. Mutually exclusive with checkpoint_file.
      name: rollback_to
    description: "Set a checkpoint or rollback to a checkpoint.\n Further documentation available at https://docs.ansible.com/ansible/2.9/modules/nxos_rollback_module.html"
    name: nxos-rollback
    outputs:
    - contextPath: CiscoNXOS.NxosRollback.filename
      description: The filename of the checkpoint/rollback file.
      type: string
    - contextPath: CiscoNXOS.NxosRollback.status
      description: Which operation took place and whether it was successful.
      type: string
  - arguments:
    - description: Hostname or IP of target. Optionally the port can be specified using :PORT. If multiple targets are specified using an array, the integration will use the configured concurrency factor for high performance.
      isArray: true
      name: host
      required: true
    - description: Name of the RPM package.
      name: pkg
      required: true
    - defaultValue: bootflash
      description: The remote file system of the device. If omitted, devices that support a file_system parameter will use their default values.
      name: file_system
    - description: List of RPM/patch definitions.
      name: aggregate
    - auto: PREDEFINED
      defaultValue: present
      description: If the state is present, the rpm will be installed, If the state is absent, it will be removed.
      name: state
      predefined:
      - present
      - absent
    description: "Install patch or feature rpms on Cisco NX-OS devices.\n Further documentation available at https://docs.ansible.com/ansible/2.9/modules/nxos_rpm_module.html"
    name: nxos-rpm
    outputs:
    - contextPath: CiscoNXOS.NxosRpm.commands
      description: commands sent to the device
      type: unknown
  - arguments:
    - description: Hostname or IP of target. Optionally the port can be specified using :PORT. If multiple targets are specified using an array, the integration will use the configured concurrency factor for high performance.
      isArray: true
      name: host
      required: true
    - description: Name of the remote package.
      name: pkg
      required: true
    - description: The remote file system of the device. If omitted, devices that support a file_system parameter will use their default values.
      name: file_system
    description: "Perform SMUs on Cisco NX-OS devices.\n Further documentation available at https://docs.ansible.com/ansible/2.9/modules/nxos_smu_module.html"
    name: nxos-smu
    outputs:
    - contextPath: CiscoNXOS.NxosSmu.commands
      description: commands sent to the device
      type: unknown
  - arguments:
    - description: Hostname or IP of target. Optionally the port can be specified using :PORT. If multiple targets are specified using an array, the integration will use the configured concurrency factor for high performance.
      isArray: true
      name: host
      required: true
    - auto: PREDEFINED
      description: Define what snapshot action the module would perform.
      name: action
      predefined:
      - add
      - compare
      - create
      - delete
      - delete_all
      required: true
    - description: Snapshot name, to be used when `action=create` or `action=delete`.
      name: snapshot_name
    - description: Snapshot description to be used when `action=create`.
      name: description
    - description: First snapshot to be used when `action=compare`.
      name: snapshot1
    - description: Second snapshot to be used when `action=compare`.
      name: snapshot2
    - description: Name of the file where snapshots comparison will be stored when `action=compare`.
      name: comparison_results_file
    - auto: PREDEFINED
      description: Snapshot options to be used when `action=compare`.
      name: compare_option
      predefined:
      - summary
      - ipv4routes
      - ipv6routes
    - description: Used to name the show command output, to be used when `action=add`.
      name: section
    - description: Specify a new show command, to be used when `action=add`.
      name: show_command
    - description: Specifies the tag of each row entry of the show command's XML output, to be used when `action=add`.
      name: row_id
    - description: Specify the tags used to distinguish among row entries, to be used when `action=add`.
      name: element_key1
    - description: Specify the tags used to distinguish among row entries, to be used when `action=add`.
      name: element_key2
    - defaultValue: 'no'
      description: Specify to locally store a new created snapshot, to be used when `action=create`.
      name: save_snapshot_locally
    - defaultValue: ./
      description: Specify the path of the file where new created snapshot or snapshots comparison will be stored, to be used when `action=create` and `save_snapshot_locally=true` or `action=compare`.
      name: path
    description: "Manage snapshots of the running states of selected features.\n Further documentation available at https://docs.ansible.com/ansible/2.9/modules/nxos_snapshot_module.html"
    name: nxos-snapshot
    outputs:
    - contextPath: CiscoNXOS.NxosSnapshot.commands
      description: commands sent to the device
      type: unknown
  - arguments:
    - description: Hostname or IP of target. Optionally the port can be specified using :PORT. If multiple targets are specified using an array, the integration will use the configured concurrency factor for high performance.
      isArray: true
      name: host
      required: true
    - description: Case-sensitive community string.
      name: community
      required: true
    - auto: PREDEFINED
      description: Access type for community.
      name: access
      predefined:
      - ro
      - rw
    - description: Group to which the community belongs.
      name: group
    - description: ACL name to filter snmp requests or keyword 'default'.
      name: acl
    - auto: PREDEFINED
      defaultValue: present
      description: Manage the state of the resource.
      name: state
      predefined:
      - present
      - absent
    description: "Manages SNMP community configs.\n Further documentation available at https://docs.ansible.com/ansible/2.9/modules/nxos_snmp_community_module.html"
    name: nxos-snmp-community
    outputs:
    - contextPath: CiscoNXOS.NxosSnmpCommunity.commands
      description: commands sent to the device
      type: unknown
  - arguments:
    - description: Hostname or IP of target. Optionally the port can be specified using :PORT. If multiple targets are specified using an array, the integration will use the configured concurrency factor for high performance.
      isArray: true
      name: host
      required: true
    - description: Contact information.
      name: contact
      required: true
    - auto: PREDEFINED
      defaultValue: present
      description: Manage the state of the resource.
      name: state
      predefined:
      - present
      - absent
      required: true
    description: "Manages SNMP contact info.\n Further documentation available at https://docs.ansible.com/ansible/2.9/modules/nxos_snmp_contact_module.html"
    name: nxos-snmp-contact
    outputs:
    - contextPath: CiscoNXOS.NxosSnmpContact.commands
      description: commands sent to the device
      type: unknown
  - arguments:
    - description: Hostname or IP of target. Optionally the port can be specified using :PORT. If multiple targets are specified using an array, the integration will use the configured concurrency factor for high performance.
      isArray: true
      name: host
      required: true
    - description: IP address of hostname of target host.
      name: snmp_host
      required: true
    - auto: PREDEFINED
      description: SNMP version. If this is not specified, v1 is used.
      name: version
      predefined:
      - v1
      - v2c
      - v3
    - auto: PREDEFINED
      description: Use this when verion is v3. SNMPv3 Security level.
      name: v3
      predefined:
      - noauth
      - auth
      - priv
    - description: Community string or v3 username.
      name: community
    - defaultValue: '162'
      description: UDP port number (0-65535).
      name: udp
    - auto: PREDEFINED
      description: type of message to send to host. If this is not specified, trap type is used.
      name: snmp_type
      predefined:
      - trap
      - inform
    - description: VRF to use to source traffic to source. If state = absent, the vrf is removed.
      name: vrf
    - description: Name of VRF to filter. If state = absent, the vrf is removed from the filter.
      name: vrf_filter
    - description: Source interface. Must be fully qualified interface name. If state = absent, the interface is removed.
      name: src_intf
    - auto: PREDEFINED
      defaultValue: present
      description: Manage the state of the resource. If state = present, the host is added to the configuration. If only vrf and/or vrf_filter and/or src_intf are given, they will be added to the existing host configuration. If state = absent, the host is removed if community parameter is given. It is possible to remove only vrf and/or src_int and/or vrf_filter by providing only those parameters and no community parameter.
      name: state
      predefined:
      - present
      - absent
    description: "Manages SNMP host configuration.\n Further documentation available at https://docs.ansible.com/ansible/2.9/modules/nxos_snmp_host_module.html"
    name: nxos-snmp-host
    outputs:
    - contextPath: CiscoNXOS.NxosSnmpHost.commands
      description: commands sent to the device
      type: unknown
  - arguments:
    - description: Hostname or IP of target. Optionally the port can be specified using :PORT. If multiple targets are specified using an array, the integration will use the configured concurrency factor for high performance.
      isArray: true
      name: host
      required: true
    - description: Location information.
      name: location
      required: true
    - auto: PREDEFINED
      defaultValue: present
      description: Manage the state of the resource.
      name: state
      predefined:
      - present
      - absent
    description: "Manages SNMP location information.\n Further documentation available at https://docs.ansible.com/ansible/2.9/modules/nxos_snmp_location_module.html"
    name: nxos-snmp-location
    outputs:
    - contextPath: CiscoNXOS.NxosSnmpLocation.commands
      description: commands sent to the device
      type: unknown
  - arguments:
    - description: Hostname or IP of target. Optionally the port can be specified using :PORT. If multiple targets are specified using an array, the integration will use the configured concurrency factor for high performance.
      isArray: true
      name: host
      required: true
    - auto: PREDEFINED
      description: Case sensitive group.
      name: group
      predefined:
      - aaa
      - bfd
      - bgp
      - bridge
      - callhome
      - cfs
      - config
      - eigrp
      - entity
      - feature-control
      - generic
      - hsrp
      - license
      - link
      - lldp
      - mmode
      - ospf
      - pim
      - rf
      - rmon
      - snmp
      - storm-control
      - stpx
      - switchfabric
      - syslog
      - sysmgr
      - system
      - upgrade
      - vtp
      - all
      required: true
    - auto: PREDEFINED
      defaultValue: enabled
      description: Manage the state of the resource.
      name: state
      predefined:
      - enabled
      - disabled
    description: "Manages SNMP traps.\n Further documentation available at https://docs.ansible.com/ansible/2.9/modules/nxos_snmp_traps_module.html"
    name: nxos-snmp-traps
    outputs:
    - contextPath: CiscoNXOS.NxosSnmpTraps.commands
      description: command sent to the device
      type: unknown
  - arguments:
    - description: Hostname or IP of target. Optionally the port can be specified using :PORT. If multiple targets are specified using an array, the integration will use the configured concurrency factor for high performance.
      isArray: true
      name: host
      required: true
    - description: Name of the user.
      name: user
      required: true
    - description: Group to which the user will belong to. If state = present, and the user is existing, the group is added to the user. If the user is not existing, user entry is created with this group argument. If state = absent, only the group is removed from the user entry. However, to maintain backward compatibility, if the existing user belongs to only one group, and if group argument is same as the existing user's group, then the user entry also is deleted.
      name: group
    - auto: PREDEFINED
      description: Authentication parameters for the user.
      name: authentication
      predefined:
      - md5
      - sha
    - description: Authentication password when using md5 or sha. This is not idempotent
      name: pwd
    - description: Privacy password for the user. This is not idempotent
      name: privacy
    - description: Enables AES-128 bit encryption when using privacy password.
      name: encrypt
    - auto: PREDEFINED
      defaultValue: present
      description: Manage the state of the resource.
      name: state
      predefined:
      - present
      - absent
    description: "Manages SNMP users for monitoring.\n Further documentation available at https://docs.ansible.com/ansible/2.9/modules/nxos_snmp_user_module.html"
    name: nxos-snmp-user
    outputs:
    - contextPath: CiscoNXOS.NxosSnmpUser.commands
      description: commands sent to the device
      type: unknown
  - arguments:
    - description: Hostname or IP of target. Optionally the port can be specified using :PORT. If multiple targets are specified using an array, the integration will use the configured concurrency factor for high performance.
      isArray: true
      name: host
      required: true
    - description: Destination prefix of static route.
      name: prefix
      required: true
    - description: Next hop address or interface of static route. If interface, it must be the fully-qualified interface name.
      name: next_hop
      required: true
    - defaultValue: default
      description: VRF for static route.
      name: vrf
    - description: Route tag value (numeric) or keyword 'default'.
      name: tag
    - description: Name of the route or keyword 'default'. Used with the name parameter on the CLI.
      name: route_name
    - description: Preference or administrative difference of route (range 1-255) or keyword 'default'.
      name: pref
    - description: List of static route definitions
      name: aggregate
    - description: Track value (range 1 - 512). Track must already be configured on the device before adding the route.
      name: track
    - auto: PREDEFINED
      defaultValue: present
      description: Manage the state of the resource.
      name: state
      predefined:
      - present
      - absent
    description: "Manages static route configuration\n Further documentation available at https://docs.ansible.com/ansible/2.9/modules/nxos_static_route_module.html"
    name: nxos-static-route
    outputs:
    - contextPath: CiscoNXOS.NxosStaticRoute.commands
      description: commands sent to the device
      type: unknown
  - arguments:
    - description: Hostname or IP of target. Optionally the port can be specified using :PORT. If multiple targets are specified using an array, the integration will use the configured concurrency factor for high performance.
      isArray: true
      name: host
      required: true
    - description: Configure the device hostname parameter. This option takes an ASCII string value or keyword 'default'
      name: hostname
    - description: Configures the default domain name suffix to be used when referencing this node by its FQDN.  This argument accepts either a list of domain names or a list of dicts that configure the domain name and VRF name or keyword 'default'. See examples.
      name: domain_name
    - description: Enables or disables the DNS lookup feature in Cisco NXOS.  This argument accepts boolean values.  When enabled, the system will try to resolve hostnames using DNS and when disabled, hostnames will not be resolved.
      name: domain_lookup
    - description: Configures a list of domain name suffixes to search when performing DNS name resolution. This argument accepts either a list of domain names or a list of dicts that configure the domain name and VRF name or keyword 'default'. See examples.
      name: domain_search
    - description: List of DNS name servers by IP address to use to perform name resolution lookups.  This argument accepts either a list of DNS servers or a list of hashes that configure the name server and VRF name or keyword 'default'. See examples.
      name: name_servers
    - description: Specifies the mtu, must be an integer or keyword 'default'.
      name: system_mtu
    - auto: PREDEFINED
      defaultValue: present
      description: State of the configuration values in the device's current active configuration.  When set to `present`, the values should be configured in the device active configuration and when set to `absent` the values should not be in the device active configuration
      name: state
      predefined:
      - present
      - absent
    description: "Manage the system attributes on Cisco NXOS devices\n Further documentation available at https://docs.ansible.com/ansible/2.9/modules/nxos_system_module.html"
    name: nxos-system
    outputs:
    - contextPath: CiscoNXOS.NxosSystem.commands
      description: The list of configuration mode commands to send to the device
      type: unknown
  - arguments:
    - description: Hostname or IP of target. Optionally the port can be specified using :PORT. If multiple targets are specified using an array, the integration will use the configured concurrency factor for high performance.
      isArray: true
      name: host
      required: true
    - description: The provided configuration
      isArray: true
      name: config
    - auto: PREDEFINED
      defaultValue: merged
      description: Final configuration state
      name: state
      predefined:
      - merged
      - replaced
      - deleted
    description: "Telemetry Monitoring Service (TMS) configuration\n Further documentation available at https://docs.ansible.com/ansible/2.9/modules/nxos_telemetry_module.html"
    name: nxos-telemetry
    outputs:
    - contextPath: CiscoNXOS.NxosTelemetry.before
      description: The configuration as structured data prior to module invocation.
      type: unknown
    - contextPath: CiscoNXOS.NxosTelemetry.after
      description: The configuration as structured data after module completion.
      type: unknown
    - contextPath: CiscoNXOS.NxosTelemetry.commands
      description: The set of commands pushed to the remote device.
      type: unknown
  - arguments:
    - description: Hostname or IP of target. Optionally the port can be specified using :PORT. If multiple targets are specified using an array, the integration will use the configured concurrency factor for high performance.
      isArray: true
      name: host
      required: true
    - auto: PREDEFINED
      description: Toggles aggressive mode.
      name: aggressive
      predefined:
      - enabled
      - disabled
    - description: Message time in seconds for UDLD packets or keyword 'default'.
      name: msg_time
    - defaultValue: 'no'
      description: Ability to reset all ports shut down by UDLD. 'state' parameter cannot be 'absent' when this is present.
      name: reset
    - auto: PREDEFINED
      defaultValue: present
      description: Manage the state of the resource. When set to 'absent', aggressive and msg_time are set to their default values.
      name: state
      predefined:
      - present
      - absent
    description: "Manages UDLD global configuration params.\n Further documentation available at https://docs.ansible.com/ansible/2.9/modules/nxos_udld_module.html"
    name: nxos-udld
    outputs:
    - contextPath: CiscoNXOS.NxosUdld.proposed
      description: k/v pairs of parameters passed into module
      type: unknown
    - contextPath: CiscoNXOS.NxosUdld.existing
      description: k/v pairs of existing udld configuration
      type: unknown
    - contextPath: CiscoNXOS.NxosUdld.end_state
      description: k/v pairs of udld configuration after module execution
      type: unknown
    - contextPath: CiscoNXOS.NxosUdld.updates
      description: command sent to the device
      type: unknown
    - contextPath: CiscoNXOS.NxosUdld.changed
      description: check to see if a change was made on the device
      type: boolean
  - arguments:
    - description: Hostname or IP of target. Optionally the port can be specified using :PORT. If multiple targets are specified using an array, the integration will use the configured concurrency factor for high performance.
      isArray: true
      name: host
      required: true
    - auto: PREDEFINED
      description: Manages UDLD mode for an interface.
      name: mode
      predefined:
      - enabled
      - disabled
      - aggressive
      required: true
    - description: FULL name of the interface, i.e. Ethernet1/1-
      name: interface
      required: true
    - auto: PREDEFINED
      defaultValue: present
      description: Manage the state of the resource.
      name: state
      predefined:
      - present
      - absent
    description: "Manages UDLD interface configuration params.\n Further documentation available at https://docs.ansible.com/ansible/2.9/modules/nxos_udld_interface_module.html"
    name: nxos-udld-interface
    outputs:
    - contextPath: CiscoNXOS.NxosUdldInterface.proposed
      description: k/v pairs of parameters passed into module
      type: unknown
    - contextPath: CiscoNXOS.NxosUdldInterface.existing
      description: k/v pairs of existing configuration
      type: unknown
    - contextPath: CiscoNXOS.NxosUdldInterface.end_state
      description: k/v pairs of configuration after module execution
      type: unknown
    - contextPath: CiscoNXOS.NxosUdldInterface.updates
      description: command sent to the device
      type: unknown
    - contextPath: CiscoNXOS.NxosUdldInterface.changed
      description: check to see if a change was made on the device
      type: boolean
  - arguments:
    - description: Hostname or IP of target. Optionally the port can be specified using :PORT. If multiple targets are specified using an array, the integration will use the configured concurrency factor for high performance.
      isArray: true
      name: host
      required: true
    - description: The set of username objects to be configured on the remote Cisco Nexus device.  The list entries can either be the username or a hash of username and properties.  This argument is mutually exclusive with the `name` argument.
      name: aggregate
    - description: The username to be configured on the remote Cisco Nexus device.  This argument accepts a string value and is mutually exclusive with the `aggregate` argument.
      name: name
    - description: The password to be configured on the network device. The password needs to be provided in cleartext and it will be encrypted on the device. Please note that this option is not same as `provider password`.
      name: configured_password
    - auto: PREDEFINED
      defaultValue: always
      description: Since passwords are encrypted in the device running config, this argument will instruct the module when to change the password.  When set to `always`, the password will always be updated in the device and when set to `on_create` the password will be updated only if the username is created.
      name: update_password
      predefined:
      - on_create
      - always
    - description: The `role` argument configures the role for the username in the device running configuration.  The argument accepts a string value defining the role name.  This argument does not check if the role has been configured on the device.
      name: role
    - description: The `sshkey` argument defines the SSH public key to configure for the username.  This argument accepts a valid SSH key value.
      name: sshkey
    - defaultValue: 'no'
      description: The `purge` argument instructs the module to consider the resource definition absolute.  It will remove any previously configured usernames on the device with the exception of the `admin` user which cannot be deleted per nxos constraints.
      name: purge
    - auto: PREDEFINED
      defaultValue: present
      description: The `state` argument configures the state of the username definition as it relates to the device operational configuration.  When set to `present`, the username(s) should be configured in the device active configuration and when set to `absent` the username(s) should not be in the device active configuration
      name: state
      predefined:
      - present
      - absent
    description: "Manage the collection of local users on Nexus devices\n Further documentation available at https://docs.ansible.com/ansible/2.9/modules/nxos_user_module.html"
    name: nxos-user
    outputs:
    - contextPath: CiscoNXOS.NxosUser.commands
      description: The list of configuration mode commands to send to the device
      type: unknown
    - contextPath: CiscoNXOS.NxosUser.start
      description: The time the job started
      type: string
    - contextPath: CiscoNXOS.NxosUser.end
      description: The time the job ended
      type: string
    - contextPath: CiscoNXOS.NxosUser.delta
      description: The time elapsed to perform all operations
      type: string
  - arguments:
    - description: Hostname or IP of target. Optionally the port can be specified using :PORT. If multiple targets are specified using an array, the integration will use the configured concurrency factor for high performance.
      isArray: true
      name: host
      required: true
    - description: A dictionary of Vlan options
      isArray: true
      name: config
    - auto: PREDEFINED
      defaultValue: merged
      description: The state of the configuration after module completion.
      name: state
      predefined:
      - merged
      - replaced
      - overridden
      - deleted
    description: "Create VLAN and manage VLAN configurations on NX-OS Interfaces\n Further documentation available at https://docs.ansible.com/ansible/2.9/modules/nxos_vlans_module.html"
    name: nxos-vlans
    outputs:
    - contextPath: CiscoNXOS.NxosVlans.before
      description: The configuration as structured data prior to module invocation.
      type: unknown
    - contextPath: CiscoNXOS.NxosVlans.after
      description: The configuration as structured data after module completion.
      type: unknown
    - contextPath: CiscoNXOS.NxosVlans.commands
      description: The set of commands pushed to the remote device.
      type: unknown
  - arguments:
    - description: Hostname or IP of target. Optionally the port can be specified using :PORT. If multiple targets are specified using an array, the integration will use the configured concurrency factor for high performance.
      isArray: true
      name: host
      required: true
    - description: VPC domain
      name: domain
      required: true
    - description: Role priority for device. Remember lower is better.
      name: role_priority
    - description: System priority device.  Remember they must match between peers.
      name: system_priority
    - description: Source IP address used for peer keepalive link
      name: pkl_src
    - description: 'Destination (remote) IP address used for peer keepalive link pkl_dest is required whenever pkl options are used.'
      name: pkl_dest
    - defaultValue: management
      description: 'VRF used for peer keepalive link The VRF must exist on the device before using pkl_vrf. (Note) ''default'' is an overloaded term: Default vrf context for pkl_vrf is ''management''; ''pkl_vrf: default'' refers to the literal ''default'' rib.'
      name: pkl_vrf
    - description: Enables/Disables peer gateway
      name: peer_gw
    - description: 'Enables/Disables auto recovery on platforms that support disable timers are not modifiable with this attribute mutually exclusive with auto_recovery_reload_delay'
      name: auto_recovery
    - description: 'Manages auto-recovery reload-delay timer in seconds mutually exclusive with auto_recovery'
      name: auto_recovery_reload_delay
    - description: manages delay restore command and config value in seconds
      name: delay_restore
    - description: 'manages delay restore interface-vlan command and config value in seconds not supported on all platforms'
      name: delay_restore_interface_vlan
    - description: 'manages delay restore orphan-port command and config value in seconds not supported on all platforms'
      name: delay_restore_orphan_port
    - auto: PREDEFINED
      description: Manages desired state of the resource
      name: state
      predefined:
      - present
      - absent
      required: true
    description: "Manages global VPC configuration\n Further documentation available at https://docs.ansible.com/ansible/2.9/modules/nxos_vpc_module.html"
    name: nxos-vpc
    outputs:
    - contextPath: CiscoNXOS.NxosVpc.commands
      description: commands sent to the device
      type: unknown
  - arguments:
    - description: Hostname or IP of target. Optionally the port can be specified using :PORT. If multiple targets are specified using an array, the integration will use the configured concurrency factor for high performance.
      isArray: true
      name: host
      required: true
    - description: Group number of the portchannel that will be configured.
      name: portchannel
      required: true
    - description: VPC group/id that will be configured on associated portchannel.
      name: vpc
    - description: Set to true/false for peer link config on associated portchannel.
      name: peer_link
    - auto: PREDEFINED
      defaultValue: present
      description: Manages desired state of the resource.
      name: state
      predefined:
      - present
      - absent
      required: true
    description: "Manages interface VPC configuration\n Further documentation available at https://docs.ansible.com/ansible/2.9/modules/nxos_vpc_interface_module.html"
    name: nxos-vpc-interface
    outputs:
    - contextPath: CiscoNXOS.NxosVpcInterface.commands
      description: commands sent to the device
      type: unknown
  - arguments:
    - description: Hostname or IP of target. Optionally the port can be specified using :PORT. If multiple targets are specified using an array, the integration will use the configured concurrency factor for high performance.
      isArray: true
      name: host
      required: true
    - description: Name of VRF to be managed.
      name: name
      required: true
    - auto: PREDEFINED
      defaultValue: up
      description: Administrative state of the VRF.
      name: admin_state
      predefined:
      - up
      - down
    - description: Specify virtual network identifier. Valid values are Integer or keyword 'default'.
      name: vni
    - description: VPN Route Distinguisher (RD). Valid values are a string in one of the route-distinguisher formats (ASN2:NN, ASN4:NN, or IPV4:NN); the keyword 'auto', or the keyword 'default'.
      name: rd
    - description: List of interfaces to check the VRF has been configured correctly or keyword 'default'.
      name: interfaces
    - description: This is a intent option and checks the operational state of the for given vrf `name` for associated interfaces. If the value in the `associated_interfaces` does not match with the operational state of vrf interfaces on device it will result in failure.
      name: associated_interfaces
    - description: List of VRFs definitions.
      name: aggregate
    - defaultValue: 'no'
      description: Purge VRFs not defined in the `aggregate` parameter.
      name: purge
    - auto: PREDEFINED
      defaultValue: present
      description: Manages desired state of the resource.
      name: state
      predefined:
      - present
      - absent
    - description: Description of the VRF or keyword 'default'.
      name: description
    - defaultValue: '10'
      description: Time in seconds to wait before checking for the operational state on remote device. This wait is applicable for operational state arguments.
      name: delay
    description: "Manages global VRF configuration.\n Further documentation available at https://docs.ansible.com/ansible/2.9/modules/nxos_vrf_module.html"
    name: nxos-vrf
    outputs:
    - contextPath: CiscoNXOS.NxosVrf.commands
      description: commands sent to the device
      type: unknown
  - arguments:
    - description: Hostname or IP of target. Optionally the port can be specified using :PORT. If multiple targets are specified using an array, the integration will use the configured concurrency factor for high performance.
      isArray: true
      name: host
      required: true
    - description: Name of the VRF.
      name: vrf
      required: true
    - auto: PREDEFINED
      description: Address-Family Identifier (AFI).
      name: afi
      predefined:
      - ipv4
      - ipv6
      required: true
    - description: Enable/Disable the EVPN route-target 'auto' setting for both import and export target communities.
      name: route_target_both_auto_evpn
    - auto: PREDEFINED
      defaultValue: present
      description: Determines whether the config should be present or not on the device.
      name: state
      predefined:
      - present
      - absent
    description: "Manages VRF AF.\n Further documentation available at https://docs.ansible.com/ansible/2.9/modules/nxos_vrf_af_module.html"
    name: nxos-vrf-af
    outputs:
    - contextPath: CiscoNXOS.NxosVrfAf.commands
      description: commands sent to the device
      type: unknown
  - arguments:
    - description: Hostname or IP of target. Optionally the port can be specified using :PORT. If multiple targets are specified using an array, the integration will use the configured concurrency factor for high performance.
      isArray: true
      name: host
      required: true
    - description: Name of VRF to be managed.
      name: vrf
      required: true
    - description: Full name of interface to be managed, i.e. Ethernet1/1.
      name: interface
      required: true
    - auto: PREDEFINED
      defaultValue: present
      description: Manages desired state of the resource.
      name: state
      predefined:
      - present
      - absent
    description: "Manages interface specific VRF configuration.\n Further documentation available at https://docs.ansible.com/ansible/2.9/modules/nxos_vrf_interface_module.html"
    name: nxos-vrf-interface
    outputs:
    - contextPath: CiscoNXOS.NxosVrfInterface.commands
      description: commands sent to the device
      type: unknown
  - arguments:
    - description: Hostname or IP of target. Optionally the port can be specified using :PORT. If multiple targets are specified using an array, the integration will use the configured concurrency factor for high performance.
      isArray: true
      name: host
      required: true
    - description: VRRP group number.
      name: group
      required: true
    - description: Full name of interface that is being managed for VRRP.
      name: interface
      required: true
    - defaultValue: '1'
      description: Time interval between advertisement or 'default' keyword
      name: interval
    - defaultValue: '100'
      description: VRRP priority or 'default' keyword
      name: priority
    - defaultValue: 'yes'
      description: Enable/Disable preempt.
      name: preempt
    - description: VRRP virtual IP address or 'default' keyword
      name: vip
    - description: Clear text authentication string or 'default' keyword
      name: authentication
    - auto: PREDEFINED
      defaultValue: shutdown
      description: Used to enable or disable the VRRP process.
      name: admin_state
      predefined:
      - shutdown
      - no shutdown
      - default
    - auto: PREDEFINED
      defaultValue: present
      description: Specify desired state of the resource.
      name: state
      predefined:
      - present
      - absent
    description: "Manages VRRP configuration on NX-OS switches.\n Further documentation available at https://docs.ansible.com/ansible/2.9/modules/nxos_vrrp_module.html"
    name: nxos-vrrp
    outputs:
    - contextPath: CiscoNXOS.NxosVrrp.commands
      description: commands sent to the device
      type: unknown
  - arguments:
    - description: Hostname or IP of target. Optionally the port can be specified using :PORT. If multiple targets are specified using an array, the integration will use the configured concurrency factor for high performance.
      isArray: true
      name: host
      required: true
    - description: VTP domain name.
      name: domain
      required: true
    description: "Manages VTP domain configuration.\n Further documentation available at https://docs.ansible.com/ansible/2.9/modules/nxos_vtp_domain_module.html"
    name: nxos-vtp-domain
    outputs:
    - contextPath: CiscoNXOS.NxosVtpDomain.proposed
      description: k/v pairs of parameters passed into module
      type: unknown
    - contextPath: CiscoNXOS.NxosVtpDomain.existing
      description: k/v pairs of existing vtp domain
      type: unknown
    - contextPath: CiscoNXOS.NxosVtpDomain.end_state
      description: k/v pairs of vtp domain after module execution
      type: unknown
    - contextPath: CiscoNXOS.NxosVtpDomain.updates
      description: command sent to the device
      type: unknown
    - contextPath: CiscoNXOS.NxosVtpDomain.changed
      description: check to see if a change was made on the device
      type: boolean
  - arguments:
    - description: Hostname or IP of target. Optionally the port can be specified using :PORT. If multiple targets are specified using an array, the integration will use the configured concurrency factor for high performance.
      isArray: true
      name: host
      required: true
    - description: VTP password
      name: vtp_password
    - auto: PREDEFINED
      defaultValue: present
      description: Manage the state of the resource
      name: state
      predefined:
      - present
      - absent
    description: "Manages VTP password configuration.\n Further documentation available at https://docs.ansible.com/ansible/2.9/modules/nxos_vtp_password_module.html"
    name: nxos-vtp-password
    outputs:
    - contextPath: CiscoNXOS.NxosVtpPassword.proposed
      description: k/v pairs of parameters passed into module
      type: unknown
    - contextPath: CiscoNXOS.NxosVtpPassword.existing
      description: k/v pairs of existing vtp
      type: unknown
    - contextPath: CiscoNXOS.NxosVtpPassword.end_state
      description: k/v pairs of vtp after module execution
      type: unknown
    - contextPath: CiscoNXOS.NxosVtpPassword.updates
      description: command sent to the device
      type: unknown
    - contextPath: CiscoNXOS.NxosVtpPassword.changed
      description: check to see if a change was made on the device
      type: boolean
  - arguments:
    - description: Hostname or IP of target. Optionally the port can be specified using :PORT. If multiple targets are specified using an array, the integration will use the configured concurrency factor for high performance.
      isArray: true
      name: host
      required: true
    - auto: PREDEFINED
      description: VTP version number.
      name: version
      predefined:
      - '1'
      - '2'
      required: true
    description: "Manages VTP version configuration.\n Further documentation available at https://docs.ansible.com/ansible/2.9/modules/nxos_vtp_version_module.html"
    name: nxos-vtp-version
    outputs:
    - contextPath: CiscoNXOS.NxosVtpVersion.proposed
      description: k/v pairs of parameters passed into module
      type: unknown
    - contextPath: CiscoNXOS.NxosVtpVersion.existing
      description: k/v pairs of existing vtp
      type: unknown
    - contextPath: CiscoNXOS.NxosVtpVersion.end_state
      description: k/v pairs of vtp after module execution
      type: unknown
    - contextPath: CiscoNXOS.NxosVtpVersion.updates
      description: command sent to the device
      type: unknown
    - contextPath: CiscoNXOS.NxosVtpVersion.changed
      description: check to see if a change was made on the device
      type: boolean
  - arguments:
    - description: Hostname or IP of target. Optionally the port can be specified using :PORT. If multiple targets are specified using an array, the integration will use the configured concurrency factor for high performance.
      isArray: true
      name: host
      required: true
    - description: Interface name for the VXLAN Network Virtualization Endpoint.
      name: interface
      required: true
    - description: Description of the NVE interface.
      name: description
    - description: Specify mechanism for host reachability advertisement.
      name: host_reachability
    - description: Administratively shutdown the NVE interface.
      name: shutdown
    - description: Specify the loopback interface whose IP address should be used for the NVE interface.
      name: source_interface
    - description: Suppresses advertisement of the NVE loopback address until the overlay has converged.
      name: source_interface_hold_down_time
    - description: Global multicast ip prefix for L3 VNIs or the keyword 'default' This is available on NX-OS 9K series running 9.2.x or higher.
      name: global_mcast_group_L3
    - description: Global multicast ip prefix for L2 VNIs or the keyword 'default' This is available on NX-OS 9K series running 9.2.x or higher.
      name: global_mcast_group_L2
    - description: Enables ARP suppression for all VNIs This is available on NX-OS 9K series running 9.2.x or higher.
      name: global_suppress_arp
    - description: Configures ingress replication protocol as bgp for all VNIs This is available on NX-OS 9K series running 9.2.x or higher.
      name: global_ingress_replication_bgp
    - auto: PREDEFINED
      defaultValue: present
      description: Determines whether the config should be present or not on the device.
      name: state
      predefined:
      - present
      - absent
    description: "Manages VXLAN Network Virtualization Endpoint (NVE).\n Further documentation available at https://docs.ansible.com/ansible/2.9/modules/nxos_vxlan_vtep_module.html"
    name: nxos-vxlan-vtep
    outputs:
    - contextPath: CiscoNXOS.NxosVxlanVtep.commands
      description: commands sent to the device
      type: unknown
  - arguments:
    - description: Hostname or IP of target. Optionally the port can be specified using :PORT. If multiple targets are specified using an array, the integration will use the configured concurrency factor for high performance.
      isArray: true
      name: host
      required: true
    - description: Interface name for the VXLAN Network Virtualization Endpoint.
      name: interface
      required: true
    - description: ID of the Virtual Network Identifier.
      name: vni
      required: true
    - description: This attribute is used to identify and separate processing VNIs that are associated with a VRF and used for routing. The VRF and VNI specified with this command must match the configuration of the VNI under the VRF.
      name: assoc_vrf
    - auto: PREDEFINED
      description: Specifies mechanism for host reachability advertisement.
      name: ingress_replication
      predefined:
      - bgp
      - static
      - default
    - description: The multicast group (range) of the VNI. Valid values are string and keyword 'default'.
      name: multicast_group
    - description: Set the ingress-replication static peer list. Valid values are an array, a space-separated string of ip addresses, or the keyword 'default'.
      name: peer_list
    - description: Suppress arp under layer 2 VNI.
      name: suppress_arp
    - description: Overrides the global ARP suppression config. This is available on NX-OS 9K series running 9.2.x or higher.
      name: suppress_arp_disable
    - auto: PREDEFINED
      defaultValue: present
      description: Determines whether the config should be present or not on the device.
      name: state
      predefined:
      - present
      - absent
    description: "Creates a Virtual Network Identifier member (VNI)\n Further documentation available at https://docs.ansible.com/ansible/2.9/modules/nxos_vxlan_vtep_vni_module.html"
    name: nxos-vxlan-vtep-vni
    outputs:
    - contextPath: CiscoNXOS.NxosVxlanVtepVni.commands
      description: commands sent to the device
      type: unknown
<<<<<<< HEAD
  dockerimage: demisto/ansible-runner:1.0.0.24037
=======
  dockerimage: demisto/ansible-runner:1.0.0.89756
>>>>>>> 90cf3b88
  script: ''
  subtype: python3
  type: python
tests:
- Test-AnsibleCiscoNXOS<|MERGE_RESOLUTION|>--- conflicted
+++ resolved
@@ -3199,11 +3199,7 @@
     - contextPath: CiscoNXOS.NxosVxlanVtepVni.commands
       description: commands sent to the device
       type: unknown
-<<<<<<< HEAD
-  dockerimage: demisto/ansible-runner:1.0.0.24037
-=======
   dockerimage: demisto/ansible-runner:1.0.0.89756
->>>>>>> 90cf3b88
   script: ''
   subtype: python3
   type: python
