## Salesforce
This pack includes Cortex XSIAM content.
Salesforce is a company that makes cloud-based software designed to help businesses find more prospects, close more deals, and wow customers with amazing service.

<<<<<<< HEAD
=======
<~XSIAM>
>>>>>>> 90cf3b88
* Pay attention: Timestamp parsing is supported for the following formats;
    * %Y-%m-%dT%H:%M:%E3SZ - Supported UTC format for Event Log File and Login events.
    * %Y-%m-%dT%H:%M:%E3S%Z - Supported time zone (+HHMM or -HHMM) for audit events.

## Collect Events from Vendor
The Cortex XSIAM data collector can collect Audit Trail and Security Monitoring event logs from Salesforce.com.

<<<<<<< HEAD
To configure the collector for Salesforce, follow the XDR documentation [here](https://docs-cortex.paloaltonetworks.com/r/Cortex-XSIAM/Cortex-XSIAM-Administrator-Guide/Ingest-Logs-and-Data-from-Salesforce.com).
=======
To configure the collector for Salesforce, follow the XDR documentation [here](https://docs-cortex.paloaltonetworks.com/r/Cortex-XSIAM/Cortex-XSIAM-Administrator-Guide/Ingest-Logs-and-Data-from-Salesforce.com).
</~XSIAM>
>>>>>>> 90cf3b88
<|MERGE_RESOLUTION|>--- conflicted
+++ resolved
@@ -2,10 +2,7 @@
 This pack includes Cortex XSIAM content.
 Salesforce is a company that makes cloud-based software designed to help businesses find more prospects, close more deals, and wow customers with amazing service.
 
-<<<<<<< HEAD
-=======
 <~XSIAM>
->>>>>>> 90cf3b88
 * Pay attention: Timestamp parsing is supported for the following formats;
     * %Y-%m-%dT%H:%M:%E3SZ - Supported UTC format for Event Log File and Login events.
     * %Y-%m-%dT%H:%M:%E3S%Z - Supported time zone (+HHMM or -HHMM) for audit events.
@@ -13,9 +10,5 @@
 ## Collect Events from Vendor
 The Cortex XSIAM data collector can collect Audit Trail and Security Monitoring event logs from Salesforce.com.
 
-<<<<<<< HEAD
 To configure the collector for Salesforce, follow the XDR documentation [here](https://docs-cortex.paloaltonetworks.com/r/Cortex-XSIAM/Cortex-XSIAM-Administrator-Guide/Ingest-Logs-and-Data-from-Salesforce.com).
-=======
-To configure the collector for Salesforce, follow the XDR documentation [here](https://docs-cortex.paloaltonetworks.com/r/Cortex-XSIAM/Cortex-XSIAM-Administrator-Guide/Ingest-Logs-and-Data-from-Salesforce.com).
-</~XSIAM>
->>>>>>> 90cf3b88
+</~XSIAM>