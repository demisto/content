--- conflicted
+++ resolved
@@ -89,13 +89,9 @@
   name: feedExpirationInterval
   required: false
   type: 1
-<<<<<<< HEAD
 - display: ''
   defaultvalue: 'true'
-=======
-- defaultvalue: 'true'
   hidden: true
->>>>>>> ab51e799
   name: feedIncremental
   required: false
   type: 8
