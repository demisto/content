category: Data Enrichment & Threat Intelligence
sectionOrder:
- Connect
- Collect
commonfields:
  id: Microsoft Management Activity API (O365 Azure Events)
  version: -1
configuration:
- defaultvalue: https://manage.office.com/api/v1.0/
  display: Base URL
  name: base_url
  required: false
  type: 0
  section: Connect
- display: Application ID or Client ID
  additionalinfo: See the Help tab.
  name: auth_id
  required: false
  type: 4
  section: Connect
- display: Key or Client Secret
  additionalinfo: See the Help tab.
  name: enc_key
  required: false
  type: 4
  section: Connect
- display: Token or Tenant ID
  additionalinfo: See the Help tab.
  name: refresh_token
  required: false
  type: 4
  section: Connect
- additionalinfo: Used for certificate authentication as it appears in the "Certificates & secrets" page of the app.
  display: Certificate Thumbprint
  name: certificate_thumbprint
  required: false
  type: 4
  section: Connect
- additionalinfo: Used for certificate authentication. The private key of the registered certificate.
  display: Private Key
  name: private_key
  required: false
  type: 14
  section: Connect
- display: Use a self-deployed Azure application
  name: self_deployed
  required: false
  type: 8
  section: Connect
  advanced: true
- display: Application redirect URI (for self-deployed mode)
  name: redirect_uri
  required: false
  type: 0
  section: Connect
  advanced: true
- display: The authentication code you got for the service
  additionalinfo: For instructions on how to receive it, see the Help tab.  
  name: auth_code
  required: false
  type: 4
  section: Connect
- additionalinfo: Relevant only if the integration is running on Azure VM. 
    If selected, authenticates based on the value provided for the Azure Managed Identities Client ID field.
    If no value is provided for the Azure Managed Identities Client ID field, authenticates based on the System Assigned Managed Identity.
    For additional information, see the Help tab.
  display: Use Azure Managed Identities
  name: use_managed_identities
  required: false
  type: 8
  section: Connect
- additionalinfo: The Managed Identities client ID for authentication - relevant only if the integration is running on Azure VM.
  displaypassword: Azure Managed Identities Client ID
  name: managed_identities_client_id
  required: false
  hiddenusername: true
  type: 9
  section: Connect
- display: Trust any certificate (not secure)
  name: insecure
  required: false
  type: 8
  section: Connect
  advanced: true
- display: Use system proxy settings
  name: proxy
  required: false
  type: 8
  section: Connect
  advanced: true
- defaultvalue: 10 minutes
  display: First fetch time range
  additionalinfo: <number> <time unit>, for example 1 hour, 30 minutes
  name: first_fetch_delta
  required: false
  type: 0
  section: Collect
- additionalinfo: The default timeout (in seconds) for API calls. Default is 15 seconds.
  defaultvalue: 15
  display: Timeout
  name: timeout
  required: false
  type: 0
  section: Connect
  advanced: true
- display: Content types to fetch
  name: content_types_to_fetch
  options:
  - Audit.AzureActiveDirectory
  - Audit.Exchange
  - Audit.SharePoint
  - Audit.General
  - DLP.All
  section: Collect
  required: false
  type: 16
- display: Fetch incidents
  name: isFetch
  required: false
  type: 8
  section: Collect
- display: Incident type
  name: incidentType
  required: false
  type: 13
  section: Connect
- display: Record types to fetch
  additionalinfo: A comma-separated list of the record types you want
    to fetch. Content records with a record type that is not specified will not be
    fetched. If this field is left empty, all record types will be fetched.
  name: record_types_filter
  required: false
  type: 0
  section: Collect
  advanced: true
- display: Workloads to fetch
  additionalinfo: A comma-separated list of the workloads you want to fetch.
    Content records with a workload that is not specified will not be fetched. If this
    field is left empty, all workloads will be fetched.
  name: workloads_filter
  required: false
  type: 0
  section: Collect
  advanced: true
- display: Operations to fetch
  additionalinfo: A comma-separated list of the operations you want to fetch.
    Content records with an operation that is not specified will not be fetched. If
    this field is left empty, all operations will be fetched.
  name: operations_filter
  required: false
  type: 0
  section: Collect
  advanced: true
description: The Microsoft Management Activity API integration enables you to subscribe
  or unsubscribe to different audits, receive their content, and fetch new content
  as incidents.
display: Microsoft Management Activity API (O365 Azure Events)
name: Microsoft Management Activity API (O365 Azure Events)
script:
  commands:
  - arguments:
    - auto: PREDEFINED
      default: false
      description: The content type to subscribe to.
      isArray: false
      name: content_type
      predefined:
      - Audit.AzureActiveDirectory
      - Audit.Exchange
      - Audit.SharePoint
      - Audit.General
      - DLP.All
      required: true
      secret: false
    deprecated: false
    description: Starts a subscription to a given content type.
    execution: false
    name: ms-management-activity-start-subscription
  - arguments:
    - auto: PREDEFINED
      default: false
      description: The content type to unsubscribe from.
      isArray: false
      name: content_type
      predefined:
      - Audit.AzureActiveDirectory
      - Audit.Exchange
      - Audit.SharePoint
      - Audit.General
      - DLP.All
      required: true
      secret: false
    deprecated: false
    description: Stops a subscription to a given content type.
    execution: false
    name: ms-management-activity-stop-subscription
  - deprecated: false
    description: List the content types you are currently subscribed to.
    execution: false
    name: ms-management-activity-list-subscriptions
    outputs:
    - contextPath: MicrosoftManagement.Subscription
      description: List of current subscriptions.
      type: string
  - arguments:
    - auto: PREDEFINED
      default: false
      description: The content type for which to receive content.
      isArray: false
      name: content_type
      predefined:
      - Audit.AzureActiveDirectory
      - Audit.Exchange
      - Audit.SharePoint
      - Audit.General
      - DLP.All
      required: true
      secret: false
    - default: false
      description: 'The earliest time to get content from. If start_time is specified,
        end_time must also be specified. The start_time must be before the end_time,
        can be at most 7 days ago, and has to be within 24 hours from end_time. Required
        format: YYYY-MM-DDTHH:MM:SS. If not specified, start time will be 24 hours
        ago.'
      isArray: false
      name: start_time
      required: false
      secret: false
    - default: false
      description: 'The latest time to get content from. If end_time is specified,
        start_time must be also specified. The start_time must be before the end_time
        and has to be within 24 hours from start_time. Required format: YYYY-MM-DDTHH:MM:SS.
        If not specified, end_time will be now.'
      isArray: false
      name: end_time
      required: false
      secret: false
    - default: false
      description: A comma-separated list of the record types to fetch. Content records
        with a record type that isn't specified will not be fetched. If this field
        is left empty, all record types will be fetched.
      isArray: false
      name: record_types_filter
      required: false
      secret: false
    - default: false
      description: A comma-separated list of the workloads to fetch. Content records
        with a workload that isn't specified will not be fetched. If this field is
        left empty, all workloads will be fetched.
      isArray: false
      name: workloads_filter
      required: false
      secret: false
    - default: false
      description: A comma-separated list of the operations to fetch. Content records
        with an operation that isn't specified will not be fetched. If this field
        is left empty, all operations will be fetched.
      isArray: false
      name: operations_filter
      required: false
      secret: false
    - default: false
      description: The timeout (in seconds) for the content requesting HTTP call. Default is the value provided as an integration parameter.
      isArray: false
      name: timeout
      required: false
      secret: false
    deprecated: false
    description: Returns all content of a specific content type.
    execution: false
    name: ms-management-activity-list-content
    outputs:
    - contextPath: MicrosoftManagement.ContentRecord.ID
      description: The ID of the record.
      type: number
    - contextPath: MicrosoftManagement.ContentRecord.CreationTime
      description: The creation time of the record.
      type: date
    - contextPath: MicrosoftManagement.ContentRecord.RecordType
      description: The type of the record.
      type: string
    - contextPath: MicrosoftManagement.ContentRecord.Operation
      description: The operation described in the record.
      type: string
    - contextPath: MicrosoftManagement.ContentRecord.UserType
      description: The type of the related user.
      type: string
    - contextPath: MicrosoftManagement.ContentRecord.OrganizationID
      description: The ID of the organization relevant to the record.
      type: number
    - contextPath: MicrosoftManagement.ContentRecord.UserKey
      description: The key of the related user.
      type: string
    - contextPath: MicrosoftManagement.ContentRecord.ClientIP
      description: The IP of the record's client.
      type: string
    - contextPath: MicrosoftManagement.ContentRecord.Scope
      description: The scope of the record.
      type: string
    - contextPath: MicrosoftManagement.ContentRecord.Workload
      description: The workload of the record.
      type: string
    - contextPath: MicrosoftManagement.ContentRecord.ResultsStatus
      description: The results status of the record.
      type: string
    - contextPath: MicrosoftManagement.ContentRecord.ObjectID
      description: The ID of the record's object.
      type: string
    - contextPath: MicrosoftManagement.ContentRecord.UserID
      description: The ID of the record's user.
      type: string
<<<<<<< HEAD
  - description: Generate the login url used for Authorization code flow.
    execution: false
    name: ms-management-activity-generate-login-url
    arguments: []
  dockerimage: demisto/pyjwt3:1.0.0.47268
=======
  dockerimage: demisto/pyjwt3:1.0.0.48124
>>>>>>> 9d3d9709
  feed: false
  isfetch: true
  longRunning: false
  longRunningPort: false
  runonce: false
  script: '-'
  subtype: python3
  type: python
tests:
- No test
fromversion: 5.0.0<|MERGE_RESOLUTION|>--- conflicted
+++ resolved
@@ -309,15 +309,11 @@
     - contextPath: MicrosoftManagement.ContentRecord.UserID
       description: The ID of the record's user.
       type: string
-<<<<<<< HEAD
   - description: Generate the login url used for Authorization code flow.
     execution: false
     name: ms-management-activity-generate-login-url
     arguments: []
-  dockerimage: demisto/pyjwt3:1.0.0.47268
-=======
   dockerimage: demisto/pyjwt3:1.0.0.48124
->>>>>>> 9d3d9709
   feed: false
   isfetch: true
   longRunning: false
