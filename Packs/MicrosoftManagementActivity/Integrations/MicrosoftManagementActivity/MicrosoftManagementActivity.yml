category: Data Enrichment & Threat Intelligence
sectionOrder:
- Connect
- Collect
commonfields:
  id: Microsoft Management Activity API (O365 Azure Events)
  version: -1
configuration:
- defaultvalue: https://manage.office.com/api/v1.0/
  display: Base URL
  name: base_url
  required: false
  type: 0
  section: Connect
- display: Application ID or Client ID
  additionalinfo: See the Help tab.
  name: auth_id
  required: false
  type: 4
  section: Connect
- display: Key or Client Secret
  additionalinfo: See the Help tab.
  name: enc_key
  required: false
  type: 4
  section: Connect
- display: Token or Tenant ID
  additionalinfo: See the Help tab.
  name: refresh_token
  required: false
  type: 4
  section: Connect
- additionalinfo: Used for certificate authentication as it appears in the "Certificates & secrets" page of the app.
  display: Certificate Thumbprint
  name: certificate_thumbprint
  required: false
  type: 4
  section: Connect
- additionalinfo: Used for certificate authentication. The private key of the registered certificate.
  display: Private Key
  name: private_key
  required: false
  type: 14
  section: Connect
- display: Use a self-deployed Azure application
  name: self_deployed
  required: false
  type: 8
  section: Connect
  advanced: true
- display: Application redirect URI (for self-deployed mode)
  name: redirect_uri
  required: false
  type: 0
  section: Connect
  advanced: true
- display: The authentication code you got for the service
  additionalinfo: For instructions on how to receive it, see the Help tab.  
  name: auth_code
  required: false
  type: 4
  section: Connect
- additionalinfo: Relevant only if the integration is running on Azure VM. 
    If selected, authenticates based on the value provided for the Azure Managed Identities Client ID field.
    If no value is provided for the Azure Managed Identities Client ID field, authenticates based on the System Assigned Managed Identity.
    For additional information, see the Help tab.
  display: Use Azure Managed Identities
  name: use_managed_identities
  required: false
  type: 8
  section: Connect
- additionalinfo: The Managed Identities client ID for authentication - relevant only if the integration is running on Azure VM.
  displaypassword: Azure Managed Identities Client ID
  name: managed_identities_client_id
  required: false
  hiddenusername: true
  type: 9
  section: Connect
- display: Trust any certificate (not secure)
  name: insecure
  required: false
  type: 8
  section: Connect
  advanced: true
- display: Use system proxy settings
  name: proxy
  required: false
  type: 8
  section: Connect
  advanced: true
- defaultvalue: 10 minutes
  display: First fetch time range
  additionalinfo: <number> <time unit>, for example 1 hour, 30 minutes
  name: first_fetch_delta
  required: false
  type: 0
  section: Collect
- additionalinfo: The default timeout (in seconds) for API calls. Default is 15 seconds.
  defaultvalue: 15
  display: Timeout
  name: timeout
  required: false
  type: 0
  section: Connect
  advanced: true
- display: Content types to fetch
  name: content_types_to_fetch
  options:
  - Audit.AzureActiveDirectory
  - Audit.Exchange
  - Audit.SharePoint
  - Audit.General
  - DLP.All
  section: Collect
  required: false
  type: 16
- display: Fetch incidents
  name: isFetch
  required: false
  type: 8
  section: Collect
- display: Incident type
  name: incidentType
  required: false
  type: 13
  section: Connect
- display: Record types to fetch
  additionalinfo: A comma-separated list of the record types you want
    to fetch. Content records with a record type that is not specified will not be
    fetched. If this field is left empty, all record types will be fetched.
  name: record_types_filter
  required: false
  type: 0
  section: Collect
  advanced: true
- display: Workloads to fetch
  additionalinfo: A comma-separated list of the workloads you want to fetch.
    Content records with a workload that is not specified will not be fetched. If this
    field is left empty, all workloads will be fetched.
  name: workloads_filter
  required: false
  type: 0
  section: Collect
  advanced: true
- display: Operations to fetch
  additionalinfo: A comma-separated list of the operations you want to fetch.
    Content records with an operation that is not specified will not be fetched. If
    this field is left empty, all operations will be fetched.
  name: operations_filter
  required: false
  type: 0
  section: Collect
  advanced: true
description: The Microsoft Management Activity API integration enables you to subscribe
  or unsubscribe to different audits, receive their content, and fetch new content
  as incidents.
display: Microsoft Management Activity API (O365 Azure Events)
name: Microsoft Management Activity API (O365 Azure Events)
script:
  commands:
  - arguments:
    - auto: PREDEFINED
      default: false
      description: The content type to subscribe to.
      isArray: false
      name: content_type
      predefined:
      - Audit.AzureActiveDirectory
      - Audit.Exchange
      - Audit.SharePoint
      - Audit.General
      - DLP.All
      required: true
      secret: false
    deprecated: false
    description: Starts a subscription to a given content type.
    execution: false
    name: ms-management-activity-start-subscription
  - arguments:
    - auto: PREDEFINED
      default: false
      description: The content type to unsubscribe from.
      isArray: false
      name: content_type
      predefined:
      - Audit.AzureActiveDirectory
      - Audit.Exchange
      - Audit.SharePoint
      - Audit.General
      - DLP.All
      required: true
      secret: false
    deprecated: false
    description: Stops a subscription to a given content type.
    execution: false
    name: ms-management-activity-stop-subscription
  - deprecated: false
    description: List the content types you are currently subscribed to.
    execution: false
    name: ms-management-activity-list-subscriptions
    outputs:
    - contextPath: MicrosoftManagement.Subscription
      description: List of current subscriptions.
      type: string
  - arguments:
    - auto: PREDEFINED
      default: false
      description: The content type for which to receive content.
      isArray: false
      name: content_type
      predefined:
      - Audit.AzureActiveDirectory
      - Audit.Exchange
      - Audit.SharePoint
      - Audit.General
      - DLP.All
      required: true
      secret: false
    - default: false
      description: 'The earliest time to get content from. If start_time is specified,
        end_time must also be specified. The start_time must be before the end_time,
        can be at most 7 days ago, and has to be within 24 hours from end_time. Required
        format: YYYY-MM-DDTHH:MM:SS. If not specified, start time will be 24 hours
        ago.'
      isArray: false
      name: start_time
      required: false
      secret: false
    - default: false
      description: 'The latest time to get content from. If end_time is specified,
        start_time must be also specified. The start_time must be before the end_time
        and has to be within 24 hours from start_time. Required format: YYYY-MM-DDTHH:MM:SS.
        If not specified, end_time will be now.'
      isArray: false
      name: end_time
      required: false
      secret: false
    - default: false
      description: A comma-separated list of the record types to fetch. Content records
        with a record type that isn't specified will not be fetched. If this field
        is left empty, all record types will be fetched.
      isArray: false
      name: record_types_filter
      required: false
      secret: false
    - default: false
      description: A comma-separated list of the workloads to fetch. Content records
        with a workload that isn't specified will not be fetched. If this field is
        left empty, all workloads will be fetched.
      isArray: false
      name: workloads_filter
      required: false
      secret: false
    - default: false
      description: A comma-separated list of the operations to fetch. Content records
        with an operation that isn't specified will not be fetched. If this field
        is left empty, all operations will be fetched.
      isArray: false
      name: operations_filter
      required: false
      secret: false
    - default: false
      description: The timeout (in seconds) for the content requesting HTTP call. Default is the value provided as an integration parameter.
      isArray: false
      name: timeout
      required: false
      secret: false
    deprecated: false
    description: Returns all content of a specific content type.
    execution: false
    name: ms-management-activity-list-content
    outputs:
    - contextPath: MicrosoftManagement.ContentRecord.ID
      description: The ID of the record.
      type: number
    - contextPath: MicrosoftManagement.ContentRecord.CreationTime
      description: The creation time of the record.
      type: date
    - contextPath: MicrosoftManagement.ContentRecord.RecordType
      description: The type of the record.
      type: string
    - contextPath: MicrosoftManagement.ContentRecord.Operation
      description: The operation described in the record.
      type: string
    - contextPath: MicrosoftManagement.ContentRecord.UserType
      description: The type of the related user.
      type: string
    - contextPath: MicrosoftManagement.ContentRecord.OrganizationID
      description: The ID of the organization relevant to the record.
      type: number
    - contextPath: MicrosoftManagement.ContentRecord.UserKey
      description: The key of the related user.
      type: string
    - contextPath: MicrosoftManagement.ContentRecord.ClientIP
      description: The IP of the record's client.
      type: string
    - contextPath: MicrosoftManagement.ContentRecord.Scope
      description: The scope of the record.
      type: string
    - contextPath: MicrosoftManagement.ContentRecord.Workload
      description: The workload of the record.
      type: string
    - contextPath: MicrosoftManagement.ContentRecord.ResultsStatus
      description: The results status of the record.
      type: string
    - contextPath: MicrosoftManagement.ContentRecord.ObjectID
      description: The ID of the record's object.
      type: string
    - contextPath: MicrosoftManagement.ContentRecord.UserID
      description: The ID of the record's user.
      type: string
  - description: Generate the login url used for Authorization code flow.
    execution: false
    name: ms-management-activity-generate-login-url
    arguments: []
<<<<<<< HEAD
  dockerimage: demisto/pyjwt3:1.0.0.61733
=======
  dockerimage: demisto/pyjwt3:1.0.0.63826
>>>>>>> a56da0f6
  feed: false
  isfetch: true
  longRunning: false
  longRunningPort: false
  runonce: false
  script: '-'
  subtype: python3
  type: python
tests:
- No test
fromversion: 5.0.0<|MERGE_RESOLUTION|>--- conflicted
+++ resolved
@@ -313,11 +313,7 @@
     execution: false
     name: ms-management-activity-generate-login-url
     arguments: []
-<<<<<<< HEAD
-  dockerimage: demisto/pyjwt3:1.0.0.61733
-=======
   dockerimage: demisto/pyjwt3:1.0.0.63826
->>>>>>> a56da0f6
   feed: false
   isfetch: true
   longRunning: false
