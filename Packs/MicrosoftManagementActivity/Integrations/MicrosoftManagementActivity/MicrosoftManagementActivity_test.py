--- conflicted
+++ resolved
@@ -660,7 +660,41 @@
     assert client.ms_client.timeout == expected_timeout
 
 
-<<<<<<< HEAD
+@pytest.mark.parametrize(argnames='client_id', argvalues=['test_client_id', None])
+def test_test_module_command_with_managed_identities(mocker, requests_mock, client_id):
+    """
+        Given:
+            - Managed Identities client id for authentication.
+        When:
+            - Calling test_module.
+        Then:
+            - Ensure the output are as expected.
+    """
+    from MicrosoftManagementActivity import main, MANAGED_IDENTITIES_TOKEN_URL, Resources, jwt
+    import MicrosoftManagementActivity
+    import demistomock as demisto
+
+    mock_token = {'access_token': 'test_token', 'expires_in': '86400'}
+    get_mock = requests_mock.get(MANAGED_IDENTITIES_TOKEN_URL, json=mock_token)
+
+    params = {
+        'managed_identities_client_id': {'password': client_id},
+        'use_managed_identities': 'True',
+    }
+    mocker.patch.object(demisto, 'params', return_value=params)
+    mocker.patch.object(demisto, 'command', return_value='test-module')
+    mocker.patch.object(jwt, 'decode', return_value={'tid': 'test'})
+    mocker.patch.object(MicrosoftManagementActivity, 'return_results')
+    mocker.patch('MicrosoftApiModule.get_integration_context', return_value={})
+
+    main()
+
+    assert 'ok' in MicrosoftManagementActivity.return_results.call_args[0][0]
+    qs = get_mock.last_request.qs
+    assert qs['resource'] == [Resources.manage_office]
+    assert client_id and qs['client_id'] == [client_id] or 'client_id' not in qs
+
+
 def test_generate_login_url(mocker):
     """
     Given:
@@ -698,39 +732,4 @@
                    'response_type=code&scope=offline_access%20https://management.azure.com/.default' \
                    f'&client_id={client_id}&redirect_uri={redirect_uri})'
     res = MicrosoftManagementActivity.return_results.call_args[0][0].readable_output
-    assert expected_url in res
-=======
-@pytest.mark.parametrize(argnames='client_id', argvalues=['test_client_id', None])
-def test_test_module_command_with_managed_identities(mocker, requests_mock, client_id):
-    """
-        Given:
-            - Managed Identities client id for authentication.
-        When:
-            - Calling test_module.
-        Then:
-            - Ensure the output are as expected.
-    """
-    from MicrosoftManagementActivity import main, MANAGED_IDENTITIES_TOKEN_URL, Resources, jwt
-    import MicrosoftManagementActivity
-    import demistomock as demisto
-
-    mock_token = {'access_token': 'test_token', 'expires_in': '86400'}
-    get_mock = requests_mock.get(MANAGED_IDENTITIES_TOKEN_URL, json=mock_token)
-
-    params = {
-        'managed_identities_client_id': {'password': client_id},
-        'use_managed_identities': 'True',
-    }
-    mocker.patch.object(demisto, 'params', return_value=params)
-    mocker.patch.object(demisto, 'command', return_value='test-module')
-    mocker.patch.object(jwt, 'decode', return_value={'tid': 'test'})
-    mocker.patch.object(MicrosoftManagementActivity, 'return_results')
-    mocker.patch('MicrosoftApiModule.get_integration_context', return_value={})
-
-    main()
-
-    assert 'ok' in MicrosoftManagementActivity.return_results.call_args[0][0]
-    qs = get_mock.last_request.qs
-    assert qs['resource'] == [Resources.manage_office]
-    assert client_id and qs['client_id'] == [client_id] or 'client_id' not in qs
->>>>>>> 270c8f6c
+    assert expected_url in res