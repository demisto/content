--- conflicted
+++ resolved
@@ -542,13 +542,6 @@
     command = demisto.command()
     LOG(f'Command being called is {command}')
     try:
-<<<<<<< HEAD
-        if command == 'test-module':
-            result = test_module()
-            return_error(result)
-=======
->>>>>>> 270c8f6c
-
         refresh_token = params.get('refresh_token', '')
         managed_identities_client_id = get_azure_managed_identities_client_id(params)
         self_deployed = params.get('self_deployed', False) or managed_identities_client_id is not None
@@ -585,20 +578,14 @@
             managed_identities_client_id=managed_identities_client_id
         )
 
-<<<<<<< HEAD
+        if command == 'test-module':
+            return_results(test_module(client=client))
+
         # in the generate login url command we still don't't have the auth code do get the token
         if command != 'ms-management-activity-generate-login-url':
             access_token, token_data = client.get_access_token_data()
             client.access_token = access_token
             client.tenant_id = token_data['tid']
-=======
-        if demisto.command() == 'test-module':
-            return_results(test_module(client=client))
-
-        access_token, token_data = client.get_access_token_data()
-        client.access_token = access_token
-        client.tenant_id = token_data['tid']
->>>>>>> 270c8f6c
 
         if command == 'fetch-incidents':
             next_run, incidents = fetch_incidents(
