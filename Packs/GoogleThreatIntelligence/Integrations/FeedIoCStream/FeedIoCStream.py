"""Google Threat Intelligence IoC Stream Feed integration."""

import re
from datetime import datetime

import demistomock as demisto  # noqa: F401
import urllib3
from CommonServerPython import *  # noqa: F401

# Disable insecure warnings
urllib3.disable_warnings()


class DetectionRatio:
    """Class for detections."""

    malicious = 0
    total = 0

    def __init__(self, last_analysis_stats: dict):
        self.malicious = last_analysis_stats.get("malicious", 0)
        self.total = (
            last_analysis_stats.get("harmless", 0)
            + last_analysis_stats.get("suspicious", 0)
            + last_analysis_stats.get("undetected", 0)
            + last_analysis_stats.get("malicious", 0)
        )

    def __repr__(self):
        return f"{self.malicious}/{self.total}"


class Client(BaseClient):
    """Class for GTI client."""

<<<<<<< HEAD
    def get_api_indicators(self, filter_query: str = None, limit: int = 10):
        """Get indicators from GTI API."""
        return self._http_request(
            "GET",
            "ioc_stream",
            params=assign_params(
                filter=filter_query,
                limit=min(limit, 40),
            ),
        )

    def fetch_indicators(self, limit: int = 10, filter_query: str = None, fetch_command: bool = False) -> list:
=======
    def get_api_indicators(self,
                           filter_query: str = None,
                           limit: int = 200) -> list:
        """Get indicators from GTI API."""
        stop = False
        iocs = []
        cursor = None
        while not stop:
            response = self._http_request(
                'GET',
                'ioc_stream',
                params=assign_params(
                    filter=filter_query,
                    limit=min(limit, 40),
                    cursor=cursor,
                )
            )
            cursor = response.get('meta', {}).get('cursor')
            current_iocs = response.get('data', [])
            limit -= len(current_iocs)
            iocs.extend(current_iocs)
            stop = not (limit and cursor)
        return iocs

    def fetch_indicators(self,
                         limit: int = 200,
                         filter_query: str = None,
                         fetch_command: bool = False) -> list:
>>>>>>> 2257f960
        """Retrieves all entries from the feed.
        Returns:
            A list of objects, containing the indicators.
        """
        filter_query = filter_query or ""

        if fetch_command and (last_run := self.get_last_run()):
            filter_query += f" {last_run}"

        iocs = self.get_api_indicators(filter_query.strip(), limit)

        if fetch_command:
            self.set_last_run()

<<<<<<< HEAD
        return response.get("data", [])
=======
        return iocs
>>>>>>> 2257f960

    @staticmethod
    def set_last_run():
        """
        Returns: Current timestamp
        """
        current_time = datetime.now()
        current_timestamp = datetime.timestamp(current_time)
        timestamp = str(int(current_timestamp))
        demisto.setLastRun({"last_run": timestamp})

    @staticmethod
    def get_last_run() -> str:
        """Gets last run time in timestamp
        Returns:
            last run in timestamp, or '' if no last run
        """
        if last_run := (demisto.getLastRun() or {}).get("last_run"):
            demisto.info(f"get last_run: {last_run}")
            params = f"date:{last_run}+"
        else:
            params = ""
        return params


def test_module(client: Client, args: dict) -> str:
    """Tests module."""
    try:
        client.fetch_indicators()
    except Exception:
        raise Exception(
            "Could not fetch Google Threat Intelligence IoC Stream Feed\n"
            "\nCheck your API key and your connection to Google Threat Intelligence."
        )
    return "ok"


def _gti_verdict_to_dbot_score(gti_verdict: str):
    """Parses GTI verdict to DBotScore."""
    return {
        "VERDICT_BENIGN": 1,
        "VERDICT_SUSPICIOUS": 2,
        "VERDICT_MALICIOUS": 3,
    }.get(gti_verdict, 0)


def _add_gti_attributes(indicator_obj: dict, attributes: dict):
    """Addes GTI attributes."""

    # GTI assessment
    gti_assessment = attributes.get("gti_assessment", {})
    gti_threat_score = gti_assessment.get("threat_score", {}).get("value")
    gti_severity = gti_assessment.get("severity", {}).get("value")
    gti_verdict = gti_assessment.get("verdict", {}).get("value")

    # Attribution
    attribution = attributes.get("attribution", {})
    malware_families = [x["family"] for x in attribution.get("malware_families", [])]
    malware_families = list(set(malware_families))
    threat_actors = attribution.get("threat_actors", [])
    threat_actors = list(set(threat_actors))

    indicator_obj["fields"].update(
        {
            "gtithreatscore": gti_threat_score,
            "gtiseverity": gti_severity,
            "gtiverdict": gti_verdict,
            "malwarefamily": malware_families,
            "actor": threat_actors,
        }
    )
    indicator_obj.update(
        {
            "score": _gti_verdict_to_dbot_score(gti_verdict),
            "gti_threat_score": gti_threat_score,
            "gti_severity": gti_severity,
            "gti_verdict": gti_verdict,
            "malware_families": malware_families,
            "threat_actors": threat_actors,
            "relationships": [
                EntityRelationship(
                    name=EntityRelationship.Relationships.PART_OF,
                    entity_a=indicator_obj["value"],
                    entity_a_type=indicator_obj["type"],
                    entity_b=malware_family.title(),
                    entity_b_type=ThreatIntel.ObjectsNames.MALWARE,
                    reverse_name=EntityRelationship.Relationships.CONTAINS,
                ).to_indicator()
                for malware_family in malware_families
            ]
            + [
                EntityRelationship(
                    name=EntityRelationship.Relationships.ATTRIBUTED_BY,
                    entity_a=indicator_obj["value"],
                    entity_a_type=indicator_obj["type"],
                    entity_b=threat_actor.title(),
                    entity_b_type=ThreatIntel.ObjectsNames.THREAT_ACTOR,
                    reverse_name=EntityRelationship.Relationships.ATTRIBUTED_TO,
                ).to_indicator()
                for threat_actor in threat_actors
            ],
        }
    )

    return indicator_obj


def _get_indicator_type(item: dict):
    """Gets indicator type."""
    if item["type"] == "file":
        return FeedIndicatorType.File
    if item["type"] == "domain":
        return FeedIndicatorType.Domain
    if item["type"] == "url":
        return FeedIndicatorType.URL
    if item["type"] == "ip_address":
        return FeedIndicatorType.IP
    raise ValueError(f'Unknown type: {item["type"]}. ID: {item["id"]}')


def _get_indicator_id(item: dict):
    """Gets indicator ID."""
    if item["type"] == "url":
        return item.get("attributes", {}).get("url") or item["id"]
    return item["id"]


def _add_file_attributes(indicator_obj: dict, attributes: dict) -> dict:
    """Adds file attributes."""
    indicator_obj["fields"].update(
        {
            "md5": attributes.get("md5"),
            "sha1": attributes.get("sha1"),
            "sha256": attributes.get("sha256"),
            "ssdeep": attributes.get("ssdeep"),
            "fileextension": attributes.get("type_extension"),
            "filetype": attributes.get("type_tag"),
            "imphash": attributes.get("pe_info", {}).get("imphash"),
            "displayname": attributes.get("meaningful_name"),
            "name": attributes.get("meaningful_name"),
            "size": attributes.get("size"),
            "creationdate": attributes.get("creation_date"),
            "firstseenbysource": attributes.get("first_submission_date"),
            "lastseenbysource": attributes.get("last_submission_date"),
        }
    )

    return indicator_obj


def _add_domain_attributes(indicator_obj: dict, attributes: dict) -> dict:
    """Adds domain attributes."""
    whois: str = attributes.get("whois", "")

    admin_country = re.search(r"Admin Country:\s*([^\n]+)", whois)
    admin_email = re.search(r"Admin Email:\s*([^\n]+)", whois)
    admin_name = re.search(r"Admin Name:\s*([^\n]+)", whois)
    admin_phone = re.search(r"Admin Phone:\s*([^\n]+)", whois)

    registrant_country = re.search(r"Registrant Country:\s*([^\n]+)", whois)
    registrant_email = re.search(r"Registrant Email:\s*([^\n]+)", whois)
    registrant_name = re.search(r"Registrant Name:\s*([^\n]+)", whois)
    registrant_phone = re.search(r"Registrant Phone:\s*([^\n]+)", whois)

    registrar_abuse_email = re.search(r"Registrar Abuse Contact Email:\s*([^\n]+)", whois)
    registrar_abuse_phone = re.search(r"Registrar Abuse Contact Phone:\s*([^\n]+)", whois)

    indicator_obj["fields"].update(
        {
            "creationdate": attributes.get("creation_date"),
            "admincountry": admin_country.group(1) if admin_country else None,
            "adminemail": admin_email.group(1) if admin_email else None,
            "adminname": admin_name.group(1) if admin_name else None,
            "adminphone": admin_phone.group(1) if admin_phone else None,
            "registrantcountry": registrant_country.group(1) if registrant_country else None,
            "registrantemail": registrant_email.group(1) if registrant_email else None,
            "registrantname": registrant_name.group(1) if registrant_name else None,
            "registrantphone": registrant_phone.group(1) if registrant_phone else None,
            "registrarabuseemail": registrar_abuse_email.group(1) if registrar_abuse_email else None,
            "registrarabusephone": registrar_abuse_phone.group(1) if registrar_abuse_phone else None,
            "registrarname": attributes.get("registrar"),
            "firstseenbysource": attributes.get("first_seen_itw_date"),
            "lastseenbysource": attributes.get("last_seen_itw_date"),
        }
    )

    return indicator_obj


def _add_url_attributes(indicator_obj: dict, attributes: dict) -> dict:
    """Adds URL attributes."""
    indicator_obj["fields"].update(
        {
            "firstseenbysource": attributes.get("first_submission_date"),
            "lastseenbysource": attributes.get("last_submission_date"),
        }
    )

    return indicator_obj


def _add_ip_attributes(indicator_obj: dict, attributes: dict) -> dict:
    """Adds IP attributes."""
    indicator_obj["fields"].update(
        {
            "countrycode": attributes.get("country"),
            "firstseenbysource": attributes.get("first_seen_itw_date"),
            "lastseenbysource": attributes.get("last_seen_itw_date"),
        }
    )

    return indicator_obj


def _add_dedicated_attributes(indicator_obj: dict, attributes: dict) -> dict:
    """Adds dedicated attributes to indicator object."""
    if indicator_obj["type"] == FeedIndicatorType.File:
        return _add_file_attributes(indicator_obj, attributes)
    if indicator_obj["type"] == FeedIndicatorType.Domain:
        return _add_domain_attributes(indicator_obj, attributes)
    if indicator_obj["type"] == FeedIndicatorType.URL:
        return _add_url_attributes(indicator_obj, attributes)
    if indicator_obj["type"] == FeedIndicatorType.IP:
        return _add_ip_attributes(indicator_obj, attributes)
    raise ValueError(f'Unknown type: {indicator_obj["type"]}. ID: {indicator_obj["id"]}')


def _create_indicator(item: dict) -> dict:
    """Creates indicator object."""
    indicator_type = _get_indicator_type(item)
    indicator_id = _get_indicator_id(item)

    attributes = item.get("attributes", {})
    context_attributes = item.get("context_attributes", {})

    detection_ratio = DetectionRatio(attributes.get("last_analysis_stats", {}))

    indicator_obj = {
        "type": indicator_type,
        "value": indicator_id,
        "service": "Google Threat Intelligence",
        "fields": {
            "tags": attributes.get("tags") or None,
            "updateddate": attributes.get("last_modification_date"),
            "detectionengines": detection_ratio.total,
            "positivedetections": detection_ratio.malicious,
        },
        "rawJSON": {
            "type": indicator_type,
            "value": indicator_id,
            "attributes": attributes,
        },
        "id": indicator_id,
        "detections": str(detection_ratio),
        "origin": context_attributes.get("origin"),
        "sources": ", ".join([f'[{x["type"]}] {x["label"]}' for x in context_attributes.get("sources", [])]) or None,
    }

    indicator_obj = _add_gti_attributes(indicator_obj, attributes)
    indicator_obj = _add_dedicated_attributes(indicator_obj, attributes)

    return indicator_obj


<<<<<<< HEAD
def fetch_indicators_command(
    client: Client,
    tlp_color: str = None,
    feed_tags: list = [],
    limit: int = 10,
    filter_query: str = None,
    minimum_score: int = 0,
    fetch_command: bool = False,
) -> list[dict]:
=======
def fetch_indicators_command(client: Client,
                             tlp_color: str = None,
                             feed_tags: list = [],
                             limit: int = 200,
                             filter_query: str = None,
                             minimum_score: int = 0,
                             fetch_command: bool = False) -> list[dict]:
>>>>>>> 2257f960
    """Retrieves indicators from the feed
    Args:
        client (Client): Client object with request
        tlp_color (str): Traffic Light Protocol color
        feed_tags (list): tags to assign fetched indicators
        limit (int): limit the results
        filter_query (string): filter query
    Returns:
        Indicators.
    """
    indicators = []

    raw_indicators = client.fetch_indicators(limit, filter_query, fetch_command=fetch_command)

    # extract values from iterator
    for item in raw_indicators:
        try:
            indicator_obj = _create_indicator(item)
        except ValueError as exc:
            demisto.info(str(exc))
            continue

        if feed_tags:
            indicator_obj["fields"]["tags"] = feed_tags

        if tlp_color:
            indicator_obj["fields"]["trafficlightprotocol"] = tlp_color

        if int(indicator_obj["fields"].get("gtithreatscore") or 0) >= minimum_score:
            indicators.append(indicator_obj)
        else:
            try:
                existing_indicators = list(IndicatorsSearcher(value=indicator_obj["value"]))
            except SystemExit as exc:
                demisto.debug(exc)
                existing_indicators = []
            if len(existing_indicators) > 0 and int(existing_indicators[0].get("total", 0)) > 0:
                indicators.append(indicator_obj)

    return indicators


def get_indicators_command(client: Client, params: dict[str, str], args: dict[str, str]) -> CommandResults:
    """Wrapper for retrieving indicators from the feed to the war-room.
    Args:
        client: Client object with request
        params: demisto.params()
        args: demisto.args()
    Returns:
        Outputs.
    """
<<<<<<< HEAD
    tlp_color = params.get("tlp_color")
    feed_tags = argToList(params.get("feedTags", ""))
    limit = int(args.get("limit", 10))
    filter_query = args.get("filter")
    minimum_score = int(params.get("feedMinimumGTIScore", 80))
=======
    tlp_color = params.get('tlp_color')
    feed_tags = argToList(params.get('feedTags', ''))
    limit = int(args.get('limit', 200))
    filter_query = args.get('filter')
    minimum_score = int(params.get('feedMinimumGTIScore', 80))
>>>>>>> 2257f960

    indicators = fetch_indicators_command(
        client,
        tlp_color,
        feed_tags,
        limit,
        filter_query,
        minimum_score,
    )

    human_readable = tableToMarkdown(
        "Indicators from Google Threat Intelligence IoC Stream Feed:",
        indicators,
        headers=[
            "id",
            "detections",
            "origin",
            "sources",
            "gti_threat_score",
            "gti_severity",
            "gti_verdict",
            "malware_families",
            "threat_actors",
        ],
        headerTransform=string_to_table_header,
        removeNull=True,
    )

    return CommandResults(
        readable_output=human_readable,
        outputs_prefix="",
        outputs_key_field="",
        raw_response=indicators,
        outputs={},
    )


def main():
    """
    Main function, parses params and runs command functions
    """
    params = demisto.params()

<<<<<<< HEAD
    tlp_color = params.get("tlp_color")
    feed_tags = argToList(params.get("feedTags", ""))
    limit = int(params.get("limit", 10))
    filter_query = params.get("filter")
    minimum_score = int(params.get("feedMinimumGTIScore", 80))
=======
    tlp_color = params.get('tlp_color')
    feed_tags = argToList(params.get('feedTags', ''))
    limit = int(params.get('limit', 200))
    filter_query = params.get('filter')
    minimum_score = int(params.get('feedMinimumGTIScore', 80))
>>>>>>> 2257f960

    # If your Client class inherits from BaseClient, SSL verification is
    # handled out of the box by it, just pass ``verify_certificate`` to
    # the Client constructor
    insecure = not params.get("insecure", False)

    # If your Client class inherits from BaseClient, system proxy is handled
    # out of the box by it, just pass ``proxy`` to the Client constructor
    proxy = params.get("proxy", False)

    command = demisto.command()

    demisto.debug(f"Command being called is {command}")

    try:
        client = Client(
            base_url="https://www.virustotal.com/api/v3/",
            verify=insecure,
            proxy=proxy,
            headers={
                "x-apikey": params["credentials"]["password"],
                "x-tool": "CortexGTIIoCStreamFeed",
            },
        )

        if command == "test-module":
            # This is the call made when pressing the integration Test button.
            return_results(test_module(client, {}))

        elif command == "gti-iocstream-get-indicators":
            # This is the command that fetches a limited number of indicators
            # from the feed source and displays them in the war room.
            return_results(get_indicators_command(client, params, demisto.args()))

        elif command == "fetch-indicators":
            # This is the command that initiates a request to the feed endpoint
            # and create new indicators objects from the data fetched. If the
            # integration instance is configured to fetch indicators, then this
            # is the command that will be executed at the specified feed fetch
            # interval.
            indicators = fetch_indicators_command(
                client, tlp_color, feed_tags, limit, filter_query, minimum_score, fetch_command=True
            )
            for iter_ in batch(indicators, batch_size=2000):
                demisto.createIndicators(iter_)

        else:
            raise NotImplementedError(f"Command {command} is not implemented.")

    # Log exceptions and return errors
    except Exception as e:
        demisto.error(traceback.format_exc())  # Print the traceback
        return_error(f"Failed to execute {command} command.\nError:\n{e!s}")


if __name__ in ["__main__", "builtin", "builtins"]:
    main()<|MERGE_RESOLUTION|>--- conflicted
+++ resolved
@@ -33,20 +33,6 @@
 class Client(BaseClient):
     """Class for GTI client."""
 
-<<<<<<< HEAD
-    def get_api_indicators(self, filter_query: str = None, limit: int = 10):
-        """Get indicators from GTI API."""
-        return self._http_request(
-            "GET",
-            "ioc_stream",
-            params=assign_params(
-                filter=filter_query,
-                limit=min(limit, 40),
-            ),
-        )
-
-    def fetch_indicators(self, limit: int = 10, filter_query: str = None, fetch_command: bool = False) -> list:
-=======
     def get_api_indicators(self,
                            filter_query: str = None,
                            limit: int = 200) -> list:
@@ -75,7 +61,6 @@
                          limit: int = 200,
                          filter_query: str = None,
                          fetch_command: bool = False) -> list:
->>>>>>> 2257f960
         """Retrieves all entries from the feed.
         Returns:
             A list of objects, containing the indicators.
@@ -90,11 +75,7 @@
         if fetch_command:
             self.set_last_run()
 
-<<<<<<< HEAD
-        return response.get("data", [])
-=======
         return iocs
->>>>>>> 2257f960
 
     @staticmethod
     def set_last_run():
@@ -359,17 +340,6 @@
     return indicator_obj
 
 
-<<<<<<< HEAD
-def fetch_indicators_command(
-    client: Client,
-    tlp_color: str = None,
-    feed_tags: list = [],
-    limit: int = 10,
-    filter_query: str = None,
-    minimum_score: int = 0,
-    fetch_command: bool = False,
-) -> list[dict]:
-=======
 def fetch_indicators_command(client: Client,
                              tlp_color: str = None,
                              feed_tags: list = [],
@@ -377,7 +347,6 @@
                              filter_query: str = None,
                              minimum_score: int = 0,
                              fetch_command: bool = False) -> list[dict]:
->>>>>>> 2257f960
     """Retrieves indicators from the feed
     Args:
         client (Client): Client object with request
@@ -429,19 +398,11 @@
     Returns:
         Outputs.
     """
-<<<<<<< HEAD
-    tlp_color = params.get("tlp_color")
-    feed_tags = argToList(params.get("feedTags", ""))
-    limit = int(args.get("limit", 10))
-    filter_query = args.get("filter")
-    minimum_score = int(params.get("feedMinimumGTIScore", 80))
-=======
     tlp_color = params.get('tlp_color')
     feed_tags = argToList(params.get('feedTags', ''))
     limit = int(args.get('limit', 200))
     filter_query = args.get('filter')
     minimum_score = int(params.get('feedMinimumGTIScore', 80))
->>>>>>> 2257f960
 
     indicators = fetch_indicators_command(
         client,
@@ -485,19 +446,11 @@
     """
     params = demisto.params()
 
-<<<<<<< HEAD
-    tlp_color = params.get("tlp_color")
-    feed_tags = argToList(params.get("feedTags", ""))
-    limit = int(params.get("limit", 10))
-    filter_query = params.get("filter")
-    minimum_score = int(params.get("feedMinimumGTIScore", 80))
-=======
     tlp_color = params.get('tlp_color')
     feed_tags = argToList(params.get('feedTags', ''))
     limit = int(params.get('limit', 200))
     filter_query = params.get('filter')
     minimum_score = int(params.get('feedMinimumGTIScore', 80))
->>>>>>> 2257f960
 
     # If your Client class inherits from BaseClient, SSL verification is
     # handled out of the box by it, just pass ``verify_certificate`` to
