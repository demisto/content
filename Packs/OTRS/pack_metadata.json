{
    "name": "OTRS Service Management XSOAR Pack",
    "description": "An Integration Pack to Create, Update, and Delete OTRS Tickets",
    "support": "partner",
<<<<<<< HEAD
    "currentVersion": "1.0.21",
=======
    "currentVersion": "1.1.0",
>>>>>>> 90cf3b88
    "author": "OTRS AG",
    "url": "https://otrs.com/",
    "email": "sales@otrs.com",
    "created": "2020-04-09T07:27:43Z",
    "categories": [
        "Case Management"
    ],
    "tags": [],
    "useCases": [],
    "keywords": [],
    "marketplaces": [
        "xsoar",
        "marketplacev2"
    ]
}<|MERGE_RESOLUTION|>--- conflicted
+++ resolved
@@ -2,11 +2,7 @@
     "name": "OTRS Service Management XSOAR Pack",
     "description": "An Integration Pack to Create, Update, and Delete OTRS Tickets",
     "support": "partner",
-<<<<<<< HEAD
-    "currentVersion": "1.0.21",
-=======
     "currentVersion": "1.1.0",
->>>>>>> 90cf3b88
     "author": "OTRS AG",
     "url": "https://otrs.com/",
     "email": "sales@otrs.com",
