--- conflicted
+++ resolved
@@ -1,19 +1,11 @@
 {
     "name": "OTRS Service Management XSOAR Pack",
     "description": "An Integration Pack to Create, Update, and Delete OTRS Tickets",
-<<<<<<< HEAD
-    "support": "xsoar",
+    "support": "partner",
     "currentVersion": "1.1.0",
-    "author": "Cortex XSOAR",
-    "url": "https://www.paloaltonetworks.com/cortex",
-    "email": "",
-=======
-    "support": "partner",
-    "currentVersion": "1.0.20",
     "author": "OTRS AG",
     "url": "https://otrs.com/",
     "email": "sales@otrs.com",
->>>>>>> f3659234
     "created": "2020-04-09T07:27:43Z",
     "categories": [
         "Case Management"
