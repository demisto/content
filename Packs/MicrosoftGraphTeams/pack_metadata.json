--- conflicted
+++ resolved
@@ -22,12 +22,9 @@
         "invent0r"
     ],
     "supportedModules": [
-<<<<<<< HEAD
-=======
         "C1",
         "C3",
         "X0",
->>>>>>> 02031384
         "X1",
         "X3",
         "X5",
