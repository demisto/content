{
    "name": "MicrosoftGraphTeams",
    "description": "O365 Teams (Using Graph API) gives you authorized access to a user’s Teams enabling you to facilitate communication through teams as that user, or read conversations and/or messages of that user.",
    "support": "community",
    "currentVersion": "1.1.11",
    "author": "Joachim Bockland",
    "url": "",
    "email": "",
    "created": "2022-11-23T13:43:52Z",
    "categories": [
        "Messaging and Conferencing"
    ],
    "tags": [],
    "useCases": [],
    "keywords": [],
    "marketplaces": [
        "xsoar",
        "marketplacev2",
        "platform"
    ],
    "githubUser": [
        "invent0r"
    ],
    "supportedModules": [
<<<<<<< HEAD
=======
        "C1",
        "C3",
        "X0",
>>>>>>> 3e1e3f55
        "X1",
        "X3",
        "X5",
        "ENT_PLUS"
    ]
}<|MERGE_RESOLUTION|>--- conflicted
+++ resolved
@@ -22,12 +22,9 @@
         "invent0r"
     ],
     "supportedModules": [
-<<<<<<< HEAD
-=======
         "C1",
         "C3",
         "X0",
->>>>>>> 3e1e3f55
         "X1",
         "X3",
         "X5",
