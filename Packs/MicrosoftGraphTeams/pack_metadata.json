{
    "name": "MicrosoftGraphTeams",
    "description": "O365 Teams (Using Graph API) gives you authorized access to a user\u2019s Teams enabling you to facilitate communication through teams as that user, or read conversations and/or messages of that user.",
    "support": "community",
<<<<<<< HEAD
    "currentVersion": "1.0.1",
=======
    "currentVersion": "1.0.4",
>>>>>>> 0297bcfd
    "author": "Joachim Bockland",
    "url": "",
    "email": "",
    "created": "2022-11-23T13:43:52Z",
    "categories": [
        "Messaging"
    ],
    "tags": [],
    "useCases": [],
    "keywords": [],
    "marketplaces": [
        "xsoar",
        "marketplacev2"
    ],
    "githubUser": [
        "invent0r"
    ]
}<|MERGE_RESOLUTION|>--- conflicted
+++ resolved
@@ -2,11 +2,7 @@
     "name": "MicrosoftGraphTeams",
     "description": "O365 Teams (Using Graph API) gives you authorized access to a user\u2019s Teams enabling you to facilitate communication through teams as that user, or read conversations and/or messages of that user.",
     "support": "community",
-<<<<<<< HEAD
-    "currentVersion": "1.0.1",
-=======
     "currentVersion": "1.0.4",
->>>>>>> 0297bcfd
     "author": "Joachim Bockland",
     "url": "",
     "email": "",
