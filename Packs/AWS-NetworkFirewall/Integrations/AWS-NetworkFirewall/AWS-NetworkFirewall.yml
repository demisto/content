category: IT Services
commonfields:
  id: AWS Network Firewall
  version: -1
configuration:
- display: Role Arn
  name: roleArn
  type: 0
- display: Role Session Name
  name: roleSessionName
  type: 0
- display: AWS Default Region
  name: defaultRegion
  options:
  - us-east-1
  - us-east-2
  - us-west-1
  - us-west-2
  - ca-central-1
  - eu-west-1
  - eu-central-1
  - eu-west-2
  - ap-northeast-1
  - ap-northeast-2
  - ap-southeast-1
  - ap-southeast-2
  - ap-south-1
  - sa-east-1
  - eu-north-1
  - eu-west-3
  - us-gov-east-1
  - us-gov-west-1
  type: 15
- display: Role Session Duration
  name: sessionDuration
  type: 0
- display: Access Key
  name: credentials
  type: 9
  displaypassword: Secret Key
- display: Access Key
  name: access_key
  type: 0
  hidden: true
- display: Secret Key
  name: secret_key
  type: 4
  hidden: true
- display: Trust any certificate (not secure)
  name: insecure
  type: 8
- display: Use system proxy settings
  name: proxy
  type: 8
description: AWS Network Firewall is a stateful, managed, network firewall and intrusion detection and prevention service for Amazon Virtual Private Cloud (Amazon VPC). With Network Firewall, you can filter traffic at the perimeter of your VPC. This includes filtering traffic going to and coming from an internet gateway, NAT gateway, or over VPN or AWS Direct Connect. Network Firewall uses rules that are compatible with Suricata, a free, open source intrusion detection system (IDS) engine.
display: AWS Network Firewall
name: AWS Network Firewall
script:
  commands:
  - arguments:
    - description: The AWS Region, if not specified the default region will be used.
      name: region
    - description: The Amazon Resource Name (ARN) of the role to assume.
      name: roleArn
    - description: An identifier for the assumed role session.
      name: roleSessionName
    - description: 'The duration, in seconds, of the role session. The value can range from 900 seconds (15 minutes) up to the maximum session duration setting for the role. '
      name: roleSessionDuration
    - description: Override arguments and send a formatted JSON file.
      name: raw_json
    - description: 'An optional token that you can use for optimistic locking. Network Firewall returns a token to your requests that access the firewall. The token marks the state of the firewall resource at the time of the request.  To make an unconditional change to the firewall, omit the token in your update request. Without the token, Network Firewall performs your updates regardless of whether the firewall has changed since you last retrieved it. To make a conditional change to the firewall, provide the token in your update request. Network Firewall uses the token to ensure that the firewall hasn''t changed since you last retrieved it. If it has changed, the operation fails with an InvalidTokenException. If this happens, retrieve the firewall again to get a current copy of it with a new token. Reapply your changes as needed, then try the operation again using the new token. '
      name: update_token
    - description: 'The Amazon Resource Name (ARN) of the firewall. You must specify the ARN or the name, and you can specify both. '
      name: firewall_arn
    - description: 'The descriptive name of the firewall. You can''t change the name of a firewall after you create it. You must specify the ARN or the name, and you can specify both. '
      name: firewall_name
    - description: The Amazon Resource Name (ARN) of the firewall policy.
      name: firewall_policy_arn
      required: true
    description: Associates a FirewallPolicy to a Firewall.  A firewall policy defines how to monitor and manage your VPC network traffic, using a collection of inspection rule groups and other settings. Each firewall requires one firewall policy association, and you can use the same firewall policy for multiple firewalls.
    name: aws-network-firewall-associate-firewall-policy
    outputs:
    - contextPath: AWS-NetworkFirewall.AssociationResults.FirewallPolicy.FirewallArn
      description: The Amazon Resource Name (ARN) of the firewall.
      type: Unknown
    - contextPath: AWS-NetworkFirewall.AssociationResults.FirewallPolicy.FirewallName
      description: The descriptive name of the firewall. You can't change the name of a firewall after you create it.
      type: Unknown
    - contextPath: AWS-NetworkFirewall.AssociationResults.FirewallPolicy.FirewallPolicyArn
      description: The Amazon Resource Name (ARN) of the firewall policy.
      type: Unknown
    - contextPath: AWS-NetworkFirewall.AssociationResults.FirewallPolicy.UpdateToken
      description: 'An optional token that you can use for optimistic locking. Network Firewall returns a token to your requests that access the firewall. The token marks the state of the firewall resource at the time of the request.  To make an unconditional change to the firewall, omit the token in your update request. Without the token, Network Firewall performs your updates regardless of whether the firewall has changed since you last retrieved it. To make a conditional change to the firewall, provide the token in your update request. Network Firewall uses the token to ensure that the firewall hasn''t changed since you last retrieved it. If it has changed, the operation fails with an InvalidTokenException. If this happens, retrieve the firewall again to get a current copy of it with a new token. Reapply your changes as needed, then try the operation again using the new token. '
      type: Unknown
  - arguments:
    - description: The AWS Region, if not specified the default region will be used.
      name: region
    - description: The Amazon Resource Name (ARN) of the role to assume.
      name: roleArn
    - description: An identifier for the assumed role session.
      name: roleSessionName
    - description: 'The duration, in seconds, of the role session. The value can range from 900 seconds (15 minutes) up to the maximum session duration setting for the role. '
      name: roleSessionDuration
    - description: Override arguments and send a formatted JSON file.
      name: raw_json
    - description: 'An optional token that you can use for optimistic locking. Network Firewall returns a token to your requests that access the firewall. The token marks the state of the firewall resource at the time of the request.  To make an unconditional change to the firewall, omit the token in your update request. Without the token, Network Firewall performs your updates regardless of whether the firewall has changed since you last retrieved it. To make a conditional change to the firewall, provide the token in your update request. Network Firewall uses the token to ensure that the firewall hasn''t changed since you last retrieved it. If it has changed, the operation fails with an InvalidTokenException. If this happens, retrieve the firewall again to get a current copy of it with a new token. Reapply your changes as needed, then try the operation again using the new token. '
      name: update_token
    - description: 'The Amazon Resource Name (ARN) of the firewall. You must specify the ARN or the name, and you can specify both. '
      name: firewall_arn
    - description: 'The descriptive name of the firewall. You can''t change the name of a firewall after you create it. You must specify the ARN or the name, and you can specify both. '
      name: firewall_name
    - description: Comma-separated  IDs of the subnets that you want to associate with the firewall.
      name: subnet_mappings_subnet_ids
      required: true
    description: Associates the specified subnets in the Amazon VPC to the firewall. You can specify one subnet for each of the Availability Zones that the VPC spans.  This request creates an AWS Network Firewall firewall endpoint in each of the subnets. To enable the firewall's protections, you must also modify the VPC's route tables for each subnet's Availability Zone, to redirect the traffic that's coming into and going out of the zone through the firewall endpoint.
    name: aws-network-firewall-associate-subnets
    outputs:
    - contextPath: AWS-NetworkFirewall.AssociationResults.Subnets.FirewallArn
      description: The Amazon Resource Name (ARN) of the firewall.
      type: Unknown
    - contextPath: AWS-NetworkFirewall.AssociationResults.Subnets.FirewallName
      description: The descriptive name of the firewall. You can't change the name of a firewall after you create it.
      type: Unknown
    - contextPath: AWS-NetworkFirewall.AssociationResults.Subnets.SubnetId
      description: 'The unique identifier for the subnet. '
      type: Unknown
    - contextPath: AWS-NetworkFirewall.AssociationResults.Subnets.SubnetMappings
      description: 'The IDs of the subnets that are associated with the firewall. '
      type: Unknown
    - contextPath: AWS-NetworkFirewall.AssociationResults.Subnets.UpdateToken
      description: 'An optional token that you can use for optimistic locking. Network Firewall returns a token to your requests that access the firewall. The token marks the state of the firewall resource at the time of the request.  To make an unconditional change to the firewall, omit the token in your update request. Without the token, Network Firewall performs your updates regardless of whether the firewall has changed since you last retrieved it. To make a conditional change to the firewall, provide the token in your update request. Network Firewall uses the token to ensure that the firewall hasn''t changed since you last retrieved it. If it has changed, the operation fails with an InvalidTokenException. If this happens, retrieve the firewall again to get a current copy of it with a new token. Reapply your changes as needed, then try the operation again using the new token. '
      type: Unknown
  - arguments:
    - description: The AWS Region, if not specified the default region will be used.
      name: region
    - description: The Amazon Resource Name (ARN) of the role to assume.
      name: roleArn
    - description: An identifier for the assumed role session.
      name: roleSessionName
    - description: 'The duration, in seconds, of the role session. The value can range from 900 seconds (15 minutes) up to the maximum session duration setting for the role. '
      name: roleSessionDuration
    - description: Override arguments and send a formatted JSON file.
      name: raw_json
    - description: The descriptive name of the firewall. You can't change the name of a firewall after you create it.
      name: firewall_name
      required: true
    - description: The Amazon Resource Name (ARN) of the FirewallPolicy that you want to use for the firewall.
      name: firewall_policy_arn
      required: true
    - description: 'The unique identifier of the VPC where Network Firewall should create the firewall.  You can''t change this setting after you create the firewall. '
      name: vpc_id
      required: true
    - description: Comma-separated  IDs of the subnets that you want to associate with the firewall.
      name: subnet_mappings_subnet_ids
      required: true
    - auto: PREDEFINED
      description: <p>A flag indicating whether it is possible to delete the firewall. A setting of <code>TRUE</code> indicates that the firewall is protected against deletion. Use this setting to protect against accidentally deleting a firewall that is in use. When you create a firewall, the operation initializes this flag to <code>TRUE</code>.</p>
      name: delete_protection
      predefined:
      - 'True'
      - 'False'
    - auto: PREDEFINED
      description: <p>A setting indicating whether the firewall is protected against changes to the subnet associations. Use this setting to protect against accidentally modifying the subnet associations for a firewall that is in use. When you create a firewall, the operation initializes this setting to <code>TRUE</code>.</p>
      name: subnet_change_protection
      predefined:
      - 'True'
      - 'False'
    - auto: PREDEFINED
      description: <p>A setting indicating whether the firewall is protected against a change to the firewall policy association. Use this setting to protect against accidentally modifying the firewall policy for a firewall that is in use. When you create a firewall, the operation initializes this setting to <code>TRUE</code>.</p>
      name: firewall_policy_change_protection
      predefined:
      - 'True'
      - 'False'
    - description: A description of the firewall.
      name: description
    - description: The Tags key identifier.
      name: tag_key
    - description: The Tags value identifier.
      name: tag_value
    - description: 'List of Tags separated by Key Value. For example: "key=key1,value=value1;key=key2,value=value2"'
      name: tags
    description: Creates an AWS Network Firewall Firewall and accompanying FirewallStatus for a VPC.  The firewall defines the configuration settings for an AWS Network Firewall firewall. The settings that you can define at creation include the firewall policy, the subnets in your VPC to use for the firewall endpoints, and any tags that are attached to the firewall AWS resource.  After you create a firewall, you can provide additional settings, like the logging configuration.  To update the settings for a firewall, you use the operations that apply to the settings themselves, for example UpdateLoggingConfiguration, AssociateSubnets, and UpdateFirewallDeleteProtection.  To manage a firewall's tags, use the standard AWS resource tagging operations, ListTagsForResource, TagResource, and UntagResource. To retrieve information about firewalls, use ListFirewalls and DescribeFirewall.
    name: aws-network-firewall-create-firewall
    outputs:
    - contextPath: AWS-NetworkFirewall.Firewall.Firewall.FirewallName
      description: The descriptive name of the firewall. You can't change the name of a firewall after you create it.
      type: Unknown
    - contextPath: AWS-NetworkFirewall.Firewall.Firewall.FirewallArn
      description: The Amazon Resource Name (ARN) of the firewall.
      type: Unknown
    - contextPath: AWS-NetworkFirewall.Firewall.Firewall.FirewallPolicyArn
      description: 'The Amazon Resource Name (ARN) of the firewall policy. The relationship of firewall to firewall policy is many to one. Each firewall requires one firewall policy association, and you can use the same firewall policy for multiple firewalls. '
      type: Unknown
    - contextPath: AWS-NetworkFirewall.Firewall.Firewall.VpcId
      description: 'The unique identifier of the VPC where the firewall is in use. '
      type: Unknown
    - contextPath: AWS-NetworkFirewall.Firewall.Firewall.SubnetMappings.SubnetId
      description: 'The unique identifier for the subnet. '
      type: Unknown
    - contextPath: AWS-NetworkFirewall.Firewall.Firewall.SubnetMappings
      description: 'The public subnets that Network Firewall is using for the firewall. Each subnet must belong to a different Availability Zone. '
      type: Unknown
    - contextPath: AWS-NetworkFirewall.Firewall.Firewall.DeleteProtection
      description: A flag indicating whether it is possible to delete the firewall. A setting of TRUE indicates that the firewall is protected against deletion. Use this setting to protect against accidentally deleting a firewall that is in use. When you create a firewall, the operation initializes this flag to TRUE.
      type: Unknown
    - contextPath: AWS-NetworkFirewall.Firewall.Firewall.SubnetChangeProtection
      description: A setting indicating whether the firewall is protected against changes to the subnet associations. Use this setting to protect against accidentally modifying the subnet associations for a firewall that is in use. When you create a firewall, the operation initializes this setting to TRUE.
      type: Unknown
    - contextPath: AWS-NetworkFirewall.Firewall.Firewall.FirewallPolicyChangeProtection
      description: A setting indicating whether the firewall is protected against a change to the firewall policy association. Use this setting to protect against accidentally modifying the firewall policy for a firewall that is in use. When you create a firewall, the operation initializes this setting to TRUE.
      type: Unknown
    - contextPath: AWS-NetworkFirewall.Firewall.Firewall.Description
      description: A description of the firewall.
      type: Unknown
    - contextPath: AWS-NetworkFirewall.Firewall.Firewall.FirewallId
      description: 'The unique identifier for the firewall. '
      type: Unknown
    - contextPath: AWS-NetworkFirewall.Firewall.Firewall.Tags.Key
      description: The part of the key:value pair that defines a tag. You can use a tag key to describe a category of information, such as "customer." Tag keys are case-sensitive.
      type: Unknown
    - contextPath: AWS-NetworkFirewall.Firewall.Firewall.Tags.Value
      description: The part of the key:value pair that defines a tag. You can use a tag value to describe a specific value within a category, such as "companyA" or "companyB." Tag values are case-sensitive.
      type: Unknown
    - contextPath: AWS-NetworkFirewall.Firewall.Firewall.Tags
      description: The key:value pairs to associate with the resource.
      type: Unknown
    - contextPath: AWS-NetworkFirewall.Firewall.Firewall
      description: 'The configuration settings for the firewall. These settings include the firewall policy and the subnets in your VPC to use for the firewall endpoints. '
      type: Unknown
    - contextPath: AWS-NetworkFirewall.Firewall.FirewallStatus.Status
      description: 'The readiness of the configured firewall to handle network traffic across all of the Availability Zones where you''ve configured it. This setting is READY only when the ConfigurationSyncStateSummary value is IN\_SYNC and the Attachment Status values for all of the configured subnets are READY. '
      type: Unknown
    - contextPath: AWS-NetworkFirewall.Firewall.FirewallStatus.ConfigurationSyncStateSummary
      description: The configuration sync state for the firewall. This summarizes the sync states reported in the Config settings for all of the Availability Zones where you have configured the firewall.  When you create a firewall or update its configuration, for example by adding a rule group to its firewall policy, Network Firewall distributes the configuration changes to all zones where the firewall is in use. This summary indicates whether the configuration changes have been applied everywhere.  This status must be IN\_SYNC for the firewall to be ready for use, but it doesn't indicate that the firewall is ready. The Status setting indicates firewall readiness.
      type: Unknown
    - contextPath: AWS-NetworkFirewall.Firewall.FirewallStatus.SyncStates
      description: 'The subnets that you''ve configured for use by the Network Firewall firewall. This contains one array element per Availability Zone where you''ve configured a subnet. These objects provide details of the information that is summarized in the ConfigurationSyncStateSummary and Status, broken down by zone and configuration object. '
      type: Unknown
    - contextPath: AWS-NetworkFirewall.Firewall.FirewallStatus
      description: Detailed information about the current status of a Firewall. You can retrieve this for a firewall by calling DescribeFirewall and providing the firewall name and ARN.
      type: Unknown
  - arguments:
    - description: The AWS Region, if not specified the default region will be used.
      name: region
    - description: The Amazon Resource Name (ARN) of the role to assume.
      name: roleArn
    - description: An identifier for the assumed role session.
      name: roleSessionName
    - description: 'The duration, in seconds, of the role session. The value can range from 900 seconds (15 minutes) up to the maximum session duration setting for the role. '
      name: roleSessionDuration
    - description: Override arguments and send a formatted JSON file.
      name: raw_json
    - description: The descriptive name of the firewall policy. You can't change the name of a firewall policy after you create it.
      name: firewall_policy_name
      required: true
    - description: JSON string of the rule groups and policy actions to use in the firewall policy.
      name: firewall_policy_json
      required: true
    - description: A description of the firewall policy.
      name: description
    - description: The Tags key identifier.
      name: tag_key
    - description: The Tags value identifier.
      name: tag_value
    - description: 'List of Tags separated by Key Value. For example: "key=key1,value=value1;key=key2,value=value2"'
      name: tags
    description: Creates the firewall policy for the firewall according to the specifications.  An AWS Network Firewall firewall policy defines the behavior of a firewall, in a collection of stateless and stateful rule groups and other settings. You can use one firewall policy for multiple firewalls.
    name: aws-network-firewall-create-firewall-policy
    outputs:
    - contextPath: AWS-NetworkFirewall.FirewallPolicy.UpdateToken
      description: 'A token used for optimistic locking. Network Firewall returns a token to your requests that access the firewall policy. The token marks the state of the policy resource at the time of the request.  To make changes to the policy, you provide the token in your request. Network Firewall uses the token to ensure that the policy hasn''t changed since you last retrieved it. If it has changed, the operation fails with an InvalidTokenException. If this happens, retrieve the firewall policy again to get a current copy of it with current token. Reapply your changes as needed, then try the operation again using the new token. '
      type: Unknown
    - contextPath: AWS-NetworkFirewall.FirewallPolicy.FirewallPolicyResponse.FirewallPolicyName
      description: The descriptive name of the firewall policy. You can't change the name of a firewall policy after you create it.
      type: Unknown
    - contextPath: AWS-NetworkFirewall.FirewallPolicy.FirewallPolicyResponse.FirewallPolicyArn
      description: 'The Amazon Resource Name (ARN) of the firewall policy.  If this response is for a create request that had DryRun set to TRUE, then this ARN is a placeholder that isn''t attached to a valid resource. '
      type: Unknown
    - contextPath: AWS-NetworkFirewall.FirewallPolicy.FirewallPolicyResponse.FirewallPolicyId
      description: 'The unique identifier for the firewall policy. '
      type: Unknown
    - contextPath: AWS-NetworkFirewall.FirewallPolicy.FirewallPolicyResponse.Description
      description: A description of the firewall policy.
      type: Unknown
    - contextPath: AWS-NetworkFirewall.FirewallPolicy.FirewallPolicyResponse.FirewallPolicyStatus
      description: The current status of the firewall policy. You can retrieve this for a firewall policy by calling DescribeFirewallPolicy and providing the firewall policy's name or ARN.
      type: Unknown
    - contextPath: AWS-NetworkFirewall.FirewallPolicy.FirewallPolicyResponse.Tags.Key
      description: The part of the key:value pair that defines a tag. You can use a tag key to describe a category of information, such as "customer." Tag keys are case-sensitive.
      type: Unknown
    - contextPath: AWS-NetworkFirewall.FirewallPolicy.FirewallPolicyResponse.Tags.Value
      description: The part of the key:value pair that defines a tag. You can use a tag value to describe a specific value within a category, such as "companyA" or "companyB." Tag values are case-sensitive.
      type: Unknown
    - contextPath: AWS-NetworkFirewall.FirewallPolicy.FirewallPolicyResponse.Tags
      description: The key:value pairs to associate with the resource.
      type: Unknown
    - contextPath: AWS-NetworkFirewall.FirewallPolicy.FirewallPolicyResponse
      description: 'The high-level properties of a firewall policy. This, along with the FirewallPolicy, define the policy. You can retrieve all objects for a firewall policy by calling DescribeFirewallPolicy. '
      type: Unknown
  - arguments:
    - description: The AWS Region, if not specified the default region will be used.
      name: region
    - description: The Amazon Resource Name (ARN) of the role to assume.
      name: roleArn
    - description: An identifier for the assumed role session.
      name: roleSessionName
    - description: 'The duration, in seconds, of the role session. The value can range from 900 seconds (15 minutes) up to the maximum session duration setting for the role. '
      name: roleSessionDuration
    - description: Override arguments and send a formatted JSON file.
      name: raw_json
    - description: The descriptive name of the rule group. You can't change the name of a rule group after you create it.
      name: rule_group_name
      required: true
    - description: JSON string/object that defines the rule group rules.
      name: rule_group_json
    - description: 'The name of a file containing stateful rule group rules specifications in Suricata flat format, with one rule per line. Use this to import your existing Suricata compatible rule groups.   You must provide either this rules setting or a populated RuleGroup setting, but not both.   You can provide your rule group specification in a file through this setting when you create or update your rule group. The call response returns a RuleGroup object that Network Firewall has populated from your file. Network Firewall uses the file contents to populate the rule group rules, but does not maintain a reference to the file or use the file in any way after performing the create or update. If you call DescribeRuleGroup to retrieve the rule group, Network Firewall returns rules settings inside a RuleGroup object. '
      name: rules
    - auto: PREDEFINED
      description: 'Indicates whether the rule group is stateless or stateful. If the rule group is stateless, it contains stateless rules. If it is stateful, it contains stateful rules. '
      name: type
      predefined:
      - STATELESS
      - STATEFUL
      required: true
    - description: 'A description of the rule group. '
      name: description
    - description: (Integer) The maximum operating resources that this rule group can use. Rule group capacity is fixed at creation. When you update a rule group, you are limited to this capacity. When you reference a rule group from a firewall policy, Network Firewall reserves this capacity for the rule group.
      name: capacity
      required: true
    - description: The Tags key identifier.
      name: tag_key
    - description: The Tags value identifier.
      name: tag_value
    - description: 'List of Tags separated by Key Value. For example: "key=key1,value=value1;key=key2,value=value2"'
      name: tags
    description: Creates the specified stateless or stateful rule group, which includes the rules for network traffic inspection, a capacity setting, and tags.  You provide your rule group specification in your request using either RuleGroup or Rules.
    name: aws-network-firewall-create-rule-group
    outputs:
    - contextPath: AWS-NetworkFirewall.RuleGroup.UpdateToken
      description: 'A token used for optimistic locking. Network Firewall returns a token to your requests that access the rule group. The token marks the state of the rule group resource at the time of the request.  To make changes to the rule group, you provide the token in your request. Network Firewall uses the token to ensure that the rule group hasn''t changed since you last retrieved it. If it has changed, the operation fails with an InvalidTokenException. If this happens, retrieve the rule group again to get a current copy of it with a current token. Reapply your changes as needed, then try the operation again using the new token. '
      type: Unknown
    - contextPath: AWS-NetworkFirewall.RuleGroup.RuleGroupResponse.RuleGroupArn
      description: 'The Amazon Resource Name (ARN) of the rule group.  If this response is for a create request that had DryRun set to TRUE, then this ARN is a placeholder that isn''t attached to a valid resource. '
      type: Unknown
    - contextPath: AWS-NetworkFirewall.RuleGroup.RuleGroupResponse.RuleGroupName
      description: The descriptive name of the rule group. You can't change the name of a rule group after you create it.
      type: Unknown
    - contextPath: AWS-NetworkFirewall.RuleGroup.RuleGroupResponse.RuleGroupId
      description: 'The unique identifier for the rule group. '
      type: Unknown
    - contextPath: AWS-NetworkFirewall.RuleGroup.RuleGroupResponse.Description
      description: 'A description of the rule group. '
      type: Unknown
    - contextPath: AWS-NetworkFirewall.RuleGroup.RuleGroupResponse.Type
      description: 'Indicates whether the rule group is stateless or stateful. If the rule group is stateless, it contains stateless rules. If it is stateful, it contains stateful rules. '
      type: Unknown
    - contextPath: AWS-NetworkFirewall.RuleGroup.RuleGroupResponse.Capacity
      description: 'The maximum operating resources that this rule group can use. Rule group capacity is fixed at creation. When you update a rule group, you are limited to this capacity. When you reference a rule group from a firewall policy, Network Firewall reserves this capacity for the rule group.  You can retrieve the capacity that would be required for a rule group before you create the rule group by calling CreateRuleGroup with DryRun set to TRUE. '
      type: Unknown
    - contextPath: AWS-NetworkFirewall.RuleGroup.RuleGroupResponse.RuleGroupStatus
      description: 'Detailed information about the current status of a rule group. '
      type: Unknown
    - contextPath: AWS-NetworkFirewall.RuleGroup.RuleGroupResponse.Tags.Key
      description: The part of the key:value pair that defines a tag. You can use a tag key to describe a category of information, such as "customer." Tag keys are case-sensitive.
      type: Unknown
    - contextPath: AWS-NetworkFirewall.RuleGroup.RuleGroupResponse.Tags.Value
      description: The part of the key:value pair that defines a tag. You can use a tag value to describe a specific value within a category, such as "companyA" or "companyB." Tag values are case-sensitive.
      type: Unknown
    - contextPath: AWS-NetworkFirewall.RuleGroup.RuleGroupResponse.Tags
      description: The key:value pairs to associate with the resource.
      type: Unknown
    - contextPath: AWS-NetworkFirewall.RuleGroup.RuleGroupResponse
      description: 'The high-level properties of a rule group. This, along with the RuleGroup, define the rule group. You can retrieve all objects for a rule group by calling DescribeRuleGroup. '
      type: Unknown
  - arguments:
    - description: The AWS Region, if not specified the default region will be used.
      name: region
    - description: The Amazon Resource Name (ARN) of the role to assume.
      name: roleArn
    - description: An identifier for the assumed role session.
      name: roleSessionName
    - description: 'The duration, in seconds, of the role session. The value can range from 900 seconds (15 minutes) up to the maximum session duration setting for the role. '
      name: roleSessionDuration
    - description: Override arguments and send a formatted JSON file.
      name: raw_json
    - description: 'The descriptive name of the firewall. You can''t change the name of a firewall after you create it. You must specify the ARN or the name, and you can specify both. '
      name: firewall_name
    - description: 'The Amazon Resource Name (ARN) of the firewall. You must specify the ARN or the name, and you can specify both. '
      name: firewall_arn
    description: Deletes the specified Firewall and its FirewallStatus. This operation requires the firewall's DeleteProtection flag to be FALSE. You can't revert this operation.  You can check whether a firewall is in use by reviewing the route tables for the Availability Zones where you have firewall subnet mappings. Retrieve the subnet mappings by calling DescribeFirewall. You define and update the route tables through Amazon VPC. As needed, update the route tables for the zones to remove the firewall endpoints. When the route tables no longer use the firewall endpoints, you can remove the firewall safely. To delete a firewall, remove the delete protection if you need to using UpdateFirewallDeleteProtection, then delete the firewall by calling DeleteFirewall.
    name: aws-network-firewall-delete-firewall
    outputs:
    - contextPath: AWS-NetworkFirewall.Firewall.Firewall.FirewallName
      description: The descriptive name of the firewall. You can't change the name of a firewall after you create it.
      type: Unknown
    - contextPath: AWS-NetworkFirewall.Firewall.Firewall.FirewallArn
      description: The Amazon Resource Name (ARN) of the firewall.
      type: Unknown
    - contextPath: AWS-NetworkFirewall.Firewall.Firewall.FirewallPolicyArn
      description: 'The Amazon Resource Name (ARN) of the firewall policy. The relationship of firewall to firewall policy is many to one. Each firewall requires one firewall policy association, and you can use the same firewall policy for multiple firewalls. '
      type: Unknown
    - contextPath: AWS-NetworkFirewall.Firewall.Firewall.VpcId
      description: 'The unique identifier of the VPC where the firewall is in use. '
      type: Unknown
    - contextPath: AWS-NetworkFirewall.Firewall.Firewall.SubnetMappings.SubnetId
      description: 'The unique identifier for the subnet. '
      type: Unknown
    - contextPath: AWS-NetworkFirewall.Firewall.Firewall.SubnetMappings
      description: 'The public subnets that Network Firewall is using for the firewall. Each subnet must belong to a different Availability Zone. '
      type: Unknown
    - contextPath: AWS-NetworkFirewall.Firewall.Firewall.DeleteProtection
      description: A flag indicating whether it is possible to delete the firewall. A setting of TRUE indicates that the firewall is protected against deletion. Use this setting to protect against accidentally deleting a firewall that is in use. When you create a firewall, the operation initializes this flag to TRUE.
      type: Unknown
    - contextPath: AWS-NetworkFirewall.Firewall.Firewall.SubnetChangeProtection
      description: A setting indicating whether the firewall is protected against changes to the subnet associations. Use this setting to protect against accidentally modifying the subnet associations for a firewall that is in use. When you create a firewall, the operation initializes this setting to TRUE.
      type: Unknown
    - contextPath: AWS-NetworkFirewall.Firewall.Firewall.FirewallPolicyChangeProtection
      description: A setting indicating whether the firewall is protected against a change to the firewall policy association. Use this setting to protect against accidentally modifying the firewall policy for a firewall that is in use. When you create a firewall, the operation initializes this setting to TRUE.
      type: Unknown
    - contextPath: AWS-NetworkFirewall.Firewall.Firewall.Description
      description: A description of the firewall.
      type: Unknown
    - contextPath: AWS-NetworkFirewall.Firewall.Firewall.FirewallId
      description: 'The unique identifier for the firewall. '
      type: Unknown
    - contextPath: AWS-NetworkFirewall.Firewall.Firewall.Tags.Key
      description: The part of the key:value pair that defines a tag. You can use a tag key to describe a category of information, such as "customer." Tag keys are case-sensitive.
      type: Unknown
    - contextPath: AWS-NetworkFirewall.Firewall.Firewall.Tags.Value
      description: The part of the key:value pair that defines a tag. You can use a tag value to describe a specific value within a category, such as "companyA" or "companyB." Tag values are case-sensitive.
      type: Unknown
    - contextPath: AWS-NetworkFirewall.Firewall.Firewall.Tags
      description: The key:value pairs to associate with the resource.
      type: Unknown
    - contextPath: AWS-NetworkFirewall.Firewall.FirewallStatus.Status
      description: 'The readiness of the configured firewall to handle network traffic across all of the Availability Zones where you''ve configured it. This setting is READY only when the ConfigurationSyncStateSummary value is IN\_SYNC and the Attachment Status values for all of the configured subnets are READY. '
      type: Unknown
    - contextPath: AWS-NetworkFirewall.Firewall.FirewallStatus.ConfigurationSyncStateSummary
      description: The configuration sync state for the firewall. This summarizes the sync states reported in the Config settings for all of the Availability Zones where you have configured the firewall.  When you create a firewall or update its configuration, for example by adding a rule group to its firewall policy, Network Firewall distributes the configuration changes to all zones where the firewall is in use. This summary indicates whether the configuration changes have been applied everywhere.  This status must be IN\_SYNC for the firewall to be ready for use, but it doesn't indicate that the firewall is ready. The Status setting indicates firewall readiness.
      type: Unknown
    - contextPath: AWS-NetworkFirewall.Firewall.FirewallStatus.SyncStates
      description: 'The subnets that you''ve configured for use by the Network Firewall firewall. This contains one array element per Availability Zone where you''ve configured a subnet. These objects provide details of the information that is summarized in the ConfigurationSyncStateSummary and Status, broken down by zone and configuration object. '
      type: Unknown
  - arguments:
    - description: The AWS Region, if not specified the default region will be used.
      name: region
    - description: The Amazon Resource Name (ARN) of the role to assume.
      name: roleArn
    - description: An identifier for the assumed role session.
      name: roleSessionName
    - description: 'The duration, in seconds, of the role session. The value can range from 900 seconds (15 minutes) up to the maximum session duration setting for the role. '
      name: roleSessionDuration
    - description: Override arguments and send a formatted JSON file.
      name: raw_json
    - description: 'The descriptive name of the firewall policy. You can''t change the name of a firewall policy after you create it. You must specify the ARN or the name, and you can specify both. '
      name: firewall_policy_name
    - description: 'The Amazon Resource Name (ARN) of the firewall policy. You must specify the ARN or the name, and you can specify both. '
      name: firewall_policy_arn
    description: Deletes the specified FirewallPolicy.
    name: aws-network-firewall-delete-firewall-policy
    outputs:
    - contextPath: AWS-NetworkFirewall.FirewallPolicy.FirewallPolicyResponse.FirewallPolicyName
      description: The descriptive name of the firewall policy. You can't change the name of a firewall policy after you create it.
      type: Unknown
    - contextPath: AWS-NetworkFirewall.FirewallPolicy.FirewallPolicyResponse.FirewallPolicyArn
      description: 'The Amazon Resource Name (ARN) of the firewall policy.  If this response is for a create request that had DryRun set to TRUE, then this ARN is a placeholder that isn''t attached to a valid resource. '
      type: Unknown
    - contextPath: AWS-NetworkFirewall.FirewallPolicy.FirewallPolicyResponse.FirewallPolicyId
      description: 'The unique identifier for the firewall policy. '
      type: Unknown
    - contextPath: AWS-NetworkFirewall.FirewallPolicy.FirewallPolicyResponse.Description
      description: A description of the firewall policy.
      type: Unknown
    - contextPath: AWS-NetworkFirewall.FirewallPolicy.FirewallPolicyResponse.FirewallPolicyStatus
      description: The current status of the firewall policy. You can retrieve this for a firewall policy by calling DescribeFirewallPolicy and providing the firewall policy's name or ARN.
      type: Unknown
    - contextPath: AWS-NetworkFirewall.FirewallPolicy.FirewallPolicyResponse.Tags.Key
      description: The part of the key:value pair that defines a tag. You can use a tag key to describe a category of information, such as "customer." Tag keys are case-sensitive.
      type: Unknown
    - contextPath: AWS-NetworkFirewall.FirewallPolicy.FirewallPolicyResponse.Tags.Value
      description: The part of the key:value pair that defines a tag. You can use a tag value to describe a specific value within a category, such as "companyA" or "companyB." Tag values are case-sensitive.
      type: Unknown
    - contextPath: AWS-NetworkFirewall.FirewallPolicy.FirewallPolicyResponse.Tags
      description: The key:value pairs to associate with the resource.
      type: Unknown
    - contextPath: AWS-NetworkFirewall.FirewallPolicy.FirewallPolicyResponse
      description: 'The object containing the definition of the FirewallPolicyResponse that you asked to delete. '
      type: Unknown
  - arguments:
    - description: The AWS Region, if not specified the default region will be used.
      name: region
    - description: The Amazon Resource Name (ARN) of the role to assume.
      name: roleArn
    - description: An identifier for the assumed role session.
      name: roleSessionName
    - description: 'The duration, in seconds, of the role session. The value can range from 900 seconds (15 minutes) up to the maximum session duration setting for the role. '
      name: roleSessionDuration
    - description: Override arguments and send a formatted JSON file.
      name: raw_json
    - description: 'The Amazon Resource Name (ARN) of the rule group or firewall policy whose resource policy you want to delete. '
      name: resource_arn
      required: true
    description: Deletes a resource policy that you created in a PutResourcePolicy request.
    name: aws-network-firewall-delete-resource-policy
  - arguments:
    - description: The AWS Region, if not specified the default region will be used.
      name: region
    - description: The Amazon Resource Name (ARN) of the role to assume.
      name: roleArn
    - description: An identifier for the assumed role session.
      name: roleSessionName
    - description: 'The duration, in seconds, of the role session. The value can range from 900 seconds (15 minutes) up to the maximum session duration setting for the role. '
      name: roleSessionDuration
    - description: Override arguments and send a formatted JSON file.
      name: raw_json
    - description: 'The descriptive name of the rule group. You can''t change the name of a rule group after you create it. You must specify the ARN or the name, and you can specify both. '
      name: rule_group_name
    - description: 'The Amazon Resource Name (ARN) of the rule group. You must specify the ARN or the name, and you can specify both. '
      name: rule_group_arn
    - auto: PREDEFINED
      description: 'Indicates whether the rule group is stateless or stateful. If the rule group is stateless, it contains stateless rules. If it is stateful, it contains stateful rules.   This setting is required for requests that do not include the RuleGroupARN. '
      name: type
      predefined:
      - STATELESS
      - STATEFUL
    description: Deletes the specified RuleGroup.
    name: aws-network-firewall-delete-rule-group
    outputs:
    - contextPath: AWS-NetworkFirewall.RuleGroup.RuleGroupResponse.RuleGroupArn
      description: 'The Amazon Resource Name (ARN) of the rule group.  If this response is for a create request that had DryRun set to TRUE, then this ARN is a placeholder that isn''t attached to a valid resource. '
      type: Unknown
    - contextPath: AWS-NetworkFirewall.RuleGroup.RuleGroupResponse.RuleGroupName
      description: The descriptive name of the rule group. You can't change the name of a rule group after you create it.
      type: Unknown
    - contextPath: AWS-NetworkFirewall.RuleGroup.RuleGroupResponse.RuleGroupId
      description: 'The unique identifier for the rule group. '
      type: Unknown
    - contextPath: AWS-NetworkFirewall.RuleGroup.RuleGroupResponse.Description
      description: 'A description of the rule group. '
      type: Unknown
    - contextPath: AWS-NetworkFirewall.RuleGroup.RuleGroupResponse.Type
      description: 'Indicates whether the rule group is stateless or stateful. If the rule group is stateless, it contains stateless rules. If it is stateful, it contains stateful rules. '
      type: Unknown
    - contextPath: AWS-NetworkFirewall.RuleGroup.RuleGroupResponse.Capacity
      description: 'The maximum operating resources that this rule group can use. Rule group capacity is fixed at creation. When you update a rule group, you are limited to this capacity. When you reference a rule group from a firewall policy, Network Firewall reserves this capacity for the rule group.  You can retrieve the capacity that would be required for a rule group before you create the rule group by calling CreateRuleGroup with DryRun set to TRUE. '
      type: Unknown
    - contextPath: AWS-NetworkFirewall.RuleGroup.RuleGroupResponse.RuleGroupStatus
      description: 'Detailed information about the current status of a rule group. '
      type: Unknown
    - contextPath: AWS-NetworkFirewall.RuleGroup.RuleGroupResponse.Tags.Key
      description: The part of the key:value pair that defines a tag. You can use a tag key to describe a category of information, such as "customer." Tag keys are case-sensitive.
      type: Unknown
    - contextPath: AWS-NetworkFirewall.RuleGroup.RuleGroupResponse.Tags.Value
      description: The part of the key:value pair that defines a tag. You can use a tag value to describe a specific value within a category, such as "companyA" or "companyB." Tag values are case-sensitive.
      type: Unknown
    - contextPath: AWS-NetworkFirewall.RuleGroup.RuleGroupResponse.Tags
      description: The key:value pairs to associate with the resource.
      type: Unknown
    - contextPath: AWS-NetworkFirewall.RuleGroup.RuleGroupResponse
      description: 'The high-level properties of a rule group. This, along with the RuleGroup, define the rule group. You can retrieve all objects for a rule group by calling DescribeRuleGroup. '
      type: Unknown
  - arguments:
    - description: The AWS Region, if not specified the default region will be used.
      name: region
    - description: The Amazon Resource Name (ARN) of the role to assume.
      name: roleArn
    - description: An identifier for the assumed role session.
      name: roleSessionName
    - description: 'The duration, in seconds, of the role session. The value can range from 900 seconds (15 minutes) up to the maximum session duration setting for the role. '
      name: roleSessionDuration
    - description: Override arguments and send a formatted JSON file.
      name: raw_json
    - description: 'The descriptive name of the firewall. You can''t change the name of a firewall after you create it. You must specify the ARN or the name, and you can specify both. '
      name: firewall_name
    - description: 'The Amazon Resource Name (ARN) of the firewall. You must specify the ARN or the name, and you can specify both. '
      name: firewall_arn
    description: Returns the data objects for the specified firewall.
    name: aws-network-firewall-describe-firewall
    outputs:
    - contextPath: AWS-NetworkFirewall.Firewall.UpdateToken
      description: 'An optional token that you can use for optimistic locking. Network Firewall returns a token to your requests that access the firewall. The token marks the state of the firewall resource at the time of the request.  To make an unconditional change to the firewall, omit the token in your update request. Without the token, Network Firewall performs your updates regardless of whether the firewall has changed since you last retrieved it. To make a conditional change to the firewall, provide the token in your update request. Network Firewall uses the token to ensure that the firewall hasn''t changed since you last retrieved it. If it has changed, the operation fails with an InvalidTokenException. If this happens, retrieve the firewall again to get a current copy of it with a new token. Reapply your changes as needed, then try the operation again using the new token. '
      type: Unknown
    - contextPath: AWS-NetworkFirewall.Firewall.Firewall.FirewallName
      description: The descriptive name of the firewall. You can't change the name of a firewall after you create it.
      type: Unknown
    - contextPath: AWS-NetworkFirewall.Firewall.Firewall.FirewallArn
      description: The Amazon Resource Name (ARN) of the firewall.
      type: Unknown
    - contextPath: AWS-NetworkFirewall.Firewall.Firewall.FirewallPolicyArn
      description: 'The Amazon Resource Name (ARN) of the firewall policy. The relationship of firewall to firewall policy is many to one. Each firewall requires one firewall policy association, and you can use the same firewall policy for multiple firewalls. '
      type: Unknown
    - contextPath: AWS-NetworkFirewall.Firewall.Firewall.VpcId
      description: 'The unique identifier of the VPC where the firewall is in use. '
      type: Unknown
    - contextPath: AWS-NetworkFirewall.Firewall.Firewall.SubnetMappings.SubnetId
      description: 'The unique identifier for the subnet. '
      type: Unknown
    - contextPath: AWS-NetworkFirewall.Firewall.Firewall.SubnetMappings
      description: 'The public subnets that Network Firewall is using for the firewall. Each subnet must belong to a different Availability Zone. '
      type: Unknown
    - contextPath: AWS-NetworkFirewall.Firewall.Firewall.DeleteProtection
      description: A flag indicating whether it is possible to delete the firewall. A setting of TRUE indicates that the firewall is protected against deletion. Use this setting to protect against accidentally deleting a firewall that is in use. When you create a firewall, the operation initializes this flag to TRUE.
      type: Unknown
    - contextPath: AWS-NetworkFirewall.Firewall.Firewall.SubnetChangeProtection
      description: A setting indicating whether the firewall is protected against changes to the subnet associations. Use this setting to protect against accidentally modifying the subnet associations for a firewall that is in use. When you create a firewall, the operation initializes this setting to TRUE.
      type: Unknown
    - contextPath: AWS-NetworkFirewall.Firewall.Firewall.FirewallPolicyChangeProtection
      description: A setting indicating whether the firewall is protected against a change to the firewall policy association. Use this setting to protect against accidentally modifying the firewall policy for a firewall that is in use. When you create a firewall, the operation initializes this setting to TRUE.
      type: Unknown
    - contextPath: AWS-NetworkFirewall.Firewall.Firewall.Description
      description: A description of the firewall.
      type: Unknown
    - contextPath: AWS-NetworkFirewall.Firewall.Firewall.FirewallId
      description: 'The unique identifier for the firewall. '
      type: Unknown
    - contextPath: AWS-NetworkFirewall.Firewall.Firewall.Tags.Key
      description: The part of the key:value pair that defines a tag. You can use a tag key to describe a category of information, such as "customer." Tag keys are case-sensitive.
      type: Unknown
    - contextPath: AWS-NetworkFirewall.Firewall.Firewall.Tags.Value
      description: The part of the key:value pair that defines a tag. You can use a tag value to describe a specific value within a category, such as "companyA" or "companyB." Tag values are case-sensitive.
      type: Unknown
    - contextPath: AWS-NetworkFirewall.Firewall.Firewall.Tags
      description: The key:value pairs to associate with the resource.
      type: Unknown
    - contextPath: AWS-NetworkFirewall.Firewall.Firewall
      description: 'The configuration settings for the firewall. These settings include the firewall policy and the subnets in your VPC to use for the firewall endpoints. '
      type: Unknown
    - contextPath: AWS-NetworkFirewall.Firewall.FirewallStatus.Status
      description: 'The readiness of the configured firewall to handle network traffic across all of the Availability Zones where you''ve configured it. This setting is READY only when the ConfigurationSyncStateSummary value is IN\_SYNC and the Attachment Status values for all of the configured subnets are READY. '
      type: Unknown
    - contextPath: AWS-NetworkFirewall.Firewall.FirewallStatus.ConfigurationSyncStateSummary
      description: The configuration sync state for the firewall. This summarizes the sync states reported in the Config settings for all of the Availability Zones where you have configured the firewall.  When you create a firewall or update its configuration, for example by adding a rule group to its firewall policy, Network Firewall distributes the configuration changes to all zones where the firewall is in use. This summary indicates whether the configuration changes have been applied everywhere.  This status must be IN\_SYNC for the firewall to be ready for use, but it doesn't indicate that the firewall is ready. The Status setting indicates firewall readiness.
      type: Unknown
    - contextPath: AWS-NetworkFirewall.Firewall.FirewallStatus.SyncStates
      description: 'The subnets that you''ve configured for use by the Network Firewall firewall. This contains one array element per Availability Zone where you''ve configured a subnet. These objects provide details of the information that is summarized in the ConfigurationSyncStateSummary and Status, broken down by zone and configuration object. '
      type: Unknown
    - contextPath: AWS-NetworkFirewall.Firewall.FirewallStatus
      description: Detailed information about the current status of a Firewall. You can retrieve this for a firewall by calling DescribeFirewall and providing the firewall name and ARN.
      type: Unknown
  - arguments:
    - description: The AWS Region, if not specified the default region will be used.
      name: region
    - description: The Amazon Resource Name (ARN) of the role to assume.
      name: roleArn
    - description: An identifier for the assumed role session.
      name: roleSessionName
    - description: 'The duration, in seconds, of the role session. The value can range from 900 seconds (15 minutes) up to the maximum session duration setting for the role. '
      name: roleSessionDuration
    - description: Override arguments and send a formatted JSON file.
      name: raw_json
    - description: 'The descriptive name of the firewall policy. You can''t change the name of a firewall policy after you create it. You must specify the ARN or the name, and you can specify both. '
      name: firewall_policy_name
    - description: 'The Amazon Resource Name (ARN) of the firewall policy. You must specify the ARN or the name, and you can specify both. '
      name: firewall_policy_arn
    description: Returns the data objects for the specified firewall policy.
    name: aws-network-firewall-describe-firewall-policy
    outputs:
    - contextPath: AWS-NetworkFirewall.FirewallPolicy.UpdateToken
      description: 'A token used for optimistic locking. Network Firewall returns a token to your requests that access the firewall policy. The token marks the state of the policy resource at the time of the request.  To make changes to the policy, you provide the token in your request. Network Firewall uses the token to ensure that the policy hasn''t changed since you last retrieved it. If it has changed, the operation fails with an InvalidTokenException. If this happens, retrieve the firewall policy again to get a current copy of it with current token. Reapply your changes as needed, then try the operation again using the new token. '
      type: Unknown
    - contextPath: AWS-NetworkFirewall.FirewallPolicy.FirewallPolicyResponse.FirewallPolicyName
      description: The descriptive name of the firewall policy. You can't change the name of a firewall policy after you create it.
      type: Unknown
    - contextPath: AWS-NetworkFirewall.FirewallPolicy.FirewallPolicyResponse.FirewallPolicyArn
      description: 'The Amazon Resource Name (ARN) of the firewall policy.  If this response is for a create request that had DryRun set to TRUE, then this ARN is a placeholder that isn''t attached to a valid resource. '
      type: Unknown
    - contextPath: AWS-NetworkFirewall.FirewallPolicy.FirewallPolicyResponse.FirewallPolicyId
      description: 'The unique identifier for the firewall policy. '
      type: Unknown
    - contextPath: AWS-NetworkFirewall.FirewallPolicy.FirewallPolicyResponse.Description
      description: A description of the firewall policy.
      type: Unknown
    - contextPath: AWS-NetworkFirewall.FirewallPolicy.FirewallPolicyResponse.FirewallPolicyStatus
      description: The current status of the firewall policy. You can retrieve this for a firewall policy by calling DescribeFirewallPolicy and providing the firewall policy's name or ARN.
      type: Unknown
    - contextPath: AWS-NetworkFirewall.FirewallPolicy.FirewallPolicyResponse.Tags.Key
      description: The part of the key:value pair that defines a tag. You can use a tag key to describe a category of information, such as "customer." Tag keys are case-sensitive.
      type: Unknown
    - contextPath: AWS-NetworkFirewall.FirewallPolicy.FirewallPolicyResponse.Tags.Value
      description: The part of the key:value pair that defines a tag. You can use a tag value to describe a specific value within a category, such as "companyA" or "companyB." Tag values are case-sensitive.
      type: Unknown
    - contextPath: AWS-NetworkFirewall.FirewallPolicy.FirewallPolicyResponse.Tags
      description: The key:value pairs to associate with the resource.
      type: Unknown
    - contextPath: AWS-NetworkFirewall.FirewallPolicy.FirewallPolicyResponse
      description: 'The high-level properties of a firewall policy. This, along with the FirewallPolicy, define the policy. You can retrieve all objects for a firewall policy by calling DescribeFirewallPolicy. '
      type: Unknown
    - contextPath: AWS-NetworkFirewall.FirewallPolicy.FirewallPolicy.StatelessRuleGroupReferences
      description: 'References to the stateless rule groups that are used in the policy. These define the matching criteria in stateless rules. '
      type: Unknown
    - contextPath: AWS-NetworkFirewall.FirewallPolicy.FirewallPolicy.StatelessDefaultActions
      description: 'The actions to take on a packet if it doesn''t match any of the stateless rules in the policy. If you want non-matching packets to be forwarded for stateful inspection, specify aws:forward\_to\_sfe.  You must specify one of the standard actions: aws:pass, aws:drop, or aws:forward\_to\_sfe. In addition, you can specify custom actions that are compatible with your standard section choice. For example, you could specify ["aws:pass"] or you could specify ["aws:pass", ?customActionName?]. For information about compatibility, see the custom action descriptions under CustomAction.'
      type: Unknown
    - contextPath: AWS-NetworkFirewall.FirewallPolicy.FirewallPolicy.StatelessFragmentDefaultActions
      description: 'The actions to take on a fragmented packet if it doesn''t match any of the stateless rules in the policy. If you want non-matching fragmented packets to be forwarded for stateful inspection, specify aws:forward\_to\_sfe.  You must specify one of the standard actions: aws:pass, aws:drop, or aws:forward\_to\_sfe. In addition, you can specify custom actions that are compatible with your standard section choice. For example, you could specify ["aws:pass"] or you could specify ["aws:pass", ?customActionName?]. For information about compatibility, see the custom action descriptions under CustomAction.'
      type: Unknown
    - contextPath: AWS-NetworkFirewall.FirewallPolicy.FirewallPolicy.StatelessCustomActions
      description: The custom action definitions that are available for use in the firewall policy's StatelessDefaultActions setting. You name each custom action that you define, and then you can use it by name in your default actions specifications.
      type: Unknown
    - contextPath: AWS-NetworkFirewall.FirewallPolicy.FirewallPolicy.StatefulRuleGroupReferences
      description: 'References to the stateless rule groups that are used in the policy. These define the inspection criteria in stateful rules. '
      type: Unknown
    - contextPath: AWS-NetworkFirewall.FirewallPolicy.FirewallPolicy
      description: 'The policy for the specified firewall policy. '
      type: Unknown
  - arguments:
    - description: The AWS Region, if not specified the default region will be used.
      name: region
    - description: The Amazon Resource Name (ARN) of the role to assume.
      name: roleArn
    - description: An identifier for the assumed role session.
      name: roleSessionName
    - description: 'The duration, in seconds, of the role session. The value can range from 900 seconds (15 minutes) up to the maximum session duration setting for the role. '
      name: roleSessionDuration
    - description: Override arguments and send a formatted JSON file.
      name: raw_json
    - description: 'The Amazon Resource Name (ARN) of the firewall. You must specify the ARN or the name, and you can specify both. '
      name: firewall_arn
    - description: 'The descriptive name of the firewall. You can''t change the name of a firewall after you create it. You must specify the ARN or the name, and you can specify both. '
      name: firewall_name
    description: Returns the logging configuration for the specified firewall.
    name: aws-network-firewall-describe-logging-configuration
    outputs:
    - contextPath: AWS-NetworkFirewall.Logging.FirewallArn
      description: The Amazon Resource Name (ARN) of the firewall.
      type: Unknown
    - contextPath: AWS-NetworkFirewall.Logging.LoggingConfiguration.LogDestinationConfigs.LogType
      description: 'The type of log to send. Alert logs report traffic that matches a StatefulRule with an action setting that sends an alert log message. Flow logs are standard network traffic flow logs. '
      type: Unknown
    - contextPath: AWS-NetworkFirewall.Logging.LoggingConfiguration.LogDestinationConfigs.LogDestinationType
      description: The type of storage destination to send these logs to. You can send logs to an Amazon S3 bucket, a CloudWatch log group, or a Kinesis Data Firehose delivery stream.
      type: Unknown
    - contextPath: AWS-NetworkFirewall.Logging.LoggingConfiguration.LogDestinationConfigs.LogDestination
      description: "The named location for the logs, provided in a key:value mapping that is specific to the chosen destination type.   *  For an Amazon S3 bucket, provide the name of the bucket, with key bucketName, and optionally provide a prefix, with key prefix. The following example specifies an Amazon S3 bucket named DOC-EXAMPLE-BUCKET and the prefix alerts:   \"LogDestination\": { \"bucketName\": \"DOC-EXAMPLE-BUCKET\", \"prefix\": \"alerts\" }  \n *  For a CloudWatch log group, provide the name of the CloudWatch log group, with key logGroup. The following example specifies a log group named alert-log-group:   \"LogDestination\": { \"logGroup\": \"alert-log-group\" }  \n *  For a Kinesis Data Firehose delivery stream, provide the name of the delivery stream, with key deliveryStream. The following example specifies a delivery stream named alert-delivery-stream:   \"LogDestination\": { \"deliveryStream\": \"alert-delivery-stream\" }  \n "
      type: Unknown
    - contextPath: AWS-NetworkFirewall.Logging.LoggingConfiguration.LogDestinationConfigs
      description: 'Defines the logging destinations for the logs for a firewall. Network Firewall generates logs for stateful rule groups. '
      type: Unknown
  - arguments:
    - description: The AWS Region, if not specified the default region will be used.
      name: region
    - description: The Amazon Resource Name (ARN) of the role to assume.
      name: roleArn
    - description: An identifier for the assumed role session.
      name: roleSessionName
    - description: 'The duration, in seconds, of the role session. The value can range from 900 seconds (15 minutes) up to the maximum session duration setting for the role. '
      name: roleSessionDuration
    - description: Override arguments and send a formatted JSON file.
      name: raw_json
    - description: 'The Amazon Resource Name (ARN) of the rule group or firewall policy whose resource policy you want to retrieve. '
      name: resource_arn
      required: true
    description: Retrieves a resource policy that you created in a PutResourcePolicy request.
    name: aws-network-firewall-describe-resource-policy
    outputs:
    - contextPath: AWS-Network Firewall.Policy
      description: 'The AWS Identity and Access Management policy for the resource. '
      type: Unknown
  - arguments:
    - description: The AWS Region, if not specified the default region will be used.
      name: region
    - description: The Amazon Resource Name (ARN) of the role to assume.
      name: roleArn
    - description: An identifier for the assumed role session.
      name: roleSessionName
    - description: 'The duration, in seconds, of the role session. The value can range from 900 seconds (15 minutes) up to the maximum session duration setting for the role. '
      name: roleSessionDuration
    - description: Override arguments and send a formatted JSON file.
      name: raw_json
    - description: 'The descriptive name of the rule group. You can''t change the name of a rule group after you create it. You must specify the ARN or the name, and you can specify both. '
      name: rule_group_name
    - description: 'The Amazon Resource Name (ARN) of the rule group. You must specify the ARN or the name, and you can specify both. '
      name: rule_group_arn
    - auto: PREDEFINED
      description: 'Indicates whether the rule group is stateless or stateful. If the rule group is stateless, it contains stateless rules. If it is stateful, it contains stateful rules.   This setting is required for requests that do not include the RuleGroupARN. '
      name: type
      predefined:
      - STATELESS
      - STATEFUL
    description: Returns the data objects for the specified rule group.
    name: aws-network-firewall-describe-rule-group
    outputs:
    - contextPath: AWS-NetworkFirewall.RuleGroup.UpdateToken
      description: 'A token used for optimistic locking. Network Firewall returns a token to your requests that access the rule group. The token marks the state of the rule group resource at the time of the request.  To make changes to the rule group, you provide the token in your request. Network Firewall uses the token to ensure that the rule group hasn''t changed since you last retrieved it. If it has changed, the operation fails with an InvalidTokenException. If this happens, retrieve the rule group again to get a current copy of it with a current token. Reapply your changes as needed, then try the operation again using the new token. '
      type: Unknown
    - contextPath: AWS-NetworkFirewall.RuleGroup.RuleGroup.RuleVariables.IPSets
      description: 'A list of IP addresses and address ranges, in CIDR notation. '
      type: Unknown
    - contextPath: AWS-NetworkFirewall.RuleGroup.RuleGroup.RuleVariables.PortSets
      description: 'A list of port ranges. '
      type: Unknown
    - contextPath: AWS-NetworkFirewall.RuleGroup.RuleGroup.RuleVariables
      description: 'Settings that are available for use in the rules in the rule group. You can only use these for stateful rule groups. '
      type: Unknown
    - contextPath: AWS-NetworkFirewall.RuleGroup.RuleGroup.RulesSource.RulesString
      description: Stateful inspection criteria, provided in Suricata compatible intrusion prevention system (IPS) rules. Suricata is an open-source network IPS that includes a standard rule-based language for network traffic inspection. These rules contain the inspection criteria and the action to take for traffic that matches the criteria, so this type of rule group doesn't have a separate action setting. You can provide the rules from a file that you've stored in an Amazon S3 bucket, or by providing the rules in a Suricata rules string. To import from Amazon S3, provide the fully qualified name of the file that contains the rules definitions. To provide a Suricata rule string, provide the complete, Suricata compatible rule.
      type: Unknown
    - contextPath: AWS-NetworkFirewall.RuleGroup.RuleGroup.RulesSource.RulesSourceList.Targets
      description: The domains that you want to inspect for in your traffic flows. To provide multiple domains, separate them with commas.
      type: Unknown
    - contextPath: AWS-NetworkFirewall.RuleGroup.RuleGroup.RulesSource.RulesSourceList.TargetTypes
      description: TLS_SNI and HTTP_HOST
      type: Unknown
    - contextPath: AWS-NetworkFirewall.RuleGroup.RuleGroup.RulesSource.RulesSourceList.GeneratedRulesType
      description: Whether you want to allow or deny access to the domains in your target list.
      type: Unknown
    - contextPath: AWS-NetworkFirewall.RuleGroup.RuleGroup.RulesSource.RulesSourceList
      description: 'Stateful inspection criteria for a domain list rule group. '
      type: Unknown
    - contextPath: AWS-NetworkFirewall.RuleGroup.RuleGroup.RulesSource.StatefulRules.Action
      description: "Defines what Network Firewall should do with the packets in a traffic flow when the flow matches the stateful rule criteria. For all actions, Network Firewall performs the specified action and discontinues stateful inspection of the traffic flow.  The actions for a stateful rule are defined as follows:   *   **PASS** - Permits the packets to go to the intended destination. \n *   **DROP** - Blocks the packets from going to the intended destination and sends an alert log message, if alert logging is configured in the Firewall LoggingConfiguration.  \n *   **ALERT** - Permits the packets to go to the intended destination and sends an alert log message, if alert logging is configured in the Firewall LoggingConfiguration.  You can use this action to test a rule that you intend to use to drop traffic. You can enable the rule with ALERT action, verify in the logs that the rule is filtering as you want, then change the action to DROP. \n "
      type: Unknown
    - contextPath: AWS-NetworkFirewall.RuleGroup.RuleGroup.RulesSource.StatefulRules.Header.Protocol
      description: 'The protocol to inspect for. To match with any protocol, specify ANY. '
      type: Unknown
    - contextPath: AWS-NetworkFirewall.RuleGroup.RuleGroup.RulesSource.StatefulRules.Header.Source
      description: "The source IP address or address range to inspect for, in CIDR notation. To match with any address, specify ANY.  Specify an IP address or a block of IP addresses in Classless Inter-Domain Routing (CIDR) notation. Network Firewall supports all address ranges for IPv4.  Examples:   *  To configure Network Firewall to inspect for the IP address 192.0.2.44, specify 192.0.2.44/32. \n *  To configure Network Firewall to inspect for IP addresses from 192.0.2.0 to 192.0.2.255, specify 192.0.2.0/24. \n  For more information about CIDR notation, see the Wikipedia entry Classless Inter-Domain Routing."
      type: Unknown
    - contextPath: AWS-NetworkFirewall.RuleGroup.RuleGroup.RulesSource.StatefulRules.Header.SourcePort
      description: 'The source port to inspect for. You can specify an individual port, for example 1994 and you can specify a port range, for example 1990-1994. To match with any port, specify ANY. '
      type: Unknown
    - contextPath: AWS-NetworkFirewall.RuleGroup.RuleGroup.RulesSource.StatefulRules.Header.Direction
      description: 'The direction of traffic flow to inspect. If set to ANY, the inspection matches bidirectional traffic, both from the source to the destination and from the destination to the source. If set to FORWARD, the inspection only matches traffic going from the source to the destination. '
      type: Unknown
    - contextPath: AWS-NetworkFirewall.RuleGroup.RuleGroup.RulesSource.StatefulRules.Header.Destination
      description: "The destination IP address or address range to inspect for, in CIDR notation. To match with any address, specify ANY.  Specify an IP address or a block of IP addresses in Classless Inter-Domain Routing (CIDR) notation. Network Firewall supports all address ranges for IPv4.  Examples:   *  To configure Network Firewall to inspect for the IP address 192.0.2.44, specify 192.0.2.44/32. \n *  To configure Network Firewall to inspect for IP addresses from 192.0.2.0 to 192.0.2.255, specify 192.0.2.0/24. \n  For more information about CIDR notation, see the Wikipedia entry Classless Inter-Domain Routing."
      type: Unknown
    - contextPath: AWS-NetworkFirewall.RuleGroup.RuleGroup.RulesSource.StatefulRules.Header.DestinationPort
      description: 'The destination port to inspect for. You can specify an individual port, for example 1994 and you can specify a port range, for example 1990-1994. To match with any port, specify ANY. '
      type: Unknown
    - contextPath: AWS-NetworkFirewall.RuleGroup.RuleGroup.RulesSource.StatefulRules.Header
      description: 'The stateful 5-tuple inspection criteria for this rule, used to inspect traffic flows. '
      type: Unknown
    - contextPath: AWS-NetworkFirewall.RuleGroup.RuleGroup.RulesSource.StatefulRules.RuleOptions.Keyword
      description: Rule options keyword.
      type: Unknown
    - contextPath: AWS-NetworkFirewall.RuleGroup.RuleGroup.RulesSource.StatefulRules.RuleOptions.Settings
      description: Rule option settings.
      type: Unknown
    - contextPath: AWS-NetworkFirewall.RuleGroup.RuleGroup.RulesSource.StatefulRules.RuleOptions
      description: Rule options.
      type: Unknown
    - contextPath: AWS-NetworkFirewall.RuleGroup.RuleGroup.RulesSource.StatefulRules
      description: 'The 5-tuple stateful inspection criteria. This contains an array of individual 5-tuple stateful rules to be used together in a stateful rule group. '
      type: Unknown
    - contextPath: AWS-NetworkFirewall.RuleGroup.RuleGroup.RulesSource.StatelessRulesAndCustomActions.StatelessRules.RuleDefinition.MatchAttributes.Sources.AddressDefinition
      description: "Specify an IP address or a block of IP addresses in Classless Inter-Domain Routing (CIDR) notation. Network Firewall supports all address ranges for IPv4.  Examples:   *  To configure Network Firewall to inspect for the IP address 192.0.2.44, specify 192.0.2.44/32. \n *  To configure Network Firewall to inspect for IP addresses from 192.0.2.0 to 192.0.2.255, specify 192.0.2.0/24. \n  For more information about CIDR notation, see the Wikipedia entry Classless Inter-Domain Routing."
      type: Unknown
    - contextPath: AWS-NetworkFirewall.RuleGroup.RuleGroup.RulesSource.StatelessRulesAndCustomActions.StatelessRules.RuleDefinition.MatchAttributes.Sources
      description: 'The source IP addresses and address ranges to inspect for, in CIDR notation. If not specified, this matches with any source address. '
      type: Unknown
    - contextPath: AWS-NetworkFirewall.RuleGroup.RuleGroup.RulesSource.StatelessRulesAndCustomActions.StatelessRules.RuleDefinition.MatchAttributes.Destinations.AddressDefinition
      description: "Specify an IP address or a block of IP addresses in Classless Inter-Domain Routing (CIDR) notation. Network Firewall supports all address ranges for IPv4.  Examples:   *  To configure Network Firewall to inspect for the IP address 192.0.2.44, specify 192.0.2.44/32. \n *  To configure Network Firewall to inspect for IP addresses from 192.0.2.0 to 192.0.2.255, specify 192.0.2.0/24. \n  For more information about CIDR notation, see the Wikipedia entry Classless Inter-Domain Routing."
      type: Unknown
    - contextPath: AWS-NetworkFirewall.RuleGroup.RuleGroup.RulesSource.StatelessRulesAndCustomActions.StatelessRules.RuleDefinition.MatchAttributes.Destinations
      description: 'The destination IP addresses and address ranges to inspect for, in CIDR notation. If not specified, this matches with any destination address. '
      type: Unknown
    - contextPath: AWS-NetworkFirewall.RuleGroup.RuleGroup.RulesSource.StatelessRulesAndCustomActions.StatelessRules.RuleDefinition.MatchAttributes.SourcePorts.FromPort
      description: 'The lower limit of the port range. This must be less than or equal to the ToPort specification. '
      type: Unknown
    - contextPath: AWS-NetworkFirewall.RuleGroup.RuleGroup.RulesSource.StatelessRulesAndCustomActions.StatelessRules.RuleDefinition.MatchAttributes.SourcePorts.ToPort
      description: 'The upper limit of the port range. This must be greater than or equal to the FromPort specification. '
      type: Unknown
    - contextPath: AWS-NetworkFirewall.RuleGroup.RuleGroup.RulesSource.StatelessRulesAndCustomActions.StatelessRules.RuleDefinition.MatchAttributes.SourcePorts
      description: 'The source ports to inspect for. If not specified, this matches with any source port. This setting is only used for protocols 6 (TCP) and 17 (UDP).  You can specify individual ports, for example 1994 and you can specify port ranges, for example 1990-1994. '
      type: Unknown
    - contextPath: AWS-NetworkFirewall.RuleGroup.RuleGroup.RulesSource.StatelessRulesAndCustomActions.StatelessRules.RuleDefinition.MatchAttributes.DestinationPorts.FromPort
      description: 'The lower limit of the port range. This must be less than or equal to the ToPort specification. '
      type: Unknown
    - contextPath: AWS-NetworkFirewall.RuleGroup.RuleGroup.RulesSource.StatelessRulesAndCustomActions.StatelessRules.RuleDefinition.MatchAttributes.DestinationPorts.ToPort
      description: 'The upper limit of the port range. This must be greater than or equal to the FromPort specification. '
      type: Unknown
    - contextPath: AWS-NetworkFirewall.RuleGroup.RuleGroup.RulesSource.StatelessRulesAndCustomActions.StatelessRules.RuleDefinition.MatchAttributes.DestinationPorts
      description: 'The destination ports to inspect for. If not specified, this matches with any destination port. This setting is only used for protocols 6 (TCP) and 17 (UDP).  You can specify individual ports, for example 1994 and you can specify port ranges, for example 1990-1994. '
      type: Unknown
    - contextPath: AWS-NetworkFirewall.RuleGroup.RuleGroup.RulesSource.StatelessRulesAndCustomActions.StatelessRules.RuleDefinition.MatchAttributes.Protocols
      description: 'The protocols to inspect for, specified using each protocol''s assigned internet protocol number (IANA). If not specified, this matches with any protocol. '
      type: Unknown
    - contextPath: AWS-NetworkFirewall.RuleGroup.RuleGroup.RulesSource.StatelessRulesAndCustomActions.StatelessRules.RuleDefinition.MatchAttributes.TCPFlags.Flags
      description: "Used in conjunction with the Masks setting to define the flags that must be set and flags that must not be set in order for the packet to match. This setting can only specify values that are also specified in the Masks setting. For the flags that are specified in the masks setting, the following must be true for the packet to match:   *  The ones that are set in this flags setting must be set in the packet.  \n *  The ones that are not set in this flags setting must also not be set in the packet.  \n "
      type: Unknown
    - contextPath: AWS-NetworkFirewall.RuleGroup.RuleGroup.RulesSource.StatelessRulesAndCustomActions.StatelessRules.RuleDefinition.MatchAttributes.TCPFlags.Masks
      description: The set of flags to consider in the inspection. To inspect all flags in the valid values list, leave this with no setting.
      type: Unknown
    - contextPath: AWS-NetworkFirewall.RuleGroup.RuleGroup.RulesSource.StatelessRulesAndCustomActions.StatelessRules.RuleDefinition.MatchAttributes.TCPFlags
      description: The TCP flags and masks to inspect for. If not specified, this matches with any settings. This setting is only used for protocol 6 (TCP).
      type: Unknown
    - contextPath: AWS-NetworkFirewall.RuleGroup.RuleGroup.RulesSource.StatelessRulesAndCustomActions.StatelessRules.RuleDefinition.MatchAttributes
      description: 'Criteria for Network Firewall to use to inspect an individual packet in stateless rule inspection. Each match attributes set can include one or more items such as IP address, CIDR range, port number, protocol, and TCP flags. '
      type: Unknown
    - contextPath: AWS-NetworkFirewall.RuleGroup.RuleGroup.RulesSource.StatelessRulesAndCustomActions.StatelessRules.RuleDefinition.Actions
      description: "The actions to take on a packet that matches one of the stateless rule definition's match attributes. You must specify a standard action and you can add custom actions.   Network Firewall only forwards a packet for stateful rule inspection if you specify aws:forward\\_to\\_sfe for a rule that the packet matches, or if the packet doesn't match any stateless rule and you specify aws:forward\\_to\\_sfe for the StatelessDefaultActions setting for the FirewallPolicy.  For every rule, you must specify exactly one of the following standard actions.   *   **aws:pass** - Discontinues all inspection of the packet and permits it to go to its intended destination. \n *   **aws:drop** - Discontinues all inspection of the packet and blocks it from going to its intended destination. \n *   **aws:forward\\_to\\_sfe** - Discontinues stateless inspection of the packet and forwards it to the stateful rule engine for inspection.  \n  Additionally, you can specify a custom action. To do this, you define a custom action by name and type, then provide the name you've assigned to the action in this Actions setting. For information about the options, see CustomAction.  To provide more than one action in this setting, separate the settings with a comma. For example, if you have a custom PublishMetrics action that you've named MyMetricsAction, then you could specify the standard action aws:pass and the custom action with [?aws:pass?, ?MyMetricsAction?]. "
      type: Unknown
    - contextPath: AWS-NetworkFirewall.RuleGroup.RuleGroup.RulesSource.StatelessRulesAndCustomActions.StatelessRules.RuleDefinition
      description: 'Defines the stateless 5-tuple packet inspection criteria and the action to take on a packet that matches the criteria. '
      type: Unknown
    - contextPath: AWS-NetworkFirewall.RuleGroup.RuleGroup.RulesSource.StatelessRulesAndCustomActions.StatelessRules.Priority
      description: 'A setting that indicates the order in which to run this rule relative to all of the rules that are defined for a stateless rule group. Network Firewall evaluates the rules in a rule group starting with the lowest priority setting. You must ensure that the priority settings are unique for the rule group.  Each stateless rule group uses exactly one StatelessRulesAndCustomActions object, and each StatelessRulesAndCustomActions contains exactly one StatelessRules object. To ensure unique priority settings for your rule groups, set unique priorities for the stateless rules that you define inside any single StatelessRules object. You can change the priority settings of your rules at any time. To make it easier to insert rules later, number them so there''s a wide range in between, for example use 100, 200, and so on. '
      type: Unknown
    - contextPath: AWS-NetworkFirewall.RuleGroup.RuleGroup.RulesSource.StatelessRulesAndCustomActions.StatelessRules
      description: 'Defines the set of stateless rules for use in a stateless rule group. '
      type: Unknown
    - contextPath: AWS-NetworkFirewall.RuleGroup.RuleGroup.RulesSource.StatelessRulesAndCustomActions.CustomActions.ActionName
      description: The descriptive name of the custom action. You can't change the name of a custom action after you create it.
      type: Unknown
    - contextPath: AWS-NetworkFirewall.RuleGroup.RuleGroup.RulesSource.StatelessRulesAndCustomActions.CustomActions.ActionDefinition.PublishMetricAction.Dimensions.Value
      description: The value to use in the custom metric dimension.
      type: Unknown
    - contextPath: AWS-NetworkFirewall.RuleGroup.RuleGroup.RulesSource.StatelessRulesAndCustomActions.CustomActions.ActionDefinition.PublishMetricAction.Dimensions
      description: The custom metric dimension.
      type: Unknown
    - contextPath: AWS-NetworkFirewall.RuleGroup.RuleGroup.RulesSource.StatelessRulesAndCustomActions.CustomActions.ActionDefinition.PublishMetricAction
      description: 'Stateless inspection criteria that publishes the specified metrics to Amazon CloudWatch for the matching packet. This setting defines a CloudWatch dimension value to be published. You can pair this custom action with any of the standard stateless rule actions. For example, you could pair this in a rule action with the standard action that forwards the packet for stateful inspection. Then, when a packet matches the rule, Network Firewall publishes metrics for the packet and forwards it. '
      type: Unknown
    - contextPath: AWS-NetworkFirewall.RuleGroup.RuleGroup.RulesSource.StatelessRulesAndCustomActions.CustomActions.ActionDefinition
      description: The custom action associated with the action name.
      type: Unknown
    - contextPath: AWS-NetworkFirewall.RuleGroup.RuleGroup.RulesSource.StatelessRulesAndCustomActions.CustomActions
      description: Defines an array of individual custom action definitions that are available for use by the stateless rules in this StatelessRulesAndCustomActions specification. You name each custom action that you define, and then you can use it by name in your StatelessRule RuleDefinition Actions specification.
      type: Unknown
    - contextPath: AWS-NetworkFirewall.RuleGroup.RuleGroup.RulesSource.StatelessRulesAndCustomActions
      description: 'Stateless inspection criteria to be used in a stateless rule group. '
      type: Unknown
    - contextPath: AWS-NetworkFirewall.RuleGroup.RuleGroup.RulesSource
      description: 'The stateful rules or stateless rules for the rule group. '
      type: Unknown
    - contextPath: AWS-NetworkFirewall.RuleGroup.RuleGroup
      description: 'The object that defines the rules in a rule group. This, along with RuleGroupResponse, define the rule group. You can retrieve all objects for a rule group by calling DescribeRuleGroup.  AWS Network Firewall uses a rule group to inspect and control network traffic. You define stateless rule groups to inspect individual packets and you define stateful rule groups to inspect packets in the context of their traffic flow.  To use a rule group, you include it by reference in an Network Firewall firewall policy, then you use the policy in a firewall. You can reference a rule group from more than one firewall policy, and you can use a firewall policy in more than one firewall. '
      type: Unknown
    - contextPath: AWS-NetworkFirewall.RuleGroup.RuleGroupResponse.RuleGroupArn
      description: 'The Amazon Resource Name (ARN) of the rule group.  If this response is for a create request that had DryRun set to TRUE, then this ARN is a placeholder that isn''t attached to a valid resource. '
      type: Unknown
    - contextPath: AWS-NetworkFirewall.RuleGroup.RuleGroupResponse.RuleGroupName
      description: The descriptive name of the rule group. You can't change the name of a rule group after you create it.
      type: Unknown
    - contextPath: AWS-NetworkFirewall.RuleGroup.RuleGroupResponse.RuleGroupId
      description: 'The unique identifier for the rule group. '
      type: Unknown
    - contextPath: AWS-NetworkFirewall.RuleGroup.RuleGroupResponse.Description
      description: 'A description of the rule group. '
      type: Unknown
    - contextPath: AWS-NetworkFirewall.RuleGroup.RuleGroupResponse.Type
      description: 'Indicates whether the rule group is stateless or stateful. If the rule group is stateless, it contains stateless rules. If it is stateful, it contains stateful rules. '
      type: Unknown
    - contextPath: AWS-NetworkFirewall.RuleGroup.RuleGroupResponse.Capacity
      description: 'The maximum operating resources that this rule group can use. Rule group capacity is fixed at creation. When you update a rule group, you are limited to this capacity. When you reference a rule group from a firewall policy, Network Firewall reserves this capacity for the rule group.  You can retrieve the capacity that would be required for a rule group before you create the rule group by calling CreateRuleGroup with DryRun set to TRUE. '
      type: Unknown
    - contextPath: AWS-NetworkFirewall.RuleGroup.RuleGroupResponse.RuleGroupStatus
      description: 'Detailed information about the current status of a rule group. '
      type: Unknown
    - contextPath: AWS-NetworkFirewall.RuleGroup.RuleGroupResponse.Tags.Key
      description: The part of the key:value pair that defines a tag. You can use a tag key to describe a category of information, such as "customer." Tag keys are case-sensitive.
      type: Unknown
    - contextPath: AWS-NetworkFirewall.RuleGroup.RuleGroupResponse.Tags.Value
      description: The part of the key:value pair that defines a tag. You can use a tag value to describe a specific value within a category, such as "companyA" or "companyB." Tag values are case-sensitive.
      type: Unknown
    - contextPath: AWS-NetworkFirewall.RuleGroup.RuleGroupResponse.Tags
      description: The key:value pairs to associate with the resource.
      type: Unknown
    - contextPath: AWS-NetworkFirewall.RuleGroup.RuleGroupResponse
      description: 'The high-level properties of a rule group. This, along with the RuleGroup, define the rule group. You can retrieve all objects for a rule group by calling DescribeRuleGroup. '
      type: Unknown
  - arguments:
    - description: The AWS Region, if not specified the default region will be used.
      name: region
    - description: The Amazon Resource Name (ARN) of the role to assume.
      name: roleArn
    - description: An identifier for the assumed role session.
      name: roleSessionName
    - description: 'The duration, in seconds, of the role session. The value can range from 900 seconds (15 minutes) up to the maximum session duration setting for the role. '
      name: roleSessionDuration
    - description: Override arguments and send a formatted JSON file.
      name: raw_json
    - description: 'An optional token that you can use for optimistic locking. Network Firewall returns a token to your requests that access the firewall. The token marks the state of the firewall resource at the time of the request.  To make an unconditional change to the firewall, omit the token in your update request. Without the token, Network Firewall performs your updates regardless of whether the firewall has changed since you last retrieved it. To make a conditional change to the firewall, provide the token in your update request. Network Firewall uses the token to ensure that the firewall hasn''t changed since you last retrieved it. If it has changed, the operation fails with an InvalidTokenException. If this happens, retrieve the firewall again to get a current copy of it with a new token. Reapply your changes as needed, then try the operation again using the new token. '
      name: update_token
    - description: 'The Amazon Resource Name (ARN) of the firewall. You must specify the ARN or the name, and you can specify both. '
      name: firewall_arn
    - description: 'The descriptive name of the firewall. You can''t change the name of a firewall after you create it. You must specify the ARN or the name, and you can specify both. '
      name: firewall_name
    - description: 'Comma-separated list of unique identifiers for the subnets that you want to disassociate. '
      name: subnet_ids
    description: Removes the specified subnet associations from the firewall. This removes the firewall endpoints from the subnets and removes any network filtering protections that the endpoints were providing.
    name: aws-network-firewall-disassociate-subnets
    outputs:
    - contextPath: AWS-NetworkFirewall.AssociationResults.Subnets.FirewallArn
      description: The Amazon Resource Name (ARN) of the firewall.
      type: Unknown
    - contextPath: AWS-NetworkFirewall.AssociationResults.Subnets.FirewallName
      description: The descriptive name of the firewall. You can't change the name of a firewall after you create it.
      type: Unknown
    - contextPath: AWS-NetworkFirewall.AssociationResults.Subnets.SubnetMappings.SubnetId
      description: 'The unique identifier for the subnet. '
      type: Unknown
    - contextPath: AWS-NetworkFirewall.AssociationResults.Subnets.SubnetMappings
      description: 'The IDs of the subnets that are associated with the firewall. '
      type: Unknown
    - contextPath: AWS-NetworkFirewall.AssociationResults.Subnets.UpdateToken
      description: 'An optional token that you can use for optimistic locking. Network Firewall returns a token to your requests that access the firewall. The token marks the state of the firewall resource at the time of the request.  To make an unconditional change to the firewall, omit the token in your update request. Without the token, Network Firewall performs your updates regardless of whether the firewall has changed since you last retrieved it. To make a conditional change to the firewall, provide the token in your update request. Network Firewall uses the token to ensure that the firewall hasn''t changed since you last retrieved it. If it has changed, the operation fails with an InvalidTokenException. If this happens, retrieve the firewall again to get a current copy of it with a new token. Reapply your changes as needed, then try the operation again using the new token. '
      type: Unknown
  - arguments:
    - description: The AWS Region, if not specified the default region will be used.
      name: region
    - description: The Amazon Resource Name (ARN) of the role to assume.
      name: roleArn
    - description: An identifier for the assumed role session.
      name: roleSessionName
    - description: 'The duration, in seconds, of the role session. The value can range from 900 seconds (15 minutes) up to the maximum session duration setting for the role. '
      name: roleSessionDuration
    - description: Override arguments and send a formatted JSON file.
      name: raw_json
    - description: When you request a list of objects with a MaxResults setting, if the number of objects that are still available for retrieval exceeds the maximum you requested, Network Firewall returns a NextToken value in the response. To retrieve the next batch of objects, use the token returned from the prior request in your next request.
      name: next_token
    - description: The maximum number of objects that you want Network Firewall to return for this request. If more objects are available, in the response, Network Firewall provides a NextToken value that you can use in a subsequent call to get the next batch of objects.
      name: max_results
    description: Retrieves the metadata for the firewall policies that you have defined. Depending on your setting for max results and the number of firewall policies, a single call might not return the full list.
    name: aws-network-firewall-list-firewall-policies
    outputs:
    - contextPath: AWS-NetworkFirewall.FirewallPolicies.NextToken
      description: When you request a list of objects with a MaxResults setting, if the number of objects that are still available for retrieval exceeds the maximum you requested, Network Firewall returns a NextToken value in the response. To retrieve the next batch of objects, use the token returned from the prior request in your next request.
      type: Unknown
    - contextPath: AWS-NetworkFirewall.FirewallPolicies.Name
      description: The descriptive name of the firewall policy. You can't change the name of a firewall policy after you create it.
      type: Unknown
    - contextPath: AWS-NetworkFirewall.FirewallPolicies.Arn
      description: The Amazon Resource Name (ARN) of the firewall policy.
      type: Unknown
    - contextPath: AWS-NetworkFirewall.FirewallPolicies
      description: 'The metadata for the firewall policies. Depending on your setting for max results and the number of firewall policies that you have, this might not be the full list. '
      type: Unknown
  - arguments:
    - description: The AWS Region, if not specified the default region will be used.
      name: region
    - description: The Amazon Resource Name (ARN) of the role to assume.
      name: roleArn
    - description: An identifier for the assumed role session.
      name: roleSessionName
    - description: 'The duration, in seconds, of the role session. The value can range from 900 seconds (15 minutes) up to the maximum session duration setting for the role. '
      name: roleSessionDuration
    - description: Override arguments and send a formatted JSON file.
      name: raw_json
    - description: When you request a list of objects with a MaxResults setting, if the number of objects that are still available for retrieval exceeds the maximum you requested, Network Firewall returns a NextToken value in the response. To retrieve the next batch of objects, use the token returned from the prior request in your next request.
      name: next_token
    - description: A Comma-separated  unique identifiers of the VPCs that you want Network Firewall to retrieve the firewalls for. Leave this blank to retrieve all firewalls that you have defined.
      name: vpc_ids
    description: Retrieves the metadata for the firewalls that you have defined. If you provide VPC identifiers in your request, this returns only the firewalls for those VPCs. Depending on your setting for max results and the number of firewalls, a single call might not return the full list.
    name: aws-network-firewall-list-firewalls
    outputs:
    - contextPath: AWS-NetworkFirewall.Firewalls.NextToken
      description: When you request a list of objects with a MaxResults setting, if the number of objects that are still available for retrieval exceeds the maximum you requested, Network Firewall returns a NextToken value in the response. To retrieve the next batch of objects, use the token returned from the prior request in your next request.
      type: Unknown
    - contextPath: AWS-NetworkFirewall.Firewalls.FirewallName
      description: The descriptive name of the firewall. You can't change the name of a firewall after you create it.
      type: Unknown
    - contextPath: AWS-NetworkFirewall.Firewalls.FirewallArn
      description: The Amazon Resource Name (ARN) of the firewall.
      type: Unknown
    - contextPath: AWS-NetworkFirewall.Firewalls
      description: 'The firewall metadata objects for the VPCs that you specified. Depending on your setting for max results and the number of firewalls you have, a single call might not be the full list. '
      type: Unknown
  - arguments:
    - description: The AWS Region, if not specified the default region will be used.
      name: region
    - description: The Amazon Resource Name (ARN) of the role to assume.
      name: roleArn
    - description: An identifier for the assumed role session.
      name: roleSessionName
    - description: 'The duration, in seconds, of the role session. The value can range from 900 seconds (15 minutes) up to the maximum session duration setting for the role. '
      name: roleSessionDuration
    - description: Override arguments and send a formatted JSON file.
      name: raw_json
    - description: When you request a list of objects with a MaxResults setting, if the number of objects that are still available for retrieval exceeds the maximum you requested, Network Firewall returns a NextToken value in the response. To retrieve the next batch of objects, use the token returned from the prior request in your next request.
      name: next_token
    - description: The maximum number of objects that you want Network Firewall to return for this request. If more objects are available, in the response, Network Firewall provides a NextToken value that you can use in a subsequent call to get the next batch of objects.
      name: max_results
    description: Retrieves the metadata for the rule groups that you have defined. Depending on your setting for max results and the number of rule groups, a single call might not return the full list.
    name: aws-network-firewall-list-rule-groups
    outputs:
    - contextPath: AWS-NetworkFirewall.RuleGroups.NextToken
      description: When you request a list of objects with a MaxResults setting, if the number of objects that are still available for retrieval exceeds the maximum you requested, Network Firewall returns a NextToken value in the response. To retrieve the next batch of objects, use the token returned from the prior request in your next request.
      type: Unknown
    - contextPath: AWS-NetworkFirewall.RuleGroups.Name
      description: The descriptive name of the rule group. You can't change the name of a rule group after you create it.
      type: Unknown
    - contextPath: AWS-NetworkFirewall.RuleGroups.Arn
      description: The Amazon Resource Name (ARN) of the rule group.
      type: Unknown
    - contextPath: AWS-Network Firewall.RuleGroups
      description: 'The rule group metadata objects that you''ve defined. Depending on your setting for max results and the number of rule groups, this might not be the full list. '
      type: Unknown
  - arguments:
    - description: The AWS Region, if not specified the default region will be used.
      name: region
    - description: The Amazon Resource Name (ARN) of the role to assume.
      name: roleArn
    - description: An identifier for the assumed role session.
      name: roleSessionName
    - description: 'The duration, in seconds, of the role session. The value can range from 900 seconds (15 minutes) up to the maximum session duration setting for the role. '
      name: roleSessionDuration
    - description: Override arguments and send a formatted JSON file.
      name: raw_json
    - description: When you request a list of objects with a MaxResults setting, if the number of objects that are still available for retrieval exceeds the maximum you requested, Network Firewall returns a NextToken value in the response. To retrieve the next batch of objects, use the token returned from the prior request in your next request.
      name: next_token
    - description: The Amazon Resource Name (ARN) of the resource.
      name: resource_arn
      required: true
    description: 'Retrieves the tags associated with the specified resource. Tags are key:value pairs that you can use to categorize and manage your resources, for purposes like billing. For example, you might set the tag key to "customer" and the value to the customer name or ID. You can specify one or more tags to add to each AWS resource, up to 50 tags for a resource. You can tag the AWS resources that you manage through AWS Network Firewall: firewalls, firewall policies, and rule groups.'
    name: aws-network-firewall-list-tags-for-resource
    outputs:
    - contextPath: AWS-NetworkFirewall.NextToken
      description: When you request a list of objects with a MaxResults setting, if the number of objects that are still available for retrieval exceeds the maximum you requested, Network Firewall returns a NextToken value in the response. To retrieve the next batch of objects, use the token returned from the prior request in your next request.
      type: Unknown
    - contextPath: AWS-NetworkFirewall.Tags.Key
      description: The part of the key:value pair that defines a tag. You can use a tag key to describe a category of information, such as "customer." Tag keys are case-sensitive.
      type: Unknown
    - contextPath: AWS-NetworkFirewall.Tags.Value
      description: The part of the key:value pair that defines a tag. You can use a tag value to describe a specific value within a category, such as "companyA" or "companyB." Tag values are case-sensitive.
      type: Unknown
    - contextPath: AWS-NetworkFirewall.Tags
      description: 'The tags that are associated with the resource. '
      type: Unknown
  - arguments:
    - description: The AWS Region, if not specified the default region will be used.
      name: region
    - description: The Amazon Resource Name (ARN) of the role to assume.
      name: roleArn
    - description: An identifier for the assumed role session.
      name: roleSessionName
    - description: 'The duration, in seconds, of the role session. The value can range from 900 seconds (15 minutes) up to the maximum session duration setting for the role. '
      name: roleSessionDuration
    - description: Override arguments and send a formatted JSON file.
      name: raw_json
    - description: The Amazon Resource Name (ARN) of the account that you want to share rule groups and firewall policies with.
      name: resource_arn
      required: true
    - description: "The AWS Identity and Access Management policy statement that lists the accounts that you want to share your rule group or firewall policy with and the operations that you want the accounts to be able to perform.  For a rule group resource, you can specify the following operations in the Actions section of the statement:  *  network-firewall:CreateFirewallPolicy \n *  network-firewall:UpdateFirewallPolicy \n *  network-firewall:ListRuleGroups \n  For a firewall policy resource, you can specify the following operations in the Actions section of the statement:  *  network-firewall:CreateFirewall \n *  network-firewall:UpdateFirewall \n *  network-firewall:AssociateFirewallPolicy \n *  network-firewall:ListFirewallPolicies \n  In the Resource section of the statement, you specify the ARNs for the rule groups and firewall policies that you want to share with the account that you specified in Arn."
      name: policy
      required: true
    description: "Creates or updates an AWS Identity and Access Management policy for your rule group or firewall policy. Use this to share rule groups and firewall policies between accounts. This operation works in conjunction with the AWS Resource Access Manager (RAM) service to manage resource sharing for Network Firewall.  Use this operation to create or update a resource policy for your rule group or firewall policy. In the policy, you specify the accounts that you want to share the resource with and the operations that you want the accounts to be able to perform.  When you add an account in the resource policy, you then run the following Resource Access Manager (RAM) operations to access and accept the shared rule group or firewall policy.   *   GetResourceShareInvitations - Returns the Amazon Resource Names (ARNs) of the resource share invitations.  \n *   AcceptResourceShareInvitation - Accepts the share invitation for a specified resource share.  \n  For additional information about resource sharing using RAM, see AWS Resource Access Manager User Guide."
    name: aws-network-firewall-put-resource-policy
  - arguments:
    - description: The AWS Region, if not specified the default region will be used.
      name: region
    - description: The Amazon Resource Name (ARN) of the role to assume.
      name: roleArn
    - description: An identifier for the assumed role session.
      name: roleSessionName
    - description: 'The duration, in seconds, of the role session. The value can range from 900 seconds (15 minutes) up to the maximum session duration setting for the role. '
      name: roleSessionDuration
    - description: Override arguments and send a formatted JSON file.
      name: raw_json
    - description: The Amazon Resource Name (ARN) of the resource.
      name: resource_arn
      required: true
    - description: 'List of Tags separated by Key Value. For example: "key=key1,value=value1;key=key2,value=value2"'
      name: tags
    description: 'Adds the specified tags to the specified resource. Tags are key:value pairs that you can use to categorize and manage your resources, for purposes like billing. For example, you might set the tag key to "customer" and the value to the customer name or ID. You can specify one or more tags to add to each AWS resource, up to 50 tags for a resource. You can tag the AWS resources that you manage through AWS Network Firewall: firewalls, firewall policies, and rule groups.'
    name: aws-network-firewall-tag-resource
  - arguments:
    - description: The AWS Region, if not specified the default region will be used.
      name: region
    - description: The Amazon Resource Name (ARN) of the role to assume.
      name: roleArn
    - description: An identifier for the assumed role session.
      name: roleSessionName
    - description: 'The duration, in seconds, of the role session. The value can range from 900 seconds (15 minutes) up to the maximum session duration setting for the role. '
      name: roleSessionDuration
    - description: Override arguments and send a formatted JSON file.
      name: raw_json
    - description: The Amazon Resource Name (ARN) of the resource.
      name: resource_arn
      required: true
    - description: A Comma-separated keys to be removed from tags.
      name: tag_keys
      required: true
    description: 'Removes the tags with the specified keys from the specified resource. Tags are key:value pairs that you can use to categorize and manage your resources, for purposes like billing. For example, you might set the tag key to "customer" and the value to the customer name or ID. You can specify one or more tags to add to each AWS resource, up to 50 tags for a resource. You can manage tags for the AWS resources that you manage through AWS Network Firewall: firewalls, firewall policies, and rule groups.'
    name: aws-network-firewall-untag-resource
  - arguments:
    - description: The AWS Region, if not specified the default region will be used.
      name: region
    - description: The Amazon Resource Name (ARN) of the role to assume.
      name: roleArn
    - description: An identifier for the assumed role session.
      name: roleSessionName
    - description: 'The duration, in seconds, of the role session. The value can range from 900 seconds (15 minutes) up to the maximum session duration setting for the role. '
      name: roleSessionDuration
    - description: Override arguments and send a formatted JSON file.
      name: raw_json
    - description: 'An optional token that you can use for optimistic locking. Network Firewall returns a token to your requests that access the firewall. The token marks the state of the firewall resource at the time of the request.  To make an unconditional change to the firewall, omit the token in your update request. Without the token, Network Firewall performs your updates regardless of whether the firewall has changed since you last retrieved it. To make a conditional change to the firewall, provide the token in your update request. Network Firewall uses the token to ensure that the firewall hasn''t changed since you last retrieved it. If it has changed, the operation fails with an InvalidTokenException. If this happens, retrieve the firewall again to get a current copy of it with a new token. Reapply your changes as needed, then try the operation again using the new token. '
      name: update_token
    - description: 'The Amazon Resource Name (ARN) of the firewall. You must specify the ARN or the name, and you can specify both. '
      name: firewall_arn
    - description: 'The descriptive name of the firewall. You can''t change the name of a firewall after you create it. You must specify the ARN or the name, and you can specify both. '
      name: firewall_name
    - auto: PREDEFINED
      description: <p>A flag indicating whether it is possible to delete the firewall. A setting of <code>TRUE</code> indicates that the firewall is protected against deletion. Use this setting to protect against accidentally deleting a firewall that is in use. When you create a firewall, the operation initializes this flag to <code>TRUE</code>.</p>
      name: delete_protection
      predefined:
      - 'True'
      - 'False'
      required: true
    description: Modifies the flag, DeleteProtection, which indicates whether it is possible to delete the firewall. If the flag is set to TRUE, the firewall is protected against deletion. This setting helps protect against accidentally deleting a firewall that's in use.
    name: aws-network-firewall-update-firewall-delete-protection
    outputs:
    - contextPath: AWS-NetworkFirewall.FirewallAttributes.FirewallArn
      description: The Amazon Resource Name (ARN) of the firewall.
      type: Unknown
    - contextPath: AWS-NetworkFirewall.FirewallAttributes.FirewallName
      description: The descriptive name of the firewall. You can't change the name of a firewall after you create it.
      type: Unknown
    - contextPath: AWS-NetworkFirewall.FirewallAttributes.DeleteProtection
      description: Delete protection
      type: Unknown
    - contextPath: AWS-NetworkFirewall.FirewallAttributes.UpdateToken
      description: 'An optional token that you can use for optimistic locking. Network Firewall returns a token to your requests that access the firewall. The token marks the state of the firewall resource at the time of the request.  To make an unconditional change to the firewall, omit the token in your update request. Without the token, Network Firewall performs your updates regardless of whether the firewall has changed since you last retrieved it. To make a conditional change to the firewall, provide the token in your update request. Network Firewall uses the token to ensure that the firewall hasn''t changed since you last retrieved it. If it has changed, the operation fails with an InvalidTokenException. If this happens, retrieve the firewall again to get a current copy of it with a new token. Reapply your changes as needed, then try the operation again using the new token. '
      type: Unknown
  - arguments:
    - description: The AWS Region, if not specified the default region will be used.
      name: region
    - description: The Amazon Resource Name (ARN) of the role to assume.
      name: roleArn
    - description: An identifier for the assumed role session.
      name: roleSessionName
    - description: 'The duration, in seconds, of the role session. The value can range from 900 seconds (15 minutes) up to the maximum session duration setting for the role. '
      name: roleSessionDuration
    - description: Override arguments and send a formatted JSON file.
      name: raw_json
    - description: 'An optional token that you can use for optimistic locking. Network Firewall returns a token to your requests that access the firewall. The token marks the state of the firewall resource at the time of the request.  To make an unconditional change to the firewall, omit the token in your update request. Without the token, Network Firewall performs your updates regardless of whether the firewall has changed since you last retrieved it. To make a conditional change to the firewall, provide the token in your update request. Network Firewall uses the token to ensure that the firewall hasn''t changed since you last retrieved it. If it has changed, the operation fails with an InvalidTokenException. If this happens, retrieve the firewall again to get a current copy of it with a new token. Reapply your changes as needed, then try the operation again using the new token. '
      name: update_token
    - description: 'The Amazon Resource Name (ARN) of the firewall. You must specify the ARN or the name, and you can specify both. '
      name: firewall_arn
    - description: 'The descriptive name of the firewall. You can''t change the name of a firewall after you create it. You must specify the ARN or the name, and you can specify both. '
      name: firewall_name
    - description: The new description for the firewall. If you omit this setting, Network Firewall removes the description for the firewall.
      name: description
    description: Modifies the description for the specified firewall. Use the description to help you identify the firewall when you're working with it.
    name: aws-network-firewall-update-firewall-description
    outputs:
    - contextPath: AWS-NetworkFirewall.FirewallAttributes.FirewallArn
      description: The Amazon Resource Name (ARN) of the firewall.
      type: Unknown
    - contextPath: AWS-NetworkFirewall.FirewallAttributes.FirewallName
      description: The descriptive name of the firewall. You can't change the name of a firewall after you create it.
      type: Unknown
    - contextPath: AWS-NetworkFirewall.FirewallAttributes.Description
      description: A description of the firewall.
      type: Unknown
    - contextPath: AWS-NetworkFirewall.FirewallAttributes.UpdateToken
      description: 'An optional token that you can use for optimistic locking. Network Firewall returns a token to your requests that access the firewall. The token marks the state of the firewall resource at the time of the request.  To make an unconditional change to the firewall, omit the token in your update request. Without the token, Network Firewall performs your updates regardless of whether the firewall has changed since you last retrieved it. To make a conditional change to the firewall, provide the token in your update request. Network Firewall uses the token to ensure that the firewall hasn''t changed since you last retrieved it. If it has changed, the operation fails with an InvalidTokenException. If this happens, retrieve the firewall again to get a current copy of it with a new token. Reapply your changes as needed, then try the operation again using the new token. '
      type: Unknown
  - arguments:
    - description: The AWS Region, if not specified the default region will be used.
      name: region
    - description: The Amazon Resource Name (ARN) of the role to assume.
      name: roleArn
    - description: An identifier for the assumed role session.
      name: roleSessionName
    - description: 'The duration, in seconds, of the role session. The value can range from 900 seconds (15 minutes) up to the maximum session duration setting for the role. '
      name: roleSessionDuration
    - description: Override arguments and send a formatted JSON file.
      name: raw_json
    - description: 'A token used for optimistic locking. Network Firewall returns a token to your requests that access the firewall policy. The token marks the state of the policy resource at the time of the request.  To make changes to the policy, you provide the token in your request. Network Firewall uses the token to ensure that the policy hasn''t changed since you last retrieved it. If it has changed, the operation fails with an InvalidTokenException. If this happens, retrieve the firewall policy again to get a current copy of it with current token. Reapply your changes as needed, then try the operation again using the new token. '
      name: update_token
      required: true
    - description: 'The Amazon Resource Name (ARN) of the firewall policy. You must specify the ARN or the name, and you can specify both. '
      name: firewall_policy_arn
    - description: 'The descriptive name of the firewall policy. You can''t change the name of a firewall policy after you create it. You must specify the ARN or the name, and you can specify both. '
      name: firewall_policy_name
    - description: The updated firewall policy to use for the firewall.
      name: firewall_policy_json
      required: true
    - description: A description of the firewall policy.
      name: description
    - auto: PREDEFINED
      description: <p>Indicates whether you want Network Firewall to just check the validity of the request, rather than run the request. </p> <p>If set to <code>TRUE</code>, Network Firewall checks whether the request can run successfully, but doesn't actually make the requested changes. The call returns the value that the request would return if you ran it with dry run set to <code>FALSE</code>, but doesn't make additions or changes to your resources. This option allows you to make sure that you have the required permissions to run the request and that your request parameters are valid. </p> <p>If set to <code>FALSE</code>, Network Firewall makes the requested changes to your resources. </p>
      name: dry_run
      predefined:
      - 'True'
      - 'False'
    description: Updates the properties of the specified firewall policy.
    name: aws-network-firewall-update-firewall-policy
    outputs:
    - contextPath: AWS-NetworkFirewall.FirewallPolicy.UpdateToken
      description: 'A token used for optimistic locking. Network Firewall returns a token to your requests that access the firewall policy. The token marks the state of the policy resource at the time of the request.  To make changes to the policy, you provide the token in your request. Network Firewall uses the token to ensure that the policy hasn''t changed since you last retrieved it. If it has changed, the operation fails with an InvalidTokenException. If this happens, retrieve the firewall policy again to get a current copy of it with current token. Reapply your changes as needed, then try the operation again using the new token. '
      type: Unknown
    - contextPath: AWS-NetworkFirewall.FirewallPolicy.FirewallPolicyResponse.FirewallPolicyName
      description: The descriptive name of the firewall policy. You can't change the name of a firewall policy after you create it.
      type: Unknown
    - contextPath: AWS-NetworkFirewall.FirewallPolicy.FirewallPolicyResponse.FirewallPolicyArn
      description: 'The Amazon Resource Name (ARN) of the firewall policy.  If this response is for a create request that had DryRun set to TRUE, then this ARN is a placeholder that isn''t attached to a valid resource. '
      type: Unknown
    - contextPath: AWS-NetworkFirewall.FirewallPolicy.FirewallPolicyResponse.FirewallPolicyId
      description: 'The unique identifier for the firewall policy. '
      type: Unknown
    - contextPath: AWS-NetworkFirewall.FirewallPolicy.FirewallPolicyResponse.Description
      description: A description of the firewall policy.
      type: Unknown
    - contextPath: AWS-NetworkFirewall.FirewallPolicy.FirewallPolicyResponse.FirewallPolicyStatus
      description: The current status of the firewall policy. You can retrieve this for a firewall policy by calling DescribeFirewallPolicy and providing the firewall policy's name or ARN.
      type: Unknown
    - contextPath: AWS-NetworkFirewall.FirewallPolicy.FirewallPolicyResponse.Tags.Key
      description: The part of the key:value pair that defines a tag. You can use a tag key to describe a category of information, such as "customer." Tag keys are case-sensitive.
      type: Unknown
    - contextPath: AWS-NetworkFirewall.FirewallPolicy.FirewallPolicyResponse.Tags.Value
      description: The part of the key:value pair that defines a tag. You can use a tag value to describe a specific value within a category, such as "companyA" or "companyB." Tag values are case-sensitive.
      type: Unknown
    - contextPath: AWS-NetworkFirewall.FirewallPolicy.FirewallPolicyResponse.Tags
      description: The key:value pairs to associate with the resource.
      type: Unknown
    - contextPath: AWS-NetworkFirewall.FirewallPolicy.FirewallPolicyResponse
      description: 'The high-level properties of a firewall policy. This, along with the FirewallPolicy, define the policy. You can retrieve all objects for a firewall policy by calling DescribeFirewallPolicy. '
      type: Unknown
  - arguments:
    - description: The AWS Region, if not specified the default region will be used.
      name: region
    - description: The Amazon Resource Name (ARN) of the role to assume.
      name: roleArn
    - description: An identifier for the assumed role session.
      name: roleSessionName
    - description: 'The duration, in seconds, of the role session. The value can range from 900 seconds (15 minutes) up to the maximum session duration setting for the role. '
      name: roleSessionDuration
    - description: Override arguments and send a formatted JSON file.
      name: raw_json
    - description: 'An optional token that you can use for optimistic locking. Network Firewall returns a token to your requests that access the firewall. The token marks the state of the firewall resource at the time of the request.  To make an unconditional change to the firewall, omit the token in your update request. Without the token, Network Firewall performs your updates regardless of whether the firewall has changed since you last retrieved it. To make a conditional change to the firewall, provide the token in your update request. Network Firewall uses the token to ensure that the firewall hasn''t changed since you last retrieved it. If it has changed, the operation fails with an InvalidTokenException. If this happens, retrieve the firewall again to get a current copy of it with a new token. Reapply your changes as needed, then try the operation again using the new token. '
      name: update_token
    - description: 'The Amazon Resource Name (ARN) of the firewall. You must specify the ARN or the name, and you can specify both. '
      name: firewall_arn
    - description: 'The descriptive name of the firewall. You can''t change the name of a firewall after you create it. You must specify the ARN or the name, and you can specify both. '
      name: firewall_name
    - auto: PREDEFINED
      description: <p>A setting indicating whether the firewall is protected against a change to the firewall policy association. Use this setting to protect against accidentally modifying the firewall policy for a firewall that is in use. When you create a firewall, the operation initializes this setting to <code>TRUE</code>.</p>
      name: firewall_policy_change_protection
      predefined:
      - 'True'
      - 'False'
      required: true
    description: Update the firewall policy change protection
    name: aws-network-firewall-update-firewall-policy-change-protection
    outputs:
    - contextPath: AWS-NetworkFirewall.FirewallAttributes.UpdateToken
      description: 'An optional token that you can use for optimistic locking. Network Firewall returns a token to your requests that access the firewall. The token marks the state of the firewall resource at the time of the request.  To make an unconditional change to the firewall, omit the token in your update request. Without the token, Network Firewall performs your updates regardless of whether the firewall has changed since you last retrieved it. To make a conditional change to the firewall, provide the token in your update request. Network Firewall uses the token to ensure that the firewall hasn''t changed since you last retrieved it. If it has changed, the operation fails with an InvalidTokenException. If this happens, retrieve the firewall again to get a current copy of it with a new token. Reapply your changes as needed, then try the operation again using the new token. '
      type: Unknown
    - contextPath: AWS-NetworkFirewall.FirewallAttributes.FirewallArn
      description: The Amazon Resource Name (ARN) of the firewall.
      type: Unknown
    - contextPath: AWS-NetworkFirewall.FirewallAttributes.FirewallName
      description: The descriptive name of the firewall. You can't change the name of a firewall after you create it.
      type: Unknown
    - contextPath: AWS-NetworkFirewall.FirewallAttributes.FirewallPolicyChangeProtection
      description: A setting indicating whether the firewall is protected against a change to the firewall policy association. Use this setting to protect against accidentally modifying the firewall policy for a firewall that is in use. When you create a firewall, the operation initializes this setting to TRUE.
      type: Unknown
  - arguments:
    - description: The AWS Region, if not specified the default region will be used.
      name: region
    - description: The Amazon Resource Name (ARN) of the role to assume.
      name: roleArn
    - description: An identifier for the assumed role session.
      name: roleSessionName
    - description: 'The duration, in seconds, of the role session. The value can range from 900 seconds (15 minutes) up to the maximum session duration setting for the role. '
      name: roleSessionDuration
    - description: Override arguments and send a formatted JSON file.
      name: raw_json
    - description: 'The Amazon Resource Name (ARN) of the firewall. You must specify the ARN or the name, and you can specify both. '
      name: firewall_arn
    - description: 'The descriptive name of the firewall. You can''t change the name of a firewall after you create it. You must specify the ARN or the name, and you can specify both. '
      name: firewall_name
    - description: Defines how Network Firewall performs logging for a firewall. If you omit this setting, Network Firewall disables logging for the firewall.
      name: logging_configuration_json
      predefined:
      - ''
    description: "Sets the logging configuration for the specified firewall.  To change the logging configuration, retrieve the LoggingConfiguration by calling DescribeLoggingConfiguration, then change it and provide the modified object to this update call. You must change the logging configuration one LogDestinationConfig at a time inside the retrieved LoggingConfiguration object.  You can perform only one of the following actions in any call to UpdateLoggingConfiguration:   *  Create a new log destination object by adding a single LogDestinationConfig array element to LogDestinationConfigs. \n *  Delete a log destination object by removing a single LogDestinationConfig array element from LogDestinationConfigs. \n *  Change the LogDestination setting in a single LogDestinationConfig array element. \n  You can't change the LogDestinationType or LogType in a LogDestinationConfig. To change these settings, delete the existing LogDestinationConfig object and create a new one, using two separate calls to this update operation."
    name: aws-network-firewall-update-logging-configuration
    outputs:
    - contextPath: AWS-NetworkFirewall.Logging.FirewallArn
      description: The Amazon Resource Name (ARN) of the firewall.
      type: Unknown
    - contextPath: AWS-NetworkFirewall.Logging.FirewallName
      description: The descriptive name of the firewall. You can't change the name of a firewall after you create it.
      type: Unknown
    - contextPath: AWS-NetworkFirewall.Logging.LoggingConfiguration.LogDestinationConfigs.LogType
      description: 'The type of log to send. Alert logs report traffic that matches a StatefulRule with an action setting that sends an alert log message. Flow logs are standard network traffic flow logs. '
      type: Unknown
    - contextPath: AWS-NetworkFirewall.Logging.LoggingConfiguration.LogDestinationConfigs.LogDestinationType
      description: The type of storage destination to send these logs to. You can send logs to an Amazon S3 bucket, a CloudWatch log group, or a Kinesis Data Firehose delivery stream.
      type: Unknown
    - contextPath: AWS-NetworkFirewall.Logging.LoggingConfiguration.LogDestinationConfigs.LogDestination
      description: "The named location for the logs, provided in a key:value mapping that is specific to the chosen destination type.   *  For an Amazon S3 bucket, provide the name of the bucket, with key bucketName, and optionally provide a prefix, with key prefix. The following example specifies an Amazon S3 bucket named DOC-EXAMPLE-BUCKET and the prefix alerts:   \"LogDestination\": { \"bucketName\": \"DOC-EXAMPLE-BUCKET\", \"prefix\": \"alerts\" }  \n *  For a CloudWatch log group, provide the name of the CloudWatch log group, with key logGroup. The following example specifies a log group named alert-log-group:   \"LogDestination\": { \"logGroup\": \"alert-log-group\" }  \n *  For a Kinesis Data Firehose delivery stream, provide the name of the delivery stream, with key deliveryStream. The following example specifies a delivery stream named alert-delivery-stream:   \"LogDestination\": { \"deliveryStream\": \"alert-delivery-stream\" }  \n "
      type: Unknown
    - contextPath: AWS-NetworkFirewall.Logging.LoggingConfiguration.LogDestinationConfigs
      description: 'Defines the logging destinations for the logs for a firewall. Network Firewall generates logs for stateful rule groups. '
      type: Unknown
  - arguments:
    - description: The AWS Region, if not specified the default region will be used.
      name: region
    - description: The Amazon Resource Name (ARN) of the role to assume.
      name: roleArn
    - description: An identifier for the assumed role session.
      name: roleSessionName
    - description: 'The duration, in seconds, of the role session. The value can range from 900 seconds (15 minutes) up to the maximum session duration setting for the role. '
      name: roleSessionDuration
    - description: Override arguments and send a formatted JSON file.
      name: raw_json
    - description: 'A token used for optimistic locking. Network Firewall returns a token to your requests that access the rule group. The token marks the state of the rule group resource at the time of the request.  To make changes to the rule group, you provide the token in your request. Network Firewall uses the token to ensure that the rule group hasn''t changed since you last retrieved it. If it has changed, the operation fails with an InvalidTokenException. If this happens, retrieve the rule group again to get a current copy of it with a current token. Reapply your changes as needed, then try the operation again using the new token. '
      name: update_token
      required: true
    - description: 'The Amazon Resource Name (ARN) of the rule group. You must specify the ARN or the name, and you can specify both. '
      name: rule_group_arn
    - description: 'The descriptive name of the rule group. You can''t change the name of a rule group after you create it. You must specify the ARN or the name, and you can specify both. '
      name: rule_group_name
    - description: An object that defines the rule group rules.
      name: rule_group_json
      required: true
    - description: 'The name of a file containing stateful rule group rules specifications in Suricata flat format, with one rule per line. Use this to import your existing Suricata compatible rule groups.   You must provide either this rules setting or a populated RuleGroup setting, but not both.   You can provide your rule group specification in a file through this setting when you create or update your rule group. The call response returns a RuleGroup object that Network Firewall has populated from your file. Network Firewall uses the file contents to populate the rule group rules, but does not maintain a reference to the file or use the file in any way after performing the create or update. If you call DescribeRuleGroup to retrieve the rule group, Network Firewall returns rules settings inside a RuleGroup object. '
      name: rules
    - auto: PREDEFINED
      description: 'Indicates whether the rule group is stateless or stateful. If the rule group is stateless, it contains stateless rules. If it is stateful, it contains stateful rules.   This setting is required for requests that do not include the RuleGroupARN. '
      name: type
      predefined:
      - STATELESS
      - STATEFUL
    - description: 'A description of the rule group. '
      name: description
    - auto: PREDEFINED
      description: <p>Indicates whether you want Network Firewall to just check the validity of the request, rather than run the request. </p> <p>If set to <code>TRUE</code>, Network Firewall checks whether the request can run successfully, but doesn't actually make the requested changes. The call returns the value that the request would return if you ran it with dry run set to <code>FALSE</code>, but doesn't make additions or changes to your resources. This option allows you to make sure that you have the required permissions to run the request and that your request parameters are valid. </p> <p>If set to <code>FALSE</code>, Network Firewall makes the requested changes to your resources. </p>
      name: dry_run
      predefined:
      - 'True'
      - 'False'
    description: Updates the rule settings for the specified rule group. You use a rule group by reference in one or more firewall policies. When you modify a rule group, you modify all firewall policies that use the rule group.  To update a rule group, first call DescribeRuleGroup to retrieve the current RuleGroup object, update the object as needed, and then provide the updated object to this call.
    name: aws-network-firewall-update-rule-group
    outputs:
    - contextPath: AWS-NetworkFirewall.RuleGroup.UpdateToken
      description: 'A token used for optimistic locking. Network Firewall returns a token to your requests that access the rule group. The token marks the state of the rule group resource at the time of the request.  To make changes to the rule group, you provide the token in your request. Network Firewall uses the token to ensure that the rule group hasn''t changed since you last retrieved it. If it has changed, the operation fails with an InvalidTokenException. If this happens, retrieve the rule group again to get a current copy of it with a current token. Reapply your changes as needed, then try the operation again using the new token. '
      type: Unknown
    - contextPath: AWS-NetworkFirewall.RuleGroup.RuleGroupResponse.RuleGroupArn
      description: 'The Amazon Resource Name (ARN) of the rule group.  If this response is for a create request that had DryRun set to TRUE, then this ARN is a placeholder that isn''t attached to a valid resource. '
      type: Unknown
    - contextPath: AWS-NetworkFirewall.RuleGroup.RuleGroupResponse.RuleGroupName
      description: The descriptive name of the rule group. You can't change the name of a rule group after you create it.
      type: Unknown
    - contextPath: AWS-NetworkFirewall.RuleGroup Firewall.RuleGroupResponse.RuleGroupId
      description: 'The unique identifier for the rule group. '
      type: Unknown
    - contextPath: AWS-NetworkFirewall.RuleGroup.RuleGroupResponse.Description
      description: 'A description of the rule group. '
      type: Unknown
    - contextPath: AWS-NetworkFirewall.RuleGroup.RuleGroupResponse.Type
      description: 'Indicates whether the rule group is stateless or stateful. If the rule group is stateless, it contains stateless rules. If it is stateful, it contains stateful rules. '
      type: Unknown
    - contextPath: AWS-NetworkFirewall.RuleGroup.RuleGroupResponse.Capacity
      description: 'The maximum operating resources that this rule group can use. Rule group capacity is fixed at creation. When you update a rule group, you are limited to this capacity. When you reference a rule group from a firewall policy, Network Firewall reserves this capacity for the rule group.  You can retrieve the capacity that would be required for a rule group before you create the rule group by calling CreateRuleGroup with DryRun set to TRUE. '
      type: Unknown
    - contextPath: AWS-NetworkFirewall.RuleGroup.RuleGroupResponse.RuleGroupStatus
      description: 'Detailed information about the current status of a rule group. '
      type: Unknown
    - contextPath: AWS-NetworkFirewall.RuleGroup.RuleGroupResponse.Tags.Key
      description: The part of the key:value pair that defines a tag. You can use a tag key to describe a category of information, such as "customer." Tag keys are case-sensitive.
      type: Unknown
    - contextPath: AWS-NetworkFirewall.RuleGroup.RuleGroupResponse.Tags.Value
      description: The part of the key:value pair that defines a tag. You can use a tag value to describe a specific value within a category, such as "companyA" or "companyB." Tag values are case-sensitive.
      type: Unknown
    - contextPath: AWS-NetworkFirewall.RuleGroup.RuleGroupResponse.Tags
      description: The key:value pairs to associate with the resource.
      type: Unknown
    - contextPath: AWS-NetworkFirewall.RuleGroup.RuleGroupResponse
      description: 'The high-level properties of a rule group. This, along with the RuleGroup, define the rule group. You can retrieve all objects for a rule group by calling DescribeRuleGroup. '
      type: Unknown
  - arguments:
    - description: The AWS Region, if not specified the default region will be used.
      name: region
    - description: The Amazon Resource Name (ARN) of the role to assume.
      name: roleArn
    - description: An identifier for the assumed role session.
      name: roleSessionName
    - description: 'The duration, in seconds, of the role session. The value can range from 900 seconds (15 minutes) up to the maximum session duration setting for the role. '
      name: roleSessionDuration
    - description: Override arguments and send a formatted JSON file.
      name: raw_json
    - description: 'An optional token that you can use for optimistic locking. Network Firewall returns a token to your requests that access the firewall. The token marks the state of the firewall resource at the time of the request.  To make an unconditional change to the firewall, omit the token in your update request. Without the token, Network Firewall performs your updates regardless of whether the firewall has changed since you last retrieved it. To make a conditional change to the firewall, provide the token in your update request. Network Firewall uses the token to ensure that the firewall hasn''t changed since you last retrieved it. If it has changed, the operation fails with an InvalidTokenException. If this happens, retrieve the firewall again to get a current copy of it with a new token. Reapply your changes as needed, then try the operation again using the new token. '
      name: update_token
    - description: 'The Amazon Resource Name (ARN) of the firewall. You must specify the ARN or the name, and you can specify both. '
      name: firewall_arn
    - description: 'The descriptive name of the firewall. You can''t change the name of a firewall after you create it. You must specify the ARN or the name, and you can specify both. '
      name: firewall_name
    - auto: PREDEFINED
      description: A setting indicating whether the firewall is protected against changes to the subnet associations. Use this setting to protect against accidentally modifying the subnet associations for a firewall that is in use. When you create a firewall, the operation initializes this setting to TRUE.
      name: subnet_change_protection
      predefined:
      - 'True'
      - 'False'
      required: true
    description: Update the firewall subnet change  protection
    name: aws-network-firewall-update-subnet-change-protection
    outputs:
    - contextPath: AWS-NetworkFirewall.UpdateToken
      description: 'An optional token that you can use for optimistic locking. Network Firewall returns a token to your requests that access the firewall. The token marks the state of the firewall resource at the time of the request.  To make an unconditional change to the firewall, omit the token in your update request. Without the token, Network Firewall performs your updates regardless of whether the firewall has changed since you last retrieved it. To make a conditional change to the firewall, provide the token in your update request. Network Firewall uses the token to ensure that the firewall hasn''t changed since you last retrieved it. If it has changed, the operation fails with an InvalidTokenException. If this happens, retrieve the firewall again to get a current copy of it with a new token. Reapply your changes as needed, then try the operation again using the new token. '
      type: Unknown
    - contextPath: AWS-NetworkFirewall.FirewallArn
      description: The Amazon Resource Name (ARN) of the firewall.
      type: Unknown
    - contextPath: AWS-NetworkFirewall.FirewallName
      description: The descriptive name of the firewall. You can't change the name of a firewall after you create it.
      type: Unknown
    - contextPath: AWS-NetworkFirewall.SubnetChangeProtection
      description: A setting indicating whether the firewall is protected against changes to the subnet associations. Use this setting to protect against accidentally modifying the subnet associations for a firewall that is in use. When you create a firewall, the operation initializes this setting to TRUE.
      type: Unknown
  dockerimage: demisto/boto3py3:1.0.0.41082
<<<<<<< HEAD
=======
  runonce: false
>>>>>>> 9ddafcfd
  script: '-'
  subtype: python3
  type: python
tests:
- No test - Added later
fromversion: 5.0.0<|MERGE_RESOLUTION|>--- conflicted
+++ resolved
@@ -1504,10 +1504,7 @@
       description: A setting indicating whether the firewall is protected against changes to the subnet associations. Use this setting to protect against accidentally modifying the subnet associations for a firewall that is in use. When you create a firewall, the operation initializes this setting to TRUE.
       type: Unknown
   dockerimage: demisto/boto3py3:1.0.0.41082
-<<<<<<< HEAD
-=======
   runonce: false
->>>>>>> 9ddafcfd
   script: '-'
   subtype: python3
   type: python
