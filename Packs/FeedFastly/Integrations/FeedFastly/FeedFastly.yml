category: Data Enrichment & Threat Intelligence
commonfields:
  id: Fastly Feed
  version: -1
configuration:
- defaultvalue: 'true'
  display: Fetch indicators
  name: feed
  type: 8
- additionalinfo: Indicators from this integration instance will be marked with this reputation
  defaultvalue: Good
  display: Indicator Reputation
  name: feedReputation
  options:
  - None
  - Good
  - Suspicious
  - Bad
  type: 18
- additionalinfo: Reliability of the source providing the intelligence data
  defaultvalue: A - Completely reliable
  display: Source Reliability
  name: feedReliability
  options:
  - A - Completely reliable
  - B - Usually reliable
  - C - Fairly reliable
  - D - Not usually reliable
  - E - Unreliable
  - F - Reliability cannot be judged
  required: true
  type: 15
- additionalinfo: The Traffic Light Protocol (TLP) designation to apply to indicators fetched from the feed
  display: Traffic Light Protocol Color
  name: tlp_color
  options:
  - RED
  - AMBER
  - GREEN
  - WHITE
  type: 15
- defaultvalue: indicatorType
  display: ''
  name: feedExpirationPolicy
  options:
  - never
  - interval
  - indicatorType
  - suddenDeath
  type: 17
- defaultvalue: '20160'
  display: ''
  name: feedExpirationInterval
  type: 1
- defaultvalue: '5'
  display: Feed Fetch Interval
  name: feedFetchInterval
  type: 19
- additionalinfo: When selected, the exclusion list is ignored for indicators from this feed. This means that if an indicator from this feed is on the exclusion list, the indicator might still be added to the system.
  display: Bypass exclusion list
  name: feedBypassExclusionList
  type: 8
  defaultvalue: "true"
- additionalinfo: Supports CSV values.
  display: Tags
  name: feedTags
  type: 0
- display: Trust any certificate (not secure)
  name: insecure
  type: 8
- display: Use system proxy settings
  name: proxy
  type: 8
description: Use Fastly Feed to get assigned CIDRs and add them to your firewall's allowlist in order to enable using Fastly's services.
display: Fastly Feed
name: Fastly Feed
script:
  commands:
  - arguments:
    - defaultValue: '50'
      description: limits the number of context indicators to output
      name: limit
    description: Fetches indicators from the feed.
    name: fastly-get-indicators
  dockerimage: demisto/py3-tools:1.0.0.47433
  feed: true
<<<<<<< HEAD
=======
  runonce: false
>>>>>>> 9ddafcfd
  script: '-'
  subtype: python3
  type: python
fromversion: 5.5.0<|MERGE_RESOLUTION|>--- conflicted
+++ resolved
@@ -84,10 +84,7 @@
     name: fastly-get-indicators
   dockerimage: demisto/py3-tools:1.0.0.47433
   feed: true
-<<<<<<< HEAD
-=======
   runonce: false
->>>>>>> 9ddafcfd
   script: '-'
   subtype: python3
   type: python
