--- conflicted
+++ resolved
@@ -92,11 +92,7 @@
       name: limit
     description: Fetches indicators from the feed.
     name: fastly-get-indicators
-<<<<<<< HEAD
-  dockerimage: demisto/py3-tools:1.0.0.47433
-=======
   dockerimage: demisto/py3-tools:1.0.0.91504
->>>>>>> 90cf3b88
   feed: true
   runonce: false
   script: '-'
