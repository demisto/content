--- conflicted
+++ resolved
@@ -174,10 +174,7 @@
   - deprecated: true
     description: Update a ticket
     name: remedy-update-ticket
-<<<<<<< HEAD
-=======
   runonce: false
->>>>>>> 9ddafcfd
   script: '-'
   type: python
   subtype: python3
