--- conflicted
+++ resolved
@@ -35,17 +35,10 @@
 script:
   commands:
   - arguments:
-<<<<<<< HEAD
-    - description: Service request ID
-      name: service_request_id
-      required: true
-    description: Get ticket details
-=======
     - description: Service request ID.
       name: service_request_id
       required: true
     description: Get ticket details.
->>>>>>> 90cf3b88
     name: remedy-get-ticket
     outputs:
     - contextPath: Remedy.Ticket.RequesterEmail
@@ -103,41 +96,6 @@
       description: Requester PERNR.
       type: string
   - arguments:
-<<<<<<< HEAD
-    - description: Ticket details
-      name: details
-      required: true
-    - description: Requester NTID
-      name: requester_ntid
-      required: true
-    - description: Requester PERNR
-      name: requester_pernr
-    - description: Contact Email
-      name: contact_email
-    - description: Contact Name
-      name: contact_name
-    - description: Contact Phone
-      name: contact_phone
-    - description: Email of User
-      name: requester_email
-      required: true
-    - description: Requester First/Last Name
-      name: requester_name
-      required: true
-    - description: User Phone
-      name: requester_phone
-      required: true
-    - description: Requester City
-      name: requester_work_city
-      required: true
-    - description: Requester Office
-      name: requester_work_location
-      required: true
-    - description: Requester Street
-      name: requester_work_street
-      required: true
-    description: Create a ticket
-=======
     - description: Ticket details.
       name: details
       required: true
@@ -171,7 +129,6 @@
       name: requester_work_street
       required: true
     description: Create a ticket.
->>>>>>> 90cf3b88
     name: remedy-create-ticket
     outputs:
     - contextPath: Remedy.Ticket.RequesterEmail
@@ -217,21 +174,13 @@
       description: Contact Phone.
       type: string
   - deprecated: true
-<<<<<<< HEAD
-    description: Update a ticket
-=======
     description: Update a ticket.
->>>>>>> 90cf3b88
     name: remedy-update-ticket
   runonce: false
   script: '-'
   type: python
   subtype: python3
-<<<<<<< HEAD
-  dockerimage: demisto/python3:3.10.12.66339
-=======
   dockerimage: demisto/python3:3.10.13.84405
->>>>>>> 90cf3b88
 tests:
 - No Test
 beta: true
