--- conflicted
+++ resolved
@@ -2,11 +2,7 @@
     "name": "AWS-ILM",
     "description": "IAM Integration for AWS-ILM. This pack handles user account auto-provisioning",
     "support": "xsoar",
-<<<<<<< HEAD
-    "currentVersion": "1.0.22",
-=======
     "currentVersion": "1.0.24",
->>>>>>> 9d6c5180
     "author": "Cortex XSOAR",
     "url": "https://www.paloaltonetworks.com/cortex",
     "email": "",
