category: Authentication & Identity Management
commonfields:
  id: AWS-ILM
  version: -1
configuration:
- display: Base URL
  name: url
  required: true
  type: 0
- display: Tenant ID
  name: credentials
  type: 9
  displaypassword: Authentication Token
- display: Tenant ID
  name: tenant_id
  type: 0
  hidden: true
- display: Authentication Token
  name: authentication_token
  type: 4
  hidden: true
- defaultvalue: 'true'
  display: Allow creating users
  name: create_user_enabled
  type: 8
- defaultvalue: 'true'
  display: Allow updating users
  name: update_user_enabled
  type: 8
- defaultvalue: 'true'
  display: Allow enabling users
  name: enable_user_enabled
  type: 8
- defaultvalue: 'true'
  display: Allow disabling users
  name: disable_user_enabled
  type: 8
- defaultvalue: 'true'
  display: Automatically create user if not found in update command
  name: create_if_not_exists
  type: 8
- defaultvalue: User Profile - SCIM (Incoming)
  display: Incoming Mapper
  name: mapper_in
  required: true
  type: 0
- defaultvalue: User Profile - SCIM (Outgoing)
  display: Outgoing Mapper
  name: mapper_out
  required: true
  type: 0
- display: Trust any certificate (not secure)
  name: insecure
  type: 8
- display: Use system proxy settings
  name: proxy
  type: 8
description: Integrate with AWS's services to execute CRUD and Group operations for employee lifecycle processes.
display: AWS - IAM (user lifecycle management)
name: AWS-ILM
script:
  commands:
  - arguments:
    - description: User Profile indicator details.
      name: user-profile
      required: true
    - auto: PREDEFINED
      defaultValue: 'true'
      description: 'When set to true, after the command execution the status of the user in the 3rd-party integration will be active. Possible values: "true" and "false".'
      name: allow-enable
      predefined:
      - 'true'
      - 'false'
    description: Creates a user.
    execution: true
    name: iam-create-user
    outputs:
    - contextPath: IAM.Vendor.active
      description: When true, indicates that the employee's status is active in the 3rd-party integration.
      type: Boolean
    - contextPath: IAM.Vendor.brand
      description: Name of the integration.
      type: String
    - contextPath: IAM.Vendor.details
      description: Provides the raw data from the 3rd-party integration.
      type: string
    - contextPath: IAM.Vendor.email
      description: The employee's email address.
      type: String
    - contextPath: IAM.Vendor.errorCode
      description: HTTP error response code.
      type: Number
    - contextPath: IAM.Vendor.errorMessage
      description: Reason why the API failed.
      type: String
    - contextPath: IAM.Vendor.id
      description: The employee's user ID in the app.
      type: String
    - contextPath: IAM.Vendor.instanceName
      description: Name of the integration instance.
      type: string
    - contextPath: IAM.Vendor.success
      description: When true, indicates that the command was executed successfully.
      type: Boolean
    - contextPath: IAM.Vendor.username
      description: The employee's username in the app.
      type: String
  - arguments:
    - description: A User Profile indicator.
      name: user-profile
      required: true
    - auto: PREDEFINED
      defaultValue: 'true'
      description: 'When set to true, after the command execution the status of the user in the 3rd-party integration will be active. Possible values: "true" and "false".'
      name: allow-enable
      predefined:
      - 'true'
      - 'false'
    description: Updates an existing user with the data passed in the user-profile argument.
    execution: true
    name: iam-update-user
    outputs:
    - contextPath: IAM.Vendor.active
      description: When true, indicates that the employee's status is active in the 3rd-party integration.
      type: Boolean
    - contextPath: IAM.Vendor.brand
      description: Name of the integration.
      type: String
    - contextPath: IAM.Vendor.details
      description: Provides the raw data from the 3rd-party integration.
      type: string
    - contextPath: IAM.Vendor.email
      description: The employee's email address.
      type: String
    - contextPath: IAM.Vendor.errorCode
      description: HTTP error response code.
      type: Number
    - contextPath: IAM.Vendor.errorMessage
      description: Reason why the API failed.
      type: String
    - contextPath: IAM.Vendor.id
      description: The employee's user ID in the app.
      type: String
    - contextPath: IAM.Vendor.instanceName
      description: Name of the integration instance.
      type: string
    - contextPath: IAM.Vendor.success
      description: When true, indicates that the command was executed successfully.
      type: Boolean
    - contextPath: IAM.Vendor.username
      description: The employee's username in the app.
      type: String
  - arguments:
    - description: A User Profile indicator.
      name: user-profile
      required: true
    description: Retrieves a single user resource.
    name: iam-get-user
    outputs:
    - contextPath: IAM.Vendor.active
      description: When true, indicates that the employee's status is active in the 3rd-party integration.
      type: Boolean
    - contextPath: IAM.Vendor.brand
      description: Name of the integration.
      type: String
    - contextPath: IAM.Vendor.details
      description: Provides the raw data from the 3rd-party integration.
      type: string
    - contextPath: IAM.Vendor.email
      description: The employee's email address.
      type: String
    - contextPath: IAM.Vendor.errorCode
      description: HTTP error response code.
      type: Number
    - contextPath: IAM.Vendor.errorMessage
      description: Reason why the API failed.
      type: String
    - contextPath: IAM.Vendor.id
      description: The employee's user ID in the app.
      type: String
    - contextPath: IAM.Vendor.instanceName
      description: Name of the integration instance.
      type: string
    - contextPath: IAM.Vendor.success
      description: When true, indicates that the command was executed successfully.
      type: Boolean
    - contextPath: IAM.Vendor.username
      description: The employee's username in the app.
      type: String
  - arguments:
    - description: A User Profile indicator.
      name: user-profile
      required: true
    description: Disable an active user.
    execution: true
    name: iam-disable-user
    outputs:
    - contextPath: IAM.Vendor.active
      description: When true, indicates that the employee's status is active in the 3rd-party integration.
      type: Boolean
    - contextPath: IAM.Vendor.brand
      description: Name of the integration.
      type: String
    - contextPath: IAM.Vendor.details
      description: Provides the raw data from the 3rd-party integration.
      type: string
    - contextPath: IAM.Vendor.email
      description: The employee's email address.
      type: String
    - contextPath: IAM.Vendor.errorCode
      description: HTTP error response code.
      type: Number
    - contextPath: IAM.Vendor.errorMessage
      description: Reason why the API failed.
      type: String
    - contextPath: IAM.Vendor.id
      description: The employee's user ID in the app.
      type: String
    - contextPath: IAM.Vendor.instanceName
      description: Name of the integration instance.
      type: string
    - contextPath: IAM.Vendor.success
      description: When true, indicates that the command was executed successfully.
      type: Boolean
    - contextPath: IAM.Vendor.username
      description: The employee's username in the app.
      type: String
  - description: Retrieves a User Profile schema, which holds all of the user fields within the application. Used for outgoing-mapping through the Get Schema option.
    name: get-mapping-fields
  - name: iam-get-group
    description: Retrieves a group
    execution: true
    arguments:
    - name: scim
      required: true
      description: SCIM content in JSON format.
    outputs:
    - contextPath: GetGroup.id
      description: Group Id.
      type: String
    - contextPath: GetGroup.displayName
      description: Display name of the group.
      type: String
    - contextPath: GetGroup.members.display
      description: Display name of the group member.
      type: String
    - contextPath: GetGroup.members.value
      description: ID of the group member.
      type: String
    - contextPath: GetGroup.success
      description: Success status of the command.
      type: Boolean
    - contextPath: GetGroup.errorCode
      description: Error code if there is a failure.
      type: Number
    - contextPath: GetGroup.errorMessage
      description: Error details if there is a failure.
      type: Unknown
  - name: iam-create-group
    arguments:
    - name: scim
      required: true
      description: Group SCIM data with the display name.
    outputs:
    - contextPath: CreateGroup.id
      description: Group ID.
      type: String
    - contextPath: CreateGroup.displayName
      description: Display name of the group.
      type: String
    - contextPath: CreateGroup.success
      description: Success status of the command.
      type: Boolean
    - contextPath: CreateGroup.errorCode
      description: Error code if there is a failure.
      type: Number
    - contextPath: CreateGroup.errorMessage
      description: Error details if there is a failure
      type: Unknown
    description: Creates an empty group
    execution: true
  - name: iam-update-group
    arguments:
    - name: scim
      required: true
      description: Group SCIM data.
    - name: memberIdsToAdd
      auto: PREDEFINED
      predefined:
      - Comma-separated optional values.
      description: List of members IDs. A maximum of 100 users per call can be modified using this command
      isArray: true
    - name: memberIdsToDelete
      auto: PREDEFINED
      predefined:
      - Comma-separated optional values.
      description: List of members ids to be deleted from the group. A maximum of 100 users per call can be modified using this command
      isArray: true
    outputs:
    - contextPath: UpdateGroup.id
      description: Group ID.
      type: String
    - contextPath: UpdateGroup.displayName
      description: Display name of the group.
      type: String
    - contextPath: UpdateGroup.success
      description: Success status of the command.
      type: Boolean
    - contextPath: UpdateGroup.errorCode
      description: Error code if there is a failure.
      type: Number
    - contextPath: UpdateGroup.errorMessage
      description: Error details if there is a failure.
      type: Unknown
    description: Updates an existing group resource. This command allows individual (or groups of) users to be added or removed from the group with a single operation. A maximum of 100 users can be modified in a single call.
    execution: true
  - name: iam-delete-group
    arguments:
    - name: scim
      required: true
      description: Group SCIM with ID.
    outputs:
    - contextPath: DeleteGroup.id
      description: Group ID.
      type: String
    - contextPath: DeleteGroup.displayName
      description: Display name of the group.
      type: String
    - contextPath: DeleteGroup.success
      description: Success status of the command.
      type: Boolean
    - contextPath: DeleteGroup.errorCode
      description: Error code if there is a failure.
      type: Number
    - contextPath: DeleteGroup.errorMessage
      description: Error details if there is a failure.
      type: Unknown
    description: Permanently removes a group.
    execution: true
<<<<<<< HEAD
  dockerimage: demisto/python3:3.10.11.61265
=======
  dockerimage: demisto/python3:3.10.12.63474
  isfetch: false
  longRunning: false
  longRunningPort: false
  runonce: false
>>>>>>> b3358074
  script: '-'
  subtype: python3
  type: python
  ismappable: true
  isremotesyncout: true
tests:
- No tests
fromversion: 6.0.0<|MERGE_RESOLUTION|>--- conflicted
+++ resolved
@@ -337,15 +337,11 @@
       type: Unknown
     description: Permanently removes a group.
     execution: true
-<<<<<<< HEAD
-  dockerimage: demisto/python3:3.10.11.61265
-=======
   dockerimage: demisto/python3:3.10.12.63474
   isfetch: false
   longRunning: false
   longRunningPort: false
   runonce: false
->>>>>>> b3358074
   script: '-'
   subtype: python3
   type: python
