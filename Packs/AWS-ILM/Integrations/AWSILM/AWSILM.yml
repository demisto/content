--- conflicted
+++ resolved
@@ -338,10 +338,7 @@
     description: Permanently removes a group.
     execution: true
   dockerimage: demisto/python3:3.10.12.63474
-<<<<<<< HEAD
-=======
   runonce: false
->>>>>>> 9ddafcfd
   script: '-'
   subtype: python3
   type: python
