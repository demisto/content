category: Utilities
commonfields:
  id: UltraMSG
  version: -1
configuration:
- additionalinfo: "When creating an instance, you'll get a token Example: ty37deadbeef37xx"
  display: Token
  name: token
  required: true
  type: 4
- additionalinfo: "When creating an instance, you'll get an instance id. Example: instance12345"
  display: Instance
  name: instance
  required: true
  type: 0
description: This is the UltraMSG integration for getting started made by Trustnet
display: UltraMSG
name: UltraMSG
script:
  commands:
  - arguments:
    - description: 'Phone Number or Group ID. Example: +972501234567'
      name: id
      required: true
    - description: Message Body
      name: text
      required: true
    description: Send WhatsApp Message
    name: send-whatsapp
<<<<<<< HEAD
  dockerimage: demisto/python3:3.10.7.33922
=======
  dockerimage: demisto/python3:3.10.12.63474
  runonce: false
>>>>>>> 087e76c5
  script: ''
  subtype: python3
  type: python
fromversion: 6.0.0
tests:
- No tests (auto formatted)<|MERGE_RESOLUTION|>--- conflicted
+++ resolved
@@ -27,12 +27,8 @@
       required: true
     description: Send WhatsApp Message
     name: send-whatsapp
-<<<<<<< HEAD
-  dockerimage: demisto/python3:3.10.7.33922
-=======
   dockerimage: demisto/python3:3.10.12.63474
   runonce: false
->>>>>>> 087e76c5
   script: ''
   subtype: python3
   type: python
