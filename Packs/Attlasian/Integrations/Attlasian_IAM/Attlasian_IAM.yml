--- conflicted
+++ resolved
@@ -229,15 +229,11 @@
       type: String
   - description: Retrieves a User Profile schema, which holds all of the user fields within the application. Used for outgoing-mapping through the Get Schema option.
     name: get-mapping-fields
-<<<<<<< HEAD
-  dockerimage: demisto/python3:3.10.12.62631
-=======
   dockerimage: demisto/python3:3.10.12.63474
   feed: false
   isfetch: false
   longRunning: false
   longRunningPort: false
->>>>>>> 087e76c5
   ismappable: true
   isremotesyncout: true
   script: '-'
