import demistomock as demisto
from CommonServerPython import *
import traceback

import urllib3
# Disable insecure warnings
<<<<<<< HEAD
import urllib3
=======
>>>>>>> f174b9b8
urllib3.disable_warnings()

'''CLIENT CLASS'''


class Client(BaseClient):
    """
    Atlassian IAM Client class that implements logic to authenticate with Atlassian.
    """
    def __init__(self, base_url, directory_id, headers, ok_codes=None, verify=True, proxy=False):
        super().__init__(base_url, verify=verify, proxy=proxy, ok_codes=ok_codes, headers=headers)
        self.directory_id = directory_id

    def test(self):
        uri = f'/scim/directory/{self.directory_id}/Users?count=1'
        res = self._http_request(method='GET', url_suffix=uri)
        return res

    def get_user(self, filter_name, filter_value):
        uri = f'/scim/directory/{self.directory_id}/Users'
        query_params = {
            'filter': f'{filter_name} eq "{filter_value}"'
        }

        if filter_name == 'id':
            uri += f'/{filter_value}'
            query_params = {}

        res = self._http_request(
            method='GET',
            url_suffix=uri,
            params=query_params
        )
        if res:
            user_app_data = res.get('Resources')[0] if res.get('totalResults') == 1 else res
            user_id = user_app_data.get('id')
            is_active = user_app_data.get('active')
            username = user_app_data.get('userName')
            email = get_first_primary_email_by_scim_schema(user_app_data)

            return IAMUserAppData(user_id, username, is_active, user_app_data, email)
        return None

    def create_user(self, user_data):
        if isinstance(user_data.get('emails'), dict):
            user_data['emails'] = [user_data['emails']]
        uri = f'/scim/directory/{self.directory_id}/Users'
        res = self._http_request(
            method='POST',
            url_suffix=uri,
            json_data=user_data
        )
        user_app_data = res
        user_id = user_app_data.get('id')
        is_active = user_app_data.get('active')
        username = user_app_data.get('userName')
        email = get_first_primary_email_by_scim_schema(user_app_data)

        return IAMUserAppData(user_id, username, is_active, user_app_data, email)

    def update_user(self, user_id, user_data):
        if isinstance(user_data.get('emails'), dict):
            user_data['emails'] = [user_data['emails']]
        uri = f'/scim/directory/{self.directory_id}/Users/{user_id}'
        res = self._http_request(
            method='PUT',
            url_suffix=uri,
            json_data=user_data
        )
        user_app_data = res
        user_id = user_app_data.get('id')
        is_active = user_app_data.get('active')
        username = user_app_data.get('userName')

        return IAMUserAppData(user_id, username, is_active, user_app_data)

    def disable_user(self, user_id):
        uri = f'/scim/directory/{self.directory_id}/Users/{user_id}'
        res = self._http_request(
            method='DELETE',
            url_suffix=uri
        )
        user_app_data = res
        user_id = user_app_data.get('id')
        is_active = user_app_data.get('active')
        username = user_app_data.get('userName')

        return IAMUserAppData(user_id, username, is_active, user_app_data)

    def get_app_fields(self):
        app_fields = {}
        uri = f'/scim/directory/{self.directory_id}/Schemas/urn:ietf:params:scim:schemas:core:2.0:User'
        res = self._http_request(
            method='GET',
            url_suffix=uri
        )

        elements = res.get('attributes', [])
        for elem in elements:
            if elem.get('name'):
                field_name = elem.get('name')
                description = elem.get('description')
                app_fields[field_name] = description

        return app_fields

    @staticmethod
    def handle_exception(user_profile, e, action):
        """ Handles failed responses from the application API by setting the User Profile object with the results.

        Args:
            user_profile (IAMUserProfile): The User Profile object.
            e (Exception): The exception error. If DemistoException, holds the response json.
            action (IAMActions): An enum represents the current action (get, update, create, etc).
        """
        if e.__class__ is DemistoException and hasattr(e, 'res') and e.res is not None:
            error_code = e.res.status_code
            try:
                resp = e.res.json()
                error_message = resp.get('detail')
            except ValueError:
                error_message = str(e)
        else:
            error_code = ''
            error_message = str(e)

        if error_code == 204:
            user_profile.set_result(action=action,
                                    success=True,
                                    details='The user was successfully disabled.')

        user_profile.set_result(action=action,
                                success=False,
                                error_code=error_code,
                                error_message=f'{error_message}\n{traceback.format_exc()}')

        demisto.error(traceback.format_exc())


'''COMMAND FUNCTIONS'''


def test_module(client):
    client.test()
    return_results('ok')


def get_mapping_fields(client: Client) -> GetMappingFieldsResponse:
    """ Creates and returns a GetMappingFieldsResponse object of the user schema in the application

    :param client: (Client) The integration Client object that implements a get_app_fields() method
    :return: (GetMappingFieldsResponse) An object that represents the user schema
    """
    app_fields = client.get_app_fields()
    incident_type_scheme = SchemeTypeMapping(type_name=IAMUserProfile.DEFAULT_INCIDENT_TYPE)

    for field, description in app_fields.items():
        incident_type_scheme.add_field(field, description)

    return GetMappingFieldsResponse([incident_type_scheme])


def main():
    user_profile = None
    params = demisto.params()
    command = demisto.command()
    args = demisto.args()

    verify_certificate = not params.get('insecure', False)
    proxy = params.get('proxy', False)
    base_url = params.get('url')
    if base_url[-1] != '/':
        base_url += '/'
    access_token = params.get('access_token')
    directory_id = params.get('directory_id')

    mapper_in = params.get('mapper_in')
    mapper_out = params.get('mapper_out')
    is_create_enabled = params.get("create_user_enabled")
    is_disable_enabled = params.get("disable_user_enabled")
    is_enable_enabled = params.get("enable_user_enabled")
    is_update_enabled = demisto.params().get("update_user_enabled")
    create_if_not_exists = demisto.params().get("create_if_not_exists")

    iam_command = IAMCommand(is_create_enabled, is_enable_enabled, is_disable_enabled, is_update_enabled,
                             create_if_not_exists, mapper_in, mapper_out,
                             get_user_iam_attrs=['id', 'userName', 'emails'])

    headers = {
        'Content-Type': 'application/json',
        'Accept': 'application/json',
        'Authorization': f'Bearer {access_token}'
    }

    client = Client(
        base_url=base_url,
        directory_id=directory_id,
        verify=verify_certificate,
        proxy=proxy,
        headers=headers,
        ok_codes=(200, 201)
    )

    demisto.debug(f'Command being called is {command}')

    if command == 'iam-get-user':
        user_profile = iam_command.get_user(client, args)

    elif command == 'iam-create-user':
        user_profile = iam_command.create_user(client, args)

    elif command == 'iam-update-user':
        user_profile = iam_command.update_user(client, args)

    elif command == 'iam-disable-user':
        user_profile = iam_command.disable_user(client, args)

    if user_profile:
        # user_profile.return_outputs()
        return_results(user_profile)

    try:
        if command == 'test-module':
            test_module(client)

        elif command == 'get-mapping-fields':
            return_results(get_mapping_fields(client))

    except Exception:
        # For any other integration command exception, return an error
        return_error(f'Failed to execute {command} command.')


from IAMApiModule import *  # noqa: E402

if __name__ in ('__main__', '__builtin__', 'builtins'):
    main()<|MERGE_RESOLUTION|>--- conflicted
+++ resolved
@@ -4,10 +4,7 @@
 
 import urllib3
 # Disable insecure warnings
-<<<<<<< HEAD
 import urllib3
-=======
->>>>>>> f174b9b8
 urllib3.disable_warnings()
 
 '''CLIENT CLASS'''
