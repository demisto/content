--- conflicted
+++ resolved
@@ -217,11 +217,7 @@
         snapshot_create_date = datetime_to_string(child.snapshot.currentSnapshot.config.createDate) if child.snapshot else None
         snapshot_uuid = child.snapshot.currentSnapshot.config.uuid if child.snapshot else None
         if apply_get_vms_filters(args, summary):
-<<<<<<< HEAD
-            mac_address = ""
-=======
             mac_address: str | None = ''
->>>>>>> 91c819cf
             try:
                 for dev in child.config.hardware.device:
                     if isinstance(dev, vim.vm.device.VirtualEthernetCard):
@@ -608,13 +604,8 @@
     task = folder.CreateVM_Task(config=spec, pool=pool, host=host)
     wait_for_tasks(si, [task])
 
-<<<<<<< HEAD
-    if task.info.state == "success":
-        mac_address = ""
-=======
     if task.info.state == 'success':
         mac_address: str | None = ''
->>>>>>> 91c819cf
         summary = task.info.result.summary
 
         try:
@@ -689,13 +680,8 @@
     task = vm.CloneVM_Task(folder=folder, name=args.get("name"), spec=spec)
     wait_for_tasks(si, [task])
 
-<<<<<<< HEAD
-    if task.info.state == "success":
-        mac_address = ""
-=======
     if task.info.state == 'success':
         mac_address: str | None = ''
->>>>>>> 91c819cf
         summary = task.info.result.summary
         try:
             for dev in task.info.result.config.hardware.device:
