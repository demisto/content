category: IT Services
commonfields:
  id: VMware
  version: -1
configuration:
- name: url
  display: Server URL (i.e., 192.168.0.1:30022)
  required: true
  defaultvalue:
  type: 0
  additionalinfo: The server URL of the VCenter.
- name: credentials
  display: Credentials
  required: true
  defaultvalue:
  type: 9
  additionalinfo: Username and password used to login into the system.
  displaypassword: ""
- name: redirect_std_out
  display: Redirect stdout
  type: 8
  additionalinfo: Used for troubleshooting purposes.
  required: false
- name: insecure
  display: Trust any certificate (not secure)
  type: 8
  additionalinfo:
  required: false
- name: proxy
  display: Use system proxy settings
  defaultvalue: "false"
  type: 8
  additionalinfo:
  required: false
description: VMware vCenter server is a centralized management application that lets you manage virtual machines and ESXi hosts centrally.
display: VMware
name: VMware
script:
  commands:
  - arguments:
    - name: ip
      description: A comma-separated list of IPs to filter VMs by.
      isArray: true
    - name: hostname
      description: Hostname to filter VMs by.
    - name: vm_name
      description: A comma-separated list of VM names to filter VMs by.
      isArray: true
    - name: uuid
      description: A comma-separated list of UUIDs to filter VMs by.
      isArray: true
    - description: Number of results to display.
      name: limit
    - description: Page number you would like to view. Each page contains page_size values. Must be used along with page_size.
      name: page
    - description: Number of results per page to display.
      name: page_size
    description: Returns all virtual machines on a system.
    important:
    - contextPath: VMWare.UUID
      description: VM instance UUID.
      related: ""
    - contextPath: VMWare.State
      description: VM State (i.e., poweredOn, poweredOff, suspended, HardRebooted).
      related: ""
    name: vmware-get-vms
    outputs:
    - contextPath: VMWare.Name
      description: VM name.
      type: String
    - contextPath: VMWare.Template
      description: true if template, else false.
      type: bool
    - contextPath: VMWare.Path
      description: Path to VM.
      type: String
    - contextPath: VMWare.Guest
      description: Guest full name.
      type: String
    - contextPath: VMWare.UUID
      description: VM instance UUID.
      type: String
    - contextPath: VMWare.IP
      description: VM IP address.
      type: String
    - contextPath: VMWare.State
      description: VM state (i.e., poweredOn, poweredOff, suspended, HardRebooted).
      type: String
    - contextPath: VMWare.HostName
      description: Host name of VM.
      type: String
    - contextPath: VMWare.MACAddress
      description: MAC address of VM.
      type: String
    - contextPath: VMWare.SnapshotCreateDate
      description: The date and time when the last snapshot was created.
      type: String
    - contextPath: VMWare.SnapshotUUID
      description: UUID of the last snapshot of the VM.
      type: String
    - contextPath: VMWare.Deleted
      description: If true, the VM was deleted.
      type: Boolean
  - arguments:
    - description: VM UUID of virtual machine to be powered on.
      name: vm-uuid
      required: true
    description: Powers on a powered-off or suspended virtual machine.
    execution: true
    important:
    - contextPath: VMWare.UUID
      description: VM instance UUID.
      related: ""
    - contextPath: VMWare.State
      description: VM state (i.e., poweredOn, poweredOff, suspended, HardRebooted).
      related: ""
    name: vmware-poweron
    outputs:
    - contextPath: VMWare.UUID
      description: VM instance UUID.
      type: String
    - contextPath: VMWare.State
      description: VM state (i.e., poweredOn, poweredOff, suspended, HardRebooted).
      type: String
  - arguments:
    - description: VM UUID of virtual machine to be powered on.
      name: vm-uuid
      required: true
    description: Powers off a powered-on or suspended virtual machine.
    execution: true
    important:
    - contextPath: VMWare.UUID
      description: VM instance UUID.
      related: ""
    - contextPath: VMWare.State
      description: VM state (i.e., poweredOn, poweredOff, suspended, HardRebooted).
      related: ""
    name: vmware-poweroff
    outputs:
    - contextPath: VMWare.UUID
      description: VM instance UUID.
      type: String
    - contextPath: VMWare.State
      description: VM state (i.e., poweredOn, poweredOff, suspended, HardRebooted).
      type: String
  - arguments:
    - description: VM UUID of virtual machine to reboot.
      name: vm-uuid
      required: true
    description: Reboots a powered-on virtual machine.
    execution: true
    important:
    - contextPath: VMWare.UUID
      description: VM instance UUID.
      related: ""
    - contextPath: VMWare.State
      description: VM state (i.e., poweredOn, poweredOff, suspended, HardRebooted).
      related: ""
    name: vmware-hard-reboot
    outputs:
    - contextPath: VMWare.UUID
      description: VM instance UUID.
      type: String
    - contextPath: VMWare.State
      description: VM state (i.e., poweredOn, poweredOff, suspended, HardRebooted).
      type: String
  - arguments:
    - description: VM UUID of virtual machine to be suspended.
      name: vm-uuid
      required: true
    description: Suspends a powered-on virtual machine.
    execution: true
    important:
    - contextPath: VMWare.UUID
      description: VM instance UUID.
      related: ""
    - contextPath: VMWare.State
      description: VM state (i.e., poweredOn, poweredOff, suspended, HardRebooted).
      related: ""
    name: vmware-suspend
    outputs:
    - contextPath: VMWare.UUID
      description: VM instance UUID.
      type: String
    - contextPath: VMWare.State
      description: VM state (i.e,. poweredOn, poweredOff, suspended, HardRebooted).
      type: String
  - arguments:
    - description: VM UUID of virtual machine to reboot.
      name: vm-uuid
      required: true
    description: Issues a command to the guest operating system asking it to perform a reboot.
    name: vmware-soft-reboot
    outputs: []
  - arguments:
    - description: VM UUID of virtual machine to take snapshot of.
      name: vm-uuid
      required: true
    - description: Snapshot name.
      name: name
    - description: Snapshot description.
      name: description
    - auto: PREDEFINED
      defaultValue: "true"
      description: Snapshot the virtual machine's memory. Default is "True".
      name: memory
      predefined:
      - "true"
      - "false"
    - auto: PREDEFINED
      defaultValue: "false"
      description: Quiesce guest file system (needs VMWare Tools installed). Default is "False".
      name: quiesce
      predefined:
      - "true"
      - "false"
    description: Creates VM snapshot.
    name: vmware-create-snapshot
    outputs: []
  - arguments:
    - description: Snapshot name to revert to.
      name: snapshot-name
      required: true
    - description: VM UUID of virtual machine to revert snapshot.
      name: vm-uuid
      required: true
    description: Reverts VM to snapshot.
    execution: true
    important:
    - contextPath: VMWare.UUID
      description: VM instance UUID.
      related: ""
    - contextPath: VMWare.Snapshot
      description: Name of the snapshot reverted to.
      related: ""
    name: vmware-revert-snapshot
    outputs:
    - contextPath: VMWare.UUID
      description: VM instance UUID.
      type: String
    - contextPath: VMWare.Snapshot
      description: Name of the snapshot reverted to.
      type: String
  - arguments:
    - description: VM UUID of virtual machine to get events of.
      name: vm-uuid
      required: true
    - name: event-type
      description: Type of events to get, given in CSV (i.e.,  VmGuestRebootEvent,VmGuestShutdownEvent).
      defaultValue: VmGuestRebootEvent,VmGuestShutdownEvent,VmPoweredOnEvent,VmPoweredOffEvent,VmSuspendedEvent
    - name: start_date
      description: Date from which to start the event search.
    - name: end_date
      description: Date at which to stop the event search.
    - name: user
      description: If specified, only events triggered by the given user are retrieved.
    - description: Number of results to display.
      name: limit
    - description: The page number from which to start the search. Must be used along with page_size.
      name: page
    - description: The number of results per page to display.
      name: page_size
    description: Gets events of VM.
    name: vmware-get-events
    outputs:
    - contextPath: VMWareEvents.id
      description: The ID of the event.
      type: String
    - contextPath: VMWareEvents.Event
      description: Description of the event.
      type: String
    - contextPath: VMWareEvents.CreatedTime
      description: Creation time of the event.
      type: String
    - contextPath: VMWareEvents.UserName
      description: The user name of the user who triggered the event.
      type: Date
  - arguments:
    - description: VM UUID of virtual machine to change NIC state.
      name: vm-uuid
      required: true
    - auto: PREDEFINED
      description: New state of the NIC to be changed.
      name: nic-state
      predefined:
      - connect
      - disconnect
      - delete
      required: true
    - description: Number of the NIC to be changed.
      name: nic-number
      required: true
    description: Changes the state of a VM NIC.
    important:
    - contextPath: VMWare.UUID
      description: VM instance UUID.
      related: ""
    - contextPath: VMWare.NICState
      description: VM NIC state (i.e., connected, disconnected, delete).
      related: ""
    name: vmware-change-nic-state
    outputs:
    - contextPath: VMWare.UUID
      description: VM instance UUID.
      type: String
    - contextPath: VMWare.NICState
      description: VM NIC state (i.e., connected, disconnected, delete).
      type: String
  - name: vmware-list-vms-by-tag
    description: Lists all virtual storage objects attached to the tag.
    arguments:
    - name: category
      description: The category to which the tag belongs.
      required: true
    - name: tag
      description: The tag to be queried.
      required: true
    outputs:
    - contextPath: VMWareTag.TagName
      description: The tag that was queried.
      type: String
    - contextPath: VMwareTag.Category
      description: The category to which the tag belongs.
      type: String
    - contextPath: VMwareTag.VM
      description: VM name to which the tag is attached.
      type: String
  - name: vmware-create-vm
    description: Creates a new virtual machine in the current folder and attaches it to the specified resource pool. This operation creates a virtual machine, rather than cloning an existing one.
    arguments:
    - name: name
      description: Display name of the virtual machine.
      required: true
    - name: cpu-num
      description: Number of virtual processors in a virtual machine.
      required: true
    - name: cpu-allocation
      description: Resource limits for CPU.
      required: true
    - name: memory
      description: Resource limits for memory.
      required: true
    - name: virtual-memory
      description: Size of a virtual machine's memory, in MB.
      required: true
    - name: guest_id
      description: Short guest operating system identifier.
    - name: host
      description: The target host on which the virtual machine will run.
      required: true
    - name: folder
      description: The target folder in which the virtual machine will be located.
      required: true
    outputs:
    - contextPath: VMWare.vName
      description: VM name.
      type: String
    - contextPath: VMWare.Template
      description: If true, then the VM is a template, false otherwise.
      type: Boolean
    - contextPath: VMWare.Path
      description: Path to VM.
      type: String
    - contextPath: VMWare.Guest
      description: Guest full name.
      type: String
    - contextPath: VMWare.UUID
      description: VM instance UUID.
      type: String
    - contextPath: VMWare.IP
      description: VM IP address.
      type: String
    - contextPath: VMWare.State
      description: VM state (i.e., poweredOn, poweredOff, suspended, HardRebooted).
      type: String
    - contextPath: VMWare.HostName
      description: Host name of VM.
      type: String
    - contextPath: VMWare.MACAddress
      description: MAC address of VM.
      type: String
    - contextPath: VMWare.SnapshotCreateDate
      description: The date and time when the last snapshot was created.
      type: String
    - contextPath: VMWare.SnapshotUUID
      description: UUID of the last snapshot of the VM.
      type: String
    - contextPath: VMWare.Deleted
      description: If true, the VM was deleted.
      type: Boolean
  - name: vmware-clone-vm
    description: Creates a clone of this virtual machine. If the virtual machine is used as a template, this method corresponds to the deploy command.
    arguments:
    - name: uuid
      description: The UUID of the VM to clone.
      required: true
    - name: name
      description: The name of the new virtual machine.
      required: true
    - name: folder
      description: The location of the new virtual machine.
      required: true
    - name: template
      description: Specifies whether or not the new virtual machine should be marked as a template.
    - auto: PREDEFINED
      name: powerOn
      description: Specifies whether or not the new VirtualMachine should be powered on after creation.
      required: true
      defaultValue: "False"
      predefined:
      - "true"
      - "false"
    - name: datastore
      description: The datastore where the virtual machine should be located.
    - name: host
      description: The target host for the virtual machine.
    - name: pool
      description: The resource pool to which this virtual machine should be attached.
    outputs:
    - contextPath: VMWare.Name
      description: VM name.
      type: String
    - contextPath: VMWare.Template
      description: true if template, else false.
      type: Boolean
    - contextPath: VMWare.Path
      description: Path to VM.
      type: String
    - contextPath: VMWare.Guest
      description: Guest full name.
      type: String
    - contextPath: VMWare.UUID
      description: VM instance UUID.
      type: String
    - contextPath: VMWare.IP
      description: VM IP address.
      type: String
    - contextPath: VMWare.State
      description: VM state (i.e., poweredOn, poweredOff, suspended, HardRebooted).
      type: String
    - contextPath: VMWare.HostName
      description: Host name of VM.
      type: String
    - contextPath: VMWare.MACAddress
      description: MAC address of VM.
      type: String
    - contextPath: VMWare.SnapshotCreateDate
      description: The date and time when the last snapshot was created.
      type: String
    - contextPath: VMWare.SnapshotUUID
      description: UUID of the last snapshot of the VM.
      type: String
    - contextPath: VMWare.Deleted
      description: If true, the VM was deleted.
      type: Boolean
  - name: vmware-relocate-vm
    description: Relocates a virtual machine to a specified location.
    arguments:
    - name: datastore
      description: The datastore where the virtual machine should be located. If not specified, the current datastore is used.
    - name: folder
      description: The folder where the virtual machine should be located.
      required: true
    - name: host
      description: The target host for the virtual machine.
    - name: pool
      description: The resource pool to which this virtual machine should be attached.
    - name: service
      description: The service endpoint of vCenter where the virtual machine should be located. If not specified, the current vCenter service is used.
    - name: profile
      description: Storage profile requirement for Virtual Machine's home directory.
    - auto: PREDEFINED
      name: priority
      description: The task priorityץ.
      required: true
      predefined:
      - defaultPriority
      - highPriority
      - lowPriority
    - name: uuid
      description: The UUID of the VM to relocate.
      required: true
    outputs: []
  - name: vmware-delete-vm
    description: Destroys this object, deleting its contents and removing it from its parent folder (if any).
    arguments:
    - name: uuid
      description: The UUID of the VM to delete.
      required: true
    outputs:
    - contextPath: VMWare.UUID
      description: VM instance UUID.
      type: String
    - contextPath: VMWare.Deleted
      description: If true, the VM was deleted.
      type: String
  - name: vmware-register-vm
    description: Adds an existing virtual machine to the folder.
    arguments:
    - name: path
      description: A datastore path to the virtual machine.
      required: true
      isArray: true
    - name: name
      description: The name to be assigned to the virtual machine.
      required: true
    - name: host
      description: The target host on which the virtual machine will run.
      required: true
    - auto: PREDEFINED
      defaultValue: "False"
      name: as_template
      description: Specifies whether or not the virtual machine should be marked as a template.
      predefined:
      - "true"
      - "false"
    - name: folder
      description: Folder to register the VM to.
      required: true
    outputs: []
  - name: vmware-unregister-vm
    description: Removes this virtual machine from the inventory without removing any of the virtual machine's files on disk.
    arguments:
    - name: uuid
      description: The UUID of the VM to remove.
      required: true
      isArray: true
    outputs: []
<<<<<<< HEAD
  dockerimage: demisto/vmware:2.0.0.43555
=======
  dockerimage: demisto/vmware:2.0.0.91583
>>>>>>> 90cf3b88
  script: ""
  subtype: python3
  type: python
fromversion: 5.0.0
tests:
- VMWare Test<|MERGE_RESOLUTION|>--- conflicted
+++ resolved
@@ -526,11 +526,7 @@
       required: true
       isArray: true
     outputs: []
-<<<<<<< HEAD
-  dockerimage: demisto/vmware:2.0.0.43555
-=======
   dockerimage: demisto/vmware:2.0.0.91583
->>>>>>> 90cf3b88
   script: ""
   subtype: python3
   type: python
