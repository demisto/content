--- conflicted
+++ resolved
@@ -856,12 +856,8 @@
       description: If this domain is expired
       type: boolean
     description: Return domain whois information
-<<<<<<< HEAD
-  dockerimage: demisto/python3:3.10.11.54132
-=======
   dockerimage: demisto/python3:3.10.12.63474
   runonce: false
->>>>>>> ad185257
   subtype: python3
 fromversion: 5.0.0
 tests:
