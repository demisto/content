--- conflicted
+++ resolved
@@ -865,13 +865,8 @@
     - contextPath: CyberTotal.WHOIS-Domain.expired
       description: If this domain is expired.
       type: boolean
-<<<<<<< HEAD
-    description: Return domain whois information
-  dockerimage: demisto/python3:3.10.12.63474
-=======
     description: Return domain whois information.
   dockerimage: demisto/python3:3.10.13.89009
->>>>>>> 90cf3b88
   runonce: false
   subtype: python3
 fromversion: 5.0.0
