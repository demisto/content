category: Network Security
commonfields:
  id: ThreatX
  version: -1
configuration:
- defaultvalue: https://provision.threatx.io
  display: ThreatX Server URL (e.g., https://provision.threatx.io)
  name: url
  required: true
  type: 0
- display: Customer Name
  name: customer_name
  type: 0
  hidden: true
- display: API Key
  name: api_key
  type: 4
  hidden: true
- name: credentials
  type: 9
  display: Customer Name
  displaypassword: API Key
- defaultvalue: '70'
  display: IP Threshold. Minimum risk score from ThreatX to consider the IP malicious.
  name: dbot_threshold
  required: true
  type: 0
- defaultvalue: 'false'
  display: Use system proxy settings
  name: proxy
  type: 8
- defaultvalue: 'false'
  display: Trust any certificate (not secure)
  name: insecure
  type: 8

description: The ThreatX integration allows automated enforcement and intel gathering actions.
display: ThreatX
name: ThreatX
script:
  commands:
  - arguments:
    - description: 'IP address or CIDR, for example: "10.1.1.1" or "10.1.1.0/24".'
      name: ip
      required: true
    - defaultValue: 'Added by ThreatX Demisto Integration'
      description: 'The description of the IP record in the block list.'
      name: description
    description: Temporarily blocks an IP address or CIDR. Default is 30 minutes.
    execution: true
    name: threatx-block-ip
    outputs:
    - contextPath: IP.Address
      description: IP address or CIDR that was blocked.
      type: string
  - arguments:
    - description: 'IP address or CIDR, for example: "10.1.1.1" or "10.1.1.0/24".'
      name: ip
      required: true
    description: Unblocks a blocked IP address or CIDR.
    execution: true
    name: threatx-unblock-ip
    outputs:
    - contextPath: IP.Address
      description: IP address or CIDR that was unblocked.
      type: Unknown
  - arguments:
    - description: 'IP address or CIDR in CSV format, for example: "10.1.1.1,10.1.1.0/24".'
      isArray: true
      name: ip
      required: true
    - defaultValue: 'Added by ThreatX Demisto Integration'
      description: 'The description of the IP record in the block list.'
      name: description
    description: Adds an IP address or CIDR to the block list.
    execution: true
    name: threatx-blacklist-ip
    outputs:
    - contextPath: IP.Address
      description: IP address or CIDR that was added to the block list.
      type: string
  - arguments:
    - description: 'IP address or CIDR, for example: "10.1.1.1" or "10.1.1.0/24".'
      name: ip
      required: true
    description: Removes an IP or CIDR from the block list.
    execution: true
    name: threatx-unblacklist-ip
    outputs:
    - contextPath: IP.Address
      description: IP address or CIDR that was removed from the block list.
      type: string
  - arguments:
    - description: 'IP address or CIDR, for example: "10.1.1.1" or "10.1.1.0/24".'
      name: ip
      required: true
    - defaultValue: 'Added by ThreatX Demisto Integration'
      description: 'The description of the IP record in the allow list.'
      name: description
    description: Adds an IP address or CIDR to the allow list.
    execution: true
    name: threatx-whitelist-ip
    outputs:
    - contextPath: IP.Address
      description: IP address or CIDR was added to the allow list.
      type: string
  - arguments:
    - description: 'IP address or CIDR, for example: "10.1.1.1" or "10.1.1.0/24".'
      name: ip
      required: true
    description: Removes an IP address or CIDR from the allow list.
    execution: true
    name: threatx-unwhitelist-ip
    outputs:
    - contextPath: IP.Address
      description: IP address or CIDR that was removed from the allow list.
      type: string
  - arguments:
    - description: CSV list of Entity names.
      name: entity_name
    - description: CSV list of Entity ID hashes.
      name: entity_id
    - description: CSV list of Entity IP addresses.
      name: entity_ip
    - auto: PREDEFINED
      defaultValue: 1-Hour
      description: 'Look-back timeframe for the query. Options are 1-Hour, 1-Day, 1-Week, 1-Month, or 3-Months. Note: long look-back timeframes for a large number of Entities can timeout.'
      name: timeframe
      predefined:
      - 1-Hour
      - 1-Day
      - 1-Week
      - 1-Month
      - 3-Months
      required: true
    description: 'Get high-level Entity information using the Entity ID, Entity Name, or Entity IP. For example: !threatx-get-entities timeframe=1-Day entity_name=CynicalGraaf,MJ12Bot entity_id= 566056709675514809 entity_ip=12.12.12.12,14.14.14.14. Note: long look-back timeframes for a large number of Entities can timeout.'
    name: threatx-get-entities
    outputs:
    - contextPath: Threatx.Entity.ID
      description: ID hash of the entity.
      type: string
    - contextPath: Threatx.Entity.Name
      description: Name of the entity.
      type: string
    - contextPath: Threatx.Entity.IP
      description: IP address of the entity.
      type: string
    - contextPath: Threatx.Entity.Risk
      description: Risk score of the entity.
      type: Unknown
  - arguments:
    - description: 'ID hash of the Entity. Note: this value can be retrieved using the "!threatx-get-entities" command.'
      name: entity_id
      required: true
    description: Returns the notes attached to an Entity, by Entity ID.
    name: threatx-get-entity-notes
    outputs:
    - contextPath: Threatx.Entity.Note
      description: Notes attached to the entity.
      type: number
    - contextPath: Threatx.Entity.ID
      description: ID hash of the entity.
      type: Unknown
    - contextPath: Threatx.Entity.Note.content
      description: Content of the note.
      type: Unknown
    - contextPath: Threatx.Entity.Note.timestamp
      description: Timestamp of the note.
      type: Unknown
    - contextPath: Threatx.Entity.Note.username
      description: Author of the note.
      type: Unknown
  - arguments:
    - description: 'ID hash of the Entity. To retrieve this value, run the "!threatx-get-entities" command.'
      name: entity_id
      required: true
    - description: Contents of the note
      name: message
      required: true
    description: 'Add a new note to the entity. For example: !threatx-add-entity-note entity_id=566056709695514809 message="test note"'
    execution: true
    name: threatx-add-entity-note
<<<<<<< HEAD
=======
  runonce: false
>>>>>>> 9ddafcfd
  script: '-'
  type: python
  subtype: python3
  dockerimage: demisto/python3:3.10.12.63474
fromversion: 5.0.0
tests:
- No tests (auto formatted)<|MERGE_RESOLUTION|>--- conflicted
+++ resolved
@@ -180,10 +180,7 @@
     description: 'Add a new note to the entity. For example: !threatx-add-entity-note entity_id=566056709695514809 message="test note"'
     execution: true
     name: threatx-add-entity-note
-<<<<<<< HEAD
-=======
   runonce: false
->>>>>>> 9ddafcfd
   script: '-'
   type: python
   subtype: python3
