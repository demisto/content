category: IT Services
commonfields:
  id: AnsibleCiscoIOS
  version: -1
sectionOrder:
- Connect
- Collect
configuration:
- additionalinfo: The credentials to associate with the instance. SSH keys can be configured using the credential manager.
  display: Username
  name: creds
  required: true
  type: 9
  section: Connect
- display: Enable Password
  name: enable_password
  required: true
  type: 4
  section: Connect
- additionalinfo: The default port to use if one is not specified in the commands `host` argument.
  defaultvalue: 22
  display: Default SSH Port
  name: port
  required: true
  type: 0
  section: Connect

- additionalinfo: If multiple hosts are specified in a command, how many hosts should be interacted with concurrently.
  defaultvalue: '4'
  display: Concurrency Factor
  name: concurrency
  required: true
  type: 0
  section: Connect

description: Cisco IOS Platform management over SSH.
display: Ansible Cisco IOS
fromversion: 6.0.0
name: AnsibleCiscoIOS
script:
  commands:
  - arguments:
    - description: Hostname or IP of target. Optionally the port can be specified using :PORT. If multiple targets are specified using an array, the integration will use the configured concurrency factor for high performance.
      isArray: true
      name: host
      required: true
    - auto: PREDEFINED
      description: Specifies which banner should be configured on the remote device. In Ansible 2.4 and earlier only `login` and `motd` were supported.
      name: banner
      predefined:
      - login
      - motd
      - exec
      - incoming
      - slip-ppp
      required: true
    - description: The banner text that should be present in the remote device running configuration.  This argument accepts a multiline string, with no empty lines. Requires `state=present`.
      name: text
    - auto: PREDEFINED
      defaultValue: present
      description: Specifies whether or not the configuration is present in the current devices active running configuration.
      name: state
      predefined:
      - present
      - absent
    description: "Manage multiline banners on Cisco IOS devices\n Further documentation available at https://docs.ansible.com/ansible/2.9/modules/ios_banner_module.html"
    name: ios-banner
    outputs:
    - contextPath: CiscoIOS.IosBanner.commands
      description: The list of configuration mode commands to send to the device.
      type: unknown
  - arguments:
    - description: Hostname or IP of target. Optionally the port can be specified using :PORT. If multiple targets are specified using an array, the integration will use the configured concurrency factor for high performance.
      isArray: true
      name: host
      required: true
    - description: Specifies the BGP related configuration.
      name: config
    - auto: PREDEFINED
      defaultValue: merge
      description: 'Specifies the operation to be performed on the BGP process configured on the device. In case of merge, the input configuration will be merged with the existing BGP configuration on the device. In case of replace, if there is a diff between the existing configuration and the input configuration, the existing configuration will be replaced by the input configuration for every option that has the diff. In case of override, all the existing BGP configuration will be removed from the device and replaced with the input configuration. In case of delete the existing BGP configuration will be removed from the device.'
      name: operation
      predefined:
      - merge
      - replace
      - override
      - delete
    description: "Configure global BGP protocol settings on Cisco IOS.\n Further documentation available at https://docs.ansible.com/ansible/2.9/modules/ios_bgp_module.html"
    name: ios-bgp
    outputs:
    - contextPath: CiscoIOS.IosBgp.commands
      description: The list of configuration mode commands to send to the device.
      type: unknown
  - arguments:
    - description: Hostname or IP of target. Optionally the port can be specified using :PORT. If multiple targets are specified using an array, the integration will use the configured concurrency factor for high performance.
      isArray: true
      name: host
      required: true
    - description: List of commands to send to the remote ios device over the configured provider. The resulting output from the command is returned. If the `wait_for` argument is provided, the module is not returned until the condition is satisfied or the number of retries has expired. If a command sent to the device requires answering a prompt, it is possible to pass a dict containing `command`, `answer` and `prompt`. Common answers are 'y' or "\r" (carriage return, must be double quotes). See examples.
      name: commands
      required: true
    - description: List of conditions to evaluate against the output of the command. The task will wait for each condition to be true before moving forward. If the conditional is not true within the configured number of retries, the task fails. See examples.
      name: wait_for
    - auto: PREDEFINED
      defaultValue: all
      description: The `match` argument is used in conjunction with the `wait_for` argument to specify the match policy.  Valid values are `all` or `any`.  If the value is set to `all` then all conditionals in the wait_for must be satisfied.  If the value is set to `any` then only one of the values must be satisfied.
      name: match
      predefined:
      - any
      - all
    - defaultValue: '10'
      description: Specifies the number of retries a command should by tried before it is considered failed. The command is run on the target device every retry and evaluated against the `wait_for` conditions.
      name: retries
    - defaultValue: '1'
      description: Configures the interval in seconds to wait between retries of the command. If the command does not pass the specified conditions, the interval indicates how long to wait before trying the command again.
      name: interval
    description: "Run commands on remote devices running Cisco IOS\n Further documentation available at https://docs.ansible.com/ansible/2.9/modules/ios_command_module.html"
    name: ios-command
    outputs:
    - contextPath: CiscoIOS.IosCommand.stdout
      description: The set of responses from the commands.
      type: unknown
    - contextPath: CiscoIOS.IosCommand.stdout_lines
      description: The value of stdout split into a list.
      type: unknown
    - contextPath: CiscoIOS.IosCommand.failed_conditions
      description: The list of conditionals that have failed.
      type: unknown
  - arguments:
    - description: Hostname or IP of target. Optionally the port can be specified using :PORT. If multiple targets are specified using an array, the integration will use the configured concurrency factor for high performance.
      isArray: true
      name: host
      required: true
    - description: The ordered set of commands that should be configured in the section.  The commands must be the exact same commands as found in the device running-config.  Be sure to note the configuration command syntax as some commands are automatically modified by the device config parser.
      name: lines
    - description: The ordered set of parents that uniquely identify the section or hierarchy the commands should be checked against.  If the parents argument is omitted, the commands are checked against the set of top level or global commands.
      name: parents
    - description: Specifies the source path to the file that contains the configuration or configuration template to load.  The path to the source file can either be the full path on the Ansible control host or a relative path from the playbook or role root directory.  This argument is mutually exclusive with `lines`, `parents`.
      name: src
    - description: The ordered set of commands to push on to the command stack if a change needs to be made.  This allows the playbook designer the opportunity to perform configuration commands prior to pushing any changes without affecting how the set of commands are matched against the system.
      name: before
    - description: The ordered set of commands to append to the end of the command stack if a change needs to be made.  Just like with `before` this allows the playbook designer to append a set of commands to be executed after the command set.
      name: after
    - auto: PREDEFINED
      defaultValue: line
      description: Instructs the module on the way to perform the matching of the set of commands against the current device config.  If match is set to `line`, commands are matched line by line.  If match is set to `strict`, command lines are matched with respect to position.  If match is set to `exact`, command lines must be an equal match.  Finally, if match is set to `none`, the module will not attempt to compare the source configuration with the running configuration on the remote device.
      name: match
      predefined:
      - line
      - strict
      - exact
      - none
    - auto: PREDEFINED
      defaultValue: line
      description: Instructs the module on the way to perform the configuration on the device. If the replace argument is set to `line` then the modified lines are pushed to the device in configuration mode.  If the replace argument is set to `block` then the entire command block is pushed to the device in configuration mode if any line is not correct.
      name: replace
      predefined:
      - line
      - block
    - defaultValue: '@'
      description: This argument is used when pushing a multiline configuration element to the IOS device.  It specifies the character to use as the delimiting character.  This only applies to the configuration action.
      name: multiline_delimiter
    - defaultValue: 'no'
      description: This argument will cause the module to create a full backup of the current `running-config` from the remote device before any changes are made. If the `backup_options` value is not given, the backup file is written to the `backup` folder in the playbook root directory or role root directory, if playbook is part of an ansible role. If the directory does not exist, it is created.
      name: backup
    - description: The module, by default, will connect to the remote device and retrieve the current running-config to use as a base for comparing against the contents of source. There are times when it is not desirable to have the task get the current running-config for every task in a playbook.  The `running_config` argument allows the implementer to pass in the configuration to use as the base config for comparison.
      name: running_config
    - defaultValue: 'no'
      description: This argument specifies whether or not to collect all defaults when getting the remote device running config.  When enabled, the module will get the current config by issuing the command `show running-config all`.
      name: defaults
    - auto: PREDEFINED
      defaultValue: never
      description: When changes are made to the device running-configuration, the changes are not copied to non-volatile storage by default.  Using this argument will change that before.  If the argument is set to `always`, then the running-config will always be copied to the startup-config and the `modified` flag will always be set to True.  If the argument is set to `modified`, then the running-config will only be copied to the startup-config if it has changed since the last save to startup-config.  If the argument is set to `never`, the running-config will never be copied to the startup-config.  If the argument is set to `changed`, then the running-config will only be copied to the startup-config if the task has made a change. `changed` was added in Ansible 2.5.
      name: save_when
      predefined:
      - always
      - never
      - modified
      - changed
    - auto: PREDEFINED
      description: 'When using the `ansible-playbook --diff` command line argument the module can generate diffs against different sources. When this option is configure as `startup`, the module will return the diff of the running-config against the startup-config. When this option is configured as `intended`, the module will return the diff of the running-config against the configuration provided in the `intended_config` argument. When this option is configured as `running`, the module will return the before and after diff of the running-config with respect to any changes made to the device configuration.'
      name: diff_against
      predefined:
      - running
      - startup
      - intended
    - description: Use this argument to specify one or more lines that should be ignored during the diff.  This is used for lines in the configuration that are automatically updated by the system.  This argument takes a list of regular expressions or exact line matches.
      name: diff_ignore_lines
    - description: The `intended_config` provides the master configuration that the node should conform to and is used to check the final running-config against. This argument will not modify any settings on the remote device and is strictly used to check the compliance of the current device's configuration against.  When specifying this argument, the task should also modify the `diff_against` value and set it to `intended`.
      name: intended_config
    - description: This is a dict object containing configurable options related to backup file path. The value of this option is read only when `backup` is set to `yes`, if `backup` is set to `no` this option will be silently ignored.
      isArray: true
      name: backup_options
    description: "Manage Cisco IOS configuration sections\n Further documentation available at https://docs.ansible.com/ansible/2.9/modules/ios_config_module.html"
    name: ios-config
    outputs:
    - contextPath: CiscoIOS.IosConfig.updates
      description: The set of commands that will be pushed to the remote device.
      type: unknown
    - contextPath: CiscoIOS.IosConfig.commands
      description: The set of commands that will be pushed to the remote device.
      type: unknown
    - contextPath: CiscoIOS.IosConfig.backup_path
      description: The full path to the backup file.
      type: string
    - contextPath: CiscoIOS.IosConfig.filename
      description: The name of the backup file.
      type: string
    - contextPath: CiscoIOS.IosConfig.shortname
      description: The full path to the backup file excluding the timestamp.
      type: string
    - contextPath: CiscoIOS.IosConfig.date
      description: The date extracted from the backup file name.
      type: string
    - contextPath: CiscoIOS.IosConfig.time
      description: The time extracted from the backup file name.
      type: string
  - arguments:
    - description: Hostname or IP of target. Optionally the port can be specified using :PORT. If multiple targets are specified using an array, the integration will use the configured concurrency factor for high performance.
      isArray: true
      name: host
      required: true
    - defaultValue: '!config'
      description: 'When supplied, this argument restricts the facts collected to a given subset. Possible values for this argument include `all`, `min`, `hardware`, `config`, and `interfaces`. Specify a list of values to include a larger subset. Use a value with an initial `!` to collect all facts except that subset.'
      name: gather_subset
    - description: When supplied, this argument will restrict the facts collected to a given subset. Possible values for this argument include all and the resources like interfaces, vlans etc. Can specify a list of values to include a larger subset. Values can also be used with an initial `M(!`) to specify that a specific subset should not be collected. Valid subsets are 'all', 'interfaces', 'l2_interfaces', 'vlans', 'lag_interfaces', 'lacp', 'lacp_interfaces', 'lldp_global', 'lldp_interfaces', 'l3_interfaces'.
      name: gather_network_resources
    description: "Collect facts from remote devices running Cisco IOS\n Further documentation available at https://docs.ansible.com/ansible/2.9/modules/ios_facts_module.html"
    name: ios-facts
    outputs:
    - contextPath: CiscoIOS.IosFacts.net_gather_subset
      description: The list of fact subsets collected from the device.
      type: unknown
    - contextPath: CiscoIOS.IosFacts.net_gather_network_resources
      description: The list of fact for network resource subsets collected from the device.
      type: unknown
    - contextPath: CiscoIOS.IosFacts.net_model
      description: The model name returned from the device.
      type: string
    - contextPath: CiscoIOS.IosFacts.net_serialnum
      description: The serial number of the remote device.
      type: string
    - contextPath: CiscoIOS.IosFacts.net_version
      description: The operating system version running on the remote device.
      type: string
    - contextPath: CiscoIOS.IosFacts.net_iostype
      description: The operating system type (IOS or IOS-XE) running on the remote device.
      type: string
    - contextPath: CiscoIOS.IosFacts.net_hostname
      description: The configured hostname of the device.
      type: string
    - contextPath: CiscoIOS.IosFacts.net_image
      description: The image file the device is running.
      type: string
    - contextPath: CiscoIOS.IosFacts.net_stacked_models
      description: The model names of each device in the stack.
      type: unknown
    - contextPath: CiscoIOS.IosFacts.net_stacked_serialnums
      description: The serial numbers of each device in the stack.
      type: unknown
    - contextPath: CiscoIOS.IosFacts.net_api
      description: The name of the transport.
      type: string
    - contextPath: CiscoIOS.IosFacts.net_python_version
      description: The Python version Ansible controller is using.
      type: string
    - contextPath: CiscoIOS.IosFacts.net_filesystems
      description: All file system names available on the device.
      type: unknown
    - contextPath: CiscoIOS.IosFacts.net_filesystems_info
      description: A hash of all file systems containing info about each file system (e.g. free and total space).
      type: unknown
    - contextPath: CiscoIOS.IosFacts.net_memfree_mb
      description: The available free memory on the remote device in Mb.
      type: number
    - contextPath: CiscoIOS.IosFacts.net_memtotal_mb
      description: The total memory on the remote device in Mb.
      type: number
    - contextPath: CiscoIOS.IosFacts.net_config
      description: The current active config from the device.
      type: string
    - contextPath: CiscoIOS.IosFacts.net_all_ipv4_addresses
      description: All IPv4 addresses configured on the device.
      type: unknown
    - contextPath: CiscoIOS.IosFacts.net_all_ipv6_addresses
      description: All IPv6 addresses configured on the device.
      type: unknown
    - contextPath: CiscoIOS.IosFacts.net_interfaces
      description: A hash of all interfaces running on the system.
      type: unknown
    - contextPath: CiscoIOS.IosFacts.net_neighbors
      description: The list of CDP and LLDP neighbors from the remote device. If both, CDP and LLDP neighbor data is present on one port, CDP is preferred.
      type: unknown
  - arguments:
    - description: Hostname or IP of target. Optionally the port can be specified using :PORT. If multiple targets are specified using an array, the integration will use the configured concurrency factor for high performance.
      isArray: true
      name: host
      required: true
    - description: A dictionary of interface options.
      isArray: true
      name: config
    - auto: PREDEFINED
      defaultValue: merged
      description: The state of the configuration after module completion.
      name: state
      predefined:
      - merged
      - replaced
      - overridden
      - deleted
    description: "Manages interface attributes of Cisco IOS network devices\n Further documentation available at https://docs.ansible.com/ansible/2.9/modules/ios_interfaces_module.html"
    name: ios-interfaces
    outputs:
    - contextPath: CiscoIOS.IosInterfaces.before
      description: The configuration as structured data prior to module invocation.
      type: unknown
    - contextPath: CiscoIOS.IosInterfaces.after
      description: The configuration as structured data after module completion.
      type: unknown
    - contextPath: CiscoIOS.IosInterfaces.commands
      description: The set of commands pushed to the remote device.
      type: unknown
  - arguments:
    - description: Hostname or IP of target. Optionally the port can be specified using :PORT. If multiple targets are specified using an array, the integration will use the configured concurrency factor for high performance.
      isArray: true
      name: host
      required: true
    - description: A dictionary of Layer-2 interface options.
      isArray: true
      name: config
    - auto: PREDEFINED
      defaultValue: merged
      description: The state of the configuration after module completion.
      name: state
      predefined:
      - merged
      - replaced
      - overridden
      - deleted
    description: "Manage Layer-2 interface on Cisco IOS devices.\n Further documentation available at https://docs.ansible.com/ansible/2.9/modules/ios_l2_interfaces_module.html"
    name: ios-l2-interfaces
    outputs:
    - contextPath: CiscoIOS.IosL2Interfaces.before
      description: The configuration as structured data prior to module invocation.
      type: unknown
    - contextPath: CiscoIOS.IosL2Interfaces.after
      description: The configuration as structured data after module completion.
      type: unknown
    - contextPath: CiscoIOS.IosL2Interfaces.commands
      description: The set of commands pushed to the remote device.
      type: unknown
  - arguments:
    - description: Hostname or IP of target. Optionally the port can be specified using :PORT. If multiple targets are specified using an array, the integration will use the configured concurrency factor for high performance.
      isArray: true
      name: host
      required: true
    - description: A dictionary of Layer-3 interface options.
      isArray: true
      name: config
    - auto: PREDEFINED
      defaultValue: merged
      description: The state of the configuration after module completion.
      name: state
      predefined:
      - merged
      - replaced
      - overridden
      - deleted
    description: "Manage Layer-3 interface on Cisco IOS devices.\n Further documentation available at https://docs.ansible.com/ansible/2.9/modules/ios_l3_interfaces_module.html"
    name: ios-l3-interfaces
    outputs:
    - contextPath: CiscoIOS.IosL3Interfaces.before
      description: The configuration as structured data prior to module invocation.
      type: unknown
    - contextPath: CiscoIOS.IosL3Interfaces.after
      description: The configuration as structured data after module completion.
      type: unknown
    - contextPath: CiscoIOS.IosL3Interfaces.commands
      description: The set of commands pushed to the remote device.
      type: unknown
  - arguments:
    - description: Hostname or IP of target. Optionally the port can be specified using :PORT. If multiple targets are specified using an array, the integration will use the configured concurrency factor for high performance.
      isArray: true
      name: host
      required: true
    - description: The provided configurations.
      isArray: true
      name: config
    - auto: PREDEFINED
      defaultValue: merged
      description: The state of the configuration after module completion.
      name: state
      predefined:
      - merged
      - replaced
      - deleted
    description: "Manage Global Link Aggregation Control Protocol (LACP) on Cisco IOS devices.\n Further documentation available at https://docs.ansible.com/ansible/2.9/modules/ios_lacp_module.html"
    name: ios-lacp
    outputs:
    - contextPath: CiscoIOS.IosLacp.before
      description: The configuration as structured data prior to module invocation.
      type: unknown
    - contextPath: CiscoIOS.IosLacp.after
      description: The configuration as structured data after module completion.
      type: unknown
    - contextPath: CiscoIOS.IosLacp.commands
      description: The set of commands pushed to the remote device.
      type: unknown
  - arguments:
    - description: Hostname or IP of target. Optionally the port can be specified using :PORT. If multiple targets are specified using an array, the integration will use the configured concurrency factor for high performance.
      isArray: true
      name: host
      required: true
    - description: A dictionary of LACP lacp_interfaces option.
      isArray: true
      name: config
    - auto: PREDEFINED
      defaultValue: merged
      description: The state of the configuration after module completion.
      name: state
      predefined:
      - merged
      - replaced
      - overridden
      - deleted
    description: "Manage Link Aggregation Control Protocol (LACP) on Cisco IOS devices interface.\n Further documentation available at https://docs.ansible.com/ansible/2.9/modules/ios_lacp_interfaces_module.html"
    name: ios-lacp-interfaces
    outputs:
    - contextPath: CiscoIOS.IosLacpInterfaces.before
      description: The configuration as structured data prior to module invocation.
      type: unknown
    - contextPath: CiscoIOS.IosLacpInterfaces.after
      description: The configuration as structured data after module completion.
      type: unknown
    - contextPath: CiscoIOS.IosLacpInterfaces.commands
      description: The set of commands pushed to the remote device.
      type: unknown
  - arguments:
    - description: Hostname or IP of target. Optionally the port can be specified using :PORT. If multiple targets are specified using an array, the integration will use the configured concurrency factor for high performance.
      isArray: true
      name: host
      required: true
    - description: A list of link aggregation group configurations.
      isArray: true
      name: config
    - auto: PREDEFINED
      defaultValue: merged
      description: The state of the configuration after module completion.
      name: state
      predefined:
      - merged
      - replaced
      - overridden
      - deleted
    description: "Manage Link Aggregation on Cisco IOS devices.\n Further documentation available at https://docs.ansible.com/ansible/2.9/modules/ios_lag_interfaces_module.html"
    name: ios-lag-interfaces
    outputs:
    - contextPath: CiscoIOS.IosLagInterfaces.before
      description: The configuration as structured data prior to module invocation.
      type: unknown
    - contextPath: CiscoIOS.IosLagInterfaces.after
      description: The configuration as structured data after module completion.
      type: unknown
    - contextPath: CiscoIOS.IosLagInterfaces.commands
      description: The set of commands pushed to the remote device.
      type: unknown
  - arguments:
    - description: Hostname or IP of target. Optionally the port can be specified using :PORT. If multiple targets are specified using an array, the integration will use the configured concurrency factor for high performance.
      isArray: true
      name: host
      required: true
    - description: Channel-group number for the port-channel Link aggregation group. Range 1-255.
      name: group
    - auto: PREDEFINED
      description: Mode of the link aggregation group.
      name: mode
      predefined:
      - active
      - 'on'
      - passive
      - auto
      - desirable
    - description: List of members of the link aggregation group.
      name: members
    - description: List of link aggregation definitions.
      name: aggregate
    - auto: PREDEFINED
      defaultValue: present
      description: State of the link aggregation group.
      name: state
      predefined:
      - present
      - absent
    - auto: PREDEFINED
      defaultValue: 'No'
      description: Purge links not defined in the `aggregate` parameter.
      name: purge
      predefined:
      - 'Yes'
      - 'No'
    description: "Manage link aggregation groups on Cisco IOS network devices\n Further documentation available at https://docs.ansible.com/ansible/2.9/modules/ios_linkagg_module.html"
    name: ios-linkagg
    outputs:
    - contextPath: CiscoIOS.IosLinkagg.commands
      description: The list of configuration mode commands to send to the device.
      type: unknown
  - arguments:
    - description: Hostname or IP of target. Optionally the port can be specified using :PORT. If multiple targets are specified using an array, the integration will use the configured concurrency factor for high performance.
      isArray: true
      name: host
      required: true
    - auto: PREDEFINED
      defaultValue: present
      description: State of the LLDP configuration. If value is `present` lldp will be enabled else if it is `absent` it will be disabled.
      name: state
      predefined:
      - present
      - absent
    description: "Manage LLDP configuration on Cisco IOS network devices.\n Further documentation available at https://docs.ansible.com/ansible/2.9/modules/ios_lldp_module.html"
    name: ios-lldp
    outputs:
    - contextPath: CiscoIOS.IosLldp.commands
      description: The list of configuration mode commands to send to the device.
      type: unknown
  - arguments:
    - description: Hostname or IP of target. Optionally the port can be specified using :PORT. If multiple targets are specified using an array, the integration will use the configured concurrency factor for high performance.
      isArray: true
      name: host
      required: true
    - description: A dictionary of LLDP options.
      isArray: true
      name: config
    - auto: PREDEFINED
      defaultValue: merged
      description: The state of the configuration after module completion.
      name: state
      predefined:
      - merged
      - replaced
      - deleted
    description: "Configure and manage Link Layer Discovery Protocol(LLDP) attributes on IOS platforms.\n Further documentation available at https://docs.ansible.com/ansible/2.9/modules/ios_lldp_global_module.html"
    name: ios-lldp-global
    outputs:
    - contextPath: CiscoIOS.IosLldpGlobal.before
      description: The configuration as structured data prior to module invocation.
      type: unknown
    - contextPath: CiscoIOS.IosLldpGlobal.after
      description: The configuration as structured data after module completion.
      type: unknown
    - contextPath: CiscoIOS.IosLldpGlobal.commands
      description: The set of commands pushed to the remote device.
      type: unknown
  - arguments:
    - description: Hostname or IP of target. Optionally the port can be specified using :PORT. If multiple targets are specified using an array, the integration will use the configured concurrency factor for high performance.
      isArray: true
      name: host
      required: true
    - description: A dictionary of LLDP options.
      isArray: true
      name: config
    - auto: PREDEFINED
      defaultValue: merged
      description: The state of the configuration after module completion.
      name: state
      predefined:
      - merged
      - replaced
      - overridden
      - deleted
    description: "Manage link layer discovery protocol (LLDP) attributes of interfaces on Cisco IOS devices.\n Further documentation available at https://docs.ansible.com/ansible/2.9/modules/ios_lldp_interfaces_module.html"
    name: ios-lldp-interfaces
    outputs:
    - contextPath: CiscoIOS.IosLldpInterfaces.before
      description: The configuration as structured data prior to module invocation.
      type: unknown
    - contextPath: CiscoIOS.IosLldpInterfaces.after
      description: The configuration as structured data after module completion.
      type: unknown
    - contextPath: CiscoIOS.IosLldpInterfaces.commands
      description: The set of commands pushed to the remote device.
      type: unknown
  - arguments:
    - description: Hostname or IP of target. Optionally the port can be specified using :PORT. If multiple targets are specified using an array, the integration will use the configured concurrency factor for high performance.
      isArray: true
      name: host
      required: true
    - auto: PREDEFINED
      description: Destination of the logs.
      name: dest
      predefined:
      - 'on'
      - host
      - console
      - monitor
      - buffered
      - trap
    - description: 'The hostname or IP address of the destination. Required when `dest=host`.'
      name: name
    - defaultValue: '4096'
      description: Size of buffer. The acceptable value is in range from 4096 to 4294967295 bytes.
      name: size
    - description: Set logging facility.
      name: facility
    - auto: PREDEFINED
      defaultValue: debugging
      description: Set logging severity levels.
      name: level
      predefined:
      - emergencies
      - alerts
      - critical
      - errors
      - warnings
      - notifications
      - informational
      - debugging
    - description: List of logging definitions.
      name: aggregate
    - auto: PREDEFINED
      defaultValue: present
      description: State of the logging configuration.
      name: state
      predefined:
      - present
      - absent
    description: "Manage logging on network devices\n Further documentation available at https://docs.ansible.com/ansible/2.9/modules/ios_logging_module.html"
    name: ios-logging
    outputs:
    - contextPath: CiscoIOS.IosLogging.commands
      description: The list of configuration mode commands to send to the device.
      type: unknown
  - arguments:
    - description: Hostname or IP of target. Optionally the port can be specified using :PORT. If multiple targets are specified using an array, the integration will use the configured concurrency factor for high performance.
      isArray: true
      name: host
      required: true
    - description: Network address of NTP server.
      name: server
    - description: Source interface for NTP packets.
      name: source_int
    - description: ACL for peer/server access restricition.
      name: acl
    - auto: PREDEFINED
      defaultValue: 'No'
      description: Enable NTP logs. Data type boolean.
      name: logging
      predefined:
      - 'Yes'
      - 'No'
    - auto: PREDEFINED
      defaultValue: 'No'
      description: Enable NTP authentication. Data type boolean.
      name: auth
      predefined:
      - 'Yes'
      - 'No'
    - description: md5 NTP authentication key of type 7.
      name: auth_key
    - description: auth_key id. Data type string.
      name: key_id
    - auto: PREDEFINED
      defaultValue: present
      description: Manage the state of the resource.
      name: state
      predefined:
      - present
      - absent
    description: "Manages core NTP configuration.\n Further documentation available at https://docs.ansible.com/ansible/2.9/modules/ios_ntp_module.html"
    name: ios-ntp
    outputs:
    - contextPath: CiscoIOS.IosNtp.commands
      description: command sent to the device.
      type: unknown
  - arguments:
    - description: Hostname or IP of target. Optionally the port can be specified using :PORT. If multiple targets are specified using an array, the integration will use the configured concurrency factor for high performance.
      isArray: true
      name: host
      required: true
    - defaultValue: '5'
      description: Number of packets to send.
      name: count
    - description: The IP Address or hostname (resolvable by switch) of the remote node.
      name: dest
      required: true
    - description: The source IP Address.
      name: source
    - auto: PREDEFINED
      defaultValue: present
      description: Determines if the expected result is success or fail.
      name: state
      predefined:
      - absent
      - present
    - defaultValue: default
      description: The VRF to use for forwarding.
      name: vrf
    description: "Tests reachability using ping from Cisco IOS network devices\n Further documentation available at https://docs.ansible.com/ansible/2.9/modules/ios_ping_module.html"
    name: ios-ping
    outputs:
    - contextPath: CiscoIOS.IosPing.commands
      description: Show the command sent.
      type: unknown
    - contextPath: CiscoIOS.IosPing.packet_loss
      description: Percentage of packets lost.
      type: string
    - contextPath: CiscoIOS.IosPing.packets_rx
      description: Packets successfully received.
      type: number
    - contextPath: CiscoIOS.IosPing.packets_tx
      description: Packets successfully transmitted.
      type: number
    - contextPath: CiscoIOS.IosPing.rtt
      description: Show RTT stats.
      type: unknown
  - arguments:
    - description: Hostname or IP of target. Optionally the port can be specified using :PORT. If multiple targets are specified using an array, the integration will use the configured concurrency factor for high performance.
      isArray: true
      name: host
      required: true
    - description: Network prefix of the static route.
      name: prefix
    - description: Network prefix mask of the static route.
      name: mask
    - description: Next hop IP of the static route.
      name: next_hop
    - description: VRF of the static route.
      name: vrf
    - description: Interface of the static route.
      name: interface
    - description: Name of the static route.
      name: name
    - description: Admin distance of the static route.
      name: admin_distance
    - description: Set tag of the static route.
      name: tag
    - description: Tracked item to depend on for the static route.
      name: track
    - description: List of static route definitions.
      name: aggregate
    - auto: PREDEFINED
      defaultValue: present
      description: State of the static route configuration.
      name: state
      predefined:
      - present
      - absent
    description: "Manage static IP routes on Cisco IOS network devices\n Further documentation available at https://docs.ansible.com/ansible/2.9/modules/ios_static_route_module.html"
    name: ios-static-route
    outputs:
    - contextPath: CiscoIOS.IosStaticRoute.commands
      description: The list of configuration mode commands to send to the device.
      type: unknown
  - arguments:
    - description: Hostname or IP of target. Optionally the port can be specified using :PORT. If multiple targets are specified using an array, the integration will use the configured concurrency factor for high performance.
      isArray: true
      name: host
      required: true
    - description: Configure the device hostname parameter. This option takes an ASCII string value.
      name: hostname
    - description: Configure the IP domain name on the remote device to the provided value. Value should be in the dotted name form and will be appended to the `hostname` to create a fully-qualified domain name.
      name: domain_name
    - description: Provides the list of domain suffixes to append to the hostname for the purpose of doing name resolution. This argument accepts a list of names and will be reconciled with the current active configuration on the running node.
      name: domain_search
    - description: Provides one or more source interfaces to use for performing DNS lookups.  The interface provided in `lookup_source` must be a valid interface configured on the device.
      name: lookup_source
    - description: Administrative control for enabling or disabling DNS lookups.  When this argument is set to True, lookups are performed and when it is set to False, lookups are not performed.
      name: lookup_enabled
    - description: List of DNS name servers by IP address to use to perform name resolution lookups.  This argument accepts either a list of DNS servers See examples.
      name: name_servers
    - auto: PREDEFINED
      defaultValue: present
      description: State of the configuration values in the device's current active configuration.  When set to `present`, the values should be configured in the device active configuration and when set to `absent` the values should not be in the device active configuration.
      name: state
      predefined:
      - present
      - absent
    description: "Manage the system attributes on Cisco IOS devices\n Further documentation available at https://docs.ansible.com/ansible/2.9/modules/ios_system_module.html"
    name: ios-system
    outputs:
    - contextPath: CiscoIOS.IosSystem.commands
      description: The list of configuration mode commands to send to the device.
      type: unknown
  - arguments:
    - description: Hostname or IP of target. Optionally the port can be specified using :PORT. If multiple targets are specified using an array, the integration will use the configured concurrency factor for high performance.
      isArray: true
      name: host
      required: true
    - description: The set of username objects to be configured on the remote Cisco IOS device. The list entries can either be the username or a hash of username and properties. This argument is mutually exclusive with the `name` argument.
      name: aggregate
    - description: The username to be configured on the Cisco IOS device. This argument accepts a string value and is mutually exclusive with the `aggregate` argument. Please note that this option is not same as `provider username`.
      name: name
    - description: The password to be configured on the Cisco IOS device. The password needs to be provided in clear and it will be encrypted on the device. Please note that this option is not same as `provider password`.
      name: configured_password
    - auto: PREDEFINED
      defaultValue: always
      description: Since passwords are encrypted in the device running config, this argument will instruct the module when to change the password.  When set to `always`, the password will always be updated in the device and when set to `on_create` the password will be updated only if the username is created.
      name: update_password
      predefined:
      - on_create
      - always
    - auto: PREDEFINED
      defaultValue: secret
      description: This argument determines whether a 'password' or 'secret' will be configured.
      name: password_type
      predefined:
      - secret
      - password
    - description: This option allows configuring hashed passwords on Cisco IOS devices.
      name: hashed_password
    - description: The `privilege` argument configures the privilege level of the user when logged into the system. This argument accepts integer values in the range of 1 to 15.
      name: privilege
    - description: Configures the view for the username in the device running configuration. The argument accepts a string value defining the view name. This argument does not check if the view has been configured on the device.
      name: view
    - description: 'Specifies one or more SSH public key(s) to configure for the given username. This argument accepts a valid SSH key value.'
      name: sshkey
    - description: Defines the username without assigning a password. This will allow the user to login to the system without being authenticated by a password.
      name: nopassword
    - auto: PREDEFINED
      defaultValue: 'No'
      description: Instructs the module to consider the resource definition absolute. It will remove any previously configured usernames on the device with the exception of the `admin` user (the current defined set of users).
      name: purge
      predefined:
      - 'Yes'
      - 'No'
    - auto: PREDEFINED
      defaultValue: present
      description: Configures the state of the username definition as it relates to the device operational configuration. When set to `present`, the username(s) should be configured in the device active configuration and when set to `absent` the username(s) should not be in the device active configuration.
      name: state
      predefined:
      - present
      - absent
    description: "Manage the aggregate of local users on Cisco IOS device\n Further documentation available at https://docs.ansible.com/ansible/2.9/modules/ios_user_module.html"
    name: ios-user
    outputs:
    - contextPath: CiscoIOS.IosUser.commands
      description: The list of configuration mode commands to send to the device.
      type: unknown
  - arguments:
    - description: Hostname or IP of target. Optionally the port can be specified using :PORT. If multiple targets are specified using an array, the integration will use the configured concurrency factor for high performance.
      isArray: true
      name: host
      required: true
    - description: A dictionary of VLANs options.
      isArray: true
      name: config
    - auto: PREDEFINED
      defaultValue: merged
      description: The state of the configuration after module completion.
      name: state
      predefined:
      - merged
      - replaced
      - overridden
      - deleted
    description: "Manage VLANs on Cisco IOS devices.\n Further documentation available at https://docs.ansible.com/ansible/2.9/modules/ios_vlans_module.html"
    name: ios-vlans
    outputs:
    - contextPath: CiscoIOS.IosVlans.before
      description: The configuration as structured data prior to module invocation.
      type: unknown
    - contextPath: CiscoIOS.IosVlans.after
      description: The configuration as structured data after module completion.
      type: unknown
    - contextPath: CiscoIOS.IosVlans.commands
      description: The set of commands pushed to the remote device.
      type: unknown
  - arguments:
    - description: Hostname or IP of target. Optionally the port can be specified using :PORT. If multiple targets are specified using an array, the integration will use the configured concurrency factor for high performance.
      isArray: true
      name: host
      required: true
    - description: The set of VRF definition objects to be configured on the remote IOS device.  Ths list entries can either be the VRF name or a hash of VRF definitions and attributes.  This argument is mutually exclusive with the `name` argument.
      name: vrfs
    - description: The name of the VRF definition to be managed on the remote IOS device.  The VRF definition name is an ASCII string name used to uniquely identify the VRF.  This argument is mutually exclusive with the `vrfs` argument.
      name: name
    - description: Provides a short description of the VRF definition in the current active configuration.  The VRF definition value accepts alphanumeric characters used to provide additional information about the VRF.
      name: description
    - description: The router-distinguisher value uniquely identifies the VRF to routing processes on the remote IOS system.  The RD value takes the form of `A:B` where `A` and `B` are both numeric values.
      name: rd
    - description: Identifies the set of interfaces that should be configured in the VRF.  Interfaces must be routed interfaces in order to be placed into a VRF.
      name: interfaces
    - description: This is a intent option and checks the operational state of the for given vrf `name` for associated interfaces. If the value in the `associated_interfaces` does not match with the operational state of vrf interfaces on device it will result in failure.
      name: associated_interfaces
    - defaultValue: '10'
      description: Time in seconds to wait before checking for the operational state on remote device.
      name: delay
    - auto: PREDEFINED
      defaultValue: 'No'
      description: Instructs the module to consider the VRF definition absolute.  It will remove any previously configured VRFs on the device.
      name: purge
      predefined:
      - 'Yes'
      - 'No'
    - auto: PREDEFINED
      defaultValue: present
      description: Configures the state of the VRF definition as it relates to the device operational configuration.  When set to `present`, the VRF should be configured in the device active configuration and when set to `absent` the VRF should not be in the device active configuration.
      name: state
      predefined:
      - present
      - absent
    - description: Adds an export and import list of extended route target communities to the VRF.
      name: route_both
    - description: Adds an export list of extended route target communities to the VRF.
      name: route_export
    - description: Adds an import list of extended route target communities to the VRF.
      name: route_import
    - description: Adds an export and import list of extended route target communities in address-family configuration submode to the VRF.
      name: route_both_ipv4
    - description: Adds an export list of extended route target communities in address-family configuration submode to the VRF.
      name: route_export_ipv4
    - description: Adds an import list of extended route target communities in address-family configuration submode to the VRF.
      name: route_import_ipv4
    - description: Adds an export and import list of extended route target communities in address-family configuration submode to the VRF.
      name: route_both_ipv6
    - description: Adds an export list of extended route target communities in address-family configuration submode to the VRF.
      name: route_export_ipv6
    - description: Adds an import list of extended route target communities in address-family configuration submode to the VRF.
      name: route_import_ipv6
    description: "Manage the collection of VRF definitions on Cisco IOS devices\n Further documentation available at https://docs.ansible.com/ansible/2.9/modules/ios_vrf_module.html"
    name: ios-vrf
    outputs:
    - contextPath: CiscoIOS.IosVrf.commands
      description: The list of configuration mode commands to send to the device.
      type: unknown
    - contextPath: CiscoIOS.IosVrf.start
      description: The time the job started.
      type: string
    - contextPath: CiscoIOS.IosVrf.end
      description: The time the job ended.
      type: string
    - contextPath: CiscoIOS.IosVrf.delta
      description: The time elapsed to perform all operations.
      type: string
<<<<<<< HEAD
  dockerimage: demisto/ansible-runner:1.0.0.3021628
=======
  dockerimage: demisto/ansible-runner:1.0.0.3262406
>>>>>>> f720e8aa
  script: ''
  subtype: python3
  type: python
tests:
- Test-AnsibleCiscoIOS<|MERGE_RESOLUTION|>--- conflicted
+++ resolved
@@ -931,11 +931,7 @@
     - contextPath: CiscoIOS.IosVrf.delta
       description: The time elapsed to perform all operations.
       type: string
-<<<<<<< HEAD
-  dockerimage: demisto/ansible-runner:1.0.0.3021628
-=======
   dockerimage: demisto/ansible-runner:1.0.0.3262406
->>>>>>> f720e8aa
   script: ''
   subtype: python3
   type: python
