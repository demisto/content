--- conflicted
+++ resolved
@@ -790,7 +790,6 @@
 >ntp server 1.1.1.3
 >!
 >end
-<<<<<<< HEAD
 >   * net_hostname: IOSv01
 >   * net_image: flash0:/vios-adventerprisek9-m
 >   * net_iostype: IOS
@@ -802,134 +801,30 @@
 >   * net_system: ios
 >   * net_version: 15.7(3)M3
 >   * discovered_interpreter_python: /usr/local/bin/python
->   * ## Net_All_Ipv4_Addresses
->    * 0: 123.123.123.123
+>  > * ## Net_All_Ipv4_Addresses
+>
+>   * 0: 123.123.123.123
 >    * 1: 192.168.0.2
->   * ## Net_All_Ipv6_Addresses
->    * 0: 1:11:11:11
->   * ## Net_Filesystems
+>  > * ## Net_All_Ipv6_Addresses
+>
+>   * 0: 1:11:11:11
+>
+>   * ## Net_Filesystems>
 >    * 0: flash0:
->   * ## Net_Filesystems_Info
->    * ### Flash0:
->      * spacefree_kb: 1941968.0
+>  > * ## Net_Filesystems_Info
+>
+>   * ### Flash0
+>
+>     * spacefree_kb: 1941968.0
 >      * spacetotal_kb: 2092496.0
->   * ## Net_Gather_Network_Resources
->   * ## Net_Gather_Subset
->    * 0: interfaces
+>  > * ## Net_Gather_Network_Resources
+>  > * ## Net_Gather_Subset
+>
+>   * 0: interfaces
 >    * 1: default
 >    * 2: hardware
 >    * 3: config
->   * ## Net_Interfaces
->    * ### Gigabitethernet0/0
->      * bandwidth: 1000000
->      * description: None
->      * duplex: Auto
->      * lineprotocol: up
->      * macaddress: 0c05.2bf9.3e00
->      * mediatype: RJ45
->      * mtu: 1500
->      * operstatus: up
->      * type: iGbE
->      * #### Ipv4
->      * #### List
->        * address: 123.123.123.123
->        * subnet: 24
->    * ### Gigabitethernet0/1
->      * bandwidth: 1000000
->      * description: None
->      * duplex: Auto
->      * lineprotocol: down
->      * macaddress: 0c05.2bf9.3e01
->      * mediatype: RJ45
->      * mtu: 1500
->      * operstatus: administratively down
->      * type: iGbE
->      * #### Ipv4
->    * ### Gigabitethernet0/2
->      * bandwidth: 1000000
->      * description: Configured and Merged by Ansible Network
->      * duplex: Auto
->      * lineprotocol: down
->      * macaddress: 0c05.2bf9.3e02
->      * mediatype: RJ45
->      * mtu: 1500
->      * operstatus: down
->      * type: iGbE
->      * #### Ipv4
->      * #### List
->        * address: 192.168.0.2
->        * subnet: 24
->    * ### Gigabitethernet0/3
->      * bandwidth: 100000
->      * description: Configured and Merged by Ansible Network
->      * duplex: Full
->      * lineprotocol: down
->      * macaddress: 0c05.2bf9.3e03
->      * mediatype: RJ45
->      * mtu: 2800
->      * operstatus: administratively down
->      * type: iGbE
->      * #### Ipv4
->      * #### Ipv6
->      * #### List
->        * address: 1:11:11:11
->        * subnet: 11:11:11:11:11:11:11:11/64 [TEN]
->    * ### Gigabitethernet0/3.100
->      * bandwidth: 100000
->      * description: None
->      * duplex: None
->      * lineprotocol: down
->      * macaddress: 0c05.2bf9.3e03
->      * mediatype: None
->      * mtu: 2800
->      * operstatus: administratively down
->      * type: iGbE
->      * #### Ipv4
->   * ## Net_Neighbors
->   * ## Network_Resources
-=======
-> * net_hostname: IOSv01
-> * net_image: flash0:/vios-adventerprisek9-m
-> * net_iostype: IOS
-> * net_memfree_mb: 244233.24609375
-> * net_memtotal_mb: 310087.16796875
-> * net_model: IOSv
-> * net_python_version: 3.9.5
-> * net_serialnum: XXXX
-> * net_system: ios
-> * net_version: 15.7(3)M3
-> * discovered_interpreter_python: /usr/local/bin/python
->
-> * ## Net_All_Ipv4_Addresses
->
->   * 0: 123.123.123.123
->   * 1: 192.168.0.2
->
-> * ## Net_All_Ipv6_Addresses
->
->   * 0: 1:11:11:11
->
-> * ## Net_Filesystems
->
->   * 0: flash0:
->
-> * ## Net_Filesystems_Info
->
->   * ### Flash0
->
->     * spacefree_kb: 1941968.0
->     * spacetotal_kb: 2092496.0
->
-> * ## Net_Gather_Network_Resources
->
-> * ## Net_Gather_Subset
->
->   * 0: interfaces
->   * 1: default
->   * 2: hardware
->   * 3: config
->
-> * ## Net_Interfaces
+>  > * ## Net_Interfaces
 >
 >   * ### Gigabitethernet0/0
 >
@@ -1018,10 +913,8 @@
 >
 >     * #### Ipv4
 >
-> * ## Net_Neighbors
->
-> * ## Network_Resources
->>>>>>> 032a7012
+>   * ## Net_Neighbors>
+>   * ## Network_Resources
 
 <!-- markdownlint-enable MD005 -->
 
