## Overview

Dataminr Pulse brings the most advanced AI-powered real-time intelligence into Cortex XSOAR, easily fitting into your workflows and enabling rapid identification and mitigation of emerging threats so you can deliver faster time to detection and response.

#### Swiftly Close The Loop From Insight to Response

Effectively detect, prioritize and manage risk to protect your physical and digital assets with the fastest real-time alerting to discover threats as they unfold.

#### Broad Global Threat Coverage at Unmatched AI Speed

Dataminr has been the global leader in AI for risk detection since 2009. Dataminr Pulse is relied on by two thirds of Fortune 100 companies to inform their physical and cybersecurity operations. Every day, the Dataminr multi-modal AI platform analyzes billions of public data inputs in 105 languages from over 500K global sources including the deep and dark web, enabling you to:

- Gain real-time visibility into deep and dark web sources including markets, forums, paste sites, and ransomware group sites.
- Get first notice on emerging attacks impacting your network and third parties affecting your business.
- Detect risk at a global scale and track the emergence and global spread of vulnerabilities so you can proactively mitigate risk.
- Identify new ransomware groups and track attacks as they happen, giving you visibility of attacks impacting your or third party risk perspective.

#### Pulse for Cyber Risk Key Use Cases

- Cyber-Physical Convergence: Gain real-time intelligence on converged cyber and physical threats, including physical threats to IT and OT infrastructure, network and power outages, disasters, and emerging geopolitical risks.
- Vulnerability Prioritization: Prioritize patching with visibility to the entire lifecycle of a vulnerability, from pre-CVE to exploitation, while surfacing relevant vulnerabilities in your infrastructure.
- External Attack Intelligence: Mitigate risk by tracking threats to your company, subsidiaries, and 3rd parties across ransomware, APT groups, leaks, breaches, DDoS, defacement, and malware activity.
- Digital Risk Detection: Get early warnings of risk to digital assets, including leaked credentials and data, account and domain impersonation, and mentions across the surface deep and dark web.

#### Accelerate and Enrich SOC Workflows

- Accelerate, enrich and trigger triage with contextual intelligence
- Activate playbooks
- Improve incident investigation and response
- Support analysis and threat hunting workflows
- Determine threat identification, scoring and classification by type, severity and status

## Use cases

1. #### Alert Ingestion

    Fetches the Dataminr Alerts as an XSOAR Incident based on the configuration parameters. This will have three filters available in place.
   1) Watchlist Names
   2) Query
   3) Alert type (severity)

2. #### Alert Enrichment

    Use playbook `Retrieve Alerts For IOCs - Dataminr Pulse` to enrich XSOAR incidents using Dataminr Alerts.
   - This playbook requires three parameters:
     1) Text to enrich
     2) Number of alerts to retrieve for each indicator
     3) A boolean to use configured watchlist names
   - This playbook will extract indicators from given text (default will be entire incident context).
   - After that it will retrieve alerts for each indicator and will store those alerts into context with key `RetrievedDataminrAlerts`.

## Configure Dataminr Pulse in Cortex

<<<<<<< HEAD
=======

1. Navigate to **Settings** > **Integrations** > **Servers & Services**.
2. Search for Dataminr Pulse.
3. Click **Add instance** to create and configure a new integration instance.

>>>>>>> a41c9a2c
| **Parameter** | **Description** | **Required** |
| --- | --- | --- |
| Client ID | The Client ID required to authenticate to the service. | True |
| Client Secret | The Client Secret required to authenticate to the service. | True |
| Watchlist Names | A comma-separated string of watchlist names, from which to fetch the alerts. If not provided, then it will fetch alerts from all available watchlists on the platform. | False |
| Query | Terms to search within Dataminr Alerts. | False |
| Include Related Alerts | Auto include related alerts for Dataminr Pulse incidents. | False |
| Alert Type | Filters the incoming alerts with the provided alert type. Default All. | False |
| Max Fetch | The maximum number of alerts to fetch each time. If the value is greater than 200, it will be considered as 200. The maximum is 200. | False |
| Trust any certificate (not secure) | Indicates whether to allow connections without verifying the SSL certificate's validity. | False |
| Use system proxy settings | Indicates whether to use XSOAR's system proxy settings to connect to the API. | False |
| Incident type |  | False |
| Fetch incidents |  | False |
| Incidents Fetch Interval | The incident fetch interval. | False |
| First Fetch Time (not supported) | This parameter is not supported as Dataminr Pulse API doesn't have time based filtering for fetching of alerts. | False |

<<<<<<< HEAD
=======
4. Click **Test** to validate the URLs, token, and connection.


>>>>>>> a41c9a2c
#### Note

1. If you detach the out-of-the-box mapper and make changes to it, the pack does not automatically get updates.
   - If you are using a custom incident type, you also need to create custom corresponding incoming mappers.

## Commands

You can execute these commands from the CLI, as part of an automation, or in a playbook.
After you successfully execute a command, a DBot message appears in the War Room with the command details.

### dataminrpulse-watchlists-get

***
Retrieves the Watchlists configured on the Dataminr platform.

#### Base Command

`dataminrpulse-watchlists-get`

#### Input

There are no input arguments for this command.

#### Context Output

| **Path** | **Type** | **Description** |
| --- | --- | --- |
| DataminrPulse.WatchLists.id | Number | Unique identifier for an individual list. This ID is needed to retrieve alerts for a given list. |
| DataminrPulse.WatchLists.type | String | Type of list. Can be one of the Topic, Company, or Custom. |
| DataminrPulse.WatchLists.name | String | Name of list as specified in Dataminr platform. |
| DataminrPulse.WatchLists.description | String | Description of the list as specified in Dataminr platform. |
| DataminrPulse.WatchLists.properties.watchlistColor | String | Watchlist color chosen within the Dataminr platform. |
| DataminrPulse.WatchLists.companies.id | String | ID of the company. |
| DataminrPulse.WatchLists.companies.name | String | Name of the company. |

#### Command example

```!dataminrpulse-watchlists-get```

#### Context Example

```json
{
    "DataminrPulse": {
        "WatchLists": [
            {
                "description": "",
                "id": 3320156,
                "name": "Cyber-Physical",
                "properties": {
                    "watchlistColor": "darkblue"
                },
                "type": "TOPIC"
            },
            {
                "description": "",
                "id": 3320155,
                "name": "Data Security",
                "properties": {
                    "watchlistColor": "red"
                },
                "type": "TOPIC"
            }
        ]
    }
}
```

#### Human Readable Output

>### Watchlists
>
>|Watchlist ID|Watchlist Name|Watchlist Type|Watchlist Color|
>|---|---|---|---|
>| 3320156 | Cyber-Physical | TOPIC | darkblue |
>| 3320155 | Data Security | TOPIC | red |

### dataminrpulse-alerts-get

***
Retrieves the alerts as per the provided watchlist_ids or query or configured watchlist_names parameter in integration. Note: The "from" and "to" arguments should not be included on the first execution, there will not be any "from" or "to" cursor to reference. Only subsequent calls should contain those parameters.

#### Base Command

`dataminrpulse-alerts-get`

#### Input

| **Argument Name** | **Description** | **Required** |
| --- | --- | --- |
| watchlist_ids | Comma delimited set of watchlist IDs. Required if watchlist names are not configured in integration configuration and the query is not given. | Optional |
| query | Terms to search within Dataminr Alerts. Required if watchlist names are not configured in integration configuration and the watchlist_ids are not given. | Optional |
| from | It points to a cursor that you want any alerts after. Note that only one of "from" or "to" can be included per request. | Optional |
| to | It points to a cursor that you want any alerts before. Note that only one of "from" and "to" can be included per request. | Optional |
| num | Maximum number of alerts to return. 3333 is maximum value. Default is 40. | Optional |
| use_configured_watchlist_names | A Boolean indicating that If user does not provide watchlist IDs then it should use configured watchlist names with query parameter. Possible values are: yes, no. Default is yes. | Optional |

#### Context Output

| **Path** | **Type** | **Description** |
| --- | --- | --- |
| DataminrPulse.Alerts.alertId | String | Unique ID of the alert. |
| DataminrPulse.Alerts.watchlistsMatchedByType.id | String | Unique ID of the watchlist. |
| DataminrPulse.Alerts.watchlistsMatchedByType.type | String | Type of the watchlist. |
| DataminrPulse.Alerts.watchlistsMatchedByType.name | String | Name of the watchlist. |
| DataminrPulse.Alerts.watchlistsMatchedByType.externalTopicIds | String | String containing the ID of external topic for watchlist type. |
| DataminrPulse.Alerts.watchlistsMatchedByType.userProperties.omnilist | String | String containing the boolean value of omnilist. |
| DataminrPulse.Alerts.watchlistsMatchedByType.userProperties.uiListType | String | Type of the watchlist on the Dataminr platform. |
| DataminrPulse.Alerts.watchlistsMatchedByType.userProperties.watchlistColor | String | Color of the watchlist defined on the Dataminr platform. |
| DataminrPulse.Alerts.availableRelatedAlerts | String | Whether the alert has related alerts or not. |
| DataminrPulse.Alerts.eventTime | Number | Timestamp of the event. |
| DataminrPulse.Alerts.eventVolume | Number | Volume of the event. |
| DataminrPulse.Alerts.eventLocation.coordinates | Unknown | Latitude and Longitude of the event. |
| DataminrPulse.Alerts.eventLocation.name | String | The name of the place where the event occurred. |
| DataminrPulse.Alerts.eventLocation.places | Unknown | Place IDs of the event location. |
| DataminrPulse.Alerts.eventLocation.radius | Number | Radius of the event location. |
| DataminrPulse.Alerts.source.displayName | String | The display name of the source. |
| DataminrPulse.Alerts.source.entityName | String | The entity name of the source. |
| DataminrPulse.Alerts.source.verified | Boolean | True if the source is verified, false otherwise. |
| DataminrPulse.Alerts.source.channels | Unknown | The Dataminr channel to which the source belongs. |
| DataminrPulse.Alerts.post.timestamp | Number | The timestamp of the post. |
| DataminrPulse.Alerts.post.languages.position | Number | The position of the post. |
| DataminrPulse.Alerts.post.languages.lang | String | The language of the post. |
| DataminrPulse.Alerts.post.media.type | String | The type of the media. |
| DataminrPulse.Alerts.post.media.url | String | The URL of the media. |
| DataminrPulse.Alerts.post.media.description | String | The description of the media. |
| DataminrPulse.Alerts.post.media.display_url | String | The display URL of the media. |
| DataminrPulse.Alerts.post.media.media_url | String | The URL of the media. |
| DataminrPulse.Alerts.post.media.source | String | The source of the media. |
| DataminrPulse.Alerts.post.link | String | The link to the post. |
| DataminrPulse.Alerts.caption | String | The text of the alert. |
| DataminrPulse.Alerts.categories.name | String | The name of the category to which the alert belongs. |
| DataminrPulse.Alerts.categories.topicType | String | The type of the Dataminr entity. Its value will be "category". |
| DataminrPulse.Alerts.categories.id | String | The unique identifier of the category. |
| DataminrPulse.Alerts.categories.idStr | String | The string value of the ID for the category. |
| DataminrPulse.Alerts.categories.requested | String | String containing the boolean value for a category. |
| DataminrPulse.Alerts.categories.path | String | The path of the Dataminr category. |
| DataminrPulse.Alerts.categories.retired | Boolean | Boolean value of retired for a particular category. |
| DataminrPulse.Alerts.headerColor | String | The hex value of the alert's header color. |
| DataminrPulse.Alerts.headerLabel | String | The label of the alert's header. |
| DataminrPulse.Alerts.alertType.id | String | The unique identifier of the alert type. |
| DataminrPulse.Alerts.alertType.name | String | The name of the alert type. |
| DataminrPulse.Alerts.alertType.color | String | The color of alert type. |
| DataminrPulse.Alerts.publisherCategory.id | String | The unique identifier of the publisher category. |
| DataminrPulse.Alerts.publisherCategory.name | String | The name of the publisher category. |
| DataminrPulse.Alerts.publisherCategory.color | String | The color of the publisher category. |
| DataminrPulse.Alerts.publisherCategory.shortName | String | The short name for publisher category. |
| DataminrPulse.Alerts.eventMapSmallURL | String | Value containing the URL of the small event map image. |
| DataminrPulse.Alerts.eventMapLargeURL | String | Value containing the URL of the large event map image. |
| DataminrPulse.Alerts.expandAlertURL | String | URL of the alert details page. |
| DataminrPulse.Alerts.expandMapURL | String | URL of the expanded map. |
| DataminrPulse.Alerts.relatedTerms.text | String | Text of the related terms. |
| DataminrPulse.Alerts.relatedTerms.url | String | URL of the related terms. |
| DataminrPulse.Alerts.relatedTermsQueryURL | String | URL of the related terms query. |
| DataminrPulse.Alerts.parentAlertId | String | Alert ID of the parent. |
| DataminrPulse.Alerts.metadata.cyber.URLs | Unknown | Identifier for a specific part of a website referenced in posts that could be related to a target or attacker's infrastructure. |
| DataminrPulse.Alerts.metadata.cyber.threats | Unknown | Name of cyber threat. |
| DataminrPulse.Alerts.metadata.cyber.addresses.ip | String | IP address of attacker/victim. Note that IP can have more than one open port and ports are associated with specific products via IANA \(iana.org\). |
| DataminrPulse.Alerts.metadata.cyber.addresses.port | Number | Port of attacker/victim. |
| DataminrPulse.Alerts.metadata.cyber.addresses.version | String | Version of IP address. |
| DataminrPulse.Alerts.metadata.cyber.asns | Unknown | Name of the autonomous systems number of the company hosting the impacted service\(s\). |
| DataminrPulse.Alerts.metadata.cyber.orgs | Unknown | Name of the ASN \(company hosting the impacted service\). |
| DataminrPulse.Alerts.metadata.cyber.products | Unknown | The server software used on an IP address. |
| DataminrPulse.Alerts.metadata.cyber.hashes | Unknown | A unique identifier or fingerprint for a file, often a malicious executable. |
| DataminrPulse.Alerts.metadata.cyber.malwares | Unknown | Malicious software posing a threat. |
| DataminrPulse.Alerts.metadata.cyber.asOrgs.asn | String | Autonomous system number. |
| DataminrPulse.Alerts.metadata.cyber.asOrgs.asOrg | String | Autonomous system organization. |
| DataminrPulse.Alerts.metadata.cyber.hashValues.value | String | Hash value. |
| DataminrPulse.Alerts.metadata.cyber.hashValues.type | String | Hash value type. |
| DataminrPulse.Alerts.metadata.cyber.vulnerabilities.id | String | CVE ID. |
| DataminrPulse.Alerts.metadata.cyber.vulnerabilities.cvss | String | CVSS value. |
| DataminrPulse.Alerts.metadata.cyber.vulnerabilities.exploitPocLinks | Unknown | Exploited PoC links. |
| DataminrPulse.Alerts.metadata.cyber.vulnerabilities.products.productName | String | Product name. |
| DataminrPulse.Alerts.metadata.cyber.vulnerabilities.products.productVersion | String | Product version. |
| DataminrPulse.Alerts.metadata.cyber.vulnerabilities.products.productVendor | String | Product vendor. |
| DataminrPulse.Alerts.companies.name | String | The name of the company. |
| DataminrPulse.Alerts.companies.topicType | String | The type of the Dataminr entity. Its value will be "company". |
| DataminrPulse.Alerts.companies.id | String | The unique identifier of the company. |
| DataminrPulse.Alerts.companies.idStr | String | The string value of the ID for the company. |
| DataminrPulse.Alerts.companies.ticker | String | The ticker symbol of the company. |
| DataminrPulse.Alerts.companies.retired | Boolean | Boolean value of retired for a particular company. |
| DataminrPulse.Alerts.companies.dm_bucket.id | String | The ID of the Dataminr bucket to which the company belongs. |
| DataminrPulse.Alerts.companies.dm_bucket.name | String | The name of the Dataminr bucket to which the company belongs. |
| DataminrPulse.Alerts.companies.dm_sector.id | String | The ID of the Dataminr sector to which the company belongs. |
| DataminrPulse.Alerts.companies.dm_sector.name | String | The name of the Dataminr sector to which the company belongs. |
| DataminrPulse.Alerts.sectors.name | String | The name of the sector to which the alert belongs. |
| DataminrPulse.Alerts.sectors.topicType | String | The type of the Dataminr entity. Its value will be "dm_sector". |
| DataminrPulse.Alerts.sectors.id | String | The unique identifier of the sector. |
| DataminrPulse.Alerts.sectors.idStr | String | The string value of the ID for the sector. |
| DataminrPulse.Alerts.sectors.retired | Boolean | Boolean value of retired for sectors. |
| DataminrPulse.Alerts.subCaption.bullets.source | String | Source from which information about Dataminr events is obtained. |
| DataminrPulse.Alerts.subCaption.bullets.media | String | Media from information about Dataminr event derived exclusively from the attributed source. |
| DataminrPulse.Alerts.subCaption.bullets.content | String | Content from information about Dataminr event derived exclusively from the attributed source. |
| DataminrPulse.Alerts.userRecentImages | Unknown | User's recent images. |
| DataminrPulse.Alerts.userTopHashtags | Unknown | User's top hashtags. |
| DataminrPulse.Cursor.from | String | "from" points to a cursor that you want any alerts after. |
| DataminrPulse.Cursor.to | String | "to" points to a cursor that you want any alerts before. |

#### Command example

```!dataminrpulse-alerts-get query="Google" num=2 use_configured_watchlist_names=yes```

#### Context Example

```json
{
    "DataminrPulse": {
        "Alerts": [
            {
                "alertId": "263446797171227825118793783-1679036084482-1",
                "alertType": {
                    "color": "FFBB05",
                    "id": "alert",
                    "name": "Alert"
                },
                "availableRelatedAlerts": 0,
                "caption": "Credentials from Netflix, Roku and Google in post selling data from machine infected by Raccoon stealer in United States: Blog via Russian Market.",
                "categories": [
                    {
                        "id": "853086",
                        "idStr": "853086",
                        "name": "Cybersecurity - Threats & Vulnerabilities",
                        "path": "/TOPIC/EXT/CS/853086",
                        "retired": false,
                        "topicType": "category"
                    },
                    {
                        "id": "853084",
                        "idStr": "853084",
                        "name": "Cybersecurity - Crime & Malicious Activity",
                        "path": "/TOPIC/EXT/CS/853084",
                        "retired": false,
                        "topicType": "category"
                    },
                ],
                "companies": [
                    {
                        "id": "1e8efb6d2c02a70af5041088361f83f3",
                        "idStr": "1e8efb6d2c02a70af5041088361f83f3",
                        "name": "Netflix, Inc.",
                        "retired": false,
                        "ticker": "NFLX",
                        "topicType": "company"
                    },
                    {
                        "id": "5936d9ec1bfbafc7a6ebb01d32d58855",
                        "idStr": "5936d9ec1bfbafc7a6ebb01d32d58855",
                        "name": "Google LLC",
                        "requested": "true",
                        "retired": false,
                        "topicType": "company"
                    }
                ],
                "eventLocation": {
                    "coordinates": [
                        18.889333,
                        -27
                    ],
                    "name": "united states",
                    "places": [
                        "0854a181a37b433c8e76fbca8d5101cf",
                        "f66b10a1b6d5d260b3ddb7e7518aa5ac"
                    ],
                    "probability": 0,
                    "radius": 0
                },
                "eventMapLargeURL": "https://api.dataminr.com/images/1/map?size=540x124",
                "eventMapSmallURL": "https://api.dataminr.com/images/1/map?size=124x124",
                "eventTime": 1679036084484,
                "eventVolume": 0,
                "expandAlertURL": "https://app.dataminr.com/#alertDetail/5/263446797171227825118793783-1679036084482-1",
                "expandMapURL": "https://app.dataminr.com/#map-popup2/",
                "headerColor": "FFFFAD",
                "headerLabel": "Alert",
                "post": {
                    "link": "http://dummy.com/logs#b557780d27d99",
                    "timestamp": 1678924800000
                },
                "publisherCategory": {
                    "color": "6596c8",
                    "id": "blog",
                    "name": "Blog",
                    "shortName": "BG"
                },
                "relatedTerms": [
                    {
                        "text": "stealer",
                        "url": "https://app.dataminr.com/app/core/corporate/search-popup.html#search/stealer"
                    },
                    {
                        "text": "tech hardware",
                        "url": "https://app.dataminr.com/app/core/corporate/search-popup.html#search/hardware"
                    },
                    {
                        "text": "tech media",
                        "url": "https://app.dataminr.com/app/core/corporate/search-popup.html#search/media"
                    }
                ],
                "relatedTermsQueryURL": "https://app.dataminr.com/#search-popup/search/electronics",
                "sectors": [
                    {
                        "id": "ba46e75a7aefcb7e152b31aebae04d36",
                        "idStr": "ba46e75a7aefcb7e152b31aebae04d36",
                        "name": "Hardware",
                        "retired": false,
                        "topicType": "dm_sector"
                    }
                ],
                "source": {
                    "channels": [
                        "blog"
                    ],
                    "verified": false
                },
                "watchlistsMatchedByType": [
                    {
                        "externalTopicIds": [
                            "961957",
                            "961960"
                        ],
                        "id": "3320155",
                        "name": "Data Security",
                        "type": "topics",
                        "userProperties": {
                            "omnilist": "true",
                            "uiListType": "CYBER",
                            "watchlistColor": "red"
                        }
                    }
                ]
            },
            {
                "alertId": "8182773200381469871601567489-1679036084274-1",
                "alertType": {
                    "color": "FFBB05",
                    "id": "alert",
                    "name": "Alert"
                },
                "availableRelatedAlerts": 0,
                "caption": "Credentials from Google and Paypal in post selling data from machine infected by Raccoon stealer in Venezuela: Blog via Russian Market.",
                "categories": [
                    {
                        "id": "853086",
                        "idStr": "853086",
                        "name": "Cybersecurity - Threats & Vulnerabilities",
                        "path": "/TOPIC/EXT/CS/853086",
                        "retired": false,
                        "topicType": "category"
                    },
                    {
                        "id": "853084",
                        "idStr": "853084",
                        "name": "Cybersecurity - Crime & Malicious Activity",
                        "path": "/TOPIC/EXT/CS/853084",
                        "retired": false,
                        "topicType": "category"
                    },
                    {
                        "id": "962012",
                        "idStr": "962012",
                        "name": "Hacking Services",
                        "path": "/TOPIC/EXT/CS/962012",
                        "retired": false,
                        "topicType": "category"
                    }
                ],
                "companies": [
                    {
                        "id": "5936d9ec1bfbafc7a6ebb01d32d58855",
                        "idStr": "5936d9ec1bfbafc7a6ebb01d32d58855",
                        "name": "Google LLC",
                        "requested": "true",
                        "retired": false,
                        "topicType": "company"
                    },
                    {
                        "id": "cb5aa0e62a22c02eea509f4ed369f97e",
                        "idStr": "cb5aa0e62a22c02eea509f4ed369f97e",
                        "name": "PayPal Holdings, Inc.",
                        "retired": false,
                        "ticker": "PYPL",
                        "topicType": "company"
                    }
                ],
                "eventLocation": {
                    "coordinates": [
                        50.18333333,
                        -26.366667
                    ],
                    "name": "Venezuela",
                    "places": [
                        "2c6646409a5244a0ac9ca02c0c134cbf",
                        "65e310f6bf1662b763071ef967f60781"
                    ],
                    "probability": 0,
                    "radius": 0
                },
                "eventMapLargeURL": "https://api.dataminr.com/images/1/map?size=540x124",
                "eventMapSmallURL": "https://api.dataminr.com/images/1/map?size=124x124",
                "eventTime": 1679032084075,
                "eventVolume": 0,
                "expandAlertURL": "https://app.dataminr.com/#alertDetail/5/8182773200381469871601567489-1679036084274-1",
                "expandMapURL": "https://app.dataminr.com/#map-popup2/",
                "headerColor": "FFFFAD",
                "headerLabel": "Alert",
                "post": {
                    "link": "http://dummy.com/logs#b05eb146256c7774f",
                    "timestamp": 1608924200000
                },
                "publisherCategory": {
                    "color": "6596c8",
                    "id": "blog",
                    "name": "Blog",
                    "shortName": "BG"
                },
                "relatedTerms": [
                    {
                        "text": "credentials",
                        "url": "https://app.dataminr.com/app/core/corporate/search-popup.html#search/elements"
                    },
                    {
                        "text": "cyber markets",
                        "url": "https://app.dataminr.com/app/core/corporate/search-popup.html#search/cyber"
                    },
                    {
                        "text": "data exposures",
                        "url": "https://app.dataminr.com/app/core/corporate/search-popup.html#search/exposures"
                    }
                ],
                "relatedTermsQueryURL": "https://app.dataminr.com/#search-popup/search/cyber markets,data exposures",
                "sectors": [
                    {
                        "id": "8d8dfe15852996c0f6881b32",
                        "idStr": "8d8dfe15852996c0f6881b32",
                        "name": "Software",
                        "retired": false,
                        "topicType": "dm_sector"
                    }
                ],
                "source": {
                    "channels": [
                        "blog"
                    ],
                    "verified": false
                },
                "watchlistsMatchedByType": [
                    {
                        "externalTopicIds": [
                            "961957",
                            "961960"
                        ],
                        "id": "3320155",
                        "name": "Data Security",
                        "type": "topics",
                        "userProperties": {
                            "omnilist": "true",
                            "uiListType": "CYBER",
                            "watchlistColor": "red"
                        }
                    }
                ]
            }
        ],
        "Cursor": {
            "from": "from_cursor",
            "to": "to_cursor"
        }
    }
}
```

#### Human Readable Output

>### Alerts
>
>|Alert Type|Alert ID|Caption|Alert URL|Watchlist Name|Alert Time|Alert Location|Post Link|Is source verified|Publisher Category|
>|---|---|---|---|---|---|---|---|---|---|
>| Alert | 263446797171227825118793783-1679036084482-1 | Credentials from Netflix, Roku and Google in post selling data from machine infected by Raccoon stealer in United States: Blog via Russian Market. | [https://app.dataminr.com/#alertDetail/5/263446797171227825118793783-1679036084482-1](https://app.dataminr.com/#alertDetail/5/263446797171227825118793783-1679036084482-1) | Data Security | 17 Mar 2023, 06:54 AM UTC | united states | [http://dummy.com/logs#b557780d27d99](http://dummy.com/logs#b557780d27d99) | false | Blog |
>| Alert | 8182773200381469871601567489-1679036084274-1 | Credentials from Google and Paypal in post selling data from machine infected by Raccoon stealer in Venezuela: Blog via Russian Market. | [https://app.dataminr.com/#alertDetail/5/8182773200381469871601567489-1679036084274-1](https://app.dataminr.com/#alertDetail/5/8182773200381469871601567489-1679036084274-1) | Data Security | 17 Mar 2023, 06:54 AM UTC | venezuela | [http://dummy.com/logs#b05eb146256c7774f](http://dummy.com/logs#b05eb146256c7774f) | false | Blog |

>### Cursor for pagination
>
>|from|to|
>|---|---|
>| from_cursor | to_cursor |

### dataminrpulse-related-alerts-get

***
Retrieves the alerts related to the provided Alert ID.

#### Base Command

`dataminrpulse-related-alerts-get`

#### Input

| **Argument Name** | **Description** | **Required** |
| --- | --- | --- |
| alert_id | Unique identifier of the alert whose related alerts to retrieve. | Required |
| include_root | When searching for a linked cluster, this flag<br/>determines whether the alert from which alert_id is used to make request to the server is returned to the result set. Possible values are: False, True. Default is False. | Optional |

#### Context Output

| **Path** | **Type** | **Description** |
| --- | --- | --- |
| DataminrPulse.Alerts.alertId | String | Unique ID of the alert. |
| DataminrPulse.Alerts.watchlistsMatchedByType.id | String | Unique ID of the watchlist. |
| DataminrPulse.Alerts.watchlistsMatchedByType.type | String | Type of the watchlist. |
| DataminrPulse.Alerts.watchlistsMatchedByType.name | String | Name of the watchlist. |
| DataminrPulse.Alerts.watchlistsMatchedByType.externalTopicIds | String | String containing the ID of external topic for watchlist type. |
| DataminrPulse.Alerts.watchlistsMatchedByType.userProperties.omnilist | String | String containing the boolean value of omnilist. |
| DataminrPulse.Alerts.watchlistsMatchedByType.userProperties.uiListType | String | Type of the watchlist on the Dataminr platform. |
| DataminrPulse.Alerts.watchlistsMatchedByType.userProperties.watchlistColor | String | Color of the watchlist defined on the Dataminr platform. |
| DataminrPulse.Alerts.availableRelatedAlerts | String | Whether the alert has related alerts or not. |
| DataminrPulse.Alerts.eventTime | Number | Timestamp of the event. |
| DataminrPulse.Alerts.eventVolume | Number | Volume of the event. |
| DataminrPulse.Alerts.eventLocation.coordinates | Unknown | Latitude and Longitude of the event. |
| DataminrPulse.Alerts.eventLocation.name | String | The name of the place where the event occurred. |
| DataminrPulse.Alerts.eventLocation.places | Unknown | Place IDs of the event location. |
| DataminrPulse.Alerts.eventLocation.radius | Number | Radius of the event location. |
| DataminrPulse.Alerts.source.displayName | String | The display name of the source. |
| DataminrPulse.Alerts.source.entityName | String | The entity name of the source. |
| DataminrPulse.Alerts.source.verified | Boolean | True if the source is verified, false otherwise. |
| DataminrPulse.Alerts.source.channels | Unknown | The Dataminr channel to which the source belongs. |
| DataminrPulse.Alerts.post.timestamp | Number | The timestamp of the post. |
| DataminrPulse.Alerts.post.languages.position | Number | The position of the post. |
| DataminrPulse.Alerts.post.languages.lang | String | The language of the post. |
| DataminrPulse.Alerts.post.media.type | String | The type of the media. |
| DataminrPulse.Alerts.post.media.url | String | The URL of the media. |
| DataminrPulse.Alerts.post.media.description | String | The description of the media. |
| DataminrPulse.Alerts.post.media.display_url | String | The display URL of the media. |
| DataminrPulse.Alerts.post.media.media_url | String | The URL of the media. |
| DataminrPulse.Alerts.post.media.source | String | The source of the media. |
| DataminrPulse.Alerts.post.link | String | The link to the post. |
| DataminrPulse.Alerts.caption | String | The text of the alert. |
| DataminrPulse.Alerts.categories.name | String | The name of the category to which the alert belongs. |
| DataminrPulse.Alerts.categories.topicType | String | The type of the Dataminr entity. Its value will be "category". |
| DataminrPulse.Alerts.categories.id | String | The unique identifier of the category. |
| DataminrPulse.Alerts.categories.idStr | String | The string value of the ID for the category. |
| DataminrPulse.Alerts.categories.requested | String | String containing the boolean value for a category. |
| DataminrPulse.Alerts.categories.path | String | The path of the Dataminr category. |
| DataminrPulse.Alerts.categories.retired | Boolean | Boolean value of retired for a particular category. |
| DataminrPulse.Alerts.headerColor | String | The hex value of the alert's header color. |
| DataminrPulse.Alerts.headerLabel | String | The label of the alert's header. |
| DataminrPulse.Alerts.alertType.id | String | The unique identifier of the alert type. |
| DataminrPulse.Alerts.alertType.name | String | The name of the alert type. |
| DataminrPulse.Alerts.alertType.color | String | The color of alert type. |
| DataminrPulse.Alerts.publisherCategory.id | String | The unique identifier of the publisher category. |
| DataminrPulse.Alerts.publisherCategory.name | String | The name of the publisher category. |
| DataminrPulse.Alerts.publisherCategory.color | String | The color of the publisher category. |
| DataminrPulse.Alerts.publisherCategory.shortName | String | The short name for publisher category. |
| DataminrPulse.Alerts.eventMapSmallURL | String | Value containing the URL of the small event map image. |
| DataminrPulse.Alerts.eventMapLargeURL | String | Value containing the URL of the large event map image. |
| DataminrPulse.Alerts.expandAlertURL | String | URL of the alert details page. |
| DataminrPulse.Alerts.expandMapURL | String | URL of the expanded map. |
| DataminrPulse.Alerts.relatedTerms.text | String | Text of the related terms. |
| DataminrPulse.Alerts.relatedTerms.url | String | URL of the related terms. |
| DataminrPulse.Alerts.relatedTermsQueryURL | String | URL of the related terms query. |
| DataminrPulse.Alerts.parentAlertId | String | Alert ID of the parent. |
| DataminrPulse.Alerts.metadata.cyber.URLs | Unknown | Identifier for a specific part of a website referenced in posts that could be related to a target or attacker's infrastructure. |
| DataminrPulse.Alerts.metadata.cyber.threats | Unknown | Name of cyber threat. |
| DataminrPulse.Alerts.metadata.cyber.addresses.ip | String | IP address of attacker/victim. Note that IP can have more than one open port and ports are associated with specific products via IANA \(iana.org\). |
| DataminrPulse.Alerts.metadata.cyber.addresses.port | Number | Port of attacker/victim. |
| DataminrPulse.Alerts.metadata.cyber.addresses.version | String | Version of IP address. |
| DataminrPulse.Alerts.metadata.cyber.asns | Unknown | Name of the autonomous systems number of the company hosting the impacted service\(s\). |
| DataminrPulse.Alerts.metadata.cyber.orgs | Unknown | Name of the ASN \(company hosting the impacted service\). |
| DataminrPulse.Alerts.metadata.cyber.products | Unknown | The server software used on an IP address. |
| DataminrPulse.Alerts.metadata.cyber.hashes | Unknown | A unique identifier or fingerprint for a file, often a malicious executable. |
| DataminrPulse.Alerts.metadata.cyber.malwares | Unknown | Malicious software posing a threat. |
| DataminrPulse.Alerts.metadata.cyber.asOrgs.asn | String | Autonomous system number. |
| DataminrPulse.Alerts.metadata.cyber.asOrgs.asOrg | String | Autonomous system organization. |
| DataminrPulse.Alerts.metadata.cyber.hashValues.value | String | Hash value. |
| DataminrPulse.Alerts.metadata.cyber.hashValues.type | String | Hash value type. |
| DataminrPulse.Alerts.metadata.cyber.vulnerabilities.id | String | CVE ID. |
| DataminrPulse.Alerts.metadata.cyber.vulnerabilities.cvss | String | CVSS value. |
| DataminrPulse.Alerts.metadata.cyber.vulnerabilities.exploitPocLinks | Unknown | Exploited PoC links. |
| DataminrPulse.Alerts.metadata.cyber.vulnerabilities.products.productName | String | Product name. |
| DataminrPulse.Alerts.metadata.cyber.vulnerabilities.products.productVersion | String | Product version. |
| DataminrPulse.Alerts.metadata.cyber.vulnerabilities.products.productVendor | String | Product vendor. |
| DataminrPulse.Alerts.companies.name | String | The name of the company. |
| DataminrPulse.Alerts.companies.topicType | String | The type of the Dataminr entity. Its value will be "company". |
| DataminrPulse.Alerts.companies.id | String | The unique identifier of the company. |
| DataminrPulse.Alerts.companies.idStr | String | The string value of the ID for the company. |
| DataminrPulse.Alerts.companies.ticker | String | The ticker symbol of the company. |
| DataminrPulse.Alerts.companies.retired | Boolean | Boolean value of retired for a particular company. |
| DataminrPulse.Alerts.companies.dm_bucket.id | String | The ID of the Dataminr bucket to which the company belongs. |
| DataminrPulse.Alerts.companies.dm_bucket.name | String | The name of the Dataminr bucket to which the company belongs. |
| DataminrPulse.Alerts.companies.dm_sector.id | String | The ID of the Dataminr sector to which the company belongs. |
| DataminrPulse.Alerts.companies.dm_sector.name | String | The name of the Dataminr sector to which the company belongs. |
| DataminrPulse.Alerts.sectors.name | String | The name of the sector to which the alert belongs. |
| DataminrPulse.Alerts.sectors.topicType | String | The type of the Dataminr entity. Its value will be "dm_sector". |
| DataminrPulse.Alerts.sectors.id | String | The unique identifier of the sector. |
| DataminrPulse.Alerts.sectors.idStr | String | The string value of the ID for the sector. |
| DataminrPulse.Alerts.sectors.retired | Boolean | Boolean value of retired for sectors. |
| DataminrPulse.Alerts.subCaption.bullets.source | String | Source from which information about Dataminr events is obtained. |
| DataminrPulse.Alerts.subCaption.bullets.media | String | Media from information about Dataminr event derived exclusively from the attributed source. |
| DataminrPulse.Alerts.subCaption.bullets.content | String | Content from information about Dataminr event derived exclusively from the attributed source. |
| DataminrPulse.Alerts.userRecentImages | Unknown | User's recent images. |
| DataminrPulse.Alerts.userTopHashtags | Unknown | User's top hashtags. |

#### Command example

```!dataminrpulse-related-alerts-get alert_id="969633949-1679028615394-3"```

#### Context Example

```json
{
    "DataminrPulse": {
        "Alerts": {
            "alertId": "1114146985-1679026540479-3",
            "alertType": {
                "color": "FFBB05",
                "id": "urgent",
                "name": "Urgent"
            },
            "caption": "Power outage affects 1,328 customers in Brisbane City, QLD, Australia: Government via Energex.",
            "categories": [
                {
                    "id": "853036",
                    "idStr": "853036",
                    "name": "Outages & Service Disruptions - Electricity",
                    "path": "/TOPIC/EXT/CS/853036",
                    "retired": false,
                    "topicType": "category"
                },
                {
                    "id": "726708",
                    "idStr": "726708",
                    "name": "Transportation & Infrastructure",
                    "path": "/TOPIC/EXT/CS/726708",
                    "retired": false,
                    "topicType": "category"
                }
            ],
            "eventLocation": {
                "coordinates": [
                    -17.4304528,
                    53.0200341
                ],
                "name": "Brisbane City QLD 4000, Australia",
                "places": [
                    "0a86c104be134cc39c098cd49adab0eb",
                    "433e1412080ffa35aba6fe6eb4b99c38",
                ],
                "radius": 1.0532969379634942
            },
            "eventMapLargeURL": "https://api.dataminr.com/images/1/map?size=540x124",
            "eventMapSmallURL": "https://api.dataminr.com/images/1/map?size=124x124",
            "eventTime": 1679026576914,
            "eventVolume": 0,
            "expandAlertURL": "https://app.dataminr.com/#alertDetail/5/1114146985-1679026540479-3",
            "expandMapURL": "https://app.dataminr.com/#map-popup2",
            "headerColor": "FFFFAD",
            "headerLabel": "Urgent",
            "post": {
                "link": "https://www.dummy.com/residential-and-business/power-interruptions/current-interruptions",
                "timestamp": 1679029576914
            },
            "publisherCategory": {
                "color": "5C0F07",
                "id": "gov",
                "name": "Government",
                "shortName": "GOV"
            },
            "relatedTerms": [
                {
                    "text": "affects",
                    "url": "https://app.dataminr.com/app/core/corporate/search-popup.html#search/history"
                },
                {
                    "text": "brisbane",
                    "url": "https://app.dataminr.com/app/core/corporate/search-popup.html#search/displayTitle"
                },
                {
                    "text": "outage",
                    "url": "https://app.dataminr.com/app/core/corporate/search-popup.html#search/history"
                }
            ],
            "relatedTermsQueryURL": "https://app.dataminr.com/#search-popup/search/affects,brisbane,outage,qld",
            "source": {
                "channels": [
                    "gov"
                ],
                "verified": false
            }
        }
    }
}
```

#### Human Readable Output

>### Alerts
>
>|Alert Type|Alert ID|Caption|Alert URL|Alert Time|Alert Location|Post Link|Is source verified|Publisher Category|
>|---|---|---|---|---|---|---|---|---|
>| Urgent | 1114146985-1679026540479-3 | Power outage affects 1,328 customers in Brisbane City, QLD, Australia: Government via Energex. | [https://app.dataminr.com/#alertDetail/5/1114146985-1679026540479-3](https://app.dataminr.com/#alertDetail/5/1114146985-1679026540479-3) | 17 Mar 2023, 04:16 AM UTC | Brisbane City QLD 4000, Australia | [https://www.dummy.com/residential-and-business/power-interruptions/current-interruptions](https://www.dummy.com/residential-and-business/power-interruptions/current-interruptions) | false | Government |<|MERGE_RESOLUTION|>--- conflicted
+++ resolved
@@ -51,14 +51,11 @@
 
 ## Configure Dataminr Pulse in Cortex
 
-<<<<<<< HEAD
-=======
 
 1. Navigate to **Settings** > **Integrations** > **Servers & Services**.
 2. Search for Dataminr Pulse.
 3. Click **Add instance** to create and configure a new integration instance.
 
->>>>>>> a41c9a2c
 | **Parameter** | **Description** | **Required** |
 | --- | --- | --- |
 | Client ID | The Client ID required to authenticate to the service. | True |
@@ -75,12 +72,9 @@
 | Incidents Fetch Interval | The incident fetch interval. | False |
 | First Fetch Time (not supported) | This parameter is not supported as Dataminr Pulse API doesn't have time based filtering for fetching of alerts. | False |
 
-<<<<<<< HEAD
-=======
 4. Click **Test** to validate the URLs, token, and connection.
 
 
->>>>>>> a41c9a2c
 #### Note
 
 1. If you detach the out-of-the-box mapper and make changes to it, the pack does not automatically get updates.
