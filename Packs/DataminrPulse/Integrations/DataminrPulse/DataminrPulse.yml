--- conflicted
+++ resolved
@@ -699,12 +699,8 @@
     - contextPath: DataminrPulse.Alerts.userTopHashtags
       description: User's top hashtags.
       type: Unknown
-<<<<<<< HEAD
-  dockerimage: demisto/python3:3.10.11.61265
-=======
   dockerimage: demisto/python3:3.10.12.63474
   feed: false
->>>>>>> d7aea52b
   isfetch: true
   script: '-'
   subtype: python3
