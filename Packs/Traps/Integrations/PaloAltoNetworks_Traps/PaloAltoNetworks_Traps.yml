--- conflicted
+++ resolved
@@ -378,16 +378,7 @@
   script: '-'
   subtype: python3
   type: python
-<<<<<<< HEAD
 tests:
-- Traps test
-fromversion: 5.0.0
-marketplaces:
-- xsoar
-- marketplacev2
-=======
-tests: 
 - No test
 fromversion: 5.0.0
-deprecated: true
->>>>>>> a9fa819b
+deprecated: true