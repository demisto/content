category: Endpoint
commonfields:
  id: Palo Alto Traps ESM (Beta)
  version: -1
configuration:
- display: URL of Traps ESM Server
  name: url
  required: true
  type: 0
- display: Username of Account to be used.
  name: username
  type: 0
- display: Password of Account to be used.
  name: password
  type: 4
description: |-
  Deprecated. Use CortexXDR instead.
display: Palo Alto Traps ESM (Deprecated)
name: Palo Alto Traps ESM (Beta)
deprecated: true
beta: true
script:
  commands:
  - arguments:
    - name: hash
      required: true
      description: ''
    description: Retrieve details about a specific hash
    name: traps-esm-hash-detail
  - arguments:
    - description: Hash to be changed.
      name: hash
      required: true
    - auto: PREDEFINED
      description: Verdict of the hash.
      name: verdict
      predefined:
      - Benign
      - Malware
      required: true
    description: Override a verdict for a specific hash.
    name: traps-esm-override-hash-verdict
<<<<<<< HEAD
=======
  runonce: false
>>>>>>> 9ddafcfd
  script: ''
  type: python
  subtype: python3
  dockerimage: demisto/btfl-soup:1.0.0.925
tests:
- no test
fromversion: 5.0.0<|MERGE_RESOLUTION|>--- conflicted
+++ resolved
@@ -40,10 +40,7 @@
       required: true
     description: Override a verdict for a specific hash.
     name: traps-esm-override-hash-verdict
-<<<<<<< HEAD
-=======
   runonce: false
->>>>>>> 9ddafcfd
   script: ''
   type: python
   subtype: python3
