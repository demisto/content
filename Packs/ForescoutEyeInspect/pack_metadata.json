--- conflicted
+++ resolved
@@ -2,11 +2,7 @@
     "name": "Forescout EyeInspect",
     "description": "Get in-depth device visibility for OT networks",
     "support": "xsoar",
-<<<<<<< HEAD
-    "currentVersion": "1.0.17",
-=======
     "currentVersion": "1.0.19",
->>>>>>> 9d6c5180
     "author": "Cortex XSOAR",
     "url": "https://www.paloaltonetworks.com/cortex",
     "email": "",
