--- conflicted
+++ resolved
@@ -1513,11 +1513,7 @@
     - contextPath: ForescoutEyeInspect.HostChangeLog.host_mac_addresses
       description: The MAC addresses associated to the host.
       type: String
-<<<<<<< HEAD
-  dockerimage: demisto/python3:3.10.11.61265
-=======
   dockerimage: demisto/python3:3.10.12.63474
->>>>>>> a56da0f6
   feed: false
   isfetch: true
   longRunning: false
