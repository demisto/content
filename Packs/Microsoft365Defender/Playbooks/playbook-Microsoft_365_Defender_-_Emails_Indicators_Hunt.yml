id: Microsoft 365 Defender - Emails Indicators Hunt
version: -1
contentitemexportablefields:
  contentitemfields: {}
name: Microsoft 365 Defender - Emails Indicators Hunt
description: |-
  This playbook retrieves email data based on the "URLDomain", "SHA256" and "IPAddress" inputs.
  SHA256 - Emails with attachments matching the "SHA256" input are retrieved.
  URLDomain - If the "URLDomain" value is found as a substring of URL(s) in the body of the email, the email is retrieved.
  IPAddress - Emails with "SenderIPv4"/SenderIPv6" or URLs (in the body) matching the "IPAddress" input are retrieved.
starttaskid: "0"
tasks:
  "0":
    id: "0"
    taskid: 4e50d59c-2f80-42a2-877d-c95d20e20047
    type: start
    task:
      id: 4e50d59c-2f80-42a2-877d-c95d20e20047
      version: -1
      name: ""
      iscommand: false
      brand: ""
      description: ''
    nexttasks:
      '#none#':
      - "1"
    separatecontext: false
    continueonerrortype: ""
    view: |-
      {
        "position": {
          "x": 40,
          "y": -120
        }
      }
    note: false
    timertriggers: []
    ignoreworker: false
    skipunavailable: false
    quietmode: 0
    isoversize: false
    isautoswitchedtoquietmode: false
  "1":
    id: "1"
    taskid: 4c477a33-925d-4946-83e3-e237dfa465a2
    type: condition
    task:
      id: 4c477a33-925d-4946-83e3-e237dfa465a2
      version: -1
      name: Check if Microsoft 365 Defender is enabled
      description: Returns 'yes' if integration brand is available. Otherwise returns 'no'.
      scriptName: IsIntegrationAvailable
      type: condition
      iscommand: false
      brand: ""
    nexttasks:
      "no":
      - "4"
      "yes":
      - "2"
      - "3"
      - "13"
    scriptarguments:
      brandname:
        simple: Microsoft 365 Defender
    results:
    - brandInstances
    separatecontext: false
    continueonerrortype: ""
    view: |-
      {
        "position": {
          "x": 40,
          "y": 60
        }
      }
    note: false
    timertriggers: []
    ignoreworker: false
    skipunavailable: false
    quietmode: 0
    isoversize: false
    isautoswitchedtoquietmode: false
  "2":
    id: "2"
    taskid: d7b8bb79-3028-4f41-85b4-52cd5b913070
    type: condition
    task:
      id: d7b8bb79-3028-4f41-85b4-52cd5b913070
      version: -1
      name: URLDomain input exists?
      type: condition
      iscommand: false
      brand: ""
      description: ""
    nexttasks:
      '#default#':
      - "4"
      URLDomain Exists:
      - "11"
    separatecontext: false
    conditions:
    - label: URLDomain Exists
      condition:
      - - operator: isNotEmpty
          left:
            value:
              complex:
                root: inputs.URLDomain
            iscontext: true
    continueonerrortype: ""
    view: |-
      {
        "position": {
          "x": 770,
          "y": 270
        }
      }
    note: false
    timertriggers: []
    ignoreworker: false
    skipunavailable: false
    quietmode: 0
    isoversize: false
    isautoswitchedtoquietmode: false
  "3":
    id: "3"
    taskid: 18e4ddb8-4e5f-4abe-8272-7c05f414081d
    type: condition
    task:
      id: 18e4ddb8-4e5f-4abe-8272-7c05f414081d
      version: -1
      name: SHA256 input exists?
      type: condition
      iscommand: false
      brand: ""
      description: ""
    nexttasks:
      '#default#':
      - "4"
      SHA256 Exists:
      - "12"
    separatecontext: false
    conditions:
    - label: SHA256 Exists
      condition:
      - - operator: isNotEmpty
          left:
            value:
              complex:
                root: inputs.SHA256
            iscontext: true
    continueonerrortype: ""
    view: |-
      {
        "position": {
          "x": 310,
          "y": 270
        }
      }
    note: false
    timertriggers: []
    ignoreworker: false
    skipunavailable: false
    quietmode: 0
    isoversize: false
    isautoswitchedtoquietmode: false
  "4":
    id: "4"
    taskid: de06f46a-17b8-427d-83fe-d58c41119de7
    type: title
    task:
      id: de06f46a-17b8-427d-83fe-d58c41119de7
      version: -1
      name: Done
      type: title
      iscommand: false
      brand: ""
      description: ''
    separatecontext: false
    continueonerrortype: ""
    view: |-
      {
        "position": {
          "x": 40,
          "y": 1290
        }
      }
    note: false
    timertriggers: []
    ignoreworker: false
    skipunavailable: false
    quietmode: 0
    isoversize: false
    isautoswitchedtoquietmode: false
  "5":
    id: "5"
    taskid: 7ef19685-5d03-44e8-8718-bdcaa1891658
    type: regular
    task:
      id: 7ef19685-5d03-44e8-8718-bdcaa1891658
      version: -1
      name: Retrieve emails data (URLDomain)
      description: 'Advanced hunting is a threat-hunting tool that uses specially constructed queries to examine the past 30 days of event data in Microsoft 365 Defender. Details on how to write queries: https://docs.microsoft.com/en-us/microsoft-365/security/defender/advanced-hunting-query-language?view=o365-worldwide.'
      script: Microsoft 365 Defender|||microsoft-365-defender-advanced-hunting
      type: regular
      iscommand: true
      brand: Microsoft 365 Defender
    nexttasks:
      '#none#':
      - "10"
    scriptarguments:
      limit:
        complex:
          root: inputs.ResultsLimit
      query:
        simple: let _start = now(-${inputs.SearchTimeframe}d); EmailEvents | where Timestamp >= _start | where RecipientEmailAddress != "${inputs.ListenerMailbox}" | join EmailUrlInfo on NetworkMessageId | where Url has_any ("${URLDomainParsed}") or UrlDomain has_any ("${URLDomainParsed}") | project-away AdditionalFields, EmailActionPolicy, UserLevelPolicy, EmailActionPolicyGuid, OrgLevelPolicy, UserLevelAction, EmailClusterId, ReportId, ReportId1, Timestamp1, OrgLevelAction, SenderObjectId, NetworkMessageId1
      timeout:
        simple: ${inputs.Timeout}
    separatecontext: false
    continueonerrortype: ""
    view: |-
      {
        "position": {
          "x": 770,
          "y": 720
        }
      }
    note: false
    timertriggers: []
    ignoreworker: false
    skipunavailable: false
    quietmode: 0
    isoversize: false
    isautoswitchedtoquietmode: false
  "6":
    id: "6"
    taskid: 1386f67d-0a38-438e-8a03-7435ffe62954
    type: regular
    task:
      id: 1386f67d-0a38-438e-8a03-7435ffe62954
      version: -1
      name: Retrieve emails data (SHA256)
      description: 'Advanced hunting is a threat-hunting tool that uses specially constructed queries to examine the past 30 days of event data in Microsoft 365 Defender. Details on how to write queries: https://docs.microsoft.com/en-us/microsoft-365/security/defender/advanced-hunting-query-language?view=o365-worldwide.'
      script: Microsoft 365 Defender|||microsoft-365-defender-advanced-hunting
      type: regular
      iscommand: true
      brand: Microsoft 365 Defender
    nexttasks:
      '#none#':
      - "10"
    scriptarguments:
      limit:
        complex:
          root: inputs.ResultsLimit
      query:
        simple: let _start = now(-${inputs.SearchTimeframe}d); EmailEvents | where Timestamp >= _start | where RecipientEmailAddress != "${inputs.ListenerMailbox}" | join EmailAttachmentInfo on NetworkMessageId | where SHA256 has_any ("${SHA256Parsed}") | project-away AdditionalFields, EmailActionPolicy, UserLevelPolicy, EmailActionPolicyGuid, OrgLevelPolicy, UserLevelAction, EmailClusterId, ReportId, ReportId1, Timestamp1, RecipientEmailAddress1, SenderDisplayName1, NetworkMessageId1, DetectionMethods1, SenderFromAddress1, RecipientObjectId1, ThreatNames1, ThreatTypes1, SenderObjectId1, OrgLevelAction, SenderObjectId
      timeout:
        simple: ${inputs.Timeout}
    separatecontext: false
    continueonerrortype: ""
    view: |-
      {
        "position": {
          "x": 310,
          "y": 720
        }
      }
    note: false
    timertriggers: []
    ignoreworker: false
    skipunavailable: false
    quietmode: 0
    isoversize: false
    isautoswitchedtoquietmode: false
  "10":
    id: "10"
    taskid: 8bd4c50d-26ba-48ac-8d71-a918feb08ecb
    type: regular
    task:
      id: 8bd4c50d-26ba-48ac-8d71-a918feb08ecb
      version: -1
      name: Save matching email results (with URLs or attachments)
      description: |-
        Set a value in context under the key you entered. If no value is entered, the script doesn't do anything.

        This automation runs using the default Limited User role, unless you explicitly change the permissions.
        For more information, see the section about permissions here:
<<<<<<< HEAD
        https://docs-cortex.paloaltonetworks.com/r/Cortex-XSOAR/6.10/Cortex-XSOAR-Administrator-Guide/Automations
=======
        https://docs-cortex.paloaltonetworks.com/r/Cortex-XSOAR/6.10/Cortex-XSOAR-Administrator-Guide/Automations.
>>>>>>> d3585c0f
      scriptName: SetAndHandleEmpty
      type: regular
      iscommand: false
      brand: ""
    nexttasks:
      '#none#':
      - "16"
    scriptarguments:
      key:
        simple: Microsoft365Defender.RetrievedEmails
      value:
        complex:
          root: Microsoft365Defender.Hunt.results
          filters:
          - - operator: isNotEmpty
              left:
                value:
                  simple: Microsoft365Defender.Hunt.results.SHA256
                iscontext: true
            - operator: isNotEmpty
              left:
                value:
                  simple: Microsoft365Defender.Hunt.results.Url
                iscontext: true
          transformers:
            - operator: uniq
    separatecontext: false
    continueonerrortype: ""
    view: |-
      {
        "position": {
          "x": 1000,
          "y": 920
        }
      }
    note: false
    timertriggers: []
    ignoreworker: false
    skipunavailable: false
    quietmode: 0
    isoversize: false
    isautoswitchedtoquietmode: false
  "11":
    id: "11"
    taskid: a4a3ec81-21db-43a8-885b-bdd11db950ea
    type: regular
    task:
      id: a4a3ec81-21db-43a8-885b-bdd11db950ea
      version: -1
      name: Set URLDomain search argument
      description: Set a value in context under the key you entered.
      scriptName: Set
      type: regular
      iscommand: false
      brand: ""
    nexttasks:
      '#none#':
      - "5"
    scriptarguments:
      key:
        simple: URLDomainParsed
      value:
        complex:
          root: inputs.URLDomain
          transformers:
          - operator: join
            args:
              separator:
                value:
                  simple: ', '
          - operator: replace
            args:
              limit: {}
              replaceWith:
                value:
                  simple: '", "'
              toReplace:
                value:
                  simple: ', '
    separatecontext: false
    continueonerrortype: ""
    view: |-
      {
        "position": {
          "x": 770,
          "y": 510
        }
      }
    note: false
    timertriggers: []
    ignoreworker: false
    skipunavailable: false
    quietmode: 0
    isoversize: false
    isautoswitchedtoquietmode: false
  "12":
    id: "12"
    taskid: 28263a51-7d7a-4213-8d41-0d01ffdf09b2
    type: regular
    task:
      id: 28263a51-7d7a-4213-8d41-0d01ffdf09b2
      version: -1
      name: Set SHA256 search argument
      description: Set a value in context under the key you entered.
      scriptName: Set
      type: regular
      iscommand: false
      brand: ""
    nexttasks:
      '#none#':
      - "6"
    scriptarguments:
      key:
        simple: SHA256Parsed
      value:
        complex:
          root: inputs.SHA256
          transformers:
          - operator: join
            args:
              separator:
                value:
                  simple: ', '
          - operator: replace
            args:
              limit: {}
              replaceWith:
                value:
                  simple: '","'
              toReplace:
                value:
                  simple: ','
    separatecontext: false
    continueonerrortype: ""
    view: |-
      {
        "position": {
          "x": 310,
          "y": 510
        }
      }
    note: false
    timertriggers: []
    ignoreworker: false
    skipunavailable: false
    quietmode: 0
    isoversize: false
    isautoswitchedtoquietmode: false
  "13":
    id: "13"
    taskid: bf851c18-5e4c-4594-8ec7-6a3b2d8bae6c
    type: condition
    task:
      id: bf851c18-5e4c-4594-8ec7-6a3b2d8bae6c
      version: -1
      name: IPAddress input exists?
      type: condition
      iscommand: false
      brand: ""
      description: ""
    nexttasks:
      '#default#':
      - "4"
      IPAddress Exists:
      - "14"
    separatecontext: false
    conditions:
    - label: IPAddress Exists
      condition:
      - - operator: isNotEmpty
          left:
            value:
              complex:
                root: inputs.IPAddress
            iscontext: true
          right:
            value: {}
    continueonerrortype: ""
    view: |-
      {
        "position": {
          "x": 1450,
          "y": 270
        }
      }
    note: false
    timertriggers: []
    ignoreworker: false
    skipunavailable: false
    quietmode: 0
    isoversize: false
    isautoswitchedtoquietmode: false
  "14":
    id: "14"
    taskid: 22329bf3-20bb-4f0a-8247-0d247a7672ad
    type: regular
    task:
      id: 22329bf3-20bb-4f0a-8247-0d247a7672ad
      version: -1
      name: Set IPAddress search argument
      description: Set a value in context under the key you entered.
      scriptName: Set
      type: regular
      iscommand: false
      brand: ""
    nexttasks:
      '#none#':
      - "15"
      - "18"
    scriptarguments:
      key:
        simple: IPAddressParsed
      value:
        complex:
          root: inputs.IPAddress
          transformers:
          - operator: join
            args:
              separator:
                value:
                  simple: ', '
          - operator: replace
            args:
              limit: {}
              replaceWith:
                value:
                  simple: '", "'
              toReplace:
                value:
                  simple: ', '
    separatecontext: false
    continueonerrortype: ""
    view: |-
      {
        "position": {
          "x": 1450,
          "y": 510
        }
      }
    note: false
    timertriggers: []
    ignoreworker: false
    skipunavailable: false
    quietmode: 0
    isoversize: false
    isautoswitchedtoquietmode: false
  "15":
    id: "15"
    taskid: a9b33515-9725-4e37-8188-2120f8fb69e3
    type: regular
    task:
      id: a9b33515-9725-4e37-8188-2120f8fb69e3
      version: -1
      name: Retrieve emails data (IPAddress) - EmailEvents table
      script: Microsoft 365 Defender|||microsoft-365-defender-advanced-hunting
      description: 'This task will retrieve emails data based on the EmailEvents table. It will look for the given IP in the "SenderIPv4" and in the "SenderIPv46" properties.'
      type: regular
      iscommand: true
      brand: Microsoft 365 Defender
    nexttasks:
      '#none#':
      - "10"
    scriptarguments:
      limit:
        complex:
          root: inputs.ResultsLimit
      query:
        simple: let _start = now(-${inputs.SearchTimeframe}d); EmailEvents | where Timestamp >= _start | where RecipientEmailAddress != "${inputs.ListenerMailbox}" | where SenderIPv4 has_any ("${IPAddressParsed}") or SenderIPv6 in ("${IPAddressParsed}") | project-away AdditionalFields, EmailActionPolicy, UserLevelPolicy, EmailActionPolicyGuid, OrgLevelPolicy, UserLevelAction, EmailClusterId, ReportId, OrgLevelAction, SenderObjectId
      timeout:
        simple: ${inputs.Timeout}
    separatecontext: false
    continueonerrortype: ""
    view: |-
      {
        "position": {
          "x": 1230,
          "y": 720
        }
      }
    note: false
    timertriggers: []
    ignoreworker: false
    skipunavailable: false
    quietmode: 0
    isoversize: false
    isautoswitchedtoquietmode: false
  "16":
    id: "16"
    taskid: ea249095-3e24-4994-8a27-030a0e0d9da1
    type: regular
    task:
      id: ea249095-3e24-4994-8a27-030a0e0d9da1
      version: -1
      name: Save matching email results (based on sender IP)
      description: |-
        Set a value in context under the key you entered. If no value is entered, the script doesn't do anything.

        This automation runs using the default Limited User role, unless you explicitly change the permissions.
        For more information, see the section about permissions here:
        https://docs-cortex.paloaltonetworks.com/r/Cortex-XSOAR/6.10/Cortex-XSOAR-Administrator-Guide/Automations.
      scriptName: SetAndHandleEmpty
      type: regular
      iscommand: false
      brand: ""
    nexttasks:
      '#none#':
      - "4"
    scriptarguments:
      append:
        simple: "true"
      key:
        simple: Microsoft365Defender.RetrievedEmails
      value:
        complex:
          root: Microsoft365Defender.Hunt.results
          filters:
          - - operator: notIn
              left:
                value:
                  simple: Microsoft365Defender.Hunt.results.NetworkMessageId
                iscontext: true
              right:
                value:
                  simple: Microsoft365Defender.RetrievedEmails.NetworkMessageId
                iscontext: true
          transformers:
            - operator: uniq
    separatecontext: false
    continueonerrortype: ""
    view: |-
      {
        "position": {
          "x": 1000,
          "y": 1100
        }
      }
    note: false
    timertriggers: []
    ignoreworker: false
    skipunavailable: false
    quietmode: 0
    isoversize: false
    isautoswitchedtoquietmode: false
<<<<<<< HEAD
  "17":
    id: "17"
    taskid: 64d12baa-7471-4418-86f7-977775758ce7
    type: regular
    task:
      id: 64d12baa-7471-4418-86f7-977775758ce7
      version: -1
      name: Add IPAddress results to RetrievedEmails
      description: |-
        Set a value in context under the key you entered. If no value is entered, the script doesn't do anything.

        This automation runs using the default Limited User role, unless you explicitly change the permissions.
        For more information, see the section about permissions here:
        https://docs-cortex.paloaltonetworks.com/r/Cortex-XSOAR/6.10/Cortex-XSOAR-Administrator-Guide/Automations.
      scriptName: SetAndHandleEmpty
      type: regular
      iscommand: false
      brand: ""
    nexttasks:
      '#none#':
      - "4"
    scriptarguments:
      append:
        simple: "true"
      key:
        simple: Microsoft365Defender.RetrievedEmails
      value:
        complex:
          root: RetrievedEmails2
    separatecontext: false
    view: |-
      {
        "position": {
          "x": 1000,
          "y": 1280
        }
      }
    note: false
    timertriggers: []
    ignoreworker: false
    skipunavailable: false
    quietmode: 0
    isoversize: false
    isautoswitchedtoquietmode: false
=======
>>>>>>> d3585c0f
  "18":
    id: "18"
    taskid: 42a24672-f182-4b50-83b7-b08a6b79c4c6
    type: regular
    task:
      id: 42a24672-f182-4b50-83b7-b08a6b79c4c6
      version: -1
      name: Retrieve emails data (IPAddress) - EmailUrlInfo table
      description: 'This task will retrieve email data based on the EmailUrlInfo table. It will look for the given IP in the "UrlDomain" property since the IP can be part of a URL.'
      script: Microsoft 365 Defender|||microsoft-365-defender-advanced-hunting
      type: regular
      iscommand: true
      brand: Microsoft 365 Defender
    nexttasks:
      '#none#':
      - "10"
    scriptarguments:
      limit:
        complex:
          root: inputs.ResultsLimit
      query:
        simple: let _start = now(-${inputs.SearchTimeframe}d); EmailEvents | where Timestamp >= _start | where RecipientEmailAddress != "${inputs.ListenerMailbox}" | join EmailUrlInfo on NetworkMessageId | where UrlDomain has_any ("${IPAddressParsed}") | project-away AdditionalFields, EmailActionPolicy, UserLevelPolicy, EmailActionPolicyGuid, OrgLevelPolicy, UserLevelAction, EmailClusterId, ReportId, ReportId1, Timestamp1, OrgLevelAction, SenderObjectId, NetworkMessageId1
      timeout:
        simple: ${inputs.Timeout}
    separatecontext: false
    continueonerrortype: ""
    view: |-
      {
        "position": {
          "x": 1670,
          "y": 720
        }
      }
    note: false
    timertriggers: []
    ignoreworker: false
    skipunavailable: false
    quietmode: 0
    isoversize: false
    isautoswitchedtoquietmode: false
system: true
view: |-
  {
    "linkLabelsPosition": {
      "13_4_#default#": 0.16,
      "1_13_yes": 0.88,
      "1_2_yes": 0.89,
      "1_4_no": 0.12,
      "2_4_#default#": 0.12,
      "3_4_#default#": 0.15
    },
    "paper": {
      "dimensions": {
        "height": 1475,
        "width": 2010,
        "x": 40,
        "y": -120
      }
    }
  }
inputs:
- key: URLDomain
  value: {}
  required: false
  description: Domain or URL to search within emails. Can be a single domain or URL or an array of domains or URLs to search. The search looks for the exact Domain or URL.
  playbookInputQuery:
- key: SHA256
  value: {}
  required: false
  description: The SHA256 hash file or an array of hashes to search within emails.
  playbookInputQuery:
- key: IPAddress
  value: {}
  required: false
  description: The source or destination IP address to search. Can be a single address or an array of IP addresses.
  playbookInputQuery:
- key: Timeout
  value:
    simple: "180"
  required: false
  description: The time limit in seconds for the HTTP request to run. Default is 180.
  playbookInputQuery:
- key: SearchTimeframe
  value:
    simple: "7"
  required: false
  description: Number of days past to search. Default is 7.
  playbookInputQuery:
- key: ResultsLimit
  value:
    simple: "50"
  required: false
  description: Number of retrieved entries. Enter -1 for unlimited query. 50 is the default.
  playbookInputQuery:
- key: ListenerMailbox
  value: {}
  required: false
  description: The mailbox of the listening integration. In case it is provided, the emails found in it will be ignored.
  playbookInputQuery:
outputs:
- contextPath: Microsoft365Defender.RetrievedEmails
  description: Email objects containing relevant fields.
  type: string
- contextPath: Microsoft365Defender.RetrievedEmails.InternetMessageId
  description: Internet Message ID of the email.
  type: string
- contextPath: Microsoft365Defender.RetrievedEmails.SenderFromDomain
  description: Sender domain.
  type: string
- contextPath: Microsoft365Defender.RetrievedEmails.EmailDirection
  description: Email direction (inbound/outbound).
  type: string
- contextPath: Microsoft365Defender.RetrievedEmails.DeliveryLocation
  description: Delivery location.
  type: string
- contextPath: Microsoft365Defender.RetrievedEmails.AuthenticationDetails
  description: Authentication details (SPF, DKIM, DMARC, CompAuth).
  type: string
- contextPath: Microsoft365Defender.RetrievedEmails.DeliveryAction
  description: Delivery action.
  type: string
- contextPath: Microsoft365Defender.RetrievedEmails.Subject
  description: Email subject.
  type: string
- contextPath: Microsoft365Defender.RetrievedEmails.AttachmentCount
  description: Number of attachments.
  type: string
- contextPath: Microsoft365Defender.RetrievedEmails.ThreatNames
  description: Threat names.
  type: string
- contextPath: Microsoft365Defender.RetrievedEmails.RecipientEmailAddress
  description: Recipient email address.
  type: string
- contextPath: Microsoft365Defender.RetrievedEmails.EmailAction
  description: Email action.
  type: string
- contextPath: Microsoft365Defender.RetrievedEmails.EmailLanguage
  description: Email language.
  type: string
- contextPath: Microsoft365Defender.RetrievedEmails.SenderFromAddress
  description: Sender address.
  type: string
- contextPath: Microsoft365Defender.RetrievedEmails.Timestamp
  description: Timestamp.
  type: string
- contextPath: Microsoft365Defender.RetrievedEmails.SenderDisplayName
  description: Sender display name.
  type: string
- contextPath: Microsoft365Defender.RetrievedEmails.SenderIPv4
  description: Sender IPv4
  type: string
- contextPath: Microsoft365Defender.RetrievedEmails.ConfidenceLevel
  description: Confidence level.
  type: string
- contextPath: Microsoft365Defender.RetrievedEmails.ThreatTypes
  description: Threat types.
  type: string
- contextPath: Microsoft365Defender.RetrievedEmails.SHA256
  description: SHA256 of the attachments (if exists in the email).
  type: string
- contextPath: Microsoft365Defender.RetrievedEmails.Url
  description: URLs found in the email's body.
  type: string
- contextPath: Microsoft365Defender.RetrievedEmails.UrlCount
  description: Number of URLs found in the email's body.
  type: string
- contextPath: Microsoft365Defender.RetrievedEmails.SenderIPv6
  description: Sender IPv6.
  type: unknown
tests:
- No tests (auto formatted)
fromversion: 6.2.0<|MERGE_RESOLUTION|>--- conflicted
+++ resolved
@@ -286,11 +286,7 @@
 
         This automation runs using the default Limited User role, unless you explicitly change the permissions.
         For more information, see the section about permissions here:
-<<<<<<< HEAD
-        https://docs-cortex.paloaltonetworks.com/r/Cortex-XSOAR/6.10/Cortex-XSOAR-Administrator-Guide/Automations
-=======
         https://docs-cortex.paloaltonetworks.com/r/Cortex-XSOAR/6.10/Cortex-XSOAR-Administrator-Guide/Automations.
->>>>>>> d3585c0f
       scriptName: SetAndHandleEmpty
       type: regular
       iscommand: false
@@ -634,53 +630,6 @@
     quietmode: 0
     isoversize: false
     isautoswitchedtoquietmode: false
-<<<<<<< HEAD
-  "17":
-    id: "17"
-    taskid: 64d12baa-7471-4418-86f7-977775758ce7
-    type: regular
-    task:
-      id: 64d12baa-7471-4418-86f7-977775758ce7
-      version: -1
-      name: Add IPAddress results to RetrievedEmails
-      description: |-
-        Set a value in context under the key you entered. If no value is entered, the script doesn't do anything.
-
-        This automation runs using the default Limited User role, unless you explicitly change the permissions.
-        For more information, see the section about permissions here:
-        https://docs-cortex.paloaltonetworks.com/r/Cortex-XSOAR/6.10/Cortex-XSOAR-Administrator-Guide/Automations.
-      scriptName: SetAndHandleEmpty
-      type: regular
-      iscommand: false
-      brand: ""
-    nexttasks:
-      '#none#':
-      - "4"
-    scriptarguments:
-      append:
-        simple: "true"
-      key:
-        simple: Microsoft365Defender.RetrievedEmails
-      value:
-        complex:
-          root: RetrievedEmails2
-    separatecontext: false
-    view: |-
-      {
-        "position": {
-          "x": 1000,
-          "y": 1280
-        }
-      }
-    note: false
-    timertriggers: []
-    ignoreworker: false
-    skipunavailable: false
-    quietmode: 0
-    isoversize: false
-    isautoswitchedtoquietmode: false
-=======
->>>>>>> d3585c0f
   "18":
     id: "18"
     taskid: 42a24672-f182-4b50-83b7-b08a6b79c4c6
