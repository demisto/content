--- conflicted
+++ resolved
@@ -173,158 +173,6 @@
     quietmode: 0
     isoversize: false
     isautoswitchedtoquietmode: false
-<<<<<<< HEAD
-  "8":
-    id: "8"
-    taskid: 1f3e9431-0642-46f2-844b-f10fad7687ff
-    type: regular
-    task:
-      id: 1f3e9431-0642-46f2-844b-f10fad7687ff
-      version: -1
-      name: Set RetrievedEmailsJoined (emails objects without click events)
-      description: |-
-        Set a value in context under the key you entered. If no value is entered, the script doesn't do anything.
-
-        This automation runs using the default Limited User role, unless you explicitly change the permissions.
-        For more information, see the section about permissions here:
-        https://docs-cortex.paloaltonetworks.com/r/Cortex-XSOAR/6.10/Cortex-XSOAR-Administrator-Guide/Automations
-      scriptName: SetAndHandleEmpty
-      type: regular
-      iscommand: false
-      brand: ""
-    nexttasks:
-      '#none#':
-      - "10"
-    scriptarguments:
-      append:
-        simple: "true"
-      key:
-        simple: RetrievedEmailsJoined
-      value:
-        complex:
-          root: Microsoft365Defender.RetrievedEmails
-          filters:
-          - - operator: notIn
-              left:
-                value:
-                  simple: Microsoft365Defender.RetrievedEmails.NetworkMessageId
-                iscontext: true
-              right:
-                value:
-                  simple: RetrievedEmailsJoined.NetworkMessageId
-                iscontext: true
-    separatecontext: false
-    continueonerrortype: ""
-    view: |-
-      {
-        "position": {
-          "x": 280,
-          "y": 940
-        }
-      }
-    note: false
-    timertriggers: []
-    ignoreworker: false
-    skipunavailable: false
-    quietmode: 0
-    isoversize: false
-    isautoswitchedtoquietmode: false
-  "9":
-    id: "9"
-    taskid: a3199b7b-c3be-4daf-8d8f-2aad71de1780
-    type: regular
-    task:
-      id: a3199b7b-c3be-4daf-8d8f-2aad71de1780
-      version: -1
-      name: Set RetrievedEmailsJoined (emails objects with click events)
-      description: |-
-        Set a value in context under the key you entered. If no value is entered, the script doesn't do anything.
-
-        This automation runs using the default Limited User role, unless you explicitly change the permissions.
-        For more information, see the section about permissions here:
-        https://docs-cortex.paloaltonetworks.com/r/Cortex-XSOAR/6.10/Cortex-XSOAR-Administrator-Guide/Automations
-      scriptName: SetAndHandleEmpty
-      type: regular
-      iscommand: false
-      brand: ""
-    nexttasks:
-      '#none#':
-      - "8"
-    scriptarguments:
-      key:
-        simple: RetrievedEmailsJoined
-      value:
-        complex:
-          root: Microsoft365Defender.RetrievedEmails
-          filters:
-          - - operator: isNotEmpty
-              left:
-                value:
-                  simple: Microsoft365Defender.RetrievedEmails.ClickTimestamp
-                iscontext: true
-    separatecontext: false
-    continueonerrortype: ""
-    view: |-
-      {
-        "position": {
-          "x": 280,
-          "y": 765
-        }
-      }
-    note: false
-    timertriggers: []
-    ignoreworker: false
-    skipunavailable: false
-    quietmode: 0
-    isoversize: false
-    isautoswitchedtoquietmode: false
-  "10":
-    id: "10"
-    taskid: d28891e7-fa0c-4871-89ad-d2bd5be3bd3f
-    type: regular
-    task:
-      id: d28891e7-fa0c-4871-89ad-d2bd5be3bd3f
-      version: -1
-      name: Set RetrievedEmails (without duplicate emails)
-      description: |-
-        Set a value in context under the key you entered. If no value is entered, the script doesn't do anything.
-
-        This automation runs using the default Limited User role, unless you explicitly change the permissions.
-        For more information, see the section about permissions here:
-        https://docs-cortex.paloaltonetworks.com/r/Cortex-XSOAR/6.10/Cortex-XSOAR-Administrator-Guide/Automations
-      scriptName: SetAndHandleEmpty
-      type: regular
-      iscommand: false
-      brand: ""
-    nexttasks:
-      '#none#':
-      - "11"
-    scriptarguments:
-      append:
-        simple: "false"
-      key:
-        simple: Microsoft365Defender.RetrievedEmails
-      value:
-        complex:
-          root: RetrievedEmailsJoined
-    separatecontext: false
-    continueonerrortype: ""
-    view: |-
-      {
-        "position": {
-          "x": 280,
-          "y": 1110
-        }
-      }
-    note: false
-    timertriggers: []
-    ignoreworker: false
-    skipunavailable: false
-    quietmode: 0
-    isoversize: false
-    isautoswitchedtoquietmode: false
-=======
->>>>>>> d3585c0f
   "11":
     id: "11"
     taskid: 0fb58176-a495-49d0-8cf7-81d69fc7e1d5
