{
    "name": "Microsoft 365 Defender",
    "description": "Microsoft 365 Defender is a unified pre- and post-breach enterprise defense suite that natively coordinates detection, prevention, investigation, and response across endpoints, identities, email, and applications to provide integrated protection against sophisticated attacks.",
    "support": "xsoar",
<<<<<<< HEAD
    "currentVersion": "4.1.2",
=======
    "currentVersion": "4.2.0",
>>>>>>> 9b1c200c
    "author": "Cortex XSOAR",
    "url": "https://www.paloaltonetworks.com/cortex",
    "email": "",
    "categories": [
        "Network Security"
    ],
    "tags": [],
    "useCases": [],
    "keywords": [],
    "dependencies": {
        "EWS": {
            "mandatory": false,
            "display_name": "EWS"
        }
    },
    "marketplaces": [
        "xsoar",
        "marketplacev2"
    ]
}<|MERGE_RESOLUTION|>--- conflicted
+++ resolved
@@ -2,11 +2,7 @@
     "name": "Microsoft 365 Defender",
     "description": "Microsoft 365 Defender is a unified pre- and post-breach enterprise defense suite that natively coordinates detection, prevention, investigation, and response across endpoints, identities, email, and applications to provide integrated protection against sophisticated attacks.",
     "support": "xsoar",
-<<<<<<< HEAD
-    "currentVersion": "4.1.2",
-=======
     "currentVersion": "4.2.0",
->>>>>>> 9b1c200c
     "author": "Cortex XSOAR",
     "url": "https://www.paloaltonetworks.com/cortex",
     "email": "",
