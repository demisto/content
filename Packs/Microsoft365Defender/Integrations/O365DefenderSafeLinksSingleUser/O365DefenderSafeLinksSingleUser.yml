category: Utilities
sectionOrder:
- Connect
- Collect
commonfields:
  id: O365 Defender SafeLinks - Single User
  version: -1
configuration:
- display: Exchange Online URL
  name: url
  defaultvalue: https://outlook.office365.com
  type: 0
  required: true
  section: Connect
- display: Email / User Principal Name (Required)
  displaypassword: Password (Required for Basic authentication only)
  name: credentials
  type: 9
  section: Connect
- display: Trust any certificate (not secure)
  name: insecure
  type: 8
  section: Connect
  advanced: true
description: Enables URL scanning, rewriting inbound email messages in the mail flow, time-of-click URL verification, and links in email messages and other locations.
display: O365 Defender SafeLinks - Single User
name: O365 Defender SafeLinks - Single User
script:
  commands:
  - name: o365-defender-safelinks-auth-start
    arguments: []
    description: Starts the OAuth2.0 authorization process.
  - name: o365-defender-safelinks-auth-complete
    arguments: []
    description: Completes the OAuth2.0 authorization process.
  - name: o365-defender-safelinks-auth-test
    arguments: []
    description: Tests the OAuth2.0 authorization process.
  - name: o365-defender-safelinks-policy-list
    arguments:
    - name: identity
      description: 'The identity of the Safe Links policy that you want to view. Available identity fields of the policy are: Name, Distinguished name (DN), and GUID.'
    outputs:
    - contextPath: O365Defender.SafeLinks.AdminDisplayName
      description: Policy description.
      type: String
    - contextPath: O365Defender.SafeLinks.Policy.AllowClickThrough
      description: Whether users are allowed to click through the original URL.
      type: Boolean
    - contextPath: O365Defender.SafeLinks.Policy.CustomNotificationText
      description: The customized notification text to show to users.
      type: String
    - contextPath: O365Defender.SafeLinks.Policy.DeliverMessageAfterScan
      description: Whether the mail is delivered after Safe Links scanning was completed.
      type: Boolean
    - contextPath: O365Defender.SafeLinks.Policy.DisableUrlRewrite
      description: Whether URLs are rewritten (wrapped) in email messages.
      type: Boolean
    - contextPath: O365Defender.SafeLinks.Policy.DistinguishedName
      description: Policy distinguished name (DN).
      type: String
    - contextPath: O365Defender.SafeLinks.Policy.DoNotAllowClickThrough
      description: Whether users can click through the original URLs.
      type: Boolean
    - contextPath: O365Defender.SafeLinks.Policy.DoNotTrackUserClicks
      description: Whether user clicks are tracked.
      type: Boolean
    - contextPath: O365Defender.SafeLinks.Policy.DoNotRewriteUrls
      description: List of URLs that are not rewritten by Safe Links scanning.
      type: Unknown
    - contextPath: O365Defender.SafeLinks.Policy.EnableForInternalSenders
      description: Whether the Safe Links policy is applied to messages sent between internal senders and internal recipients within the same Exchange Online organization.
      type: Boolean
    - contextPath: O365Defender.SafeLinks.Policy.EnableOrganizationBranding
      description: Whether the organization's logo is displayed on Safe Links warning and notification pages.
      type: Boolean
    - contextPath: O365Defender.SafeLinks.Policy.EnableSafeLinksForTeams
      description: Whether the Safe Links policy is enabled for Microsoft Teams.
      type: Boolean
    - contextPath: O365Defender.SafeLinks.Policy.ExchangeObjectId
      description: Exchange object ID.
      type: String
    - contextPath: O365Defender.SafeLinks.Policy.ExchangeVersion
      description: The version of the Exchange server.
      type: String
    - contextPath: O365Defender.SafeLinks.Policy.Guid
      description: The GUID of the Safe Links policy.
      type: String
    - contextPath: O365Defender.SafeLinks.Policy.Id
      description: The ID of the Safe Links policy.
      type: String
    - contextPath: O365Defender.SafeLinks.Policy.Identity
      description: The identity of the Safe Links policy.
      type: String
    - contextPath: O365Defender.SafeLinks.Policy.IsDefault
      description: Whether the Safe Links policy is the default policy.
      type: Boolean
    - contextPath: O365Defender.SafeLinks.Policy.IsEnabled
      description: Whether Safe Links protection is enabled for email messages.
      type: Boolean
    - contextPath: O365Defender.SafeLinks.Policy.IsValid
      description: Whether the Safe Links policy is valid.
      type: Boolean
    - contextPath: O365Defender.SafeLinks.Policy.Name
      description: Policy name.
      type: String
    - contextPath: O365Defender.SafeLinks.Policy.ObjectState
      description: The Safe Links policy state.
      type: String
    - contextPath: O365Defender.SafeLinks.Policy.OrganizationId
      description: The organization ID.
      type: String
    - contextPath: O365Defender.SafeLinks.Policy.ScanUrls
      description: Whether real-time scanning of clicked links in email messages is enabled.
      type: Boolean
    - contextPath: O365Defender.SafeLinks.Policy.WhenChanged
      description: 'The date and time the Safe Links policy was modified. Time format: YYYY-MM-DDThh:mm:ss+00:00.'
      type: Date
    - contextPath: O365Defender.SafeLinks.Policy.WhenChangedUTC
      description: 'The date and time (in UTC) the  Safe Links policy was modified. Time format: YYYY-MM-DDTHH:MM:SSZ.'
      type: Date
    - contextPath: O365Defender.SafeLinks.Policy.WhenCreated
      description: 'The date and time the Safe Links policy was created. Time format: YYYY-MM-DDThh:mm:ss+00:00.'
      type: Date
    - contextPath: O365Defender.SafeLinks.Policy.WhenCreatedUTC
      description: 'The date and time (in UTC) the Safe Links policy was created. Time format: YYYY-MM-DDTHH:MM:SSZ.'
      type: Date
    description: List the Safe Links policies in your cloud-based organization.
  - name: o365-defender-safelinks-policy-create
    arguments:
    - name: name
      description: A unique name for the Safe Links policy.
      required: true
    - name: admin_display_name
      description: The description for the policy.
    - name: custom_notification_text
      description: The custom notification text to show to users.
    - name: deliver_message_after_scan
      description: Whether to deliver email messages only after Safe Links scanning was completed. When true, messages that contain malicious links are not delivered. Default is false.
      auto: PREDEFINED
      predefined:
      - 'true'
      - 'false'
    - name: do_not_allow_click_through
      description: Whether to allow users to click through to the original URL on warning pages. Default is false.
      auto: PREDEFINED
      predefined:
      - 'true'
      - 'false'
    - name: do_not_rewrite_urls
      description: Comma-separated list of URLs that are not rewritten by Safe Links scanning.
    - name: do_not_track_user_clicks
      description: Whether to track user clicks related to Safe Links protection of links in email messages. Default is false.
      auto: PREDEFINED
      predefined:
      - 'true'
      - 'false'
    - name: enable_for_internal_senders
      description: Whether the Safe Links policy is applied to messages sent between internal senders and internal recipients within the same Exchange Online organization.Default is false.
      auto: PREDEFINED
      predefined:
      - 'true'
      - 'false'
    - name: enable_organization_branding
      description: Whether to display the organization's logo on Safe Links warning and notification pages. Default is false.
      auto: PREDEFINED
      predefined:
      - 'true'
      - 'false'
    - name: enable_safe_links_for_teams
      description: Whether to enable Safe Links for Microsoft Teams. Default is false.
      auto: PREDEFINED
      predefined:
      - 'true'
      - 'false'
    - name: is_enabled
      description: Whether to enable Safe Links protection for email messages. Default is false.
      auto: PREDEFINED
      predefined:
      - 'true'
      - 'false'
    - name: scan_urls
      description: Whether to enable or disable real-time scanning of clicked links in email messages. Default is false.
      auto: PREDEFINED
      predefined:
      - 'true'
      - 'false'
    - name: use_translated_notification_text
      description: Whether to use Microsoft Translator to automatically localize the custom notification text that you specified with the CustomNotificationText parameter. Default is false.
      auto: PREDEFINED
      predefined:
      - 'true'
      - 'false'
    outputs:
    - contextPath: O365Defender.SafeLinks.AdminDisplayName
      description: Policy description.
      type: String
    - contextPath: O365Defender.SafeLinks.Policy.AllowClickThrough
      description: Whether users are allowed to click through the original URL.
      type: Boolean
    - contextPath: O365Defender.SafeLinks.Policy.CustomNotificationText
      description: The customized notification text to show to users.
      type: String
    - contextPath: O365Defender.SafeLinks.Policy.DeliverMessageAfterScan
      description: Whether the mail is delivered after Safe Links scanning was completed.
      type: Boolean
    - contextPath: O365Defender.SafeLinks.Policy.DisableUrlRewrite
      description: Whether URLs are rewritten (wrapped) in email messages.
      type: Boolean
    - contextPath: O365Defender.SafeLinks.Policy.DistinguishedName
      description: Policy distinguished name (DN).
      type: String
    - contextPath: O365Defender.SafeLinks.Policy.DoNotAllowClickThrough
      description: Whether users can click through the original URLs.
      type: Boolean
    - contextPath: O365Defender.SafeLinks.Policy.DoNotTrackUserClicks
      description: Whether user clicks are tracked.
      type: Boolean
    - contextPath: O365Defender.SafeLinks.Policy.DoNotRewriteUrls
      description: List of URLs that are not rewritten by Safe Links scanning.
      type: Unknown
    - contextPath: O365Defender.SafeLinks.Policy.EnableForInternalSenders
      description: Whether the Safe Links policy is applied to messages sent between internal senders and internal recipients within the same Exchange Online organization.
      type: Boolean
    - contextPath: O365Defender.SafeLinks.Policy.EnableOrganizationBranding
      description: Whether the organization's logo is displayed on Safe Links warning and notification pages.
      type: Boolean
    - contextPath: O365Defender.SafeLinks.Policy.EnableSafeLinksForTeams
      description: Whether the Safe Links policy is enabled for Microsoft Teams.
      type: Boolean
    - contextPath: O365Defender.SafeLinks.Policy.ExchangeObjectId
      description: Exchange object ID.
      type: String
    - contextPath: O365Defender.SafeLinks.Policy.ExchangeVersion
      description: The version of the Exchange server.
      type: String
    - contextPath: O365Defender.SafeLinks.Policy.Guid
      description: The GUID of the Safe Links policy.
      type: String
    - contextPath: O365Defender.SafeLinks.Policy.Id
      description: The ID of the Safe Links policy.
      type: String
    - contextPath: O365Defender.SafeLinks.Policy.Identity
      description: The identity of the Safe Links policy.
      type: String
    - contextPath: O365Defender.SafeLinks.Policy.IsDefault
      description: Whether the Safe Links policy is the default policy.
      type: Boolean
    - contextPath: O365Defender.SafeLinks.Policy.IsEnabled
      description: Whether Safe Links protection is enabled for email messages.
      type: Boolean
    - contextPath: O365Defender.SafeLinks.Policy.IsValid
      description: Whether the Safe Links policy is valid.
      type: Boolean
    - contextPath: O365Defender.SafeLinks.Policy.Name
      description: Policy name.
      type: String
    - contextPath: O365Defender.SafeLinks.Policy.ObjectState
      description: The Safe Links policy state.
      type: String
    - contextPath: O365Defender.SafeLinks.Policy.OrganizationId
      description: The organization ID.
      type: String
    - contextPath: O365Defender.SafeLinks.Policy.ScanUrls
      description: Whether real-time scanning of clicked links in email messages is enabled.
      type: Boolean
    - contextPath: O365Defender.SafeLinks.Policy.WhenChanged
      description: 'The date and time the Safe Links policy was modified. Time format: YYYY-MM-DDThh:mm:ss+00:00.'
      type: Date
    - contextPath: O365Defender.SafeLinks.Policy.WhenChangedUTC
      description: 'The date and time (in UTC) the Safe Links policy was modified. Time format: YYYY-MM-DDTHH:MM:SSZ'
      type: Date
    - contextPath: O365Defender.SafeLinks.Policy.WhenCreated
      description: 'The date and time the Safe Links policy was created. Time format: YYYY-MM-DDThh:mm:ss+00:00.'
      type: Date
    - contextPath: O365Defender.SafeLinks.Policy.WhenCreatedUTC
      description: 'The date and time (in UTC) the Safe Links policy was created. Time format: YYYY-MM-DDTHH:MM:SSZ'
      type: Date
    description: Create a new Safe Links policy.
  - name: o365-defender-safelinks-policy-update
    arguments:
    - name: name
      description: A unique name for the Safe Links policy.
      required: true
    - name: admin_display_name
      description: The description for the policy.
    - name: custom_notification_text
      description: The custom notification text to show to users.
    - name: deliver_message_after_scan
      description: Whether to deliver email messages only after Safe Links scanning was completed. When true, messages that contain malicious links are not delivered. Default is false.
      auto: PREDEFINED
      predefined:
      - 'true'
      - 'false'
    - name: do_not_allow_click_through
      description: Whether to allow users to click through to the original URL on warning pages. Default is false.
      auto: PREDEFINED
      predefined:
      - 'true'
      - 'false'
    - name: do_not_rewrite_urls
      description: Comma-separated list of URLs that are not rewritten by Safe Links scanning.
    - name: do_not_track_user_clicks
      description: Whether to track user clicks related to Safe Links protection of links in email messages. Default is false.
      auto: PREDEFINED
      predefined:
      - 'true'
      - 'false'
    - name: enable_for_internal_senders
      description: Whether the Safe Links policy is applied to messages sent between internal senders and internal recipients within the same Exchange Online organization. Default is false.
      auto: PREDEFINED
      predefined:
      - 'true'
      - 'false'
    - name: enable_organization_branding
      description: Whether to display the organization's logo on Safe Links warning and notification pages. Default is false.
      auto: PREDEFINED
      predefined:
      - 'true'
      - 'false'
    - name: enable_safe_links_for_teams
      description: Whether to enable the Safe Links for Microsoft Teams. Default is false.
      auto: PREDEFINED
      predefined:
      - 'true'
      - 'false'
    - name: is_enabled
      description: Whether to enable Safe Links protection for email messages. Default is false.
      auto: PREDEFINED
      predefined:
      - 'true'
      - 'false'
    - name: scan_urls
      description: Whether to enable or disable real-time scanning of clicked links in email messages. Default is false.
      auto: PREDEFINED
      predefined:
      - 'true'
      - 'false'
    - name: use_translated_notification_text
      description: Whether to use Microsoft Translator to automatically localize the custom notification text that you specified with the CustomNotificationText parameter. Default is false.
      auto: PREDEFINED
      predefined:
      - 'true'
      - 'false'
    outputs:
    - contextPath: O365Defender.SafeLinks.AdminDisplayName
      description: Policy description.
      type: String
    - contextPath: O365Defender.SafeLinks.Policy.AllowClickThrough
      description: Whether users are allowed to click through the original URL.
      type: Boolean
    - contextPath: O365Defender.SafeLinks.Policy.CustomNotificationText
      description: The customized notification text to show to users.
      type: String
    - contextPath: O365Defender.SafeLinks.Policy.DeliverMessageAfterScan
      description: Whether the mail is delivered after Safe Links scanning was completed.
      type: Boolean
    - contextPath: O365Defender.SafeLinks.Policy.DisableUrlRewrite
      description: Whether URLs are rewritten (wrapped) in email messages.
      type: Boolean
    - contextPath: O365Defender.SafeLinks.Policy.DistinguishedName
      description: Policy distinguished name (DN).
      type: String
    - contextPath: O365Defender.SafeLinks.Policy.DoNotAllowClickThrough
      description: Whether users can click through the original URLs.
      type: Boolean
    - contextPath: O365Defender.SafeLinks.Policy.DoNotTrackUserClicks
      description: Whether user clicks are tracked.
      type: Boolean
    - contextPath: O365Defender.SafeLinks.Policy.DoNotRewriteUrls
      description: List of URLs that are not rewritten by Safe Links scanning.
      type: Unknown
    - contextPath: O365Defender.SafeLinks.Policy.EnableForInternalSenders
      description: Whether the Safe Links policy is applied to messages sent between internal senders and internal recipients within the same Exchange Online organization.
      type: Boolean
    - contextPath: O365Defender.SafeLinks.Policy.EnableOrganizationBranding
      description: whether the organization's logo is displayed on Safe Links warning and notification pages.
      type: Boolean
    - contextPath: O365Defender.SafeLinks.Policy.EnableSafeLinksForTeams
      description: Whether the Safe Links policy is enabled for Microsoft Teams.
      type: Boolean
    - contextPath: O365Defender.SafeLinks.Policy.ExchangeObjectId
      description: Exchange object ID.
      type: String
    - contextPath: O365Defender.SafeLinks.Policy.ExchangeVersion
      description: The version of the Exchange server.
      type: String
    - contextPath: O365Defender.SafeLinks.Policy.Guid
      description: The GUID of the Safe Links policy.
      type: String
    - contextPath: O365Defender.SafeLinks.Policy.Id
      description: The ID of the Safe Links policy.
      type: String
    - contextPath: O365Defender.SafeLinks.Policy.Identity
      description: The identity of the Safe Links policy.
      type: String
    - contextPath: O365Defender.SafeLinks.Policy.IsDefault
      description: Whether the Safe Links policy is the default policy.
      type: Boolean
    - contextPath: O365Defender.SafeLinks.Policy.IsEnabled
      description: Whether Safe Links protection is enabled for email messages.
      type: Boolean
    - contextPath: O365Defender.SafeLinks.Policy.IsValid
      description: Whether the Safe Links policy is valid.
      type: Boolean
    - contextPath: O365Defender.SafeLinks.Policy.Name
      description: Policy name.
      type: String
    - contextPath: O365Defender.SafeLinks.Policy.ObjectState
      description: The Safe Links policy state.
      type: String
    - contextPath: O365Defender.SafeLinks.Policy.OrganizationId
      description: The organization ID.
      type: String
    - contextPath: O365Defender.SafeLinks.Policy.ScanUrls
      description: Whether real-time scanning of clicked links in email messages is enabled.
      type: Boolean
    - contextPath: O365Defender.SafeLinks.Policy.WhenChanged
      description: 'The date and time the Safe Links policy was modified. Time format: YYYY-MM-DDThh:mm:ss+00:00.'
      type: Date
    - contextPath: O365Defender.SafeLinks.Policy.WhenChangedUTC
      description: 'The date and time (in UTC) the Safe Links policy was modified. Time format: YYYY-MM-DDTHH:MM:SSZ.'
      type: Date
    - contextPath: O365Defender.SafeLinks.Policy.WhenCreated
      description: 'The date and time the Safe Links policy was created. Time format: YYYY-MM-DDThh:mm:ss+00:00.'
      type: Date
    - contextPath: O365Defender.SafeLinks.Policy.WhenCreatedUTC
      description: 'The date and time (in UTC) the Safe Links policy was created. Time format: YYYY-MM-DDTHH:MM:SSZ.'
      type: Date
    description: Update a Safe Links policy.
  - name: o365-defender-safelinks-policy-remove
    arguments:
    - name: identity
      description: 'The identity of the Safe Links policy that you want to remove. Available identity fields of the policy are: Name, Distinguished name (DN), and GUID.'
      required: true
    outputs: []
    description: Remove a Safe Links policy.
  - name: o365-defender-safelinks-rule-list
    arguments:
    - name: identity
      description: 'The identity of the Safe Links rule that you want to view. Available identity fields are: Name, Distinguished name (DN), and GUID.'
    - name: state
      description: The state of the rules.
      auto: PREDEFINED
      predefined:
      - Enabled
      - Disabled
    outputs:
    - contextPath: O365Defender.SafeLinks.Rule.Comments
      description: Informative comments for the rule, such as what the rule is used for or how it has changed over time. The length of the comment cannot exceed 1024 characters.
      type: Unknown
    - contextPath: O365Defender.SafeLinks.Rule.Conditions
      description: The rule condition.
      type: String
    - contextPath: O365Defender.SafeLinks.Rule.Description
      description: The description of the rule.
      type: String
    - contextPath: O365Defender.SafeLinks.Rule.DistinguishedName
      description: Rule distinguished name (DN).
      type: String
    - contextPath: O365Defender.SafeLinks.Rule.ExceptIfRecipientDomainIs
      description: Recipients with email address in the specified domains are excluded.
      type: Unknown
    - contextPath: O365Defender.SafeLinks.Rule.ExceptIfSentTo
      description: Recipients to be excluded.
      type: Unknown
    - contextPath: O365Defender.SafeLinks.Rule.ExceptIfSentToMemberOf
      description: Recipients in these groups are excluded.
      type: Unknown
    - contextPath: O365Defender.SafeLinks.Rule.Exceptions
      description: Rule exceptions.
      type: Unknown
    - contextPath: O365Defender.SafeLinks.Rule.Guid
      description: The GUID of the rule.
      type: String
    - contextPath: O365Defender.SafeLinks.Rule.Identity
      description: The identity of the Safe Links rule.
      type: String
    - contextPath: O365Defender.SafeLinks.Rule.IsValid
      description: Whether the rule is valid.
      type: Boolean
    - contextPath: O365Defender.SafeLinks.Rule.Name
      description: Rule name.
      type: String
    - contextPath: O365Defender.SafeLinks.Rule.ObjectState
      description: The state of the rule.
      type: String
    - contextPath: O365Defender.SafeLinks.Rule.Priority
      description: The priority of the rule.
      type: Number
    - contextPath: O365Defender.SafeLinks.Rule.RecipientDomainIs
      description: List of domains that are included in the rule.
      type: Unknown
    - contextPath: O365Defender.SafeLinks.Rule.RuleVersion.Build
      description: Rule build number.
      type: Number
    - contextPath: O365Defender.SafeLinks.Rule.RunspaceId
      description: Run space ID.
      type: String
    - contextPath: O365Defender.SafeLinks.Rule.SafeLinksPolicy
      description: The Safe Links policy that's associated with this Safe Links rule.
      type: String
    - contextPath: O365Defender.SafeLinks.Rule.SentTo
      description: List of recipients included in the rule.
      type: Unknown
    - contextPath: O365Defender.SafeLinks.Rule.SentToMemberOf
      description: List of distribution groups, dynamic distribution groups, or mail-enabled security groups included in the rule.
      type: Unknown
    - contextPath: O365Defender.SafeLinks.Rule.State
      description: The state of the rule.
      type: String
    - contextPath: O365Defender.SafeLinks.Rule.WhenChanged
      description: 'The date and time the rule was modified. Time format: YYYY-MM-DDThh:mm:ss+00:00.'
      type: Date
    description: List Safe Links rules in your cloud-based organization.
  - name: o365-defender-safelinks-rule-create
    description: Create a Safe Links rule in your cloud-based organization.
    arguments:
    - name: name
      description: A unique name for the Safe Links rule.
      required: true
    - name: safe_links_policy
      description: The Safe Links policy to associate with this Safe Links rule.
      required: true
    - name: comments
      description: An informative comment for the rule, such as what the rule is used for or how it has changed over time. The length of the comment cannot exceed 1024 characters.
    - name: enabled
      description: Whether the rule is enabled.
      auto: PREDEFINED
      predefined:
      - 'true'
      - 'false'
    - name: except_if_recipient_domain_is
      description: A comma-separated list of exceptions of recipients with email address in the specified domains.
      isArray: true
    - name: except_if_sent_to
      description: A comma-separated list of exceptions of recipients in messages.
      isArray: true
    - name: except_if_sent_to_member_of
      description: A comma-separated list of exceptions of messages sent to members of groups.
      isArray: true
    - name: priority
      description: The priority value for the rule to determines the order of rule processing. A lower integer value indicates a higher priority. The value 0 is the highest priority. Rules cannot have the same priority value.
    - name: recipient_domain_is
      description: A comma-separated list of recipients with email address in the specified domains.
      isArray: true
    - name: sent_to
      description: A comma-separated list of recipients in messages. You can use any value that uniquely identifies the recipient.
      isArray: true
    - name: sent_to_member_of
      description: A comma-separated list of messages sent to members of distribution groups, dynamic distribution groups, or mail-enabled security groups. You can use any value that uniquely identifies the group.
      isArray: true
    outputs:
    - contextPath: O365Defender.SafeLinks.Rule.Comments
      description: Informative comments for the rule, such as what the rule is used for or how it has changed over time. The length of the comment cannot exceed 1024 characters.
      type: Unknown
    - contextPath: O365Defender.SafeLinks.Rule.Conditions
      description: The rule condition.
      type: String
    - contextPath: O365Defender.SafeLinks.Rule.Description
      description: The description of the rule.
      type: String
    - contextPath: O365Defender.SafeLinks.Rule.DistinguishedName
      description: Rule distinguished name (DN).
      type: String
    - contextPath: O365Defender.SafeLinks.Rule.ExceptIfRecipientDomainIs
      description: Recipients with an email address in the specified domains are excluded.
      type: Unknown
    - contextPath: O365Defender.SafeLinks.Rule.ExceptIfSentTo
      description: Recipients to be excluded.
      type: Unknown
    - contextPath: O365Defender.SafeLinks.Rule.ExceptIfSentToMemberOf
      description: Recipients in these groups are excluded.
      type: Unknown
    - contextPath: O365Defender.SafeLinks.Rule.Exceptions
      description: Rule exceptions.
      type: Unknown
    - contextPath: O365Defender.SafeLinks.Rule.Guid
      description: The GUID of the rule.
      type: String
    - contextPath: O365Defender.SafeLinks.Rule.Identity
      description: The identity of the Safe Links rule.
      type: String
    - contextPath: O365Defender.SafeLinks.Rule.IsValid
      description: Whether the rule is valid.
      type: Boolean
    - contextPath: O365Defender.SafeLinks.Rule.Name
      description: Rule name.
      type: String
    - contextPath: O365Defender.SafeLinks.Rule.ObjectState
      description: The state of the rule.
      type: String
    - contextPath: O365Defender.SafeLinks.Rule.Priority
      description: The priority of the rule.
      type: Number
    - contextPath: O365Defender.SafeLinks.Rule.RecipientDomainIs
      description: List of domains that are included in the rule.
      type: Unknown
    - contextPath: O365Defender.SafeLinks.Rule.RuleVersion.Build
      description: Rule build number.
      type: Number
    - contextPath: O365Defender.SafeLinks.Rule.RunspaceId
      description: Run space ID.
      type: String
    - contextPath: O365Defender.SafeLinks.Rule.SafeLinksPolicy
      description: The Safe Links policy that's associated with this Safe Links rule.
      type: String
    - contextPath: O365Defender.SafeLinks.Rule.SentTo
      description: List of recipients included in the rule.
      type: Unknown
    - contextPath: O365Defender.SafeLinks.Rule.SentToMemberOf
      description: List of distribution groups, dynamic distribution groups, or mail-enabled security groups included in the rule.
      type: Unknown
    - contextPath: O365Defender.SafeLinks.Rule.State
      description: The state of the rule.
      type: String
    - contextPath: O365Defender.SafeLinks.Rule.WhenChanged
      description: 'The date and time the rule was modified. Time format: YYYY-MM-DDThh:mm:ss+00:00.'
      type: Date
  - name: o365-defender-safelinks-rule-update
    description: Update a given Safe Links rule.
    arguments:
    - name: name
      description: A unique name for the Safe Links rule.
      required: true
    - name: safe_links_policy
      description: The Safe Links policy to associate with this Safe Links rule.
      required: true
    - name: comments
      description: An informative comment for the rule, such as what the rule is used for or how it has changed over time. The length of the comment cannot exceed 1024 characters.
    - name: enabled
      description: Whether the rule is enabled.
      auto: PREDEFINED
      predefined:
      - 'true'
      - 'false'
    - name: except_if_recipient_domain_is
      description: A comma-separated list of exceptions of recipients with an email address in the specified domains.
      isArray: true
    - name: except_if_sent_to
      description: A comma-separated list of exceptions of recipients in messages.
      isArray: true
    - name: except_if_sent_to_member_of
      description: A comma-separated list of exceptions of messages sent to members of groups.
      isArray: true
    - name: priority
      description: The priority value for the rule to determines the order of rule processing. A lower integer value indicates a higher priority. The value 0 is the highest priority. Rules cannot have the same priority value.
    - name: recipient_domain_is
      description: A comma-separated list of recipients with an email address in the specified domains.
      isArray: true
    - name: sent_to
      description: A comma-separated list of recipients in messages. You can use any value that uniquely identifies the recipient.
      isArray: true
    - name: sent_to_member_of
      description: A comma-separated list of messages sent to members of distribution groups, dynamic distribution groups, or mail-enabled security groups. You can use any value that uniquely identifies the group.
      isArray: true
    outputs:
    - contextPath: O365Defender.SafeLinks.Rule.Comments
      description: Informative comments for the rule, such as what the rule is used for or how it has changed over time. The length of the comment cannot exceed 1024 characters.
      type: Unknown
    - contextPath: O365Defender.SafeLinks.Rule.Conditions
      description: The rule condition.
      type: String
    - contextPath: O365Defender.SafeLinks.Rule.Description
      description: The description of the rule.
      type: String
    - contextPath: O365Defender.SafeLinks.Rule.DistinguishedName
      description: Rule distinguished name (DN).
      type: String
    - contextPath: O365Defender.SafeLinks.Rule.ExceptIfRecipientDomainIs
      description: Recipients with email address in the specified domains are excluded.
      type: Unknown
    - contextPath: O365Defender.SafeLinks.Rule.ExceptIfSentTo
      description: Recipients to be excluded.
      type: Unknown
    - contextPath: O365Defender.SafeLinks.Rule.ExceptIfSentToMemberOf
      description: Recipients in these groups are excluded.
      type: Unknown
    - contextPath: O365Defender.SafeLinks.Rule.Exceptions
      description: Rule exceptions.
      type: Unknown
    - contextPath: O365Defender.SafeLinks.Rule.Guid
      description: The GUID of the rule.
      type: String
    - contextPath: O365Defender.SafeLinks.Rule.Identity
      description: The identity of the Safe Links rule.
      type: String
    - contextPath: O365Defender.SafeLinks.Rule.IsValid
      description: Whether the rule is valid.
      type: Boolean
    - contextPath: O365Defender.SafeLinks.Rule.Name
      description: Rule name.
      type: String
    - contextPath: O365Defender.SafeLinks.Rule.ObjectState
      description: The state of the rule.
      type: String
    - contextPath: O365Defender.SafeLinks.Rule.Priority
      description: The priority of the rule.
      type: Number
    - contextPath: O365Defender.SafeLinks.Rule.RecipientDomainIs
      description: List of domains that are included in the rule.
      type: Unknown
    - contextPath: O365Defender.SafeLinks.Rule.RuleVersion.Build
      description: Rule build number.
      type: Number
    - contextPath: O365Defender.SafeLinks.Rule.RunspaceId
      description: Run space ID.
      type: String
    - contextPath: O365Defender.SafeLinks.Rule.SafeLinksPolicy
      description: The Safe Links policy that's associated with this Safe Links rule.
      type: String
    - contextPath: O365Defender.SafeLinks.Rule.SentTo
      description: List of recipients included in the rule.
      type: Unknown
    - contextPath: O365Defender.SafeLinks.Rule.SentToMemberOf
      description: List of distribution groups, dynamic distribution groups, or mail-enabled security groups included in the rule.
      type: Unknown
    - contextPath: O365Defender.SafeLinks.Rule.State
      description: The state of the rule.
      type: String
    - contextPath: O365Defender.SafeLinks.Rule.WhenChanged
      description: 'The date and time the rule was modified. Time format: YYYY-MM-DDThh:mm:ss+00:00.'
      type: Date
  - name: o365-defender-safelinks-detail-report-get
    description: Deprecated, use o365-defender-safelinks-detailed-report-get instead. Gets detailed information about Safe Links results for the last 7 days. Yesterday is the most recent date you can specify. Currently, the date range can't be more than seven days.
    deprecated: true
    arguments:
    - name: start_date
      description: |-
        The start date of the date range. Yesterday is the most recent date you can specify, and the start date can't be earlier than 10 days before today. Currently, the date range can't be more than seven days.
        Date format: mm/dd/yyyy
      required: true
    - name: end_date
      description: |-
        The end date of the date range. Currently, the date range can't be more than seven days. If no value was provided, the end date is set to the date of the command execution.
        Date format: mm/dd/yyyy.
      required: true
    - name: action
      description: Filters the results by action. You can specify multiple values separated by commas. Can be "Allowed", "Blocked", "ClickedEvenBlocked", or "ClickedDuringScan".
      auto: PREDEFINED
      predefined:
      - Allowed
      - Blocked
      - ClickedEvenBlocked
      - ClickedDuringScan
    - name: app_names
      description: Filters the results by the app where the link was found. You can specify multiple values separated by commas. Can be "Email Client", "Excel", "OneNote", "Others", "Outlook", "PowerPoint", "Teams", "Visio", or "Word".
      auto: PREDEFINED
      predefined:
      - Email Client
      - Excel
      - OneNote
      - Others
      - Outlook
      - PowerPoint
      - Teams
      - Visio
      - Word
    - name: domain
      description: Filters the results by the specified domain in the URL. You can specify multiple values separated by commas.
    - name: recipient_address
      description: Filters the results by the given recipient's email address. You can specify multiple values separated by commas.
    - name: page
      description: Sets the page number of the results you want to view. Valid input is a number between 1 and 1000. The default value is 1.
    outputs:
    - contextPath: O365SafeLinksStats.DetailReport.ClickedTime
      description: The date the link was clicked.
      type: date
    - contextPath: O365SafeLinksStats.DetailReport.Recipient
      description: The recipient that received the link.
      type: string
    - contextPath: O365SafeLinksStats.DetailReport.URL
      description: The URL that was clicked.
      type: string
    - contextPath: O365SafeLinksStats.DetailReport.UrlBlocked
      description: The URL was detected as malicious by Safe Links (only the initial block, not subsequent clicks), or the user clicked the URL while the scan was in progress (users are taken to a notification page that asks them to try again after the scan is complete).
      type: string
    - contextPath: O365SafeLinksStats.DetailReport.UrlClicked
      description: The URL is blocked, but the applicable Safe Links policy has the DoNotAllowClickThrough parameter value set to false (click through is allowed). Updated policies aren't applied to existing messages that have already been scanned. New or updated policies are applied to new messages that are received after the policy is applied to the mailbox.
      type: string
    - contextPath: O365SafeLinksStats.DetailReport.ClickAction
      description: 'The action of a specific click. Possible values are: • None: Unable to capture the verdict for the URL. The user may have clicked through the URL. • Allowed: The user was allowed to navigate to the URL. • Blocked: The user was blocked from navigating to the URL. • Pending verdict: The user was presented with the detonation pending page. • Blocked overridden: The user was blocked from navigating to the URL; however, the user overrode the block to navigate to the URL. • Pending verdict bypassed: The user was presented with the detonation page; however, the user overrode the page to navigate to the URL. • Error: The user was presented with the error page. This can also mean there was an error in capturing the verdict. • Failure: There was an unknown exception while capturing the verdict. The user may have clicked through the URL.'
      type: string
    - contextPath: O365SafeLinksStats.DetailReport.Workload
      description: The workload of the delivered link.
      type: string
    - contextPath: O365SafeLinksStats.DetailReport.AppName
      description: The application name.
      type: string
  - name: o365-defender-safelinks-detailed-report-get
    description: Get detailed information about Safe Links results for the last 7 days. Yesterday is the most recent date that you can specify.
    arguments:
    - name: start_date
      description: Start date of the date range in MM-DD-YYYY format. Yesterday is the most recent date that you can specify. You can't specify a date that's older than 7 days.
      required: true
      defaultValue: ''
      predefined:
      - ''
    - name: end_date
      description: End date of the date range in MM-DD-YYYY format. Yesterday is the most recent date that you can specify. You can't specify a date that's older than 7 days.
      required: true
      defaultValue: ''
      predefined:
      - ''
    - name: domain
      description: ' filters the results by the domain in the URL.'
      isArray: true
      defaultValue: ''
      predefined:
      - ''
    - name: app_names
      description: ' filters the results by the app where the link was found. You can enter multiple values separated by commas e.g "Value1,Value2,...ValueN".'
      isArray: true
      defaultValue: ''
      predefined:
      - Email Client
      - OfficeDocs
      - Teams
      auto: PREDEFINED
    - name: action
      description: filters the results by action. You can enter multiple values separated by commas e.g Value1,Value2,...ValueN.
      isArray: true
      defaultValue: ''
      predefined:
      - Allowed
      - Blocked
      - ClickedDuringScan
      - ClickedEvenBlocked
      - Scanning
      - TenantAllowed
      - TenantBlocked
      - TenantBlockedAndClickedThrough
      auto: PREDEFINED
    - name: recipient_address
      description: " filters the results by the recipient's email address."
      isArray: true
      defaultValue: ''
      predefined:
      - ''
    - name: page
      description: Page number of the results you want to view. Valid input for this parameter is an integer between 1 and 1000. The default value is 1.
      defaultValue: ''
      predefined:
      - ''
    - name: page_size
      description: Specifies the maximum number of entries per page. Valid input for this parameter is an integer between 1 and 5000. The default value is 1000.
      defaultValue: ''
      predefined:
      - ''
    outputs:
    - contextPath: O365Defender.SafeLinks.DetailedReport.Data.ClickTime
      description: Time the url was clicked.
      type: Date
    - contextPath: O365Defender.SafeLinks.DetailedReport.Data.InternalMessageId
      description: Internal message id.
      type: String
    - contextPath: O365Defender.SafeLinks.DetailedReport.Data.ClientMessageId
      description: Client message id.
      type: String
    - contextPath: O365Defender.SafeLinks.DetailedReport.Data.SenderAddress
      description: Sender of the email with the clicked URL.
      type: String
    - contextPath: O365Defender.SafeLinks.DetailedReport.Data.RecipientAddress
      description: Receiver of the email with the clicked URL.
      type: String
    - contextPath: O365Defender.SafeLinks.DetailedReport.Data.Url
      description: Clicked URL.
      type: String
    - contextPath: O365Defender.SafeLinks.DetailedReport.Data.UrlDomain
      description: Domain of th clicked URL.
      type: String
    - contextPath: O365Defender.SafeLinks.DetailedReport.Data.Action
      description: Action type.
      type: String
    - contextPath: O365Defender.SafeLinks.DetailedReport.Data.AppName
      description: App where the link was found.
      type: String
    - contextPath: O365Defender.SafeLinks.DetailedReport.Data.SourceId
      description: Source id.
      type: Unknown
    - contextPath: O365Defender.SafeLinks.DetailedReport.Data.Organization
      description: Organization.
      type: String
    - contextPath: O365Defender.SafeLinks.DetailedReport.Data.DetectedBy
      description: ''
      type: Unknown
    - contextPath: O365Defender.SafeLinks.DetailedReport.Data.UrlType
      description: ''
      type: Unknown
    - contextPath: O365Defender.SafeLinks.DetailedReport.Data.Flags
      description: '0: Allowed 1: Blocked 2: ClickedEvenBlocked 3: ClickedDuringScan'
      type: Number
    - contextPath: O365Defender.SafeLinks.DetailedReport.ReportId
      description: The report id, unique for every run
      type: Number
  - name: o365-defender-safelinks-aggregate-report-get
    description: general information about Safe Links results for the last 90 days. Yesterday is the most recent date that you can specify.
    arguments:
    - name: start_date
      description: Start date of the date range in MM-DD-YYYY format. Yesterday is the most recent date that you can specify. You can't specify a date that's older than 90 days.
      required: true
      defaultValue: ''
      predefined:
      - ''
    - name: end_date
      description: End date of the date range in MM-DD-YYYY format. Yesterday is the most recent date that you can specify. You can't specify a date that's older than 90 days.
      required: true
      defaultValue: ''
      predefined:
      - ''
    - name: app_names
      description: ' filters the results by the app where the link was found. You can enter multiple values separated by commas e.g "Value1,Value2,...ValueN".'
      isArray: true
      defaultValue: ''
      predefined:
      - Email Client
      - OfficeDocs
      - Teams
      auto: PREDEFINED
    - name: action
      description: filters the results by action. You can enter multiple values separated by commas e.g Value1,Value2,...ValueN.
      isArray: true
      defaultValue: ''
      predefined:
      - Allowed
      - Blocked
      - ClickedDuringScan
      - ClickedEvenBlocked
      - Scanning
      - TenantAllowed
      - TenantBlocked
      - TenantBlockedAndClickedThrough
      auto: PREDEFINED
    - name: summerize_by
      description: Returns totals based on the values you specify. Summarizing reduces the amount of data that's retrieved for the report, and delivers the report faster. By default the summrize is by Action.
      defaultValue: ''
      predefined:
      - Action
      - App
      auto: PREDEFINED
    outputs:
    - contextPath: O365Defender.SafeLinks.AggregateReport.Data.App
      description: App where the link was found.
      type: String
    - contextPath: O365Defender.SafeLinks.AggregateReport.Data.Action
      description: Action type.
      type: String
    - contextPath: O365Defender.SafeLinks.AggregateReport.Data.MessageCount
      description: Number of messages with a link.
      type: Number
    - contextPath: O365Defender.SafeLinks.AggregateReport.Data.RecipientCount
      description: Number of recipients of the link.
      type: Number
    - contextPath: O365Defender.SafeLinks.AggregateReport.ReportId
      description: The report id, unique for every run
      type: Number
<<<<<<< HEAD
=======
  runonce: false
>>>>>>> 9ddafcfd
  script: '-'
  type: powershell
  dockerimage: demisto/powershell-ubuntu:7.2.2.29705
fromversion: 6.0.0
tests:
- No Test<|MERGE_RESOLUTION|>--- conflicted
+++ resolved
@@ -954,10 +954,7 @@
     - contextPath: O365Defender.SafeLinks.AggregateReport.ReportId
       description: The report id, unique for every run
       type: Number
-<<<<<<< HEAD
-=======
   runonce: false
->>>>>>> 9ddafcfd
   script: '-'
   type: powershell
   dockerimage: demisto/powershell-ubuntu:7.2.2.29705
