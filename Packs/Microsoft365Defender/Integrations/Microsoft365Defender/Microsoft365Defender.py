import json
from typing import Dict

import demistomock as demisto  # noqa: F401
import urllib3
from CommonServerPython import *  # noqa: F401

# Disable insecure warnings
urllib3.disable_warnings()

''' CONSTANTS '''

DATE_FORMAT = '%Y-%m-%dT%H:%M:%SZ'  # ISO8601 format with UTC, default in XSOAR

MAX_ENTRIES = 100
TIMEOUT = '30'
BASE_URL = "https://api.security.microsoft.com"

''' CLIENT CLASS '''


class Client:
    @logger
    def __init__(self, app_id: str, verify: bool, proxy: bool, base_url: str = BASE_URL, tenant_id: str = None,
                 enc_key: str = None, client_credentials: bool = False, certificate_thumbprint: Optional[str] = None,
                 private_key: Optional[str] = None,
                 managed_identities_client_id: Optional[str] = None):
        if app_id and '@' in app_id:
            app_id, refresh_token = app_id.split('@')
            integration_context = get_integration_context()
            integration_context.update(current_refresh_token=refresh_token)
            set_integration_context(integration_context)

        self.client_credentials = client_credentials
        client_args = assign_params(
            base_url=base_url,
            verify=verify,
            proxy=proxy,
            ok_codes=(200, 201, 202, 204),
            scope='offline_access https://security.microsoft.com/mtp/.default',
            self_deployed=True,  # We always set the self_deployed key as True because when not using a self
            # deployed machine, the DEVICE_CODE flow should behave somewhat like a self deployed
            # flow and most of the same arguments should be set, as we're !not! using OProxy.

            auth_id=app_id,
            grant_type=CLIENT_CREDENTIALS if client_credentials else DEVICE_CODE,

            # used for device code flow
            resource='https://api.security.microsoft.com' if not client_credentials else None,
            token_retrieval_url='https://login.windows.net/organizations/oauth2/v2.0/token' if not client_credentials else None,
            # used for client credentials flow
            tenant_id=tenant_id,
            enc_key=enc_key,
            certificate_thumbprint=certificate_thumbprint,
            private_key=private_key,
            managed_identities_client_id=managed_identities_client_id,
            managed_identities_resource_uri=Resources.security_center
        )
        self.ms_client = MicrosoftClient(**client_args)  # type: ignore

    @logger
    def incidents_list(self, timeout: int, limit: int = MAX_ENTRIES, status: Optional[str] = None,
                       assigned_to: Optional[str] = None, from_date: Optional[datetime] = None,
                       skip: Optional[int] = None, odata: Optional[dict] = None) -> Dict:
        """
        GET request from the client using OData operators:
            - $top: how many incidents to receive, maximum value is 100
            - $filter: OData query to filter the the list on the properties:
                                                                lastUpdateTime, createdTime, status, and assignedTo
        Args:
            limit (int): how many incidents to receive, the maximum value is 100
            status (str): filter list to contain only incidents with the given status (Active, Resolved, or Redirected)
            assigned_to (str): Owner of the incident, or None if no owner is assigned
            timeout (int): The amount of time (in seconds) that a request will wait for a client to
                establish a connection to a remote machine before a timeout occurs.
            from_date (datetime): get incident with creation date more recent than from_date
            skip (int): how many entries to skip
            odata (dict): alternative method for listing incidents, accepts dictionary of URI parameters

        Returns (Dict): request results as dict:
                    { '@odata.context',
                      'value': list of incidents,
                      '@odata.nextLink'
                    }

        """
        params = {}

        if odata:
            params = odata
        else:
            filter_query = ''
            params = {'$top': limit}
            if status:
                filter_query += 'status eq ' + "'" + status + "'"

            if assigned_to:
                filter_query += ' and ' if filter_query else ''
                filter_query += f"assignedTo eq '{assigned_to}'"

            # fetch incidents
            if from_date:
                filter_query += ' and ' if filter_query else ''
                filter_query += f"createdTime gt {from_date}"

            if filter_query:
                params['$filter'] = filter_query  # type: ignore

            if skip:
                params['$skip'] = skip

        return self.ms_client.http_request(method='GET', url_suffix='api/incidents', timeout=timeout,
                                           params=params)

    @logger
    def update_incident(self, incident_id: int, status: Optional[str], assigned_to: Optional[str],
                        classification: Optional[str],
                        determination: Optional[str], tags: Optional[List[str]], timeout: int, comment: str) -> Dict:
        """
        PATCH request to update single incident.
        Args:
            incident_id (int): incident's id
            status (str): Specifies the current status of the alert. Possible values are: (Active, Resolved or Redirected)
            assigned_to (str): Owner of the incident.
            classification (str): Specification of the alert. Possible values are: Unknown, FalsePositive, TruePositive.
            determination (str):  Specifies the determination of the alert. Possible values are: NotAvailable, Apt,
                                 Malware, SecurityPersonnel, SecurityTesting, UnwantedSoftware, Other.
            tags (list): Custom tags associated with an incident. Separated by commas without spaces (CSV)
                 for example: tag1,tag2,tag3.
            timeout (int): The amount of time (in seconds) that a request will wait for a client to
                establish a connection to a remote machine before a timeout occurs.
            comment (str): Comment to be added to the incident
       Returns( Dict): request results as dict:
                    { '@odata.context',
                      'value': updated incident,
                    }

        """
        body = assign_params(status=status, assignedTo=assigned_to, classification=classification,
                             determination=determination, tags=tags, comment=comment)
        if assigned_to == "":
            body['assignedTo'] = ""
        updated_incident = self.ms_client.http_request(method='PATCH', url_suffix=f'api/incidents/{incident_id}',
                                                       json_data=body, timeout=timeout)
        return updated_incident

    @logger
    def get_incident(self, incident_id: int, timeout: int) -> Dict:
        """
        GET request to get single incident.
        Args:
            incident_id (int): incident's id
            timeout (int): waiting time for command execution


       Returns( Dict): request results as dict:
                    { '@odata.context',
                      'value': updated incident,
                    }

        """
        incident = self.ms_client.http_request(
            method='GET', url_suffix=f'api/incidents/{incident_id}', timeout=timeout)
        return incident

    @logger
    def advanced_hunting(self, query: str, timeout: int):
        """
        POST request to the advanced hunting API:
        Args:
            query (str): query advanced hunting query language
            timeout (int): The amount of time (in seconds) that a request will wait for a client to
                     establish a connection to a remote machine before a timeout occurs.

        Returns:
            The response object contains three top-level properties:

                Stats - A dictionary of query performance statistics.
                Schema - The schema of the response, a list of Name-Type pairs for each column.
                Results - A list of advanced hunting events.
        """
        return self.ms_client.http_request(method='POST', url_suffix='api/advancedhunting/run',
                                           json_data={"Query": query}, timeout=timeout)


@logger
def start_auth(client: Client) -> CommandResults:
    result = client.ms_client.start_auth('!microsoft-365-defender-auth-complete')
    return CommandResults(readable_output=result)


@logger
def complete_auth(client: Client) -> CommandResults:
    client.ms_client.get_access_token()
    return CommandResults(readable_output='✅ Authorization completed successfully.')


@logger
def reset_auth() -> CommandResults:
    set_integration_context({})
    return CommandResults(readable_output='Authorization was reset successfully. You can now run '
                                          '**!microsoft-365-defender-auth-start** and **!microsoft-365-defender-auth-complete**.')


@logger
def test_connection(client: Client) -> CommandResults:
    test_context_for_token(client)
    client.ms_client.get_access_token()  # If fails, MicrosoftApiModule returns an error
    return CommandResults(readable_output='✅ Success!')


''' HELPER FUNCTIONS '''


def test_context_for_token(client: Client) -> None:
    """test_context_for_token
    Checks if the user acquired token via the authentication process.
    Args:
    Returns:

    """
    if client.client_credentials or client.ms_client.managed_identities_client_id:
        return
    if not (get_integration_context().get('access_token') or get_integration_context().get('current_refresh_token')):
        raise DemistoException(
            "This integration does not have a test module. Please run !microsoft-365-defender-auth-start and "
            "!microsoft-365-defender-auth-complete and check the connection using !microsoft-365-defender-auth-test")


def test_module(client: Client) -> str:
    """Tests API connectivity and authentication'

    Returning 'ok' indicates that the integration works like it is supposed to.
    Connection to the service is successful.
    Raises exceptions if something goes wrong.

    :type client: ``Client``
    :param Client: client to use

    :return: 'ok' if test passed.
    :rtype: ``str``
    """
    # This  should validate all the inputs given in the integration configuration panel,
    # either manually or by using an API that uses them.
    if client.client_credentials:
        raise DemistoException("When using a self-deployed configuration, run the !microsoft-365-defender-auth-test"
                               "command in order to test the connection")

    test_connection(client)

    return "ok"


def _get_meta_data_for_incident(raw_incident: Dict) -> Dict:
    """
    Calculated metadata for the gicen incident
    Args:
        raw_incident (Dict): The incident as received from microsoft 365 defender

    Returns: Dictionary with the calculated data

    """
    if not raw_incident:
        raw_incident = {}

    alerts_list = raw_incident.get('alerts', [])

    alerts_status = [alert.get('status') for alert in alerts_list if alert.get('status')]
    first_activity_list = [alert.get('firstActivity') for alert in alerts_list]
    last_activity_list = [alert.get('lastActivity') for alert in alerts_list]

    return {
        'Categories': [alert.get('category', '') for alert in alerts_list],
        'Impacted entities': list({(entity.get('domainName', ''))
                                   for alert in alerts_list
                                   for entity in alert.get('entities') if entity.get('entityType') == 'User'}),
        'Active alerts': f'{alerts_status.count("Active") + alerts_status.count("New")} / {len(alerts_status)}',
        'Service sources': list({alert.get('serviceSource', '') for alert in alerts_list}),
        'Detection sources': list({alert.get('detectionSource', '') for alert in alerts_list}),
        'First activity': str(min(first_activity_list,
                                  key=lambda x: dateparser.parse(x))) if alerts_list else '',  # type: ignore
        'Last activity': str(max(last_activity_list,
                                 key=lambda x: dateparser.parse(x))) if alerts_list else '',  # type: ignore
        'Devices': [{'device name': device.get('deviceDnsName', ''),
                     'risk level': device.get('riskScore', ''),
                     'tags': ','.join(device.get('tags', []))
                     } for alert in alerts_list
                    for device in alert.get('devices', [])]
    }


def convert_incident_to_readable(raw_incident: Dict) -> Dict:
    """
    Converts incident received from microsoft 365 defender to readable format
    Args:
        raw_incident (Dict): The incident as received from microsoft 365 defender

    Returns: new dictionary with keys mapping.

    """
    if not raw_incident:
        raw_incident = {}

    incident_meta_data = _get_meta_data_for_incident(raw_incident)
    device_groups = {device.get('device name') for device in incident_meta_data.get('Devices', [])
                     if device.get('device name')}
    return {
        'Incident name': raw_incident.get('incidentName'),
        'Tags': ', '.join(raw_incident.get('tags', [])),
        'Severity': raw_incident.get('severity'),
        'Incident ID': raw_incident.get('incidentId'),
        # investigation state - relevant only for alerts.
        'Categories': ', '.join(set(incident_meta_data.get('Categories', []))),
        'Impacted entities': ', '.join(incident_meta_data.get('Impacted entities', [])),
        'Active alerts': incident_meta_data.get('Active alerts', []),
        'Service sources': ', '.join(incident_meta_data.get('Service sources', [])),
        'Detection sources': ', '.join(incident_meta_data.get('Detection sources', [])),
        # Data sensitivity - is not relevant
        'First activity': incident_meta_data.get('First activity', ''),
        'Last activity': incident_meta_data.get('Last activity', ''),
        'Status': raw_incident.get('status'),
        'Assigned to': raw_incident.get('assignedTo', 'Unassigned'),
        'Classification': raw_incident.get('classification', 'Not set'),
        'Device groups': ', '.join(device_groups),
    }


''' COMMAND FUNCTIONS '''


@logger
def microsoft_365_defender_incidents_list_command(client: Client, args: Dict) -> CommandResults:
    """
    Returns list of the latest incidents in microsoft 365 defender in readable table.
    The list can be filtered using the following arguments:
        - limit (int) - number of incidents in the list, integer between 0 to 100.
        - status (str) - fetch only incidents with the given status.
    Args:
        client(Client): Microsoft 365 Defender's client to preform the API calls.
        args(Dict): Demisto arguments:
              - limit (int) - integer between 0 to 100
              - status (str) - get incidents with the given status (Active, Resolved or Redirected)
              - assigned_to (str) - get incidents assigned to the given user
              - offset (int) - skip the first N entries of the list
              - odata (str) - json dictionary containing odata uri parameters
    Returns: CommandResults

    """
    limit = arg_to_number(args.get('limit', MAX_ENTRIES), arg_name='limit', required=True)
    status = args.get('status')
    assigned_to = args.get('assigned_to')
    offset = arg_to_number(args.get('offset'))
    timeout = arg_to_number(args.get('timeout', TIMEOUT))
    odata = args.get('odata')

    if odata:
        try:
            odata = json.loads(odata)
        except json.JSONDecodeError:
            return_error(f"Can't parse odata argument as JSON array.\nvalue: {odata}")

    response = client.incidents_list(limit=limit, status=status, assigned_to=assigned_to,
                                     skip=offset, timeout=timeout, odata=odata)

    raw_incidents = response.get('value')
    readable_incidents = [convert_incident_to_readable(incident) for incident in raw_incidents]
    if readable_incidents:
        headers = list(readable_incidents[0].keys())  # the table headers are the incident keys.
        human_readable = tableToMarkdown(name="Incidents:", t=readable_incidents, headers=headers)

    else:
        human_readable = "No incidents found"

    return CommandResults(outputs_prefix='Microsoft365Defender.Incident', outputs_key_field='incidentId',
                          outputs=raw_incidents, readable_output=human_readable)


@logger
def microsoft_365_defender_incident_update_command(client: Client, args: Dict) -> CommandResults:
    """
    Update an incident.
    Args:
        client(Client): Microsoft 365 Defender's client to preform the API calls.
        args(Dict): Demisto arguments:
              - id (int) - incident's id (required)
              - status (str) - Specifies the current status of the alert. Possible values are: (Active, Resolved or Redirected)
              - assigned_to (str) - Owner of the incident.
              - classification (str) - Specification of the alert. Possible values are: Unknown, FalsePositive, TruePositive.
              - determination (str) -  Specifies the determination of the alert. Possible values are: NotAvailable, Apt,
                                 Malware, SecurityPersonnel, SecurityTesting, UnwantedSoftware, Other.
              - tags - Custom tags associated with an incident. Separated by commas without spaces (CSV)
                       for example: tag1,tag2,tag3.

    Returns: CommandResults
    """
    raw_tags = args.get('tags')
    tags = raw_tags.split(',') if raw_tags else None
    status = args.get('status')
    assigned_to = args.get('assigned_to')
    classification = args.get('classification')
    determination = args.get('determination')
    incident_id = arg_to_number(args.get('id'))
    timeout = arg_to_number(args.get('timeout', TIMEOUT))
    comment = args.get('comment')

    updated_incident = client.update_incident(incident_id=incident_id, status=status, assigned_to=assigned_to,
                                              classification=classification, determination=determination, tags=tags,
                                              timeout=timeout, comment=comment)
    if updated_incident.get('@odata.context'):
        del updated_incident['@odata.context']

    readable_incident = convert_incident_to_readable(updated_incident)
    human_readable_table = tableToMarkdown(name=f"Updated incident No. {incident_id}:", t=readable_incident,
                                           headers=list(readable_incident.keys()))

    return CommandResults(outputs_prefix='Microsoft365Defender.Incident', outputs_key_field='incidentId',
                          outputs=updated_incident, readable_output=human_readable_table)


@logger
def microsoft_365_defender_incident_get_command(client: Client, args: Dict) -> CommandResults:
    """
    Get an incident.
    Args:
        client(Client): Microsoft 365 Defender's client to preform the API calls.
        args(Dict): Demisto arguments:
              - id (int)        - incident's id (required)
              - timeout (int)   - waiting time for command execution

    Returns: CommandResults
    """
    incident_id = arg_to_number(args.get('id'))
    timeout = arg_to_number(args.get('timeout', TIMEOUT))

    incident = client.get_incident(incident_id=incident_id, timeout=timeout)
    if incident.get('@odata.context'):
        del incident['@odata.context']

    readable_incident = convert_incident_to_readable(incident)
    human_readable_table = tableToMarkdown(name=f"Incident No. {incident_id}:", t=readable_incident,
                                           headers=list(readable_incident.keys()))

    return CommandResults(outputs_prefix='Microsoft365Defender.Incident', outputs_key_field='incidentId',
                          outputs=incident, readable_output=human_readable_table)


@logger
def fetch_incidents(client: Client, first_fetch_time: str, fetch_limit: int, timeout: int = None) -> List[Dict]:
    """
    Uses to fetch incidents into Demisto
    Documentation: https://xsoar.pan.dev/docs/integrations/fetching-incidents#the-fetch-incidents-command

    Due to API limitations (The incidents are not ordered and there is a limit of 100 incident for each request),
    We get all the incidents newer than last_run/first_fetch_time and saves them in a queue. The queue is sorted by
    creation date of each incident.

    As long as the queue has more incidents than fetch_limit the function will return the oldest incidents in the queue.
    If the queue is smaller than fetch_limit we fetch more incidents with the same logic described above.


    Args:
        client(Client): Microsoft 365 Defender's client to preform the API calls.
        first_fetch_time(str): From when to fetch if first time, e.g. `3 days`.
        fetch_limit(int): The number of incidents in each fetch.
        timeout(int): The time limit in seconds for this function to run.
            Note: exceeding the time doesnt kill the function just prevents the next api call.
    Returns:
        incidents, new last_run
    """
    start_time = time.time()
    test_context_for_token(client)

    last_run_dict = demisto.getLastRun()

    last_run = last_run_dict.get('last_run')
    if not last_run:  # this is the first run
        first_fetch_date_time = dateparser.parse(first_fetch_time)
        assert first_fetch_date_time is not None, f'could not parse {first_fetch_time}'
        last_run = first_fetch_date_time.strftime(DATE_FORMAT)

    # creates incidents queue
    incidents_queue = last_run_dict.get('incidents_queue', [])

    if len(incidents_queue) < fetch_limit:

        incidents = list()

        # The API is limited to MAX_ENTRIES incidents for each requests, if we are trying to get more than MAX_ENTRIES
        # incident we skip (offset) the number of incidents we already fetched.
        offset = 0

        # This loop fetches all the incidents that had been created after last_run, due to API limitations the fetching
        # occurs in batches. If timeout was given, exceeding the time will result an error.
        # Note: Because the list is cannot be ordered by creation date, reaching timeout will force to re-run this
        #       function from the start.

        while True:
            time_delta = time.time() - start_time
            if timeout and time_delta > timeout:
                raise DemistoException(
                    "Fetch incidents - Time out. Please change first_fetch parameter to be more recent one")

            # HTTP request
            response = client.incidents_list(from_date=last_run, skip=offset, timeout=timeout)
            raw_incidents = response.get('value')
            for incident in raw_incidents:
                incident.update(_get_meta_data_for_incident(incident))

            incidents += [{
                "name": f"Microsoft 365 Defender {incident.get('incidentId')}",
                "occurred": incident.get('createdTime'),
                "rawJSON": json.dumps(incident)
            } for incident in raw_incidents]

            # raw_incidents length is less than MAX_ENTRIES than we fetch all the relevant incidents
            if len(raw_incidents) < int(MAX_ENTRIES):
                break
            offset += int(MAX_ENTRIES)

        # sort the incidents by the creation time
        incidents.sort(key=lambda x: dateparser.parse(x['occurred']))  # type: ignore
        incidents_queue += incidents

    oldest_incidents = incidents_queue[:fetch_limit]
    new_last_run = incidents_queue[-1]["occurred"] if oldest_incidents else last_run  # newest incident creation time
    demisto.setLastRun({'last_run': new_last_run,
                        'incidents_queue': incidents_queue[fetch_limit:]})
    return oldest_incidents


def _query_set_limit(query: str, limit: int) -> str:
    """
    Add limit to given query. If the query has limit, changes it.
    Args:
        query: the original query
        limit: new limit value, if the value is negative return the original query.
    Returns: query with limit parameters
    """
    if limit < 0:
        return query

    # the query has the structure of "section | section | section ..."
    query_list = query.split('|')

    # split the query to sections and find limit sections
    changed = False
    for i, section in enumerate(query_list):
        section_list = section.split()
        # 'take' and 'limit' are synonyms.
        if section_list and section_list[0] == 'limit' or section_list[0] == 'take':
            query_list[i] = f" limit {limit} "
            changed = True

    # if the query have not been changed than limit is added to the query
    if not changed:
        query_list.append(f" limit {limit} ")

    fixed_query = '|'.join(query_list)
    return fixed_query


@logger
def microsoft_365_defender_advanced_hunting_command(client: Client, args: Dict) -> CommandResults:
    """
    Sends a query for the advanced hunting tool.
    Args:
        client(Client): Microsoft 365 Defender's client to preform the API calls.
        args(Dict): Demisto arguments:
              - query (str) - The query to run (required)
              - limit (int) - number of entries in the result, -1 for no limit.
    Returns:

    """
    query = args.get('query', '')
    limit = arg_to_number(args.get('limit', '-1'))
    timeout = arg_to_number(args.get('timeout', TIMEOUT))

    query = _query_set_limit(query, limit)  # type: ignore

    response = client.advanced_hunting(query=query, timeout=timeout)
    results = response.get('Results')
    schema = response.get('Schema', {})
    headers = [item.get('Name') for item in schema]
    context_result = {'query': query, 'results': results}
    human_readable_table = tableToMarkdown(name=f" Result of query: {query}:", t=results,
                                           headers=headers)
    return CommandResults(outputs_prefix='Microsoft365Defender.Hunt', outputs_key_field='query', outputs=context_result,
                          readable_output=human_readable_table)


''' MAIN FUNCTION '''


def main() -> None:
    """main function, parses params and runs command functions

    :return:
    :rtype:
    """
    params = demisto.params()
    # if your Client class inherits from BaseClient, SSL verification is
    # handled out of the box by it, just pass ``verify_certificate`` to
    # the Client constructor
    verify_certificate = not params.get('insecure', False)

    # if your Client class inherits from BaseClient, system proxy is handled
    # out of the box by it, just pass ``proxy`` to the Client constructor
    proxy = params.get('proxy', False)
    app_id = params.get('app_id') or params.get('_app_id')
    base_url = params.get('base_url')

    tenant_id = params.get('tenant_id') or params.get('_tenant_id')
    client_credentials = params.get('client_credentials', False)
    enc_key = params.get('enc_key') or (params.get('credentials') or {}).get('password')
    certificate_thumbprint = params.get('creds_certificate', {}).get('identifier', '') or \
        params.get('certificate_thumbprint', '')

<<<<<<< HEAD
    private_key = params.get('creds_certificate', {}).get('password', '') or params.get('private_key', '')
    managed_identities_client_id = get_azure_managed_identities_client_id(params)
=======
    private_key = (replace_spaces_in_credential(params.get('creds_certificate', {}).get('password', ''))
                   or params.get('private_key', ''))
>>>>>>> 079cecc6

    first_fetch_time = params.get('first_fetch', '3 days').strip()
    fetch_limit = arg_to_number(params.get('max_fetch', 10))
    fetch_timeout = arg_to_number(params.get('fetch_timeout', TIMEOUT))
    demisto.debug(f'Command being called is {demisto.command()}')

    command = demisto.command()
    args = demisto.args()

    try:
        if not managed_identities_client_id and not app_id:
            raise Exception('Application ID must be provided.')

        client = Client(
            app_id=app_id,
            verify=verify_certificate,
            base_url=base_url,
            proxy=proxy,
            tenant_id=tenant_id,
            enc_key=enc_key,
            client_credentials=client_credentials,
            certificate_thumbprint=certificate_thumbprint,
            private_key=private_key,
            managed_identities_client_id=managed_identities_client_id
        )
        if demisto.command() == 'test-module':
            # This is the call made when pressing the integration Test button.
            return_results(test_module(client))

        elif command == 'microsoft-365-defender-auth-start':
            return_results(start_auth(client))

        elif command == 'microsoft-365-defender-auth-complete':
            return_results(complete_auth(client))

        elif command == 'microsoft-365-defender-auth-reset':
            return_results(reset_auth())

        elif command == 'microsoft-365-defender-auth-test':
            return_results(test_connection(client))

        elif command == 'microsoft-365-defender-incidents-list':
            test_context_for_token(client)
            return_results(microsoft_365_defender_incidents_list_command(client, args))

        elif command == 'microsoft-365-defender-incident-update':
            test_context_for_token(client)
            return_results(microsoft_365_defender_incident_update_command(client, args))

        elif command == 'microsoft-365-defender-advanced-hunting':
            test_context_for_token(client)
            return_results(microsoft_365_defender_advanced_hunting_command(client, args))

        elif command == 'microsoft-365-defender-incident-get':
            test_context_for_token(client)
            return_results(microsoft_365_defender_incident_get_command(client, args))

        elif command == 'fetch-incidents':
            fetch_limit = arg_to_number(fetch_limit)
            fetch_timeout = arg_to_number(fetch_timeout) if fetch_timeout else None
            incidents = fetch_incidents(client, first_fetch_time, fetch_limit, fetch_timeout)
            demisto.incidents(incidents)
        else:
            raise NotImplementedError
    # Log exceptions and return errors
    except Exception as e:
        return_error(f'Failed to execute {demisto.command()} command.\nError:\n{str(e)}')


from MicrosoftApiModule import *  # noqa: E402

''' ENTRY POINT '''

if __name__ in ('__main__', '__builtin__', 'builtins'):
    main()<|MERGE_RESOLUTION|>--- conflicted
+++ resolved
@@ -615,13 +615,9 @@
     certificate_thumbprint = params.get('creds_certificate', {}).get('identifier', '') or \
         params.get('certificate_thumbprint', '')
 
-<<<<<<< HEAD
-    private_key = params.get('creds_certificate', {}).get('password', '') or params.get('private_key', '')
-    managed_identities_client_id = get_azure_managed_identities_client_id(params)
-=======
     private_key = (replace_spaces_in_credential(params.get('creds_certificate', {}).get('password', ''))
                    or params.get('private_key', ''))
->>>>>>> 079cecc6
+    managed_identities_client_id = get_azure_managed_identities_client_id(params)
 
     first_fetch_time = params.get('first_fetch', '3 days').strip()
     fetch_limit = arg_to_number(params.get('max_fetch', 10))
