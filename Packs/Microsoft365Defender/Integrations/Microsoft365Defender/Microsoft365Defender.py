import json
from typing import Dict

import demistomock as demisto  # noqa: F401
import urllib3
from CommonServerPython import *  # noqa: F401

# Disable insecure warnings
urllib3.disable_warnings()

''' CONSTANTS '''

DATE_FORMAT = '%Y-%m-%dT%H:%M:%SZ'  # ISO8601 format with UTC, default in XSOAR

MAX_ENTRIES = 100
TIMEOUT = '30'
BASE_URL = "https://api.security.microsoft.com"

''' CLIENT CLASS '''


class Client:
    @logger
    def __init__(self, app_id: str, verify: bool, proxy: bool, base_url: str = BASE_URL, tenant_id: str = None,
                 enc_key: str = None, client_credentials: bool = False, certificate_thumbprint: Optional[str] = None,
                 private_key: Optional[str] = None,
                 managed_identities_client_id: Optional[str] = None):
        if app_id and '@' in app_id:
            app_id, refresh_token = app_id.split('@')
            integration_context = get_integration_context()
            integration_context.update(current_refresh_token=refresh_token)
            set_integration_context(integration_context)

        self.client_credentials = client_credentials
        client_args = assign_params(
            base_url=base_url,
            verify=verify,
            proxy=proxy,
            ok_codes=(200, 201, 202, 204),
            scope='offline_access https://security.microsoft.com/mtp/.default',
            self_deployed=True,  # We always set the self_deployed key as True because when not using a self
            # deployed machine, the DEVICE_CODE flow should behave somewhat like a self deployed
            # flow and most of the same arguments should be set, as we're !not! using OProxy.

            auth_id=app_id,
            grant_type=CLIENT_CREDENTIALS if client_credentials else DEVICE_CODE,

            # used for device code flow
            resource='https://api.security.microsoft.com' if not client_credentials else None,
            token_retrieval_url='https://login.windows.net/organizations/oauth2/v2.0/token' if not client_credentials else None,
            # used for client credentials flow
            tenant_id=tenant_id,
            enc_key=enc_key,
            certificate_thumbprint=certificate_thumbprint,
            private_key=private_key,
            managed_identities_client_id=managed_identities_client_id,
            managed_identities_resource_uri=Resources.security_center
        )
        self.ms_client = MicrosoftClient(**client_args)  # type: ignore

    @logger
    def incidents_list(self, timeout: int, limit: int = MAX_ENTRIES, status: Optional[str] = None,
                       assigned_to: Optional[str] = None, from_date: Optional[datetime] = None,
                       skip: Optional[int] = None, odata: Optional[dict] = None) -> Dict:
        """
        GET request from the client using OData operators:
            - $top: how many incidents to receive, maximum value is 100
            - $filter: OData query to filter the the list on the properties:
                                                                lastUpdateTime, createdTime, status, and assignedTo
        Args:
            limit (int): how many incidents to receive, the maximum value is 100
            status (str): filter list to contain only incidents with the given status (Active, Resolved, or Redirected)
            assigned_to (str): Owner of the incident, or None if no owner is assigned
            timeout (int): The amount of time (in seconds) that a request will wait for a client to
                establish a connection to a remote machine before a timeout occurs.
            from_date (datetime): get incident with creation date more recent than from_date
            skip (int): how many entries to skip
            odata (dict): alternative method for listing incidents, accepts dictionary of URI parameters

        Returns (Dict): request results as dict:
                    { '@odata.context',
                      'value': list of incidents,
                      '@odata.nextLink'
                    }

        """
        params = {}

        if odata:
            params = odata
        else:
            filter_query = ''
            params = {'$top': limit}
            if status:
                filter_query += 'status eq ' + "'" + status + "'"

            if assigned_to:
                filter_query += ' and ' if filter_query else ''
                filter_query += f"assignedTo eq '{assigned_to}'"

            # fetch incidents
            if from_date:
                filter_query += ' and ' if filter_query else ''
                filter_query += f"createdTime gt {from_date}"

            if filter_query:
                params['$filter'] = filter_query  # type: ignore

            if skip:
                params['$skip'] = skip

        return self.ms_client.http_request(method='GET', url_suffix='api/incidents', timeout=timeout,
                                           params=params)

    @logger
    def update_incident(self, incident_id: int, status: Optional[str], assigned_to: Optional[str],
                        classification: Optional[str],
                        determination: Optional[str], tags: Optional[List[str]], timeout: int, comment: str) -> Dict:
        """
        PATCH request to update single incident.
        Args:
            incident_id (int): incident's id
            status (str): Specifies the current status of the alert. Possible values are: (Active, Resolved or Redirected)
            assigned_to (str): Owner of the incident.
            classification (str): Specification of the alert. Possible values are: Unknown, FalsePositive, TruePositive.
            determination (str):  Specifies the determination of the alert. Possible values are: NotAvailable, Apt,
                                 Malware, SecurityPersonnel, SecurityTesting, UnwantedSoftware, Other.
            tags (list): Custom tags associated with an incident. Separated by commas without spaces (CSV)
                 for example: tag1,tag2,tag3.
            timeout (int): The amount of time (in seconds) that a request will wait for a client to
                establish a connection to a remote machine before a timeout occurs.
            comment (str): Comment to be added to the incident
       Returns( Dict): request results as dict:
                    { '@odata.context',
                      'value': updated incident,
                    }

        """
        body = assign_params(status=status, assignedTo=assigned_to, classification=classification,
                             determination=determination, tags=tags, comment=comment)
        if assigned_to == "":
            body['assignedTo'] = ""
        updated_incident = self.ms_client.http_request(method='PATCH', url_suffix=f'api/incidents/{incident_id}',
                                                       json_data=body, timeout=timeout)
        return updated_incident

    @logger
    def get_incident(self, incident_id: int, timeout: int) -> Dict:
        """
        GET request to get single incident.
        Args:
            incident_id (int): incident's id
            timeout (int): waiting time for command execution


       Returns( Dict): request results as dict:
                    { '@odata.context',
                      'value': updated incident,
                    }

        """
        incident = self.ms_client.http_request(
            method='GET', url_suffix=f'api/incidents/{incident_id}', timeout=timeout)
        return incident

    @logger
    def advanced_hunting(self, query: str, timeout: int):
        """
        POST request to the advanced hunting API:
        Args:
            query (str): query advanced hunting query language
            timeout (int): The amount of time (in seconds) that a request will wait for a client to
                     establish a connection to a remote machine before a timeout occurs.

        Returns:
            The response object contains three top-level properties:

                Stats - A dictionary of query performance statistics.
                Schema - The schema of the response, a list of Name-Type pairs for each column.
                Results - A list of advanced hunting events.
        """
        return self.ms_client.http_request(method='POST', url_suffix='api/advancedhunting/run',
                                           json_data={"Query": query}, timeout=timeout)


@logger
def start_auth(client: Client) -> CommandResults:
    result = client.ms_client.start_auth('!microsoft-365-defender-auth-complete')
    return CommandResults(readable_output=result)


@logger
def complete_auth(client: Client) -> CommandResults:
    client.ms_client.get_access_token()
    return CommandResults(readable_output='✅ Authorization completed successfully.')


@logger
def reset_auth() -> CommandResults:
    set_integration_context({})
    return CommandResults(readable_output='Authorization was reset successfully. You can now run '
                                          '**!microsoft-365-defender-auth-start** and **!microsoft-365-defender-auth-complete**.')


@logger
def test_connection(client: Client) -> CommandResults:
    test_context_for_token(client)
    client.ms_client.get_access_token()  # If fails, MicrosoftApiModule returns an error
    return CommandResults(readable_output='✅ Success!')


''' HELPER FUNCTIONS '''


def test_context_for_token(client: Client) -> None:
    """test_context_for_token
    Checks if the user acquired token via the authentication process.
    Args:
    Returns:

    """
    if client.client_credentials or client.ms_client.managed_identities_client_id:
        return
    if not (get_integration_context().get('access_token') or get_integration_context().get('current_refresh_token')):
        raise DemistoException(
            "This integration does not have a test module. Please run !microsoft-365-defender-auth-start and "
            "!microsoft-365-defender-auth-complete and check the connection using !microsoft-365-defender-auth-test")


def test_module(client: Client) -> str:
    """Tests API connectivity and authentication'

    Returning 'ok' indicates that the integration works like it is supposed to.
    Connection to the service is successful.
    Raises exceptions if something goes wrong.

    :type client: ``Client``
    :param Client: client to use

    :return: 'ok' if test passed.
    :rtype: ``str``
    """
    # This  should validate all the inputs given in the integration configuration panel,
    # either manually or by using an API that uses them.
    if client.client_credentials:
        raise DemistoException("When using a self-deployed configuration, run the !microsoft-365-defender-auth-test"
                               "command in order to test the connection")

    test_connection(client)

    return "ok"


def _get_meta_data_for_incident(raw_incident: Dict) -> Dict:
    """
    Calculated metadata for the gicen incident
    Args:
        raw_incident (Dict): The incident as received from microsoft 365 defender

    Returns: Dictionary with the calculated data

    """
    if not raw_incident:
        raw_incident = {}

    alerts_list = raw_incident.get('alerts', [])

    alerts_status = [alert.get('status') for alert in alerts_list if alert.get('status')]
    first_activity_list = [alert.get('firstActivity') for alert in alerts_list]
    last_activity_list = [alert.get('lastActivity') for alert in alerts_list]

    return {
        'Categories': [alert.get('category', '') for alert in alerts_list],
        'Impacted entities': list({(entity.get('domainName', ''))
                                   for alert in alerts_list
                                   for entity in alert.get('entities') if entity.get('entityType') == 'User'}),
        'Active alerts': f'{alerts_status.count("Active") + alerts_status.count("New")} / {len(alerts_status)}',
        'Service sources': list({alert.get('serviceSource', '') for alert in alerts_list}),
        'Detection sources': list({alert.get('detectionSource', '') for alert in alerts_list}),
        'First activity': str(min(first_activity_list,
                                  key=lambda x: dateparser.parse(x))) if alerts_list else '',  # type: ignore
        'Last activity': str(max(last_activity_list,
                                 key=lambda x: dateparser.parse(x))) if alerts_list else '',  # type: ignore
        'Devices': [{'device name': device.get('deviceDnsName', ''),
                     'risk level': device.get('riskScore', ''),
                     'tags': ','.join(device.get('tags', []))
                     } for alert in alerts_list
                    for device in alert.get('devices', [])]
    }


def convert_incident_to_readable(raw_incident: Dict) -> Dict:
    """
    Converts incident received from microsoft 365 defender to readable format
    Args:
        raw_incident (Dict): The incident as received from microsoft 365 defender

    Returns: new dictionary with keys mapping.

    """
    if not raw_incident:
        raw_incident = {}

    incident_meta_data = _get_meta_data_for_incident(raw_incident)
    device_groups = {device.get('device name') for device in incident_meta_data.get('Devices', [])
                     if device.get('device name')}
    return {
        'Incident name': raw_incident.get('incidentName'),
        'Tags': ', '.join(raw_incident.get('tags', [])),
        'Severity': raw_incident.get('severity'),
        'Incident ID': raw_incident.get('incidentId'),
        # investigation state - relevant only for alerts.
        'Categories': ', '.join(set(incident_meta_data.get('Categories', []))),
        'Impacted entities': ', '.join(incident_meta_data.get('Impacted entities', [])),
        'Active alerts': incident_meta_data.get('Active alerts', []),
        'Service sources': ', '.join(incident_meta_data.get('Service sources', [])),
        'Detection sources': ', '.join(incident_meta_data.get('Detection sources', [])),
        # Data sensitivity - is not relevant
        'First activity': incident_meta_data.get('First activity', ''),
        'Last activity': incident_meta_data.get('Last activity', ''),
        'Status': raw_incident.get('status'),
        'Assigned to': raw_incident.get('assignedTo', 'Unassigned'),
        'Classification': raw_incident.get('classification', 'Not set'),
        'Device groups': ', '.join(device_groups),
    }


''' COMMAND FUNCTIONS '''


@logger
def microsoft_365_defender_incidents_list_command(client: Client, args: Dict) -> CommandResults:
    """
    Returns list of the latest incidents in microsoft 365 defender in readable table.
    The list can be filtered using the following arguments:
        - limit (int) - number of incidents in the list, integer between 0 to 100.
        - status (str) - fetch only incidents with the given status.
    Args:
        client(Client): Microsoft 365 Defender's client to preform the API calls.
        args(Dict): Demisto arguments:
              - limit (int) - integer between 0 to 100
              - status (str) - get incidents with the given status (Active, Resolved or Redirected)
              - assigned_to (str) - get incidents assigned to the given user
              - offset (int) - skip the first N entries of the list
              - odata (str) - json dictionary containing odata uri parameters
    Returns: CommandResults

    """
    limit = arg_to_number(args.get('limit', MAX_ENTRIES), arg_name='limit', required=True)
    status = args.get('status')
    assigned_to = args.get('assigned_to')
    offset = arg_to_number(args.get('offset'))
    timeout = arg_to_number(args.get('timeout', TIMEOUT))
    odata = args.get('odata')

    if odata:
        try:
            odata = json.loads(odata)
        except json.JSONDecodeError:
            return_error(f"Can't parse odata argument as JSON array.\nvalue: {odata}")

    response = client.incidents_list(limit=limit, status=status, assigned_to=assigned_to,
                                     skip=offset, timeout=timeout, odata=odata)

    raw_incidents = response.get('value')
    readable_incidents = [convert_incident_to_readable(incident) for incident in raw_incidents]
    if readable_incidents:
        headers = list(readable_incidents[0].keys())  # the table headers are the incident keys.
        human_readable = tableToMarkdown(name="Incidents:", t=readable_incidents, headers=headers)

    else:
        human_readable = "No incidents found"

    return CommandResults(outputs_prefix='Microsoft365Defender.Incident', outputs_key_field='incidentId',
                          outputs=raw_incidents, readable_output=human_readable)


@logger
def microsoft_365_defender_incident_update_command(client: Client, args: Dict) -> CommandResults:
    """
    Update an incident.
    Args:
        client(Client): Microsoft 365 Defender's client to preform the API calls.
        args(Dict): Demisto arguments:
              - id (int) - incident's id (required)
              - status (str) - Specifies the current status of the alert. Possible values are: (Active, Resolved or Redirected)
              - assigned_to (str) - Owner of the incident.
              - classification (str) - Specification of the alert. Possible values are: Unknown, FalsePositive, TruePositive.
              - determination (str) -  Specifies the determination of the alert. Possible values are: NotAvailable, Apt,
                                 Malware, SecurityPersonnel, SecurityTesting, UnwantedSoftware, Other.
              - tags - Custom tags associated with an incident. Separated by commas without spaces (CSV)
                       for example: tag1,tag2,tag3.

    Returns: CommandResults
    """
    raw_tags = args.get('tags')
    tags = raw_tags.split(',') if raw_tags else None
    status = args.get('status')
    assigned_to = args.get('assigned_to')
    classification = args.get('classification')
    determination = args.get('determination')
    incident_id = arg_to_number(args.get('id'))
    timeout = arg_to_number(args.get('timeout', TIMEOUT))
    comment = args.get('comment')

    updated_incident = client.update_incident(incident_id=incident_id, status=status, assigned_to=assigned_to,
                                              classification=classification, determination=determination, tags=tags,
                                              timeout=timeout, comment=comment)
    if updated_incident.get('@odata.context'):
        del updated_incident['@odata.context']

    readable_incident = convert_incident_to_readable(updated_incident)
    human_readable_table = tableToMarkdown(name=f"Updated incident No. {incident_id}:", t=readable_incident,
                                           headers=list(readable_incident.keys()))

    return CommandResults(outputs_prefix='Microsoft365Defender.Incident', outputs_key_field='incidentId',
                          outputs=updated_incident, readable_output=human_readable_table)


@logger
def microsoft_365_defender_incident_get_command(client: Client, args: Dict) -> CommandResults:
    """
    Get an incident.
    Args:
        client(Client): Microsoft 365 Defender's client to preform the API calls.
        args(Dict): Demisto arguments:
              - id (int)        - incident's id (required)
              - timeout (int)   - waiting time for command execution

    Returns: CommandResults
    """
    incident_id = arg_to_number(args.get('id'))
    timeout = arg_to_number(args.get('timeout', TIMEOUT))

    incident = client.get_incident(incident_id=incident_id, timeout=timeout)
    if incident.get('@odata.context'):
        del incident['@odata.context']

    readable_incident = convert_incident_to_readable(incident)
    human_readable_table = tableToMarkdown(name=f"Incident No. {incident_id}:", t=readable_incident,
                                           headers=list(readable_incident.keys()))

    return CommandResults(outputs_prefix='Microsoft365Defender.Incident', outputs_key_field='incidentId',
                          outputs=incident, readable_output=human_readable_table)


@logger
def fetch_incidents(client: Client, first_fetch_time: str, fetch_limit: int, timeout: int = None) -> List[Dict]:
    """
    Uses to fetch incidents into Demisto
    Documentation: https://xsoar.pan.dev/docs/integrations/fetching-incidents#the-fetch-incidents-command

    Due to API limitations (The incidents are not ordered and there is a limit of 100 incident for each request),
    We get all the incidents newer than last_run/first_fetch_time and saves them in a queue. The queue is sorted by
    creation date of each incident.

    As long as the queue has more incidents than fetch_limit the function will return the oldest incidents in the queue.
    If the queue is smaller than fetch_limit we fetch more incidents with the same logic described above.


    Args:
        client(Client): Microsoft 365 Defender's client to preform the API calls.
        first_fetch_time(str): From when to fetch if first time, e.g. `3 days`.
        fetch_limit(int): The number of incidents in each fetch.
        timeout(int): The time limit in seconds for this function to run.
            Note: exceeding the time doesnt kill the function just prevents the next api call.
    Returns:
        incidents, new last_run
    """
    start_time = time.time()
    test_context_for_token(client)

    last_run_dict = demisto.getLastRun()

    last_run = last_run_dict.get('last_run')
    if not last_run:  # this is the first run
        first_fetch_date_time = dateparser.parse(first_fetch_time)
        assert first_fetch_date_time is not None, f'could not parse {first_fetch_time}'
        last_run = first_fetch_date_time.strftime(DATE_FORMAT)

    # creates incidents queue
    incidents_queue = last_run_dict.get('incidents_queue', [])

    if len(incidents_queue) < fetch_limit:

        incidents = list()

        # The API is limited to MAX_ENTRIES incidents for each requests, if we are trying to get more than MAX_ENTRIES
        # incident we skip (offset) the number of incidents we already fetched.
        offset = 0

        # This loop fetches all the incidents that had been created after last_run, due to API limitations the fetching
        # occurs in batches. If timeout was given, exceeding the time will result an error.
        # Note: Because the list is cannot be ordered by creation date, reaching timeout will force to re-run this
        #       function from the start.

        while True:
            time_delta = time.time() - start_time
            if timeout and time_delta > timeout:
                raise DemistoException(
                    "Fetch incidents - Time out. Please change first_fetch parameter to be more recent one")

            # HTTP request
            response = client.incidents_list(from_date=last_run, skip=offset, timeout=timeout)
            raw_incidents = response.get('value')
            for incident in raw_incidents:
                incident.update(_get_meta_data_for_incident(incident))

            incidents += [{
                "name": f"Microsoft 365 Defender {incident.get('incidentId')}",
                "occurred": incident.get('createdTime'),
                "rawJSON": json.dumps(incident)
            } for incident in raw_incidents]

            # raw_incidents length is less than MAX_ENTRIES than we fetch all the relevant incidents
            if len(raw_incidents) < int(MAX_ENTRIES):
                break
            offset += int(MAX_ENTRIES)

        # sort the incidents by the creation time
        incidents.sort(key=lambda x: dateparser.parse(x['occurred']))  # type: ignore
        incidents_queue += incidents

    oldest_incidents = incidents_queue[:fetch_limit]
    new_last_run = incidents_queue[-1]["occurred"] if oldest_incidents else last_run  # newest incident creation time
    demisto.setLastRun({'last_run': new_last_run,
                        'incidents_queue': incidents_queue[fetch_limit:]})
    return oldest_incidents


def _query_set_limit(query: str, limit: int) -> str:
    """
    Add limit to given query. If the query has limit, changes it.
    Args:
        query: the original query
        limit: new limit value, if the value is negative return the original query.
    Returns: query with limit parameters
    """
    if limit < 0:
        return query

    # the query has the structure of "section | section | section ..."
    query_list = query.split('|')

    # split the query to sections and find limit sections
    changed = False
    for i, section in enumerate(query_list):
        section_list = section.split()
        # 'take' and 'limit' are synonyms.
        if section_list and section_list[0] == 'limit' or section_list[0] == 'take':
            query_list[i] = f" limit {limit} "
            changed = True

    # if the query have not been changed than limit is added to the query
    if not changed:
        query_list.append(f" limit {limit} ")

    fixed_query = '|'.join(query_list)
    return fixed_query


@logger
def microsoft_365_defender_advanced_hunting_command(client: Client, args: Dict) -> CommandResults:
    """
    Sends a query for the advanced hunting tool.
    Args:
        client(Client): Microsoft 365 Defender's client to preform the API calls.
        args(Dict): Demisto arguments:
              - query (str) - The query to run (required)
              - limit (int) - number of entries in the result, -1 for no limit.
    Returns:

    """
    query = args.get('query', '')
    limit = arg_to_number(args.get('limit', '-1'))
    timeout = arg_to_number(args.get('timeout', TIMEOUT))

    query = _query_set_limit(query, limit)  # type: ignore

    response = client.advanced_hunting(query=query, timeout=timeout)
    results = response.get('Results')
    schema = response.get('Schema', {})
    headers = [item.get('Name') for item in schema]
    context_result = {'query': query, 'results': results}
    human_readable_table = tableToMarkdown(name=f" Result of query: {query}:", t=results,
                                           headers=headers)
    return CommandResults(outputs_prefix='Microsoft365Defender.Hunt', outputs_key_field='query', outputs=context_result,
                          readable_output=human_readable_table)


''' MAIN FUNCTION '''


def main() -> None:
    """main function, parses params and runs command functions

    :return:
    :rtype:
    """
    params = demisto.params()
    # if your Client class inherits from BaseClient, SSL verification is
    # handled out of the box by it, just pass ``verify_certificate`` to
    # the Client constructor
    verify_certificate = not params.get('insecure', False)

    # if your Client class inherits from BaseClient, system proxy is handled
    # out of the box by it, just pass ``proxy`` to the Client constructor
    proxy = params.get('proxy', False)
    app_id = params.get('app_id') or params.get('_app_id')
    base_url = params.get('base_url')

    tenant_id = params.get('tenant_id') or params.get('_tenant_id')
    client_credentials = params.get('client_credentials', False)
    enc_key = params.get('enc_key') or (params.get('credentials') or {}).get('password')
<<<<<<< HEAD
    certificate_thumbprint = params.get('certificate_thumbprint')
    private_key = params.get('private_key')
    managed_identities_client_id = params.get('managed_identities_client_id')
=======
    certificate_thumbprint = params.get('creds_certificate', {}).get('identifier', '') or \
        params.get('certificate_thumbprint', '')

    private_key = params.get('creds_certificate', {}).get('password', '') or params.get('private_key', '')
>>>>>>> 68cb6427

    first_fetch_time = params.get('first_fetch', '3 days').strip()
    fetch_limit = arg_to_number(params.get('max_fetch', 10))
    fetch_timeout = arg_to_number(params.get('fetch_timeout', TIMEOUT))
    demisto.debug(f'Command being called is {demisto.command()}')

    command = demisto.command()
    args = demisto.args()

    try:
        if not managed_identities_client_id and not app_id:
            raise Exception('Application ID must be provided.')

        client = Client(
            app_id=app_id,
            verify=verify_certificate,
            base_url=base_url,
            proxy=proxy,
            tenant_id=tenant_id,
            enc_key=enc_key,
            client_credentials=client_credentials,
            certificate_thumbprint=certificate_thumbprint,
            private_key=private_key,
            managed_identities_client_id=managed_identities_client_id
        )
        if demisto.command() == 'test-module':
            # This is the call made when pressing the integration Test button.
            return_results(test_module(client))

        elif command == 'microsoft-365-defender-auth-start':
            return_results(start_auth(client))

        elif command == 'microsoft-365-defender-auth-complete':
            return_results(complete_auth(client))

        elif command == 'microsoft-365-defender-auth-reset':
            return_results(reset_auth())

        elif command == 'microsoft-365-defender-auth-test':
            return_results(test_connection(client))

        elif command == 'microsoft-365-defender-incidents-list':
            test_context_for_token(client)
            return_results(microsoft_365_defender_incidents_list_command(client, args))

        elif command == 'microsoft-365-defender-incident-update':
            test_context_for_token(client)
            return_results(microsoft_365_defender_incident_update_command(client, args))

        elif command == 'microsoft-365-defender-advanced-hunting':
            test_context_for_token(client)
            return_results(microsoft_365_defender_advanced_hunting_command(client, args))

        elif command == 'microsoft-365-defender-incident-get':
            test_context_for_token(client)
            return_results(microsoft_365_defender_incident_get_command(client, args))

        elif command == 'fetch-incidents':
            fetch_limit = arg_to_number(fetch_limit)
            fetch_timeout = arg_to_number(fetch_timeout) if fetch_timeout else None
            incidents = fetch_incidents(client, first_fetch_time, fetch_limit, fetch_timeout)
            demisto.incidents(incidents)
        else:
            raise NotImplementedError
    # Log exceptions and return errors
    except Exception as e:
        return_error(f'Failed to execute {demisto.command()} command.\nError:\n{str(e)}')


from MicrosoftApiModule import *  # noqa: E402

''' ENTRY POINT '''

if __name__ in ('__main__', '__builtin__', 'builtins'):
    main()<|MERGE_RESOLUTION|>--- conflicted
+++ resolved
@@ -612,16 +612,11 @@
     tenant_id = params.get('tenant_id') or params.get('_tenant_id')
     client_credentials = params.get('client_credentials', False)
     enc_key = params.get('enc_key') or (params.get('credentials') or {}).get('password')
-<<<<<<< HEAD
-    certificate_thumbprint = params.get('certificate_thumbprint')
-    private_key = params.get('private_key')
-    managed_identities_client_id = params.get('managed_identities_client_id')
-=======
     certificate_thumbprint = params.get('creds_certificate', {}).get('identifier', '') or \
         params.get('certificate_thumbprint', '')
 
     private_key = params.get('creds_certificate', {}).get('password', '') or params.get('private_key', '')
->>>>>>> 68cb6427
+    managed_identities_client_id = params.get('managed_identities_client_id')
 
     first_fetch_time = params.get('first_fetch', '3 days').strip()
     fetch_limit = arg_to_number(params.get('max_fetch', 10))
