--- conflicted
+++ resolved
@@ -2,11 +2,7 @@
     "name": "GitLab",
     "description": "Pack for handling gitlab operations",
     "support": "xsoar",
-<<<<<<< HEAD
-    "currentVersion": "2.1.6",
-=======
-    "currentVersion": "2.1.7",
->>>>>>> 0e7c7be5
+    "currentVersion": "2.1.8",
     "author": "Cortex XSOAR",
     "url": "https://www.paloaltonetworks.com/cortex",
     "email": "",
