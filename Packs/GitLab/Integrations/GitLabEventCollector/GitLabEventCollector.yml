category: Analytics & SIEM
sectionOrder:
- Connect
- Collect
commonfields:
  id: GitLab Event Collector
  version: -1
configuration:
- display: Server URL
  name: url
  required: true
  type: 0
  section: Connect
- displaypassword: API Key
  additionalinfo: The API Key to use for connection.
  name: api_key
  required: true
  hiddenusername: true
  type: 9
  section: Connect
- display: Groups IDs
  name: group_ids
  type: 0
  section: Collect
  required: false
- display: Projects IDS
  name: project_ids
  type: 0
  section: Collect
  required: false
- display: First fetch timestamp (<number> <time unit>, for example, 12 hours, 7 days, 3 months, 1 year)
  name: after
  required: true
  defaultvalue: 1 day
  type: 0
  section: Collect
- display: The maximum number of events per fetch for each event type
  additionalinfo: Each fetch will bring the `limit` number of events for each type (audits, groups and projects) and each group/project ID.
                  For example, if `limit` is set to 500 and groups/projects IDs are given as well, then the fetch will bring 500 audit events and 500 group/project events for each group/project ID.
  name: limit
  type: 0
  defaultvalue: 500
  required: false
  section: Collect
- display: Trust any certificate (not secure)
  name: insecure
  type: 8
  section: Connect
  advanced: true
  required: false
- display: Use system proxy settings
  name: proxy
  type: 8
  section: Connect
  advanced: true
  required: false
description: ''
display: GitLab Event Collector
name: GitLab Event Collector
script:
  script: ""
  type: python
  commands:
  - arguments:
    - auto: PREDEFINED
      defaultValue: 'False'
      description: Set this argument to True in order to create events, otherwise the command will only display them.
      name: should_push_events
      predefined:
      - 'True'
      - 'False'
      required: true
    description: Manual command to fetch events and display them.
    name: gitlab-get-events
<<<<<<< HEAD
  dockerimage: demisto/fastapi:1.0.0.79757
=======
  dockerimage: demisto/fastapi:1.0.0.91458
>>>>>>> 90cf3b88
  isfetchevents: true
  subtype: python3
marketplaces:
- marketplacev2
fromversion: 6.8.0
tests:
- No tests<|MERGE_RESOLUTION|>--- conflicted
+++ resolved
@@ -72,11 +72,7 @@
       required: true
     description: Manual command to fetch events and display them.
     name: gitlab-get-events
-<<<<<<< HEAD
-  dockerimage: demisto/fastapi:1.0.0.79757
-=======
   dockerimage: demisto/fastapi:1.0.0.91458
->>>>>>> 90cf3b88
   isfetchevents: true
   subtype: python3
 marketplaces:
