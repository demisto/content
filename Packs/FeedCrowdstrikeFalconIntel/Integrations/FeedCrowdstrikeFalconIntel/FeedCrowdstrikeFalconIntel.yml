--- conflicted
+++ resolved
@@ -126,10 +126,7 @@
     name: crowdstrike-falcon-intel-get-indicators
   dockerimage: demisto/python3:3.10.11.56082
   feed: true
-<<<<<<< HEAD
-=======
   runonce: false
->>>>>>> 9ddafcfd
   script: '-'
   subtype: python3
   type: python
