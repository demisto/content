--- conflicted
+++ resolved
@@ -180,11 +180,7 @@
     description: Gets indicators from CrowdStrike Falcon Intel Feed.
     execution: false
     name: crowdstrike-falcon-intel-get-indicators
-<<<<<<< HEAD
-  dockerimage: demisto/python3:3.9.5.20070
-=======
   dockerimage: demisto/python3:3.9.5.20958
->>>>>>> 8d3da5b5
   feed: true
   isfetch: false
   longRunning: false
