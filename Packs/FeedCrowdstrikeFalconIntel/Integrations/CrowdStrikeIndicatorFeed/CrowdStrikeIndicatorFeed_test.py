--- conflicted
+++ resolved
@@ -126,11 +126,7 @@
     """
     from CrowdStrikeIndicatorFeed import Client
     from CrowdStrikeIndicatorFeed import create_relationships
-<<<<<<< HEAD
-    rs_ls = create_relationships(field, indicator, resource)
-=======
     rs_ls = create_relationships(field, indicator, resource, Client.get_actors_names_request)
->>>>>>> 90cf3b88
     assert rs_ls == expected_results
     assert len(rs_ls) == 1
 
@@ -299,11 +295,8 @@
     client = Client(base_url='https://api.crowdstrike.com/', credentials={'identifier': '123', 'password': '123'},
                     type='ALL', include_deleted='false', limit=2, first_fetch=first_fetch)
     mocker.patch('CrowdStrikeIndicatorFeed.demisto.getIntegrationContext', return_value=integration_context)
-<<<<<<< HEAD
-=======
     requests_mock.get(url='https://api.crowdstrike.com/intel/entities/actors/v1?ids=DOPPELSPIDER&fields=name',
                       json={'resources': [{'name': 'DOPPEL SPIDER'}]})
->>>>>>> 90cf3b88
     get_indicator_call = mocker.patch.object(client, 'get_indicators', return_value=get_indicators_response)
 
     results = client.handle_first_fetch_context_or_pre_2_1_0(filter)
@@ -337,9 +330,6 @@
 def test_auto_detect_indicator_type_from_cs(indicator: dict, expected_results: str | None):
     from CrowdStrikeIndicatorFeed import auto_detect_indicator_type_from_cs
 
-<<<<<<< HEAD
-    assert auto_detect_indicator_type_from_cs(indicator['indicator'], indicator['type']) == expected_results
-=======
     assert auto_detect_indicator_type_from_cs(indicator['indicator'], indicator['type']) == expected_results
 
 
@@ -438,5 +428,4 @@
     result = change_actors_from_id_to_name(actors_unparsed_array, crowdstrike_client.get_actors_names_request)
     assert result[0] == "WAS IN CONTEXT"
     assert result[1] == "Changedtest1"
-    assert result[2] == "Changedtest2"
->>>>>>> 90cf3b88
+    assert result[2] == "Changedtest2"