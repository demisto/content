--- conflicted
+++ resolved
@@ -229,11 +229,7 @@
       type: Unknown
   - description: 'Resets the retrieving start time according to the `First Fetch Time` parameter, WARNING: This command will reset your fetch history.'
     name: crowdstrike-reset-fetch-indicators
-<<<<<<< HEAD
-  dockerimage: demisto/python3:3.10.13.74666
-=======
   dockerimage: demisto/python3:3.10.13.84405
->>>>>>> 90cf3b88
   feed: true
   runonce: false
   script: '-'
