{
    "name": "Crowdstrike Falcon Intel Feed",
    "description": "Tracks the activities of threat actor groups and advanced persistent threats (APTs) to understand as much as possible about their known aliases, targets, methods, and more.",
    "support": "xsoar",
<<<<<<< HEAD
    "currentVersion": "2.1.12",
=======
    "currentVersion": "2.1.16",
>>>>>>> 90cf3b88
    "author": "Cortex XSOAR",
    "url": "https://www.paloaltonetworks.com/cortex",
    "email": "",
    "created": "2020-07-09T12:25:48Z",
    "categories": [
        "Data Enrichment & Threat Intelligence"
    ],
    "tags": [
        "Relationship"
    ],
    "useCases": [],
    "keywords": [
        "Crowdstrike",
        "Feed",
        "Intel",
        "STIX"
    ],
    "marketplaces": [
        "xsoar"
    ]
}<|MERGE_RESOLUTION|>--- conflicted
+++ resolved
@@ -2,11 +2,7 @@
     "name": "Crowdstrike Falcon Intel Feed",
     "description": "Tracks the activities of threat actor groups and advanced persistent threats (APTs) to understand as much as possible about their known aliases, targets, methods, and more.",
     "support": "xsoar",
-<<<<<<< HEAD
-    "currentVersion": "2.1.12",
-=======
     "currentVersion": "2.1.16",
->>>>>>> 90cf3b88
     "author": "Cortex XSOAR",
     "url": "https://www.paloaltonetworks.com/cortex",
     "email": "",
