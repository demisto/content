{
    "name": "Microsoft Advanced Threat Analytics",
    "description": "Manage suspicious activities, monitoring alerts and entities on Microsoft ATA.",
    "support": "xsoar",
<<<<<<< HEAD
    "currentVersion": "1.0.15",
=======
    "currentVersion": "1.0.16",
>>>>>>> 90cf3b88
    "author": "Cortex XSOAR",
    "url": "https://www.paloaltonetworks.com/cortex",
    "email": "",
    "created": "2020-07-27T15:04:39Z",
    "categories": [
        "Analytics & SIEM"
    ],
    "tags": [],
    "useCases": [],
    "keywords": [],
    "marketplaces": [
        "xsoar",
        "marketplacev2"
    ]
}<|MERGE_RESOLUTION|>--- conflicted
+++ resolved
@@ -2,11 +2,7 @@
     "name": "Microsoft Advanced Threat Analytics",
     "description": "Manage suspicious activities, monitoring alerts and entities on Microsoft ATA.",
     "support": "xsoar",
-<<<<<<< HEAD
-    "currentVersion": "1.0.15",
-=======
     "currentVersion": "1.0.16",
->>>>>>> 90cf3b88
     "author": "Cortex XSOAR",
     "url": "https://www.paloaltonetworks.com/cortex",
     "email": "",
