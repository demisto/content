--- conflicted
+++ resolved
@@ -412,10 +412,7 @@
       type: Date
   dockerimage: demisto/ntlm:1.0.0.44693
   isfetch: true
-<<<<<<< HEAD
-=======
   runonce: false
->>>>>>> 9ddafcfd
   script: '-'
   subtype: python3
   type: python
