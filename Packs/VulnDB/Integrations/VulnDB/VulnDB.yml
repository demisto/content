--- conflicted
+++ resolved
@@ -771,11 +771,6 @@
       secret: false
     - default: true
       description: CVE ID.
-<<<<<<< HEAD
-      name: cve_id
-      required: true
-    - description: Maximum number of entries to return. A high number of entries might affect performance. The default value is "20".
-=======
       isArray: false
       name: cve
       required: false
@@ -783,7 +778,6 @@
     - default: false
       description: Maximum number of entries to return. A high number of entries might affect performance. The default value is "20".
       isArray: false
->>>>>>> b3358074
       name: max_size
     description: Returns CVE information by CVE ID.
     name: cve
@@ -815,16 +809,12 @@
     - contextPath: DBotScore.Indicator
       description: The indicator that was tested.
       type: String
-<<<<<<< HEAD
-  dockerimage: demisto/python3:3.10.11.61265
-=======
   dockerimage: demisto/python3:3.10.12.63474
   feed: false
   isfetch: false
   longRunning: false
   longRunningPort: false
   runonce: false
->>>>>>> b3358074
   script: '-'
   subtype: python3
   type: python
