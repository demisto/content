--- conflicted
+++ resolved
@@ -24,17 +24,10 @@
   name: proxy
   required: false
   type: 8
-<<<<<<< HEAD
-- defaultvalue: C - Fairly reliable
-  display: Reliability
-  hidden: false
-  name: reliability
-=======
 - additionalinfo: Reliability of the source providing the intelligence data.
   defaultvalue: C - Fairly reliable
   display: Source Reliability
   name: integration_reliability
->>>>>>> 2c71ecd6
   options:
   - A+ - 3rd party enrichment
   - A - Completely reliable
@@ -920,19 +913,6 @@
     - contextPath: CVE.Description
       description: A description of the CVE.
       type: String
-<<<<<<< HEAD
-    - contextPath: DBotScore.Type
-      description: The indicator type.
-    - contextPath: The indicator that was tested.
-      description: The actual score.
-    - contextPath: DBotScore.Indicator
-      description: Phone numbers
-    - contextPath: DBotScore.Vendor
-      description: The vendor used to calculate the score.
-    - contextPath: DBotScore.Score
-      description: The actual score.
-  dockerimage: demisto/python3:3.10.11.59581
-=======
     - contextPath: DBotScore.Vendor
       description: The vendor used to calculate the score.
       type: String
@@ -946,7 +926,6 @@
       description: The indicator that was tested.
       type: String
   dockerimage: demisto/python3:3.10.11.61265
->>>>>>> 2c71ecd6
   feed: false
   isfetch: false
   longRunning: false
