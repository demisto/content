--- conflicted
+++ resolved
@@ -8,13 +8,8 @@
 import urllib.parse
 
 # Disable insecure warnings
-<<<<<<< HEAD
-requests.packages.urllib3.disable_warnings()  # type: ignore[attr-defined]  # pylint: disable=no-member
-=======
 urllib3.disable_warnings()
->>>>>>> 2c71ecd6
-
-INTEGRATION_NAME = 'VulnDB'
+
 ''' HELPER FUNCTIONS '''
 
 
@@ -372,23 +367,6 @@
     result = results[0]
     cvss_metrics_details = result.get("cvss_metrics", [])
 
-<<<<<<< HEAD
-    dbot_score_obj = Common.DBotScore(indicator=cve_id,
-                                      indicator_type=DBotScoreType.CVE,
-                                      integration_name=INTEGRATION_NAME,
-                                      score=Common.DBotScore.NONE,
-                                      reliability=demisto.params().get('reliability'))
-    indicator = Common.CVE(
-        id=cve_id,
-        cvss=cvss_metrics_details[0].get("score", "0") if cvss_metrics_details else "0",
-        published=result.get('vulndb_published_date', '').rstrip('Z'),
-        modified=result.get('vulndb_last_modified', '').rstrip('Z'),
-        description=result.get("description", ''),
-        dbot_score=dbot_score_obj)
-
-    human_readable = tableToMarkdown(f'Result for CVE ID: {cve_id}', indicator.to_context())
-    return_results(CommandResults(readable_output=human_readable, indicator=indicator, raw_response=res))
-=======
     data = {
         "ID": cve_id,
         "CVSS": cvss_metrics_details[0].get("score", "0") if cvss_metrics_details else "0",
@@ -417,7 +395,6 @@
         readable_output=tableToMarkdown(f'Result for CVE ID: {cve_id}', data, removeNull=True),
         raw_response=response,
     ))
->>>>>>> 2c71ecd6
 
 
 ''' COMMANDS MANAGER / SWITCH PANEL '''
