import pytest
from CommonServerPython import DBotScoreReliability, DemistoException


@pytest.mark.parametrize("argument", ["cve_id", "cve"])
def test_http_request_json_negative(requests_mock, argument):
    from VulnDB import Client, vulndb_get_cve_command

    base_path = "https://vulndb.cyberriskanalytics.com"
    requests_mock.post(f"{base_path}/oauth/token", json={"access_token": "access_token"})
    cve_id = "2014-1234"
    requests_mock.get(
<<<<<<< HEAD
        f'{base_path}/api/v1/vulnerabilities/{cve_id}/find_by_cve_id',
        json={
            'details': 'You have exceeded your API usage for the month. Please contact support'
        })
    client = Client(False, False, f'{base_path}/api/v1', 'client_id', 'client_secret', 60)
    with pytest.raises(DemistoException, match='You have exceeded your API usage for the month'):
=======
        f"{base_path}/api/v1/vulnerabilities/{cve_id}/find_by_cve_id",
        json={"details": "You have exceeded your API usage for the month. Please contact support"},
    )
    client = Client(False, False, f"{base_path}/api/v1", "client_id", "client_secret")
    with pytest.raises(DemistoException, match="You have exceeded your API usage for the month"):
>>>>>>> 2b4e28c9
        vulndb_get_cve_command({argument: cve_id}, client, DBotScoreReliability.C)<|MERGE_RESOLUTION|>--- conflicted
+++ resolved
@@ -10,18 +10,10 @@
     requests_mock.post(f"{base_path}/oauth/token", json={"access_token": "access_token"})
     cve_id = "2014-1234"
     requests_mock.get(
-<<<<<<< HEAD
         f'{base_path}/api/v1/vulnerabilities/{cve_id}/find_by_cve_id',
         json={
             'details': 'You have exceeded your API usage for the month. Please contact support'
         })
     client = Client(False, False, f'{base_path}/api/v1', 'client_id', 'client_secret', 60)
     with pytest.raises(DemistoException, match='You have exceeded your API usage for the month'):
-=======
-        f"{base_path}/api/v1/vulnerabilities/{cve_id}/find_by_cve_id",
-        json={"details": "You have exceeded your API usage for the month. Please contact support"},
-    )
-    client = Client(False, False, f"{base_path}/api/v1", "client_id", "client_secret")
-    with pytest.raises(DemistoException, match="You have exceeded your API usage for the month"):
->>>>>>> 2b4e28c9
         vulndb_get_cve_command({argument: cve_id}, client, DBotScoreReliability.C)