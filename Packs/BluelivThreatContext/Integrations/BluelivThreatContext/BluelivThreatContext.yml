category: Data Enrichment & Threat Intelligence
commonfields:
  id: Blueliv ThreatContext
  version: -1
configuration:
- defaultvalue: https://demisto.blueliv.com/api/v2
  display: Server URL (e.g. https://demisto.blueliv.com/api/v2)
  name: url
  required: true
  type: 0
- display: Username
  name: credentials
  required: true
  type: 9
- defaultvalue: 'false'
  display: Trust any certificate (not secure)
  name: unsecure
  type: 8
- display: Use system proxy settings
  name: proxy
  type: 8
description: The Threat Context module provides SOC, Incident Response, and Threat Intelligence teams with continuously updated and intuitive information around threat actors, campaigns, malware indicators, attack patterns, tools, signatures and CVEs.
display: Blueliv ThreatContext
name: Blueliv ThreatContext
script:
  commands:
  - description: Authenticates and gets the API token.
    name: blueliv-authenticate
    outputs:
    - contextPath: BluelivThreatContext.token
      description: Authentication token.
      type: String
  - arguments:
    - description: Internal Blueliv malware hash ID.
      name: hash_id
    - description: Malware file hash to search for.
      name: hash
    description: Gets information about malware, by ID.
    name: blueliv-tc-malware
    outputs:
    - contextPath: BluelivThreatContext.malware.hash.sha256
      description: File SHA256 hash.
      type: String
    - contextPath: BluelivThreatContext.malware.hash.sha1
      description: File SHA1 hash.
      type: String
    - contextPath: BluelivThreatContext.malware.hash.md5
      description: File MD5 hash.
      type: String
    - contextPath: BluelivThreatContext.malware.type
      description: Malware type.
      type: String
    - contextPath: BluelivThreatContext.malware.hasCandC
      description: Whether there is an associated C&C.
      type: Boolean
    - contextPath: BluelivThreatContext.malware.memory
      description: Malware memory.
      type: String
    - contextPath: BluelivThreatContext.malware.procMemory
      description: Malware proc memory.
      type: String
    - contextPath: BluelivThreatContext.malware.analysisStatus
      description: Malware analysis status.
      type: String
    - contextPath: BluelivThreatContext.malware.dropped
      description: Malware dropped.
      type: Boolean
    - contextPath: BluelivThreatContext.malware.buffers
      description: Malware buffers.
      type: Boolean
    - contextPath: BluelivThreatContext.malware.hasNetwork
      description: Whether the malware has Network information.
      type: Boolean
    - contextPath: BluelivThreatContext.malware.risk
      description: Malware associated risk.
      type: Number
    - contextPath: BluelivThreatContext.malware.campaigns
      description: Malware related campaigns.
      type: Number
    - contextPath: BluelivThreatContext.malware.campaignIds
      description: Malware related campaigns' internal IDs.
      type: Unknown
    - contextPath: BluelivThreatContext.malware.signatures
      description: Malware signatures.
      type: Number
    - contextPath: BluelivThreatContext.malware.sigantureIds
      description: Malware sigantures' internal IDs.
      type: Unknown
    - contextPath: BluelivThreatContext.malware.threatActors
      description: Malware threat actors.
      type: Number
    - contextPath: BluelivThreatContext.malware.threatActorIds
      description: Malware threat actors' internal IDs.
      type: Unknown
    - contextPath: BluelivThreatContext.malware.sources
      description: Malware sources.
      type: Number
    - contextPath: BluelivThreatContext.malware.sourceIds
      description: Malware sources' internal IDs.
      type: Unknown
    - contextPath: BluelivThreatContext.malware.tags
      description: Malware tags.
      type: Number
    - contextPath: BluelivThreatContext.malware.tagIds
      description: Malware tags' internal IDs.
      type: Unknown
    - contextPath: BluelivThreatContext.malware.crimeServers
      description: Malware related crime servers.
      type: Number
    - contextPath: BluelivThreatContext.malware.crimeServerIds
      description: Malware crime servers' internal IDs.
      type: Unknown
    - contextPath: BluelivThreatContext.malware.fqdns
      description: Malware FQDNs.
      type: Number
    - contextPath: BluelivThreatContext.malware.fqdnIds
      description: Malware FQDNs internal IDs.
      type: Unknown
    - contextPath: BluelivThreatContext.malware.types
      description: Malware types.
      type: Number
    - contextPath: BluelivThreatContext.malware.typeIds
      description: Malware types' internal IDs.
      type: Unknown
    - contextPath: BluelivThreatContext.malware.sparks
      description: Malware sparks.
      type: Number
    - contextPath: BluelivThreatContext.malware.sparkIds
      description: Malware sparks' internal IDs.
      type: Unknown
    - contextPath: BluelivThreatContext.malware.ips
      description: Malware IP addresses.
      type: Number
    - contextPath: BluelivThreatContext.malware.ipIds
      description: Malware IP addresses' internal IDs.
      type: Unknown
  - arguments:
    - description: Internal Blueliv IP address ID.
      name: IP_id
    - description: IP address to get information for.
      name: IP
    description: Gets information about an IP address.
    name: blueliv-tc-indicator-ip
    outputs:
    - contextPath: BluelivThreatContext.indicator.lastSeen
      description: Indicator last seen date.
      type: Date
    - contextPath: BluelivThreatContext.indicator.risk
      description: Indicator risk
      type: Number
    - contextPath: BluelivThreatContext.indicator.latitude
      description: Indicator latitude.
      type: Number
    - contextPath: BluelivThreatContext.indicator.longitude
      description: Indicator longitude.
      type: Number
    - contextPath: BluelivThreatContext.indicator.countryId
      description: Indicator countries' internal IDs.
      type: Number
    - contextPath: BluelivThreatContext.indicator.campaigns
      description: Indicator campaigns.
      type: Number
    - contextPath: BluelivThreatContext.indicator.campaignIds
      description: Indicator campaigns' internal IDs.
      type: Unknown
    - contextPath: BluelivThreatContext.indicator.signatures
      description: Indicator signatures.
      type: Number
    - contextPath: BluelivThreatContext.indicator.signatureIds
      description: Indicator signatures' internal IDs.
      type: Unknown
    - contextPath: BluelivThreatContext.indicator.threatActors
      description: Indicator threat actors.
      type: Number
    - contextPath: BluelivThreatContext.indicator.threatActorIds
      description: Indicator threat actors' internal IDs.
      type: Unknown
    - contextPath: BluelivThreatContext.indicator.tags
      description: Indicator tags.
      type: Number
    - contextPath: BluelivThreatContext.indicator.tagIds
      description: Indicator tags' internal IDs.
      type: Unknown
    - contextPath: BluelivThreatContext.indicator.fqdns
      description: Indicator FQDNs.
      type: Number
    - contextPath: BluelivThreatContext.indicator.fqdnIds
      description: Indicator FQDNs' internal IDs.
      type: Unknown
    - contextPath: BluelivThreatContext.indicator.sparks
      description: Indicator sparks.
      type: Number
    - contextPath: BluelivThreatContext.indicator.sparkIds
      description: Indicator sparks' internal IDs.
      type: Unknown
    - contextPath: BluelivThreatContext.indicator.bots
      description: Indicator bots.
      type: Number
    - contextPath: BluelivThreatContext.indicator.botIds
      description: Indicator bots' internal IDs.
      type: Unknown
  - arguments:
    - description: CVE to get information for.
      name: CVE
    - description: Internal Blueliv CVE ID.
      name: CVE_id
    description: Gets information about a CVE.
    name: blueliv-tc-cve
    outputs:
    - contextPath: BluelivThreatContext.cve.name
      description: CVE name.
      type: String
    - contextPath: BluelivThreatContext.cve.description
      description: CVE description.
      type: String
    - contextPath: BluelivThreatContext.cve.updatedAt
      description: Date the CVE was last updated.
      type: Date
    - contextPath: BluelivThreatContext.cve.score
      description: CVE score.
      type: Number
    - contextPath: BluelivThreatContext.cve.attackPatterns
      description: CVE attack patterns.
      type: Number
    - contextPath: BluelivThreatContext.cve.attackPatternIds
      description: CVE attack patterns' internal IDs.
      type: Unknown
    - contextPath: BluelivThreatContext.cve.signatures
      description: CVE signatures.
      type: Number
    - contextPath: BluelivThreatContext.cve.signatureIds
      description: CVE signatures' internal IDs.
      type: Unknown
    - contextPath: BluelivThreatContext.cve.tags
      description: CVE tags.
      type: Number
    - contextPath: BluelivThreatContext.cve.tagIds
      description: CVE tags' internal IDs.
      type: Unknown
    - contextPath: BluelivThreatContext.cve.crimeServers
      description: CVE crime servers.
      type: Number
    - contextPath: BluelivThreatContext.cve.crimeServerIds
      description: CVE crime servers' internal IDs.
      type: Unknown
    - contextPath: BluelivThreatContext.cve.sparks
      description: CVE sparks.
      type: Number
    - contextPath: BluelivThreatContext.cve.sparkIds
      description: CVE sparks' internal IDs.
      type: Unknown
    - contextPath: BluelivThreatContext.cve.malware
      description: CVE malware.
      type: Number
    - contextPath: BluelivThreatContext.cve.malwareIds
      description: CVE malwares' internal IDs.
      type: Unknown
    - contextPath: BluelivThreatContext.cve.exploits
      description: CVE exploits.
      type: Number
    - contextPath: BluelivThreatContext.cve.platforms
      description: CVE platforms.
      type: Unknown
  - arguments:
    - description: Internal Blueliv FQDN ID.
      name: FQDN_id
    - description: FQDN to get information for.
      name: FQDN
    description: Gets information about an FQDN.
    name: blueliv-tc-indicator-fqdn
    outputs:
    - contextPath: BluelivThreatContext.indicator.lastSeen
      description: Date the indicator was last seen.
      type: Date
    - contextPath: BluelivThreatContext.indicator.risk
      description: Indicator risk.
      type: Number
    - contextPath: BluelivThreatContext.indicator.campaigns
      description: Indicator campaigns.
      type: Number
    - contextPath: BluelivThreatContext.indicator.campaignIds
      description: Indicator campaigns' internal IDs.
      type: Unknown
    - contextPath: BluelivThreatContext.indicator.signatures
      description: Indicator signatures.
      type: Number
    - contextPath: BluelivThreatContext.indicator.signatureIds
      description: Indicator signatures' internal IDs.
      type: Unknown
    - contextPath: BluelivThreatContext.indicator.threatActors
      description: Indicator threat actors.
      type: Number
    - contextPath: BluelivThreatContext.indicator.threatActorIds
      description: Indicator threat actors' internal IDs.
      type: Unknown
    - contextPath: BluelivThreatContext.indicator.tags
      description: Indicator tags.
      type: Number
    - contextPath: BluelivThreatContext.indicator.tagIds
      description: Indicator tags' internal IDs.
      type: Unknown
    - contextPath: BluelivThreatContext.indicator.crimeServers
      description: Indicator crime servers.
      type: Number
    - contextPath: BluelivThreatContext.indicator.crimeServerIds
      description: Indicator crime servers' internal IDs.
      type: Unknown
    - contextPath: BluelivThreatContext.indicator.sparks
      description: Indicator sparks.
      type: Number
    - contextPath: BluelivThreatContext.indicator.sparkIds
      description: Indicator sparks' internal IDs.
      type: Unknown
    - contextPath: BluelivThreatContext.indicator.ips
      description: Indicator IP addresses.
      type: Number
    - contextPath: BluelivThreatContext.indicator.ipIds
      description: Indicator IP addresses' internal IDs.
      type: Unknown
  - arguments:
    - description: Internal Blueliv Crime Server ID.
      name: CS_id
    - description: The name of the Crime Server to get information for.
      name: CS
    description: Gets information about a Crime Server.
    name: blueliv-tc-indicator-cs
    outputs:
    - contextPath: BluelivThreatContext.indicator.lastSeen
      description: Date the indicator was last seen.
      type: Date
    - contextPath: BluelivThreatContext.indicator.status
      description: Indicator status.
      type: String
    - contextPath: BluelivThreatContext.indicator.risk
      description: Indicator risk.
      type: Number
    - contextPath: BluelivThreatContext.indicator.isFalsePositive
      description: Whether the indicator is a false positive.
      type: Boolean
    - contextPath: BluelivThreatContext.indicator.crimeServerUrl
      description: Indicator Crime Server URL.
      type: String
    - contextPath: BluelivThreatContext.indicator.creditCardsCount
      description: Indicator credit cards count.
      type: Number
    - contextPath: BluelivThreatContext.indicator.credentialsCount
      description: Indicator credentials count.
      type: Number
    - contextPath: BluelivThreatContext.indicator.botsCount
      description: Indicator bots count.
      type: Number
    - contextPath: BluelivThreatContext.indicator.fqdnId
      description: Indicator FQDNs internal IDs.
      type: Unknown
    - contextPath: BluelivThreatContext.indicator.malware
      description: Indicator malware.
      type: Number
    - contextPath: BluelivThreatContext.indicator.malwareIds
      description: Indicator malware internal IDs.
      type: Unknown
    - contextPath: BluelivThreatContext.indicator.tags
      description: Indicator tags.
      type: Number
    - contextPath: BluelivThreatContext.indicator.tagIds
      description: Indicator tags' internal IDs.
      type: Unknown
    - contextPath: BluelivThreatContext.indicator.sparks
      description: Indicator sparks.
      type: Number
    - contextPath: BluelivThreatContext.indicator.sparkIds
      description: Indicator sparks' internal IDs.
      type: Unknown
    - contextPath: BluelivThreatContext.indicator.sources
      description: Indicator sources.
      type: Number
    - contextPath: BluelivThreatContext.indicator.sourceIds
      description: Indicator sources' internal IDs.
      type: Unknown
  - arguments:
    - description: Threat actor to get information for.
      name: threatActor
    - description: Internal Blueliv Threat Actor ID.
      name: threatActor_id
    description: Gets information about a Threat Actor.
    name: blueliv-tc-threat-actor
    outputs:
    - contextPath: BluelivThreatContext.threatActor.name
      description: Threat actor name.
      type: String
    - contextPath: BluelivThreatContext.threatActor.description
      description: Threat actor description.
      type: String
    - contextPath: BluelivThreatContext.threatActor.objective
      description: Threat actor objective.
      type: String
    - contextPath: BluelivThreatContext.threatActor.sophistication
      description: Threat actor sophistication.
      type: String
    - contextPath: BluelivThreatContext.threatActor.lastSeen
      description: Date the threat actor was last seen.
      type: Date
    - contextPath: BluelivThreatContext.threatActor.active
      description: Threat actor active.
      type: Boolean
    - contextPath: BluelivThreatContext.threatActor.milestones
      description: Threat actor milestones.
      type: Number
    - contextPath: BluelivThreatContext.threatActor.milestoneIds
      description: Threat actor milestones' internal IDs.
      type: Unknown
    - contextPath: BluelivThreatContext.threatActor.tools
      description: Threat actor tools.
      type: Number
    - contextPath: BluelivThreatContext.threatActor.toolIds
      description: Threat actor tools' internal IDs.
      type: Unknown
    - contextPath: BluelivThreatContext.threatActor.campaigns
      description: Threat actor campaigns.
      type: Number
    - contextPath: BluelivThreatContext.threatActor.campaignIds
      description: Threat actor campaigns' internal IDs.
      type: Unknown
    - contextPath: BluelivThreatContext.threatActor.signatures
      description: Threat actor signatures.
      type: Number
    - contextPath: BluelivThreatContext.threatActor.signatureIds
      description: Threat actor signatures' internal IDs.
      type: Unknown
    - contextPath: BluelivThreatContext.threatActor.onlineServices
      description: Threat actor online services.
      type: Number
    - contextPath: BluelivThreatContext.threatActor.onlineServiceIds
      description: Threat actor online services' internal IDs.
      type: Unknown
    - contextPath: BluelivThreatContext.threatActor.malware
      description: Threat actor malware.
      type: Number
    - contextPath: BluelivThreatContext.threatActor.malwareIds
      description: Threat actor malware internal IDs.
      type: Unknown
    - contextPath: BluelivThreatContext.threatActor.threatTypes
      description: Threat actor threat types.
      type: Number
    - contextPath: BluelivThreatContext.threatActor.threatTypeIds
      description: Threat actor threat types' internal IDs.
      type: Unknown
    - contextPath: BluelivThreatContext.threatActor.fqdns
      description: Threat actor FQDNs.
      type: Number
    - contextPath: BluelivThreatContext.threatActor.fqdnIds
      description: Threat actor FQDNs' internal IDs.
      type: Unknown
    - contextPath: BluelivThreatContext.threatActor.attackPatterns
      description: Threat actor attack patterns.
      type: Number
    - contextPath: BluelivThreatContext.threatActor.attackPatternIds
      description: Threat actor attack patterns' internal IDs.
      type: Unknown
    - contextPath: BluelivThreatContext.threatActor.ips
      description: Threat actor IP addresses.
      type: Number
    - contextPath: BluelivThreatContext.threatActor.ipIds
      description: Threat actor IP addresses' internal IDs.
      type: Unknown
    - contextPath: BluelivThreatContext.threatActor.targets
      description: Threat actor targets.
      type: Number
    - contextPath: BluelivThreatContext.threatActor.targetIds
      description: Threat actor targets' internal IDs.
      type: Unknown
  - arguments:
    - description: Name of the campaign to get information for.
      name: campaign
    - description: Blueliv internal campaign ID.
      name: campaign_id
    description: Gets information about a campaign.
    name: blueliv-tc-campaign
    outputs:
    - contextPath: BluelivThreatContext.campaign.name
      description: Campaign name.
      type: String
    - contextPath: BluelivThreatContext.campaign.description
      description: Campaign description.
      type: String
    - contextPath: BluelivThreatContext.campaign.lastSeen
      description: Date the campaign was last seen.
      type: Date
    - contextPath: BluelivThreatContext.campaign.botnets
      description: Campaign botnets.
      type: Number
    - contextPath: BluelivThreatContext.campaign.botnetIds
      description: Campaign botnets' internal IDs.
      type: Unknown
    - contextPath: BluelivThreatContext.campaign.signatures
      description: Campaign signatures.
      type: Number
    - contextPath: BluelivThreatContext.campaign.signatureIds
      description: Campaign signatures' internal IDs.
      type: Unknown
    - contextPath: BluelivThreatContext.campaign.ips
      description: Campaign IP addresses.
      type: Number
    - contextPath: BluelivThreatContext.campaign.ipIds
      description: Campaign IP addresses' internal IDs.
      type: Unknown
    - contextPath: BluelivThreatContext.campaign.malware
      description: Campaign malware.
      type: Number
    - contextPath: BluelivThreatContext.campaign.malwareIds
      description: Campaign malware internal IDs.
      type: Unknown
    - contextPath: BluelivThreatContext.campaign.attackPatterns
      description: Campaign attack patterns.
      type: Number
    - contextPath: BluelivThreatContext.campaign.attackPatternIds
      description: Campaign attack patterns' internal IDs.
      type: Unknown
    - contextPath: BluelivThreatContext.campaign.tools
      description: Campaign tools.
      type: Number
    - contextPath: BluelivThreatContext.campaign.toolIds
      description: Campaign tools' internal IDs.
      type: Unknown
    - contextPath: BluelivThreatContext.campaign.fqdns
      description: Campaign FQDNs.
      type: Number
    - contextPath: BluelivThreatContext.campaign.fqdnIds
      description: Campaign FQDNs' internal IDs.
      type: Unknown
    - contextPath: BluelivThreatContext.campaign.threatActorId
      description: Campaign threat actors' internal IDs.
      type: Number
  - arguments:
    - description: The name of the Attack Pattern name to get information for.
      name: attackPattern
    - description: Interanl Blueliv ID for the Attack Pattern.
      name: attackPattern_id
    description: Gets information about an Attack Pattern.
    name: blueliv-tc-attack-pattern
    outputs:
    - contextPath: BluelivThreatContext.attackPattern.name
      description: Attack pattern name.
      type: String
    - contextPath: BluelivThreatContext.attackPattern.description
      description: Attack pattern description.
      type: String
    - contextPath: BluelivThreatContext.attackPattern.updatedAt
      description: Date the attack pattern was last updated.
      type: Date
    - contextPath: BluelivThreatContext.attackPattern.severity
      description: Attack pattern severity.
      type: String
    - contextPath: BluelivThreatContext.attackPattern.signatures
      description: Attack pattern signatures.
      type: Number
    - contextPath: BluelivThreatContext.attackPattern.signatureIds
      description: Attack pattern signatures' internal IDs.
      type: Unknown
    - contextPath: BluelivThreatContext.attackPattern.campaigns
      description: Attack pattern campaigns.
      type: Number
    - contextPath: BluelivThreatContext.attackPattern.campaignIds
      description: Attack pattern campaigns'. internal IDs.
      type: Unknown
    - contextPath: BluelivThreatContext.attackPattern.threatActors
      description: Attack pattern threat actors.
      type: Number
    - contextPath: BluelivThreatContext.attackPattern.threatActorIds
      description: Attack pattern threat actors'. internal IDs.
      type: Unknown
    - contextPath: BluelivThreatContext.attackPattern.cves
      description: Attack pattern CVEs.
      type: Number
    - contextPath: BluelivThreatContext.attackPattern.cveIds
      description: Attack pattern CVEs' internal IDs.
      type: Unknown
  - arguments:
    - description: The name of the tool to get information for.
      name: tool
    - description: Internal Blueliv ID of the tool.
      name: tool_id
    description: Gets information about a Tool.
    name: blueliv-tc-tool
    outputs:
    - contextPath: BluelivThreatContext.tool.name
      description: Tool name.
      type: String
    - contextPath: BluelivThreatContext.tool.description
      description: Tool description.
      type: String
    - contextPath: BluelivThreatContext.tool.lastSeen
      description: Date the tool was last seen.
      type: Date
    - contextPath: BluelivThreatContext.tool.campaigns
      description: Tool campaigns.
      type: Number
    - contextPath: BluelivThreatContext.tool.campaignIds
      description: Tool campaigns' internal IDs.
      type: Unknown
    - contextPath: BluelivThreatContext.tool.signatures
      description: Tool signatures.
      type: Number
    - contextPath: BluelivThreatContext.tool.signatureIds
      description: Tool signatures' internal IDs.
      type: Unknown
    - contextPath: BluelivThreatContext.tool.threatActors
      description: Tool threat actors.
      type: Number
    - contextPath: BluelivThreatContext.tool.threatActorIds
      description: Tool threat actors' internal IDs.
      type: Unknown
  - arguments:
    - description: Name of the signature to get information for.
      name: signature
    - description: Internal Blueliv ID for the signature.
      name: signature_id
    description: Gets information about a Signature.
    name: blueliv-tc-signature
    outputs:
    - contextPath: BluelivThreatContext.signature.name
      description: Signature name.
      type: String
    - contextPath: BluelivThreatContext.signature.updatedAt
      description: Date the signature was last updated.
      type: Date
    - contextPath: BluelivThreatContext.signature.ipIds
      description: Signature IP addresses' internal IDs.
      type: Unknown
    - contextPath: BluelivThreatContext.signature.malware
      description: Signature malware.
      type: Number
    - contextPath: BluelivThreatContext.signature.malwareIds
      description: Signature malware internal IDs.
      type: Unknown
    - contextPath: BluelivThreatContext.signature.type
      description: Signature type.
      type: String
  dockerimage: demisto/python3:3.10.11.54132
<<<<<<< HEAD
=======
  runonce: false
>>>>>>> 9ddafcfd
  script: '-'
  subtype: python3
  type: python
fromversion: 5.0.0<|MERGE_RESOLUTION|>--- conflicted
+++ resolved
@@ -636,10 +636,7 @@
       description: Signature type.
       type: String
   dockerimage: demisto/python3:3.10.11.54132
-<<<<<<< HEAD
-=======
   runonce: false
->>>>>>> 9ddafcfd
   script: '-'
   subtype: python3
   type: python
