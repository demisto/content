{
    "name": "Infoblox NIOS",
    "description": "Infoblox is a comprehensive solution that consolidates DNS, DHCP, and IP address management into a single platform. It is designed to simplify network management by automating these critical functions and providing a centralized console for managing them.",
    "support": "xsoar",
<<<<<<< HEAD
    "currentVersion": "1.0.18",
=======
    "currentVersion": "1.1.1",
>>>>>>> 90cf3b88
    "author": "Cortex XSOAR",
    "url": "https://www.paloaltonetworks.com/cortex",
    "email": "",
    "created": "2020-04-14T00:00:00Z",
    "categories": [
        "Network Security"
    ],
    "tags": [],
    "useCases": [],
    "keywords": [
        "Infoblox",
        "NIOS",
        "DDI"
    ],
    "marketplaces": [
        "xsoar",
        "marketplacev2"
    ]
}<|MERGE_RESOLUTION|>--- conflicted
+++ resolved
@@ -2,11 +2,7 @@
     "name": "Infoblox NIOS",
     "description": "Infoblox is a comprehensive solution that consolidates DNS, DHCP, and IP address management into a single platform. It is designed to simplify network management by automating these critical functions and providing a centralized console for managing them.",
     "support": "xsoar",
-<<<<<<< HEAD
-    "currentVersion": "1.0.18",
-=======
     "currentVersion": "1.1.1",
->>>>>>> 90cf3b88
     "author": "Cortex XSOAR",
     "url": "https://www.paloaltonetworks.com/cortex",
     "email": "",
