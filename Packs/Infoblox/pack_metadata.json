{
    "name": "Infoblox NIOS",
    "description": "Infoblox enables you to receive metadata about IPs in your network and manages the DNS Firewall by configuring RPZs. It defines RPZ rules to block DNS resolution for malicious or unauthorized hostnames, or redirect clients to a walled garden by substituting responses.",
    "support": "xsoar",
<<<<<<< HEAD
    "currentVersion": "1.0.18",
=======
    "currentVersion": "1.0.20",
>>>>>>> 5cfcc708
    "author": "Cortex XSOAR",
    "url": "https://www.paloaltonetworks.com/cortex",
    "email": "",
    "created": "2020-04-14T00:00:00Z",
    "categories": [
        "Network Security"
    ],
    "tags": [],
    "useCases": [],
    "keywords": [],
    "marketplaces": [
        "xsoar",
        "marketplacev2"
    ]
}<|MERGE_RESOLUTION|>--- conflicted
+++ resolved
@@ -2,11 +2,7 @@
     "name": "Infoblox NIOS",
     "description": "Infoblox enables you to receive metadata about IPs in your network and manages the DNS Firewall by configuring RPZs. It defines RPZ rules to block DNS resolution for malicious or unauthorized hostnames, or redirect clients to a walled garden by substituting responses.",
     "support": "xsoar",
-<<<<<<< HEAD
-    "currentVersion": "1.0.18",
-=======
     "currentVersion": "1.0.20",
->>>>>>> 5cfcc708
     "author": "Cortex XSOAR",
     "url": "https://www.paloaltonetworks.com/cortex",
     "email": "",
