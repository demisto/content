[INGEST:vendor="infoblox", product="infoblox", target_dataset="infoblox_infoblox_raw", no_hit=keep]
// Timestamp ingestion is supported for the MMM d hh:mm:ss - "Jan 1 10:00:00" format.
filter _raw_log ~= "\<\d+\>\w{3}\s+\d{1,2}\s+\d{2}\:\d{2}\:\d{2}\s+"
| alter 
    tmp_time_without_year = arraystring(regextract( _raw_log, "\<\d+\>(\w{3}\s+\d{1,2}\s+\d{2}\:\d{2}\:\d{2})\s+"), ""),
    tmp_year = to_string(format_timestamp("%Y",current_time()))
| alter 
    tmp_time_format = arraystring(arraycreate(tmp_year, tmp_time_without_year), " ")
| alter 
<<<<<<< HEAD
    _time = parse_timestamp("%Y %b %e %H:%M:%S", tmp_time_format)
| fields -tmp_time_without_year, tmp_year, tmp_time_format;
=======
    tmp_time1_1 = parse_timestamp("%Y %b %e %H:%M:%S", tmp_time_format)
| alter tmp_timeDiff = timestamp_diff(tmp_time1_1, current_time(), "DAY")
// Check if the date is a future date
| alter tmp_year2 = if(tmp_timeDiff > 0, to_string(subtract(to_integer(tmp_year),1)),null)
// Create timestamp minus 1 year if the timestamp is a future one
| alter tmp_time1_2 = if(tmp_year2 != null, concat(tmp_year2, " ", tmp_time_without_year ),null)
| alter tmp_time1_2 = if(tmp_time1_2 != null, parse_timestamp("%Y %b %e %H:%M:%S", tmp_time1_2 ),null)
| alter tmp_time_without_year = coalesce(tmp_time1_2, tmp_time1_1)
| alter _time = tmp_time_without_year
| fields -tmp_time_without_year, tmp_year, tmp_time_format, tmp_time1_1 , tmp_timeDiff , tmp_year2 , tmp_time1_2;
>>>>>>> 5cfcc708
<|MERGE_RESOLUTION|>--- conflicted
+++ resolved
@@ -7,10 +7,6 @@
 | alter 
     tmp_time_format = arraystring(arraycreate(tmp_year, tmp_time_without_year), " ")
 | alter 
-<<<<<<< HEAD
-    _time = parse_timestamp("%Y %b %e %H:%M:%S", tmp_time_format)
-| fields -tmp_time_without_year, tmp_year, tmp_time_format;
-=======
     tmp_time1_1 = parse_timestamp("%Y %b %e %H:%M:%S", tmp_time_format)
 | alter tmp_timeDiff = timestamp_diff(tmp_time1_1, current_time(), "DAY")
 // Check if the date is a future date
@@ -20,5 +16,4 @@
 | alter tmp_time1_2 = if(tmp_time1_2 != null, parse_timestamp("%Y %b %e %H:%M:%S", tmp_time1_2 ),null)
 | alter tmp_time_without_year = coalesce(tmp_time1_2, tmp_time1_1)
 | alter _time = tmp_time_without_year
-| fields -tmp_time_without_year, tmp_year, tmp_time_format, tmp_time1_1 , tmp_timeDiff , tmp_year2 , tmp_time1_2;
->>>>>>> 5cfcc708
+| fields -tmp_time_without_year, tmp_year, tmp_time_format, tmp_time1_1 , tmp_timeDiff , tmp_year2 , tmp_time1_2;