[INGEST:vendor="infoblox", product="infoblox", target_dataset="infoblox_infoblox_raw", no_hit=keep]
<<<<<<< HEAD
// Timestamp ingestion is supported for the MMM d hh:mm:ss - "Jan 1 10:00:00" format.
filter _raw_log ~= "\<\d+\>\w{3}\s+\d{1,2}\s+\d{2}\:\d{2}\:\d{2}\s+"
| alter 
    tmp_time_without_year = arraystring(regextract( _raw_log, "\<\d+\>(\w{3}\s+\d{1,2}\s+\d{2}\:\d{2}\:\d{2})\s+"), ""),
    tmp_year = to_string(format_timestamp("%Y",current_time()))
| alter 
    tmp_time_format = arraystring(arraycreate(tmp_year, tmp_time_without_year), " ")
| alter 
    _time = parse_timestamp("%Y %b %e %H:%M:%S", tmp_time_format)
| fields -tmp_time_without_year, tmp_year, tmp_time_format;
=======
/* 
   This filter applies to DNS Queries & Responses events, which contain an internal timestamp within the syslog message. 
   It supports timestamp ingestion for the following timestamp format: <dd-mmm-YYYY HH:MM:SS.uuu>.
   For example: "18-Jan-2024 13:03:44.821". 
   The timestamp is interpreted in a GMT+0 timezone. 
   See https://docs.infoblox.com/space/nios85/35816694/Capturing+DNS+Queries+and+Responses for additional details.
 */
filter _raw_log ~= "\d{2}\-\w{3}\-\d{4}\s+\d{2}:\d{2}:\d{2}\.\d{3}"
| alter tmp_timestamp_string = arrayindex(regextract(_raw_log, "\d{2}\-\w{3}\-\d{4}\s+\d{2}:\d{2}:\d{2}\.\d{3}"), 0)
| alter _time = parse_timestamp("%d-%b-%Y %H:%M:%E3S", tmp_timestamp_string)
| fields - tmp_timestamp_string; // Remove the temporary utility field

/* 
    This filter applies to syslog messages that are sent to Cortex XSIAM from Infoblox directly (Excluding DNS Queries & Responses events),
    as opposed to event logs which are downloaded to a file and sent to Cortex XSIAM indirectly via an intermediate syslog client. 
    It supports timestamp ingestion in the following formats <Mmm dd hh:mm:ss> 
    where Mmm is the English language abbreviation for the month of the year with the first character in uppercase and the other two
    characters in lowercase, and dd is the day of the month, where if the day of the month is less 
    than 10, then it MUST be represented as a space and then the number, as in the RFC 3164 timestamp format. 
    For example: "Jan  9 21:30:48" or "Jan 18 21:30:48".
    The timestamp is interpreted in a GMT+0 timezone, and the year is derived from current year. 
*/   
filter // Exclude DNS Queries & Responses events timestamp format
    _raw_log !~= "\d{2}\-\w{3}\-\d{4}\s+\d{2}:\d{2}:\d{2}\.\d{3}" and _raw_log ~= "\<\d+\>\w{3}\s+\d{1,2}\s+\d{2}\:\d{2}\:\d{2}\s+"
| alter // Extract current year and raw timestamp
    tmp_current_year = to_string(format_timestamp("%Y",current_time())),
    tmp_raw_timestamp_string = arrayindex(regextract( _raw_log, "\<\d+\>(\w{3}\s+\d{1,2}\s+\d{2}\:\d{2}\:\d{2})\s+"), 0)
| alter // Reformat the raw timestamp representation with current year 
    tmp_current_year_timestamp_string = concat(tmp_current_year, " ", tmp_raw_timestamp_string)
| alter // Convert the timestamp string representation to datetime format
    tmp_current_year_timestamp_datetime = parse_timestamp("%Y %b %e %H:%M:%S", tmp_current_year_timestamp_string)
| alter // Check if the calculated date is in the future (due to year transitioning during log ingestion )
    tmp_time_difference = timestamp_diff(tmp_current_year_timestamp_datetime, current_time(), "MILLISECOND")
| alter // Calculate previous year if necessary 
    tmp_previous_year = if(tmp_time_difference > 0, to_string(subtract(to_integer(tmp_current_year), 1)), null)
| alter // Adjust timestamp to previous year if required
    tmp_previous_year_timestamp_string = if(tmp_previous_year != null, concat(tmp_previous_year, " ", tmp_raw_timestamp_string), null)
| alter // Converts the previous year string representation to datetime format 
    tmp_previous_year_timestamp_datetime = if(tmp_previous_year_timestamp_string != null, parse_timestamp("%Y %b %e %H:%M:%S", tmp_previous_year_timestamp_string), null)
| alter // Set to the relevant timestamp 
    _time = coalesce(tmp_previous_year_timestamp_datetime, tmp_current_year_timestamp_datetime, _insert_time) 
| fields - tmp*; // Remove all temporary util fields 

/* 
    This filter applies to other syslog messages that are sent to Cortex XSIAM indirectly via an intermediate syslog client, 
    which is compatible with RFC5424. For example if the logs from Infoblox are downloaded to a file, 
    and an intermediate syslog process then reads these records and forwards them to Cortex XSIAM. 
    It Supports RFC 5424 compatible timestamps format, which include a seconds fraction precision.
    For example: "2023-10-29T11:18:59.123Z", or "2023-10-29T11:18:59.123456-06:00".
    The timezone is extracted from the RFC5424 timestamp.
*/ 
filter // Exclude DNS Queries & Responses events timestamp format and Infoblox syslog messages timestamp format 
    _raw_log ~= "\d{4}\-\d{2}\-\d{2}T\d{2}:\d{2}:\d{2}\.\d+([+-]\d{2}:\d{2}|Z)" and _raw_log !~= "\d{2}\-\w{3}\-\d{4}\s+\d{2}:\d{2}:\d{2}\.\d{3}" and _raw_log !~= "\<\d+\>\w{3}\s+\d{1,2}\s+\d{2}\:\d{2}\:\d{2}\s+" 
| alter tmp_raw_timestamp = arrayindex(regextract(_raw_log, "\d{4}\-\d{2}\-\d{2}T\d{2}:\d{2}:\d{2}\S+"), 0)
| alter tmp_timestamp = replace(to_string(tmp_raw_timestamp), "Z", "+00:00") // normalize zulu time timezone to a numeric offset
| alter tmp_precision = arrayindex(regextract(tmp_timestamp, "\.(\d{1,6})"), 0)
| alter tmp_precision_length = len(tmp_precision)
| alter tmp_time = if( // adjust parsing format according to the precision length
    tmp_precision_length = 1, parse_timestamp("%FT%H:%M:%E1S%Ez", tmp_timestamp),
    tmp_precision_length = 2, parse_timestamp("%FT%H:%M:%E2S%Ez", tmp_timestamp),
    tmp_precision_length = 3, parse_timestamp("%FT%H:%M:%E3S%Ez", tmp_timestamp),
    tmp_precision_length = 6, parse_timestamp("%FT%H:%M:%E6S%Ez", tmp_timestamp))
| alter _time = tmp_time
| fields - tmp*; // Remove all temporary util fields 
>>>>>>> 90cf3b88
<|MERGE_RESOLUTION|>--- conflicted
+++ resolved
@@ -1,16 +1,4 @@
 [INGEST:vendor="infoblox", product="infoblox", target_dataset="infoblox_infoblox_raw", no_hit=keep]
-<<<<<<< HEAD
-// Timestamp ingestion is supported for the MMM d hh:mm:ss - "Jan 1 10:00:00" format.
-filter _raw_log ~= "\<\d+\>\w{3}\s+\d{1,2}\s+\d{2}\:\d{2}\:\d{2}\s+"
-| alter 
-    tmp_time_without_year = arraystring(regextract( _raw_log, "\<\d+\>(\w{3}\s+\d{1,2}\s+\d{2}\:\d{2}\:\d{2})\s+"), ""),
-    tmp_year = to_string(format_timestamp("%Y",current_time()))
-| alter 
-    tmp_time_format = arraystring(arraycreate(tmp_year, tmp_time_without_year), " ")
-| alter 
-    _time = parse_timestamp("%Y %b %e %H:%M:%S", tmp_time_format)
-| fields -tmp_time_without_year, tmp_year, tmp_time_format;
-=======
 /* 
    This filter applies to DNS Queries & Responses events, which contain an internal timestamp within the syslog message. 
    It supports timestamp ingestion for the following timestamp format: <dd-mmm-YYYY HH:MM:SS.uuu>.
@@ -74,5 +62,4 @@
     tmp_precision_length = 3, parse_timestamp("%FT%H:%M:%E3S%Ez", tmp_timestamp),
     tmp_precision_length = 6, parse_timestamp("%FT%H:%M:%E6S%Ez", tmp_timestamp))
 | alter _time = tmp_time
-| fields - tmp*; // Remove all temporary util fields 
->>>>>>> 90cf3b88
+| fields - tmp*; // Remove all temporary util fields 