category: Data Enrichment & Threat Intelligence
commonfields:
  id: AlienVault OTX TAXII Feed
  version: -1
configuration:
- defaultvalue: 'true'
  display: Fetch indicators
  name: feed
  type: 8
  required: false
- additionalinfo: Indicators from this integration instance will be marked with this reputation
  defaultvalue: Bad
  display: Indicator Reputation
  name: feedReputation
  options:
  - None
  - Good
  - Suspicious
  - Bad
  type: 18
  required: false
- additionalinfo: Reliability of the source providing the intelligence data
  defaultvalue: C - Fairly reliable
  display: Source Reliability
  name: feedReliability
  options:
  - A - Completely reliable
  - B - Usually reliable
  - C - Fairly reliable
  - D - Not usually reliable
  - E - Unreliable
  - F - Reliability cannot be judged
  required: true
  type: 15
- additionalinfo: The Traffic Light Protocol (TLP) designation to apply to indicators fetched from the feed
  display: Traffic Light Protocol Color
  name: tlp_color
  options:
  - RED
  - AMBER
  - GREEN
  - WHITE
  type: 15
  required: false
- defaultvalue: indicatorType
  name: feedExpirationPolicy
  display: ''
  options:
  - never
  - interval
  - indicatorType
  - suddenDeath
  type: 17
  required: false
- defaultvalue: '20160'
  name: feedExpirationInterval
  display: ''
  type: 1
  required: false
- defaultvalue: '240'
  display: Feed Fetch Interval
  name: feedFetchInterval
  type: 19
  required: false
- additionalinfo: Supports CSV values.
  display: Tags
  name: feedTags
  type: 0
  required: false
- additionalinfo: When selected, the exclusion list is ignored for indicators from this feed. This means that if an indicator from this feed is on the exclusion list, the indicator might still be added to the system.
  display: Bypass exclusion list
  name: feedBypassExclusionList
  type: 8
  required: false
- name: credentials
  type: 9
  displaypassword: API Key
  hiddenusername: true
  required: false
- display: API Key
  hidden: true
  name: api_key
  type: 4
  required: false
- additionalinfo: When selected, will run on all active collections regardless of the supplied collections. Inactive or empty collections will be ignored.
  display: Get All Active Collections
  name: all_collections
  type: 8
  required: false
- additionalinfo: Supports a CSV of collections to fetch from. If an inactive or empty collection is supplied, a Timeout error will be raised. If not set, it will raise an error listing all the available collections.
  display: Collections to Fetch From
  name: collections
  type: 0
  required: false
- display: First Fetch Time
  name: initial_interval
  type: 0
  additionalinfo: The time interval for the first fetch (retroactive). <number> <time unit> of type minute/hour/day/year. For example, 1 minute, 12 hour
  defaultvalue: 1 hour
  required: false
- display: Trust any certificate (not secure)
  name: insecure
  type: 8
  required: false
- display: Use system proxy settings
  name: proxy
  type: 8
  required: false
description: This integration fetches indicators from AlienVault OTX using a TAXII client.
display: AlienVault OTX TAXII Feed
name: AlienVault OTX TAXII Feed
script:
  commands:
  - arguments:
    - defaultValue: '10'
      description: The maximum number of indicators to return. The default value is 10.
      name: limit
      required: true
    - description: how far back should we fetch indicators  - e.g. 1 day, 2 hours. If not set, will use the first fetch integration parameter.
      name: begin_date
    description: Gets the indicators from AlienVault OTX.
    name: alienvaultotx-get-indicators
<<<<<<< HEAD
  dockerimage: demisto/taxii:1.0.0.43208
=======
  dockerimage: demisto/taxii:1.0.0.86676
>>>>>>> 90cf3b88
  feed: true
  runonce: false
  script: '-'
  subtype: python3
  type: python
fromversion: 5.5.0
tests:
- No tests (auto formatted)<|MERGE_RESOLUTION|>--- conflicted
+++ resolved
@@ -120,11 +120,7 @@
       name: begin_date
     description: Gets the indicators from AlienVault OTX.
     name: alienvaultotx-get-indicators
-<<<<<<< HEAD
-  dockerimage: demisto/taxii:1.0.0.43208
-=======
   dockerimage: demisto/taxii:1.0.0.86676
->>>>>>> 90cf3b88
   feed: true
   runonce: false
   script: '-'
