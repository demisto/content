{
    "name": "Azure Data Explorer",
    "description": "Use Azure Data Explorer integration to collect and analyze data inside clusters of Azure Data Explorer and manage search queries.",
    "support": "xsoar",
<<<<<<< HEAD
    "currentVersion": "1.2.31",
=======
    "currentVersion": "1.2.34",
>>>>>>> 6f77591c
    "author": "Cortex XSOAR",
    "url": "https://www.paloaltonetworks.com/cortex",
    "email": "",
    "categories": [
        "Cloud Services"
    ],
    "tags": [],
    "useCases": [],
    "keywords": [],
    "marketplaces": [
        "xsoar",
        "marketplacev2"
    ]
}<|MERGE_RESOLUTION|>--- conflicted
+++ resolved
@@ -2,11 +2,7 @@
     "name": "Azure Data Explorer",
     "description": "Use Azure Data Explorer integration to collect and analyze data inside clusters of Azure Data Explorer and manage search queries.",
     "support": "xsoar",
-<<<<<<< HEAD
-    "currentVersion": "1.2.31",
-=======
     "currentVersion": "1.2.34",
->>>>>>> 6f77591c
     "author": "Cortex XSOAR",
     "url": "https://www.paloaltonetworks.com/cortex",
     "email": "",
