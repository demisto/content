Use the Azure Data Explorer integration to collect and analyze data inside Azure Data Explorer clusters, and to manage search queries.
This integration was integrated and tested with version V1 of AzureDataExplorer.

# Authorization

In order to connect to the Azure Data Explorer using either Cortex XSOAR Azure App or the Self-Deployed Azure App, use one of the following methods:

1. *Authorization Code Flow* (Recommended).
2. *Device Code Flow*.
3. *Client Credentials Flow*.

## Self-Deployed Azure App

To use a self-configured Azure application, you need to add a new Azure App Registration in the Azure Portal.
To add the registration, refer to the following [Microsoft article](https://learn.microsoft.com/en-us/defender-xdr/api-create-app-web?view=o365-worldwide) steps 1-8.

### Required permissions

- Azure Data Explorer - permission `user_impersonation` of type Delegated.
- Microsoft Graph - permission `offline_access` of type Delegated.

To add a permission:

1. Navigate to **Azure Poral** > **Home** > **App registrations**.
2. Search for your app under 'all applications'.
3. Click **API permissions** > **Add permission**.
4. Search for the specific Microsoft API and select the specific permission of type Delegated.

### Authentication Using the Authorization Code Flow (recommended)

1. In the *Authentication Type* field, select the **Authorization Code** option.
2. In the *Application ID* field, enter your Client/Application ID.
3. In the *Client Secret* field, enter your Client Secret.
4. In the *Tenant ID* field, enter your Tenant ID .
5. In the *Application redirect URI* field, enter your Application redirect URI.
6. Save the instance.
7. Run the `!azure-data-explorer-generate-login-url` command in the War Room and follow the instruction.
8. Save the instance.

### Authentication Using the Device Code Flow

Use the [device code flow](https://xsoar.pan.dev/docs/reference/articles/microsoft-integrations---authentication#device-code-flow)
to link Azure Data Explorer with Cortex XSOAR.

1. Fill in the required parameters.
2. In the *Authentication Type* field, select the **Device Code** option.
3. Run the ***!azure-data-explorer-auth-start*** command.
4. Follow the instructions that appear.
5. Run the ***!azure-data-explorer-auth-complete*** command.

At end of the process you'll see a message that you've logged in successfully.

#### Cortex XSOAR Azure App

In order to use the Cortex XSOAR Azure application, use the default application ID (a9ce8db2-847a-46af-9bfb-725d8a8d3c53).

### Authentication Using the Client Credentials Flow

1. Assign Azure roles using the Azure portal [Microsoft article](https://learn.microsoft.com/en-us/azure/role-based-access-control/role-assignments-portal)

   *Note:* In the *Select members* section, assign the application you created earlier.

2. To configure a Microsoft integration that uses this authorization flow with a self-deployed Azure application:
   a. In the *Authentication Type* field, select the **Client Credentials** option.
   b. In the *Application ID* field, enter your Client/Application ID.
   e. In the *Tenant ID* field, enter your Tenant ID .
   f. In the *Client Secret* field, enter your Client Secret.
   g. Click **Test** to validate the URLs, token, and connection
   h. Save the instance.

## Configure Azure Data Explorer in Cortex

| **Parameter** | **Description** | **Required** |
| --- | --- | --- |
| Cluster URL (e.g. https://help.kusto.windows.net) |  | True |
| Application ID |  | True |
| Client Activity Prefix | A customized prefix of the client activity identifier for the query execution. For example, for a prefix value of 'XSOAR-DataExplorer', the client activity ID will be in the format of:  'XSOAR-DataExplorer;&amp;lt;UUID&amp;gt;'. | True |
| Trust any certificate (not secure) |  | False |
| Use system proxy settings |  | False |
| Authentication Type | Type of authentication - could be Authorization Code Flow \(recommended\), Device Code Flow or Client Credentials Flow. | False |
| Tenant ID | For Authorization Code or Client Credentials Flows. | False |
| Client Secret | For Authorization Code or Client Credentials Flows. | False |
| Application redirect URI (for Authorization Code mode) |  | False |
| Authorization code | for Authorization Code mode - received from the authorization step. see Detailed Instructions \(?\) section | False |

## Commands

You can execute these commands from the CLI, as part of an automation, or in a playbook.
After you successfully execute a command, a DBot message appears in the War Room with the command details.

### azure-data-explorer-search-query-execute

***
Execute a Kusto Query Language (KQL) query against the given database inside a cluster. The Kusto query is a read-only request to process data and return results. To learn more about KQL go to https://docs.microsoft.com/en-us/azure/kusto/query/.

#### Base Command

`azure-data-explorer-search-query-execute`

#### Input

| **Argument Name** | **Description** | **Required** |
| --- | --- | --- |
| query | Kusto Query Language (KQL) search query to execute on given database. | Required |
| database_name | The name of the database to execute the query on. | Required |
| timeout | The timeout for the execution of the search query on the server side. The timeout is a float number in minutes that ranges from 0 to 60. Default is 5. | Optional |

#### Context Output

| **Path** | **Type** | **Description** |
| --- | --- | --- |
| AzureDataExplorer.SearchQueryResults.Query | String | The executed query on the given database. |
| AzureDataExplorer.SearchQueryResults.ClientActivityID | String | The Client Activity ID. A unique identifier of the executed query. |
| AzureDataExplorer.SearchQueryResults.PrimaryResults | Unknown | The results of the query execution. |
| AzureDataExplorer.SearchQueryResults.Database | String | The database against which the query will be executed. |

#### Command Example

```!azure-data-explorer-search-query-execute database_name=Samples query="StormEvents| limit 1"```

#### Context Example

```json
{
    "AzureDataExplorer": {
        "SearchQueryResults": {
            "ClientActivityID": "XSOAR-DataExplorer;759d43a9-cdc1-4882-8f8b-3e8d8a703f1e",
            "Database": "Samples",
            "PrimaryResults": [
                {
                    "BeginLat": 28.0393,
                    "BeginLocation": "MELBOURNE BEACH",
                    "BeginLon": -80.6048,
                    "DamageCrops": 0,
                    "DamageProperty": 0,
                    "DeathsDirect": 0,
                    "DeathsIndirect": 0,
                    "EndLat": 28.0393,
                    "EndLocation": "MELBOURNE BEACH",
                    "EndLon": -80.6048,
                    "EndTime": "2007-09-29T08:11:00",
                    "EpisodeId": 11091,
                    "EpisodeNarrative": "Showers and thunderstorms lingering along the coast produced waterspouts in Brevard County.",
                    "EventId": 61032,
                    "EventNarrative": "A waterspout formed in the Atlantic southeast of Melbourne Beach and briefly moved toward shore.",
                    "EventType": "Waterspout",
                    "InjuriesDirect": 0,
                    "InjuriesIndirect": 0,
                    "Source": "Trained Spotter",
                    "StartTime": "2007-09-29T08:11:00",
                    "State": "ATLANTIC SOUTH",
                    "StormSummary": {
                        "Details": {
                            "Description": "A waterspout formed in the Atlantic southeast of Melbourne Beach and briefly moved toward shore.",
                            "Location": "ATLANTIC SOUTH"
                        },
                        "EndTime": "2007-09-29T08:11:00.0000000Z",
                        "StartTime": "2007-09-29T08:11:00.0000000Z",
                        "TotalDamages": 0
                    }
                }
            ],
            "Query": "StormEvents| limit 1"
        }
    }
}
```

#### Human Readable Output

>### Results of executing search query with client activity ID: XSOAR-DataExplorer;759d43a9-cdc1-4882-8f8b-3e8d8a703f1e
>
>|Begin Lat|Begin Location|Begin Lon|Damage Crops|Damage Property|Deaths Direct|Deaths Indirect|End Lat|End Location|End Lon|End Time|Episode Id|Episode Narrative|Event Id|Event Narrative|Event Type|Injuries Direct|Injuries Indirect|Source|Start Time|State|Storm Summary|
>|---|---|---|---|---|---|---|---|---|---|---|---|---|---|---|---|---|---|---|---|---|---|
>| 28.0393 | MELBOURNE BEACH | -80.6048 | 0 | 0 | 0 | 0 | 28.0393 | MELBOURNE BEACH | -80.6048 | 2007-09-29T08:11:00 | 11091 | Showers and thunderstorms lingering along the coast produced waterspouts in Brevard County. | 61032 | A waterspout formed in the Atlantic southeast of Melbourne Beach and briefly moved toward shore. | Waterspout | 0 | 0 | Trained Spotter | 2007-09-29T08:11:00 | ATLANTIC SOUTH | TotalDamages: 0<br/>StartTime: 2007-09-29T08:11:00.0000000Z<br/>EndTime: 2007-09-29T08:11:00.0000000Z<br/>Details: {"Description": "A waterspout formed in the Atlantic southeast of Melbourne Beach and briefly moved toward shore.", "Location": "ATLANTIC SOUTH"} |

### azure-data-explorer-search-query-list

***
List search queries that have reached a final state in the given database.  A database admin or database monitor can see any command that was invoked on their database. Other users can only see queries that they themselves invoked.

#### Base Command

`azure-data-explorer-search-query-list`

#### Input

| **Argument Name** | **Description** | **Required** |
| --- | --- | --- |
| database_name | The name of the database from which to list the completed search queries. . | Required |
| client_activity_id | The client activity ID property of the search query. Use this value to get a specific search query. | Optional |
| limit | The maximum number of completed queries to return. Default is 50. | Optional |
| page | The page number from which to start a search. Default is 1. | Optional |
| page_size | The maximum number of completed queries to return per page. If this argument is not provided, an automatic pagination will be made according to the limit argument. | Optional |

#### Context Output

| **Path** | **Type** | **Description** |
| --- | --- | --- |
| AzureDataExplorer.SearchQuery.ClientActivityId | String | The client activity ID. A unique identifier of the query execution. |
| AzureDataExplorer.SearchQuery.Text | String | The search query text. |
| AzureDataExplorer.SearchQuery.Database | String | The name of the database that the search query is run on. |
| AzureDataExplorer.SearchQuery.StartedOn | Date | The query execution start time in UTC.  |
| AzureDataExplorer.SearchQuery.LastUpdatedOn | Date | The last update time of the query. |
| AzureDataExplorer.SearchQuery.Duration | Date | The search query runtime. |
| AzureDataExplorer.SearchQuery.State | String | The search query state. |
| AzureDataExplorer.SearchQuery.RootActivityId | String | The root activity ID. |
| AzureDataExplorer.SearchQuery.User | String | The user who performed the query. |
| AzureDataExplorer.SearchQuery.FailureReason | String | The reason for query failure. |
| AzureDataExplorer.SearchQuery.TotalCpu | String | The total CPU clock time \(User mode \+ Kernel mode\) consumed by this query. |
| AzureDataExplorer.SearchQuery.CacheStatistics.Memory.Hits | Number | The number of cache hits. |
| AzureDataExplorer.SearchQuery.CacheStatistics.Memory.Misses | Number | The number of cache misses. |
| AzureDataExplorer.SearchQuery.CacheStatistics.Disk.Hits | Number | The number of disk hits. |
| AzureDataExplorer.SearchQuery.CacheStatistics.Disk.Misses | Number | The number of disk misses. |
| AzureDataExplorer.SearchQuery.CacheStatistics.Shards.Hot.HitBytes | Number | The amount of data \(in bytes\) which was found in the hot data cache of the table's extents, during the search query execution. |
| AzureDataExplorer.SearchQuery.CacheStatistics.Shards.Hot.MissBytes | Number | The amount of data \(in bytes\) which was not found in the hot data cache of the table's extents, during the search query execution. |
| AzureDataExplorer.SearchQuery.CacheStatistics.Shards.Hot.RetrieveBytes | Number | The amount of data \(in bytes\) that was retrieved from hot data cache of the table's extents, during the search query execution. |
| AzureDataExplorer.SearchQuery.CacheStatistics.Shards.Cold.HitBytes | Number | The amount of data \(in bytes\) which was found in the cold data cache of the table's extents, during the search query execution. |
| AzureDataExplorer.SearchQuery.CacheStatistics.Shards.Cold.MissBytes | Number | The amount of data \(in bytes\) which was not found in the cold data cache of the table's extents, during the search query execution. |
| AzureDataExplorer.SearchQuery.CacheStatistics.Shards.Cold.RetrieveBytes | Number | The amount of data \(in bytes\) that was retrieved from cold data cache during the search query execution. |
| AzureDataExplorer.SearchQuery.CacheStatistics.Shards.BypassBytes | Number | The amount of data \(in bytes\) that was bypassed \(reloaded\) in the cache of the table's extents during the search query execution. |
| AzureDataExplorer.SearchQuery.Application | String | The application name that invoked the command. |
| AzureDataExplorer.SearchQuery.MemoryPeak | Number | The peak memory usage of the query execution. |
| AzureDataExplorer.SearchQuery.ScannedExtentsStatistics.MinDataScannedTime | Date | The minimum data scan time. |
| AzureDataExplorer.SearchQuery.ScannedExtentsStatistics.MaxDataScannedTime | Date | The maximum data scan time. |
| AzureDataExplorer.SearchQuery.ScannedExtentsStatistics.TotalExtentsCount | Number | The total number of extents which were used during the query execution. |
| AzureDataExplorer.SearchQuery.ScannedExtentsStatistics.ScannedExtentsCount | Number | The number of extents which were scanned during the query execution. |
| AzureDataExplorer.SearchQuery.ScannedExtentsStatistics.TotalRowsCount | Number | The total row count of extents which were used during the query execution. |
| AzureDataExplorer.SearchQuery.ScannedExtentsStatistics.ScannedRowsCount | Number | The number of scanned rows of an extent during query execution. |
| AzureDataExplorer.SearchQuery.Principal | String | The principal that invoked the query. |
| AzureDataExplorer.SearchQuery.ClientRequestProperties.SecurityTokenPresent | Boolean | Whether the security token is present in the request or not. |
| AzureDataExplorer.SearchQuery.ClientRequestProperties.AuthorizationScheme | String | The authorization scheme. |
| AzureDataExplorer.SearchQuery.ClientRequestProperties.RequestHostName | String | The hostname of the request. |
| AzureDataExplorer.SearchQuery.ClientRequestProperties.LocalClusterName | String | The cluster name. |
| AzureDataExplorer.SearchQuery.ClientRequestProperties.OriginClusterName | String | The origin cluster name. |
| AzureDataExplorer.SearchQuery.ClientRequestProperties.Options.api_version | String | The API version. |
| AzureDataExplorer.SearchQuery.ClientRequestProperties.Options.request_readonly | Boolean | Whether the request is read-only or not. |
| AzureDataExplorer.SearchQuery.ClientRequestProperties.Options.servertimeout | Number | The server timeout value. |
| AzureDataExplorer.SearchQuery.ClientRequestProperties.Options.servertimeoutorigin | String | The server timeout origin. |
| AzureDataExplorer.SearchQuery.ClientRequestProperties.Options.query_datascope | Number | The query datascope. |
| AzureDataExplorer.SearchQuery.ClientRequestProperties.Options.query_fanout_nodes_percent | Number | The percentage of the query nodes in the cluster to use per subquery distribution operation. |
| AzureDataExplorer.SearchQuery.ClientRequestProperties.Options.query_fanout_threads_percent | Number | The percentage of CPUs the cluster will assign on each node. |
| AzureDataExplorer.SearchQuery.ClientRequestProperties.Options.maxmemoryconsumptionperiterator | Number | The maximum amount of memory that a single query plan result set iterator can hold. |
| AzureDataExplorer.SearchQuery.ClientRequestProperties.Options.max_memory_consumption_per_query_per_node | Number | The maximum amount of memory that can be used on a single node for a specific query. |
| AzureDataExplorer.SearchQuery.ClientRequestProperties.Options.truncationmaxsize | Number | The maximum overall data size returned by the query, in bytes. |
| AzureDataExplorer.SearchQuery.ClientRequestProperties.Options.truncationmaxrecords | Number | The maximum number of records returned by the query. |
| AzureDataExplorer.SearchQuery.ResultSetStatistics.TableCount | Number | The number of tables that were retrieved following search query execution. |
| AzureDataExplorer.SearchQuery.ResultSetStatistics.TablesStatistics.RowCount | Number | The row count of the table retrieved following search query execution. |
| AzureDataExplorer.SearchQuery.ResultSetStatistics.TablesStatistics.TableSize | Number | The total size in bytes of the table retrieved following search query execution. |
| AzureDataExplorer.SearchQuery.WorkloadGroup | String | The workload group which the query was assigned to. The query is executed using the policies assigned to the workload group. There are two pre-defined workload groups \(internal and default\) and up to 10 custom workload groups which may be defined at the cluster level. |

#### Command Example

```!azure-data-explorer-search-query-list database_name=Samples limit=1```

#### Context Example

```json
{
    "AzureDataExplorer": {
        "SearchQuery": {
            "Application": "KusWeb",
            "CacheStatistics": {
                "Disk": {
                    "Hits": 0,
                    "Misses": 0
                },
                "Memory": {
                    "Hits": 0,
                    "Misses": 0
                },
                "Shards": {
                    "BypassBytes": 0,
                    "Cold": {
                        "HitBytes": 0,
                        "MissBytes": 0,
                        "RetrieveBytes": 0
                    },
                    "Hot": {
                        "HitBytes": 0,
                        "MissBytes": 0,
                        "RetrieveBytes": 0
                    }
                }
            },
            "ClientActivityId": "KustoWebV2;f1be2c7e-f810-437b-a1f8-f8bbbedf238d",
            "ClientRequestProperties": {
                "AuthorizationScheme": "Bearer",
                "LocalClusterName": "https://help.kusto.windows.net/",
                "Options": {
                    "api_version": "v2",
                    "max_memory_consumption_per_query_per_node": 2000000000,
                    "maxmemoryconsumptionperiterator": 5368709120,
                    "query_datascope": 1,
                    "query_fanout_nodes_percent": 100,
                    "query_fanout_threads_percent": 100,
                    "query_language": "csl",
                    "queryconsistency": "strongconsistency",
                    "request_app_name": "KusWeb",
                    "request_readonly": true,
                    "request_readonly_hardline": false,
                    "servertimeout": 600000000,
                    "truncationmaxrecords": 500000,
                    "truncationmaxsize": 67108864
                },
                "OriginClusterName": "https://help.kusto.windows.net/",
                "RequestHostName": "https://help.kusto.windows.net:443/",
                "SecurityTokenPresent": true
            },
            "Database": "Samples",
            "Duration": "0:00:00",
            "FailureReason": "[none]",
            "LastUpdatedOn": "2021-11-24T15:15:27",
            "MemoryPeak": 0,
            "Principal": "aaduser=xxx-xxxx-xxxx",
            "ResultSetStatistics": {
                "TableCount": 2,
                "TablesStatistics": [
                    {
                        "RowCount": 0,
                        "TableSize": 0
                    },
                    {
                        "RowCount": 2,
                        "TableSize": 1244
                    }
                ]
            },
            "RootActivityId": "2b9e0ec8-f6b0-407e-90b6-68eba3777564",
            "ScannedExtentsStatistics": {
                "MaxDataScannedTime": null,
                "MinDataScannedTime": null,
                "ScannedExtentsCount": 0,
                "ScannedRowsCount": 0,
                "TotalExtentsCount": 0,
                "TotalRowsCount": 0
            },
            "StartedOn": "2021-11-24T15:15:27",
            "State": "Completed",
            "Text": "set notruncation;\nCovid19",
            "TotalCpu": "0:00:00",
            "User": "dataExplorer@qmasterslabgmail.onmicrosoft.com",
            "WorkloadGroup": "default"
        }
    }
}
```

#### Human Readable Output

>### List of Completed Search Queries
>
>Showing 0 to 1 records out of 134.
>
>|Client Activity Id|User|Text|Database|Started On|Last Updated On|State|
>|---|---|---|---|---|---|---|
>| KustoWebV2;f1be2c7e-f810-437b-a1f8-f8bbbedf238d | dataExplorer@qmasterslabgmail.onmicrosoft.com | set notruncation;<br/>Covid19 | Samples | 2021-11-24T15:15:27 | 2021-11-24T15:15:27 | Completed |

### azure-data-explorer-running-search-query-list

***
List currently executing search queries in the given database. A database admin or database monitor can see any search query that was invoked on their database.
Other users can only see search queries that they themselves invoked.

#### Base Command

`azure-data-explorer-running-search-query-list`

#### Input

| **Argument Name** | **Description** | **Required** |
| --- | --- | --- |
| database_name | The database name. | Required |
| client_activity_id | The client activity ID property of the search query. Use this to get a specific running search query. | Optional |
| limit | The maximum number of running queries to return. Default is 50. | Optional |
| page | The page number from which to start a search. Default is 1. | Optional |
| page_size | The maximum number of running queries to return per page. If this argument is not provided, an automatic pagination will be made according to the limit argument. | Optional |

#### Context Output

| **Path** | **Type** | **Description** |
| --- | --- | --- |
| AzureDataExplorer.RunningSearchQuery.ClientActivityId | String | The client activity ID. A unique identifier of the query execution.   |
| AzureDataExplorer.RunningSearchQuery.Text | String | The search query text.  |
| AzureDataExplorer.RunningSearchQuery.Database | String | The name of the database that the search query is run on.  |
| AzureDataExplorer.RunningSearchQuery.StartedOn | Date | The query execution start time in UTC.  |
| AzureDataExplorer.RunningSearchQuery.LastUpdatedOn | String | The last update time of the query. |
| AzureDataExplorer.RunningSearchQuery.Duration | Date | The search query runtime duration. |
| AzureDataExplorer.RunningSearchQuery.State | String | The search query state.  |
| AzureDataExplorer.RunningSearchQuery.RootActivityId | String | The root activity ID. |
| AzureDataExplorer.RunningSearchQuery.User | String | The user who performed the query. |
| AzureDataExplorer.RunningSearchQuery.FailureReason | String | The reason for query failure. |
| AzureDataExplorer.RunningSearchQuery.TotalCpu | String | The total CPU clock time \(User mode \+ Kernel mode\) consumed by this query. |
| AzureDataExplorer.RunningSearchQuery.CacheStatistics | Unknown | The cache statistics. |
| AzureDataExplorer.RunningSearchQuery.Application | String | The application name that invoked the command. |
| AzureDataExplorer.RunningSearchQuery.MemoryPeak | Number | The peak memory usage of the running query execution. |
| AzureDataExplorer.RunningSearchQuery.ScannedExtentsStatistics | Unknown | The scanned extent count. |
| AzureDataExplorer.RunningSearchQuery.Principal | String | The principal that invoked the query. |
| AzureDataExplorer.RunningSearchQuery.ClientRequestProperties.SecurityTokenPresent | Boolean | Whether the security token is present in the request or not. |
| AzureDataExplorer.RunningSearchQuery.ClientRequestProperties.AuthorizationScheme | String | The authorization scheme. |
| AzureDataExplorer.RunningSearchQuery.ClientRequestProperties.RequestHostName | String | The hostname of the request. |
| AzureDataExplorer.RunningSearchQuery.ClientRequestProperties.LocalClusterName | String | The cluster name. |
| AzureDataExplorer.RunningSearchQuery.ClientRequestProperties.OriginClusterName | String | The origin cluster name. |
| AzureDataExplorer.RunningSearchQuery.ClientRequestProperties.Options.api_version | String | The API version. |
| AzureDataExplorer.RunningSearchQuery.ClientRequestProperties.Options.request_readonly | Boolean | Whether the request is read-only or not. |
| AzureDataExplorer.RunningSearchQuery.ClientRequestProperties.Options.servertimeout | Number | The server timeout value. |
| AzureDataExplorer.RunningSearchQuery.ClientRequestProperties.Options.servertimeoutorigin | String | The server timeout origin. |
| AzureDataExplorer.RunningSearchQuery.ClientRequestProperties.Options.query_datascope | Number | The query datascope. |
| AzureDataExplorer.RunningSearchQuery.ClientRequestProperties.Options.query_fanout_nodes_percent | Number | The percentage of the query nodes in the cluster to use per subquery distribution operation. |
| AzureDataExplorer.RunningSearchQuery.ClientRequestProperties.Options.query_fanout_threads_percent | Number | The percentage of CPUs the cluster will assign on each node. |
| AzureDataExplorer.RunningSearchQuery.ClientRequestProperties.Options.maxmemoryconsumptionperiterator | Number | The maximum amount of memory that a single query plan result set iterator can hold. |
| AzureDataExplorer.RunningSearchQuery.ClientRequestProperties.Options.max_memory_consumption_per_query_per_node | Number | The maximum amount of memory that can be used on a single node for a specific query. |
| AzureDataExplorer.RunningSearchQuery.ClientRequestProperties.Options.truncationmaxsize | Number | The maximum overall data size returned by the query, in bytes. |
| AzureDataExplorer.RunningSearchQuery.ClientRequestProperties.Options.truncationmaxrecords | Number | The maximum number of records returned by the query. |
| AzureDataExplorer.RunningSearchQuery.ResultSetStatistics | Unknown | The result set statistics. |
| AzureDataExplorer.RunningSearchQuery.WorkloadGroup | String | The workload group. |

#### Command Example

```!azure-data-explorer-running-search-query-list database_name=Samples limit=1```

#### Context Example

```json
{
    "AzureDataExplorer": {
        "RunningSearchQuery": {
            "Application": "KusWeb",
            "CacheStatistics": "null",
            "ClientActivityId": "KustoWebV2;c6ff3e99-d2cb-4a3e-ab05-955ae383a7c6",
            "ClientRequestProperties": "{\"SecurityTokenPresent\":true,\"AuthorizationScheme\":\"Bearer\",\"RequestHostName\":\"https://help.kusto.windows.net:443/\",\"LocalClusterName\":\"https://help.kusto.windows.net/\",\"OriginClusterName\":\"https://help.kusto.windows.net/\",\"Options\":{\"servertimeout\":600000000,\"queryconsistency\":\"strongconsistency\",\"query_language\":\"csl\",\"request_readonly\":true,\"request_readonly_hardline\":false,\"api_version\":\"v2\",\"request_app_name\":\"KusWeb\",\"query_datascope\":1,\"query_fanout_nodes_percent\":100,\"query_fanout_threads_percent\":100,\"maxmemoryconsumptionperiterator\":5368709120,\"max_memory_consumption_per_query_per_node\":2000000000,\"truncationmaxsize\":67108864,\"truncationmaxrecords\":500000}}",
            "Database": "Samples",
            "Duration": "0:00:00",
            "FailureReason": "",
            "LastUpdatedOn": "2021-11-24T15:16:34",
            "MemoryPeak": 0,
            "Principal": "aaduser=xxx-xxxx-xxxx",
            "ResultSetStatistics": "null",
            "RootActivityId": "c8233607-30a9-4cc0-9c54-ec716e5fc246",
            "ScannedExtentsStatistics": "null",
            "StartedOn": "2021-11-24T15:16:34",
            "State": "InProgress",
            "Text": "set notruncation;\nCovid19_Bing",
            "TotalCpu": "0:00:00",
            "User": "dataExplorer@qmasterslabgmail.onmicrosoft.com",
            "WorkloadGroup": "default"
        }
    }
}
```

#### Human Readable Output

>### List of Currently running Search Queries
>
>Showing 0 to 1 records out of 2.
>
>|Client Activity Id|User|Text|Database|Started On|Last Updated On|State|
>|---|---|---|---|---|---|---|
>| KustoWebV2;c6ff3e99-d2cb-4a3e-ab05-955ae383a7c6 | dataExplorer@qmasterslabgmail.onmicrosoft.com | set notruncation;<br/>Covid19_Bing | Samples | 2021-11-24T15:16:34 | 2021-11-24T15:16:34 | InProgress |

### azure-data-explorer-running-search-query-cancel

***
Starts a best-effort attempt to cancel a specific running search query in the specified database.

#### Base Command

`azure-data-explorer-running-search-query-cancel`

#### Input

| **Argument Name** | **Description** | **Required** |
| --- | --- | --- |
| client_activity_id | The client activity ID of the query to delete. | Required |
| database_name | The database name. | Required |
| reason | The reason for canceling the running query. . | Optional |

#### Context Output

| **Path** | **Type** | **Description** |
| --- | --- | --- |
| AzureDataExplorer.CanceledSearchQuery.RunningQueryCanceled | Boolean | Whether the query was successfully canceled or not. |
| AzureDataExplorer.CanceledSearchQuery.ClientRequestId | String | The client activity ID of the cancelled query. |
| AzureDataExplorer.CanceledSearchQuery.ReasonPhrase | String | The reason for canceling the running query. |

#### Command Example

```!azure-data-explorer-running-search-query-cancel database_name=Samples client_activity_id=xxxx-xxxxx-xxxxx```

#### Context Example

```json
{
    "AzureDataExplorer": {
        "CanceledSearchQuery": {
            "ClientRequestId": "xxxx-xxxxx-xxxxx",
            "ReasonPhrase": "None",
            "RunningQueryCanceled": false
        }
    }
}
```

#### Human Readable Output

>### Canceled Search Query xxxx-xxxxx-xxxxx
>
>|Client Request Id|Reason Phrase|Running Query Canceled|
>|---|---|---|
>| xxxx-xxxxx-xxxxx | None | false |

### azure-data-explorer-auth-start

***
Run this command to start the authorization process and follow the instructions in the command results.

#### Base Command

`azure-data-explorer-auth-start`

#### Input

There are no input arguments for this command.

#### Context Output

There is no context output for this command.

### azure-data-explorer-auth-complete

***
Run this command to complete the authorization process. This should be used after running the azure-data-explorer-auth-start command.

#### Base Command

`azure-data-explorer-auth-complete`

#### Input

There are no input arguments for this command.

#### Context Output

There is no context output for this command.

### azure-data-explorer-auth-reset

***
Run this command if for some reason you need to rerun the authentication process.

#### Base Command

`azure-data-explorer-auth-reset`

#### Input

There are no input arguments for this command.

#### Context Output

There is no context output for this command.

### azure-data-explorer-auth-test

***
Run this command to test the connectivity to Azure Data Explorer.

#### Base Command

`azure-data-explorer-auth-test`

#### Input

There are no input arguments for this command.

#### Context Output

There is no context output for this command.

### azure-data-explorer-generate-login-url

***
Generate the login url used for Authorization code flow.

#### Base Command

`azure-data-explorer-generate-login-url`

#### Input

There are no input arguments for this command.

#### Context Output

There is no context output for this command.

#### Command Example

```azure-data-explorer-generate-login-url```

#### Human Readable Output

>### Authorization instructions
<<<<<<< HEAD
>
>1. Click on the [login URL]() to sign in and grant Cortex XSOAR permissions for your Azure Service Management.
=======
>1. Click on the login URL to sign in and grant Cortex XSOAR permissions for your Azure Service Management.
>>>>>>> 4bd84be1
You will be automatically redirected to a link with the following structure:
>```REDIRECT_URI?code=AUTH_CODE&session_state=SESSION_STATE```
>2. Copy the `AUTH_CODE` (without the `code=` prefix, and the `session_state` parameter)
and paste it in your instance configuration under the **Authorization code** parameter.<|MERGE_RESOLUTION|>--- conflicted
+++ resolved
@@ -602,12 +602,8 @@
 #### Human Readable Output
 
 >### Authorization instructions
-<<<<<<< HEAD
 >
->1. Click on the [login URL]() to sign in and grant Cortex XSOAR permissions for your Azure Service Management.
-=======
 >1. Click on the login URL to sign in and grant Cortex XSOAR permissions for your Azure Service Management.
->>>>>>> 4bd84be1
 You will be automatically redirected to a link with the following structure:
 >```REDIRECT_URI?code=AUTH_CODE&session_state=SESSION_STATE```
 >2. Copy the `AUTH_CODE` (without the `code=` prefix, and the `session_state` parameter)
