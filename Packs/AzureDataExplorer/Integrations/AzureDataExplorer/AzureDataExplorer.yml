category: Analytics & SIEM
commonfields:
  id: AzureDataExplorer
  version: -1
configuration:
- name: cluster_url
  display: Cluster URL (e.g. https://help.kusto.windows.net)
  required: true
  defaultvalue: https://help.kusto.windows.net
  type: 0
  additionalinfo:
- name: client_id
  display: Application ID
  required: true
  defaultvalue: a9ce8db2-847a-46af-9bfb-725d8a8d3c53
  type: 0
  additionalinfo:
- name: client_activity_prefix
  display: Client Activity Prefix
  required: true
  defaultvalue: XSOAR-DataExplorer
  type: 0
  additionalinfo: "A customized prefix of the client activity identifier for the query execution. For example, for a prefix value of 'XSOAR-DataExplorer', the client activity ID will be in the format of:  'XSOAR-DataExplorer;<UUID>'."
- name: insecure
  display: Trust any certificate (not secure)
  defaultvalue: "false"
  type: 8
  additionalinfo:
  required: false
- name: proxy
  display: Use system proxy settings
  defaultvalue: "false"
  type: 8
  additionalinfo:
  required: false
- name: authentication_type
  display: Authentication Type
  required: true
  defaultvalue: Device Code
  type: 15
  additionalinfo: Type of authentication - could be Authorization Code Flow (recommended) or Device Code Flow
  options:
  - Device Code
  - Authorization Code
- name: tenant_id
  display: Tenant ID (for Authorization Code mode)
  defaultvalue:
  type: 0
  additionalinfo: ""
  required: false
- name: credentials
  display: Client Secret (for Authorization Code mode)
  defaultvalue:
  type: 9
  additionalinfo: ""
  displaypassword: Client Secret (for Authorization Code mode)
  hiddenusername: true
  required: false
- name: redirect_uri
  display: Application redirect URI (for Authorization Code mode)
  defaultvalue:
  type: 0
  additionalinfo: ""
  required: false
- name: auth_code
  display: Authorization code
  defaultvalue:
  type: 9
  additionalinfo: for Authorization Code mode - received from the authorization step. see Detailed Instructions (?) section
  displaypassword: Authorization code
  hiddenusername: true
  required: false
description: Use the Azure Data Explorer integration to collect and analyze data inside Azure Data Explorer clusters, and to manage search queries.
display: Azure Data Explorer
name: AzureDataExplorer
script:
  commands:
  - arguments:
    - description: Kusto Query Language (KQL) search query to execute on given database.
      name: query
      required: true
    - description: The name of the database to execute the query on.
      name: database_name
      required: true
    - defaultValue: "5"
      description: The timeout for the execution of the search query on the server side. The timeout is a float number in minutes that ranges from 0 to 60.
      name: timeout
    description: Execute a Kusto Query Language (KQL) query against the given database inside a cluster. The Kusto query is a read-only request to process data and return results. To learn more about KQL go to https://docs.microsoft.com/en-us/azure/kusto/query/.
    name: azure-data-explorer-search-query-execute
    outputs:
    - contextPath: AzureDataExplorer.SearchQueryResults.Query
      description: The executed query on the given database.
      type: String
    - contextPath: AzureDataExplorer.SearchQueryResults.ClientActivityID
      description: The Client Activity ID. A unique identifier of the executed query.
      type: String
    - contextPath: AzureDataExplorer.SearchQueryResults.PrimaryResults
      description: The results of the query execution.
      type: Unknown
    - contextPath: AzureDataExplorer.SearchQueryResults.Database
      description: The database against which the query will be executed.
      type: String
  - arguments:
    - description: "The name of the database from which to list the completed search queries. "
      name: database_name
      required: true
    - description: The client activity ID property of the search query. Use this value to get a specific search query.
      name: client_activity_id
    - defaultValue: "50"
      description: The maximum number of completed queries to return.
      name: limit
    - defaultValue: "1"
      description: The page number from which to start a search.
      name: page
    - description: The maximum number of completed queries to return per page. If this argument is not provided, an automatic pagination will be made according to the limit argument.
      name: page_size
    description: List search queries that have reached a final state in the given database.  A database admin or database monitor can see any command that was invoked on their database. Other users can only see queries that they themselves invoked.
    name: azure-data-explorer-search-query-list
    outputs:
    - contextPath: AzureDataExplorer.SearchQuery.ClientActivityId
      description: The client activity ID. A unique identifier of the query execution.
      type: String
    - contextPath: AzureDataExplorer.SearchQuery.Text
      description: The search query text.
      type: String
    - contextPath: AzureDataExplorer.SearchQuery.Database
      description: The name of the database that the search query is run on.
      type: String
    - contextPath: AzureDataExplorer.SearchQuery.StartedOn
      description: "The query execution start time in UTC. "
      type: Date
    - contextPath: AzureDataExplorer.SearchQuery.LastUpdatedOn
      description: The last update time of the query.
      type: Date
    - contextPath: AzureDataExplorer.SearchQuery.Duration
      description: The search query runtime.
      type: Date
    - contextPath: AzureDataExplorer.SearchQuery.State
      description: The search query state.
      type: String
    - contextPath: AzureDataExplorer.SearchQuery.RootActivityId
      description: The root activity ID.
      type: String
    - contextPath: AzureDataExplorer.SearchQuery.User
      description: The user who performed the query.
      type: String
    - contextPath: AzureDataExplorer.SearchQuery.FailureReason
      description: The reason for query failure.
      type: String
    - contextPath: AzureDataExplorer.SearchQuery.TotalCpu
      description: The total CPU clock time (User mode + Kernel mode) consumed by this query.
      type: String
    - contextPath: AzureDataExplorer.SearchQuery.CacheStatistics.Memory.Hits
      description: The number of cache hits.
      type: Number
    - contextPath: AzureDataExplorer.SearchQuery.CacheStatistics.Memory.Misses
      description: The number of cache misses.
      type: Number
    - contextPath: AzureDataExplorer.SearchQuery.CacheStatistics.Disk.Hits
      description: The number of disk hits.
      type: Number
    - contextPath: AzureDataExplorer.SearchQuery.CacheStatistics.Disk.Misses
      description: The number of disk misses.
      type: Number
    - contextPath: AzureDataExplorer.SearchQuery.CacheStatistics.Shards.Hot.HitBytes
      description: The amount of data (in bytes) which was found in the hot data cache of the table's extents, during the search query execution.
      type: Number
    - contextPath: AzureDataExplorer.SearchQuery.CacheStatistics.Shards.Hot.MissBytes
      description: The amount of data (in bytes) which was not found in the hot data cache of the table's extents, during the search query execution.
      type: Number
    - contextPath: AzureDataExplorer.SearchQuery.CacheStatistics.Shards.Hot.RetrieveBytes
      description: The amount of data (in bytes) that was retrieved from hot data cache of the table's extents, during the search query execution.
      type: Number
    - contextPath: AzureDataExplorer.SearchQuery.CacheStatistics.Shards.Cold.HitBytes
      description: The amount of data (in bytes) which was found in the cold data cache of the table's extents, during the search query execution.
      type: Number
    - contextPath: AzureDataExplorer.SearchQuery.CacheStatistics.Shards.Cold.MissBytes
      description: The amount of data (in bytes) which was not found in the cold data cache of the table's extents, during the search query execution.
      type: Number
    - contextPath: AzureDataExplorer.SearchQuery.CacheStatistics.Shards.Cold.RetrieveBytes
      description: The amount of data (in bytes) that was retrieved from cold data cache during the search query execution.
      type: Number
    - contextPath: AzureDataExplorer.SearchQuery.CacheStatistics.Shards.BypassBytes
      description: The amount of data (in bytes) that was bypassed (reloaded) in the cache of the table's extents during the search query execution.
      type: Number
    - contextPath: AzureDataExplorer.SearchQuery.Application
      description: The application name that invoked the command.
      type: String
    - contextPath: AzureDataExplorer.SearchQuery.MemoryPeak
      description: The peak memory usage of the query execution.
      type: Number
    - contextPath: AzureDataExplorer.SearchQuery.ScannedExtentsStatistics.MinDataScannedTime
      description: The minimum data scan time.
      type: Date
    - contextPath: AzureDataExplorer.SearchQuery.ScannedExtentsStatistics.MaxDataScannedTime
      description: The maximum data scan time.
      type: Date
    - contextPath: AzureDataExplorer.SearchQuery.ScannedExtentsStatistics.TotalExtentsCount
      description: The total number of extents which were used during the query execution.
      type: Number
    - contextPath: AzureDataExplorer.SearchQuery.ScannedExtentsStatistics.ScannedExtentsCount
      description: The number of extents which were scanned during the query execution.
      type: Number
    - contextPath: AzureDataExplorer.SearchQuery.ScannedExtentsStatistics.TotalRowsCount
      description: The total row count of extents which were used during the query execution.
      type: Number
    - contextPath: AzureDataExplorer.SearchQuery.ScannedExtentsStatistics.ScannedRowsCount
      description: The number of scanned rows of an extent during query execution.
      type: Number
    - contextPath: AzureDataExplorer.SearchQuery.Principal
      description: The principal that invoked the query.
      type: String
    - contextPath: AzureDataExplorer.SearchQuery.ClientRequestProperties.SecurityTokenPresent
      description: Whether the security token is present in the request or not.
      type: Boolean
    - contextPath: AzureDataExplorer.SearchQuery.ClientRequestProperties.AuthorizationScheme
      description: The authorization scheme.
      type: String
    - contextPath: AzureDataExplorer.SearchQuery.ClientRequestProperties.RequestHostName
      description: The hostname of the request.
      type: String
    - contextPath: AzureDataExplorer.SearchQuery.ClientRequestProperties.LocalClusterName
      description: The cluster name.
      type: String
    - contextPath: AzureDataExplorer.SearchQuery.ClientRequestProperties.OriginClusterName
      description: The origin cluster name.
      type: String
    - contextPath: AzureDataExplorer.SearchQuery.ClientRequestProperties.Options.api_version
      description: The API version.
      type: String
    - contextPath: AzureDataExplorer.SearchQuery.ClientRequestProperties.Options.request_readonly
      description: Whether the request is read-only or not.
      type: Boolean
    - contextPath: AzureDataExplorer.SearchQuery.ClientRequestProperties.Options.servertimeout
      description: The server timeout value.
      type: Number
    - contextPath: AzureDataExplorer.SearchQuery.ClientRequestProperties.Options.servertimeoutorigin
      description: The server timeout origin.
      type: String
    - contextPath: AzureDataExplorer.SearchQuery.ClientRequestProperties.Options.query_datascope
      description: The query datascope.
      type: Number
    - contextPath: AzureDataExplorer.SearchQuery.ClientRequestProperties.Options.query_fanout_nodes_percent
      description: The percentage of the query nodes in the cluster to use per subquery distribution operation.
      type: Number
    - contextPath: AzureDataExplorer.SearchQuery.ClientRequestProperties.Options.query_fanout_threads_percent
      description: The percentage of CPUs the cluster will assign on each node.
      type: Number
    - contextPath: AzureDataExplorer.SearchQuery.ClientRequestProperties.Options.maxmemoryconsumptionperiterator
      description: The maximum amount of memory that a single query plan result set iterator can hold.
      type: Number
    - contextPath: AzureDataExplorer.SearchQuery.ClientRequestProperties.Options.max_memory_consumption_per_query_per_node
      description: The maximum amount of memory that can be used on a single node for a specific query.
      type: Number
    - contextPath: AzureDataExplorer.SearchQuery.ClientRequestProperties.Options.truncationmaxsize
      description: The maximum overall data size returned by the query, in bytes.
      type: Number
    - contextPath: AzureDataExplorer.SearchQuery.ClientRequestProperties.Options.truncationmaxrecords
      description: The maximum number of records returned by the query.
      type: Number
    - contextPath: AzureDataExplorer.SearchQuery.ResultSetStatistics.TableCount
      description: The number of tables that were retrieved following search query execution.
      type: Number
    - contextPath: AzureDataExplorer.SearchQuery.ResultSetStatistics.TablesStatistics.RowCount
      description: The row count of the table retrieved following search query execution.
      type: Number
    - contextPath: AzureDataExplorer.SearchQuery.ResultSetStatistics.TablesStatistics.TableSize
      description: The total size in bytes of the table retrieved following search query execution.
      type: Number
    - contextPath: AzureDataExplorer.SearchQuery.WorkloadGroup
      description: The workload group which the query was assigned to. The query is executed using the policies assigned to the workload group. There are two pre-defined workload groups (internal and default) and up to 10 custom workload groups which may be defined at the cluster level.
      type: String
  - arguments:
    - description: The database name.
      name: database_name
      required: true
    - description: The client activity ID property of the search query. Use this to get a specific running search query.
      name: client_activity_id
    - defaultValue: "50"
      description: The maximum number of running queries to return.
      name: limit
    - defaultValue: "1"
      description: The page number from which to start a search.
      name: page
    - description: The maximum number of running queries to return per page. If this argument is not provided, an automatic pagination will be made according to the limit argument.
      name: page_size
    description: >-
      List currently executing search queries in the given database. A
      database admin or database monitor can see any search query that was
      invoked on their database.

      Other users can only see search queries that they themselves invoked.
    name: azure-data-explorer-running-search-query-list
    outputs:
    - contextPath: AzureDataExplorer.RunningSearchQuery.ClientActivityId
      description: "The client activity ID. A unique identifier of the query execution.  "
      type: String
    - contextPath: AzureDataExplorer.RunningSearchQuery.Text
      description: "The search query text. "
      type: String
    - contextPath: AzureDataExplorer.RunningSearchQuery.Database
      description: "The name of the database that the search query is run on. "
      type: String
    - contextPath: AzureDataExplorer.RunningSearchQuery.StartedOn
      description: "The query execution start time in UTC. "
      type: Date
    - contextPath: AzureDataExplorer.RunningSearchQuery.LastUpdatedOn
      description: The last update time of the query.
      type: String
    - contextPath: AzureDataExplorer.RunningSearchQuery.Duration
      description: The search query runtime duration.
      type: Date
    - contextPath: AzureDataExplorer.RunningSearchQuery.State
      description: "The search query state. "
      type: String
    - contextPath: AzureDataExplorer.RunningSearchQuery.RootActivityId
      description: The root activity ID.
      type: String
    - contextPath: AzureDataExplorer.RunningSearchQuery.User
      description: The user who performed the query.
      type: String
    - contextPath: AzureDataExplorer.RunningSearchQuery.FailureReason
      description: The reason for query failure.
      type: String
    - contextPath: AzureDataExplorer.RunningSearchQuery.TotalCpu
      description: The total CPU clock time (User mode + Kernel mode) consumed by this query.
      type: String
    - contextPath: AzureDataExplorer.RunningSearchQuery.CacheStatistics
      description: The cache statistics.
      type: Unknown
    - contextPath: AzureDataExplorer.RunningSearchQuery.Application
      description: The application name that invoked the command.
      type: String
    - contextPath: AzureDataExplorer.RunningSearchQuery.MemoryPeak
      description: The peak memory usage of the running query execution.
      type: Number
    - contextPath: AzureDataExplorer.RunningSearchQuery.ScannedExtentsStatistics
      description: The scanned extent count.
      type: Unknown
    - contextPath: AzureDataExplorer.RunningSearchQuery.Principal
      description: The principal that invoked the query.
      type: String
    - contextPath: AzureDataExplorer.RunningSearchQuery.ClientRequestProperties.SecurityTokenPresent
      description: Whether the security token is present in the request or not.
      type: Boolean
    - contextPath: AzureDataExplorer.RunningSearchQuery.ClientRequestProperties.AuthorizationScheme
      description: The authorization scheme.
      type: String
    - contextPath: AzureDataExplorer.RunningSearchQuery.ClientRequestProperties.RequestHostName
      description: The hostname of the request.
      type: String
    - contextPath: AzureDataExplorer.RunningSearchQuery.ClientRequestProperties.LocalClusterName
      description: The cluster name.
      type: String
    - contextPath: AzureDataExplorer.RunningSearchQuery.ClientRequestProperties.OriginClusterName
      description: The origin cluster name.
      type: String
    - contextPath: AzureDataExplorer.RunningSearchQuery.ClientRequestProperties.Options.api_version
      description: The API version.
      type: String
    - contextPath: AzureDataExplorer.RunningSearchQuery.ClientRequestProperties.Options.request_readonly
      description: Whether the request is read-only or not.
      type: Boolean
    - contextPath: AzureDataExplorer.RunningSearchQuery.ClientRequestProperties.Options.servertimeout
      description: The server timeout value.
      type: Number
    - contextPath: AzureDataExplorer.RunningSearchQuery.ClientRequestProperties.Options.servertimeoutorigin
      description: The server timeout origin.
      type: String
    - contextPath: AzureDataExplorer.RunningSearchQuery.ClientRequestProperties.Options.query_datascope
      description: The query datascope.
      type: Number
    - contextPath: AzureDataExplorer.RunningSearchQuery.ClientRequestProperties.Options.query_fanout_nodes_percent
      description: The percentage of the query nodes in the cluster to use per subquery distribution operation.
      type: Number
    - contextPath: AzureDataExplorer.RunningSearchQuery.ClientRequestProperties.Options.query_fanout_threads_percent
      description: The percentage of CPUs the cluster will assign on each node.
      type: Number
    - contextPath: AzureDataExplorer.RunningSearchQuery.ClientRequestProperties.Options.maxmemoryconsumptionperiterator
      description: The maximum amount of memory that a single query plan result set iterator can hold.
      type: Number
    - contextPath: AzureDataExplorer.RunningSearchQuery.ClientRequestProperties.Options.max_memory_consumption_per_query_per_node
      description: The maximum amount of memory that can be used on a single node for a specific query.
      type: Number
    - contextPath: AzureDataExplorer.RunningSearchQuery.ClientRequestProperties.Options.truncationmaxsize
      description: The maximum overall data size returned by the query, in bytes.
      type: Number
    - contextPath: AzureDataExplorer.RunningSearchQuery.ClientRequestProperties.Options.truncationmaxrecords
      description: The maximum number of records returned by the query.
      type: Number
    - contextPath: AzureDataExplorer.RunningSearchQuery.ResultSetStatistics
      description: The result set statistics.
      type: Unknown
    - contextPath: AzureDataExplorer.RunningSearchQuery.WorkloadGroup
      description: The workload group.
      type: String
  - arguments:
    - description: The client activity ID of the query to delete.
      name: client_activity_id
      required: true
    - description: The database name.
      name: database_name
      required: true
    - description: "The reason for canceling the running query. "
      name: reason
    description: Starts a best-effort attempt to cancel a specific running search query in the specified database.
    name: azure-data-explorer-running-search-query-cancel
    outputs:
    - contextPath: AzureDataExplorer.CanceledSearchQuery.RunningQueryCanceled
      description: Whether the query was successfully canceled or not.
      type: Boolean
    - contextPath: AzureDataExplorer.CanceledSearchQuery.ClientRequestId
      description: The client activity ID of the cancelled query.
      type: String
    - contextPath: AzureDataExplorer.CanceledSearchQuery.ReasonPhrase
      description: The reason for canceling the running query.
      type: String
  - description: Run this command to start the authorization process and follow the instructions in the command results.
    name: azure-data-explorer-auth-start
    arguments: []
    outputs: []
  - description: Run this command to complete the authorization process. This should be used after running the azure-data-explorer-auth-start command.
    name: azure-data-explorer-auth-complete
    arguments: []
    outputs: []
  - description: Run this command if for some reason you need to rerun the authentication process.
    name: azure-data-explorer-auth-reset
    arguments: []
    outputs: []
  - description: Run this command to test the connectivity to Azure Data Explorer.
    name: azure-data-explorer-auth-test
    arguments: []
    outputs: []
  - description: Generate the login url used for Authorization code flow.
    name: azure-data-explorer-generate-login-url
    arguments: []
<<<<<<< HEAD
  dockerimage: demisto/auth-utils:1.0.0.77807
=======
  dockerimage: demisto/auth-utils:1.0.0.87472
>>>>>>> 90cf3b88
  runonce: false
  script: "-"
  subtype: python3
  type: python
tests:
- playbook-AzureDataExplorer-Test
fromversion: 6.0.0<|MERGE_RESOLUTION|>--- conflicted
+++ resolved
@@ -434,11 +434,7 @@
   - description: Generate the login url used for Authorization code flow.
     name: azure-data-explorer-generate-login-url
     arguments: []
-<<<<<<< HEAD
-  dockerimage: demisto/auth-utils:1.0.0.77807
-=======
   dockerimage: demisto/auth-utils:1.0.0.87472
->>>>>>> 90cf3b88
   runonce: false
   script: "-"
   subtype: python3
