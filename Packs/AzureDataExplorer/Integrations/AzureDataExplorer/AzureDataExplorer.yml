category: Analytics & SIEM
commonfields:
  id: AzureDataExplorer
  version: -1
configuration:
- name: cluster_url
  display: Cluster URL (e.g. https://help.kusto.windows.net)
  required: true
  defaultvalue: https://help.kusto.windows.net
  type: 0
  additionalinfo:
- name: client_id
  display: Application ID
  required: true
  defaultvalue: a9ce8db2-847a-46af-9bfb-725d8a8d3c53
  type: 0
  additionalinfo:
- name: client_activity_prefix
  display: Client Activity Prefix
  required: true
  defaultvalue: XSOAR-DataExplorer
  type: 0
  additionalinfo: "A customized prefix of the client activity identifier for the query execution. For example, for a prefix value of 'XSOAR-DataExplorer', the client activity ID will be in the format of:  'XSOAR-DataExplorer;<UUID>'."
- name: insecure
  display: Trust any certificate (not secure)
  defaultvalue: "false"
  type: 8
  additionalinfo:
- name: proxy
  display: Use system proxy settings
  defaultvalue: "false"
  type: 8
  additionalinfo:
- name: authentication_type
  display: Authentication Type
  required: true
  defaultvalue: Device Code
  type: 15
  additionalinfo: Type of authentication - could be Authorization Code Flow (recommended) or Device Code Flow
  options:
  - Device Code
  - Authorization Code
- name: tenant_id
  display: Tenant ID (for Authorization Code mode)
  defaultvalue:
  type: 0
  additionalinfo: ""
- name: credentials
  display: Client Secret (for Authorization Code mode)
  defaultvalue:
  type: 9
  additionalinfo: ""
  displaypassword: Client Secret (for Authorization Code mode)
  hiddenusername: true
- name: redirect_uri
  display: Application redirect URI (for Authorization Code mode)
  defaultvalue:
  type: 0
  additionalinfo: ""
- name: auth_code
  display: Authorization code
  defaultvalue:
  type: 9
  additionalinfo: for Authorization Code mode - received from the authorization step. see Detailed Instructions (?) section
  displaypassword: Authorization code
  hiddenusername: true
description: Use the Azure Data Explorer integration to collect and analyze data inside Azure Data Explorer clusters, and to manage search queries.
display: Azure Data Explorer
name: AzureDataExplorer
script:
  commands:
  - arguments:
    - description: Kusto Query Language (KQL) search query to execute on given database.
      name: query
      required: true
    - description: The name of the database to execute the query on.
      name: database_name
      required: true
    - defaultValue: "5"
      description: The timeout for the execution of the search query on the server side. The timeout is a float number in minutes that ranges from 0 to 60.
      name: timeout
    description: Execute a Kusto Query Language (KQL) query against the given database inside a cluster. The Kusto query is a read-only request to process data and return results. To learn more about KQL go to https://docs.microsoft.com/en-us/azure/kusto/query/.
    name: azure-data-explorer-search-query-execute
    outputs:
    - contextPath: AzureDataExplorer.SearchQueryResults.Query
      description: The executed query on the given database.
      type: String
    - contextPath: AzureDataExplorer.SearchQueryResults.ClientActivityID
      description: The Client Activity ID. A unique identifier of the executed query.
      type: String
    - contextPath: AzureDataExplorer.SearchQueryResults.PrimaryResults
      description: The results of the query execution.
      type: Unknown
    - contextPath: AzureDataExplorer.SearchQueryResults.Database
      description: The database against which the query will be executed.
      type: String
  - arguments:
    - description: "The name of the database from which to list the completed search queries. "
      name: database_name
      required: true
    - description: The client activity ID property of the search query. Use this value to get a specific search query.
      name: client_activity_id
    - defaultValue: "50"
      description: The maximum number of completed queries to return.
      name: limit
    - defaultValue: "1"
      description: The page number from which to start a search.
      name: page
    - description: The maximum number of completed queries to return per page. If this argument is not provided, an automatic pagination will be made according to the limit argument.
      name: page_size
    description: List search queries that have reached a final state in the given database.  A database admin or database monitor can see any command that was invoked on their database. Other users can only see queries that they themselves invoked.
    name: azure-data-explorer-search-query-list
    outputs:
    - contextPath: AzureDataExplorer.SearchQuery.ClientActivityId
      description: The client activity ID. A unique identifier of the query execution.
      type: String
    - contextPath: AzureDataExplorer.SearchQuery.Text
      description: The search query text.
      type: String
    - contextPath: AzureDataExplorer.SearchQuery.Database
      description: The name of the database that the search query is run on.
      type: String
    - contextPath: AzureDataExplorer.SearchQuery.StartedOn
      description: "The query execution start time in UTC. "
      type: Date
    - contextPath: AzureDataExplorer.SearchQuery.LastUpdatedOn
      description: The last update time of the query.
      type: Date
    - contextPath: AzureDataExplorer.SearchQuery.Duration
      description: The search query runtime.
      type: Date
    - contextPath: AzureDataExplorer.SearchQuery.State
      description: The search query state.
      type: String
    - contextPath: AzureDataExplorer.SearchQuery.RootActivityId
      description: The root activity ID.
      type: String
    - contextPath: AzureDataExplorer.SearchQuery.User
      description: The user who performed the query.
      type: String
    - contextPath: AzureDataExplorer.SearchQuery.FailureReason
      description: The reason for query failure.
      type: String
    - contextPath: AzureDataExplorer.SearchQuery.TotalCpu
      description: The total CPU clock time (User mode + Kernel mode) consumed by this query.
      type: String
    - contextPath: AzureDataExplorer.SearchQuery.CacheStatistics.Memory.Hits
      description: The number of cache hits.
      type: Number
    - contextPath: AzureDataExplorer.SearchQuery.CacheStatistics.Memory.Misses
      description: The number of cache misses.
      type: Number
    - contextPath: AzureDataExplorer.SearchQuery.CacheStatistics.Disk.Hits
      description: The number of disk hits.
      type: Number
    - contextPath: AzureDataExplorer.SearchQuery.CacheStatistics.Disk.Misses
      description: The number of disk misses.
      type: Number
    - contextPath: AzureDataExplorer.SearchQuery.CacheStatistics.Shards.Hot.HitBytes
      description: The amount of data (in bytes) which was found in the hot data cache of the table's extents, during the search query execution.
      type: Number
    - contextPath: AzureDataExplorer.SearchQuery.CacheStatistics.Shards.Hot.MissBytes
      description: The amount of data (in bytes) which was not found in the hot data cache of the table's extents, during the search query execution.
      type: Number
    - contextPath: AzureDataExplorer.SearchQuery.CacheStatistics.Shards.Hot.RetrieveBytes
      description: The amount of data (in bytes) that was retrieved from hot data cache of the table's extents, during the search query execution.
      type: Number
    - contextPath: AzureDataExplorer.SearchQuery.CacheStatistics.Shards.Cold.HitBytes
      description: The amount of data (in bytes) which was found in the cold data cache of the table's extents, during the search query execution.
      type: Number
    - contextPath: AzureDataExplorer.SearchQuery.CacheStatistics.Shards.Cold.MissBytes
      description: The amount of data (in bytes) which was not found in the cold data cache of the table's extents, during the search query execution.
      type: Number
    - contextPath: AzureDataExplorer.SearchQuery.CacheStatistics.Shards.Cold.RetrieveBytes
      description: The amount of data (in bytes) that was retrieved from cold data cache during the search query execution.
      type: Number
    - contextPath: AzureDataExplorer.SearchQuery.CacheStatistics.Shards.BypassBytes
      description: The amount of data (in bytes) that was bypassed (reloaded) in the cache of the table's extents during the search query execution.
      type: Number
    - contextPath: AzureDataExplorer.SearchQuery.Application
      description: The application name that invoked the command.
      type: String
    - contextPath: AzureDataExplorer.SearchQuery.MemoryPeak
      description: The peak memory usage of the query execution.
      type: Number
    - contextPath: AzureDataExplorer.SearchQuery.ScannedExtentsStatistics.MinDataScannedTime
      description: The minimum data scan time.
      type: Date
    - contextPath: AzureDataExplorer.SearchQuery.ScannedExtentsStatistics.MaxDataScannedTime
      description: The maximum data scan time.
      type: Date
    - contextPath: AzureDataExplorer.SearchQuery.ScannedExtentsStatistics.TotalExtentsCount
      description: The total number of extents which were used during the query execution.
      type: Number
    - contextPath: AzureDataExplorer.SearchQuery.ScannedExtentsStatistics.ScannedExtentsCount
      description: The number of extents which were scanned during the query execution.
      type: Number
    - contextPath: AzureDataExplorer.SearchQuery.ScannedExtentsStatistics.TotalRowsCount
      description: The total row count of extents which were used during the query execution.
      type: Number
    - contextPath: AzureDataExplorer.SearchQuery.ScannedExtentsStatistics.ScannedRowsCount
      description: The number of scanned rows of an extent during query execution.
      type: Number
    - contextPath: AzureDataExplorer.SearchQuery.Principal
      description: The principal that invoked the query.
      type: String
    - contextPath: AzureDataExplorer.SearchQuery.ClientRequestProperties.SecurityTokenPresent
      description: Whether the security token is present in the request or not.
      type: Boolean
    - contextPath: AzureDataExplorer.SearchQuery.ClientRequestProperties.AuthorizationScheme
      description: The authorization scheme.
      type: String
    - contextPath: AzureDataExplorer.SearchQuery.ClientRequestProperties.RequestHostName
      description: The hostname of the request.
      type: String
    - contextPath: AzureDataExplorer.SearchQuery.ClientRequestProperties.LocalClusterName
      description: The cluster name.
      type: String
    - contextPath: AzureDataExplorer.SearchQuery.ClientRequestProperties.OriginClusterName
      description: The origin cluster name.
      type: String
    - contextPath: AzureDataExplorer.SearchQuery.ClientRequestProperties.Options.api_version
      description: The API version.
      type: String
    - contextPath: AzureDataExplorer.SearchQuery.ClientRequestProperties.Options.request_readonly
      description: Whether the request is read-only or not.
      type: Boolean
    - contextPath: AzureDataExplorer.SearchQuery.ClientRequestProperties.Options.servertimeout
      description: The server timeout value.
      type: Number
    - contextPath: AzureDataExplorer.SearchQuery.ClientRequestProperties.Options.servertimeoutorigin
      description: The server timeout origin.
      type: String
    - contextPath: AzureDataExplorer.SearchQuery.ClientRequestProperties.Options.query_datascope
      description: The query datascope.
      type: Number
    - contextPath: AzureDataExplorer.SearchQuery.ClientRequestProperties.Options.query_fanout_nodes_percent
      description: The percentage of the query nodes in the cluster to use per subquery distribution operation.
      type: Number
    - contextPath: AzureDataExplorer.SearchQuery.ClientRequestProperties.Options.query_fanout_threads_percent
      description: The percentage of CPUs the cluster will assign on each node.
      type: Number
    - contextPath: AzureDataExplorer.SearchQuery.ClientRequestProperties.Options.maxmemoryconsumptionperiterator
      description: The maximum amount of memory that a single query plan result set iterator can hold.
      type: Number
    - contextPath: AzureDataExplorer.SearchQuery.ClientRequestProperties.Options.max_memory_consumption_per_query_per_node
      description: The maximum amount of memory that can be used on a single node for a specific query.
      type: Number
    - contextPath: AzureDataExplorer.SearchQuery.ClientRequestProperties.Options.truncationmaxsize
      description: The maximum overall data size returned by the query, in bytes.
      type: Number
    - contextPath: AzureDataExplorer.SearchQuery.ClientRequestProperties.Options.truncationmaxrecords
      description: The maximum number of records returned by the query.
      type: Number
    - contextPath: AzureDataExplorer.SearchQuery.ResultSetStatistics.TableCount
      description: The number of tables that were retrieved following search query execution.
      type: Number
    - contextPath: AzureDataExplorer.SearchQuery.ResultSetStatistics.TablesStatistics.RowCount
      description: The row count of the table retrieved following search query execution.
      type: Number
    - contextPath: AzureDataExplorer.SearchQuery.ResultSetStatistics.TablesStatistics.TableSize
      description: The total size in bytes of the table retrieved following search query execution.
      type: Number
    - contextPath: AzureDataExplorer.SearchQuery.WorkloadGroup
      description: The workload group which the query was assigned to. The query is executed using the policies assigned to the workload group. There are two pre-defined workload groups (internal and default) and up to 10 custom workload groups which may be defined at the cluster level.
      type: String
  - arguments:
    - description: The database name.
      name: database_name
      required: true
    - description: The client activity ID property of the search query. Use this to get a specific running search query.
      name: client_activity_id
    - defaultValue: "50"
      description: The maximum number of running queries to return.
      name: limit
    - defaultValue: "1"
      description: The page number from which to start a search.
      name: page
    - description: The maximum number of running queries to return per page. If this argument is not provided, an automatic pagination will be made according to the limit argument.
      name: page_size
    description: >-
      List currently executing search queries in the given database. A
      database admin or database monitor can see any search query that was
      invoked on their database.

<<<<<<< HEAD
        Other users can only see search queries that they themselves invoked.
      execution: false
      name: azure-data-explorer-running-search-query-list
      outputs:
        - contextPath: AzureDataExplorer.RunningSearchQuery.ClientActivityId
          description: "The client activity ID. A unique identifier of the query
            execution.  "
          type: String
        - contextPath: AzureDataExplorer.RunningSearchQuery.Text
          description: "The search query text. "
          type: String
        - contextPath: AzureDataExplorer.RunningSearchQuery.Database
          description: "The name of the database that the search query is run on. "
          type: String
        - contextPath: AzureDataExplorer.RunningSearchQuery.StartedOn
          description: "The query execution start time in UTC. "
          type: Date
        - contextPath: AzureDataExplorer.RunningSearchQuery.LastUpdatedOn
          description: The last update time of the query.
          type: String
        - contextPath: AzureDataExplorer.RunningSearchQuery.Duration
          description: The search query runtime duration.
          type: Date
        - contextPath: AzureDataExplorer.RunningSearchQuery.State
          description: "The search query state. "
          type: String
        - contextPath: AzureDataExplorer.RunningSearchQuery.RootActivityId
          description: The root activity ID.
          type: String
        - contextPath: AzureDataExplorer.RunningSearchQuery.User
          description: The user who performed the query.
          type: String
        - contextPath: AzureDataExplorer.RunningSearchQuery.FailureReason
          description: The reason for query failure.
          type: String
        - contextPath: AzureDataExplorer.RunningSearchQuery.TotalCpu
          description: The total CPU clock time (User mode + Kernel mode) consumed by this
            query.
          type: String
        - contextPath: AzureDataExplorer.RunningSearchQuery.CacheStatistics
          description: The cache statistics.
          type: Unknown
        - contextPath: AzureDataExplorer.RunningSearchQuery.Application
          description: The application name that invoked the command.
          type: String
        - contextPath: AzureDataExplorer.RunningSearchQuery.MemoryPeak
          description: The peak memory usage of the running query execution.
          type: Number
        - contextPath: AzureDataExplorer.RunningSearchQuery.ScannedExtentsStatistics
          description: The scanned extent count.
          type: Unknown
        - contextPath: AzureDataExplorer.RunningSearchQuery.Principal
          description: The principal that invoked the query.
          type: String
        - contextPath: AzureDataExplorer.RunningSearchQuery.ClientRequestProperties.SecurityTokenPresent
          description: Whether the security token is present in the request or not.
          type: Boolean
        - contextPath: AzureDataExplorer.RunningSearchQuery.ClientRequestProperties.AuthorizationScheme
          description: The authorization scheme.
          type: String
        - contextPath: AzureDataExplorer.RunningSearchQuery.ClientRequestProperties.RequestHostName
          description: The hostname of the request.
          type: String
        - contextPath: AzureDataExplorer.RunningSearchQuery.ClientRequestProperties.LocalClusterName
          description: The cluster name.
          type: String
        - contextPath: AzureDataExplorer.RunningSearchQuery.ClientRequestProperties.OriginClusterName
          description: The origin cluster name.
          type: String
        - contextPath: AzureDataExplorer.RunningSearchQuery.ClientRequestProperties.Options.api_version
          description: The API version.
          type: String
        - contextPath: AzureDataExplorer.RunningSearchQuery.ClientRequestProperties.Options.request_readonly
          description: Whether the request is read-only or not.
          type: Boolean
        - contextPath: AzureDataExplorer.RunningSearchQuery.ClientRequestProperties.Options.servertimeout
          description: The server timeout value.
          type: Number
        - contextPath: AzureDataExplorer.RunningSearchQuery.ClientRequestProperties.Options.servertimeoutorigin
          description: The server timeout origin.
          type: String
        - contextPath: AzureDataExplorer.RunningSearchQuery.ClientRequestProperties.Options.query_datascope
          description: The query datascope.
          type: Number
        - contextPath: AzureDataExplorer.RunningSearchQuery.ClientRequestProperties.Options.query_fanout_nodes_percent
          description: The percentage of the query nodes in the cluster to use per
            subquery distribution operation.
          type: Number
        - contextPath: AzureDataExplorer.RunningSearchQuery.ClientRequestProperties.Options.query_fanout_threads_percent
          description: The percentage of CPUs the cluster will assign on each node.
          type: Number
        - contextPath: AzureDataExplorer.RunningSearchQuery.ClientRequestProperties.Options.maxmemoryconsumptionperiterator
          description: The maximum amount of memory that a single query plan result set
            iterator can hold.
          type: Number
        - contextPath: AzureDataExplorer.RunningSearchQuery.ClientRequestProperties.Options.max_memory_consumption_per_query_per_node
          description: The maximum amount of memory that can be used on a single node for
            a specific query.
          type: Number
        - contextPath: AzureDataExplorer.RunningSearchQuery.ClientRequestProperties.Options.truncationmaxsize
          description: The maximum overall data size returned by the query, in bytes.
          type: Number
        - contextPath: AzureDataExplorer.RunningSearchQuery.ClientRequestProperties.Options.truncationmaxrecords
          description: The maximum number of records returned by the query.
          type: Number
        - contextPath: AzureDataExplorer.RunningSearchQuery.ResultSetStatistics
          description: The result set statistics.
          type: Unknown
        - contextPath: AzureDataExplorer.RunningSearchQuery.WorkloadGroup
          description: The workload group.
          type: String
    - arguments:
        - default: false
          description: The client activity ID of the query to delete.
          isArray: false
          name: client_activity_id
          required: true
          secret: false
        - default: false
          description: The database name.
          isArray: false
          name: database_name
          required: true
          secret: false
        - default: false
          description: "The reason for canceling the running query. "
          isArray: false
          name: reason
          required: false
          secret: false
      deprecated: false
      description: Starts a best-effort attempt to cancel a specific running search
        query in the specified database.
      execution: false
      name: azure-data-explorer-running-search-query-cancel
      outputs:
        - contextPath: AzureDataExplorer.CanceledSearchQuery.RunningQueryCanceled
          description: Whether the query was successfully canceled or not.
          type: Boolean
        - contextPath: AzureDataExplorer.CanceledSearchQuery.ClientRequestId
          description: The client activity ID of the cancelled query.
          type: String
        - contextPath: AzureDataExplorer.CanceledSearchQuery.ReasonPhrase
          description: The reason for canceling the running query.
          type: String
    - deprecated: false
      description: Run this command to start the authorization process and follow the
        instructions in the command results.
      execution: false
      name: azure-data-explorer-auth-start
      arguments: []
      outputs: []
    - deprecated: false
      description: Run this command to complete the authorization process. This should
        be used after running the azure-data-explorer-auth-start command.
      execution: false
      name: azure-data-explorer-auth-complete
      arguments: []
      outputs: []
    - deprecated: false
      description: Run this command if for some reason you need to rerun the authentication process.
      execution: false
      name: azure-data-explorer-auth-reset
      arguments: []
      outputs: []
    - deprecated: false
      description: Run this command to test the connectivity to Azure Data Explorer.
      execution: false
      name: azure-data-explorer-auth-test
      arguments: []
      outputs: []
    - description: Generate the login url used for Authorization code flow.
      execution: false
      name: azure-data-explorer-generate-login-url
      arguments: []
=======
      Other users can only see search queries that they themselves invoked.
    name: azure-data-explorer-running-search-query-list
    outputs:
    - contextPath: AzureDataExplorer.RunningSearchQuery.ClientActivityId
      description: "The client activity ID. A unique identifier of the query execution.  "
      type: String
    - contextPath: AzureDataExplorer.RunningSearchQuery.Text
      description: "The search query text. "
      type: String
    - contextPath: AzureDataExplorer.RunningSearchQuery.Database
      description: "The name of the database that the search query is run on. "
      type: String
    - contextPath: AzureDataExplorer.RunningSearchQuery.StartedOn
      description: "The query execution start time in UTC. "
      type: Date
    - contextPath: AzureDataExplorer.RunningSearchQuery.LastUpdatedOn
      description: The last update time of the query.
      type: String
    - contextPath: AzureDataExplorer.RunningSearchQuery.Duration
      description: The search query runtime duration.
      type: Date
    - contextPath: AzureDataExplorer.RunningSearchQuery.State
      description: "The search query state. "
      type: String
    - contextPath: AzureDataExplorer.RunningSearchQuery.RootActivityId
      description: The root activity ID.
      type: String
    - contextPath: AzureDataExplorer.RunningSearchQuery.User
      description: The user who performed the query.
      type: String
    - contextPath: AzureDataExplorer.RunningSearchQuery.FailureReason
      description: The reason for query failure.
      type: String
    - contextPath: AzureDataExplorer.RunningSearchQuery.TotalCpu
      description: The total CPU clock time (User mode + Kernel mode) consumed by this query.
      type: String
    - contextPath: AzureDataExplorer.RunningSearchQuery.CacheStatistics
      description: The cache statistics.
      type: Unknown
    - contextPath: AzureDataExplorer.RunningSearchQuery.Application
      description: The application name that invoked the command.
      type: String
    - contextPath: AzureDataExplorer.RunningSearchQuery.MemoryPeak
      description: The peak memory usage of the running query execution.
      type: Number
    - contextPath: AzureDataExplorer.RunningSearchQuery.ScannedExtentsStatistics
      description: The scanned extent count.
      type: Unknown
    - contextPath: AzureDataExplorer.RunningSearchQuery.Principal
      description: The principal that invoked the query.
      type: String
    - contextPath: AzureDataExplorer.RunningSearchQuery.ClientRequestProperties.SecurityTokenPresent
      description: Whether the security token is present in the request or not.
      type: Boolean
    - contextPath: AzureDataExplorer.RunningSearchQuery.ClientRequestProperties.AuthorizationScheme
      description: The authorization scheme.
      type: String
    - contextPath: AzureDataExplorer.RunningSearchQuery.ClientRequestProperties.RequestHostName
      description: The hostname of the request.
      type: String
    - contextPath: AzureDataExplorer.RunningSearchQuery.ClientRequestProperties.LocalClusterName
      description: The cluster name.
      type: String
    - contextPath: AzureDataExplorer.RunningSearchQuery.ClientRequestProperties.OriginClusterName
      description: The origin cluster name.
      type: String
    - contextPath: AzureDataExplorer.RunningSearchQuery.ClientRequestProperties.Options.api_version
      description: The API version.
      type: String
    - contextPath: AzureDataExplorer.RunningSearchQuery.ClientRequestProperties.Options.request_readonly
      description: Whether the request is read-only or not.
      type: Boolean
    - contextPath: AzureDataExplorer.RunningSearchQuery.ClientRequestProperties.Options.servertimeout
      description: The server timeout value.
      type: Number
    - contextPath: AzureDataExplorer.RunningSearchQuery.ClientRequestProperties.Options.servertimeoutorigin
      description: The server timeout origin.
      type: String
    - contextPath: AzureDataExplorer.RunningSearchQuery.ClientRequestProperties.Options.query_datascope
      description: The query datascope.
      type: Number
    - contextPath: AzureDataExplorer.RunningSearchQuery.ClientRequestProperties.Options.query_fanout_nodes_percent
      description: The percentage of the query nodes in the cluster to use per subquery distribution operation.
      type: Number
    - contextPath: AzureDataExplorer.RunningSearchQuery.ClientRequestProperties.Options.query_fanout_threads_percent
      description: The percentage of CPUs the cluster will assign on each node.
      type: Number
    - contextPath: AzureDataExplorer.RunningSearchQuery.ClientRequestProperties.Options.maxmemoryconsumptionperiterator
      description: The maximum amount of memory that a single query plan result set iterator can hold.
      type: Number
    - contextPath: AzureDataExplorer.RunningSearchQuery.ClientRequestProperties.Options.max_memory_consumption_per_query_per_node
      description: The maximum amount of memory that can be used on a single node for a specific query.
      type: Number
    - contextPath: AzureDataExplorer.RunningSearchQuery.ClientRequestProperties.Options.truncationmaxsize
      description: The maximum overall data size returned by the query, in bytes.
      type: Number
    - contextPath: AzureDataExplorer.RunningSearchQuery.ClientRequestProperties.Options.truncationmaxrecords
      description: The maximum number of records returned by the query.
      type: Number
    - contextPath: AzureDataExplorer.RunningSearchQuery.ResultSetStatistics
      description: The result set statistics.
      type: Unknown
    - contextPath: AzureDataExplorer.RunningSearchQuery.WorkloadGroup
      description: The workload group.
      type: String
  - arguments:
    - description: The client activity ID of the query to delete.
      name: client_activity_id
      required: true
    - description: The database name.
      name: database_name
      required: true
    - description: "The reason for canceling the running query. "
      name: reason
    description: Starts a best-effort attempt to cancel a specific running search query in the specified database.
    name: azure-data-explorer-running-search-query-cancel
    outputs:
    - contextPath: AzureDataExplorer.CanceledSearchQuery.RunningQueryCanceled
      description: Whether the query was successfully canceled or not.
      type: Boolean
    - contextPath: AzureDataExplorer.CanceledSearchQuery.ClientRequestId
      description: The client activity ID of the cancelled query.
      type: String
    - contextPath: AzureDataExplorer.CanceledSearchQuery.ReasonPhrase
      description: The reason for canceling the running query.
      type: String
  - description: Run this command to start the authorization process and follow the instructions in the command results.
    name: azure-data-explorer-auth-start
    arguments: []
    outputs: []
  - description: Run this command to complete the authorization process. This should be used after running the azure-data-explorer-auth-start command.
    name: azure-data-explorer-auth-complete
    arguments: []
    outputs: []
  - description: Run this command if for some reason you need to rerun the authentication process.
    name: azure-data-explorer-auth-reset
    arguments: []
    outputs: []
  - description: Run this command to test the connectivity to Azure Data Explorer.
    name: azure-data-explorer-auth-test
    arguments: []
    outputs: []
  - description: Generate the login url used for Authorization code flow.
    name: azure-data-explorer-generate-login-url
    arguments: []
>>>>>>> 7ff83e9d
  dockerimage: demisto/azure-kusto-data:1.0.0.63812
  runonce: false
  script: "-"
  subtype: python3
  type: python
tests:
- playbook-AzureDataExplorer-Test
fromversion: 6.0.0<|MERGE_RESOLUTION|>--- conflicted
+++ resolved
@@ -283,183 +283,6 @@
       database admin or database monitor can see any search query that was
       invoked on their database.
 
-<<<<<<< HEAD
-        Other users can only see search queries that they themselves invoked.
-      execution: false
-      name: azure-data-explorer-running-search-query-list
-      outputs:
-        - contextPath: AzureDataExplorer.RunningSearchQuery.ClientActivityId
-          description: "The client activity ID. A unique identifier of the query
-            execution.  "
-          type: String
-        - contextPath: AzureDataExplorer.RunningSearchQuery.Text
-          description: "The search query text. "
-          type: String
-        - contextPath: AzureDataExplorer.RunningSearchQuery.Database
-          description: "The name of the database that the search query is run on. "
-          type: String
-        - contextPath: AzureDataExplorer.RunningSearchQuery.StartedOn
-          description: "The query execution start time in UTC. "
-          type: Date
-        - contextPath: AzureDataExplorer.RunningSearchQuery.LastUpdatedOn
-          description: The last update time of the query.
-          type: String
-        - contextPath: AzureDataExplorer.RunningSearchQuery.Duration
-          description: The search query runtime duration.
-          type: Date
-        - contextPath: AzureDataExplorer.RunningSearchQuery.State
-          description: "The search query state. "
-          type: String
-        - contextPath: AzureDataExplorer.RunningSearchQuery.RootActivityId
-          description: The root activity ID.
-          type: String
-        - contextPath: AzureDataExplorer.RunningSearchQuery.User
-          description: The user who performed the query.
-          type: String
-        - contextPath: AzureDataExplorer.RunningSearchQuery.FailureReason
-          description: The reason for query failure.
-          type: String
-        - contextPath: AzureDataExplorer.RunningSearchQuery.TotalCpu
-          description: The total CPU clock time (User mode + Kernel mode) consumed by this
-            query.
-          type: String
-        - contextPath: AzureDataExplorer.RunningSearchQuery.CacheStatistics
-          description: The cache statistics.
-          type: Unknown
-        - contextPath: AzureDataExplorer.RunningSearchQuery.Application
-          description: The application name that invoked the command.
-          type: String
-        - contextPath: AzureDataExplorer.RunningSearchQuery.MemoryPeak
-          description: The peak memory usage of the running query execution.
-          type: Number
-        - contextPath: AzureDataExplorer.RunningSearchQuery.ScannedExtentsStatistics
-          description: The scanned extent count.
-          type: Unknown
-        - contextPath: AzureDataExplorer.RunningSearchQuery.Principal
-          description: The principal that invoked the query.
-          type: String
-        - contextPath: AzureDataExplorer.RunningSearchQuery.ClientRequestProperties.SecurityTokenPresent
-          description: Whether the security token is present in the request or not.
-          type: Boolean
-        - contextPath: AzureDataExplorer.RunningSearchQuery.ClientRequestProperties.AuthorizationScheme
-          description: The authorization scheme.
-          type: String
-        - contextPath: AzureDataExplorer.RunningSearchQuery.ClientRequestProperties.RequestHostName
-          description: The hostname of the request.
-          type: String
-        - contextPath: AzureDataExplorer.RunningSearchQuery.ClientRequestProperties.LocalClusterName
-          description: The cluster name.
-          type: String
-        - contextPath: AzureDataExplorer.RunningSearchQuery.ClientRequestProperties.OriginClusterName
-          description: The origin cluster name.
-          type: String
-        - contextPath: AzureDataExplorer.RunningSearchQuery.ClientRequestProperties.Options.api_version
-          description: The API version.
-          type: String
-        - contextPath: AzureDataExplorer.RunningSearchQuery.ClientRequestProperties.Options.request_readonly
-          description: Whether the request is read-only or not.
-          type: Boolean
-        - contextPath: AzureDataExplorer.RunningSearchQuery.ClientRequestProperties.Options.servertimeout
-          description: The server timeout value.
-          type: Number
-        - contextPath: AzureDataExplorer.RunningSearchQuery.ClientRequestProperties.Options.servertimeoutorigin
-          description: The server timeout origin.
-          type: String
-        - contextPath: AzureDataExplorer.RunningSearchQuery.ClientRequestProperties.Options.query_datascope
-          description: The query datascope.
-          type: Number
-        - contextPath: AzureDataExplorer.RunningSearchQuery.ClientRequestProperties.Options.query_fanout_nodes_percent
-          description: The percentage of the query nodes in the cluster to use per
-            subquery distribution operation.
-          type: Number
-        - contextPath: AzureDataExplorer.RunningSearchQuery.ClientRequestProperties.Options.query_fanout_threads_percent
-          description: The percentage of CPUs the cluster will assign on each node.
-          type: Number
-        - contextPath: AzureDataExplorer.RunningSearchQuery.ClientRequestProperties.Options.maxmemoryconsumptionperiterator
-          description: The maximum amount of memory that a single query plan result set
-            iterator can hold.
-          type: Number
-        - contextPath: AzureDataExplorer.RunningSearchQuery.ClientRequestProperties.Options.max_memory_consumption_per_query_per_node
-          description: The maximum amount of memory that can be used on a single node for
-            a specific query.
-          type: Number
-        - contextPath: AzureDataExplorer.RunningSearchQuery.ClientRequestProperties.Options.truncationmaxsize
-          description: The maximum overall data size returned by the query, in bytes.
-          type: Number
-        - contextPath: AzureDataExplorer.RunningSearchQuery.ClientRequestProperties.Options.truncationmaxrecords
-          description: The maximum number of records returned by the query.
-          type: Number
-        - contextPath: AzureDataExplorer.RunningSearchQuery.ResultSetStatistics
-          description: The result set statistics.
-          type: Unknown
-        - contextPath: AzureDataExplorer.RunningSearchQuery.WorkloadGroup
-          description: The workload group.
-          type: String
-    - arguments:
-        - default: false
-          description: The client activity ID of the query to delete.
-          isArray: false
-          name: client_activity_id
-          required: true
-          secret: false
-        - default: false
-          description: The database name.
-          isArray: false
-          name: database_name
-          required: true
-          secret: false
-        - default: false
-          description: "The reason for canceling the running query. "
-          isArray: false
-          name: reason
-          required: false
-          secret: false
-      deprecated: false
-      description: Starts a best-effort attempt to cancel a specific running search
-        query in the specified database.
-      execution: false
-      name: azure-data-explorer-running-search-query-cancel
-      outputs:
-        - contextPath: AzureDataExplorer.CanceledSearchQuery.RunningQueryCanceled
-          description: Whether the query was successfully canceled or not.
-          type: Boolean
-        - contextPath: AzureDataExplorer.CanceledSearchQuery.ClientRequestId
-          description: The client activity ID of the cancelled query.
-          type: String
-        - contextPath: AzureDataExplorer.CanceledSearchQuery.ReasonPhrase
-          description: The reason for canceling the running query.
-          type: String
-    - deprecated: false
-      description: Run this command to start the authorization process and follow the
-        instructions in the command results.
-      execution: false
-      name: azure-data-explorer-auth-start
-      arguments: []
-      outputs: []
-    - deprecated: false
-      description: Run this command to complete the authorization process. This should
-        be used after running the azure-data-explorer-auth-start command.
-      execution: false
-      name: azure-data-explorer-auth-complete
-      arguments: []
-      outputs: []
-    - deprecated: false
-      description: Run this command if for some reason you need to rerun the authentication process.
-      execution: false
-      name: azure-data-explorer-auth-reset
-      arguments: []
-      outputs: []
-    - deprecated: false
-      description: Run this command to test the connectivity to Azure Data Explorer.
-      execution: false
-      name: azure-data-explorer-auth-test
-      arguments: []
-      outputs: []
-    - description: Generate the login url used for Authorization code flow.
-      execution: false
-      name: azure-data-explorer-generate-login-url
-      arguments: []
-=======
       Other users can only see search queries that they themselves invoked.
     name: azure-data-explorer-running-search-query-list
     outputs:
@@ -605,7 +428,6 @@
   - description: Generate the login url used for Authorization code flow.
     name: azure-data-explorer-generate-login-url
     arguments: []
->>>>>>> 7ff83e9d
   dockerimage: demisto/azure-kusto-data:1.0.0.63812
   runonce: false
   script: "-"
