category: Analytics & SIEM
commonfields:
  id: AzureDataExplorer
  version: -1
configuration:
- name: cluster_url
  display: Cluster URL (e.g. https://help.kusto.windows.net)
  required: true
  defaultvalue: https://help.kusto.windows.net
  type: 0
  additionalinfo:
- name: client_id
  display: Application ID
  required: true
  defaultvalue: a9ce8db2-847a-46af-9bfb-725d8a8d3c53
  type: 0
  additionalinfo:
- name: client_activity_prefix
  display: Client Activity Prefix
  required: true
  defaultvalue: XSOAR-DataExplorer
  type: 0
  additionalinfo: "A customized prefix of the client activity identifier for the query execution. For example, for a prefix value of 'XSOAR-DataExplorer', the client activity ID will be in the format of:  'XSOAR-DataExplorer;<UUID>'."
- name: insecure
  display: Trust any certificate (not secure)
  defaultvalue: "false"
  type: 8
  additionalinfo:
  required: false
- name: proxy
  display: Use system proxy settings
  defaultvalue: "false"
  type: 8
  additionalinfo:
  required: false
- name: authentication_type
  display: Authentication Type
  required: true
  defaultvalue: Device Code
  type: 15
  additionalinfo: Type of authentication - could be Authorization Code Flow (recommended) or Device Code Flow
  options:
  - Device Code
  - Authorization Code
- name: tenant_id
  display: Tenant ID (for Authorization Code mode)
  defaultvalue:
  type: 0
  additionalinfo: ""
  required: false
- name: credentials
  display: Client Secret (for Authorization Code mode)
  defaultvalue:
  type: 9
  additionalinfo: ""
  displaypassword: Client Secret (for Authorization Code mode)
  hiddenusername: true
  required: false
- name: redirect_uri
  display: Application redirect URI (for Authorization Code mode)
  defaultvalue:
  type: 0
  additionalinfo: ""
  required: false
- name: auth_code
  display: Authorization code
  defaultvalue:
  type: 9
  additionalinfo: for Authorization Code mode - received from the authorization step. see Detailed Instructions (?) section
  displaypassword: Authorization code
  hiddenusername: true
  required: false
description: Use the Azure Data Explorer integration to collect and analyze data inside Azure Data Explorer clusters, and to manage search queries.
display: Azure Data Explorer
name: AzureDataExplorer
script:
  commands:
  - arguments:
    - description: Kusto Query Language (KQL) search query to execute on given database.
      name: query
      required: true
    - description: The name of the database to execute the query on.
      name: database_name
      required: true
    - defaultValue: "5"
      description: The timeout for the execution of the search query on the server side. The timeout is a float number in minutes that ranges from 0 to 60.
      name: timeout
    description: Execute a Kusto Query Language (KQL) query against the given database inside a cluster. The Kusto query is a read-only request to process data and return results. To learn more about KQL go to https://docs.microsoft.com/en-us/azure/kusto/query/.
    name: azure-data-explorer-search-query-execute
    outputs:
    - contextPath: AzureDataExplorer.SearchQueryResults.Query
      description: The executed query on the given database.
      type: String
    - contextPath: AzureDataExplorer.SearchQueryResults.ClientActivityID
      description: The Client Activity ID. A unique identifier of the executed query.
      type: String
    - contextPath: AzureDataExplorer.SearchQueryResults.PrimaryResults
      description: The results of the query execution.
      type: Unknown
    - contextPath: AzureDataExplorer.SearchQueryResults.Database
      description: The database against which the query will be executed.
      type: String
  - arguments:
    - description: "The name of the database from which to list the completed search queries. "
      name: database_name
      required: true
    - description: The client activity ID property of the search query. Use this value to get a specific search query.
      name: client_activity_id
    - defaultValue: "50"
      description: The maximum number of completed queries to return.
      name: limit
    - defaultValue: "1"
      description: The page number from which to start a search.
      name: page
    - description: The maximum number of completed queries to return per page. If this argument is not provided, an automatic pagination will be made according to the limit argument.
      name: page_size
    description: List search queries that have reached a final state in the given database.  A database admin or database monitor can see any command that was invoked on their database. Other users can only see queries that they themselves invoked.
    name: azure-data-explorer-search-query-list
    outputs:
    - contextPath: AzureDataExplorer.SearchQuery.ClientActivityId
      description: The client activity ID. A unique identifier of the query execution.
      type: String
    - contextPath: AzureDataExplorer.SearchQuery.Text
      description: The search query text.
      type: String
    - contextPath: AzureDataExplorer.SearchQuery.Database
      description: The name of the database that the search query is run on.
      type: String
    - contextPath: AzureDataExplorer.SearchQuery.StartedOn
      description: "The query execution start time in UTC. "
      type: Date
    - contextPath: AzureDataExplorer.SearchQuery.LastUpdatedOn
      description: The last update time of the query.
      type: Date
    - contextPath: AzureDataExplorer.SearchQuery.Duration
      description: The search query runtime.
      type: Date
    - contextPath: AzureDataExplorer.SearchQuery.State
      description: The search query state.
      type: String
    - contextPath: AzureDataExplorer.SearchQuery.RootActivityId
      description: The root activity ID.
      type: String
    - contextPath: AzureDataExplorer.SearchQuery.User
      description: The user who performed the query.
      type: String
    - contextPath: AzureDataExplorer.SearchQuery.FailureReason
      description: The reason for query failure.
      type: String
    - contextPath: AzureDataExplorer.SearchQuery.TotalCpu
      description: The total CPU clock time (User mode + Kernel mode) consumed by this query.
      type: String
    - contextPath: AzureDataExplorer.SearchQuery.CacheStatistics.Memory.Hits
      description: The number of cache hits.
      type: Number
    - contextPath: AzureDataExplorer.SearchQuery.CacheStatistics.Memory.Misses
      description: The number of cache misses.
      type: Number
    - contextPath: AzureDataExplorer.SearchQuery.CacheStatistics.Disk.Hits
      description: The number of disk hits.
      type: Number
    - contextPath: AzureDataExplorer.SearchQuery.CacheStatistics.Disk.Misses
      description: The number of disk misses.
      type: Number
    - contextPath: AzureDataExplorer.SearchQuery.CacheStatistics.Shards.Hot.HitBytes
      description: The amount of data (in bytes) which was found in the hot data cache of the table's extents, during the search query execution.
      type: Number
    - contextPath: AzureDataExplorer.SearchQuery.CacheStatistics.Shards.Hot.MissBytes
      description: The amount of data (in bytes) which was not found in the hot data cache of the table's extents, during the search query execution.
      type: Number
    - contextPath: AzureDataExplorer.SearchQuery.CacheStatistics.Shards.Hot.RetrieveBytes
      description: The amount of data (in bytes) that was retrieved from hot data cache of the table's extents, during the search query execution.
      type: Number
    - contextPath: AzureDataExplorer.SearchQuery.CacheStatistics.Shards.Cold.HitBytes
      description: The amount of data (in bytes) which was found in the cold data cache of the table's extents, during the search query execution.
      type: Number
    - contextPath: AzureDataExplorer.SearchQuery.CacheStatistics.Shards.Cold.MissBytes
      description: The amount of data (in bytes) which was not found in the cold data cache of the table's extents, during the search query execution.
      type: Number
    - contextPath: AzureDataExplorer.SearchQuery.CacheStatistics.Shards.Cold.RetrieveBytes
      description: The amount of data (in bytes) that was retrieved from cold data cache during the search query execution.
      type: Number
    - contextPath: AzureDataExplorer.SearchQuery.CacheStatistics.Shards.BypassBytes
      description: The amount of data (in bytes) that was bypassed (reloaded) in the cache of the table's extents during the search query execution.
      type: Number
    - contextPath: AzureDataExplorer.SearchQuery.Application
      description: The application name that invoked the command.
      type: String
    - contextPath: AzureDataExplorer.SearchQuery.MemoryPeak
      description: The peak memory usage of the query execution.
      type: Number
    - contextPath: AzureDataExplorer.SearchQuery.ScannedExtentsStatistics.MinDataScannedTime
      description: The minimum data scan time.
      type: Date
    - contextPath: AzureDataExplorer.SearchQuery.ScannedExtentsStatistics.MaxDataScannedTime
      description: The maximum data scan time.
      type: Date
    - contextPath: AzureDataExplorer.SearchQuery.ScannedExtentsStatistics.TotalExtentsCount
      description: The total number of extents which were used during the query execution.
      type: Number
    - contextPath: AzureDataExplorer.SearchQuery.ScannedExtentsStatistics.ScannedExtentsCount
      description: The number of extents which were scanned during the query execution.
      type: Number
    - contextPath: AzureDataExplorer.SearchQuery.ScannedExtentsStatistics.TotalRowsCount
      description: The total row count of extents which were used during the query execution.
      type: Number
    - contextPath: AzureDataExplorer.SearchQuery.ScannedExtentsStatistics.ScannedRowsCount
      description: The number of scanned rows of an extent during query execution.
      type: Number
    - contextPath: AzureDataExplorer.SearchQuery.Principal
      description: The principal that invoked the query.
      type: String
    - contextPath: AzureDataExplorer.SearchQuery.ClientRequestProperties.SecurityTokenPresent
      description: Whether the security token is present in the request or not.
      type: Boolean
    - contextPath: AzureDataExplorer.SearchQuery.ClientRequestProperties.AuthorizationScheme
      description: The authorization scheme.
      type: String
    - contextPath: AzureDataExplorer.SearchQuery.ClientRequestProperties.RequestHostName
      description: The hostname of the request.
      type: String
    - contextPath: AzureDataExplorer.SearchQuery.ClientRequestProperties.LocalClusterName
      description: The cluster name.
      type: String
    - contextPath: AzureDataExplorer.SearchQuery.ClientRequestProperties.OriginClusterName
      description: The origin cluster name.
      type: String
    - contextPath: AzureDataExplorer.SearchQuery.ClientRequestProperties.Options.api_version
      description: The API version.
      type: String
    - contextPath: AzureDataExplorer.SearchQuery.ClientRequestProperties.Options.request_readonly
      description: Whether the request is read-only or not.
      type: Boolean
    - contextPath: AzureDataExplorer.SearchQuery.ClientRequestProperties.Options.servertimeout
      description: The server timeout value.
      type: Number
    - contextPath: AzureDataExplorer.SearchQuery.ClientRequestProperties.Options.servertimeoutorigin
      description: The server timeout origin.
      type: String
    - contextPath: AzureDataExplorer.SearchQuery.ClientRequestProperties.Options.query_datascope
      description: The query datascope.
      type: Number
    - contextPath: AzureDataExplorer.SearchQuery.ClientRequestProperties.Options.query_fanout_nodes_percent
      description: The percentage of the query nodes in the cluster to use per subquery distribution operation.
      type: Number
    - contextPath: AzureDataExplorer.SearchQuery.ClientRequestProperties.Options.query_fanout_threads_percent
      description: The percentage of CPUs the cluster will assign on each node.
      type: Number
    - contextPath: AzureDataExplorer.SearchQuery.ClientRequestProperties.Options.maxmemoryconsumptionperiterator
      description: The maximum amount of memory that a single query plan result set iterator can hold.
      type: Number
    - contextPath: AzureDataExplorer.SearchQuery.ClientRequestProperties.Options.max_memory_consumption_per_query_per_node
      description: The maximum amount of memory that can be used on a single node for a specific query.
      type: Number
    - contextPath: AzureDataExplorer.SearchQuery.ClientRequestProperties.Options.truncationmaxsize
      description: The maximum overall data size returned by the query, in bytes.
      type: Number
    - contextPath: AzureDataExplorer.SearchQuery.ClientRequestProperties.Options.truncationmaxrecords
      description: The maximum number of records returned by the query.
      type: Number
    - contextPath: AzureDataExplorer.SearchQuery.ResultSetStatistics.TableCount
      description: The number of tables that were retrieved following search query execution.
      type: Number
    - contextPath: AzureDataExplorer.SearchQuery.ResultSetStatistics.TablesStatistics.RowCount
      description: The row count of the table retrieved following search query execution.
      type: Number
    - contextPath: AzureDataExplorer.SearchQuery.ResultSetStatistics.TablesStatistics.TableSize
      description: The total size in bytes of the table retrieved following search query execution.
      type: Number
    - contextPath: AzureDataExplorer.SearchQuery.WorkloadGroup
      description: The workload group which the query was assigned to. The query is executed using the policies assigned to the workload group. There are two pre-defined workload groups (internal and default) and up to 10 custom workload groups which may be defined at the cluster level.
      type: String
  - arguments:
    - description: The database name.
      name: database_name
      required: true
    - description: The client activity ID property of the search query. Use this to get a specific running search query.
      name: client_activity_id
    - defaultValue: "50"
      description: The maximum number of running queries to return.
      name: limit
    - defaultValue: "1"
      description: The page number from which to start a search.
      name: page
    - description: The maximum number of running queries to return per page. If this argument is not provided, an automatic pagination will be made according to the limit argument.
      name: page_size
    description: >-
      List currently executing search queries in the given database. A
      database admin or database monitor can see any search query that was
      invoked on their database.

      Other users can only see search queries that they themselves invoked.
    name: azure-data-explorer-running-search-query-list
    outputs:
    - contextPath: AzureDataExplorer.RunningSearchQuery.ClientActivityId
      description: "The client activity ID. A unique identifier of the query execution.  "
      type: String
    - contextPath: AzureDataExplorer.RunningSearchQuery.Text
      description: "The search query text. "
      type: String
    - contextPath: AzureDataExplorer.RunningSearchQuery.Database
      description: "The name of the database that the search query is run on. "
      type: String
    - contextPath: AzureDataExplorer.RunningSearchQuery.StartedOn
      description: "The query execution start time in UTC. "
      type: Date
    - contextPath: AzureDataExplorer.RunningSearchQuery.LastUpdatedOn
      description: The last update time of the query.
      type: String
    - contextPath: AzureDataExplorer.RunningSearchQuery.Duration
      description: The search query runtime duration.
      type: Date
    - contextPath: AzureDataExplorer.RunningSearchQuery.State
      description: "The search query state. "
      type: String
    - contextPath: AzureDataExplorer.RunningSearchQuery.RootActivityId
      description: The root activity ID.
      type: String
    - contextPath: AzureDataExplorer.RunningSearchQuery.User
      description: The user who performed the query.
      type: String
    - contextPath: AzureDataExplorer.RunningSearchQuery.FailureReason
      description: The reason for query failure.
      type: String
    - contextPath: AzureDataExplorer.RunningSearchQuery.TotalCpu
      description: The total CPU clock time (User mode + Kernel mode) consumed by this query.
      type: String
    - contextPath: AzureDataExplorer.RunningSearchQuery.CacheStatistics
      description: The cache statistics.
      type: Unknown
    - contextPath: AzureDataExplorer.RunningSearchQuery.Application
      description: The application name that invoked the command.
      type: String
    - contextPath: AzureDataExplorer.RunningSearchQuery.MemoryPeak
      description: The peak memory usage of the running query execution.
      type: Number
    - contextPath: AzureDataExplorer.RunningSearchQuery.ScannedExtentsStatistics
      description: The scanned extent count.
      type: Unknown
    - contextPath: AzureDataExplorer.RunningSearchQuery.Principal
      description: The principal that invoked the query.
      type: String
    - contextPath: AzureDataExplorer.RunningSearchQuery.ClientRequestProperties.SecurityTokenPresent
      description: Whether the security token is present in the request or not.
      type: Boolean
    - contextPath: AzureDataExplorer.RunningSearchQuery.ClientRequestProperties.AuthorizationScheme
      description: The authorization scheme.
      type: String
    - contextPath: AzureDataExplorer.RunningSearchQuery.ClientRequestProperties.RequestHostName
      description: The hostname of the request.
      type: String
    - contextPath: AzureDataExplorer.RunningSearchQuery.ClientRequestProperties.LocalClusterName
      description: The cluster name.
      type: String
    - contextPath: AzureDataExplorer.RunningSearchQuery.ClientRequestProperties.OriginClusterName
      description: The origin cluster name.
      type: String
    - contextPath: AzureDataExplorer.RunningSearchQuery.ClientRequestProperties.Options.api_version
      description: The API version.
      type: String
    - contextPath: AzureDataExplorer.RunningSearchQuery.ClientRequestProperties.Options.request_readonly
      description: Whether the request is read-only or not.
      type: Boolean
    - contextPath: AzureDataExplorer.RunningSearchQuery.ClientRequestProperties.Options.servertimeout
      description: The server timeout value.
      type: Number
    - contextPath: AzureDataExplorer.RunningSearchQuery.ClientRequestProperties.Options.servertimeoutorigin
      description: The server timeout origin.
      type: String
    - contextPath: AzureDataExplorer.RunningSearchQuery.ClientRequestProperties.Options.query_datascope
      description: The query datascope.
      type: Number
    - contextPath: AzureDataExplorer.RunningSearchQuery.ClientRequestProperties.Options.query_fanout_nodes_percent
      description: The percentage of the query nodes in the cluster to use per subquery distribution operation.
      type: Number
    - contextPath: AzureDataExplorer.RunningSearchQuery.ClientRequestProperties.Options.query_fanout_threads_percent
      description: The percentage of CPUs the cluster will assign on each node.
      type: Number
    - contextPath: AzureDataExplorer.RunningSearchQuery.ClientRequestProperties.Options.maxmemoryconsumptionperiterator
      description: The maximum amount of memory that a single query plan result set iterator can hold.
      type: Number
    - contextPath: AzureDataExplorer.RunningSearchQuery.ClientRequestProperties.Options.max_memory_consumption_per_query_per_node
      description: The maximum amount of memory that can be used on a single node for a specific query.
      type: Number
    - contextPath: AzureDataExplorer.RunningSearchQuery.ClientRequestProperties.Options.truncationmaxsize
      description: The maximum overall data size returned by the query, in bytes.
      type: Number
    - contextPath: AzureDataExplorer.RunningSearchQuery.ClientRequestProperties.Options.truncationmaxrecords
      description: The maximum number of records returned by the query.
      type: Number
    - contextPath: AzureDataExplorer.RunningSearchQuery.ResultSetStatistics
      description: The result set statistics.
      type: Unknown
    - contextPath: AzureDataExplorer.RunningSearchQuery.WorkloadGroup
      description: The workload group.
      type: String
  - arguments:
    - description: The client activity ID of the query to delete.
      name: client_activity_id
      required: true
    - description: The database name.
      name: database_name
      required: true
    - description: "The reason for canceling the running query. "
      name: reason
    description: Starts a best-effort attempt to cancel a specific running search query in the specified database.
    name: azure-data-explorer-running-search-query-cancel
    outputs:
    - contextPath: AzureDataExplorer.CanceledSearchQuery.RunningQueryCanceled
      description: Whether the query was successfully canceled or not.
      type: Boolean
    - contextPath: AzureDataExplorer.CanceledSearchQuery.ClientRequestId
      description: The client activity ID of the cancelled query.
      type: String
    - contextPath: AzureDataExplorer.CanceledSearchQuery.ReasonPhrase
      description: The reason for canceling the running query.
      type: String
  - description: Run this command to start the authorization process and follow the instructions in the command results.
    name: azure-data-explorer-auth-start
    arguments: []
    outputs: []
  - description: Run this command to complete the authorization process. This should be used after running the azure-data-explorer-auth-start command.
    name: azure-data-explorer-auth-complete
    arguments: []
    outputs: []
  - description: Run this command if for some reason you need to rerun the authentication process.
    name: azure-data-explorer-auth-reset
    arguments: []
    outputs: []
  - description: Run this command to test the connectivity to Azure Data Explorer.
    name: azure-data-explorer-auth-test
    arguments: []
    outputs: []
  - description: Generate the login url used for Authorization code flow.
    name: azure-data-explorer-generate-login-url
    arguments: []
<<<<<<< HEAD
  dockerimage: demisto/azure-kusto-data:1.0.0.66320
=======
  dockerimage: demisto/azure-kusto-data:1.0.0.66840
>>>>>>> e89f138e
  runonce: false
  script: "-"
  subtype: python3
  type: python
tests:
- playbook-AzureDataExplorer-Test
fromversion: 6.0.0<|MERGE_RESOLUTION|>--- conflicted
+++ resolved
@@ -434,11 +434,7 @@
   - description: Generate the login url used for Authorization code flow.
     name: azure-data-explorer-generate-login-url
     arguments: []
-<<<<<<< HEAD
-  dockerimage: demisto/azure-kusto-data:1.0.0.66320
-=======
   dockerimage: demisto/azure-kusto-data:1.0.0.66840
->>>>>>> e89f138e
   runonce: false
   script: "-"
   subtype: python3
