commonfields:
  id: BmcITSM
  version: -1
name: BmcITSM
display: BMC Helix ITSM
category: Utilities
description: BMC Helix ITSM integration enables customers to manage service request, incident, change request, task, problem investigation, known error and work order tickets.
configuration:
- name: url
  display: Server URL
  required: true
  defaultvalue: https://localhost:8008
  type: 0
  additionalinfo: "For Example: https://localhost:8008"
  section: Connect
- name: credentials
  display: User Name
  required: true
  defaultvalue:
  type: 9
  additionalinfo: ""
  displaypassword: Password
  section: Connect
- name: max_fetch
  display: Maximum Number of Incidents per Fetch
  defaultvalue: "50"
  type: 0
  additionalinfo: Default is 50. Maximum is 200.
  required: false
  section: Collect
- name: first_fetch
  display: First fetch timestamp (<number> <time unit>, e.g., 12 hours, 7 days).
  defaultvalue: 7 days
  type: 0
  additionalinfo: ""
  required: false
  section: Collect
- name: ticket_type
  display: Ticket Type
  defaultvalue: All
  type: 16
  additionalinfo: The type of the tickets to fetch.
  options:
  - service request
  - incident
  - task
  - change request
  - problem investigation
  - known error
  - work order
  - All
  required: false
  section: Collect
- name: ticket_status
  display: Ticket Status
  defaultvalue: All
  type: 16
  additionalinfo: The status of the tickets to fetch. Since each ticket type has its own unique set of statuses, select only statuses that match the selected ticket type(s).
  options:
  - Draft
  - In Cart
  - In Review
  - Submitted
  - Pending
  - Waiting Approval
  - Planning
  - In Progress
  - Completed
  - Rejected
  - Cancelled
  - Closed
  - New
  - Assigned
  - Resolved
  - Request For Authorization
  - Request For Change
  - Planning In Progress
  - Scheduled For Review
  - Scheduled For Approval
  - Scheduled
  - Implementation In Progress
  - Staged
  - Work In Progress
  - Waiting
  - Bypassed
  - Under Review
  - Under Investigation
  - Scheduled For Correction
  - Assigned To Vendor
  - No Action Planned
  - Corrected
  - All
  required: false
  section: Collect
- name: ticket_impact
  display: Ticket Impact
  defaultvalue: All
  type: 16
  additionalinfo: The impact of the tickets to fetch.
  options:
  - 1-Extensive/Widespread
  - 2-Significant/Large
  - 3-Moderate/Limited
  - 4-Minor/Localized
  - All
  required: false
  section: Collect
- name: ticket_urgency
  display: Ticket Urgency
  defaultvalue: All
  type: 16
  additionalinfo: The urgency of the tickets to fetch.
  options:
  - 1-Critical
  - 2-High
  - 3-Medium
  - 4-Low
  - All
  required: false
  section: Collect
- name: query
  display: Fetch by Query
  defaultvalue:
  type: 0
  additionalinfo: 'Search query used to fetch tickets. For example: Status = "Draft" AND Impact = "1-Extensive/Widespread". The query is applied in addition to the existing parameters. See the BMC documentation on [building search qualifications](https://docs.bmc.com/docs/ars2008/building-qualifications-and-expressions-929630007.html).'
  required: false
  section: Collect
- additionalinfo: "Choose the direction to mirror the incident: Incoming (from BMC Helix ITSM to Cortex XSOAR), Outgoing (from Cortex XSOAR to BMC Helix ITSM), or Incoming and Outgoing (from/to Cortex XSOAR and BMC Helix ITSM)."
  defaultvalue: None
  display: Incident Mirroring Direction
  name: mirror_direction
  options:
  - None
  - Incoming
  - Outgoing
  - Incoming And Outgoing
  type: 15
  hidden:
  - marketplacev2
  - platform
  required: false
  section: Collect
- additionalinfo: When selected, closing the BMC Helix ITSM ticket is mirrored in Cortex XSOAR.
  defaultvalue: "false"
  display: Close Mirrored XSOAR Incident
  name: close_incident
  type: 8
  hidden:
  - marketplacev2
  - platform
  required: false
  section: Collect
- additionalinfo: When selected, closing the Cortex XSOAR incident is mirrored in BMC Helix ITSM.
  defaultvalue: "false"
  display: Close Mirrored BMC Helix ITSM Ticket
  name: close_ticket
  type: 8
  hidden:
  - marketplacev2
  - platform
  required: false
  section: Collect
- name: proxy
  display: Use system proxy settings
  defaultvalue: "false"
  type: 8
  additionalinfo:
  required: false
  section: Connect
- name: insecure
  display: Trust any certificate (not secure)
  defaultvalue: "false"
  type: 8
  additionalinfo:
  required: false
  section: Connect
- display: Incident type
  name: incidentType
  type: 13
  required: false
  section: Collect
- display: Fetch incidents
  name: isFetch
  type: 8
  required: false
  section: Collect
script:
  script: ""
  type: python
  subtype: python3
  dockerimage: demisto/python3:3.12.12.6204436
  commands:
  - name: bmc-itsm-user-list
    description: Retrieves a list of user profiles from BMC Helix ITSM. The records are retrieved by the query argument or by the filtering arguments. When using filtering arguments, each one performs a `LIKE` operation, and multiple filters are combined using the `AND` operator. To view the full JSON response, add raw_response=true to the end of the command.
    outputs:
    - contextPath: BmcITSM.User.Id
      description: The user ID.
      type: String
    - contextPath: BmcITSM.User.FirstName
      description: The user first name.
      type: String
    - contextPath: BmcITSM.User.LastName
      description: The user last name.
      type: String
    arguments:
    - name: user_ids
      description: A comma-separated list of user IDs. Used as a filtering argument.
      isArray: true
      defaultValue: ""
    - name: query
      description: 'The query to search by. For example: Status = "Draft" AND Impact = "1-Extensive/Widespread". The query is used in addition to the existing arguments. See the BMC documentation for [building search qualifications](https://docs.bmc.com/docs/ars2008/building-qualifications-and-expressions-929630007.html).'
      defaultValue: ""
    - name: limit
      description: The maximum number of records to retrieve.
      defaultValue: "50"
    - name: page_size
      description: The maximum number of records to retrieve per page.
      defaultValue: ""
    - name: page
      description: The page number of the results to retrieve.
      defaultValue: ""
    - name: first_name
      description: The user first name. Used as a filtering argument.
      defaultValue: ""
    - name: last_name
      description: The user first name. Used as a filtering argument.
      defaultValue: ""
    - name: company
      description: The user company name. Used as a filtering argument.
      defaultValue: ""
    - name: department
      description: The user department name. Used as a filtering argument.
      defaultValue: ""
    - name: organization
      description: The user organization name. Used as a filtering argument.
      defaultValue: ""
  - name: bmc-itsm-company-list
    description: Retrieves a list of companies from BMC Helix ITSM. The records are retrieved by the query argument or by the filtering arguments. When using filtering arguments, each one defines a 'LIKE' operation and an 'AND' operator is used between them. To see the entire JSON then you can use the raw_response=true at the end of the command.
    outputs:
    - type: String
      contextPath: BmcITSM.Company.Id
      description: The company ID.
    - type: String
      contextPath: BmcITSM.Company.Name
      description: The company name.
    - type: String
      contextPath: BmcITSM.Company.Type
      description: The company type.
    arguments:
    - name: company_ids
      description: A comma-separated list of company ID. Filtering argument.
      isArray: true
      defaultValue: ""
    - name: query
      description: 'The query to search by. For example: Status = "Draft" AND Impact = "1-Extensive/Widespread". The query is used in addition to the existing arguments. See the BMC documentation for See the BMC documentation for [building search qualifications](https://docs.bmc.com/docs/ars2008/building-qualifications-and-expressions-929630007.html).'
      defaultValue: ""
    - name: limit
      description: The maximum number of records to retrieve.
      defaultValue: "50"
    - name: page_size
      description: The maximum number of records to retrieve per page.
      defaultValue: ""
    - name: page
      description: The page number of the results to retrieve.
      defaultValue: ""
    - name: company
      description: The user company name. Used as a filtering argument.
      defaultValue: ""
    - name: company_type
      description: The user company type. Used as a filtering argument.
      defaultValue: ""
  - name: bmc-itsm-service-request-definition-list
    description: Retrieves a list of service request definitions. The records are retrieved by the query argument or by the filtering arguments. When using filtering arguments, each one defines a 'LIKE' operation and an 'AND' operator is used between them. To see the entire JSON then you can use the raw_response=true at the end of the command.
    outputs:
    - type: String
      contextPath: BmcITSM.ServiceRequestDefinition.Id
      description: The service request ticket definition ID.
    - type: String
      contextPath: BmcITSM.ServiceRequestDefinition.Description
      description: The service request ticket definition description.
    - type: String
      contextPath: BmcITSM.ServiceRequestDefinition.InstanceID
      description: The service request ticket instance ID. Used for creating service requests.
    arguments:
    - name: srd_ids
      description: A comma-separated list of service request definition IDs. Used as a filtering argument.
      isArray: true
      defaultValue: ""
    - name: query
      description: 'The query to search by. For example: Status = "Draft" AND Impact = "1-Extensive/Widespread". The query is used in addition to the existing arguments. See the BMC documentation for See the BMC documentation for [building search qualifications](https://docs.bmc.com/docs/ars2008/building-qualifications-and-expressions-929630007.html).'
      defaultValue: ""
    - name: limit
      description: The maximum number of records to retrieve.
      defaultValue: "50"
    - name: page_size
      description: The maximum number of records to retrieve per page.
      defaultValue: ""
    - name: page
      description: The page number of the results to retrieve.
      defaultValue: ""
    - name: description
      description: The service request ticket definition description. Used as a filtering argument.
      defaultValue: ""
  - name: bmc-itsm-ticket-list
    description: Retrieves a list of BMC Helix ITSM tickets. The records are retrieved by the query argument or by the filtering arguments. When using filtering arguments, each one defines a 'LIKE' operation and an 'AND' operator is used between them. To see the entire JSON then you can use the raw_response=true at the end of the command.
    arguments:
    - name: ticket_type
      description: The type of tickets to search for.
      required: true
      auto: PREDEFINED
      predefined:
      - service request
      - incident
      - task
      - change request
      - problem investigation
      - known error
      - work order
    - name: query
      description: 'The query to search by. For example: Status = "Draft" AND Impact = "1-Extensive/Widespread". The query is used in addition to the existing arguments. See the BMC documentation for See the BMC documentation for [building search qualifications](https://docs.bmc.com/docs/ars2008/building-qualifications-and-expressions-929630007.html).'
      defaultValue: ""
    - name: limit
      description: The maximum number of records to retrieve.
      defaultValue: "50"
    - name: page_size
      description: The maximum number of records to retrieve per page.
      defaultValue: ""
    - name: page
      description: The page number of the results to retrieve.
      defaultValue: ""
    - name: ticket_ids
      description: A comma-separated list of ticket request IDs. Used as a filtering argument. Use Display ID for work order type.
      isArray: true
      defaultValue: ""
    - name: status
      description: The status of the tickets to fetch. Since each ticket type has its own unique set of statuses, select only statuses that match the selected ticket type(s).
      defaultValue: ""
      auto: PREDEFINED
      predefined:
      - Draft
      - In Cart
      - In Review
      - Submitted
      - Pending
      - Waiting Approval
      - Planning
      - In Progress
      - Completed
      - Rejected
      - Cancelled
      - Closed
      - New
      - Assigned
      - Resolved
      - Request For Authorization
      - Request For Change
      - Planning In Progress
      - Scheduled For Review
      - Scheduled For Approval
      - Scheduled
      - Implementation In Progress
      - Staged
      - Work In Progress
      - Waiting
      - Bypassed
      - Under Review
      - Under Investigation
      - Scheduled For Correction
      - Assigned To Vendor
      - No Action Planned
      - Corrected
    - name: impact
      description: The ticket impact. Used as a filtering argument.
      defaultValue: ""
      auto: PREDEFINED
      predefined:
      - 1-Extensive/Widespread
      - 2-Significant/Large
      - 3-Moderate/Limited
      - 4-Minor/Localized
    - name: urgency
      description: The ticket urgency. Used as a filtering argument.
      defaultValue: ""
      auto: PREDEFINED
      predefined:
      - 1-Critical
      - 2-High
      - 3-Medium
      - 4-Low
    - name: priority
      description: The ticket priority. Used as a filtering argument.
      defaultValue: ""
      auto: PREDEFINED
      predefined:
      - Critical
      - High
      - Medium
      - Low
    - name: risk_level
      description: The ticket risk level. Used as a filtering argument.
      defaultValue: ""
      auto: PREDEFINED
      predefined:
      - Risk Level 1
      - Risk Level 2
      - Risk Level 3
      - Risk Level 4
    - name: change_type
      description: The ticket change type level. Relevant only for ticket type change requests. Used as a filtering argument.
      defaultValue: ""
      auto: PREDEFINED
      predefined:
      - Project
      - Change
      - Release
      - Asset Configuration
      - Asset Management
      - Asset Lease
      - Purchase Requisition
      - Asset Maintenance
    - name: summary
      description: The ticket summary. Used as a filtering argument.
      defaultValue: ""
    outputs:
    - contextPath: BmcITSM.Ticket.RequestID
      description: The ticket ID.
      type: String
    - contextPath: BmcITSM.Ticket.DisplayID
      description: The ticket request number.
      type: String
    - contextPath: BmcITSM.Ticket.InstanceId
      description: The ticket instance ID.
      type: String
    - contextPath: BmcITSM.Ticket.Type
      description: The ticket type.
      type: String
    - contextPath: BmcITSM.Ticket.TargetDate
      description: The ticket target date in UTC.
      type: Date
    - contextPath: BmcITSM.Ticket.Status
      description: The ticket status.
      type: String
    - contextPath: BmcITSM.Ticket.StatusReason
      description: The ticket status reason.
      type: String
    - contextPath: BmcITSM.Ticket.Submitter
      description: The ticket submitter.
      type: String
    - contextPath: BmcITSM.Ticket.Priority
      description: The ticket priority.
      type: String
    - contextPath: BmcITSM.Ticket.RiskLevel
      description: The ticket risk level.
      type: String
    - contextPath: BmcITSM.Ticket.Impact
      description: The ticket impact.
      type: String
    - contextPath: BmcITSM.Ticket.Urgency
      description: The ticket urgency.
      type: String
    - contextPath: BmcITSM.Ticket.Requester
      description: The ticket requester info.
      type: Unknown
    - contextPath: BmcITSM.Ticket.Customer
      description: The ticket customer info.
      type: Unknown
    - contextPath: BmcITSM.Ticket.assignee
      description: "The ticket assignee info."
      type: Unknown
    - contextPath: BmcITSM.Ticket.Summary
      description: The ticket summary.
      type: String
    - contextPath: BmcITSM.Ticket.Details
      description: The ticket details.
      type: String
    - contextPath: BmcITSM.Ticket.CreateDate
      description: The ticket create date time in UTC.
      type: Date
    - contextPath: BmcITSM.Ticket.LastModifiedDate
      description: The ticket last update date time in UTC.
      type: Date
  - name: bmc-itsm-service-request-create
    description: Creates a new service request ticket. A service request ticket is the request record that is generated from the service request definition to manage and track the execution. To create it, you need to provide the srd_instance_id argument, which can be retrieved by by executing the bmc-itsm-service-request-definition-list command and extracting the instanceID field. User and company arguments can be retrieved by executing the bmc-itsm-user-list and bmc-itsm-company-list. To see the entire JSON then you can use the raw_response=true at the end of the command.
    arguments:
    - name: srd_instance_id
      description: "The instance ID of the service request ticket. It can be retrieved by executing bmc-itsm-service-request-definition-list command."
      required: true
      defaultValue: ""
    - name: first_name
      description: The requester first name. By default it is determined by the logged in user. If provided, login_id, first_name, and last_name arguments must be provided together.
      defaultValue: ""
    - name: last_name
      description: "The requester last name. By default it is determined by the logged in user. If provided, login_id, first_name, and last_name arguments must be provided together."
      defaultValue: ""
    - name: login_id
      description: The requester login ID. By default it is determined by the logged in user. If provided, login_id, first_name, and last_name arguments must be provided together.
      defaultValue: ""
    - name: summary
      description: The service request ticket summary.
      defaultValue: ""
    - name: status
      description: "The service request ticket status."
      defaultValue: ""
      auto: PREDEFINED
      predefined:
      - Draft
      - In Cart
      - In Review
      - Submitted
      - Pending
      - Waiting Approval
      - Planning
      - In Progress
      - Completed
      - Rejected
      - Cancelled
      - Closed
    - name: urgency
      description: The ticket urgency. Required when the ticket creation is without a template.
      defaultValue: ""
      auto: PREDEFINED
      predefined:
      - 1-Critical
      - 2-High
      - 3-Medium
      - 4-Low
    - name: impact
      description: The ticket impact. Required when the ticket creation is without a template.
      defaultValue: ""
      auto: PREDEFINED
      predefined:
      - 1-Extensive/Widespread
      - 2-Significant/Large
      - 3-Moderate/Limited
      - 4-Minor/Localized
    - name: additional_fields
      description: 'The fields which are not present in the current argument list can be added here in the format "fieldname1=value;fieldname2=value". Possible fields: Assigned Group, Assignee, or any other custom field.'
      defaultValue: ""
    outputs:
    - contextPath: BmcITSM.ServiceRequest.RequestID
      description: The service request ticket unique request ID.
      type: String
    - contextPath: BmcITSM.ServiceRequest.DisplayID
      description: The service request ticket request number.
      type: String
    - contextPath: BmcITSM.ServiceRequest.CreateDate
      description: The service request ticket create date time in UTC.
      type: Date
  - name: bmc-itsm-service-request-update
    description: Updates the details of a service request ticket for a given request ID. User and company related arguments can be retrieved by executing the bmc-itsm-user-list and bmc-itsm-company-list commands.
    arguments:
    - name: ticket_request_id
      description: The unique identifier of the service request ticket to update.
      required: true
      defaultValue: ""
    - name: customer_first_name
      description: "The customer first name. By default it is determined by the logged in user."
      defaultValue: ""
    - name: customer_last_name
      description: "The customer last name. By default it is determined by the logged in user."
      defaultValue: ""
    - name: status
      description: "The service request ticket status."
      defaultValue: ""
      auto: PREDEFINED
      predefined:
      - Draft
      - In Cart
      - In Review
      - Submitted
      - Pending
      - Waiting Approval
      - Planning
      - In Progress
      - Completed
      - Rejected
      - Cancelled
      - Closed
    - name: urgency
      description: The ticket request urgency. Required when the ticket creation is without a template.
      defaultValue: ""
      auto: PREDEFINED
      predefined:
      - 1-Critical
      - 2-High
      - 3-Medium
      - 4-Low
    - name: impact
      description: Incident Request impact. Required when the ticket creation is without a template.
      defaultValue: ""
      auto: PREDEFINED
      predefined:
      - 1-Extensive/Widespread
      - 2-Significant/Large
      - 3-Moderate/Limited
      - 4-Minor/Localized
    - name: status_reason
      description: "The reason for updating the status. Required only if status argument is provided."
      defaultValue: ""
      auto: PREDEFINED
      predefined:
      - Review
      - Need More Information
      - Approval
      - System Error
      - With Issues
      - Automatically Closed
      - Successful
      - By User
      - By Provider
      - System
      - Cancelled
      - Reopen By User
    - name: location_company
      description: The company associated with the service request process.
      defaultValue: ""
    - name: region
      description: The region associated with the company location.
      defaultValue: ""
    - name: site_group
      description: The site group associated with the region.
      defaultValue: ""
    - name: site
      description: The site associated with the site group.
      defaultValue: ""
    - name: assignee
      description: The full name of the employee the ticket will be assigned to. It can be retrieved by using the bmc-itsm-user-list command.
      defaultValue: ""
    - name: additional_fields
      description: 'The fields which are not present in the current argument list can be added here in the format "fieldname1=value;fieldname2=value". Possible fields: Assigned Group, Assignee, or any other custom field.'
      defaultValue: ""
    outputs: []
  - name: bmc-itsm-incident-update
    description: "Update incident ticket."
    arguments:
    - name: ticket_request_id
      description: The ID of the incident ticket to update.
      required: true
      defaultValue: ""
    - name: first_name
      description: The customer first name the incident ticket is for.
      defaultValue: ""
    - name: last_name
      description: The customer last name the incident ticket is for.
      defaultValue: ""
    - name: summary
      description: The incident ticket summary.
      defaultValue: ""
    - name: service_type
      description: "The type of the incident ticket."
      defaultValue: ""
      auto: PREDEFINED
      predefined:
      - User Service Restoration
      - User Service Request
      - Infrastructure Restoration
      - Infrastructure Event
      - Security Incident
    - name: urgency
      description: The ticket urgency. Required when the ticket creation is without a template.
      defaultValue: ""
      auto: PREDEFINED
      predefined:
      - 1-Critical
      - 2-High
      - 3-Medium
      - 4-Low
    - name: impact
      description: The ticket impact. Required when the ticket creation is without a template.
      defaultValue: ""
      auto: PREDEFINED
      predefined:
      - 1-Extensive/Widespread
      - 2-Significant/Large
      - 3-Moderate/Limited
      - 4-Minor/Localized
    - name: status
      description: The incident ticket status.
      defaultValue: ""
      auto: PREDEFINED
      predefined:
      - New
      - Assigned
      - In Progress
      - Pending
      - Resolved
      - Closed
      - Cancelled
    - name: reported_source
      description: "The incident ticket reported source."
      defaultValue: ""
      auto: PREDEFINED
      predefined:
      - Direct Input
      - Email,External Escalation
      - Fax
      - Self Service
      - Systems Management
      - Phone
      - Voice Mail
      - Walk In
      - Web
      - Other
      - BMC Impact Manager Event
    - name: additional_fields
      description: 'The fields which are not present in the current argument list can be added here in the format "fieldname1=value;fieldname2=value". Possible fields: Assigned Group, Assignee, or any other custom field.'
      defaultValue: ""
      predefined:
      - 'The fields which are not present in the current argument list can be added here in the format "fieldname1=value;fieldname2=value".Possible fields: Assigned Group, Assignee, or any other custom field.'
    - name: detailed_description
      description: The incident ticket summary.
      defaultValue: ""
    - name: company
      description: The company associated with the requester. By default it is determined by the logged in user.
      defaultValue: ""
    - name: assigned_support_company
      description: The company for the assignee’s support organization. It makes up the first tier of the assignee’s support organization data structure.
      defaultValue: ""
    - name: assigned_support_organization
      description: The organization for the assignee’s support organization. It makes up the second tier of the assignee’s support organization data structure.
      defaultValue: ""
    - name: assigned_group
      description: The group for the assignee’s support organization.  It makes up the third tier of the assignee’s support organization data structure.
      defaultValue: ""
    - name: assignee
      description: The full name of the employee the ticket will be assigned to. It can be retrieved by using the bmc-itsm-user-list command.
      defaultValue: ""
    - name: assignee_login_id
      description: The login ID of the assignee. The assignee and assignee_login_id arguments must be provided together.
      defaultValue: ""
    - name: region
      description: The region, which makes up the second tier of the customer’s business organization data structure.
      defaultValue: ""
    - name: site_group
      description: The site group associated with the region.
      defaultValue: ""
    - name: site
      description: The site associated with the site group.
      defaultValue: ""
    - name: status_reason
      description: The reason for updating the ticket status. Required when status is provided.
      auto: PREDEFINED
      defaultValue: ""
      predefined:
      - Infrastructure Change Created
      - Local Site Action Required
      - Purchase Order Approval
      - Registration Approval
      - Supplier Delivery
      - Support Contact Hold
      - Third Party Vendor Action Reqd
      - Client Action Required
      - Infrastructure Change Request
      - Future Enhancement
      - Pending Original Incident
      - Client Hold
      - Monitoring Incident
      - Customer Follow-Up Required
      - Temporary Corrective Action
      - No Further Action Required
      - Resolved by Original Incident
      - Automated Resolution Reported
      - No longer a Causal CI
      - Pending Causal Incident Resolution
      - Resolved by Causal Incident
    - name: resolution
      description: The ticket resolution description. Required when status is provided.
      defaultValue: ""
    outputs: []
  - name: bmc-itsm-ticket-delete
    description: Deletes a ticket by its request ID. Only admin users can perform this command.
    arguments:
    - name: ticket_ids
      description: A comma-separated list of ticket request IDs to delete.
      required: true
      isArray: true
      defaultValue: ""
    - name: ticket_type
      description: The type of the tickets to delete.
      required: true
      auto: PREDEFINED
      predefined:
      - incident
      - task
      - change request
      - problem investigation
      - known error
      - work order
    outputs: []
  - name: bmc-itsm-incident-create
    description: "Creates a new incident ticket. An incident is any event that is not part of the standard operation of a service and that causes an interruption to or a reduction in the quality of that service."
    arguments:
    - name: first_name
      description: The customer first name the incident ticket is for.
    - name: last_name
      description: The customer last name the incident ticket is for.
    - name: template_instance_id
      description: The instance ID of the template to use. Required only when the ticket attributes should be based on the template's fields. The instance ID can be retrieved by executing the bmc-itsm-incident-template-list command.
      defaultValue: ""
    - name: summary
      description: The incident ticket summary. Required when the template_instance_id argument is not provided.
      defaultValue: ""
    - name: service_type
      description: The type of the incident ticket. Required when the template_instance_id argument is not provided.
      defaultValue: ""
      auto: PREDEFINED
      predefined:
      - User Service Restoration
      - User Service Request
      - Infrastructure Restoration
      - Infrastructure Event
      - Security Incident
    - name: urgency
      description: The ticket urgency. Required when the ticket creation is without a template.
      auto: PREDEFINED
      predefined:
      - 1-Critical
      - 2-High
      - 3-Medium
      - 4-Low
    - name: impact
      description: The ticket impact. Required when the creation is without a template.
      auto: PREDEFINED
      predefined:
      - 1-Extensive/Widespread
      - 2-Significant/Large
      - 3-Moderate/Limited
      - 4-Minor/Localized
    - name: status
      description: Incident status.
      auto: PREDEFINED
      predefined:
      - New
      - Assigned
      - In Progress
      - Pending
      - Resolved
      - Closed
      - Cancelled
    - name: reported_source
      description: The incident ticket reported source.  Required when the template_instance_id argument is not provided.
      defaultValue: ""
      auto: PREDEFINED
      predefined:
      - Direct Input
      - Email,External Escalation
      - Fax
      - Self Service
      - Systems Management
      - Phone
      - Voice Mail
      - Walk In
      - Web
      - Other
      - BMC Impact Manager Event
    - name: additional_fields
      description: 'The fields which are not present in the current argument list can be added here in the format "fieldname1=value;fieldname2=value". Possible fields: Assigned Group, Assignee, or any other custom field.'
      defaultValue: ""
      predefined:
      - 'The fields which are not present in the current argument list can be added here in the format "fieldname1=value;fieldname2=value".Possible fields: Assigned Group, Assignee, or any other custom field.'
    - name: details
      description: The incident ticket detailed description.
      defaultValue: ""
    - name: company
      description: The company associated with the requester. By default it is determined by the logged in user.
      defaultValue: ""
    - name: assigned_support_company
      description: The company for the assignee’s support organization. It makes up the first tier of the assignee’s support organization data structure.
      defaultValue: ""
    - name: assigned_support_organization
      description: The organization for the assignee’s support organization. It makes up the second tier of the assignee’s support organization data structure.
      defaultValue: ""
    - name: assigned_group
      description: The group for the assignee’s support organization.  It makes up the third tier of the assignee’s support organization data structure.
      defaultValue: ""
    - name: assignee
      description: The full name of the employee the ticket will be assigned to. The assignee and assignee_login_id arguments must be provided together. It can be retrieved by using the bmc-itsm-user-list command.
      defaultValue: ""
    - name: assignee_login_id
      description: The login ID of the assignee. The assignee and assignee_login_id arguments must be provided together. It can be retrieved by using the bmc-itsm-user-list command.
      defaultValue: ""
    - name: region
      description: The region associated with the company.
      defaultValue: ""
    - name: site_group
      description: The site group associated with the region.
      defaultValue: ""
    - name: site
      description: The site associated with the site group.
      defaultValue: ""
    outputs:
    - contextPath: BmcITSM.Incident.RequestID
      description: The incident ticket request ID.
      type: String
    - contextPath: BmcITSM.Incident.DisplayID
      description: "The incident ticket display ID."
      type: String
    - contextPath: BmcITSM.Incident.CreateDate
      description: "The incident ticket create date time in UTC."
      type: Date
  - name: bmc-itsm-change-request-create
    description: Creates a change request ticket in BMC Helix ITSM. The ticket is created by using a template or from scratch.
    arguments:
    - name: first_name
      description: The requester first name.
      required: true
      defaultValue: ""
    - name: last_name
      description: The requester last name.
      required: true
      defaultValue: ""
    - name: customer_first_name
      description: "The customer first name."
      defaultValue: ""
    - name: customer_last_name
      description: The customer last name.
      defaultValue: ""
    - name: summary
      description: The change request ticket title. Required when the template ID argument is not provided.
      defaultValue: ""
    - name: template_id
      description: "The instance ID of the template to use. Required only when the ticket attributes should be based on the template's fields. The ID can be retrieved by executing the bmc-itsm-change-request-template-list command."
      defaultValue: ""
    - name: change_type
      description: The change request ticket type. Required when the ticket creation is without a template.
      defaultValue: ""
      auto: PREDEFINED
      predefined:
      - Project
      - Change
      - Release
      - Asset Configuration
      - Asset Management
      - Asset Lease
      - Purchase Requisition
      - Asset Maintenance
    - name: change_timing
      description: "The class of the change request ticket which best describes your scenario."
      defaultValue: ""
      auto: PREDEFINED
      predefined:
      - Emergency
      - Expedited
      - Latent
      - Normal
      - No Impact
      - Standard
    - name: impact
      description: The change request ticket impact. Required when the ticket creation is without a template.
      defaultValue: ""
      auto: PREDEFINED
      predefined:
      - 1-Extensive/Widespread
      - 2-Significant/Large
      - 3-Moderate/Limited
      - 4-Minor/Localized
    - name: urgency
      description: The change request ticket urgency. Required when the ticket creation is without a template.
      defaultValue: ""
      auto: PREDEFINED
      predefined:
      - 1-Critical
      - 2-High
      - 3-Medium
      - 4-Low
    - name: risk_level
      description: The change request ticket risk level. Required when the ticket creation is without a template.
      defaultValue: ""
      auto: PREDEFINED
      predefined:
      - Risk Level 1
      - Risk Level 2
      - Risk Level 3
      - Risk Level 4
      - Risk Level 5
    - name: status
      description: The change request ticket status. Required when the ticket creation is without a template.
      defaultValue: ""
      auto: PREDEFINED
      predefined:
      - Request For Authorization
      - Request For Change
      - Planning In Progress
      - Scheduled For Review
      - Scheduled For Approval
      - Scheduled
      - Implementation In Progress
      - Pending
      - Rejected
      - Completed
      - Closed
      - Cancelled
    - name: location_company
      description: The company associated with the change request process. Required when template ID argument is not provided.
      defaultValue:
    - name: additional_fields
      description: 'The fields which are not present in the current argument list can be added here in the format "fieldname1=value;fieldname2=value". Possible fields: Assigned Group, Assignee, or any other custom field.'
      defaultValue: ""
    outputs:
    - contextPath: BmcITSM.ChangeRequest.RequestID
      description: The change request ticket unique request ID.
      type: String
    - contextPath: BmcITSM.ChangeRequest.DisplayID
      description: The change request ticket request number.
      type: String
    - contextPath: BmcITSM.ChangeRequest.CreateDate
      description: The change request ticket create date time.
      type: Date
  - name: bmc-itsm-change-request-update
    description: Updates the details of change request ticket for the specified request ID.
    arguments:
    - name: ticket_request_id
      description: The ID of the change request ticket to update.
      required: true
    - name: first_name
      description: "The customer first name the change request ticket is for."
      defaultValue: ""
    - name: last_name
      description: "The customer last name the change request ticket is for."
      defaultValue: ""
    - name: summary
      description: The change request ticket summary.
      defaultValue: ""
    - name: change_type
      description: "The change request ticket type."
      defaultValue: ""
      auto: PREDEFINED
      predefined:
      - Project
      - Change
      - Release
      - Asset Configuration
      - Asset Management
      - Asset Lease
      - Purchase Requisition
      - Asset Maintenance
    - name: change_timing
      description: "The class of the change request ticket which best describes your scenario."
      defaultValue: ""
      auto: PREDEFINED
      predefined:
      - Emergency
      - Expedited
      - Latent
      - Normal
      - No Impact
      - Standard
    - name: impact
      description: "The change request ticket impact."
      defaultValue: ""
      auto: PREDEFINED
      predefined:
      - 1-Extensive/Widespread
      - 2-Significant/Large
      - 3-Moderate/Limited
      - 4-Minor/Localized
    - name: urgency
      description: "The change request ticket urgency."
      defaultValue: ""
      auto: PREDEFINED
      predefined:
      - 1-Critical
      - 2-High
      - 3-Medium
      - 4-Low
    - name: risk_level
      description: The change request ticket risk level.
      defaultValue: ""
      auto: PREDEFINED
      predefined:
      - Risk Level 1
      - Risk Level 2
      - Risk Level 3
      - Risk Level 4
      - Risk Level 5
    - name: status
      description: "The change request ticket status."
      defaultValue: ""
      auto: PREDEFINED
      predefined:
      - Request For Authorization
      - Request For Change
      - Planning In Progress
      - Scheduled For Review
      - Scheduled For Approval
      - Scheduled
      - Implementation In Progress
      - Pending
      - Rejected
      - Completed
      - Closed
      - Cancelled
    - name: additional_fields
      description: 'The fields which are not present in the current argument list can be added here in the format "fieldname1=value;fieldname2=value". Possible fields: Assigned Group, Assignee, or any other custom field.'
      defaultValue: ""
    - name: company
      description: The company associated with the requester. By default it is determined by the logged in user.
      defaultValue: ""
    - name: organization
      description: The organization associated with the requester.
      defaultValue: ""
    - name: department
      description: The department associated with the requester.
      defaultValue: ""
    - name: location_company
      description: The company associated with the change request process.
      defaultValue:
    - name: region
      description: The region associated with the company location.
      defaultValue: ""
    - name: site_group
      description: The site group associated with the region.
      defaultValue: ""
    - name: site
      description: The site associated with the site group.
      defaultValue: ""
    - name: support_organization
      description: The second tier of the change manager’s support organization data structure.
      defaultValue: ""
    - name: support_group_name
      description: The third tier of the change manager’s support organization data structure.
      defaultValue: ""
    - name: status_reason
      description: "The reason for updating the ticket status. Required when status is provided."
      defaultValue: ""
      auto: PREDEFINED
      predefined:
      - No Longer Required
      - Funding Not Available
      - To Be Re-Scheduled
      - Resources Not Available
      - Successful
      - Successful with Issues
      - Unsuccessful
      - Backed Out
      - Final Review Complete
      - Final Review Required
      - Additional Coding Required
      - Insufficient Task Data
      - In Verification
      - In Rollout
      - Insufficient Change Data
      - Schedule Conflicts
      - In Development
      - In Test
      - In Build
      - In Rollback
      - In Documentation
      - Vendor Purchase
      - Support Group Communication
      - Task Review
      - Miscellaneous
      - Future Enhancement
      - Manager Intervention
      - Accepted
      - Assigned
      - Built
      - On Hold
    - name: details
      description: The change request ticket details.
      defaultValue: ""
    outputs: []
  - name: bmc-itsm-task-create
    description: "Creates a new task ticket. By splitting cases into individual tasks (assignments), you can focus on one assignment at a time to resolve cases more efficiently. Task ticket type can be attached only to the following ticket types: change request, incident, problem investigation, known error and work order."
    arguments:
    - name: template_id
      description: The instance ID of the template to use. The ID can be retrieved by executing the bmc-itsm-task-template-list command.
    - name: summary
      description: The task ticket summary. Required when the template_id argument is not provided.
    - name: customer_company
      description: The name of the customer company.
    - name: details
      description: The task ticket detailed description. Required when the template_id argument is not provided.
    - name: root_ticket_type
<<<<<<< HEAD
      description: "The parent ticket type."
      required: true
      defaultValue: ""
=======
      description: The parent ticket type. Required when the template_id argument is not provided.
>>>>>>> 2851e047
      auto: PREDEFINED
      predefined:
      - change request
      - incident
      - problem investigation
      - known error
      - work order
    - name: root_request_id
<<<<<<< HEAD
      description: "The request ID of the parent ticket. Can be found in the context output of the bmc-itsm-ticket-list command. Use Display ID for work orders."
      defaultValue: ""
      required: true
=======
      description: "The request ID of the parent ticket. Can be found in the context output of the bmc-itsm-ticket-list command. Use Display ID for work orders. Required when the template_id argument is not provided."
>>>>>>> 2851e047
    - name: root_request_name
      description: "The display name of the parent ticket in the task ticket. If not provided, the parent ticket displayID is displayed."
      defaultValue: ""
    - name: root_request_mode
      description: "The parent ticket request mode."
      defaultValue: "Real"
      auto: PREDEFINED
      predefined:
      - Real
      - Simulation
    - name: status
<<<<<<< HEAD
      description: The task status.
      defaultValue: ""
=======
      description: The task status. Required when the template_id argument is not provided.
>>>>>>> 2851e047
      auto: PREDEFINED
      predefined:
      - Staged
      - Assigned
      - Pending
      - Work In Progress
      - Waiting
      - Closed
      - Bypassed
      required: true
    - name: task_type
      description: 'Whether the task is manual or automatic.'
      defaultValue: ""
      predefined:
      - 'Automatic'
      - Manual
      auto: PREDEFINED
    - name: additional_fields
      description: 'The fields which are not present in the current argument list can be added here in the format "fieldname1=value;fieldname2=value". Possible fields: Assignee or any other custom field.'
      defaultValue: ""
      predefined:
      - 'The fields which are not present in the current argument list can be added here in the format "fieldname1=value;fieldname2=value".Possible fields: Assignee or any other custom field.'
    - name: priority
      description: The task ticket priority. Required when the template_id argument is not provided.
      auto: PREDEFINED
      predefined:
      - Critical
      - High
      - Medium
      - Low
    - name: location_company
<<<<<<< HEAD
      description: The company associated with the task process.
      defaultValue: ""
      required: true
=======
      description: The company associated with the task process. Required when the template_id argument is not provided.
>>>>>>> 2851e047
    - name: support_company
      description: The technical support team associated with the company.
      defaultValue: ""
    - name: assigned_support_organization
      description: The organization for the task's support organization. It makes up the second tier of the task’s support organization data structure. The arguments assigned_support_organization, assigned_group, and support_company should be provided together.
      defaultValue:
    - name: assigned_support_group
      description: The group for the task's support organization.  It makes up the third tier of the task's support organization data structure. The arguments assigned_support_organization, assigned_group, and support_company should be provided together.
      defaultValue: ""
    - name: impact
      description: The task ticket impact.
      defaultValue: ""
      auto: PREDEFINED
      predefined:
      - 1-Extensive/Widespread
      - 2-Significant/Large
      - 3-Moderate/Limited
      - 4-Minor/Localized
    - name: urgency
      description: The task ticket urgency.
      defaultValue: ""
      auto: PREDEFINED
      predefined:
      - 1-Critical
      - 2-High
      - 3-Medium
      - 4-Low
    - name: assignee
      description: The full name of the employee the ticket will be assigned to. It can be retrieved by using the bmc-itsm-user-list command.
      defaultValue: ""
    - name: scedulded_start_date
      description: The task ticket scheduled future start date. For example, in 12 hours, in 7 days.
      defaultValue: ""
    - name: scedulded_end_date
      description: The task ticket scheduled future end date. For example, in 12 hours, in 7 days.
      defaultValue: ""
    outputs:
    - contextPath: BmcITSM.Task.RequestID
      description: The task ticket unique Request ID.
      type: String
    - contextPath: BmcITSM.Task.DisplayID
      description: The task ticket request display ID.
      type: String
    - contextPath: BmcITSM.Task.CreateDate
      description: The task ticket creation date time in UTC.
      type: Date
  - name: bmc-itsm-task-update
    description: "Updates the task ticket."
    arguments:
    - name: ticket_request_id
      description: The ID of the task ticket to update.
      required: true
      defaultValue: ""
    - name: customer_company
      description: The name of the customer company.
      required: false
      defaultValue: ""
    - name: summary
      description: The task ticket summary.
    - name: details
      description: The task ticket detailed description.
      defaultValue: ""
    - name: priority
      description: The task ticket priority.
      defaultValue: ""
      auto: PREDEFINED
      predefined:
      - Critical
      - High
      - Medium
      - Low
    - name: status
      description: "The task ticket status."
      defaultValue: ""
      auto: PREDEFINED
      predefined:
      - Staged
      - Assigned
      - Pending
      - Work In Progress
      - Waiting
      - Closed
      - Bypassed
    - name: status_reason
      description: "The reason for changing the ticket status. Required when the status is changed."
      defaultValue: ""
      auto: PREDEFINED
      predefined:
      - Success
      - Failed
      - Cancelled
      - Assignment
      - Staging in Progress
      - Staging Complete
      - Acknowledgment
      - Another Task
      - Task Rule
      - Completion
      - Error
    - name: company
      description: The company associated with the requester. By default it is determined by the logged in user.
      defaultValue: ""
    - name: location_company
      description: The company associated with the task process.
      defaultValue: ""
    - name: support_company
      description: The technical support team associated with the company.
      defaultValue: ""
    - name: assignee
      description: The full name of the employee the ticket is assigned to. It can be retrieved by using the bmc-itsm-user-list command.
      defaultValue: ""
    - name: assigned_support_organization
      description: The organization for the problem assignee’s support organization. It makes up the second tier of the problem assignee’s support organization data structure. The arguments assigned_support_organization, assigned_group, and assigned_support_company should be provided together.
      defaultValue:
    - name: assigned_group
      description: "The group for the problem assignee's support organization.  It makes up the third tier of the problem assignee's support organization data structure. The arguments assigned_support_organization, assigned_group, and support_company should be provided together."
      defaultValue: ""
    - name: task_type
      description: "The task ticket type."
      defaultValue: ""
      predefined:
      - 'Automatic'
      - Manual
      auto: PREDEFINED
    - name: additional_fields
      description: 'The fields which are not present in the current argument list can be added here in the format "fieldname1=value;fieldname2=value". Possible fields: Assignee or any other custom field.'
      defaultValue: ""
      predefined:
      - 'The fields which are not present in the current argument list can be added here in the format "fieldname1=value;fieldname2=value".Possible fields: Assignee or any other custom field.'
    - name: scedulded_start_date
      description: The task ticket scheduled future start date. For example, in 12 hours, in 7 days.
      defaultValue: ""
    - name: scedulded_end_date
      description: The task ticket scheduled future end date. For example, in 12 hours, in 7 days.
      defaultValue: ""
    outputs: []
  - name: bmc-itsm-problem-investigation-create
    description: "Creates a problem investigation ticket."
    arguments:
    - name: first_name
      description: The customer first name the ticket request is for.
      required: true
      defaultValue: ""
    - name: last_name
      description: The customer last name the ticket request is for.
      required: true
      defaultValue: ""
    - name: status
      description: The problem investigation ticket status.
      required: true
      defaultValue: ""
      auto: PREDEFINED
      predefined:
      - Draft
      - Under Review
      - Request for Authorization
      - Assigned
      - Under Investigation
      - Pending
      - Completed
      - Rejected
      - Closed
      - Cancelled
    - name: investigation_driver
      description: "The problem investigation ticket driver."
      required: true
      defaultValue: ""
      auto: PREDEFINED
      predefined:
      - High Impact Incident
      - Re-Occurring Incidents
      - Non-Routine Incident
      - Other
    - name: summary
      description: The problem investigation ticket summary.
      required: true
      defaultValue: ""
    - name: details
      description: The detailed description on the problem investigation ticket.
      defaultValue: ""
    - name: impact
      description: The problem investigation ticket impact.
      required: true
      defaultValue: ""
      auto: PREDEFINED
      predefined:
      - 1-Extensive/Widespread
      - 2-Significant/Large
      - 3-Moderate/Limited
      - 4-Minor/Localized
    - name: urgency
      description: The problem investigation ticket urgency.
      required: true
      defaultValue: ""
      auto: PREDEFINED
      predefined:
      - 1-Critical
      - 2-High
      - 3-Medium
      - 4-Low
    - name: target_resolution_date
      description: The future resolution date. For example, in 12 hours, in 7 days.
      defaultValue: ""
    - name: company
      description: The company associated with the requester. By default it is determined by the logged in user.
      defaultValue: ""
    - name: region
      description: The region of the problem investigation location. The arguments region, site_group, and site should be provided together.
      defaultValue: ""
    - name: site_group
      description: The site group of the problem investigation location. The arguments region, site_group, and site should be provided together.
      defaultValue: ""
    - name: site
      description: The site of the problem investigation location. The arguments region, site_group, and site should be provided together.
      defaultValue: ""
    - name: assignee
      description: The full name of the employee the ticket will be assigned to. It can be retrieved by using the bmc-itsm-user-list command.
      defaultValue: ""
    - name: assignee_pbm_mgr
      description: The full name of the employee the ticket will be assigned to as the problem coordinator. It can be retrieved by using the bmc-itsm-user-list command.
      defaultValue: ""
    - name: assigned_group_pbm_mgr
      description: The group for the problem coordinator’s support organization, which makes up the third tier of the problem coordinator’s support organization data structure. The arguments support_organization_pbm_mgr, assigned_group_pbm_mgr, and support_company_pbm_mgr should be provided together.
      defaultValue: ""
    - name: support_company_pbm_mgr
      description: The company for the problem coordinator’s support organization, which makes up the first tier of the problem coordinator’s support organization data structure. The arguments support_organization_pbm_mgr, assigned_group_pbm_mgr, and support_company_pbm_mgr should be provided together.
      defaultValue: ""
    - name: support_organization_pbm_mgr
      description: The organization for the problem coordinator’s support organization, which makes up the second tier of the problem coordinator’s support organization data structure. The arguments support_organization_pbm_mgr, assigned_group_pbm_mgr, and support_company_pbm_mgr should be provided together.
      defaultValue: ""
    - name: assigned_support_company
      description: "The company for the problem assignee’s support organization. It makes up the first tier of the problem assignee’s support organization data structure. The arguments assigned_support_organization, assigned_group, and assigned_support_company should be provided together."
      defaultValue: ""
    - name: assigned_support_organization
      description: The organization for the problem assignee’s support organization. It makes up the second tier of the problem assignee’s support organization data structure. The arguments assigned_support_organization, assigned_group, and assigned_support_company should be provided together.
      defaultValue:
    - name: assigned_group
      description: The group for the problem assignee's support organization.  It makes up the third tier of the problem assignee's support organization data structure. The arguments assigned_support_organization, assigned_group, and support_company should be provided together.
      defaultValue: ""
    - name: investigation_justification
      description: The justification for the ticket creation.
      defaultValue: ""
    - name: temporary_workaround
      description: The problem workaround.
      defaultValue: ""
    - name: resolution
      description: The ticket resolution.
      defaultValue: ""
    - name: additional_fields
      description: 'The fields which are not present in the current argument list can be added here in the format "fieldname1=value;fieldname2=value". Possible fields: Assigned Group, Assignee or any other custom field.'
      defaultValue: ""
    outputs:
    - contextPath: BmcITSM.ProblemInvestigation.RequestID
      description: The problem investigation ticket unique Request ID.
      type: String
    - contextPath: BmcITSM.ProblemInvestigation.DisplayID
      description: The problem investigation ticket display ID.
      type: String
    - contextPath: BmcITSM.ProblemInvestigation.CreateDate
      description: The problem investigation ticket creation date time in UTC.
      type: Date
  - name: bmc-itsm-problem-investigation-update
    description: Updates The problem investigation ticket type.
    arguments:
    - name: ticket_request_id
      description: The problem investigation ticket request ID.
      required: true
      defaultValue: ""
    - name: status
      description: The problem investigation ticket status.
      defaultValue: ""
      auto: PREDEFINED
      predefined:
      - Draft
      - Under Review
      - Request for Authorization
      - Assigned
      - Under Investigation
      - Pending
      - Completed
      - Rejected
      - Closed
      - Cancelled
    - name: investigation_driver
      description: "The problem investigation ticket driver."
      defaultValue: ""
      auto: PREDEFINED
      predefined:
      - High Impact Incident
      - Re-Occuring Incidents
      - Non-Routine Incident
      - Other
    - name: summary
      description: The problem investigation ticket summary.
      defaultValue: ""
    - name: impact
      description: The problem investigation ticket impact.
      defaultValue: ""
      auto: PREDEFINED
      predefined:
      - 1-Extensive/Widespread
      - 2-Significant/Large
      - 3-Moderate/Limited
      - 4-Minor/Localized
    - name: urgency
      description: The problem investigation ticket urgency.
      defaultValue: ""
      auto: PREDEFINED
      predefined:
      - 1-Critical
      - 2-High
      - 3-Medium
      - 4-Low
    - name: target_resolution_date
      description: The problem investigation ticket target resolution date. For example, in 12 hours, in 7 days.
      defaultValue: ""
    - name: details
      description: The problem investigation ticket detailed description.
      defaultValue: ""
    - name: company
      description: The company associated with the requester. By default it is determined by the logged in user.
      defaultValue: ""
    - name: region
      description: The region of the problem investigation location. The arguments region, site_group, and site should be provided together.
      defaultValue: ""
    - name: site_group
      description: The site group of the problem investigation location. The arguments region, site_group, and site should be provided together.
      defaultValue: ""
    - name: site
      description: The site of the problem investigation location.The arguments region, site_group, and site should be provided together.
      defaultValue: ""
    - name: assigned_to
      description: "The technical support person the ticket is assigned to."
      defaultValue: ""
    - name: assigned_group_pbm_mgr
      description: The group for the problem coordinator’s support organization, which makes up the third tier of the problem coordinator’s support organization data structure. The arguments support_organization_pbm_mgr, assigned_group_pbm_mgr, and support_company_pbm_mgr should be provided together.
      defaultValue: ""
    - name: support_company_pbm_mgr
      description: The company for the problem coordinator’s support organization, which makes up the first tier of the problem coordinator’s support organization data structure. The arguments support_organization_pbm_mgr, assigned_group_pbm_mgr, and support_company_pbm_mgr should be provided together.
      defaultValue: ""
    - name: support_organization_pbm_mgr
      description: The organization for the problem coordinator’s support organization, which makes up the second tier of the problem coordinator’s support organization data structure. The arguments support_organization_pbm_mgr, assigned_group_pbm_mgr, and support_company_pbm_mgr should be provided together.
      defaultValue: ""
    - name: assigned_support_company
      description: "The company for the problem assignee’s support organization. It makes up the first tier of the problem assignee’s support organization data structure. The arguments assigned_support_organization, assigned_group, and assigned_support_company should be provided together."
      defaultValue: ""
    - name: assigned_support_organization
      description: The organization for the problem assignee’s support organization. It makes up the second tier of the problem assignee’s support organization data structure. The arguments assigned_support_organization, assigned_group, and assigned_support_company should be provided together.
      defaultValue:
    - name: assigned_group
      description: The group for the problem assignee's support organization.  It makes up the third tier of the problem assignee's support organization data structure. The arguments assigned_support_organization, assigned_group, and support_company should be provided together.
      defaultValue: ""
    - name: investigation_justification
      description: The justification for the ticket creation.
      defaultValue: ""
    - name: temporary_workaround
      description: The problem workaround.
      defaultValue: ""
    - name: resolution
      description: The ticket resolution.
      defaultValue: ""
    - name: status_reason
      description: The reason for changing the status. Required when the status argument is provided.
      defaultValue: ""
      auto: PREDEFINED
      predefined:
      - Publish
      - Reject
      - Not Applicable
    outputs: []
  - name: bmc-itsm-known-error-create
    description: "Create known error ticket."
    arguments:
    - name: status
      description: The known error ticket status.
      required: true
      defaultValue: ""
      auto: PREDEFINED
      predefined:
      - Assigned
      - Scheduled For Correction
      - Assigned To Vendor
      - No Action Planned
      - Corrected
      - Closed
      - Cancelled
    - name: summary
      description: The known error ticket summary.
      required: true
      defaultValue: ""
    - name: details
      description: The known error ticket Detailed description.
      required: true
      defaultValue: ""
    - name: impact
      description: The known error ticket impact.
      required: true
      defaultValue: ""
      auto: PREDEFINED
      predefined:
      - 1-Extensive/Widespread
      - 2-Significant/Large
      - 3-Moderate/Limited
      - 4-Minor/Localized
    - name: urgency
      description: The known error ticket urgency.
      required: true
      auto: PREDEFINED
      defaultValue: ""
      predefined:
      - 1-Critical
      - 2-High
      - 3-Medium
      - 4-Low
    - name: view_access
      description: Whether if the ticket is for internal view or public view.
      required: true
      defaultValue: ""
      auto: PREDEFINED
      predefined:
      - Public
      - Internal
    - name: company
      description: Company associated with the Requester.
      required: true
      defaultValue: ""
    - name: target_resolution_date
      description: Known error resolution date. Future resolution date. For example, in 12 hours, in 7 days.
      required: true
      defaultValue: ""
    - name: resolution
      description: Ticket resolution.
      defaultValue: ""
    - name: assigned_group_pbm_mgr
      description: It makes up the third tier of the Problem Coordinator’s Support Organization data structure.
      defaultValue: ""
    - name: support_company_pbm_mgr
      description: "the Company for the Problem Coordinator’s Support Organization. It makes up the first tier of it."
      defaultValue: ""
    - name: support_organization_pbm_mgr
      description: It makes up the second tier of the Problem Coordinator’s Support Organization data structure.
      defaultValue: ""
    - name: assigned_support_company
      description: "The company for the problem assignee’s support organization. It makes up the first tier of the problem assignee’s support organization data structure."
      defaultValue: ""
    - name: assigned_support_organization
      description: The organization for the problem assignee’s support organization. It makes up the second tier of the problem assignee’s support organization data structure.
      defaultValue:
    - name: assigned_group
      description: The group for the problem assignee’s support organization. It makes up the third tier of the problem assignee’s support organization data structure.
      defaultValue: ""
    - name: investigation_justification
      description: The justification for the ticket creation.
      defaultValue: ""
    - name: assignee
      description: The full name of the staff member to whom the ticket will be assigned to. It can be retrieved by using the 'bmc-itsm-user-list' command.
      defaultValue: ""
    - name: assignee_pbm_mgr
      description: The full name of the staff member to whom the ticket will be assign to as the problem coordinator. It can be retrieved by using the 'bmc-itsm-user-list' command.
      defaultValue: ""
    - name: temporary_workaround
      description: Error workaround.
      defaultValue: ""
    - name: additional_fields
      description: 'The fields which are not present in the current argument list can be added here in the format "fieldname1=value;fieldname2=value". Possible fields: Assigned Group, Assignee or any other custom field.'
      defaultValue: ""
    outputs:
    - contextPath: BmcITSM.KnownError.RequestID
      description: Known Error unique Request ID.
      type: String
    - contextPath: BmcITSM.KnownError.DisplayID
      description: KnownError Display ID.
      type: String
    - contextPath: BmcITSM.KnownError.CreateDate
      description: KnownError Create time in UTC.
      type: Date
  - name: bmc-itsm-known-error-update
    description: "Update Known Error ticket type."
    arguments:
    - name: ticket_request_id
      description: The known error ticket request ID.
      required: true
      defaultValue: ""
    - name: status
      description: The known error ticket status.
      defaultValue: ""
      auto: PREDEFINED
      predefined:
      - Assigned
      - Scheduled For Correction
      - Assigned To Vendor
      - No Action Planned
      - Corrected
      - Closed
      - Cancelled
    - name: summary
      description: The known error ticket summary.
      defaultValue: ""
    - name: details
      description: The known error ticket detailed description.
      defaultValue: ""
    - name: impact
      description: The known error ticket impact.
      defaultValue: ""
      auto: PREDEFINED
      predefined:
      - 1-Extensive/Widespread
      - 2-Significant/Large
      - 3-Moderate/Limited
      - 4-Minor/Localized
    - name: urgency
      description: The known error ticket urgency.
      defaultValue: ""
      auto: PREDEFINED
      predefined:
      - 1-Critical
      - 2-High
      - 3-Medium
      - 4-Low
    - name: view_access
      description: "The known error ticket internal access."
      defaultValue: ""
      auto: PREDEFINED
      predefined:
      - Public
      - Internal
    - name: company
      description: Company associated with the Requester. By default is determined by the logged in user.
      defaultValue: ""
    - name: target_resolution_date
      description: Known error resolution date. Future resolution date. For example, in 12 hours, in 7 days.
      defaultValue: ""
    - name: resolution
      description: Ticket resolution.
      defaultValue: ""
    - name: assigned_group_pbm_mgr
      description: It makes up the third tier of the Problem Coordinator’s Support Organization data structure.
      defaultValue: ""
    - name: support_company_pbm_mgr
      description: "the Company for the Problem Coordinator’s Support Organization. It makes up the first tier of it."
      defaultValue: ""
    - name: support_organization_pbm_mgr
      description: It makes up the second tier of the Problem Coordinator’s Support Organization data structure.
      defaultValue: ""
    - name: assigned_support_company
      description: "The company for the problem assignee’s support organization. It makes up the first tier of the problem assignee’s support organization data structure."
      defaultValue: ""
    - name: assigned_support_organization
      description: The organization for the problem assignee’s support organization. It makes up the second tier of the problem assignee’s support organization data structure.
      defaultValue:
    - name: assigned_group
      description: The group for the problem assignee’s support organization. It makes up the third tier of the problem assignee’s support organization data structure.
      defaultValue: ""
    - name: temporary_workaround
      description: Error workaround.
      defaultValue: ""
    - name: status_reason
      description: "The reason for changing the status. Required when the status is provided."
      defaultValue: ""
      auto: PREDEFINED
      predefined:
      - Duplicate
      - No Longer Applicable
      - Pending PIR
      - Funding Not Available
      - Pending Infrastructure Change
      - Pending Third Party Vendor
    - name: assignee
      description: The full name of the employee the ticket will be assigned to. It can be retrieved by using the bmc-itsm-user-list command.
      defaultValue: ""
    - name: assignee_pbm_mgr
      description: The full name of the employee the ticket will be assign to as the problem coordinator. It can be retrieved by using the bmc-itsm-user-list command.
      defaultValue: ""
    - name: additional_fields
      description: 'The fields which are not present in the current argument list can be added here in the format "fieldname1=value;fieldname2=value". Possible fields: Assigned Group, Assignee or any other custom field.'
      defaultValue: ""
    outputs: []
  - name: bmc-itsm-change-request-template-list
    description: Lists all change requests ticket templates. Useful for creating change request tickets. The records are retrieved by the query argument or by the filtering arguments. When using filtering arguments, each one defines a 'LIKE' operation and an 'AND' operator is used between them. To see the entire JSON then you can use the raw_response=true at the end of the command.
    arguments:
    - name: template_ids
      description: A comma-separated list of change request template IDs. Used as a filtering argument.
      isArray: true
      defaultValue: ""
    - name: query
      description: 'The query to search by. For example: Status = "Draft" AND Impact = "1-Extensive/Widespread". The query is used in addition to the existing arguments. See the BMC documentation for See the BMC documentation for [building search qualifications](https://docs.bmc.com/docs/ars2008/building-qualifications-and-expressions-929630007.html).'
      defaultValue: ""
    - name: limit
      description: The maximum number of records to retrieve.
      defaultValue: "50"
    - name: page_size
      description: The maximum number of records to retrieve per page.
      defaultValue: ""
    - name: page
      description: The page number of the results to retrieve.
      defaultValue: ""
    - name: description
      description: The change request ticket description. Used as a filtering argument.
      defaultValue: ""
    outputs:
    - type: String
      contextPath: BmcITSM.ChangeRequestTemplate.Id
      description: The change request ticket template ID.
    - type: String
      contextPath: BmcITSM.ChangeRequestTemplate.Description
      description: The change request ticket template description.
    - type: String
      contextPath: BmcITSM.ChangeRequestTemplate.InstanceID
      description: The change request ticket template instance ID. Useful for creating change request tickets.
  - name: bmc-itsm-incident-template-list
    description: Lists all incident requests ticket templates. Useful for create incident tickets. The records are retrieved by the query argument or by the filtering arguments. When using filtering arguments, each one defines a 'LIKE' operation and an 'AND' operator is used between them. To see the entire JSON then you can use the raw_response=true at the end of the command.
    arguments:
    - name: query
      description: 'The query to search by. For example: Status = "Draft" AND Impact = "1-Extensive/Widespread". The query is used in addition to the existing arguments. See the BMC documentation for See the BMC documentation for [building search qualifications](https://docs.bmc.com/docs/ars2008/building-qualifications-and-expressions-929630007.html).'
      defaultValue: ""
    - name: limit
      description: The maximum number of records to retrieve.
      defaultValue: "50"
    - name: page_size
      description: The maximum number of records to retrieve per page.
      defaultValue: ""
    - name: page
      description: The page number of the results to retrieve.
      defaultValue: ""
    - name: description
      description: The incident ticket template description. Used as a filtering argument.
      defaultValue: ""
    - name: template_ids
      description: A comma-separated list of incident template IDs. Used as a filtering argument.
      defaultValue: ""
    outputs:
    - type: String
      contextPath: BmcITSM.IncidentTemplate.Id
      description: The incident ticket template ID.
    - type: String
      contextPath: BmcITSM.IncidentTemplate.Description
      description: The incident ticket template description.
    - type: String
      contextPath: BmcITSM.IncidentTemplate.InstanceID
      description: The incident ticket template ID. Useful for creating change request tickets.
  - name: bmc-itsm-task-template-list
    description: Lists all task ticket templates. Useful for creating task tickets. The records are retrieved by the query argument or by the filtering arguments. When using filtering arguments, each one defines a 'LIKE' operation and an 'AND' operator is used between them. To see the entire JSON then you can use the raw_response=true at the end of the command.
    arguments:
    - name: query
      description: 'The query to search by. For example: Status = "Draft" AND Impact = "1-Extensive/Widespread". The query is used in addition to the existing arguments. See the BMC documentation for See the BMC documentation for [building search qualifications](https://docs.bmc.com/docs/ars2008/building-qualifications-and-expressions-929630007.html).'
      defaultValue: ""
    - name: limit
      description: The maximum number of records to retrieve.
      defaultValue: "50"
    - name: page_size
      description: The maximum number of records to retrieve per page.
      defaultValue: ""
    - name: page
      description: The page number of the results to retrieve.
      defaultValue: ""
    - name: template_ids
      description: A comma-separated list of task template IDs. Used as a filtering argument.
      defaultValue: ""
    - name: task_name
      description: The task ticket template name. Used as a filtering argument.
      defaultValue: ""
    outputs:
    - type: String
      contextPath: BmcITSM.TaskTemplate.Id
      description: The task ticket template ID.
    - type: String
      contextPath: BmcITSM.TaskTemplate.TaskName
      description: The task template name.
    - type: String
      contextPath: BmcITSM.TaskTemplate.InstanceID
      description: The task ticket template ID. Useful for creating change request tickets.
  - arguments: []
    description: Returns the list of fields for an incident type.
    name: get-mapping-fields
  - arguments:
    - description: The ticket ID.
      name: id
      required: true
    - description: Retrieves entries that were created after lastUpdate.
      name: lastUpdate
      required: true
    description: Gets remote data from a remote incident. This method does not update the current incident, and should be used for debugging purposes.
    name: get-remote-data
  - arguments:
    - description: A date string in local time representing the last time the incident was updated. The incident is only returned if it was modified after the last update time.
      name: lastUpdate
    description: Gets the list of incidents that were modified since the last update time. Note that this method is here for debugging purposes. The get-modified-remote-data command is used as part of a Mirroring feature, which is available in Cortex XSOAR from version 6.1.
    name: get-modified-remote-data
  - name: bmc-itsm-support-group-list
    description: Lists all support groups. Useful for getting possible (Company, Support Organization, Support Group) triplets.
    arguments:
    - name: limit
      description: The maximum number of records to retrieve.
      type: String
      defaultValue: "50"
    - name: page_size
      description: The maximum number of records to retrieve per page.
      type: String
      defaultValue: ""
    - name: page
      description: The page number of the results to retrieve.
      type: String
      defaultValue: ""
    - name: company
      description: Company name. Used as a filtering argument.
      type: String
      defaultValue: ""
    - name: support_organization
      description: Support organization name. Used as a filtering argument.
      type: String
      defaultValue: ""
    - name: support_group
      description: Support group name. Used as a filtering argument.
      type: String
      defaultValue: ""
    outputs:
    - type: String
      contextPath: BmcITSM.SupportGroup.SupportGroupID
      description: The support group ID.
    - type: String
      contextPath: BmcITSM.SupportGroup.Company
      description: The support company.
    - type: String
      contextPath: BmcITSM.SupportGroup.SupportOrganization
      description: The support organization.
    - type: String
      contextPath: BmcITSM.SupportGroup.SupportGroupName
      description: The support group.
  - name: bmc-itsm-worklog-add
    arguments:
    - name: incident_number
      description: Incident Number.
      required: true
    - name: worklog_type
      description: Work Log Type.
      required: True
    - name: view_access
      description: View Acces.
      required: True
    - name: detailed_description
      description: Detailed Description.
      required: True
    - name: entry_ids
      description: A comma-separated list of entry_ids to add as attachments.
  - arguments:
    - description: A comma-separated list of DisplayIDs. Used as a filtering argument.
      isArray: true
      name: ticket_ids
    - description: 'The query to search by. For example: Status = "Draft" AND Impact = "1-Extensive/Widespread". The query is used in addition to the existing arguments. See the BMC documentation for See the BMC documentation for [building search qualifications](https://docs.bmc.com/docs/ars2008/building-qualifications-and-expressions-929630007.html).'
      name: query
    - defaultValue: "50"
      description: The maximum number of records to retrieve.
      name: limit
    - description: The maximum number of records to retrieve per page.
      name: page_size
    - description: The page number of the results to retrieve.
      name: page
    - description: The Work Log description. Used as a filtering argument.
      name: description
    description: Retrieves a list of service request definitions. The records are retrieved by the query argument or by the filtering arguments. When using filtering arguments, each one defines a 'LIKE' operation and an 'AND' operator is used between them. To see the entire JSON then you can use the raw_response=true at the end of the command.
    name: bmc-itsm-worklog-list
    outputs:
    - contextPath: BmcITSM.WorkLog.ID
      description: The Work Log ID.
      type: String
  - arguments:
    - auto: PREDEFINED
      description: Request Type
      name: request_type
      predefined:
      - Incident
      - Asset
      - Work order
      required: true
    - description: Request Description
      name: request_description
      required: true
    - auto: PREDEFINED
      description: Association Type
      name: association_type
      predefined:
      - Caused
      - Caused by
      - Duplicate of
      - Original of
      - Resolved
      - Resolved by
      required: true
    - auto: PREDEFINED
      description: First Form Name
      name: first_form_name
      predefined:
      - incident
      - task
      - change request
      - problem investigation
      - known error
      - work order
      required: true
    - description: First Request ID
      name: first_request_id
      required: true
    - auto: PREDEFINED
      description: Second Form Name
      name: second_form_name
      predefined:
      - incident
      - task
      - change request
      - problem investigation
      - known error
      - work order
      required: true
    - description: Second Request ID
      name: second_request_id
      required: true
    - auto: PREDEFINED
      defaultValue: "true"
      description: Bidirectionality
      name: bidirectional
      predefined:
      - "true"
      - "false"
    description: Creates a relationship between two tickets.
    name: bmc-itsm-ticket-create-relationship
  - arguments:
    - description: Worklog ID
      name: worklog_id
    description: Retrieves a list of service request definitions. The records are retrieved by the query argument or by the filtering arguments. When using filtering arguments, each one defines a 'LIKE' operation and an 'AND' operator is used between them. To see the entire JSON then you can use the raw_response=true at the end of the command.
    name: bmc-itsm-worklog-attachment-get
    outputs:
    - contextPath: BmcITSM.Attachment.ID
      description: The Work Log ID.
      type: String
  - name: bmc-itsm-work-order-template-list
    description: Lists all work order templates. Useful for creating work orders. The records are retrieved by the query argument or by the filtering arguments. When using filtering arguments, each one defines a 'LIKE' operation and an 'AND' operator is used between them. To see the entire JSON, you can use the raw_response=true at the end of the command.
    arguments:
    - name: query
      description: The query to search by. For example, query="Company like \"BMCOpsMonitoring\"". The query is used in addition to the existing arguments. See the BMC documentation for [building search qualifications](https://docs.bmc.com/docs/ars2008/building-qualifications-and-expressions-929630007.html).
      type: String
      defaultValue: ""
    - name: limit
      description: The maximum number of records to retrieve.
      type: String
      defaultValue: "50"
    - name: page_size
      description: The maximum number of records to retrieve per page.
      type: String
      defaultValue: ""
    - name: page
      description: The page number of the results to retrieve.
      type: String
      defaultValue: ""
    - name: template_ids
      description: A comma-separated list of work order template GUIDs. Used as a filtering argument.
      type: String
      defaultValue: ""
      isArray: true
    - name: template_name
      description: The work order template name. Used as a filtering argument.
      type: String
      defaultValue: ""
    outputs:
    - contextPath: BmcITSM.WorkOrderTemplate.Id
      description: The work order template ID.
      type: String
    - contextPath: BmcITSM.WorkOrderTemplate.Name
      description: The work order template name.
      type: String
    - contextPath: BmcITSM.WorkOrderTemplate.GUID
      description: The work order template GUID.
      type: String
  - name: bmc-itsm-work-order-create
    description: Creates a new work order ticket.
    arguments:
    - name: template_guid
      description: The instance GUID of the template to use. The GUID can be retrieved by executing the bmc-itsm-work-order-template-list command.
      type: String
      defaultValue: ""
    - name: first_name
      description: Requester first name.
      type: String
      required: false
      defaultValue: ""
    - name: last_name
      description: Requester last name.
      type: String
      defaultValue: ""
      required: false
    - name: customer_first_name
      description: Customer first name.
      defaultValue: ""
      type: String
      required: true
    - name: customer_last_name
      description: Customer last name.
      defaultValue: ""
      type: String
      required: true
    - name: customer_company
      description: Customer company.
      defaultValue: ""
      type: String
      required: true
    - name: customer_person_id
      description: Customer person ID. Use it when customer first and last name pair is not unique.
      type: String
      defaultValue: ""
      required: false
    - name: summary
      description: The work order summary.
      type: String
      defaultValue: ""
      required: true
    - name: detailed_description
      description: The work order ticket detailed description.
      type: String
      defaultValue: ""
      required: true
    - name: status
      description: The work order status.
      defaultValue: ""
      required: true
      predefined:
      - Assigned
      - Pending
      - Waiting Approval
      - Planning
      - In Progress
      - Completed
      - Rejected
      - Cancelled
      - Closed
      auto: PREDEFINED
    - name: additional_fields
      description: 'The fields which are not present in the current argument list can be added here in the format "fieldname1=value;fieldname2=value". Example: additional_fields="Support Company=Calbro Services;Support Organization=IT Support;Support Group Name=Service Desk;Request Assignee=Scully Agent".'
      type: String
      defaultValue: ""
    - name: priority
      description: The work order ticket priority.
      defaultValue: ""
      predefined:
      - Critical
      - High
      - Medium
      - Low
      auto: PREDEFINED
      required: true
    - name: work_order_type
      description: 'The work order ticket type.'
      defaultValue: ""
      predefined:
      - General
      - Project
      auto: PREDEFINED
    - name: location_company
      description: The company associated with the task process.
      type: String
      defaultValue: ""
      required: true
    - name: scedulded_start_date
      description: The work order ticket scheduled future start date. For example, in 12 hours, in 7 days.
      type: String
      defaultValue: ""
    - name: scedulded_end_date
      description: The work order ticket scheduled future end date. For example, in 12 hours, in 7 days.
      type: String
      defaultValue: ""
    outputs:
    - contextPath: BmcITSM.WorkOrder.RequestID
      description: The work order ticket unique Request ID.
      type: String
    - contextPath: BmcITSM.WorkOrder.DisplayID
      description: The work order ticket unique Display ID.
      type: String
    - contextPath: BmcITSM.WorkOrder.CreateDate
      description: The work order ticket creation date time in UTC.
      type: Date
  - name: bmc-itsm-work-order-update
    description: Updates the work order ticket.
    arguments:
    - name: request_id
      description: The ID of the work order ticket to update.
      type: String
      required: true
      defaultValue: ""
    - name: summary
      description: The work order ticket summary.
      type: String
    - name: detailed_description
      description: The work order ticket detailed description.
      type: String
      defaultValue: ""
    - name: priority
      description: The work order ticket priority.
      defaultValue: ""
      predefined:
      - Critical
      - High
      - Medium
      - Low
      auto: PREDEFINED
    - name: status
      description: The work order ticket status.
      defaultValue: ""
      auto: PREDEFINED
      predefined:
      - Assigned
      - Pending
      - Waiting Approval
      - Planning
      - In Progress
      - Completed
      - Rejected
      - Cancelled
      - Closed
    - name: status_reason
      description: The reason for changing the ticket status.
      defaultValue: ""
      auto: PREDEFINED
      predefined:
      - Initial Status
      - Awaiting Request Assignee
      - Client Hold
      - Client Additional Information Requested
      - Client Action Required
      - Support Contact Hold
      - Local Site Action Required
      - Purchase Order Approval
      - Supplier Delivery
      - Third Party Vendor Action Required
      - Infrastructure Change
      - Work not started
      - Successful
      - Successful with Issues
      - Cancelled by Requester
      - Cancelled by Support
      - Customer Close
      - System Close
      - System Close with Issues
    - name: company
      description: The company associated with the requester. By default it is determined by the logged in user.
      type: String
      defaultValue: ""
    - name: location_company
      description: The company associated with the work order process.
      type: String
      defaultValue: ""
    - name: assignee
      description: The full name of the employee the work order is assigned to. It can be retrieved by using the bmc-itsm-user-list command.
      type: String
      defaultValue: ""
    - name: support_organization
      description: The organization for the problem assignee's support organization. It makes up the second tier of the problem assignee's support organization data structure. The arguments support_organization, support_group should be provided together. It can be retrieved by using the bmc-itsm-support-group-list command.
      type: String
      defaultValue:
    - name: support_group
      description: The group for the problem assignee's support group. It makes up the third tier of the problem assignee's support organization data structure. The arguments support_organization, support_group should be provided together. It can be retrieved by using the bmc-itsm-support-group-list command.
      type: String
      defaultValue: ""
    - name: work_order_type
      description: The work order ticket type.
      defaultValue: ""
      predefined:
      - General
      - Project
      auto: PREDEFINED
    - name: additional_fields
      description: 'The fields which are not present in the current argument list can be added here in the format "fieldname1=value;fieldname2=value". Example: additional_fields="Support Company=Calbro Services;Support Organization=IT Support;Support Group Name=Service Desk;Request Assignee=Scully Agent".'
      type: String
      defaultValue: ""
    - name: scedulded_start_date
      description: The work order ticket scheduled future start date. For example, in 12 hours, in 7 days.
      type: String
      defaultValue: ""
    - name: scedulded_end_date
      description: The work order ticket scheduled future end date. For example, in 12 hours, in 7 days.
      type: String
      defaultValue: ""
    outputs: []
  isfetch: true
  ismappable: true
  isremotesyncin: true
  isremotesyncout: true
fromversion: 6.2.0
tests:
- No tests (auto formatted)
sectionorder:
- Connect
- Collect<|MERGE_RESOLUTION|>--- conflicted
+++ resolved
@@ -1172,13 +1172,7 @@
     - name: details
       description: The task ticket detailed description. Required when the template_id argument is not provided.
     - name: root_ticket_type
-<<<<<<< HEAD
-      description: "The parent ticket type."
-      required: true
-      defaultValue: ""
-=======
       description: The parent ticket type. Required when the template_id argument is not provided.
->>>>>>> 2851e047
       auto: PREDEFINED
       predefined:
       - change request
@@ -1187,13 +1181,7 @@
       - known error
       - work order
     - name: root_request_id
-<<<<<<< HEAD
-      description: "The request ID of the parent ticket. Can be found in the context output of the bmc-itsm-ticket-list command. Use Display ID for work orders."
-      defaultValue: ""
-      required: true
-=======
       description: "The request ID of the parent ticket. Can be found in the context output of the bmc-itsm-ticket-list command. Use Display ID for work orders. Required when the template_id argument is not provided."
->>>>>>> 2851e047
     - name: root_request_name
       description: "The display name of the parent ticket in the task ticket. If not provided, the parent ticket displayID is displayed."
       defaultValue: ""
@@ -1205,12 +1193,7 @@
       - Real
       - Simulation
     - name: status
-<<<<<<< HEAD
-      description: The task status.
-      defaultValue: ""
-=======
       description: The task status. Required when the template_id argument is not provided.
->>>>>>> 2851e047
       auto: PREDEFINED
       predefined:
       - Staged
@@ -1242,13 +1225,7 @@
       - Medium
       - Low
     - name: location_company
-<<<<<<< HEAD
-      description: The company associated with the task process.
-      defaultValue: ""
-      required: true
-=======
       description: The company associated with the task process. Required when the template_id argument is not provided.
->>>>>>> 2851e047
     - name: support_company
       description: The technical support team associated with the company.
       defaultValue: ""
