--- conflicted
+++ resolved
@@ -168,11 +168,7 @@
   script: ""
   type: python
   subtype: python3
-<<<<<<< HEAD
-  dockerimage: demisto/python3:3.10.13.80014
-=======
   dockerimage: demisto/python3:3.10.13.84405
->>>>>>> 9d6c5180
   commands:
   - name: bmc-itsm-user-list
     description: Retrieves a list of user profiles from BMC Helix ITSM. The records are retrieved by the query argument or by the filtering arguments. When using filtering arguments, each one defines a 'LIKE' operation and an 'AND' operator is used between them. To see the entire JSON then you can use the raw_response=true at the end of the command.
