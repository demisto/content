{
    "name": "DeepInstinct",
    "description": "At Deep Instinct, we prevent what others can’t find.",
    "support": "partner",
<<<<<<< HEAD
    "serverMinVersion": "5.0.0",
    "currentVersion": "1.0.1",
=======
    "currentVersion": "1.0.0",
>>>>>>> 99b10940
    "author": "Deep Instinct",
    "url": "",
    "email": "eldadg@deepinstinct.com",
    "categories": [
        "Network Security"
    ],
    "tags": [
        "DeepInstinct"
    ],
    "created": "2020-04-13T09:41:59Z",
    "useCases": [],
    "keywords": []
}<|MERGE_RESOLUTION|>--- conflicted
+++ resolved
@@ -2,12 +2,8 @@
     "name": "DeepInstinct",
     "description": "At Deep Instinct, we prevent what others can’t find.",
     "support": "partner",
-<<<<<<< HEAD
     "serverMinVersion": "5.0.0",
     "currentVersion": "1.0.1",
-=======
-    "currentVersion": "1.0.0",
->>>>>>> 99b10940
     "author": "Deep Instinct",
     "url": "",
     "email": "eldadg@deepinstinct.com",
