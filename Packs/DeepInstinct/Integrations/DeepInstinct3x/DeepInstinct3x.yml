category: Endpoint
commonfields:
  id: DeepInstinct v3
  version: -1
configuration:
- display: Base server URL
  name: base_url
  defaultvalue: https://my-deep-instinct-path.deepinstinctweb.com
  type: 0
  required: true
- display: API Key
  name: apikey
  type: 4
  required: true
- display: First event ID to fetch from
  name: first_fetch
  defaultvalue: '0'
  type: 0
  required: false
- name: max_fetch
  display: Maximum number of indicators per fetch, max is 1000.
  type: 0
  defaultvalue: '50'
  required: false
- display: Fetch incidents
  name: isFetch
  type: 8
  required: false
- display: Incidents Fetch Interval
  name: incidentFetchInterval
  defaultvalue: '1'
  type: 19
  required: false
- display: Incident type
  name: incidentType
  type: 13
  required: false
- display: Trust any certificate (not secure)
  name: insecure
  type: 8
  required: false
- display: Use system proxy settings
  name: proxy
  type: 8
  required: false
description: Deep Instinct is a prevention-first approach to stopping ransomware and other malware using the world's first purpose-built, deep learning cybersecurity framework.
display: DeepInstinct v3
name: DeepInstinct v3
script:
  commands:
  - arguments:
<<<<<<< HEAD
    - description: Get device information from its ID
      name: device_id
      required: true
    description: Get device information from its ID
=======
    - description: Get device information from its ID.
      name: device_id
      required: true
    description: Get device information from its ID.
>>>>>>> 6f77591c
    name: deepinstinctv3-get-device
    outputs:
    - contextPath: deepinstinctv3.devices.ID
      description: Device ID.
      type: number
    - contextPath: deepinstinctv3.devices.os
      description: Device OS.
      type: string
    - contextPath: deepinstinctv3.devices.osv
      description: Device OS version.
      type: string
    - contextPath: deepinstinctv3.devices.ip_address
      description: Device IP address.
      type: string
    - contextPath: deepinstinctv3.devices.email
      description: Device email ip_address.
      type: sting
    - contextPath: deepinstinctv3.devices.mac_address
      description: Device mac address.
      type: string
    - contextPath: deepinstinctv3.devices.hostname
      description: Device hostname.
      type: string
    - contextPath: deepinstinctv3.devices.domain
      description: Device domain.
      type: string
    - contextPath: deepinstinctv3.devices.scanned_files
      description: Num of device scanned files.
      type: number
    - contextPath: deepinstinctv3.devices.comment
      description: Device comment.
      type: string
    - contextPath: deepinstinctv3.devices.tag
      description: Device tag.
      type: string
    - contextPath: deepinstinctv3.devices.connectivity_status
      description: Device connectivity status.
      type: string
    - contextPath: deepinstinctv3.devices.deployment_status
      description: Device deployment status.
      type: string
    - contextPath: deepinstinctv3.devices.deployment_status_last_update
      description: Device last client version update.
      type: string
    - contextPath: deepinstinctv3.devices.license_status
      description: Device license status.
      type: string
    - contextPath: deepinstinctv3.devices.last_registration
      description: Device last registration datetime.
      type: string
    - contextPath: deepinstinctv3.devices.last_contact
      description: Device last contact datetime.
      type: string
    - contextPath: deepinstinctv3.devices.distinguished_name
      description: Device distinguished name.
      type: string
    - contextPath: deepinstinctv3.devices.group_name
      description: Device group name.
      type: string
    - contextPath: deepinstinctv3.devices.group_id
      description: Device group ID.
      type: number
    - contextPath: deepinstinctv3.devices.policy_name
      description: Device policy name.
      type: string
    - contextPath: deepinstinctv3.devices.policy_id
      description: Device policy ID.
      type: number
    - contextPath: deepinstinctv3.devices.log_status
      description: Device log status.
      type: string
    - contextPath: deepinstinctv3.devices.agent_version
      description: Device agent version.
      type: string
    - contextPath: deepinstinctv3.devices.brain_version
      description: Device brain version.
      type: string
    - contextPath: deepinstinctv3.devices.logged_in_users
      description: Device logged in user(s).
      type: string
    - contextPath: deepinstinctv3.devices.msp_name
      description: Device msp name.
      type: string
    - contextPath: deepinstinctv3.devices.msp_id
      description: Device msp ID.
      type: number
    - contextPath: deepinstinctv3.devices.tenant_name
      description: Device tenant name.
      type: string
    - contextPath: deepinstinctv3.devices.tenant_id
      description: Device tenant ID.
      type: number
  - arguments:
    - description: Get all events. Max events in response is 50, use first_event_id parameter to define first event id to get.
      name: first_event_id
      required: true
      defaultValue: '0'
<<<<<<< HEAD
    description: Get all events after given event ID
=======
    description: Get all events after given event ID.
>>>>>>> 6f77591c
    name: deepinstinctv3-get-events
    outputs:
    - contextPath: deepinstinctv3.Events.events.id
      description: event ID.
      type: number
    - contextPath: deepinstinctv3.Events.events.device_id
      description: event device ID.
      type: number
    - contextPath: deepinstinctv3.Events.events.timestamp
      description: event timestamp from device.
      type: string
    - contextPath: deepinstinctv3.Events.events.insertion_timestamp
      description: event timestamp from console.
      type: string
    - contextPath: deepinstinctv3.Events.events.close_timestamp
      description: event closed timestamp.
      type: string
    - contextPath: deepinstinctv3.Events.events.last_action
      description: event last last_action.
      type: string
    - contextPath: deepinstinctv3.Events.events.status
      description: event status.
      type: string
    - contextPath: deepinstinctv3.Events.events.comment
      description: event comment.
      type: string
    - contextPath: deepinstinctv3.Events.events.recorded_device_info
      description: event device information.
      type: unknown
    - contextPath: deepinstinctv3.Events.events.msp_name
      description: event msp name.
      type: string
    - contextPath: deepinstinctv3.Events.events.msp_id
      description: event msp id.
      type: number
    - contextPath: deepinstinctv3.Events.events.tenant_name
      description: event tenant name.
      type: string
    - contextPath: deepinstinctv3.Events.events.tenant_id
      description: event tenant id.
      type: number
    - contextPath: deepinstinctv3.Events.events.mitre_classifications
      description: event MITRE classification.
      type: unknown
    - contextPath: deepinstinctv3.Events.events.type
      description: event type.
      type: string
    - contextPath: deepinstinctv3.Events.events.trigger
      description: event trigger.
      type: string
    - contextPath: deepinstinctv3.Events.events.action
      description: event action.
      type: string
    - contextPath: deepinstinctv3.Events.events.close_trigger
      description: event close trigger.
      type: string
    - contextPath: deepinstinctv3.Events.events.reoccurrence_count
      description: event reoccurrence_count.
      type: number
    - contextPath: deepinstinctv3.Events.events.file_type
      description: event file type.
      type: string
    - contextPath: deepinstinctv3.Events.events.file_hash
      description: event file hash.
      type: string
    - contextPath: deepinstinctv3.Events.events.file_archive_hash
      description: event file archive hash.
      type: string
    - contextPath: deepinstinctv3.Events.events.path
      description: event file path.
    - contextPath: deepinstinctv3.Events.events.file_size
      description: event file size.
      type: number
    - contextPath: deepinstinctv3.Events.events.threat_severity
      description: event threat severity.
      type: string
    - contextPath: deepinstinctv3.Events.events.certificate_thumbprint
      description: event certificate certificate thumbprint.
      type: string
    - contextPath: deepinstinctv3.Events.events.certificate_vendor_name
      description: event certificate certificate vendor name.
      type: string
    - contextPath: deepinstinctv3.Events.events.deep_classification
      description: Deep Instinct classification.
      type: string
    - contextPath: deepinstinctv3.Events.events.file_status
      description: event file status.
      type: string
    - contextPath: deepinstinctv3.Events.events.sandbox_status
      description: event sandbox status.
      type: string
  - arguments:
    - description: Get all suspicious events. Max events in response is 50, use first_event_id parameter to define first event id to get.
      name: first_event_id
      required: true
      defaultValue: '0'
<<<<<<< HEAD
    description: Get all suspicious events after given event ID
=======
    description: Get all suspicious events after given event ID.
>>>>>>> 6f77591c
    name: deepinstinctv3-get-suspicious-events
    outputs:
    - contextPath: deepinstinctv3.Suspicious-Events.events.ID
      description: event ID.
      type: number
    - contextPath: deepinstinctv3.Suspicious-Events.events.device_id
      description: event device ID.
      type: number
    - contextPath: deepinstinctv3.Suspicious-Events.events.timestamp
      description: event timestamp from device.
      type: string
    - contextPath: deepinstinctv3.Suspicious-Events.events.insertion_timestamp
      description: event timestamp from console.
      type: string
    - contextPath: deepinstinctv3.Suspicious-Events.events.status
      description: event status.
      type: string
    - contextPath: deepinstinctv3.Suspicious-Events.events.recorded_device_info
      description: event device info.
      type: unkown
    - contextPath: deepinstinctv3.Suspicious-Events.events.msp_name
      description: event msp name.
      type: string
    - contextPath: deepinstinctv3.Suspicious-Events.events.msp_id
      description: event msp id.
      type: number
    - contextPath: deepinstinctv3.Suspicious-Events.events.tenant_name
      description: event tenant name.
      type: string
    - contextPath: deepinstinctv3.Suspicious-Events.events.tenant_id
      description: event tenant id.
      type: number
    - contextPath: deepinstinctv3.Suspicious-Events.events.mitre_classifications
      description: event MITRE classification.
      type: unknown
    - contextPath: deepinstinctv3.Suspicious-Events.events.type
      description: event type.
      type: string
    - contextPath: deepinstinctv3.Suspicious-Events.events.trigger
      description: event trigger.
      type: string
    - contextPath: deepinstinctv3.Suspicious-Events.events.action
      description: event action.
      type: string
    - contextPath: deepinstinctv3.Suspicious-Events.events.close_trigger
      description: event close trigger.
      type: string
    - contextPath: deepinstinctv3.Suspicious-Events.events.file_type
      description: event file type.
      type: string
    - contextPath: deepinstinctv3.Suspicious-Events.events.rule_trigger
      description: event rule trigger.
      type: string
    - contextPath: deepinstinctv3.Suspicious-Events.events.file_archive_hash
      description: event file archive hash.
      type: string
    - contextPath: deepinstinctv3.Suspicious-Events.events.remediation
      description: event remediation.
      type: unknown
    - contextPath: deepinstinctv3.Suspicious-Events.events.path
      description: event file path.
      type: unknown
  - name: deepinstinctv3-get-all-groups
    outputs:
    - contextPath: deepinstinctv3.Groups.ID
      description: group id.
      type: number
    - contextPath: deepinstinctv3.Groups.is_default_group
      description: True if group is a default group, false otherwise.
      type: boolean
    - contextPath: deepinstinctv3.Groups.msp_id
      description: msp ID.
      type: number
    - contextPath: deepinstinctv3.Groups.name
      description: group name.
      type: string
    - contextPath: deepinstinctv3.Groups.os
      description: group operation system.
      type: string
    - contextPath: deepinstinctv3.Groups.policy_id
      description: group policy ID.
      type: number
<<<<<<< HEAD
    description: Get all groups
=======
    description: Get all groups.
>>>>>>> 6f77591c
  - name: deepinstinctv3-get-all-policies
    outputs:
    - contextPath: deepinstinctv3.Policies.ID
      description: policy ID.
      type: number
    - contextPath: deepinstinctv3.Policies.name
      description: policy name.
      type: string
    - contextPath: deepinstinctv3.Policies.os
      description: policy operating system.
      type: string
    - contextPath: deepinstinctv3.Policies.is_default_policy
      description: True if policy is a default policy, False otherwise.
      type: boolean
    - contextPath: deepinstinctv3.Policies.msp_id
      description: msp ID.
      type: number
    - contextPath: deepinstinctv3.Policies.msp_name
      description: msp name.
      type: string
    description: Get list of all policies.
  - arguments:
<<<<<<< HEAD
    - description: Policy ID
      name: policy_id
      required: true
    - description: file hash
      name: file_hash
      required: true
    - name: comment
      description: comment to hash field
    description: Add file hash to Deny List
    name: deepinstinctv3-add-hash-to-deny-list
  - arguments:
    - description: Policy ID
      name: policy_id
      required: true
    - description: file hash
      name: file_hash
      required: true
    - name: comment
      description: comment to hash field
    description: Add file hash to Allow List
    name: deepinstinctv3-add-hash-to-allow-list
  - arguments:
    - description: Policy ID
      name: policy_id
      required: true
    - description: file hash
      name: file_hash
      required: true
    description: Remove hash from Deny List
    name: deepinstinctv3-remove-hash-from-deny-list
  - arguments:
    - description: Policy ID
      name: policy_id
      required: true
    - description: file hash
      name: file_hash
      required: true
    description: Remove hash from Allow List
    name: deepinstinctv3-remove-hash-from-allow-list
  - arguments:
    - description: group ID
      name: group_id
      required: true
    - description: comma seperated list of device ids to address
      name: device_ids
      required: true
    description: Add multiple devices to a group
    name: deepinstinctv3-add-devices-to-group
  - arguments:
    - description: Group ID to remove from
      name: group_id
      required: true
    - description: Comma seperated list of device ids to remove
      name: device_ids
      required: true
    description: Remove list of devices from groups
    name: deepinstinctv3-remove-devices-from-group
  - arguments:
    - description: comma separated list of event ids
      name: event_ids
      required: true
    description: Delete multiple files remotely
    name: deepinstinctv3-delete-files-remotely
  - arguments:
    - description: comma separated list of event ids
      name: event_ids
      required: true
    description: Terminate list of processes
    name: deepinstinctv3-terminate-processes
  - arguments:
    - description: comma separated list of event ids
      name: event_ids
      required: true
    description: Close list of events
    name: deepinstinctv3-close-events
  - arguments:
    - description: single device id
      name: device_id
      required: true
    description: Disable device at next check-in
    name: deepinstinctv3-disable-device
  - arguments:
    - description: single device id
      name: device_id
      required: true
    description: Enable device at next check-in
    name: deepinstinctv3-enable-device
  - arguments:
    - description: comma separated list of device ids
      name: device_ids
      required: true
    description: Isolate device(s) from Network
    name: deepinstinctv3-isolate-from-network
  - arguments:
    - description: comma separated list of device ids
      name: device_ids
      required: true
    description: Release device(s) from isolation
=======
    - description: Policy ID.
      name: policy_id
      required: true
    - description: file hash.
      name: file_hash
      required: true
    - name: comment
      description: comment to hash field.
    description: Add file hash to Deny List.
    name: deepinstinctv3-add-hash-to-deny-list
  - arguments:
    - description: Policy ID.
      name: policy_id
      required: true
    - description: file hash.
      name: file_hash
      required: true
    - name: comment
      description: comment to hash field.
    description: Add file hash to Allow List.
    name: deepinstinctv3-add-hash-to-allow-list
  - arguments:
    - description: Policy ID.
      name: policy_id
      required: true
    - description: file hash.
      name: file_hash
      required: true
    description: Remove hash from Deny List.
    name: deepinstinctv3-remove-hash-from-deny-list
  - arguments:
    - description: Policy ID.
      name: policy_id
      required: true
    - description: file hash.
      name: file_hash
      required: true
    description: Remove hash from Allow List.
    name: deepinstinctv3-remove-hash-from-allow-list
  - arguments:
    - description: group ID.
      name: group_id
      required: true
    - description: comma seperated list of device ids to address.
      name: device_ids
      required: true
    description: Add multiple devices to a group.
    name: deepinstinctv3-add-devices-to-group
  - arguments:
    - description: Group ID to remove from.
      name: group_id
      required: true
    - description: Comma seperated list of device ids to remove.
      name: device_ids
      required: true
    description: Remove list of devices from groups.
    name: deepinstinctv3-remove-devices-from-group
  - arguments:
    - description: comma separated list of event ids.
      name: event_ids
      required: true
    description: Delete multiple files remotely.
    name: deepinstinctv3-delete-files-remotely
  - arguments:
    - description: comma separated list of event ids.
      name: event_ids
      required: true
    description: Terminate list of processes.
    name: deepinstinctv3-terminate-processes
  - arguments:
    - description: comma separated list of event ids.
      name: event_ids
      required: true
    description: Close list of events.
    name: deepinstinctv3-close-events
  - arguments:
    - description: single device id.
      name: device_id
      required: true
    description: Disable device at next check-in.
    name: deepinstinctv3-disable-device
  - arguments:
    - description: single device id.
      name: device_id
      required: true
    description: Enable device at next check-in.
    name: deepinstinctv3-enable-device
  - arguments:
    - description: comma separated list of device ids.
      name: device_ids
      required: true
    description: Isolate device(s) from Network.
    name: deepinstinctv3-isolate-from-network
  - arguments:
    - description: comma separated list of device ids.
      name: device_ids
      required: true
    description: Release device(s) from isolation.
>>>>>>> 6f77591c
    name: deepinstinctv3-release-from-isolation
  - arguments:
    - name: event_id
      required: true
<<<<<<< HEAD
      description: the event id
    description: Upload file associated with given event id at next check-in
    name: deepinstinctv3-remote-file-upload
  - arguments:
    - description: single device id
      name: device_id
      required: true
    description: Upload device logs from given device at next check-in
    name: deepinstinctv3-upload-logs
  - arguments:
    - description: single device id
      name: device_id
      required: true
    description: Remove agent from device at next check-in
    name: deepinstinctv3-remove-device
  dockerimage: demisto/python3:3.10.13.72123
=======
      description: the event id.
    description: Upload file associated with given event id at next check-in.
    name: deepinstinctv3-remote-file-upload
  - arguments:
    - description: single device id.
      name: device_id
      required: true
    description: Upload device logs from given device at next check-in.
    name: deepinstinctv3-upload-logs
  - arguments:
    - description: single device id.
      name: device_id
      required: true
    description: Remove agent from device at next check-in.
    name: deepinstinctv3-remove-device
  dockerimage: demisto/python3:3.10.13.83255
>>>>>>> 6f77591c
  isfetch: true
  script: '-'
  type: python
  subtype: python3
fromversion: 6.2.0
tests:
- No tests (auto formatted)<|MERGE_RESOLUTION|>--- conflicted
+++ resolved
@@ -49,17 +49,10 @@
 script:
   commands:
   - arguments:
-<<<<<<< HEAD
-    - description: Get device information from its ID
-      name: device_id
-      required: true
-    description: Get device information from its ID
-=======
     - description: Get device information from its ID.
       name: device_id
       required: true
     description: Get device information from its ID.
->>>>>>> 6f77591c
     name: deepinstinctv3-get-device
     outputs:
     - contextPath: deepinstinctv3.devices.ID
@@ -157,11 +150,7 @@
       name: first_event_id
       required: true
       defaultValue: '0'
-<<<<<<< HEAD
-    description: Get all events after given event ID
-=======
     description: Get all events after given event ID.
->>>>>>> 6f77591c
     name: deepinstinctv3-get-events
     outputs:
     - contextPath: deepinstinctv3.Events.events.id
@@ -258,11 +247,7 @@
       name: first_event_id
       required: true
       defaultValue: '0'
-<<<<<<< HEAD
-    description: Get all suspicious events after given event ID
-=======
     description: Get all suspicious events after given event ID.
->>>>>>> 6f77591c
     name: deepinstinctv3-get-suspicious-events
     outputs:
     - contextPath: deepinstinctv3.Suspicious-Events.events.ID
@@ -345,11 +330,7 @@
     - contextPath: deepinstinctv3.Groups.policy_id
       description: group policy ID.
       type: number
-<<<<<<< HEAD
-    description: Get all groups
-=======
     description: Get all groups.
->>>>>>> 6f77591c
   - name: deepinstinctv3-get-all-policies
     outputs:
     - contextPath: deepinstinctv3.Policies.ID
@@ -372,106 +353,6 @@
       type: string
     description: Get list of all policies.
   - arguments:
-<<<<<<< HEAD
-    - description: Policy ID
-      name: policy_id
-      required: true
-    - description: file hash
-      name: file_hash
-      required: true
-    - name: comment
-      description: comment to hash field
-    description: Add file hash to Deny List
-    name: deepinstinctv3-add-hash-to-deny-list
-  - arguments:
-    - description: Policy ID
-      name: policy_id
-      required: true
-    - description: file hash
-      name: file_hash
-      required: true
-    - name: comment
-      description: comment to hash field
-    description: Add file hash to Allow List
-    name: deepinstinctv3-add-hash-to-allow-list
-  - arguments:
-    - description: Policy ID
-      name: policy_id
-      required: true
-    - description: file hash
-      name: file_hash
-      required: true
-    description: Remove hash from Deny List
-    name: deepinstinctv3-remove-hash-from-deny-list
-  - arguments:
-    - description: Policy ID
-      name: policy_id
-      required: true
-    - description: file hash
-      name: file_hash
-      required: true
-    description: Remove hash from Allow List
-    name: deepinstinctv3-remove-hash-from-allow-list
-  - arguments:
-    - description: group ID
-      name: group_id
-      required: true
-    - description: comma seperated list of device ids to address
-      name: device_ids
-      required: true
-    description: Add multiple devices to a group
-    name: deepinstinctv3-add-devices-to-group
-  - arguments:
-    - description: Group ID to remove from
-      name: group_id
-      required: true
-    - description: Comma seperated list of device ids to remove
-      name: device_ids
-      required: true
-    description: Remove list of devices from groups
-    name: deepinstinctv3-remove-devices-from-group
-  - arguments:
-    - description: comma separated list of event ids
-      name: event_ids
-      required: true
-    description: Delete multiple files remotely
-    name: deepinstinctv3-delete-files-remotely
-  - arguments:
-    - description: comma separated list of event ids
-      name: event_ids
-      required: true
-    description: Terminate list of processes
-    name: deepinstinctv3-terminate-processes
-  - arguments:
-    - description: comma separated list of event ids
-      name: event_ids
-      required: true
-    description: Close list of events
-    name: deepinstinctv3-close-events
-  - arguments:
-    - description: single device id
-      name: device_id
-      required: true
-    description: Disable device at next check-in
-    name: deepinstinctv3-disable-device
-  - arguments:
-    - description: single device id
-      name: device_id
-      required: true
-    description: Enable device at next check-in
-    name: deepinstinctv3-enable-device
-  - arguments:
-    - description: comma separated list of device ids
-      name: device_ids
-      required: true
-    description: Isolate device(s) from Network
-    name: deepinstinctv3-isolate-from-network
-  - arguments:
-    - description: comma separated list of device ids
-      name: device_ids
-      required: true
-    description: Release device(s) from isolation
-=======
     - description: Policy ID.
       name: policy_id
       required: true
@@ -570,29 +451,10 @@
       name: device_ids
       required: true
     description: Release device(s) from isolation.
->>>>>>> 6f77591c
     name: deepinstinctv3-release-from-isolation
   - arguments:
     - name: event_id
       required: true
-<<<<<<< HEAD
-      description: the event id
-    description: Upload file associated with given event id at next check-in
-    name: deepinstinctv3-remote-file-upload
-  - arguments:
-    - description: single device id
-      name: device_id
-      required: true
-    description: Upload device logs from given device at next check-in
-    name: deepinstinctv3-upload-logs
-  - arguments:
-    - description: single device id
-      name: device_id
-      required: true
-    description: Remove agent from device at next check-in
-    name: deepinstinctv3-remove-device
-  dockerimage: demisto/python3:3.10.13.72123
-=======
       description: the event id.
     description: Upload file associated with given event id at next check-in.
     name: deepinstinctv3-remote-file-upload
@@ -609,7 +471,6 @@
     description: Remove agent from device at next check-in.
     name: deepinstinctv3-remove-device
   dockerimage: demisto/python3:3.10.13.83255
->>>>>>> 6f77591c
   isfetch: true
   script: '-'
   type: python
