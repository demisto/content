--- conflicted
+++ resolved
@@ -32,11 +32,7 @@
   description: The value that was searched.
 scripttarget: 0
 subtype: python3
-<<<<<<< HEAD
-dockerimage: demisto/python3:3.10.12.63474
-=======
 dockerimage: demisto/python3:3.10.13.86272
->>>>>>> 90cf3b88
 runas: DBotWeakRole
 commonfields:
   id: LookupCSV
