--- conflicted
+++ resolved
@@ -18,11 +18,7 @@
   secret: true
   description: Password of PDF file.
 scripttarget: 0
-<<<<<<< HEAD
-dockerimage: demisto/readpdf:1.0.0.77212
-=======
 dockerimage: demisto/readpdf:1.0.0.83506
->>>>>>> 5cfcc708
 fromversion: 5.0.0
 tests:
 - PDFUnlocker-Test