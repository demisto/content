--- conflicted
+++ resolved
@@ -35,11 +35,7 @@
 - file
 timeout: '0'
 type: python
-<<<<<<< HEAD
-dockerimage: demisto/unzip:1.0.0.61858
-=======
 dockerimage: demisto/unzip:1.0.0.86000
->>>>>>> 90cf3b88
 tests:
 - ZipFile-Test
 - UnzipFile-Test
