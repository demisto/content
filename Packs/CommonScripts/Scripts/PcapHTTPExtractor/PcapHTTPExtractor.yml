args:
<<<<<<< HEAD
- description: get file entry from file name
  name: pcapFileName
- default: true
  description: File entry from the WarRoom
=======
- description: get file entry from file name.
  name: pcapFileName
- default: true
  description: File entry from the WarRoom.
>>>>>>> 90cf3b88
  name: entryID
- defaultValue: '50'
  description: Limit the output of the capture file output's flows (starts from 0).
  name: limit
- defaultValue: '0'
  description: Index of where to output flows (starts from 0).
  name: start
- defaultValue: '512'
<<<<<<< HEAD
  description: "Limit the HttpFileData field (in bytes)\t\t"
=======
  description: "Limit the HttpFileData field (in bytes)."
>>>>>>> 90cf3b88
  name: limitData
- description: The allowed content types to display, separated with comma, uses startswith to find a match (ie text,image will display text\html, and image\png).
  name: allowedContentTypes
comment: Allows to parse and extract http flows (requests & responses) from a pcap/pcapng file.
commonfields:
  id: PcapHTTPExtractor
  version: -1
enabled: true
name: PcapHTTPExtractor
outputs:
- contextPath: PcapHTTPFlows
  description: Flows extracted from the pcap file.
  type: String
- contextPath: PcapHttpFlows.ResultIndex
  description: The index of the http packet in the pcap file.
  type: String
- contextPath: PcapHttpFlows.HttpContentType
  description: Http content type of the response.
  type: String
- contextPath: PcapHttpFlows.HttpResponseVersion
  description: Http version used in the response.
  type: String
- contextPath: PcapHttpFlows.HttpResponseCode
  description: Http response code from the server.
  type: String
- contextPath: PcapHttpFlows.HttpDate
  description: Http date returned from the sever.
  type: String
- contextPath: PcapHttpFlows.HttpRequestMethod
  description: Http request method used.
  type: String
- contextPath: PcapHttpFlows.HttpRequestUri
  description: Http request URI (path).
  type: String
- contextPath: PcapHttpFlows.HttpFileData
  description: Http content of the response.
  type: String
- contextPath: PcapHttpFlows.HttpServer
  description: The server signature in the response.
  type: String
- contextPath: PcapHttpFlows.HttpUserAgent
  description: Http user agent sent in the request.
  type: String
- contextPath: PcapHttpFlows.HttpAccept
  description: Http request accept type.
  type: String
- contextPath: PcapHttpFlows.MetaSniffTimeStamp
  description: Time the packet was sniffed (unixtime).
  type: String
script: ''
tags:
- pcap
- http
timeout: '0'
type: python
dockerimage: demisto/pcap-http-extractor:1.0.0.90745
tests:
- PcapHTTPExtractor-Test
subtype: python3
fromversion: 5.0.0<|MERGE_RESOLUTION|>--- conflicted
+++ resolved
@@ -1,15 +1,8 @@
 args:
-<<<<<<< HEAD
-- description: get file entry from file name
-  name: pcapFileName
-- default: true
-  description: File entry from the WarRoom
-=======
 - description: get file entry from file name.
   name: pcapFileName
 - default: true
   description: File entry from the WarRoom.
->>>>>>> 90cf3b88
   name: entryID
 - defaultValue: '50'
   description: Limit the output of the capture file output's flows (starts from 0).
@@ -18,11 +11,7 @@
   description: Index of where to output flows (starts from 0).
   name: start
 - defaultValue: '512'
-<<<<<<< HEAD
-  description: "Limit the HttpFileData field (in bytes)\t\t"
-=======
   description: "Limit the HttpFileData field (in bytes)."
->>>>>>> 90cf3b88
   name: limitData
 - description: The allowed content types to display, separated with comma, uses startswith to find a match (ie text,image will display text\html, and image\png).
   name: allowedContentTypes
