commonfields:
  id: SetMultipleValues
  version: -1
name: SetMultipleValues
script: ''
type: python
subtype: python3
tags:
- Utility
comment: Set multiple keys/values to the context.
enabled: true
args:
- name: parent
  required: true
  default: true
  description: The parent key to which we append all the other keys.
- name: keys
  required: true
  description: Comma separated list of keys.
- name: values
  required: true
  description: Comma separated list of values.
scripttarget: 0
fromversion: 5.0.0
<<<<<<< HEAD
dockerimage: demisto/python3:3.10.14.101217
=======
dockerimage: demisto/python3:3.11.10.113941
>>>>>>> 2dbcb689
tests:
- No tests (auto formatted)<|MERGE_RESOLUTION|>--- conflicted
+++ resolved
@@ -22,10 +22,6 @@
   description: Comma separated list of values.
 scripttarget: 0
 fromversion: 5.0.0
-<<<<<<< HEAD
-dockerimage: demisto/python3:3.10.14.101217
-=======
 dockerimage: demisto/python3:3.11.10.113941
->>>>>>> 2dbcb689
 tests:
 - No tests (auto formatted)