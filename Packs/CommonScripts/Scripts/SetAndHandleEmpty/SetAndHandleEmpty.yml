--- conflicted
+++ resolved
@@ -45,11 +45,6 @@
   defaultValue: "false"
 scripttarget: 0
 script: '-'
-<<<<<<< HEAD
-subtype: python3
-dockerimage: demisto/python3:3.10.12.63474
-=======
->>>>>>> 90cf3b88
 tests:
 - SetAndHandleEmpty test
 - SetAndHandleEmpty_Test