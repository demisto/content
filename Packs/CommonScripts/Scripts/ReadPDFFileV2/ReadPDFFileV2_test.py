import demistomock as demisto
import os

import pytest
<<<<<<< HEAD
from ReadPDFFileV2 import PdfCredentialsException, PdfPermissionsException
=======
from ReadPDFFileV2 import PdfInvalidCredentialsException, PdfPermissionsException
>>>>>>> 20928892

CWD = os.getcwd() if os.getcwd().endswith('test_data') else f'{os.getcwd()}/test_data'


def open_html_file(file):
    with open(file, "r", encoding='utf-8') as f:
        return f.read()


COPY_PROTECTED_CASES = [
    (f'{CWD}/copy_protect_with_images.pdf', 'ahsdkljhakjhdasjk\n\n\x0c\x0c', 1)
]


@pytest.mark.parametrize('pdf_file, expected_text, num_of_images', COPY_PROTECTED_CASES)
def test_copy_protected(tmp_path, pdf_file, expected_text, num_of_images):
    """
    Given:
        - A `copy-protected` file that has text and images in it.
    When:
        - Trying to extract data from it.
    Then:
        - We bypass this limitation and proceed to extract the relevant data.
    """
    from ReadPDFFileV2 import get_pdf_text, get_images_paths_in_path, get_pdf_htmls_content
    from pikepdf import Pdf
    import shutil
    with Pdf.open(pdf_file) as pdf:
        assert not pdf._allow_extract, 'The file provided must be `copy-protected`'
    cpy_file_path = f'{tmp_path}/WorkingReadPDF.pdf'
    shutil.copy(pdf_file, cpy_file_path)

    text = get_pdf_text(file_path=cpy_file_path, pdf_text_output_path=f'{tmp_path}/text_output.txt')
    get_pdf_htmls_content(cpy_file_path, tmp_path)
    images = get_images_paths_in_path(tmp_path)
    assert text in expected_text
    assert len(images) == num_of_images, 'Failed to extract images'


def test_urls_are_found_correctly(mocker):
    """
    Given
        - a pdf html content.
    When
        - trying extract the urls from that html.
    Then
        - the correct url is extracted from the html content.
    """
    from ReadPDFFileV2 import get_urls_and_emails_from_pdf_html_content
    mocker.patch('ReadPDFFileV2.get_pdf_htmls_content', return_value=open_html_file(f'{CWD}/pdf-html-content.html'))
    urls, _ = get_urls_and_emails_from_pdf_html_content('', '')
    assert urls == {'http://www.w3.org/1999/xhtml'}


def test_incorrect_authentication():
    """
    Given
        - An encrypted pdf file and an incorrect password.
    When
        - Trying to decrypt the file(using the password) to extract data.
    Then
        - The program will catch this error and raise the appropriate exception.
    """
    from ReadPDFFileV2 import get_pdf_metadata, handling_pdf_credentials
    file_path = f'{CWD}/encrypted.pdf'
    dec_file_path = f'{CWD}/decrypted.pdf'

<<<<<<< HEAD
    with pytest.raises(PdfCredentialsException) as e:
        get_pdf_metadata(file_path=file_path, user_password='12')
    assert 'Incorrect password' in str(e)

    with pytest.raises(PdfCredentialsException) as e:
        handling_pdf_credentials(cpy_file_path=file_path, dec_file_path=dec_file_path, user_password='12')
=======
    with pytest.raises(PdfInvalidCredentialsException) as e:
        get_pdf_metadata(file_path=file_path, user_password='12')
    assert 'Incorrect password' in str(e)

    with pytest.raises(PdfInvalidCredentialsException) as e:
        handling_pdf_credentials(cpy_file_path=file_path, dec_file_path=dec_file_path, encrypted='yes',
                                 user_password='12')
>>>>>>> 20928892
    assert 'Incorrect password' in str(e)


def test_get_files_names_in_path():
    from ReadPDFFileV2 import get_files_names_in_path
    pdf_file_names = get_files_names_in_path('test_data', '*.pdf')
    assert 'scanned.pdf' in pdf_file_names

    pdf_file_names = get_files_names_in_path('test_data', '*.pdf', full_path=True)
    assert 'test_data/text-only.pdf' in pdf_file_names


def test_get_images_paths_in_path():
    from ReadPDFFileV2 import get_images_paths_in_path
    img_file_paths = get_images_paths_in_path('test_data')
    assert 'test_data/test1.png' in img_file_paths
    assert 'test_data/scanned.pdf' not in img_file_paths


ENC_PDF_META_DATA_CASES = [
    ((b'Title:          sample1.pdf\nKeywords:       \nCreator:        Preview\n'
      b'Producer:       macOS Version 10.14.4 (Build 18E226) Quartz PDFContext\nCreationDate:   Wed May 15 08:18:48 2019\n'
      b'ModDate:        Wed May 15 08:18:48 2019\nTagged:         no\nForm:           none\nPages:          2\n'
      b'Encrypted:      AES 128-bit\nPermissions:    print:yes copy:yes change:yes addNotes:yes\n'
      b'Page size:      595 x 842 pts (A4) (rotated 0 degrees)\nFile size:      71085 bytes\nOptimized:      no\n'
      b'PDF version:    1.6\n'),
     {'Title': 'sample1.pdf', 'Keywords': '', 'Creator': 'Preview',
      'Producer': 'macOS Version 10.14.4 (Build 18E226) Quartz PDFContext', 'CreationDate': 'Wed May 15 08:18:48 2019',
      'ModDate': 'Wed May 15 08:18:48 2019', 'Tagged': 'no',
      'Form': 'none', 'Pages': '2', 'Encrypted': 'AES 128-bit', 'Permissions': 'print:yes copy:yes change:yes addNotes:yes',
      'PageSize': '595 x 842 pts (A4) (rotated 0 degrees)', 'FileSize': '71085 bytes', 'Optimized': 'no', 'PDFVersion': '1.6'})
]


@pytest.mark.parametrize('raw_result, expected_result', ENC_PDF_META_DATA_CASES)
def test_get_pdf_metadata_with_encrypted(mocker, raw_result, expected_result):
    from ReadPDFFileV2 import get_pdf_metadata
    file_path = f'{CWD}/encrypted.pdf'
    mocker.patch('ReadPDFFileV2.run_shell_command', return_value=raw_result)
    metadata = get_pdf_metadata(file_path, user_password='1234')
    assert metadata == expected_result


PDF_META_DATA_CASES = [
    ((b'Title:          Microsoft Word - Document1\nKeywords:       \nCreator:        Word\n'
      b'Producer:       macOS Version 10.14.4 (Build 18E226) Quartz PDFContext\nCreationDate:   Wed May 15 11:47:28 2019\n'
      b'ModDate:        Wed May 15 11:47:28 2019\nTagged:         no\nForm:           none\nPages:          1\n'
      b'Encrypted:      no\nPage size:      595 x 842 pts (A4) (rotated 0 degrees)\nFile size:      18920 bytes\n'
      b'Optimized:      no\nPDF version:    1.3\n'),
     {'Title': 'Microsoft Word - Document1', 'Keywords': '', 'Creator': 'Word',
      'Producer': 'macOS Version 10.14.4 (Build 18E226) Quartz PDFContext', 'CreationDate': 'Wed May 15 11:47:28 2019',
      'ModDate': 'Wed May 15 11:47:28 2019', 'Tagged': 'no', 'Form': 'none', 'Pages': '1', 'Encrypted': 'no',
      'PageSize': '595 x 842 pts (A4) (rotated 0 degrees)', 'FileSize': '18920 bytes', 'Optimized': 'no', 'PDFVersion': '1.3'})
]


@pytest.mark.parametrize('raw_result, expected_result', PDF_META_DATA_CASES)
def test_get_metadata_without_encrypted(mocker, raw_result, expected_result):
    from ReadPDFFileV2 import get_pdf_metadata
    try:
        get_pdf_metadata(f'{CWD}/encrypted.pdf')
        raise Exception("Incorrect password exception should've been thrown")
    except PdfPermissionsException as e:
        assert 'Incorrect password' in str(e)

    mocker.patch('ReadPDFFileV2.run_shell_command', return_value=raw_result)
    metadata = get_pdf_metadata(f'{CWD}/text-only.pdf')
    assert metadata == expected_result


# TODO Ask what to do in this case?
def test_get_pdf_text_with_encrypted(tmp_path):
    from ReadPDFFileV2 import get_pdf_text, handling_pdf_credentials
    file_path = f'{CWD}/encrypted.pdf'
    dec_file_path = f'{CWD}/decrypted.pdf'
<<<<<<< HEAD
    dec_file_path = handling_pdf_credentials(cpy_file_path=file_path, user_password='1234', dec_file_path=dec_file_path)
=======
    dec_file_path = handling_pdf_credentials(cpy_file_path=file_path, user_password='1234',
                                             dec_file_path=dec_file_path, encrypted='yes')
>>>>>>> 20928892
    text = get_pdf_text(dec_file_path, f'{tmp_path}/encrypted.txt')
    expected = "XSL FO Sample Copyright © 2002-2005 Antenna House, Inc. All rights reserved.\n\n" \
               "Links in PDF\nPDF link is classified into two parts, link to the specified position in the PDF " \
               "document, and link to the external document.\n" \
               "The internal-destination property of fo:basic-link indicates to link to the position in the same" \
               " document. The externaldestination property indicates to link to external document. " \
               "Below shows the example.\n\nExample of a link to internal destination\nRefer to Purchasing " \
               "Assistance to get more information.\nExample of a link to external destination\nRefer to Purchasing " \
               "Assistance to get more information."

    if os.path.exists(dec_file_path):
        os.remove(dec_file_path)

    assert text.startswith(expected)


# TODO Ask what to do with the hebrew text?
def test_get_pdf_text_without_encrypted(tmp_path):
    from ReadPDFFileV2 import get_pdf_text
    # assert error raised
    try:
        get_pdf_text(f'{CWD}/encrypted.pdf', f'{tmp_path}/encrypted.txt')
        raise Exception("Incorrect password exception should've been thrown")
<<<<<<< HEAD
    except PdfCredentialsException as e:
=======
    except PdfInvalidCredentialsException as e:
>>>>>>> 20928892
        assert 'Incorrect password' in str(e)

    # assert not warnings are raised
    text = get_pdf_text(f'{CWD}/warning_trigger.pdf', f'{tmp_path}/warning_trigger.txt')
    assert 'Riu Plaza Berlin' in text

    # assert extract file correctly
    text = get_pdf_text(f'{CWD}/text-only.pdf', f'{tmp_path}/text-only.txt')
    expected = "עברית"
    assert expected in text
    assert text.startswith('This is a pdf document with a text line within it.')

    text = get_pdf_text(f'{CWD}/text-with-images.pdf', f'{tmp_path}/text-with-images.txt')
    expected = 'Create an ETD Using Adobe Acrobat'
    assert text.startswith(expected)

    text = get_pdf_text(f'{CWD}/scanned.pdf', f'{tmp_path}/scanned.txt')
    expected = '\x0c'
    assert expected == text


def test_get_pdf_htmls_content_with_encrypted(mocker, tmp_path):
    mocker.patch.object(demisto, 'args', return_value={'userPassword': '1234'})
    from ReadPDFFileV2 import get_pdf_htmls_content, get_images_paths_in_path, handling_pdf_credentials
    file_path = f'{CWD}/encrypted.pdf'
    dec_file_path = f'{CWD}/decrypted.pdf'
<<<<<<< HEAD
    dec_file_path = handling_pdf_credentials(cpy_file_path=file_path, user_password='1234', dec_file_path=dec_file_path)
=======
    dec_file_path = handling_pdf_credentials(cpy_file_path=file_path, user_password='1234',
                                             dec_file_path=dec_file_path, encrypted='yes')
>>>>>>> 20928892
    # to_html_output_folder = f'{tmp_path}/PDF_html'
    html_text = get_pdf_htmls_content(dec_file_path, tmp_path)
    expected = 'If you are end user who wishes to use XSL Formatter yourself, you may purchase ' \
               'from our Reseller or direct from Antenna<br/>House.<br/>'

    if os.path.exists(dec_file_path):
        os.remove(dec_file_path)

    assert len(get_images_paths_in_path(tmp_path)) != 0, 'Failed to get images from html'
    assert expected in html_text


def test_get_pdf_htmls_content_without_encrypted(tmp_path):
    from ReadPDFFileV2 import get_pdf_htmls_content, get_images_paths_in_path
    try:
        get_pdf_htmls_content(f'{CWD}/encrypted.pdf', tmp_path)
        raise Exception("Incorrect password exception should've been thrown")
    except PdfPermissionsException as e:
        assert 'Incorrect password' in str(e)
    # to_html_output_folder = f'{tmp_path}/PDF_html'
    html_text = get_pdf_htmls_content(f'{CWD}/hyperlinks.pdf', tmp_path)
    assert 'http://www.antennahouse.com/purchase.htm' in html_text
    assert len(get_images_paths_in_path(tmp_path)) != 0, 'Failed to get images from html'


def test_get_urls_from_binary_file():
    from ReadPDFFileV2 import get_urls_from_binary_file
    urls = get_urls_from_binary_file(f'{CWD}/text-with-images.pdf')
    assert len(urls) == 10


def test_build_readpdf_entry_object_empty_extract(mocker):
    from ReadPDFFileV2 import build_readpdf_entry_object, DEFAULT_NUM_IMAGES
    mocker.patch.object(demisto, 'executeCommand', return_value=[{u'Contents': ''}])
    res = build_readpdf_entry_object('test', {}, '', [], [], [], DEFAULT_NUM_IMAGES)
    assert res[0]['HumanReadable'] == '### Metadata\n\n### URLs\n\n### Text\n'


@pytest.mark.parametrize('file_path', [
    'URLs_Extraction_Test_PDF_Encoding_Google_Docs_Renderer_protected.pdf',
    'URLs_Extraction_Test_PDF_Encoding_Quartz_PDFContext_protected.pdf'
])
def test_get_urls_and_emails_from_pdf_annots_with_encrypt(file_path):
    """
    This test verifies URL and Emails extraction from an encrypted PDF file.

        Given:
        A path to an encrypted PDF file with a certain encoding:
            1. A pdf created with google docs.
            2. A pdf created with mac os Notes.

        Both PDFs include URLs and Email addresses from different kinds that should be extracted:

            * 'https://test1.com/' - A text url ended with a slash /.
            * 'https://test2.com' - A text url ended without a slash /.
            * 'www.test3.net' - A text url without the http prefix.
            * 'user@test4.com' - A text email address.
            * 'https://test5.com.co/ed/trn/update?email=user@test6.net' - A text url with an https prefix, and an email
               address in it.
            * 'http://www.test7.com' - A text hyperlink of a url.
            * 'https://test8.com/' - An embedded url (a url that is hyperlinked to an image).

        When:
            Running 'get_urls_and_emails_from_pdf_annots' function on the PDF file.

        Then:
            Verify that the URLs Emails was extracted successfully.

    """
    from ReadPDFFileV2 import get_urls_and_emails_from_pdf_annots, handling_pdf_credentials

    expected_urls = {'https://test1.com', 'https://test2.com', 'http://www.test3.net',
                     'https://test5.com.co/ed/trn/update?email=user@test6.net', 'http://www.test7.com',
                     'https://test8.com'}

    expected_emails = {'user@test4.com', 'user@test6.net'}

    # Decrypt the PDF:
    dec_file_path = f'{CWD}/decrypted.pdf'
    file_path = f'{CWD}/{file_path}'
    dec_file_path = handling_pdf_credentials(cpy_file_path=file_path,
                                             user_password='123456',
<<<<<<< HEAD
                                             dec_file_path=dec_file_path)
=======
                                             dec_file_path=dec_file_path,
                                             encrypted='')
>>>>>>> 20928892
    # decrypt_pdf_file(file_path, '1234', dec_file_path)

    # Extract URLs and Emails:
    urls, emails = get_urls_and_emails_from_pdf_annots(dec_file_path)

    # Delete Decrypted file:
    if os.path.exists(dec_file_path):
        os.remove(dec_file_path)

    assert urls == expected_urls
    assert emails == expected_emails


@pytest.mark.parametrize('file_path', [
    'URLs_Extraction_Test_PDF_Encoding_Google_Docs_Renderer.pdf',
    'URLs_Extraction_Test_PDF_Encoding_Quartz_PDFContext.pdf'
])
def test_get_urls_and_emails_from_pdf_annots_without_encrypt(file_path):
    """
    This test verifies URL and Emails extraction from a non-encrypted PDF file.

        Given:
        A path to a PDF file with a certain encoding:
            1. A pdf created with google docs.
            2. A pdf created with mac os Notes.

        Both PDFs include URLs and Email addresses from different kinds that should be extracted:

            * 'https://test1.com/' - A text url ended with a slash /.
            * 'https://test2.com' - A text url ended without a slash /.
            * 'www.test3.net' - A text url without the http prefix.
            * 'user@test4.com' - A text email address.
            * 'https://test5.com.co/ed/trn/update?email=user@test6.net' - A text url with an https prefix, and an email
               address in it.
            * 'http://www.test7.com' - A text hyperlink of a url.
            * 'https://test8.com/' - An embedded url (a url that is hyperlinked to an image).

        When:
            Running 'get_urls_and_emails_from_pdf_annots' function on the PDF file.

        Then:
            Verify that the URLs Emails was extracted successfully.

    """
    from ReadPDFFileV2 import get_urls_and_emails_from_pdf_annots

    expected_urls = {'https://test1.com', 'https://test2.com', 'http://www.test3.net',
                     'https://test5.com.co/ed/trn/update?email=user@test6.net', 'http://www.test7.com',
                     'https://test8.com'}

    expected_emails = {'user@test4.com', 'user@test6.net'}

    file_path = f'{CWD}/{file_path}'

    # Extract URLs and Emails:
    urls, emails = get_urls_and_emails_from_pdf_annots(file_path)

    assert urls == expected_urls
    assert emails == expected_emails


def test_get_urls_and_emails_from_pdf_file_with_encrypt(tmp_path):
    """
    This test verifies URL and Emails extraction from an encrypted PDF file.

        Given:
        A path to an encrypted PDF file with a certain encoding (Libreoffice Encoding).

        When:
            Running 'extract_urls_and_emails_from_pdf_file' function on the PDF file.

        Then:
            Verify that the URLs Emails was extracted successfully.

    """
    from ReadPDFFileV2 import extract_urls_and_emails_from_pdf_file, handling_pdf_credentials

    expected_urls = {'www.hiddenvirusaddress.cn', 'www.msn.com', 'http://www.docxtesturl.com', 'www.google.com',
                     'www.docxtesturl.com', 'http://www.msn.com'}
    expected_emails = {'Userthatdoesnotexist3@demis', 'userthatdoesnotexist@demisto.com',
                       'userthatdoesnotexist4@demis', 'Userthatdoesnotexist2@demisto.com'}

    # Decrypt the PDF:
    file_path = f'{CWD}/URLs_Extraction_Test_PDF_Encoding_LibreOffice_protected.pdf'
    dec_file_path = f'{CWD}/decrypted.pdf'
<<<<<<< HEAD
    dec_file_path = handling_pdf_credentials(cpy_file_path=file_path, user_password='123456', dec_file_path=dec_file_path)
=======
    dec_file_path = handling_pdf_credentials(cpy_file_path=file_path, user_password='123456',
                                             dec_file_path=dec_file_path, encrypted='')
>>>>>>> 20928892
    # decrypt_pdf_file(file_path, '123456', dec_file_path)

    # Extract URLs and Emails:
    urls, emails = extract_urls_and_emails_from_pdf_file(dec_file_path, tmp_path)

    # Delete Decrypted file:
    if os.path.exists(dec_file_path):
        os.remove(dec_file_path)

    assert set(url_data['Data'] for url_data in urls) == expected_urls
    assert set(emails) == expected_emails


def test_get_urls_and_emails_from_pdf_file_without_encrypt(tmp_path):
    """
    This test verifies URL and Emails extraction from a non-encrypted PDF file.

        Given:
        A path to a PDF file with a certain encoding (Libreoffice Encoding).

        When:
            Running 'extract_urls_and_emails_from_pdf_file' function on the PDF file.

        Then:
            Verify that the URLs Emails was extracted successfully.

    """
    from ReadPDFFileV2 import extract_urls_and_emails_from_pdf_file

    expected_urls = {'www.hiddenvirusaddress.cn', 'www.msn.com', 'http://www.docxtesturl.com',
                     'www.google.com', 'www.docxtesturl.com', 'http://www.msn.com'}
    expected_emails = {'Userthatdoesnotexist3@demis', 'userthatdoesnotexist@demisto.com',
                       'userthatdoesnotexist4@demis', 'Userthatdoesnotexist2@demisto.com'}

    file_path = f'{CWD}/URLs_Extraction_Test_PDF_Encoding_LibreOffice.pdf'

    # Extract URLs and Emails:
    urls, emails = extract_urls_and_emails_from_pdf_file(file_path, tmp_path)

    assert set(emails) == expected_emails
    assert set(url_data['Data'] for url_data in urls) == expected_urls


def test_handle_error_read_only(mocker):
    from ReadPDFFileV2 import handle_error_read_only

    mocker.patch('ReadPDFFileV2.os.access', return_value=False)

    def fun(path):
        return path
    change_permition = mocker.patch('ReadPDFFileV2.os.chmod')
    handle_error_read_only(
        fun,
        f'{CWD}/test_for_read_only_file.txt',
        'The error is not due to a problem with write permissions to the file'
    )
    assert change_permition.call_count == 1


def test_handle_error_read_only_failed(mocker):
    from ReadPDFFileV2 import handle_error_read_only

    mocker.patch('ReadPDFFileV2.os.access', return_value=True)

    def fun(path):
        return path
    with pytest.raises(Exception) as e:
        handle_error_read_only(
            fun,
            f'{CWD}/test_for_read_only_file.txt',
            'The error is not due to a problem with write permissions to the file'
        )
    assert str(e.value) == 'The error is not due to a problem with write permissions to the file'<|MERGE_RESOLUTION|>--- conflicted
+++ resolved
@@ -2,11 +2,7 @@
 import os
 
 import pytest
-<<<<<<< HEAD
-from ReadPDFFileV2 import PdfCredentialsException, PdfPermissionsException
-=======
 from ReadPDFFileV2 import PdfInvalidCredentialsException, PdfPermissionsException
->>>>>>> 20928892
 
 CWD = os.getcwd() if os.getcwd().endswith('test_data') else f'{os.getcwd()}/test_data'
 
@@ -74,14 +70,6 @@
     file_path = f'{CWD}/encrypted.pdf'
     dec_file_path = f'{CWD}/decrypted.pdf'
 
-<<<<<<< HEAD
-    with pytest.raises(PdfCredentialsException) as e:
-        get_pdf_metadata(file_path=file_path, user_password='12')
-    assert 'Incorrect password' in str(e)
-
-    with pytest.raises(PdfCredentialsException) as e:
-        handling_pdf_credentials(cpy_file_path=file_path, dec_file_path=dec_file_path, user_password='12')
-=======
     with pytest.raises(PdfInvalidCredentialsException) as e:
         get_pdf_metadata(file_path=file_path, user_password='12')
     assert 'Incorrect password' in str(e)
@@ -89,7 +77,6 @@
     with pytest.raises(PdfInvalidCredentialsException) as e:
         handling_pdf_credentials(cpy_file_path=file_path, dec_file_path=dec_file_path, encrypted='yes',
                                  user_password='12')
->>>>>>> 20928892
     assert 'Incorrect password' in str(e)
 
 
@@ -165,12 +152,8 @@
     from ReadPDFFileV2 import get_pdf_text, handling_pdf_credentials
     file_path = f'{CWD}/encrypted.pdf'
     dec_file_path = f'{CWD}/decrypted.pdf'
-<<<<<<< HEAD
-    dec_file_path = handling_pdf_credentials(cpy_file_path=file_path, user_password='1234', dec_file_path=dec_file_path)
-=======
     dec_file_path = handling_pdf_credentials(cpy_file_path=file_path, user_password='1234',
                                              dec_file_path=dec_file_path, encrypted='yes')
->>>>>>> 20928892
     text = get_pdf_text(dec_file_path, f'{tmp_path}/encrypted.txt')
     expected = "XSL FO Sample Copyright © 2002-2005 Antenna House, Inc. All rights reserved.\n\n" \
                "Links in PDF\nPDF link is classified into two parts, link to the specified position in the PDF " \
@@ -194,11 +177,7 @@
     try:
         get_pdf_text(f'{CWD}/encrypted.pdf', f'{tmp_path}/encrypted.txt')
         raise Exception("Incorrect password exception should've been thrown")
-<<<<<<< HEAD
-    except PdfCredentialsException as e:
-=======
     except PdfInvalidCredentialsException as e:
->>>>>>> 20928892
         assert 'Incorrect password' in str(e)
 
     # assert not warnings are raised
@@ -225,12 +204,8 @@
     from ReadPDFFileV2 import get_pdf_htmls_content, get_images_paths_in_path, handling_pdf_credentials
     file_path = f'{CWD}/encrypted.pdf'
     dec_file_path = f'{CWD}/decrypted.pdf'
-<<<<<<< HEAD
-    dec_file_path = handling_pdf_credentials(cpy_file_path=file_path, user_password='1234', dec_file_path=dec_file_path)
-=======
     dec_file_path = handling_pdf_credentials(cpy_file_path=file_path, user_password='1234',
                                              dec_file_path=dec_file_path, encrypted='yes')
->>>>>>> 20928892
     # to_html_output_folder = f'{tmp_path}/PDF_html'
     html_text = get_pdf_htmls_content(dec_file_path, tmp_path)
     expected = 'If you are end user who wishes to use XSL Formatter yourself, you may purchase ' \
@@ -313,12 +288,8 @@
     file_path = f'{CWD}/{file_path}'
     dec_file_path = handling_pdf_credentials(cpy_file_path=file_path,
                                              user_password='123456',
-<<<<<<< HEAD
-                                             dec_file_path=dec_file_path)
-=======
                                              dec_file_path=dec_file_path,
                                              encrypted='')
->>>>>>> 20928892
     # decrypt_pdf_file(file_path, '1234', dec_file_path)
 
     # Extract URLs and Emails:
@@ -404,12 +375,8 @@
     # Decrypt the PDF:
     file_path = f'{CWD}/URLs_Extraction_Test_PDF_Encoding_LibreOffice_protected.pdf'
     dec_file_path = f'{CWD}/decrypted.pdf'
-<<<<<<< HEAD
-    dec_file_path = handling_pdf_credentials(cpy_file_path=file_path, user_password='123456', dec_file_path=dec_file_path)
-=======
     dec_file_path = handling_pdf_credentials(cpy_file_path=file_path, user_password='123456',
                                              dec_file_path=dec_file_path, encrypted='')
->>>>>>> 20928892
     # decrypt_pdf_file(file_path, '123456', dec_file_path)
 
     # Extract URLs and Emails:
