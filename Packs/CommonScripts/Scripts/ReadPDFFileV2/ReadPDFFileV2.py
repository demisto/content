--- conflicted
+++ resolved
@@ -116,11 +116,7 @@
     """Runs shell command and returns the result if not encountered an error"""
     cmd = [command] + list(args)
     demisto.debug(f'Running the shell command {cmd=}')
-<<<<<<< HEAD
-    completed_process = subprocess.run(
-=======
     completed_process = subprocess.run(  # noqa: UP022
->>>>>>> 9d6c5180
         cmd, stdout=subprocess.PIPE, stderr=subprocess.PIPE
     )
     exit_codes = completed_process.returncode
@@ -476,13 +472,8 @@
     Returns:
         Tuple[set, set]: A set includes the URLs that were found, A set includes the Emails that were found.
     """
-<<<<<<< HEAD
-    all_urls: Set[str] = set()
-    all_emails: Set[str] = set()
-=======
     all_urls: set[str] = set()
     all_emails: set[str] = set()
->>>>>>> 9d6c5180
     output_capture = io.StringIO()
     with open(file_path, 'rb') as pdf_file:
         # The following context manager was added so we could redirect error messages to the server logs since
