--- conflicted
+++ resolved
@@ -523,14 +523,7 @@
     for email in emails_set:
         emails_ec.append(email)
 
-<<<<<<< HEAD
-                if user_password or 'yes' in metadata.get('Encrypted'):  # The PDF is encrypted or has AES encryption
-                    dec_file_path = f'{output_folder}/DecryptedPDF.pdf'
-                    decrypt_pdf_file(cpy_file_path, user_password, dec_file_path)
-                    cpy_file_path = dec_file_path
-=======
     return urls_ec, emails_ec
->>>>>>> 04ce92fa
 
 
 def handling_pdf_credentials(cpy_file_path: str, dec_file_path: str, user_password: str = '') -> str:
