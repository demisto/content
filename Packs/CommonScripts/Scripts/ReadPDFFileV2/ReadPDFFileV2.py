--- conflicted
+++ resolved
@@ -12,10 +12,7 @@
 from pikepdf import Pdf, PasswordError
 import contextlib
 import io
-<<<<<<< HEAD
-=======
 import html
->>>>>>> 90cf3b88
 
 URL_EXTRACTION_REGEX = (
     r"(?:(?:https?|ftp|hxxps?):\/\/|www\[?\.\]?|ftp\[?\.\]?)(?:[-\w\d]+\[?\.\]?)+"
@@ -120,11 +117,7 @@
     """Runs shell command and returns the result if not encountered an error"""
     cmd = [command] + list(args)
     demisto.debug(f'Running the shell command {cmd=}')
-<<<<<<< HEAD
-    completed_process = subprocess.run(
-=======
     completed_process = subprocess.run(  # noqa: UP022
->>>>>>> 90cf3b88
         cmd, stdout=subprocess.PIPE, stderr=subprocess.PIPE
     )
     exit_codes = completed_process.returncode
@@ -481,13 +474,8 @@
     Returns:
         Tuple[set, set]: A set includes the URLs that were found, A set includes the Emails that were found.
     """
-<<<<<<< HEAD
-    all_urls: Set[str] = set()
-    all_emails: Set[str] = set()
-=======
     all_urls: set[str] = set()
     all_emails: set[str] = set()
->>>>>>> 90cf3b88
     output_capture = io.StringIO()
     with open(file_path, 'rb') as pdf_file:
         # The following context manager was added so we could redirect error messages to the server logs since
