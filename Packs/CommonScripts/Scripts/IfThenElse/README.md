<<<<<<< HEAD
A transformer for simple if-then-else logic. This can potentially reduce the number of tasks required for a given playbook.
## Script Data
---

| **Name** | **Description** |
| --- | --- |
| Script Type | javascript |
| Tags | transformer, general |
| Cortex XSOAR Version | 5.0.0 |

## Inputs
---

| **Argument Name** | **Description** |
| --- | --- |
| value | The value to evaluate |
| equals | If value equals this |
| then | Return this value if 'equals' is true |
| else | Return this value if 'equals' is false |

## Outputs
---
There are no outputs for this script.
=======
A transformer for simple if-then-else logic. This can potentially reduce the number of tasks required for a given playbook.

## Script Data
---

| **Name** | **Description** |
| --- | --- |
| Script Type | javascript |
| Tags | transformer, general |
| Demisto Version | 5.0.0 |

## Inputs
---

| **Argument Name** | **Description** |
| --- | --- |
| value | (Optional) The value to evaluate |
| equals | (Optional, Deprecated) If value equals this |
| then | (Optional) Return this value if 'condition' is true |
| else | (Optional) Return this value if 'condition' is false |
| condition | (Optional) The condition expression to evaluate, See `Condition` |
| lhs | (Optional) The value to compare in the condition given in `condition` (left hand side). |
| rhs | (Optional) The value to compare in the condition given in `condition` (right hand side). |
| options | (Optional) Option flags (comma separated list), See `Options` |

#### Condition

The evaluation performs with the condition expression given in the `condition` parameter.<br>
The format of the condition expression is:

    <lhs> <operator> <rhs>

    e.g. lhs==rhs
    e.g. value in list rhs

You can specify `lhs`, `rhs` or `value` for `<lhs>` and `<rhs>`. Those keywords are corresponding to its argument name.<br>
Also, see `Operator` for the available operators.

If the condition is empty, evaluates `value` == `equals` for backward compatibility.


#### Operator
| **Operator** | **Description** |
| --- | --- |
| === | Checks whether its two operands are equal. It always considers operands of different types to be different. |
| !== | Checks whether its two operands are not equal. It always considers operands of different types to be different. |
| == | Checks whether its two operands are equal. |
| != | Checks whether its two operands are not equal. |
| > | Returns true if the left operand is greater than the right operand, and false otherwise. |
| >= | Returns true if the left operand is greater than or equal to the right operand, and false otherwise. |
| < | Returns true if the left operand is less than the right operand, and false otherwise. |
| <= | Returns true if the left operand is less than or equal to the right operand, and false otherwise. |
| =~ | Performs a regular expression match of the string to its left to the regular expression on its right. See `regex_full_match` if you need whetner the pattern matches the whole string. |
| in list | Checks whether the right values which is a list comma separated includes the left value. |
| not in list | Checks whether the right values which is a list comma separated doesn't include the left value. |


#### Options
| **Option** | **Description** |
| --- | --- |
| case_insensitive | Enables case-insensitive matching |
| regex_dot_all | Enables that that dot special character (".") should additionally match the following line terminator ("newline") characters in a string. This only applies to applies to regular expression. |
| regex_multiline | Enables that a multiline input string should be treated as multiple lines. This only applies to applies to regular expression. |
| regex_full_match | Matched only when the whole string given matched with the regular expression pattern. This only applies to applies to regular expression. |
| input_data_type:then=&lt;type&gt; | The data given in `then` is converted based on the keyword specified in `<type>`. See `input_data_type`. e.g. input_data_type:then=json |
| input_data_type:else=&lt;type&gt; | The data given in `else` is converted based on the keyword specified in `<type>`. See `input_data_type`. e.g. input_data_type:else=json |
| input_data_type:lhs=&lt;type&gt; | The data given in `lhs` is converted based on the keyword specified in `<type>`. See `input_data_type`. e.g. input_data_type:lhs=json |
| input_data_type:rhs=&lt;type&gt; | The data given in `rhs` is converted based on the keyword specified in `<type>`. See `input_data_type`. e.g. input_data_type:rhs=json |

#### input_data_type
| **Type** | **Description** |
| --- | --- |
| raw | Nothing to be modified. The data given is passed to as it is. |
| json | The data formatted as JSON string is decoded. |
| value | `value` given in this transformer is input as the data, and replaced with the original value. |


## Outputs
---
There are no outputs for this script.

>>>>>>> 3964c7b1
<|MERGE_RESOLUTION|>--- conflicted
+++ resolved
@@ -1,28 +1,3 @@
-<<<<<<< HEAD
-A transformer for simple if-then-else logic. This can potentially reduce the number of tasks required for a given playbook.
-## Script Data
----
-
-| **Name** | **Description** |
-| --- | --- |
-| Script Type | javascript |
-| Tags | transformer, general |
-| Cortex XSOAR Version | 5.0.0 |
-
-## Inputs
----
-
-| **Argument Name** | **Description** |
-| --- | --- |
-| value | The value to evaluate |
-| equals | If value equals this |
-| then | Return this value if 'equals' is true |
-| else | Return this value if 'equals' is false |
-
-## Outputs
----
-There are no outputs for this script.
-=======
 A transformer for simple if-then-else logic. This can potentially reduce the number of tasks required for a given playbook.
 
 ## Script Data
@@ -32,7 +7,7 @@
 | --- | --- |
 | Script Type | javascript |
 | Tags | transformer, general |
-| Demisto Version | 5.0.0 |
+| Cortex XSOAR Version | 5.0.0 |
 
 ## Inputs
 ---
@@ -102,6 +77,4 @@
 
 ## Outputs
 ---
-There are no outputs for this script.
-
->>>>>>> 3964c7b1
+There are no outputs for this script.