--- conflicted
+++ resolved
@@ -407,13 +407,8 @@
                 self.output += char
                 part += char
                 index += 1
-<<<<<<< HEAD
-            
+
             elif self.inside_brackets and char == self.bracket_pairs[self.opening_bracket]:
-=======
-
-            elif char == self.bracket_pairs[self.opening_bracket] and self.inside_brackets:
->>>>>>> b280d02d
                 self.inside_brackets = False
                 self.output += char
                 part += char
