<<<<<<< HEAD
import ipaddress
import tldextract
import urllib.parse
from CommonServerPython import *
from re import Match


class URLError(Exception):
    pass


class URLType:
    """
    A class to represent an url and its parts
    """

    def __init__(self, raw_url: str):
        self.raw = raw_url
        self.scheme = ''
        self.user_info = ''
        self.hostname = ''
        self.port = ''
        self.path = ''
        self.query = ''
        self.fragment = ''

    def __str__(self):
        return (
            f'Scheme = {self.scheme}\nUser_info = {self.user_info}\nHostname = {self.hostname}\nPort = {self.port}\n'
            f'Path = {self.path}\nQuery = {self.query}\nFragment = {self.fragment}')


class URLCheck:
    """
    This class will build and validate a URL based on "URL Living Standard" (https://url.spec.whatwg.org)
    """
    sub_delims = ("!", "$", "&", "'", "(", ")", "*", "+", ",", ";", "=")
    brackets = ("\"", "'", "[", "]", "{", "}", "(", ")")

    bracket_pairs = {
        '{': '}',
        '(': ')',
        '[': ']',
        '"': '"',
        '\'': '\'',
    }

    no_fetch_extract = tldextract.TLDExtract(suffix_list_urls=(), cache_dir=None)

    def __init__(self, original_url: str):
        """
        Args:
            original_url: The original URL input

        Attributes:
            self.modified_url: The URL while being parsed by the formatter char by char
            self.original_url: The original URL as it was inputted
            self.url - The parsed URL and its parts (as a URLType object - see above)
            self.base: A pointer to the first char of the section being checked and validated
            self.output: The final URL output by the formatter
            self.inside_brackets = A flag to indicate the parser index is within brackets
            self.port = A flag to state that a port is found in the URL
            self.query = A flag to state that a query is found in the URL
            self.fragment = A flag to state that a fragment is found in the URL
            self.done = A flag to state that the parser is done and no more parsing is needed
        """

        self.modified_url = original_url
        self.original_url = original_url
        self.url = URLType(original_url)
        self.base = 0  # This attribute increases as the url is being parsed
        self.output = ''

        self.inside_brackets = False
        self.opening_bracket = ''
        self.port = False
        self.query = False
        self.fragment = False
        self.done = False
        self.quoted = False

        if self.original_url:
            self.remove_leading_chars()

        else:
            raise URLError("Empty string given")

        if any(map(self.modified_url[:8].__contains__, ["//", "%3A", "%3a"])):
            # The URL seems to have a scheme indicated by presence of "//" or "%3A"
            self.scheme_check()

        try:
            # First slash after the scheme (if exists)
            first_slash = self.modified_url[self.base:].index("/")

        except ValueError:
            first_slash = -1

        try:
            if "@" in self.modified_url[:first_slash]:
                # Checks if url has '@' sign in its authority part

                self.user_info_check()

        except ValueError:
            # No '@' in url at all
            pass

        self.host_check()

        if not self.done and self.port:
            self.port_check()

        if not self.done:
            self.path_check()

        if not self.done and self.query:
            self.query_check()

        if not self.done and self.fragment:
            self.fragment_check()

        if self.quoted:
            self.output = urllib.parse.unquote(self.output)

    def __str__(self):
        return f"{self.output}"

    def __repr__(self):
        return f"{self.output}"

    def scheme_check(self):
        """
        Parses and validates the scheme part of the URL, accepts ascii and "+", "-", "." according to standard.
        """

        index = self.base
        scheme = ''

        while self.modified_url[index].isascii() or self.modified_url[index] in ("+", "-", "."):

            char = self.modified_url[index]
            if char in self.sub_delims:
                raise URLError(f"Invalid character {char} at position {index}")

            elif char == "%" or char == ":":
                # The colon might appear as is or if the URL is quoted as "%3A"

                if char == "%":
                    # If % is present in the scheme it must be followed by "3A" to represent a colon (":")

                    if self.modified_url[index + 1:index + 3].upper() != "3A":
                        raise URLError(f"Invalid character {char} at position {index}")

                    else:
                        self.output += ":"
                        index += 3
                        self.quoted = True

                if char == ":":
                    self.output += char
                    index += 1

                if self.modified_url[index:index + 2] != "//":
                    # If URL has ascii chars and ':' with no '//' it is invalid

                    raise URLError(f"Invalid character {char} at position {index}")

                else:
                    self.url.scheme = scheme
                    self.output += self.modified_url[index:index + 2]
                    self.base = index + 2

                    if self.base == len(self.modified_url):
                        raise URLError("Only scheme provided")

                    return

            elif index == len(self.modified_url) - 1:
                # Reached end of url and no ":" found (like "foo//")

                raise URLError('Invalid scheme')

            else:
                # base is not incremented as it was incremented by 2 before
                self.output += char
                scheme += char
                index += 1

    def user_info_check(self):
        """
        Parses and validates the user_info part of the URL. Will only accept a username, password isn't allowed.
        """

        index = self.base
        user_info = ""

        if self.modified_url[index] == "@":
            raise URLError(f"Invalid character {self.modified_url[index]} at position {index}")

        else:
            while self.modified_url[index] not in ('@', '/', '?', '#', '[', ']'):
                self.output += self.modified_url[index]
                user_info += self.modified_url[index]
                index += 1

            if self.modified_url[index] == '@':
                self.output += self.modified_url[index]
                self.url.user_info = user_info
                self.base = index + 1
                return

            else:
                raise URLError(f"Invalid character {self.modified_url[index]} at position {index}")

    def host_check(self):
        """
        Parses and validates the host part of the URL. The domain must be valid, either a domain, IPv4 or an
        IPv6 with square brackets.
        """

        index = self.base
        host: Any = ''
        is_ip = False

        while index < len(self.modified_url) and self.modified_url[index] not in ('/', '?', '#'):

            if self.modified_url[index] in self.sub_delims:
                if self.modified_url[index] in self.brackets:
                    # Just a small trick to stop the parsing if a bracket is found
                    index = len(self.modified_url)
                    self.check_done(index)

                else:
                    raise URLError(f"Invalid character {self.modified_url[index]} at position {index}")

            elif self.modified_url[index] == "%" and not self.hex_check(index):
                raise URLError(f"Invalid character {self.modified_url[index]} at position {index}")

            elif self.modified_url[index] == ":" and not self.inside_brackets:
                # ":" are only allowed if host is ipv6 in which case inside_brackets equals True
                if index == len(self.modified_url) - 1:
                    raise URLError(f"Invalid character {self.modified_url[index]} at position {index}")

                elif index <= 4:
                    # This might be an IPv6 with no scheme
                    self.inside_brackets = True
                    self.output = f"[{self.output}"  # Reading the bracket that was removed by the cleaner

                else:
                    self.port = True
                    self.output += self.modified_url[index]
                    index += 1
                    self.base = index
                    self.url.hostname = host
                    return  # Going back to main to handle port part

            elif self.modified_url[index] == "[":
                if not self.inside_brackets and index == self.base:
                    # if index==base we're at the first char of the host in which "[" is ok
                    self.output += self.modified_url[index]
                    index += 1
                    self.inside_brackets = True

                else:
                    raise URLError(f"Invalid character {self.modified_url[index]} at position {index}")

            elif self.modified_url[index] == "]":

                if not self.inside_brackets:
                    if self.check_domain(host) and all(char in self.brackets for char in self.modified_url[index:]):
                        # Domain is valid with trailing "]" and brackets, the formatter will remove the extra chars
                        self.done = True
                        return

                    else:
                        raise URLError(f"Invalid character {self.modified_url[index]} at position {index}")

                else:
                    try:
                        ip = ipaddress.ip_address(host)
                        is_ip = True

                    except ValueError:
                        raise URLError(f"Only IPv6 is allowed within square brackets, not {host}")

                    if self.inside_brackets and ip.version == 6:
                        self.output += self.modified_url[index]
                        index += 1
                        self.inside_brackets = False
                        break

                    raise URLError(f"Only IPv6 is allowed within square brackets, not {host}")

            else:
                self.output += self.modified_url[index]
                host += self.modified_url[index]
                index += 1

        if not is_ip:
            try:
                ip = ipaddress.ip_address(host)

                if ip.version == 6 and not self.output.endswith(']'):
                    self.output = f"{self.output}]"  # Adding a closing square bracket for IPv6

            except ValueError:
                self.check_domain(host)

        self.url.hostname = host
        self.check_done(index)

    def port_check(self):
        """
        Parses and validates the port part of the URL, accepts only digits. Index is starting after ":"
        """

        index = self.base
        port = ""

        while index < len(self.modified_url) and self.modified_url[index] not in ('/', '?', '#'):
            if self.modified_url[index].isdigit():
                self.output += self.modified_url[index]
                port += self.modified_url[index]
                index += 1

            else:
                raise URLError(f"Invalid character {self.modified_url[index]} at position {index}")

        self.url.port = port
        self.check_done(index)

    def path_check(self):
        """
        Parses and validates the path part of the URL.
        """

        index = self.base
        path = ""

        while index < len(self.modified_url) and self.modified_url[index] not in ('?', '#'):
            index, char = self.check_valid_character(index)
            path += char

        if self.check_done(index):
            self.url.path = path
            self.output += path
            return

        if self.modified_url[index] == "?":
            self.query = True

        elif self.modified_url[index] == "#":
            self.fragment = True

        self.output += path
        self.output += self.modified_url[index]
        index += 1
        self.base = index
        self.url.path = path

    def query_check(self):
        """
        Parses and validates the query part of the URL. The query starts after a "?".
        """
        index = self.base
        query = ''

        while index < len(self.modified_url) and self.modified_url[index] != '#':
            index, char = self.check_valid_character(index)
            query += char

        self.url.query = query
        self.output += query

        if self.check_done(index):
            return

        elif self.modified_url[index] == "#":
            self.output += self.modified_url[index]
            index += 1
            self.base = index
            self.fragment = True

    def fragment_check(self):
        """
        Parses and validates the fragment part of the URL, will not allow gen and sub delims unless encoded
        """

        index = self.base
        fragment = ""

        while index < len(self.modified_url):
            index, char = self.check_valid_character(index)
            fragment += char

        self.url.fragment = fragment
        self.output += fragment

    def check_valid_character(self, index: int) -> tuple[int, str]:
        """
        Checks the validity of a character passed by the main formatter

        Args:
            index: the index of the character within the URL

        Returns:
            returns the new index after incrementation and the part of the URL that was checked

        """

        part = ""
        char = self.modified_url[index]

        if char == "%":
            if not self.hex_check(index):
                raise URLError(f"Invalid character {char} at position {index}")

            else:
                part += char
                index += 1

        elif char in self.brackets:
            # char is a type of bracket or quotation mark

            if index == len(self.modified_url) - 1 and not self.inside_brackets:
                # Edge case of a bracket or quote at the end of the URL but not part of it
                return len(self.modified_url), part

            elif self.inside_brackets and char == self.bracket_pairs[self.opening_bracket]:
                # If the char is a closing bracket check that it matches the opening one.
                self.inside_brackets = False
                part += char
                index += 1

            elif char in self.bracket_pairs:
                # If the char is an opening bracket set `inside_brackets` flag to True
                self.inside_brackets = True
                self.opening_bracket = char
                part += char
                index += 1

            else:
                # The char is a closing bracket but there was no opening one.
                return len(self.modified_url), part

        elif char == '\\':
            # Edge case of the url ending with an escape char
            return len(self.modified_url), part

        elif not char.isalnum() and not self.check_codepoint_validity(char):
            raise URLError(f"Invalid character {self.modified_url[index]} at position {index}")

        else:
            part += char
            index += 1

        return index, part

    @staticmethod
    def check_codepoint_validity(char: str) -> bool:
        """
        Checks if a character from the URL is a valid code point, see
        https://infra.spec.whatwg.org/#code-points for more information.  # disable-secrets-detection

        Args:
            char (str): A character derived from the URL

        Returns:
            bool: Is the character a valid code point.
        """
        url_code_points = ("!", "$", "&", "\"", "(", ")", "*", "+", ",", "-", ".", "/", ":", ";", "=", "?", "@",
                           "_", "~")
        unicode_code_points = {"start": "\u00A0", "end": "\U0010FFFD"}
        surrogate_characters = {"start": "\uD800", "end": "\uDFFF"}
        non_characters = {"start": "\uFDD0", "end": "\uFDEF"}

        if surrogate_characters["start"] <= char <= surrogate_characters["end"]:
            return False

        elif non_characters["start"] <= char <= non_characters["end"]:
            return False

        elif char in url_code_points:
            return True

        return unicode_code_points['start'] <= char <= unicode_code_points['end']

    def check_domain(self, host: str) -> bool:
        """
        Checks if the domain is a valid domain (has at least 1 dot and a tld >= 2)

        Args:
            host: The host string as extracted by the formatter

        Returns:
            True if the domain is valid

        Raises:
            URLError if the domain is invalid
        """

        if host.endswith("."):
            host = host.rstrip(".")

        if host.count(".") < 1:
            raise URLError(f"Invalid domain {host}")

        elif len(host.split(".")[-1]) < 2:
            raise URLError(f"Invalid tld for {host}")

        elif not self.no_fetch_extract(host).suffix:
            raise URLError(f"Invalid tld for {host}")

        else:
            return True

    def hex_check(self, index: int) -> bool:
        """
        Checks the next two chars in the url are hex digits

        Args:
            index: points to the position of the % character, used as a pointer to chars.

        Returns:
            True if %xx is a valid hexadecimal code.

        Raises:
            ValueError if the chars after % are invalid
        """

        try:
            int(self.modified_url[index + 1:index + 3], 16)
            return True

        except ValueError:
            return False

    def check_done(self, index: int) -> bool:
        """
        Checks if the validator already went over the URL and nothing is left to check.

        Args:
            index: The current index of the pointer

        Returns:
            True if the entire URL has been verified False if not.
        """

        if index == len(self.modified_url):
            # End of inputted url, no need to test further
            self.done = True
            return True

        elif self.modified_url[index] == "/":
            self.output += self.modified_url[index]
            index += 1

        self.base = index
        return False

    def remove_leading_chars(self):
        """
        Will remove all leading chars of the following ("\"", "'", "[", "]", "{", "}", "(", ")", ",")
        from the URL.
        """

        beginning = 0
        end = -1

        in_brackets = True

        while in_brackets:
            try:
                if self.bracket_pairs[self.modified_url[beginning]] == self.modified_url[end]:
                    beginning += 1
                    end -= 1

                else:
                    in_brackets = False

            except KeyError:
                in_brackets = False

        while self.modified_url[beginning] in self.brackets:
            beginning += 1

        if end == -1:
            self.modified_url = self.modified_url[beginning:]

        else:
            self.modified_url = self.modified_url[beginning:end + 1]


class URLFormatter:

    # URL Security Wrappers
    ATP_regex = re.compile('.*?\.safelinks\.protection\.outlook\.com/\?url=(.*?)&', re.I)
    fireeye_regex = re.compile('.*?fireeye[.]com.*?&u=(.*)', re.I)
    proofpoint_regex = re.compile('(?i)(?:proofpoint.com/v[1-2]/(?:url\?u=)?(.+?)(?:&amp|&d|$)|'
                                  'https?(?::|%3A)//urldefense[.]\w{2,3}/v3/__(.+?)(?:__;|$))')
    trendmicro_regex = re.compile('.*?trendmicro\.com(?::443)?/wis/clicktime/.*?/?url==3d(.*?)&',  # disable-secrets-detection
                                  re.I)

    # Scheme slash fixer
    scheme_fix = re.compile("https?(:[/|\\\]*)")

    def __init__(self, original_url):
        """
        Main class for formatting a URL

        Args:
            original_url: The original URL in lower case

        Raises:
            URLError if an exception occurs
        """

        self.original_url = original_url
        self.output = ''

        url = self.correct_and_refang_url(self.original_url)
        url = self.strip_wrappers(url)
        url = self.correct_and_refang_url(url)

        try:
            self.output = URLCheck(url).output

        except URLError:
            raise

    def __repr__(self):
        return f"{self.output}"

    def __str__(self):
        return f"{self.output}"

    @staticmethod
    def strip_wrappers(url: str) -> str:
        """
        Allows for stripping of multiple safety wrappers of URLs

        Args:
            url: The original wrapped URL

        Returns:
            The URL without wrappers
        """

        wrapper = True

        while wrapper:
            # Will strip multiple wrapped URLs, wrappers are finite the loop will stop once all wrappers were removed

            if "%3A" in url[:8].upper():
                # If scheme has %3A URL is probably quoted and should be unquoted
                url = urllib.parse.unquote(url)

            if URLFormatter.fireeye_regex.match(url):
                url = URLFormatter.fireeye_regex.findall(url)[0]

            elif URLFormatter.trendmicro_regex.match(url):
                url = URLFormatter.trendmicro_regex.findall(url)[0]

            elif URLFormatter.ATP_regex.match(url):
                url = URLFormatter.ATP_regex.findall(url)[0]

            elif URLFormatter.proofpoint_regex.findall(url):
                url = URLFormatter.extract_url_proofpoint(URLFormatter.proofpoint_regex.findall(url)[0])

            else:
                wrapper = False

        return url

    @staticmethod
    def extract_url_proofpoint(url: str) -> str:
        """
        Extracts the domain from the Proofpoint wrappers using a regex

        Args:
            url: The proofpoint wrapped URL

        Returns:
            Unquoted extracted URL as a string
        """

        if url[0]:
            # Proofpoint v1 and v2
            return urllib.parse.unquote(url[0].replace("-", "%").replace("_", "/"))

        else:
            # Proofpoint v3
            return urllib.parse.unquote(url[1])

    @staticmethod
    def correct_and_refang_url(url: str) -> str:
        """
        Refangs URL and corrects its scheme

        Args:
            url: The original URL

        Returns:
            Refnaged corrected URL
        """

        schemas = re.compile("(meow|hxxp)", re.IGNORECASE)
        url = url.replace("[.]", ".")
        url = url.replace("[:]", ":")
        lower_url = url.lower()
        if lower_url.startswith(('hxxp', 'meow')):
            url = re.sub(schemas, "http", url, count=1)

        def fix_scheme(match: Match) -> str:
            return re.sub(":(\\\\|/)*", "://", match.group(0))

        return URLFormatter.scheme_fix.sub(fix_scheme, url)
=======
import demistomock as demisto
from CommonServerPython import *

from FormatURLApiModule import *  # noqa: E402
>>>>>>> 90cf3b88


def _is_valid_cidr(cidr: str) -> bool:
    """
    Will check if "url" is a valid CIDR in order to ignore it
    Args:
        cidr: the suspected input

    Returns:
        True if inout is a valid CIDR

    """
    try:
        ipaddress.ip_network(cidr)
        return True
    except ValueError:
        return False


def main():
<<<<<<< HEAD
    raw_urls = demisto.args().get('input')

    raw_urls = argToList(raw_urls, separator='|')

    formatted_urls: List[str] = []

    for url in raw_urls:
        formatted_url = ''

        if _is_valid_cidr(url):
            # If input is a valid CIDR formatter will ignore it to let it become a CIDR
            formatted_urls.append('')
            continue

        try:
            formatted_url = URLFormatter(url).output

        except URLError:
            demisto.debug(traceback.format_exc())

        except Exception:
            demisto.debug(traceback.format_exc())

        finally:
            formatted_urls.append(formatted_url)

    output = [{
        'Type': entryTypes['note'],
        'ContentsFormat': formats['json'],
        'Contents': [urls],
        'EntryContext': {'URL': urls},
    } for urls in formatted_urls]

    for url in output:
        demisto.results(url)


if __name__ in ('__main__', '__builtin__', 'builtins'):
=======
    raw_urls = argToList(demisto.args().get('input'), separator='|')
    try:
        formatted_urls = format_urls(raw_urls)
        output = [{
            'Type': entryTypes['note'],
            'ContentsFormat': formats['json'],
            'Contents': [urls],
            'EntryContext': {'URL': urls},
        } for urls in formatted_urls]

        for url in output:
            demisto.results(url)

    except Exception as e:
        return_error(
            f'Failed to execute the automation. Error: \n{str(e)}'
        )


if __name__ in ('__main__', '__builtin__', 'builtins'):  # pragma: no-cover
>>>>>>> 90cf3b88
    main()<|MERGE_RESOLUTION|>--- conflicted
+++ resolved
@@ -1,728 +1,7 @@
-<<<<<<< HEAD
-import ipaddress
-import tldextract
-import urllib.parse
-from CommonServerPython import *
-from re import Match
-
-
-class URLError(Exception):
-    pass
-
-
-class URLType:
-    """
-    A class to represent an url and its parts
-    """
-
-    def __init__(self, raw_url: str):
-        self.raw = raw_url
-        self.scheme = ''
-        self.user_info = ''
-        self.hostname = ''
-        self.port = ''
-        self.path = ''
-        self.query = ''
-        self.fragment = ''
-
-    def __str__(self):
-        return (
-            f'Scheme = {self.scheme}\nUser_info = {self.user_info}\nHostname = {self.hostname}\nPort = {self.port}\n'
-            f'Path = {self.path}\nQuery = {self.query}\nFragment = {self.fragment}')
-
-
-class URLCheck:
-    """
-    This class will build and validate a URL based on "URL Living Standard" (https://url.spec.whatwg.org)
-    """
-    sub_delims = ("!", "$", "&", "'", "(", ")", "*", "+", ",", ";", "=")
-    brackets = ("\"", "'", "[", "]", "{", "}", "(", ")")
-
-    bracket_pairs = {
-        '{': '}',
-        '(': ')',
-        '[': ']',
-        '"': '"',
-        '\'': '\'',
-    }
-
-    no_fetch_extract = tldextract.TLDExtract(suffix_list_urls=(), cache_dir=None)
-
-    def __init__(self, original_url: str):
-        """
-        Args:
-            original_url: The original URL input
-
-        Attributes:
-            self.modified_url: The URL while being parsed by the formatter char by char
-            self.original_url: The original URL as it was inputted
-            self.url - The parsed URL and its parts (as a URLType object - see above)
-            self.base: A pointer to the first char of the section being checked and validated
-            self.output: The final URL output by the formatter
-            self.inside_brackets = A flag to indicate the parser index is within brackets
-            self.port = A flag to state that a port is found in the URL
-            self.query = A flag to state that a query is found in the URL
-            self.fragment = A flag to state that a fragment is found in the URL
-            self.done = A flag to state that the parser is done and no more parsing is needed
-        """
-
-        self.modified_url = original_url
-        self.original_url = original_url
-        self.url = URLType(original_url)
-        self.base = 0  # This attribute increases as the url is being parsed
-        self.output = ''
-
-        self.inside_brackets = False
-        self.opening_bracket = ''
-        self.port = False
-        self.query = False
-        self.fragment = False
-        self.done = False
-        self.quoted = False
-
-        if self.original_url:
-            self.remove_leading_chars()
-
-        else:
-            raise URLError("Empty string given")
-
-        if any(map(self.modified_url[:8].__contains__, ["//", "%3A", "%3a"])):
-            # The URL seems to have a scheme indicated by presence of "//" or "%3A"
-            self.scheme_check()
-
-        try:
-            # First slash after the scheme (if exists)
-            first_slash = self.modified_url[self.base:].index("/")
-
-        except ValueError:
-            first_slash = -1
-
-        try:
-            if "@" in self.modified_url[:first_slash]:
-                # Checks if url has '@' sign in its authority part
-
-                self.user_info_check()
-
-        except ValueError:
-            # No '@' in url at all
-            pass
-
-        self.host_check()
-
-        if not self.done and self.port:
-            self.port_check()
-
-        if not self.done:
-            self.path_check()
-
-        if not self.done and self.query:
-            self.query_check()
-
-        if not self.done and self.fragment:
-            self.fragment_check()
-
-        if self.quoted:
-            self.output = urllib.parse.unquote(self.output)
-
-    def __str__(self):
-        return f"{self.output}"
-
-    def __repr__(self):
-        return f"{self.output}"
-
-    def scheme_check(self):
-        """
-        Parses and validates the scheme part of the URL, accepts ascii and "+", "-", "." according to standard.
-        """
-
-        index = self.base
-        scheme = ''
-
-        while self.modified_url[index].isascii() or self.modified_url[index] in ("+", "-", "."):
-
-            char = self.modified_url[index]
-            if char in self.sub_delims:
-                raise URLError(f"Invalid character {char} at position {index}")
-
-            elif char == "%" or char == ":":
-                # The colon might appear as is or if the URL is quoted as "%3A"
-
-                if char == "%":
-                    # If % is present in the scheme it must be followed by "3A" to represent a colon (":")
-
-                    if self.modified_url[index + 1:index + 3].upper() != "3A":
-                        raise URLError(f"Invalid character {char} at position {index}")
-
-                    else:
-                        self.output += ":"
-                        index += 3
-                        self.quoted = True
-
-                if char == ":":
-                    self.output += char
-                    index += 1
-
-                if self.modified_url[index:index + 2] != "//":
-                    # If URL has ascii chars and ':' with no '//' it is invalid
-
-                    raise URLError(f"Invalid character {char} at position {index}")
-
-                else:
-                    self.url.scheme = scheme
-                    self.output += self.modified_url[index:index + 2]
-                    self.base = index + 2
-
-                    if self.base == len(self.modified_url):
-                        raise URLError("Only scheme provided")
-
-                    return
-
-            elif index == len(self.modified_url) - 1:
-                # Reached end of url and no ":" found (like "foo//")
-
-                raise URLError('Invalid scheme')
-
-            else:
-                # base is not incremented as it was incremented by 2 before
-                self.output += char
-                scheme += char
-                index += 1
-
-    def user_info_check(self):
-        """
-        Parses and validates the user_info part of the URL. Will only accept a username, password isn't allowed.
-        """
-
-        index = self.base
-        user_info = ""
-
-        if self.modified_url[index] == "@":
-            raise URLError(f"Invalid character {self.modified_url[index]} at position {index}")
-
-        else:
-            while self.modified_url[index] not in ('@', '/', '?', '#', '[', ']'):
-                self.output += self.modified_url[index]
-                user_info += self.modified_url[index]
-                index += 1
-
-            if self.modified_url[index] == '@':
-                self.output += self.modified_url[index]
-                self.url.user_info = user_info
-                self.base = index + 1
-                return
-
-            else:
-                raise URLError(f"Invalid character {self.modified_url[index]} at position {index}")
-
-    def host_check(self):
-        """
-        Parses and validates the host part of the URL. The domain must be valid, either a domain, IPv4 or an
-        IPv6 with square brackets.
-        """
-
-        index = self.base
-        host: Any = ''
-        is_ip = False
-
-        while index < len(self.modified_url) and self.modified_url[index] not in ('/', '?', '#'):
-
-            if self.modified_url[index] in self.sub_delims:
-                if self.modified_url[index] in self.brackets:
-                    # Just a small trick to stop the parsing if a bracket is found
-                    index = len(self.modified_url)
-                    self.check_done(index)
-
-                else:
-                    raise URLError(f"Invalid character {self.modified_url[index]} at position {index}")
-
-            elif self.modified_url[index] == "%" and not self.hex_check(index):
-                raise URLError(f"Invalid character {self.modified_url[index]} at position {index}")
-
-            elif self.modified_url[index] == ":" and not self.inside_brackets:
-                # ":" are only allowed if host is ipv6 in which case inside_brackets equals True
-                if index == len(self.modified_url) - 1:
-                    raise URLError(f"Invalid character {self.modified_url[index]} at position {index}")
-
-                elif index <= 4:
-                    # This might be an IPv6 with no scheme
-                    self.inside_brackets = True
-                    self.output = f"[{self.output}"  # Reading the bracket that was removed by the cleaner
-
-                else:
-                    self.port = True
-                    self.output += self.modified_url[index]
-                    index += 1
-                    self.base = index
-                    self.url.hostname = host
-                    return  # Going back to main to handle port part
-
-            elif self.modified_url[index] == "[":
-                if not self.inside_brackets and index == self.base:
-                    # if index==base we're at the first char of the host in which "[" is ok
-                    self.output += self.modified_url[index]
-                    index += 1
-                    self.inside_brackets = True
-
-                else:
-                    raise URLError(f"Invalid character {self.modified_url[index]} at position {index}")
-
-            elif self.modified_url[index] == "]":
-
-                if not self.inside_brackets:
-                    if self.check_domain(host) and all(char in self.brackets for char in self.modified_url[index:]):
-                        # Domain is valid with trailing "]" and brackets, the formatter will remove the extra chars
-                        self.done = True
-                        return
-
-                    else:
-                        raise URLError(f"Invalid character {self.modified_url[index]} at position {index}")
-
-                else:
-                    try:
-                        ip = ipaddress.ip_address(host)
-                        is_ip = True
-
-                    except ValueError:
-                        raise URLError(f"Only IPv6 is allowed within square brackets, not {host}")
-
-                    if self.inside_brackets and ip.version == 6:
-                        self.output += self.modified_url[index]
-                        index += 1
-                        self.inside_brackets = False
-                        break
-
-                    raise URLError(f"Only IPv6 is allowed within square brackets, not {host}")
-
-            else:
-                self.output += self.modified_url[index]
-                host += self.modified_url[index]
-                index += 1
-
-        if not is_ip:
-            try:
-                ip = ipaddress.ip_address(host)
-
-                if ip.version == 6 and not self.output.endswith(']'):
-                    self.output = f"{self.output}]"  # Adding a closing square bracket for IPv6
-
-            except ValueError:
-                self.check_domain(host)
-
-        self.url.hostname = host
-        self.check_done(index)
-
-    def port_check(self):
-        """
-        Parses and validates the port part of the URL, accepts only digits. Index is starting after ":"
-        """
-
-        index = self.base
-        port = ""
-
-        while index < len(self.modified_url) and self.modified_url[index] not in ('/', '?', '#'):
-            if self.modified_url[index].isdigit():
-                self.output += self.modified_url[index]
-                port += self.modified_url[index]
-                index += 1
-
-            else:
-                raise URLError(f"Invalid character {self.modified_url[index]} at position {index}")
-
-        self.url.port = port
-        self.check_done(index)
-
-    def path_check(self):
-        """
-        Parses and validates the path part of the URL.
-        """
-
-        index = self.base
-        path = ""
-
-        while index < len(self.modified_url) and self.modified_url[index] not in ('?', '#'):
-            index, char = self.check_valid_character(index)
-            path += char
-
-        if self.check_done(index):
-            self.url.path = path
-            self.output += path
-            return
-
-        if self.modified_url[index] == "?":
-            self.query = True
-
-        elif self.modified_url[index] == "#":
-            self.fragment = True
-
-        self.output += path
-        self.output += self.modified_url[index]
-        index += 1
-        self.base = index
-        self.url.path = path
-
-    def query_check(self):
-        """
-        Parses and validates the query part of the URL. The query starts after a "?".
-        """
-        index = self.base
-        query = ''
-
-        while index < len(self.modified_url) and self.modified_url[index] != '#':
-            index, char = self.check_valid_character(index)
-            query += char
-
-        self.url.query = query
-        self.output += query
-
-        if self.check_done(index):
-            return
-
-        elif self.modified_url[index] == "#":
-            self.output += self.modified_url[index]
-            index += 1
-            self.base = index
-            self.fragment = True
-
-    def fragment_check(self):
-        """
-        Parses and validates the fragment part of the URL, will not allow gen and sub delims unless encoded
-        """
-
-        index = self.base
-        fragment = ""
-
-        while index < len(self.modified_url):
-            index, char = self.check_valid_character(index)
-            fragment += char
-
-        self.url.fragment = fragment
-        self.output += fragment
-
-    def check_valid_character(self, index: int) -> tuple[int, str]:
-        """
-        Checks the validity of a character passed by the main formatter
-
-        Args:
-            index: the index of the character within the URL
-
-        Returns:
-            returns the new index after incrementation and the part of the URL that was checked
-
-        """
-
-        part = ""
-        char = self.modified_url[index]
-
-        if char == "%":
-            if not self.hex_check(index):
-                raise URLError(f"Invalid character {char} at position {index}")
-
-            else:
-                part += char
-                index += 1
-
-        elif char in self.brackets:
-            # char is a type of bracket or quotation mark
-
-            if index == len(self.modified_url) - 1 and not self.inside_brackets:
-                # Edge case of a bracket or quote at the end of the URL but not part of it
-                return len(self.modified_url), part
-
-            elif self.inside_brackets and char == self.bracket_pairs[self.opening_bracket]:
-                # If the char is a closing bracket check that it matches the opening one.
-                self.inside_brackets = False
-                part += char
-                index += 1
-
-            elif char in self.bracket_pairs:
-                # If the char is an opening bracket set `inside_brackets` flag to True
-                self.inside_brackets = True
-                self.opening_bracket = char
-                part += char
-                index += 1
-
-            else:
-                # The char is a closing bracket but there was no opening one.
-                return len(self.modified_url), part
-
-        elif char == '\\':
-            # Edge case of the url ending with an escape char
-            return len(self.modified_url), part
-
-        elif not char.isalnum() and not self.check_codepoint_validity(char):
-            raise URLError(f"Invalid character {self.modified_url[index]} at position {index}")
-
-        else:
-            part += char
-            index += 1
-
-        return index, part
-
-    @staticmethod
-    def check_codepoint_validity(char: str) -> bool:
-        """
-        Checks if a character from the URL is a valid code point, see
-        https://infra.spec.whatwg.org/#code-points for more information.  # disable-secrets-detection
-
-        Args:
-            char (str): A character derived from the URL
-
-        Returns:
-            bool: Is the character a valid code point.
-        """
-        url_code_points = ("!", "$", "&", "\"", "(", ")", "*", "+", ",", "-", ".", "/", ":", ";", "=", "?", "@",
-                           "_", "~")
-        unicode_code_points = {"start": "\u00A0", "end": "\U0010FFFD"}
-        surrogate_characters = {"start": "\uD800", "end": "\uDFFF"}
-        non_characters = {"start": "\uFDD0", "end": "\uFDEF"}
-
-        if surrogate_characters["start"] <= char <= surrogate_characters["end"]:
-            return False
-
-        elif non_characters["start"] <= char <= non_characters["end"]:
-            return False
-
-        elif char in url_code_points:
-            return True
-
-        return unicode_code_points['start'] <= char <= unicode_code_points['end']
-
-    def check_domain(self, host: str) -> bool:
-        """
-        Checks if the domain is a valid domain (has at least 1 dot and a tld >= 2)
-
-        Args:
-            host: The host string as extracted by the formatter
-
-        Returns:
-            True if the domain is valid
-
-        Raises:
-            URLError if the domain is invalid
-        """
-
-        if host.endswith("."):
-            host = host.rstrip(".")
-
-        if host.count(".") < 1:
-            raise URLError(f"Invalid domain {host}")
-
-        elif len(host.split(".")[-1]) < 2:
-            raise URLError(f"Invalid tld for {host}")
-
-        elif not self.no_fetch_extract(host).suffix:
-            raise URLError(f"Invalid tld for {host}")
-
-        else:
-            return True
-
-    def hex_check(self, index: int) -> bool:
-        """
-        Checks the next two chars in the url are hex digits
-
-        Args:
-            index: points to the position of the % character, used as a pointer to chars.
-
-        Returns:
-            True if %xx is a valid hexadecimal code.
-
-        Raises:
-            ValueError if the chars after % are invalid
-        """
-
-        try:
-            int(self.modified_url[index + 1:index + 3], 16)
-            return True
-
-        except ValueError:
-            return False
-
-    def check_done(self, index: int) -> bool:
-        """
-        Checks if the validator already went over the URL and nothing is left to check.
-
-        Args:
-            index: The current index of the pointer
-
-        Returns:
-            True if the entire URL has been verified False if not.
-        """
-
-        if index == len(self.modified_url):
-            # End of inputted url, no need to test further
-            self.done = True
-            return True
-
-        elif self.modified_url[index] == "/":
-            self.output += self.modified_url[index]
-            index += 1
-
-        self.base = index
-        return False
-
-    def remove_leading_chars(self):
-        """
-        Will remove all leading chars of the following ("\"", "'", "[", "]", "{", "}", "(", ")", ",")
-        from the URL.
-        """
-
-        beginning = 0
-        end = -1
-
-        in_brackets = True
-
-        while in_brackets:
-            try:
-                if self.bracket_pairs[self.modified_url[beginning]] == self.modified_url[end]:
-                    beginning += 1
-                    end -= 1
-
-                else:
-                    in_brackets = False
-
-            except KeyError:
-                in_brackets = False
-
-        while self.modified_url[beginning] in self.brackets:
-            beginning += 1
-
-        if end == -1:
-            self.modified_url = self.modified_url[beginning:]
-
-        else:
-            self.modified_url = self.modified_url[beginning:end + 1]
-
-
-class URLFormatter:
-
-    # URL Security Wrappers
-    ATP_regex = re.compile('.*?\.safelinks\.protection\.outlook\.com/\?url=(.*?)&', re.I)
-    fireeye_regex = re.compile('.*?fireeye[.]com.*?&u=(.*)', re.I)
-    proofpoint_regex = re.compile('(?i)(?:proofpoint.com/v[1-2]/(?:url\?u=)?(.+?)(?:&amp|&d|$)|'
-                                  'https?(?::|%3A)//urldefense[.]\w{2,3}/v3/__(.+?)(?:__;|$))')
-    trendmicro_regex = re.compile('.*?trendmicro\.com(?::443)?/wis/clicktime/.*?/?url==3d(.*?)&',  # disable-secrets-detection
-                                  re.I)
-
-    # Scheme slash fixer
-    scheme_fix = re.compile("https?(:[/|\\\]*)")
-
-    def __init__(self, original_url):
-        """
-        Main class for formatting a URL
-
-        Args:
-            original_url: The original URL in lower case
-
-        Raises:
-            URLError if an exception occurs
-        """
-
-        self.original_url = original_url
-        self.output = ''
-
-        url = self.correct_and_refang_url(self.original_url)
-        url = self.strip_wrappers(url)
-        url = self.correct_and_refang_url(url)
-
-        try:
-            self.output = URLCheck(url).output
-
-        except URLError:
-            raise
-
-    def __repr__(self):
-        return f"{self.output}"
-
-    def __str__(self):
-        return f"{self.output}"
-
-    @staticmethod
-    def strip_wrappers(url: str) -> str:
-        """
-        Allows for stripping of multiple safety wrappers of URLs
-
-        Args:
-            url: The original wrapped URL
-
-        Returns:
-            The URL without wrappers
-        """
-
-        wrapper = True
-
-        while wrapper:
-            # Will strip multiple wrapped URLs, wrappers are finite the loop will stop once all wrappers were removed
-
-            if "%3A" in url[:8].upper():
-                # If scheme has %3A URL is probably quoted and should be unquoted
-                url = urllib.parse.unquote(url)
-
-            if URLFormatter.fireeye_regex.match(url):
-                url = URLFormatter.fireeye_regex.findall(url)[0]
-
-            elif URLFormatter.trendmicro_regex.match(url):
-                url = URLFormatter.trendmicro_regex.findall(url)[0]
-
-            elif URLFormatter.ATP_regex.match(url):
-                url = URLFormatter.ATP_regex.findall(url)[0]
-
-            elif URLFormatter.proofpoint_regex.findall(url):
-                url = URLFormatter.extract_url_proofpoint(URLFormatter.proofpoint_regex.findall(url)[0])
-
-            else:
-                wrapper = False
-
-        return url
-
-    @staticmethod
-    def extract_url_proofpoint(url: str) -> str:
-        """
-        Extracts the domain from the Proofpoint wrappers using a regex
-
-        Args:
-            url: The proofpoint wrapped URL
-
-        Returns:
-            Unquoted extracted URL as a string
-        """
-
-        if url[0]:
-            # Proofpoint v1 and v2
-            return urllib.parse.unquote(url[0].replace("-", "%").replace("_", "/"))
-
-        else:
-            # Proofpoint v3
-            return urllib.parse.unquote(url[1])
-
-    @staticmethod
-    def correct_and_refang_url(url: str) -> str:
-        """
-        Refangs URL and corrects its scheme
-
-        Args:
-            url: The original URL
-
-        Returns:
-            Refnaged corrected URL
-        """
-
-        schemas = re.compile("(meow|hxxp)", re.IGNORECASE)
-        url = url.replace("[.]", ".")
-        url = url.replace("[:]", ":")
-        lower_url = url.lower()
-        if lower_url.startswith(('hxxp', 'meow')):
-            url = re.sub(schemas, "http", url, count=1)
-
-        def fix_scheme(match: Match) -> str:
-            return re.sub(":(\\\\|/)*", "://", match.group(0))
-
-        return URLFormatter.scheme_fix.sub(fix_scheme, url)
-=======
 import demistomock as demisto
 from CommonServerPython import *
 
 from FormatURLApiModule import *  # noqa: E402
->>>>>>> 90cf3b88
 
 
 def _is_valid_cidr(cidr: str) -> bool:
@@ -743,46 +22,6 @@
 
 
 def main():
-<<<<<<< HEAD
-    raw_urls = demisto.args().get('input')
-
-    raw_urls = argToList(raw_urls, separator='|')
-
-    formatted_urls: List[str] = []
-
-    for url in raw_urls:
-        formatted_url = ''
-
-        if _is_valid_cidr(url):
-            # If input is a valid CIDR formatter will ignore it to let it become a CIDR
-            formatted_urls.append('')
-            continue
-
-        try:
-            formatted_url = URLFormatter(url).output
-
-        except URLError:
-            demisto.debug(traceback.format_exc())
-
-        except Exception:
-            demisto.debug(traceback.format_exc())
-
-        finally:
-            formatted_urls.append(formatted_url)
-
-    output = [{
-        'Type': entryTypes['note'],
-        'ContentsFormat': formats['json'],
-        'Contents': [urls],
-        'EntryContext': {'URL': urls},
-    } for urls in formatted_urls]
-
-    for url in output:
-        demisto.results(url)
-
-
-if __name__ in ('__main__', '__builtin__', 'builtins'):
-=======
     raw_urls = argToList(demisto.args().get('input'), separator='|')
     try:
         formatted_urls = format_urls(raw_urls)
@@ -803,5 +42,4 @@
 
 
 if __name__ in ('__main__', '__builtin__', 'builtins'):  # pragma: no-cover
->>>>>>> 90cf3b88
     main()