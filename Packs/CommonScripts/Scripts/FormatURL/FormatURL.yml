args:
- default: false
  description: A comma-separated list of URL inputs.
  isArray: true
  name: input
  required: true
  secret: false
comment: Strips, unquotes and unescapes URLs. If the URL is a Proofpoint or ATP URL,
  extracts its redirect URL.
commonfields:
  id: FormatURL
  version: -1
enabled: false
name: FormatURL
outputs:
- contextPath: URL
  description: URL formatted.
  type: String
script: '-'
system: false
tags:
- indicator-format
timeout: '0'
type: python
subtype: python3
<<<<<<< HEAD
dockerimage: devdemisto/py3-master:8.1.0.37377
=======
dockerimage: demisto/python3:3.10.8.37233
>>>>>>> 3df92489
fromversion: 5.5.0
tests:
- FormatURL-Test<|MERGE_RESOLUTION|>--- conflicted
+++ resolved
@@ -5,8 +5,7 @@
   name: input
   required: true
   secret: false
-comment: Strips, unquotes and unescapes URLs. If the URL is a Proofpoint or ATP URL,
-  extracts its redirect URL.
+comment: "Strips, unquotes and unescapes URLs. If the URL is a Proofpoint or ATP URL, extracts its redirect URL."
 commonfields:
   id: FormatURL
   version: -1
@@ -23,11 +22,7 @@
 timeout: '0'
 type: python
 subtype: python3
-<<<<<<< HEAD
 dockerimage: devdemisto/py3-master:8.1.0.37377
-=======
-dockerimage: demisto/python3:3.10.8.37233
->>>>>>> 3df92489
 fromversion: 5.5.0
 tests:
 - FormatURL-Test