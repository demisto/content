commonfields:
  id: ConvertFile
  version: -1
name: ConvertFile
script: ''
type: python
subtype: python3
fromversion: 5.0.0
tags:
- Utility
comment: 'Converts a file from one format to a different format by using the convert-to function of Libre Office. For a list of supported input/output formats see:  https://wiki.openoffice.org/wiki/Framework/Article/Filter/FilterList_OOo_3_0'
enabled: true
args:
- name: entry_id
  required: true
  default: true
  description: The War Room entryID of the file to convert.
- name: format
  description: 'Output format to which to convert. Can specify only file extension, such as: "pdf" or <ext:writer> such  as  "txt:Text (Encoded)". Default is "pdf".'
  defaultValue: pdf
- name: all_files
  auto: PREDEFINED
  predefined:
  - "yes"
  - "no"
  description: If "yes", will return all generated files. If "no", will return only the main file. Relevant for formats that might generate multiple files, such as html (which will generate image files additionally to the main html file). Default is "no".
  defaultValue: "no"
outputs:
- contextPath: File.Name
  description: The name of the output file.
  type: String
- contextPath: File.Extension
  description: The extension of the file.
  type: String
- contextPath: File.EntryID
  description: The entry ID of the file.
  type: String
- contextPath: File.Info
  description: Additional information about the file.
  type: String
- contextPath: File.Type
  description: The file type.
  type: String
scripttarget: 0
<<<<<<< HEAD
dockerimage: demisto/office-utils:2.0.0.78144
=======
dockerimage: demisto/office-utils:2.0.0.82639
>>>>>>> 51ee7d33
runas: DBotWeakRole
tests:
- No tests (auto formatted)<|MERGE_RESOLUTION|>--- conflicted
+++ resolved
@@ -42,11 +42,7 @@
   description: The file type.
   type: String
 scripttarget: 0
-<<<<<<< HEAD
-dockerimage: demisto/office-utils:2.0.0.78144
-=======
 dockerimage: demisto/office-utils:2.0.0.82639
->>>>>>> 51ee7d33
 runas: DBotWeakRole
 tests:
 - No tests (auto formatted)