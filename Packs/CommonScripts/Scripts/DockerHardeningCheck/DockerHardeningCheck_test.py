--- conflicted
+++ resolved
@@ -26,20 +26,6 @@
     assert check_fd_limits(100, 200)
 
 
-<<<<<<< HEAD
-def test_non_root():
-    assert not check_non_root()  # we run tests as non root
-
-
-def test_check_cpus():
-    if os.getenv("CI") == "true":
-        pytest.skip("skipping as in CI we run with a single CPU")
-        return
-    assert check_cpus(1)  # during unit tests we should fail
-
-
-=======
->>>>>>> 90cf3b88
 def test_get_default_gateway():
     res = get_default_gateway()
     assert res
