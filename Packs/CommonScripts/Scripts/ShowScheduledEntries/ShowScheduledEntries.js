var incidentId = args.incidentId;

var entries = executeCommand("getEntries", { id: incidentId });

var header = 'Scheduled entries for current incident:';
if (incidentId) {
    header = 'Scheduled entries for incident #' + incidentId + ':';
}

var warRoomUrl = demistoUrls().warRoom;
var md = '### ' + header + '\n';
md += 'Entry ID|Command\n';
md += '-|-\n';

var scheduledEntries = [];
entries.forEach(function (entry) {
<<<<<<< HEAD
    logDebug(entry);
    if (entry.Metadata != null && entry.Metadata.Recurrent && entry.Metadata.Schedule.Scheduled) {
=======
    if (entry.Metadata !== null && entry.Metadata.Recurrent && entry.Metadata.Schedule.Scheduled) {
>>>>>>> eb93d8fb
        md += '['+ entry.ID + '](' + warRoomUrl + '/' + entry.ID + ')' + '|' + entry.Contents + '\n';
        scheduledEntries.push({
            id: entry.ID,
            brand: entry.Brand,
            type: entry.Type,
            contents: entry.Contents,
            contentsFormat: entry.ContentsFormat,
            note: entry.Note,
            evidence: entry.Evidence,
            tags: entry.Tags,
            investigationID: entry.Metadata.InvestigationID,
            schedule: entry.Metadata.Schedule
        });
    }
});

if (!scheduledEntries || scheduledEntries.length === 0) {
    if (incidentId) {
        return 'There are no scheduled entries for incident #' + incidentId + '.';
    }
    return 'There are no scheduled entries for current incident.';
}

entryResult = {
    Type: entryTypes.note,
    Contents: scheduledEntries,
    ContentsFormat: formats.json,
    ReadableContentsFormat: formats.markdown,
    HumanReadable: md,
    EntryContext: {
        ScheduledEntries: scheduledEntries
    }
};

return entryResult;<|MERGE_RESOLUTION|>--- conflicted
+++ resolved
@@ -14,12 +14,9 @@
 
 var scheduledEntries = [];
 entries.forEach(function (entry) {
-<<<<<<< HEAD
     logDebug(entry);
     if (entry.Metadata != null && entry.Metadata.Recurrent && entry.Metadata.Schedule.Scheduled) {
-=======
     if (entry.Metadata !== null && entry.Metadata.Recurrent && entry.Metadata.Schedule.Scheduled) {
->>>>>>> eb93d8fb
         md += '['+ entry.ID + '](' + warRoomUrl + '/' + entry.ID + ')' + '|' + entry.Contents + '\n';
         scheduledEntries.push({
             id: entry.ID,
