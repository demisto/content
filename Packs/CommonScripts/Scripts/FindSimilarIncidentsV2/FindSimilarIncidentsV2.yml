--- conflicted
+++ resolved
@@ -85,11 +85,7 @@
 - incidents
 timeout: 300ns
 type: python
-<<<<<<< HEAD
-dockerimage: demisto/python3:3.10.12.63474
-=======
 dockerimage: demisto/python3:3.10.13.83255
->>>>>>> 5cfcc708
 tests:
 - Dedup - Generic v3
 fromversion: 5.0.0