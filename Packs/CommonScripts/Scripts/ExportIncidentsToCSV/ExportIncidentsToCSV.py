import demistomock as demisto  # noqa: F401
from CommonServerPython import *  # noqa: F401


def main():
    incident_query = demisto.args().get("query")
    incident_fetch_back_days = int(demisto.args().get("fetchdays"))

    if demisto.args().get("columns"):
        incident_columns = [x.strip() for x in demisto.args().get("columns").split(",")]
    else:
        incident_columns = ["id", "name", "type", "severity", "status", "owner",
                            "roles", "playbookId", "occurred", "created", "modified", "closed"]

    # body for the incident request
    incident_body = {
        "all": True,
        "filter": {
            "query": incident_query,
            "sort": [{
                "field": "id",
                "asc": False
            }],
            "period": {
                "by": "day",
                "fromValue": incident_fetch_back_days
            }
        },
        "columns": incident_columns
    }

    # generate the file
<<<<<<< HEAD
    export_to_csv_result = demisto.executeCommand(
        "demisto-api-post", {"uri": "/incident/batch/exportToCsv", "body": incident_body}
    )
    demisto.debug(f'{export_to_csv_result=}')
    if is_error(export_to_csv_result):
        demisto.error(
            f'Error {get_error(export_to_csv_result)} when trying to export incident(s) with query {incident_query} to CSV'
        )

    csv_file_name = export_to_csv_result[0]["Contents"]["response"]

    # download the file and return to the war room
    incident_csv_result = demisto.executeCommand("demisto-api-get", {"uri": f"/incident/csv/{csv_file_name}"})
    demisto.debug(f'{incident_csv_result=}')
    if is_error(incident_csv_result):
        demisto.error(
            f'Error {get_error(incident_csv_result)} when trying to retrieve the CSV'
        )

    file = incident_csv_result[0]["Contents"]["response"]
    demisto.results(fileResult(csv_file_name, file))
=======
    res = demisto.executeCommand("core-api-post", {"uri": "/incident/batch/exportToCsv",
                                                   "body": incident_body})[0]["Contents"]["response"]

    # download the file and return to the war room
    file = demisto.executeCommand("core-api-get", {"uri": f"/incident/csv/{res}"})[0]["Contents"]["response"]
    demisto.results(fileResult(res, file))
>>>>>>> 5e6fc985


if __name__ in ('__main__', '__builtin__', 'builtins'):
    main()<|MERGE_RESOLUTION|>--- conflicted
+++ resolved
@@ -30,9 +30,8 @@
     }
 
     # generate the file
-<<<<<<< HEAD
     export_to_csv_result = demisto.executeCommand(
-        "demisto-api-post", {"uri": "/incident/batch/exportToCsv", "body": incident_body}
+        "core-api-post", {"uri": "/incident/batch/exportToCsv", "body": incident_body}
     )
     demisto.debug(f'{export_to_csv_result=}')
     if is_error(export_to_csv_result):
@@ -43,7 +42,7 @@
     csv_file_name = export_to_csv_result[0]["Contents"]["response"]
 
     # download the file and return to the war room
-    incident_csv_result = demisto.executeCommand("demisto-api-get", {"uri": f"/incident/csv/{csv_file_name}"})
+    incident_csv_result = demisto.executeCommand("core-api-get", {"uri": f"/incident/csv/{csv_file_name}"})
     demisto.debug(f'{incident_csv_result=}')
     if is_error(incident_csv_result):
         demisto.error(
@@ -52,14 +51,6 @@
 
     file = incident_csv_result[0]["Contents"]["response"]
     demisto.results(fileResult(csv_file_name, file))
-=======
-    res = demisto.executeCommand("core-api-post", {"uri": "/incident/batch/exportToCsv",
-                                                   "body": incident_body})[0]["Contents"]["response"]
-
-    # download the file and return to the war room
-    file = demisto.executeCommand("core-api-get", {"uri": f"/incident/csv/{res}"})[0]["Contents"]["response"]
-    demisto.results(fileResult(res, file))
->>>>>>> 5e6fc985
 
 
 if __name__ in ('__main__', '__builtin__', 'builtins'):
