from typing import Any

import demistomock as demisto
from CommonServerPython import *

OKTA_BRAND = "Okta v2"
MS_GRAPH_BRAND = "Microsoft Graph User"
DEFAULT_BRANDS = [OKTA_BRAND, MS_GRAPH_BRAND]
SYSTEM_USERS = {"administrator", "system"}
SUCCESS_MESSAGE = "User session was cleared."


class Command:
    def __init__(self, name: str, args: dict, brand: Optional[str] = None) -> None:
        """
        Initialize a Command object.

        Args:
            name (str): The name of the command.
            args (dict): A dictionary containing the command arguments.
            brand (str, optional): The brand associated with the command. Default is None.
        """
        self.brand = argToList(brand) or DEFAULT_BRANDS
        self.name = name
        self.args = args

    def is_valid_args(self) -> bool:
        """
        Validate if the command has valid arguments. If the command has no arguments, it is considered valid.

        Returns:
            bool: True if the command has valid arguments, False otherwise.
        """
        is_valid = any(self.args.values()) if self.args else True
        if not is_valid:
            demisto.debug(f"Skipping command '{self.name}' since no required arguments were provided.")
        return is_valid


def prepare_human_readable(
    command_name: str, args: dict[str, Any], human_readable: str, is_error: bool = False
) -> list[CommandResults]:
    """
    Prepare human-readable output for a command execution.

    Args:
        command_name (str): The name of the command executed.
        args (dict[str, Any]): The arguments passed to the command.
        human_readable (str): The human-readable output of the command.
        is_error (bool, optional): Whether the command resulted in an error. Defaults to False.

    Returns:
        list[CommandResults]: A list containing CommandResults objects with the formatted output.
    """
    result = []
    if human_readable:
        command = f'{command_name} {" ".join([f"{arg}={value}" for arg, value in args.items() if value])}'
        if not is_error:
            result_message = f"#### Result for {command}\n{human_readable}"
            result.append(CommandResults(readable_output=result_message, mark_as_note=True))
        else:
            result_message = f"#### Error for {command}\n{human_readable}"
            result.append(
                CommandResults(
                    readable_output=result_message,
                    entry_type=EntryType.ERROR,
                    mark_as_note=True,
                )
            )
    return result


def get_output_key(output_key: str, raw_context: dict[str, Any]) -> str:
    """
    Retrieves the full output key from the raw_context dictionary.

    This function searches for the output key in the raw_context dictionary. If an exact match is not found,
    it looks for a key that starts with the given output_key followed by an opening parenthesis.

    Args:
        output_key (str): The base output key to search for.
        raw_context (dict[str, Any]): The dictionary containing the raw_context.

    Returns:
        str: The full output key if found, otherwise an empty string.

    Example:
        raw_context = {
            "Account(val.ID == obj.ID)": [
                {
                    "Username": "john.doe",
                    "Email": "john.doe@example.com",
                    "DisplayName": "John Doe"
                }
            ]
        }
        output_key = "Account"
        result = get_outputs(output_key, raw_context)
        # result will be: "Account(val.Username == obj.Username)"
    """
    full_output_key = ""
    if raw_context:
        if output_key in raw_context:
            full_output_key = output_key
        else:
            for key in raw_context:
                if key.startswith(f"{output_key}("):
                    full_output_key = key
                    break
        if not full_output_key:
<<<<<<< HEAD
            demisto.debug(
                f"Output key {output_key} not found in entry context keys: {list(raw_context.keys())}"
            )

=======
            demisto.debug(f"Output key {output_key} not found in entry context keys: {list(raw_context.keys())}")
>>>>>>> 674e5161
    return full_output_key


def run_execute_command(command_name: str, args: dict[str, Any]) -> tuple[list[dict], str, list[CommandResults]]:
    """
    Executes a command and processes its results.

    This function runs a specified command with given arguments, handles any errors,
    and prepares the command results for further processing.

    Args:
        command_name (str): The name of the command to execute.
        args (dict[str, Any]): A dictionary of arguments to pass to the command.

    Returns:
        tuple[list[dict], str, list[CommandResults]]: A tuple containing:
            - A list of dictionaries representing the command's entry context.
            - A string containing the human-readable output of the command.
            - A list of CommandResults objects representing any errors that occurred.
    """
    demisto.debug(f"Executing command: {command_name}")
    res = demisto.executeCommand(command_name, args)
    errors_command_results = []
    human_readable_list = []
    entry_context_list = []
    for entry in res:
        entry_context_list.append(entry.get("EntryContext", {}))
        if is_error(entry):
            errors_command_results.extend(prepare_human_readable(command_name, args, get_error(entry), is_error=True))
        else:
            human_readable_list.append(entry.get("HumanReadable") or "")
    human_readable = "\n".join(human_readable_list)
    demisto.debug(f"Finished executing command: {command_name}")
    return entry_context_list, human_readable, errors_command_results


def remove_system_user(users_names: list[str]) -> tuple[list, list]:
    """
    Filters out system users from the provided list of user names and returns the remaining users along with status details.

    Args:
        users_names (list[str]): A list of user names to be processed.

    Returns:
        tuple: A tuple containing:
            - list: A list of user names that are not system users.
            - dict: A list of dictionaries containing information about users that were identified as system users,
            including their status and messages.
    """
    outputs = []
    filtered_users = []
    for user in users_names:
        if user in SYSTEM_USERS:
            demisto.debug(f"Skipping user: '{user}' is a system user.")
<<<<<<< HEAD
            outputs.append({
                "Message": "Skipping session clearing: User is a system user.",
                "Result": "Failed",
                "Brand": "",
                "UserName": user,
            })
=======
            outputs.append(
                {
                    "UserName": user,
                    "Result": "Failed",
                    "Message": "Skipping session clearing: User is a system user.",
                    "Source": [],
                }
            )
>>>>>>> 674e5161
        else:
            filtered_users.append(user)

    return filtered_users, outputs


def extract_usernames_with_ids(context: dict, output_key: str) -> dict:
    """
    Extracts a mapping of usernames to their associated ID information from the given context.

    This function retrieves a list of users from the context using the specified output key.
    It then constructs a dictionary where each username is mapped to its corresponding list of ID information.

    Args:
        context (dict): The context dictionary containing user data.
        output_key (str): The key to access the list of users in the context.

    Returns:
        dict: A dictionary mapping usernames (str) to their associated ID information (list[dict]).
              For example:
              {
                  "user1@example.com": [{"Source": "Okta v2", "Value": "1234"}],
                  "user2@example.com": [{"Source": "Microsoft Graph User", "Value": "5678"}]
              }
    """
    user_id_mapping: dict[str, list] = {}
    users = context.get(output_key, [])

    for user in users:
        usernames = user.get("Username", {})
        for username in usernames:
            username = username.get("Value", "")
            id_info = user.get("ID", {})

            if username and id_info:
                if username not in user_id_mapping:
                    user_id_mapping[username] = []
                user_id_mapping[username].extend(id_info)

    return user_id_mapping


def get_user_data(command: Command) -> tuple[list[CommandResults], dict]:
    """
    Retrieves user data based on the specified command and returns the results.

    Args:
        command (Command): The command object containing the name and arguments for retrieving user data.

    Returns:
        tuple: A tuple containing:
            - list[CommandResults]: A list of CommandResults objects with human-readable outputs and any errors encountered.
            - dict: A dictionary containing extracted user identifiers and their associated information.
    """
    readable_outputs_list = []
<<<<<<< HEAD
    entry_context, human_readable, readable_errors = run_execute_command(
        command.name, command.args
    )
    readable_outputs_list.extend(readable_errors)
    readable_outputs_list.extend(
        prepare_human_readable(command.name, command.args, human_readable)
    )
    id_info = {}
=======

    entry_context, human_readable, readable_errors = run_execute_command(command.name, command.args)

    readable_outputs_list.extend(readable_errors)
    readable_outputs_list.extend(prepare_human_readable(command.name, command.args, human_readable))
>>>>>>> 674e5161

    for entry in entry_context:
        if entry:
            output_key = get_output_key("Account", entry)
            id_info.update(extract_usernames_with_ids(entry, output_key))

    return readable_outputs_list, id_info


def get_user_id(users_ids: dict, brand_name: str, user_name: str) -> str:
    """
    Returns the ID from a list of dictionaries where the 'Source' matches the specified source name.

    Args:
        data (list[dict]): A list of dictionaries containing 'Source' and 'Value' keys.
        brand_name (str): The source name to look for.

    Returns:
        str: The ID associated with the specified source, or an empty string if not found.
    """
    ids_info = users_ids.get(user_name, [])
    for item in ids_info:
        if brand_name == item.get("Source", ""):
            return item.get("Value", "")

    demisto.debug(f"Skipping user session clearance for user '{user_name}' and brand '{brand_name}' - user name not found.")
    return ""


def clear_user_sessions(command: Command) -> tuple[list[CommandResults], str, Optional[str]]:
    """
    Clears user sessions based on the specified command and returns the results.

    Args:
        command (Command): The command object containing the name and arguments for session clearance.

    Returns:
        tuple: A tuple containing:
            - list[CommandResults]: A list of CommandResults objects with the human-readable outputs and errors.
            - str: A summary of the human-readable results of the session clearance.
            - Optional[str]: An error message if any error occurs during execution, or None if there are no errors.
    """
    readable_outputs_list = []

    _, human_readable, readable_errors = run_execute_command(command.name, command.args)
    readable_outputs_list.extend(readable_errors)
    readable_outputs_list.extend(prepare_human_readable(command.name, command.args, human_readable))
    error_message = readable_errors[0].readable_output if readable_errors else ""

    return readable_outputs_list, human_readable, error_message


def create_readable_output(outputs: list):
    """
    Generates a markdown table summarizing user session status.

    This function processes a dictionary of user session results and creates a
    markdown-formatted table to display the status, brand information, and any
    associated messages for each user.

    Args:
        outputs (dict): A dictionary where each key is a username and the value is
            another dictionary containing:
            - "Message" (str): A detailed message related to the session status.
            - "Result" (str): The session result (e.g., Success, Failure).
            - "Brand" (str): The brand associated with the session.
            - "UserName" (str): The user name a session cleared for.

    Returns:
        str: A markdown-formatted table summarizing user session statuses.
    """
    data_users_list = [
        {
            "Message": details["Message"],
            "Result": details["Result"],
            "Brand": details["Brand"],
            "UserName": details["UserName"],
        }
        for details in outputs
    ]

    readable_output = tableToMarkdown(
        name="User(s) Session Status",
        t=data_users_list,
        headers=["Message", "Result", "Brand", "UserName"],
        removeNull=True,
    )

    return readable_output


""" MAIN FUNCTION """


def main():
    try:
        args = demisto.args()
        users_names = argToList(args.get("user_name", ""))
        verbose = argToBoolean(args.get("verbose", False))
        brands = args.get("brands", "")

        outputs: list = []
        results_for_verbose: list[CommandResults] = []

        filtered_users_names, outputs = remove_system_user(users_names)

        # get ID for users
        get_user_data_command = Command(
            name="get-user-data",
            args={"user_name": filtered_users_names, "brands": brands},
        )

        if filtered_users_names:
            readable_outputs, users_ids = get_user_data(get_user_data_command)
            results_for_verbose.extend(readable_outputs)
        else:
            users_ids = {}
            demisto.debug(f"{filtered_users_names=} -> {users_ids=}")

        for user_name in filtered_users_names:
            #################################
            ### Running for a single user ###
            #################################

            demisto.debug(f"Start getting user account data for user: {user_name=}")

            if user_name not in users_ids:
                user_output = {
                    "Message": "Username not found or no integration configured.",
                    "Result": "Failed",
                    "Brand": "",
                    "UserName": user_name,
                }
                outputs.append(user_output)
                continue

            clear_session_results: list[tuple[str, str, str]] = []

            # Okta v2
            if okta_v2_id := get_user_id(users_ids, OKTA_BRAND, user_name):
                okta_clear_user_sessions_command = Command(
                    name="okta-clear-user-sessions",
                    args={"userId": okta_v2_id},
                    brand=OKTA_BRAND,
                )
                if okta_clear_user_sessions_command.is_valid_args():
                    readable_outputs, _, error_message = clear_user_sessions(okta_clear_user_sessions_command)
                    results_for_verbose.extend(readable_outputs)
                    if not error_message:
                        clear_session_results.append((OKTA_BRAND, "Success", ""))
                    else:
<<<<<<< HEAD
                        failed_message = f"Okta v2: {error_message.lstrip('#').strip()}"
                        demisto.debug(f"Failed to clear sessions for Okta user with ID {okta_v2_id}. "
                                      f"Error message: {error_message}. Response details: {readable_outputs}.")
                        clear_session_results.append((OKTA_BRAND, "Failed", failed_message))
=======
                        failed_message += f"Okta v2: {error_message.lstrip('#').strip()}"
                        demisto.debug(
                            f"Failed to clear sessions for Okta user with ID {okta_v2_id}. "
                            f"Error message: {error_message}. Response details: {readable_outputs}."
                        )
                        brands_failed.append(OKTA_BRAND)
>>>>>>> 674e5161

            # Microsoft Graph User
            if microsoft_graph_id := get_user_id(users_ids, brand_name=MS_GRAPH_BRAND, user_name=user_name):
                msgraph_user_session_revoke_command = Command(
                    name="msgraph-user-session-revoke",
                    args={"user": microsoft_graph_id},
                    brand=MS_GRAPH_BRAND,
                )
                if msgraph_user_session_revoke_command.is_valid_args():
                    readable_outputs, human_readable, _ = clear_user_sessions(msgraph_user_session_revoke_command)
                    results_for_verbose.extend(readable_outputs)
                    if "successfully" in human_readable:
                        clear_session_results.append((MS_GRAPH_BRAND, "Success", ""))
                    else:
<<<<<<< HEAD
                        failed_message = f"\nMG User: {human_readable.lstrip('#').strip()}"
                        demisto.debug(f"Failed to clear sessions for Microsoft Graph user with ID {microsoft_graph_id}. "
                                      f"Response details: {readable_outputs}")
                        clear_session_results.append((MS_GRAPH_BRAND, "Failed", failed_message))

            for (brand, result, message) in clear_session_results:
                user_output = {
                    "Message": message,
                    "Result": result,
                    "Brand": brand,
                    "UserName": user_name,
                }
                outputs.append(user_output)
=======
                        brands_failed.append(MS_GRAPH_BRAND)
                        failed_message += f"\nMG User: {human_readable.lstrip('#').strip()}"
                        demisto.debug(
                            f"Failed to clear sessions for Microsoft Graph user with ID {microsoft_graph_id}. "
                            f"Response details: {readable_outputs}"
                        )

            if brands_succeeded:
                user_output["Result"] = "Success"
                user_output["Source"] = brands_succeeded
                user_output["Message"] = SUCCESS_MESSAGE
            else:
                user_output["Result"] = "Failed"
                user_output["Source"] = brands_failed
                user_output["Message"] = failed_message

            user_output["UserName"] = user_name
            outputs.append(user_output)
>>>>>>> 674e5161

        ##############################
        ### Complete for all users ###
        ##############################

        command_results_list: list[CommandResults] = []
        if verbose:
            command_results_list.extend(results_for_verbose)

        command_results_list.append(
            CommandResults(
                readable_output=create_readable_output(outputs),
                outputs=outputs,
                outputs_prefix="SessionClearResults",
            )
        )

        return_results(command_results_list)
    except Exception as e:
        return_error(f"Failed to execute clear-user-session. Error: {e!s}")


""" ENTRY POINT """

if __name__ in ("__main__", "__builtin__", "builtins"):
    main()<|MERGE_RESOLUTION|>--- conflicted
+++ resolved
@@ -108,14 +108,10 @@
                     full_output_key = key
                     break
         if not full_output_key:
-<<<<<<< HEAD
             demisto.debug(
                 f"Output key {output_key} not found in entry context keys: {list(raw_context.keys())}"
             )
 
-=======
-            demisto.debug(f"Output key {output_key} not found in entry context keys: {list(raw_context.keys())}")
->>>>>>> 674e5161
     return full_output_key
 
 
@@ -170,23 +166,12 @@
     for user in users_names:
         if user in SYSTEM_USERS:
             demisto.debug(f"Skipping user: '{user}' is a system user.")
-<<<<<<< HEAD
             outputs.append({
                 "Message": "Skipping session clearing: User is a system user.",
                 "Result": "Failed",
                 "Brand": "",
                 "UserName": user,
             })
-=======
-            outputs.append(
-                {
-                    "UserName": user,
-                    "Result": "Failed",
-                    "Message": "Skipping session clearing: User is a system user.",
-                    "Source": [],
-                }
-            )
->>>>>>> 674e5161
         else:
             filtered_users.append(user)
 
@@ -242,7 +227,6 @@
             - dict: A dictionary containing extracted user identifiers and their associated information.
     """
     readable_outputs_list = []
-<<<<<<< HEAD
     entry_context, human_readable, readable_errors = run_execute_command(
         command.name, command.args
     )
@@ -251,13 +235,7 @@
         prepare_human_readable(command.name, command.args, human_readable)
     )
     id_info = {}
-=======
-
-    entry_context, human_readable, readable_errors = run_execute_command(command.name, command.args)
-
-    readable_outputs_list.extend(readable_errors)
-    readable_outputs_list.extend(prepare_human_readable(command.name, command.args, human_readable))
->>>>>>> 674e5161
+
 
     for entry in entry_context:
         if entry:
@@ -409,19 +387,10 @@
                     if not error_message:
                         clear_session_results.append((OKTA_BRAND, "Success", ""))
                     else:
-<<<<<<< HEAD
                         failed_message = f"Okta v2: {error_message.lstrip('#').strip()}"
                         demisto.debug(f"Failed to clear sessions for Okta user with ID {okta_v2_id}. "
                                       f"Error message: {error_message}. Response details: {readable_outputs}.")
                         clear_session_results.append((OKTA_BRAND, "Failed", failed_message))
-=======
-                        failed_message += f"Okta v2: {error_message.lstrip('#').strip()}"
-                        demisto.debug(
-                            f"Failed to clear sessions for Okta user with ID {okta_v2_id}. "
-                            f"Error message: {error_message}. Response details: {readable_outputs}."
-                        )
-                        brands_failed.append(OKTA_BRAND)
->>>>>>> 674e5161
 
             # Microsoft Graph User
             if microsoft_graph_id := get_user_id(users_ids, brand_name=MS_GRAPH_BRAND, user_name=user_name):
@@ -436,7 +405,6 @@
                     if "successfully" in human_readable:
                         clear_session_results.append((MS_GRAPH_BRAND, "Success", ""))
                     else:
-<<<<<<< HEAD
                         failed_message = f"\nMG User: {human_readable.lstrip('#').strip()}"
                         demisto.debug(f"Failed to clear sessions for Microsoft Graph user with ID {microsoft_graph_id}. "
                                       f"Response details: {readable_outputs}")
@@ -450,26 +418,7 @@
                     "UserName": user_name,
                 }
                 outputs.append(user_output)
-=======
-                        brands_failed.append(MS_GRAPH_BRAND)
-                        failed_message += f"\nMG User: {human_readable.lstrip('#').strip()}"
-                        demisto.debug(
-                            f"Failed to clear sessions for Microsoft Graph user with ID {microsoft_graph_id}. "
-                            f"Response details: {readable_outputs}"
-                        )
-
-            if brands_succeeded:
-                user_output["Result"] = "Success"
-                user_output["Source"] = brands_succeeded
-                user_output["Message"] = SUCCESS_MESSAGE
-            else:
-                user_output["Result"] = "Failed"
-                user_output["Source"] = brands_failed
-                user_output["Message"] = failed_message
-
-            user_output["UserName"] = user_name
-            outputs.append(user_output)
->>>>>>> 674e5161
+
 
         ##############################
         ### Complete for all users ###
