--- conflicted
+++ resolved
@@ -541,10 +541,6 @@
                 "ID": [],
                 "Username": [{"Source": "", "Value": "user4@example.com"}]
             }
-<<<<<<< HEAD
-=======
-
->>>>>>> ef070100
         ]
     }
     output_key = "Account(val.Username && val.Username == obj.Username)"
@@ -568,10 +564,7 @@
         {"ID": [{"Source": "Microsoft Graph User", "Value": "5678"}], "Username": [
             {"Source": "Microsoft Graph User", "Value": "user2@demistodev.onmicrosoft.com"}]}
     ]}]
-<<<<<<< HEAD
-=======
-
->>>>>>> ef070100
+
     expected_id_info = {
         "user1@test.com": [{"Source": "Okta v2", "Value": "1234"}],
         "user2@demistodev.onmicrosoft.com": [{"Source": "Microsoft Graph User", "Value": "5678"}]
