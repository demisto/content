--- conflicted
+++ resolved
@@ -467,13 +467,8 @@
             "UserName": "system",
             "Result": "Failed",
             "Message": "Skipping session clearing: User is a system user.",
-<<<<<<< HEAD
             "Brand": "",
         }
-=======
-            "Source": [],
-        },
->>>>>>> 674e5161
     ]
 
     filtered_users, data_user = remove_system_user(users)
@@ -513,13 +508,9 @@
             },
             {
                 "ID": [],
-<<<<<<< HEAD
                 "Username": [{"Source": "", "Value": "user4@example.com"}]
             }
-=======
-                "Username": "user4@example.com",
-            },
->>>>>>> 674e5161
+
         ]
     }
     output_key = "Account(val.Username && val.Username == obj.Username)"
@@ -538,22 +529,12 @@
 def test_get_user_data(mocker: MockerFixture):
     command = Command(name="get-user-data", args={"user_name": ["user1", "user2"], "brands": "brand_name"})
 
-<<<<<<< HEAD
     expected_entry_context = [{"Account(val.Username && val.Username == obj.Username)": [
         {"ID": [{"Source": "Okta v2", "Value": "1234"}], "Username": [{"Source": "Okta v2", "Value": "user1@test.com"}]},
         {"ID": [{"Source": "Microsoft Graph User", "Value": "5678"}], "Username": [
             {"Source": "Microsoft Graph User", "Value": "user2@demistodev.onmicrosoft.com"}]}
     ]}]
-=======
-    expected_entry_context = [
-        {
-            "Account(val.Username && val.Username == obj.Username)": [
-                {"ID": [{"Source": "Okta v2", "Value": "1234"}], "Username": "user1@test.com"},
-                {"ID": [{"Source": "Microsoft Graph User", "Value": "5678"}], "Username": "user2@demistodev.onmicrosoft.com"},
-            ]
-        }
-    ]
->>>>>>> 674e5161
+
     expected_id_info = {
         "user1@test.com": [{"Source": "Okta v2", "Value": "1234"}],
         "user2@demistodev.onmicrosoft.com": [{"Source": "Microsoft Graph User", "Value": "5678"}],
