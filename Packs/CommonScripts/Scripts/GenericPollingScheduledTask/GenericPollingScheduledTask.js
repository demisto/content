/**
 * GenericPollingScheduledTask
 *   This task is ment to be scheduled by the ScheduleGenericPolling automation
 *   Logic:
 *     This task schedules itself to run 'interval' minutes from the current run, and decrease the 'timeout' accordingly.
 *     This happens until the end condition is met: either the 'timeout' reaches 0, or all IDs are finished running.
 *     Once the end condition is met, this task will complete the manual task with the given playbookID and tag.
 *
 *     The 'dt' parameter, when applied to the context, should retrieve a list of ids which have not finished running.
 *     Example:
 *          dt = "Joe.Analysis(val.Status != 'finished').ID"
 *          Breakdown:
 *              Joe - integration name
 *              Analysis - the object that contains the ID and the status
 *              Status - can be 'submitted', 'running' or 'finished'
 *              ID - the key that contains the id for polling
 */

<<<<<<< HEAD
// Constant to verify the minimum build number and XSIAM version for the new polling command (stopScheduleEntry feature).
//const MINIMUM_XSIAM_VERSION = '8.3.0';
//const MINIMUM_BUILD_NUMBER_XSIAM = 313276;
const MINIMUM_XSOAR_VERSION = '8.2.0';
const MINIMUM_BUILD_NUMBER_XSOAR = 309463;



=======
>>>>>>> 953b2133
function listOfStrings(v) {
    if (!Array.isArray(v)) {
        v = [v];
    }
    for (var i = 0; i < v.length; i++) {
        v[i] = v[i].toString();
    }
    return v;
}

// https://stackoverflow.com/questions/16227197/compute-intersection-of-two-arrays-in-javascript#16227294
function intersect(a, b) {
    var t;
    if (b.length > a.length) t = b, b = a, a = t; // indexOf to loop over shorter
    return a.filter(function (e) {
        return b.indexOf(e) > -1;
    }).filter(function (e, i, c) { // extra step to remove duplicates
        return c.indexOf(e) === i;
    });
}

function finish(playbookId, tag, err) {
    var params = { 'id': tag };
    if (err === undefined) {
        params.input = 'YES';
    } else {
        params.input = 'NO'
    }
    if (playbookId) {
        params.parentPlaybookID = playbookId;
    }
    return executeCommand("taskComplete", params);
}

function setNextRun(ids, playbookId, pollingCommand, pollingCommandArgName, pendingIds, interval, timeout, tag, additionalArgNames, additionalArgValues) {
    var idsStr = ids.replace(/"/g, '\\"');
    var playbookIdStr = '';
    if (playbookId !== undefined) {
        playbookIdStr = ' playbookId="' + playbookId + '"';
    }
    var cmd = '!GenericPollingScheduledTask pollingCommand="' + pollingCommand + '" pollingCommandArgName="' + pollingCommandArgName + '"' + playbookIdStr;
    cmd += ' ids="' + idsStr + '" pendingIds="' + pendingIds.replace(/"/g,'\\"') + '" interval="' + interval + '" timeout="' + (parseInt(timeout) - parseInt(interval)) + '" tag="' + tag + '"';
    cmd += ' additionalPollingCommandArgNames="' + additionalArgNames + '" additionalPollingCommandArgValues="' + additionalArgValues + '"';
    return executeCommand("ScheduleCommand", {
        'command': cmd,
        'cron': '*/' + interval + ' * * * *',
        'times': 1
    });
}

try {
    if (args.timeout <= 0) {
        return finish(args.playbookId, args.tag);
    }

<<<<<<< HEAD
function genericPollingScheduledTaskWithGuid() {
    try {
        var guid = args.scheduledEntryGuid;
        var endTime = stringToDate(args.endTime, "%Y-%m-%d %H:%M:%S");
        var currentTime = new Date();
        if (currentTime >= endTime) {
            return finish(args.playbookId, args.tag, undefined, guid);
        }

        // Get ids that have not finished yet
        var ids = argToList(args.ids);
        for (var i = 0; i < ids.length; i++) {
            ids[i] = ids[i].replace(/[\\]*"/g, '');
        }
=======
    // Get ids that have not finished yet
    var ids = argToList(args.ids);
    for (var i = 0; i < ids.length; i++) {
        ids[i] = ids[i].replace(/[\\]*"/g, '');
    }


    // Set the context of the scheduled task to the local playbook context
    var idsToPoll = ids;
    var pendingPath = args.pendingIds;
    if ('playbookId' in args) {
        playbookContext = 'subplaybook-' + args.playbookId;
        pendingPath = playbookContext + "." + args.pendingIds;
    }
    var pendings = dq(invContext, pendingPath);

    if (pendings === null) {
        return finish(args.playbookId, args.tag);
    }
>>>>>>> 953b2133

    var idsStrArr = listOfStrings(ids);
    var pendingsStrArr = listOfStrings(pendings);
    idsToPoll = intersect(idsStrArr, pendingsStrArr);
    if (idsToPoll.length === 0) {
        return finish(args.playbookId, args.tag);
    }

    // Run the polling command for each id
    var pollingCommandArgs = {};
    var names = argToList(args.additionalPollingCommandArgNames);
    var values = argToList(args.additionalPollingCommandArgValues);

    for (var index = 0; index < names.length; index++)
        pollingCommandArgs[names[index]] = values[index];

    pollingCommandArgs[args.pollingCommandArgName] = idsToPoll.join(',');
    var res = executeCommand(args.pollingCommand, pollingCommandArgs);

    // Change the context output of the polling results to the local playbook context
    if ('playbookId' in args) {
        for (var i = 0; i < res.length; i++) {
            if ('EntryContext' in res[i]) {
                for (var k in res[i].EntryContext) {
                    res[i].EntryContext[playbookContext + "." + k] = res[i].EntryContext[k];
                    delete res[i].EntryContext[k];
                }
            }
        }
    }
<<<<<<< HEAD
    catch (err) {
        finish(args.playbookId, args.tag, err, guid);
        throw err;
    }
}

function shouldRunWithGuid() {
    res = getDemistoVersion();
    platform = res.platform;
    version = res.version;
    buildNumber = res.buildNumber;
    
    // Feature needs: to support XSIAM.
    // ((platform === "x2") && (compareVersions(version, MINIMUM_XSIAM_VERSION) >= 0) && (parseInt(buildNumber) >= MINIMUM_BUILD_NUMBER_XSIAM))
    
    // Checking if the stopScheduleEntry command is available.
    // If not, we are running on an older version of platform and we need to use the old polling mechanism.
    if ((buildNumber !== "REPLACE_THIS_WITH_CI_BUILD_NUM") &&
        ((platform === "xsoar") && (compareVersions(version, MINIMUM_XSOAR_VERSION) >= 0) && (parseInt(buildNumber) >= MINIMUM_BUILD_NUMBER_XSOAR))) {
        return true;
    }
}


function main() {
    if (shouldRunWithGuid()) {
        return genericPollingScheduledTaskWithGuid();
=======

    // Schedule the next iteration
    var scheduleTaskRes = setNextRun(args.ids, args.playbookId, args.pollingCommand, args.pollingCommandArgName, args.pendingIds, args.interval, args.timeout, args.tag, args.additionalPollingCommandArgNames, args.additionalPollingCommandArgValues);
    if (isError(scheduleTaskRes[0])) {
        res.push(scheduleTaskRes);
>>>>>>> 953b2133
    }

    return res;
}
catch (err) {
    finish(args.playbookId, args.tag, err);
    throw err;
}<|MERGE_RESOLUTION|>--- conflicted
+++ resolved
@@ -16,17 +16,6 @@
  *              ID - the key that contains the id for polling
  */
 
-<<<<<<< HEAD
-// Constant to verify the minimum build number and XSIAM version for the new polling command (stopScheduleEntry feature).
-//const MINIMUM_XSIAM_VERSION = '8.3.0';
-//const MINIMUM_BUILD_NUMBER_XSIAM = 313276;
-const MINIMUM_XSOAR_VERSION = '8.2.0';
-const MINIMUM_BUILD_NUMBER_XSOAR = 309463;
-
-
-
-=======
->>>>>>> 953b2133
 function listOfStrings(v) {
     if (!Array.isArray(v)) {
         v = [v];
@@ -82,22 +71,6 @@
         return finish(args.playbookId, args.tag);
     }
 
-<<<<<<< HEAD
-function genericPollingScheduledTaskWithGuid() {
-    try {
-        var guid = args.scheduledEntryGuid;
-        var endTime = stringToDate(args.endTime, "%Y-%m-%d %H:%M:%S");
-        var currentTime = new Date();
-        if (currentTime >= endTime) {
-            return finish(args.playbookId, args.tag, undefined, guid);
-        }
-
-        // Get ids that have not finished yet
-        var ids = argToList(args.ids);
-        for (var i = 0; i < ids.length; i++) {
-            ids[i] = ids[i].replace(/[\\]*"/g, '');
-        }
-=======
     // Get ids that have not finished yet
     var ids = argToList(args.ids);
     for (var i = 0; i < ids.length; i++) {
@@ -117,7 +90,6 @@
     if (pendings === null) {
         return finish(args.playbookId, args.tag);
     }
->>>>>>> 953b2133
 
     var idsStrArr = listOfStrings(ids);
     var pendingsStrArr = listOfStrings(pendings);
@@ -148,41 +120,11 @@
             }
         }
     }
-<<<<<<< HEAD
-    catch (err) {
-        finish(args.playbookId, args.tag, err, guid);
-        throw err;
-    }
-}
-
-function shouldRunWithGuid() {
-    res = getDemistoVersion();
-    platform = res.platform;
-    version = res.version;
-    buildNumber = res.buildNumber;
-    
-    // Feature needs: to support XSIAM.
-    // ((platform === "x2") && (compareVersions(version, MINIMUM_XSIAM_VERSION) >= 0) && (parseInt(buildNumber) >= MINIMUM_BUILD_NUMBER_XSIAM))
-    
-    // Checking if the stopScheduleEntry command is available.
-    // If not, we are running on an older version of platform and we need to use the old polling mechanism.
-    if ((buildNumber !== "REPLACE_THIS_WITH_CI_BUILD_NUM") &&
-        ((platform === "xsoar") && (compareVersions(version, MINIMUM_XSOAR_VERSION) >= 0) && (parseInt(buildNumber) >= MINIMUM_BUILD_NUMBER_XSOAR))) {
-        return true;
-    }
-}
-
-
-function main() {
-    if (shouldRunWithGuid()) {
-        return genericPollingScheduledTaskWithGuid();
-=======
 
     // Schedule the next iteration
     var scheduleTaskRes = setNextRun(args.ids, args.playbookId, args.pollingCommand, args.pollingCommandArgName, args.pendingIds, args.interval, args.timeout, args.tag, args.additionalPollingCommandArgNames, args.additionalPollingCommandArgValues);
     if (isError(scheduleTaskRes[0])) {
         res.push(scheduleTaskRes);
->>>>>>> 953b2133
     }
 
     return res;
