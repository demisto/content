--- conflicted
+++ resolved
@@ -22,11 +22,8 @@
 const MINIMUM_XSOAR_VERSION = '8.2.0';
 const MINIMUM_BUILD_NUMBER_XSOAR = 309463;
 
-<<<<<<< HEAD
-=======
 const SANITIZED_ARG_NAMES = ['additionalPollingCommandArgValues', 'additionalPollingCommandArgNames', 'pollingCommandArgName', 'pollingCommand']
 
->>>>>>> 90cf3b88
 
 
 function listOfStrings(v) {
@@ -70,9 +67,6 @@
 }
 
 
-<<<<<<< HEAD
-function setNextRun(ids, playbookId, pollingCommand, pollingCommandArgName, pendingIds, interval, timeout, tag, additionalArgNames, additionalArgValues) {
-=======
 function flatten_cmd_args(cmd_args = {}) {
     var ret_value = '';
     for(var current_key in cmd_args){
@@ -102,7 +96,6 @@
 
 
 function setNextRun(ids, playbookId, pollingCommand, pollingCommandArgName, pendingIds, interval, timeout, tag, additionalArgNames, additionalArgValues, extractMode) {
->>>>>>> 90cf3b88
     var idsStr = ids.replace(/"/g, '\\"');
     var playbookIdStr = '';
     if (playbookId !== undefined) {
@@ -169,11 +162,7 @@
             ids[i] = ids[i].replace(/[\\]*"/g, '');
         }
 
-<<<<<<< HEAD
-0
-=======
     
->>>>>>> 90cf3b88
         // Set the context of the scheduled task to the local playbook context
         var idsToPoll = ids;
         var pendingPath = args.pendingIds;
@@ -204,10 +193,7 @@
             pollingCommandArgs[names[index]] = values[index];
 
         pollingCommandArgs[args.pollingCommandArgName] = idsToPoll.join(',');
-<<<<<<< HEAD
-=======
         checkCommandSanitized(args.pollingCommand, pollingCommandArgs);
->>>>>>> 90cf3b88
         var res = executeCommand(args.pollingCommand, pollingCommandArgs);
 
         // Change the context output of the polling results to the local playbook context
@@ -224,29 +210,17 @@
 
         if (!shouldRunWithGuid) {
             // Schedule the next iteration, old version.
-<<<<<<< HEAD
-            var scheduleTaskRes = setNextRun(args.ids, args.playbookId, args.pollingCommand, args.pollingCommandArgName, args.pendingIds, args.interval, args.timeout, args.tag, args.additionalPollingCommandArgNames, args.additionalPollingCommandArgValues);
-=======
             var scheduleTaskRes = setNextRun(args.ids, args.playbookId, args.pollingCommand, args.pollingCommandArgName, args.pendingIds, args.interval, args.timeout, args.tag, args.additionalPollingCommandArgNames, args.additionalPollingCommandArgValues, args.extractMode);
->>>>>>> 90cf3b88
             if (isError(scheduleTaskRes[0])) {
                 res.push(scheduleTaskRes);
             }
         }
         return res;
-<<<<<<< HEAD
     }
     catch (err) {
         finish(args.playbookId, args.tag, err, args.scheduledEntryGuid);
         throw err;
     }
-=======
-    }
-    catch (err) {
-        finish(args.playbookId, args.tag, err, args.scheduledEntryGuid);
-        throw err;
-    }
->>>>>>> 90cf3b88
 }
 
 function main() {
