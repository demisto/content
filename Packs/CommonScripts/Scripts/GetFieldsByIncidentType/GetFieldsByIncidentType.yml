--- conflicted
+++ resolved
@@ -43,11 +43,7 @@
 subtype: python3
 dependson:
   must:
-<<<<<<< HEAD
-  - '|||demisto-api-get'
-=======
   - '|||core-api-get'
->>>>>>> 19e52d5b
 dockerimage: demisto/python3:3.10.13.83255
 runas: DBotWeakRole
 tests:
