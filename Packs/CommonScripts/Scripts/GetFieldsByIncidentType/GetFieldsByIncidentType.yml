commonfields:
  id: GetFieldsByIncidentType
  version: -1
name: GetFieldsByIncidentType
script: ''
type: python
tags: []
comment: Returns the incident field names associated to the specified incident type.
enabled: true
args:
- name: incident_type
  required: true
  description: The incident type for which to return incident field names.
- name: short_names
  auto: PREDEFINED
  predefined:
  - "true"
  - "false"
  description: Whether to shorten the incident field names. If "true", will cause output to use shortened field names. The default value is "false".
  defaultValue: "false"
- name: exclude_system
  auto: PREDEFINED
  predefined:
  - "true"
  - "false"
  description: Whether to only return non-system fields. If "true", will only output non-system fields. The default value is "false".
  defaultValue: "false"
- name: explicit_only
  auto: PREDEFINED
  predefined:
  - "true"
  - "false"
  description: Whether to only include fields that are explicitly associated to the incident type. If "true", only fields which are explicitly associated to the incident type will be included (i.e., excludes fields for which the "associate to any" checkbox is selected). The default value is "false".
  defaultValue: "false"
- name: pprint
  auto: PREDEFINED
  predefined:
  - "true"
  - "false"
  description: Pretty-prints the output.
  defaultValue: "true"
scripttarget: 0
subtype: python3
dependson:
  must:
<<<<<<< HEAD
  - '|||demisto-api-get'
=======
  - '|||core-api-get'
>>>>>>> 194a8164
dockerimage: demisto/python3:3.10.13.83255
runas: DBotWeakRole
tests:
- No test - unit test
fromversion: 5.0.0
marketplaces:
- xsoar
- marketplacev2<|MERGE_RESOLUTION|>--- conflicted
+++ resolved
@@ -43,11 +43,7 @@
 subtype: python3
 dependson:
   must:
-<<<<<<< HEAD
-  - '|||demisto-api-get'
-=======
   - '|||core-api-get'
->>>>>>> 194a8164
 dockerimage: demisto/python3:3.10.13.83255
 runas: DBotWeakRole
 tests:
