--- conflicted
+++ resolved
@@ -1,11 +1,7 @@
 {
     "_meta": {
         "hash": {
-<<<<<<< HEAD
-            "sha256": "6c4627cc226fa93d7a62a5ef89aa8208008b4f1d08a17e5afab459064adae5a5"
-=======
             "sha256": "0d83517f12d2486ddcc3c59edac8cdb73e0e29f1a5a7d12386ad86b5402b6c37"
->>>>>>> 6e68f220
         },
         "pipfile-spec": 6,
         "requires": {
@@ -22,186 +18,34 @@
     "default": {
         "certifi": {
             "hashes": [
-<<<<<<< HEAD
-                "sha256:59b7658e26ca9c7339e00f8f4636cdfe59d34fa37b9b04f6f9e9926b3cece1a5",
-                "sha256:b26104d6835d1f5e49452a26eb2ff87fe7090b89dfcaee5ea2212697e1e1d7ae"
-            ],
-            "index": "pypi",
-            "version": "==2019.3.9"
-        },
-        "chardet": {
-            "hashes": [
-                "sha256:84ab92ed1c4d4f16916e05906b6b75a6c0fb5db821cc65e70cbd64a3e2a5eaae",
-                "sha256:fc323ffcaeaed0e0a02bf4d117757b98aed530d9ed4531e3e15460124c106691"
-            ],
-            "index": "pypi",
-            "version": "==3.0.4"
-=======
                 "sha256:4db03ab5fc3340cf619dbc25e42c2cc3755154ce6009469766d7143d1fc2ee4e",
                 "sha256:8a398dfce302c13f14bab13e2b14fe385d32b73f4e4853b9bdfb64598baa1975"
             ],
             "markers": "python_version ~= '3.6'",
             "version": "==2.5.6"
->>>>>>> 6e68f220
         },
         "dateparser": {
             "hashes": [
-<<<<<<< HEAD
-                "sha256:42d51be54e74a8e80a4d76d1fa6e4edd997098fce24ad2d94a2eab5ef247193e",
-                "sha256:78124c458c461ea7198faa3c038f6381f37588b84bb42740e91a4cbd260b1d09"
-            ],
-            "index": "pypi",
-            "version": "==0.7.1"
-        },
-        "idna": {
-            "hashes": [
-                "sha256:c357b3f628cf53ae2c4c05627ecc484553142ca23264e593d327bcde5e9c3407",
-                "sha256:ea8b7f6188e6fa117537c3df7da9fc686d485087abf6ac197f9c46432f7e4a3c"
-            ],
-            "index": "pypi",
-            "version": "==2.8"
-        },
-        "olefile": {
-            "hashes": [
-                "sha256:133b031eaf8fd2c9399b78b8bc5b8fcbe4c31e85295749bb17a87cba8f3c3964"
-            ],
-            "index": "pypi",
-            "version": "==0.46"
-=======
                 "sha256:149e90d6d8ac20db7a955ad60cf0e6881a3f20d37096140088356da6c716b0b1",
                 "sha256:ef6aaac3ca6cd92904cdd0d83f629a15f18053ec84e6432106f7a4d04ae4f5fb"
             ],
             "markers": "python_version >= '2.7' and python_version not in '3.0, 3.1, 3.2, 3.3, 3.4'",
             "version": "==21.2.0"
->>>>>>> 6e68f220
         },
         "python-dateutil": {
             "hashes": [
-<<<<<<< HEAD
-                "sha256:7e6584c74aeed623791615e26efd690f29817a27c73085b78e4bad02493df2fb",
-                "sha256:c89805f6f4d64db21ed966fda138f8a5ed7a4fdbc1a8ee329ce1b74e3c74da9e"
-            ],
-            "index": "pypi",
-            "version": "==2.8.0"
-=======
                 "sha256:2bbf76fd432960138b3ef6dda3dde0544f27cbf8546c458e60baf371917ba9ee",
                 "sha256:50b1e4f8446b06f41be7dd6338db18e0990601dce795c2b1686458aa7e8fa7d8"
             ],
             "version": "==2021.5.30"
->>>>>>> 6e68f220
         },
         "pytz": {
             "hashes": [
-<<<<<<< HEAD
-                "sha256:303879e36b721603cc54604edcac9d20401bdbe31e1e4fdee5b9f98d5d31dfda",
-                "sha256:d747dd3d23d77ef44c6a3526e274af6efeb0a6f1afd5a69ba4d5be4098c8e141"
-            ],
-            "index": "pypi",
-            "version": "==2019.1"
-        },
-        "pyyaml": {
-            "hashes": [
-                "sha256:1adecc22f88d38052fb787d959f003811ca858b799590a5eaa70e63dca50308c",
-                "sha256:436bc774ecf7c103814098159fbb84c2715d25980175292c648f2da143909f95",
-                "sha256:460a5a4248763f6f37ea225d19d5c205677d8d525f6a83357ca622ed541830c2",
-                "sha256:5a22a9c84653debfbf198d02fe592c176ea548cccce47553f35f466e15cf2fd4",
-                "sha256:7a5d3f26b89d688db27822343dfa25c599627bc92093e788956372285c6298ad",
-                "sha256:9372b04a02080752d9e6f990179a4ab840227c6e2ce15b95e1278456664cf2ba",
-                "sha256:a5dcbebee834eaddf3fa7366316b880ff4062e4bcc9787b78c7fbb4a26ff2dd1",
-                "sha256:aee5bab92a176e7cd034e57f46e9df9a9862a71f8f37cad167c6fc74c65f5b4e",
-                "sha256:c51f642898c0bacd335fc119da60baae0824f2cde95b0330b56c0553439f0673",
-                "sha256:c68ea4d3ba1705da1e0d85da6684ac657912679a649e8868bd850d2c299cce13",
-                "sha256:e23d0cc5299223dcc37885dae624f382297717e459ea24053709675a976a3e19"
-            ],
-            "index": "pypi",
-            "version": "==5.1"
-        },
-        "regex": {
-            "hashes": [
-                "sha256:020429dcf9b76cc7648a99c81b3a70154e45afebc81e0b85364457fe83b525e4",
-                "sha256:0552802b1c3f3c7e4fee8c85e904a13c48226020aa1a0593246888a1ac55aaaf",
-                "sha256:308965a80b92e1fec263ac1e4f1094317809a72bc4d26be2ec8a5fd026301175",
-                "sha256:4d627feef04eb626397aa7bdec772774f53d63a1dc7cc5ee4d1bd2786a769d19",
-                "sha256:93d1f9fcb1d25e0b4bd622eeba95b080262e7f8f55e5b43c76b8a5677e67334c",
-                "sha256:c3859bbf29b1345d694f069ddfe53d6907b0393fda5e3794c800ad02902d78e9",
-                "sha256:d56ce4c7b1a189094b9bee3b81c4aeb3f1ba3e375e91627ec8561b6ab483d0a8",
-                "sha256:ebc5ef4e10fa3312fa1967dc0a894e6bd985a046768171f042ac3974fadc9680",
-                "sha256:f9cd39066048066a4abe4c18fb213bc541339728005e72263f023742fb912585"
-            ],
-            "index": "pypi",
-            "version": "==2019.4.14"
-        },
-        "requests": {
-            "hashes": [
-                "sha256:502a824f31acdacb3a35b6690b5fbf0bc41d63a24a45c4004352b0242707598e",
-                "sha256:7bf2a778576d825600030a110f3c0e3e8edc51dfaafe1c146e39a2027784957b"
-            ],
-            "index": "pypi",
-            "version": "==2.21.0"
-        },
-        "six": {
-            "hashes": [
-                "sha256:3350809f0555b11f552448330d0b52d5f24c91a322ea4a15ef22629740f3761c",
-                "sha256:d16a0141ec1a18405cd4ce8b4613101da75da0e9a7aec5bdd4fa804d0e0eba73"
-            ],
-            "index": "pypi",
-            "version": "==1.12.0"
-        },
-        "tzlocal": {
-            "hashes": [
-                "sha256:4ebeb848845ac898da6519b9b31879cf13b6626f7184c496037b818e238f2c4e"
-            ],
-            "index": "pypi",
-            "version": "==1.5.1"
-        },
-        "urllib3": {
-            "hashes": [
-                "sha256:2393a695cd12afedd0dcb26fe5d50d0cf248e5a66f75dbd89a3d4eb333a61af4",
-                "sha256:a637e5fae88995b256e3409dc4d52c2e2e0ba32c42a6365fee8bbd2238de3cfb"
-            ],
-            "index": "pypi",
-            "version": "==1.24.3"
-        }
-    },
-    "develop": {
-        "astroid": {
-            "hashes": [
-                "sha256:dcc06f6165f415220013801642bd6c9808a02967070919c4b746c6864c205471",
-                "sha256:fe81f80c0b35264acb5653302ffbd935d394f1775c5e4487df745bf9c2442708"
-            ],
-            "markers": "python_version ~= '3.6'",
-            "version": "==2.8.0"
-        },
-        "attrs": {
-            "hashes": [
-                "sha256:149e90d6d8ac20db7a955ad60cf0e6881a3f20d37096140088356da6c716b0b1",
-                "sha256:ef6aaac3ca6cd92904cdd0d83f629a15f18053ec84e6432106f7a4d04ae4f5fb"
-            ],
-            "markers": "python_version >= '2.7' and python_version not in '3.0, 3.1, 3.2, 3.3, 3.4'",
-            "version": "==21.2.0"
-        },
-        "certifi": {
-            "hashes": [
-                "sha256:59b7658e26ca9c7339e00f8f4636cdfe59d34fa37b9b04f6f9e9926b3cece1a5",
-                "sha256:b26104d6835d1f5e49452a26eb2ff87fe7090b89dfcaee5ea2212697e1e1d7ae"
-            ],
-            "index": "pypi",
-            "version": "==2019.3.9"
-        },
-        "charset-normalizer": {
-            "hashes": [
-                "sha256:5d209c0a931f215cee683b6445e2d77677e7e75e159f78def0db09d68fafcaa6",
-                "sha256:5ec46d183433dcbd0ab716f2d7f29d8dee50505b3fdb40c6b985c7c4f5a3591f"
-            ],
-            "markers": "python_version >= '3'",
-            "version": "==2.0.6"
-=======
                 "sha256:0d6f53a15db4120f2b08c94f11e7d93d2c911ee118b6b30a04ec3ee8310179fa",
                 "sha256:f864054d66fd9118f2e67044ac8981a54775ec5b67aed0441892edb553d21da5"
             ],
             "markers": "python_version >= '2.7' and python_version not in '3.0, 3.1, 3.2, 3.3, 3.4'",
             "version": "==4.0.0"
->>>>>>> 6e68f220
         },
         "coverage": {
             "hashes": [
@@ -257,9 +101,8 @@
                 "sha256:f030f8873312a16414c0d8e1a1ddff2d3235655a2174e3648b4fa66b3f2f1079",
                 "sha256:f0b278ce10936db1a37e6954e15a3730bea96a0997c26d7fee88e6c396c2086d",
                 "sha256:f11642dddbb0253cc8853254301b51390ba0081750a8ac03f20ea8103f0c56b6"
-<<<<<<< HEAD
-            ],
-            "markers": "python_version >= '2.7' and python_version not in '3.0, 3.1, 3.2, 3.3, 3.4' and python_version < '4.0'",
+            ],
+            "markers": "python_version >= '2.7' and python_version not in '3.0, 3.1, 3.2, 3.3, 3.4' and python_version < '4'",
             "version": "==5.5"
         },
         "execnet": {
@@ -270,27 +113,6 @@
             "markers": "python_version >= '2.7' and python_version not in '3.0, 3.1, 3.2, 3.3, 3.4'",
             "version": "==1.9.0"
         },
-        "flake8": {
-            "hashes": [
-                "sha256:07528381786f2a6237b061f6e96610a4167b226cb926e2aa2b6b1d78057c576b",
-                "sha256:bf8fd333346d844f616e8d47905ef3a3384edae6b4e9beb0c5101e25e3110907"
-            ],
-            "index": "pypi",
-            "version": "==3.9.2"
-=======
-            ],
-            "markers": "python_version >= '2.7' and python_version not in '3.0, 3.1, 3.2, 3.3, 3.4' and python_version < '4'",
-            "version": "==5.5"
-        },
-        "execnet": {
-            "hashes": [
-                "sha256:8f694f3ba9cc92cab508b152dcfe322153975c29bda272e2fd7f3f00f36e47c5",
-                "sha256:a295f7cc774947aac58dde7fdc85f4aa00c42adf5d8f5468fc630c1acf30a142"
-            ],
-            "markers": "python_version >= '2.7' and python_version not in '3.0, 3.1, 3.2, 3.3, 3.4'",
-            "version": "==1.9.0"
->>>>>>> 6e68f220
-        },
         "freezegun": {
             "hashes": [
                 "sha256:177f9dd59861d871e27a484c3332f35a6e3f5d14626f2bf91be37891f18927f3",
@@ -301,19 +123,11 @@
         },
         "hypothesis": {
             "hashes": [
-<<<<<<< HEAD
-                "sha256:23a1b0488aec5719e2f9e399342e10f30d497cbb9fd39470ef0975c1b502ae35",
-                "sha256:e1c5c4a7e1f9a1a1da03cf6a148703333c468fb036f3cd785da1210c23648a4f"
-            ],
-            "index": "pypi",
-            "version": "==6.23.1"
-=======
                 "sha256:27aa2af763af06b8b61ce65c09626cf1da6d3a6ff155900f3c581837b453313a",
                 "sha256:9bdee01ae260329b16117e9b0229a839b4a77747a985922653f595bd2a6a541a"
             ],
             "index": "pypi",
             "version": "==6.14.0"
->>>>>>> 6e68f220
         },
         "idna": {
             "hashes": [
@@ -332,19 +146,11 @@
         },
         "isort": {
             "hashes": [
-<<<<<<< HEAD
-                "sha256:9c2ea1e62d871267b78307fe511c0838ba0da28698c5732d54e2790bf3ba9899",
-                "sha256:e17d6e2b81095c9db0a03a8025a957f334d6ea30b26f9ec70805411e5c7c81f2"
-            ],
-            "markers": "python_version < '4.0' and python_full_version >= '3.6.1'",
-            "version": "==5.9.3"
-=======
                 "sha256:83510593e07e433b77bd5bff0f6f607dbafa06d1a89022616f02d8b699cfcd56",
                 "sha256:8e2c107091cfec7286bc0f68a547d0ba4c094d460b732075b6fba674f1035c0c"
             ],
             "markers": "python_version < '4' and python_full_version >= '3.6.1'",
             "version": "==5.9.1"
->>>>>>> 6e68f220
         },
         "lazy-object-proxy": {
             "hashes": [
@@ -426,27 +232,11 @@
         },
         "packaging": {
             "hashes": [
-<<<<<<< HEAD
-                "sha256:7dc96269f53a4ccec5c0670940a4281106dd0bb343f47b7471f779df49c2fbe7",
-                "sha256:c86254f9220d55e31cc94d69bade760f0847da8000def4dfe1c6b872fd14ff14"
-            ],
-            "markers": "python_version >= '3.6'",
-            "version": "==21.0"
-        },
-        "platformdirs": {
-            "hashes": [
-                "sha256:367a5e80b3d04d2428ffa76d33f124cf11e8fff2acdaa9b43d545f5c7d661ef2",
-                "sha256:8868bbe3c3c80d42f20156f22e7131d2fb321f5bc86a2a345375c6481a67021d"
-            ],
-            "markers": "python_version >= '3.6'",
-            "version": "==2.4.0"
-=======
                 "sha256:5b327ac1320dc863dca72f4514ecc086f31186744b84a230374cc1fd776feae5",
                 "sha256:67714da7f7bc052e064859c05c595155bd1ee9f69f76557e21f051443c20947a"
             ],
             "markers": "python_version >= '2.7' and python_version not in '3.0, 3.1, 3.2, 3.3'",
             "version": "==20.9"
->>>>>>> 6e68f220
         },
         "pluggy": {
             "hashes": [
@@ -482,19 +272,11 @@
         },
         "pylint": {
             "hashes": [
-<<<<<<< HEAD
-                "sha256:0f358e221c45cbd4dad2a1e4b883e75d28acdcccd29d40c76eb72b307269b126",
-                "sha256:2c9843fff1a88ca0ad98a256806c82c5a8f86086e7ccbdb93297d86c3f90c436"
-            ],
-            "index": "pypi",
-            "version": "==2.11.1"
-=======
                 "sha256:0a049c5d47b629d9070c3932d13bff482b12119b6a241a93bc460b0be16953c8",
                 "sha256:792b38ff30903884e4a9eab814ee3523731abd3c463f3ba48d7b627e87013484"
             ],
             "index": "pypi",
             "version": "==2.8.3"
->>>>>>> 6e68f220
         },
         "pyparsing": {
             "hashes": [
@@ -506,25 +288,16 @@
         },
         "pytest": {
             "hashes": [
-<<<<<<< HEAD
-                "sha256:131b36680866a76e6781d13f101efb86cf674ebb9762eb70d3082b6f29889e89",
-                "sha256:7310f8d27bc79ced999e760ca304d69f6ba6c6649c0b60fb0e04a4a77cacc134"
-            ],
-            "index": "pypi",
-            "version": "==6.2.5"
-=======
                 "sha256:50bcad0a0b9c5a72c8e4e7c9855a3ad496ca6a881a3641b4260605450772c54b",
                 "sha256:91ef2131a9bd6be8f76f1f08eac5c5317221d6ad1e143ae03894b862e8976890"
             ],
             "index": "pypi",
             "version": "==6.2.4"
->>>>>>> 6e68f220
         },
         "pytest-asyncio": {
             "hashes": [
                 "sha256:2564ceb9612bbd560d19ca4b41347b54e7835c2f792c504f698e05395ed63f6f",
                 "sha256:3042bcdf1c5d978f6b74d96a151c4cfb9dcece65006198389ccd7e6c60eb1eea"
-<<<<<<< HEAD
             ],
             "index": "pypi",
             "version": "==0.15.1"
@@ -558,41 +331,6 @@
                 "sha256:8bf4e1be1691f4416bc12b14785b5ad9e842887b0b2b2d61b37dcb555b208630"
             ],
             "index": "pypi",
-=======
-            ],
-            "index": "pypi",
-            "version": "==0.15.1"
-        },
-        "pytest-cov": {
-            "hashes": [
-                "sha256:261bb9e47e65bd099c89c3edf92972865210c36813f80ede5277dceb77a4a62a",
-                "sha256:261ceeb8c227b726249b376b8526b600f38667ee314f910353fa318caa01f4d7"
-            ],
-            "index": "pypi",
-            "version": "==2.12.1"
-        },
-        "pytest-datadir-ng": {
-            "hashes": [
-                "sha256:0d9e0212eaa4d0440a4b7c3d2df4b4b7eeebde1854ab383c5aff590764ad8a52",
-                "sha256:7fec7a4996a12529a935512c128624fa7289495b520fd31b4645c3a71daa394e"
-            ],
-            "index": "pypi",
-            "version": "==1.1.1"
-        },
-        "pytest-forked": {
-            "hashes": [
-                "sha256:6aa9ac7e00ad1a539c41bec6d21011332de671e938c7637378ec9710204e37ca",
-                "sha256:dc4147784048e70ef5d437951728825a131b81714b398d5d52f17c7c144d8815"
-            ],
-            "markers": "python_version >= '2.7' and python_version not in '3.0, 3.1, 3.2, 3.3, 3.4'",
-            "version": "==1.3.0"
-        },
-        "pytest-json": {
-            "hashes": [
-                "sha256:8bf4e1be1691f4416bc12b14785b5ad9e842887b0b2b2d61b37dcb555b208630"
-            ],
-            "index": "pypi",
->>>>>>> 6e68f220
             "version": "==0.4.0"
         },
         "pytest-mock": {
@@ -605,46 +343,6 @@
         },
         "pytest-xdist": {
             "hashes": [
-<<<<<<< HEAD
-                "sha256:7b61ebb46997a0820a263553179d6d1e25a8c50d8a8620cd1aa1e20e3be99168",
-                "sha256:89b330316f7fc475f999c81b577c2b926c9569f3d397ae432c0c2e2496d61ff9"
-            ],
-            "index": "pypi",
-            "version": "==2.4.0"
-        },
-        "python-dateutil": {
-            "hashes": [
-                "sha256:7e6584c74aeed623791615e26efd690f29817a27c73085b78e4bad02493df2fb",
-                "sha256:c89805f6f4d64db21ed966fda138f8a5ed7a4fdbc1a8ee329ce1b74e3c74da9e"
-            ],
-            "index": "pypi",
-            "version": "==2.8.0"
-        },
-        "pyyaml": {
-            "hashes": [
-                "sha256:1adecc22f88d38052fb787d959f003811ca858b799590a5eaa70e63dca50308c",
-                "sha256:436bc774ecf7c103814098159fbb84c2715d25980175292c648f2da143909f95",
-                "sha256:460a5a4248763f6f37ea225d19d5c205677d8d525f6a83357ca622ed541830c2",
-                "sha256:5a22a9c84653debfbf198d02fe592c176ea548cccce47553f35f466e15cf2fd4",
-                "sha256:7a5d3f26b89d688db27822343dfa25c599627bc92093e788956372285c6298ad",
-                "sha256:9372b04a02080752d9e6f990179a4ab840227c6e2ce15b95e1278456664cf2ba",
-                "sha256:a5dcbebee834eaddf3fa7366316b880ff4062e4bcc9787b78c7fbb4a26ff2dd1",
-                "sha256:aee5bab92a176e7cd034e57f46e9df9a9862a71f8f37cad167c6fc74c65f5b4e",
-                "sha256:c51f642898c0bacd335fc119da60baae0824f2cde95b0330b56c0553439f0673",
-                "sha256:c68ea4d3ba1705da1e0d85da6684ac657912679a649e8868bd850d2c299cce13",
-                "sha256:e23d0cc5299223dcc37885dae624f382297717e459ea24053709675a976a3e19"
-            ],
-            "index": "pypi",
-            "version": "==5.1"
-        },
-        "requests": {
-            "hashes": [
-                "sha256:502a824f31acdacb3a35b6690b5fbf0bc41d63a24a45c4004352b0242707598e",
-                "sha256:7bf2a778576d825600030a110f3c0e3e8edc51dfaafe1c146e39a2027784957b"
-            ],
-            "index": "pypi",
-            "version": "==2.21.0"
-=======
                 "sha256:e8ecde2f85d88fbcadb7d28cb33da0fa29bca5cf7d5967fa89fc0e97e5299ea5",
                 "sha256:ed3d7da961070fce2a01818b51f6888327fb88df4379edeb6b9d990e789d9c8d"
             ],
@@ -701,7 +399,6 @@
             ],
             "markers": "python_version >= '2.7' and python_version not in '3.0, 3.1, 3.2, 3.3, 3.4'",
             "version": "==2.25.1"
->>>>>>> 6e68f220
         },
         "requests-mock": {
             "hashes": [
@@ -710,15 +407,14 @@
             ],
             "index": "pypi",
             "version": "==1.9.3"
-<<<<<<< HEAD
         },
         "six": {
             "hashes": [
-                "sha256:3350809f0555b11f552448330d0b52d5f24c91a322ea4a15ef22629740f3761c",
-                "sha256:d16a0141ec1a18405cd4ce8b4613101da75da0e9a7aec5bdd4fa804d0e0eba73"
-            ],
-            "index": "pypi",
-            "version": "==1.12.0"
+                "sha256:1e61c37477a1626458e36f7b1d82aa5c9b094fa4802892072e49de9c60c4c926",
+                "sha256:8abb2f1d86890a2dfb989f9a77cfcfd3e47c2a354b01111771326f8aa26e0254"
+            ],
+            "markers": "python_version >= '2.7' and python_version not in '3.0, 3.1, 3.2, 3.3'",
+            "version": "==1.16.0"
         },
         "sortedcontainers": {
             "hashes": [
@@ -735,47 +431,6 @@
             "markers": "python_version >= '2.6' and python_version not in '3.0, 3.1, 3.2, 3.3'",
             "version": "==0.10.2"
         },
-        "typing-extensions": {
-            "hashes": [
-                "sha256:49f75d16ff11f1cd258e1b988ccff82a3ca5570217d7ad8c5f48205dd99a677e",
-                "sha256:d8226d10bc02a29bcc81df19a26e56a9647f8b0a6d4a83924139f4a8b01f17b7",
-                "sha256:f1d25edafde516b146ecd0613dabcc61409817af4766fbbcfb8d1ad4ec441a34"
-            ],
-            "markers": "python_version < '3.10'",
-            "version": "==3.10.0.2"
-        },
-        "urllib3": {
-            "hashes": [
-                "sha256:2393a695cd12afedd0dcb26fe5d50d0cf248e5a66f75dbd89a3d4eb333a61af4",
-                "sha256:a637e5fae88995b256e3409dc4d52c2e2e0ba32c42a6365fee8bbd2238de3cfb"
-            ],
-            "index": "pypi",
-            "version": "==1.24.3"
-=======
-        },
-        "six": {
-            "hashes": [
-                "sha256:1e61c37477a1626458e36f7b1d82aa5c9b094fa4802892072e49de9c60c4c926",
-                "sha256:8abb2f1d86890a2dfb989f9a77cfcfd3e47c2a354b01111771326f8aa26e0254"
-            ],
-            "markers": "python_version >= '2.7' and python_version not in '3.0, 3.1, 3.2, 3.3'",
-            "version": "==1.16.0"
-        },
-        "sortedcontainers": {
-            "hashes": [
-                "sha256:25caa5a06cc30b6b83d11423433f65d1f9d76c4c6a0c90e3379eaa43b9bfdb88",
-                "sha256:a163dcaede0f1c021485e957a39245190e74249897e2ae4b2aa38595db237ee0"
-            ],
-            "version": "==2.4.0"
-        },
-        "toml": {
-            "hashes": [
-                "sha256:806143ae5bfb6a3c6e736a764057db0e6a0e05e338b5630894a5f779cabb4f9b",
-                "sha256:b3bda1d108d5dd99f4a20d24d9c348e91c4db7ab1b749200bded2f839ccbe68f"
-            ],
-            "markers": "python_version >= '2.6' and python_version not in '3.0, 3.1, 3.2, 3.3'",
-            "version": "==0.10.2"
-        },
         "urllib3": {
             "hashes": [
                 "sha256:39fb8672126159acb139a7718dd10806104dec1e2f0f6c88aab05d17df10c8d4",
@@ -783,7 +438,6 @@
             ],
             "markers": "python_version >= '2.7' and python_version not in '3.0, 3.1, 3.2, 3.3, 3.4' and python_version < '4'",
             "version": "==1.26.6"
->>>>>>> 6e68f220
         },
         "vcrpy": {
             "hashes": [
