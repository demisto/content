--- conflicted
+++ resolved
@@ -16,10 +16,6 @@
 vcrpy = "*"
 pytest-cov = "*"
 hypothesis = "*"
-<<<<<<< HEAD
-flake8 = "*"
-=======
->>>>>>> 6e68f220
 
 [packages]
 certifi = "==2019.3.9"
