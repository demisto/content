--- conflicted
+++ resolved
@@ -65,18 +65,12 @@
 - contextPath: AttachmentFile.Attachment.type
   description: File content type
 scripttarget: 0
-<<<<<<< HEAD
-=======
 type: python
->>>>>>> 6e68f220
 subtype: python3
 runonce: false
 dockerimage: demisto/python3:3.9.7.24076
 runas: DBotWeakRole
 fromversion: 5.0.0
-<<<<<<< HEAD
-=======
 dockerimage: demisto/python3:3.9.7.24076
->>>>>>> 6e68f220
 tests:
 - No tests (auto formatted)