commonfields:
  id: EmailAskUser
  version: -1
name: EmailAskUser
fromversion: 5.0.0
script: ''
type: javascript
tags:
- email
comment: Ask a user a question via email and process the reply directly into the investigation.
system: true
args:
- name: email
  default: true
  description: The email of the user to ask.
- name: subject
  required: true
  description: The subject for the email.
- name: message
  required: true
  description: The message to the user to ask.
- name: option1
  description: First option for a user reply. "yes" is the default.
- name: option2
  description: Second option for the user reply. "no" is the default.
- name: additionalOptions
<<<<<<< HEAD
  description: A comma delimited list of additional options if you have more than 2
=======
  description: A comma delimited list of additional options if you have more than 2.
>>>>>>> 5cfcc708
- name: task
  description: Which task should we close with the reply. If none then no playbook tasks will be closed.
- name: roles
  description: Send mail to all users of these roles (csv list).
- name: attachIds
  description: Attachments.
- name: attachCIDs
  description: A comma-separated list of CIDs to embed attachments within the actual email.
- name: bodyType
  auto: PREDEFINED
  predefined:
<<<<<<< HEAD
  - text
  - html
  description: Type of email body to send - text ot HTML
  defaultValue: text
- name: renderBody
=======
  - "text"
  - "html"
  description: Type of email body to send - text ot HTML.
  defaultValue: "text"
- name: renderBody
  description: Indicates whether to render the email body.
>>>>>>> 5cfcc708
  auto: PREDEFINED
  predefined:
  - "true"
  - "false"
<<<<<<< HEAD
  description: Indicates whether to render the email body
=======
>>>>>>> 5cfcc708
  defaultValue: "false"
- name: replyAddress
  description: Address of reply for html links.
- name: replyEntriesTag
  description: Tag to add on email reply entries.
- name: persistent
  description: Indicates whether to use one-time entitlement or a persistent one.
  defaultValue: "false"
  auto: PREDEFINED
  predefined:
  - "true"
  - "false"
- name: retries
<<<<<<< HEAD
  description: Indicates how many times to try and create an entitlement in case of failure
=======
  description: Indicates how many times to try and create an entitlement in case of failure.
>>>>>>> 5cfcc708
  defaultValue: "10"
- name: cc
  description: The CC email address.
- name: bcc
  description: The BCC email address.
- name: playbookTaskID
<<<<<<< HEAD
  description: Subplaybook ID, use ${currentPlaybookID} to get it from context, `all` to complete all tasks from all playbooks
=======
  description: Subplaybook ID, use ${currentPlaybookID} to get it from context, `all` to complete all tasks from all playbooks.
>>>>>>> 5cfcc708
  defaultValue: ${currentPlaybookID}
scripttarget: 0
marketplaces:
- xsoar
- marketplacev2
- xpanse
tests:
- No tests<|MERGE_RESOLUTION|>--- conflicted
+++ resolved
@@ -24,11 +24,7 @@
 - name: option2
   description: Second option for the user reply. "no" is the default.
 - name: additionalOptions
-<<<<<<< HEAD
-  description: A comma delimited list of additional options if you have more than 2
-=======
   description: A comma delimited list of additional options if you have more than 2.
->>>>>>> 5cfcc708
 - name: task
   description: Which task should we close with the reply. If none then no playbook tasks will be closed.
 - name: roles
@@ -40,28 +36,16 @@
 - name: bodyType
   auto: PREDEFINED
   predefined:
-<<<<<<< HEAD
-  - text
-  - html
-  description: Type of email body to send - text ot HTML
-  defaultValue: text
-- name: renderBody
-=======
   - "text"
   - "html"
   description: Type of email body to send - text ot HTML.
   defaultValue: "text"
 - name: renderBody
   description: Indicates whether to render the email body.
->>>>>>> 5cfcc708
   auto: PREDEFINED
   predefined:
   - "true"
   - "false"
-<<<<<<< HEAD
-  description: Indicates whether to render the email body
-=======
->>>>>>> 5cfcc708
   defaultValue: "false"
 - name: replyAddress
   description: Address of reply for html links.
@@ -75,22 +59,14 @@
   - "true"
   - "false"
 - name: retries
-<<<<<<< HEAD
-  description: Indicates how many times to try and create an entitlement in case of failure
-=======
   description: Indicates how many times to try and create an entitlement in case of failure.
->>>>>>> 5cfcc708
   defaultValue: "10"
 - name: cc
   description: The CC email address.
 - name: bcc
   description: The BCC email address.
 - name: playbookTaskID
-<<<<<<< HEAD
-  description: Subplaybook ID, use ${currentPlaybookID} to get it from context, `all` to complete all tasks from all playbooks
-=======
   description: Subplaybook ID, use ${currentPlaybookID} to get it from context, `all` to complete all tasks from all playbooks.
->>>>>>> 5cfcc708
   defaultValue: ${currentPlaybookID}
 scripttarget: 0
 marketplaces:
