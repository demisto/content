--- conflicted
+++ resolved
@@ -108,24 +108,16 @@
     if (args.bcc) {
         emailArgs.bcc = args.bcc;
     }
-<<<<<<< HEAD
-
-=======
     if (args.attachCIDs) {
         emailArgs.attachCIDs = args.attachCIDs;
     }
->>>>>>> 5cfcc708
      // Add additional fields from args to emailArgs
     for (const key in args) {
         if (args.hasOwnProperty(key) && !emailArgs.hasOwnProperty(key)) {
             emailArgs[key] = args[key];
         }
     }
-<<<<<<< HEAD
-
-=======
     
->>>>>>> 5cfcc708
   return executeCommand('send-mail', emailArgs);
 
 } else {
