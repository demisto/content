args:
- description: Context path to list of items with similar properties or key-value pairs.
  name: context_path
  required: true
- description: Grid ID to modify.
  name: grid_id
  required: true
- auto: PREDEFINED
  defaultValue: 'true'
  description: Set to 'true' to overwrite Grid Data.
  name: overwrite
  predefined:
  - 'false'
  - 'true'
- description: 'Comma-separated list of grid columns, for example: (col1,col2,..,coln).'
  isArray: true
  name: columns
  required: true
- defaultValue: '*'
  description: 'Keys to retrieve from items. Keys will not be columns correlated. Default is all keys. **Note**: when the number of values exceeds the number of columns, it truncates the last values that are outside the range for table. If you want to leave an empty column, provide a place holder name that should not be in the context data, such as "PLACE_HOLDER".'
  isArray: true
  name: keys
- description: Columns names by which to sort the rows.
  isArray: true
  name: sort_by
- auto: PREDEFINED
  defaultValue: 'false'
  description: Set to 'true' to unpack nested elements.
  name: unpack_nested_elements
  predefined:
  - 'false'
  - 'true'
- defaultValue: '*'
  description: 'Keys to retrieve from nested dictionaries. Can be used only when the unpack_nested_elements argument is set to false. Keys will not be columns correlated. Default is all keys.'
  isArray: true
  name: keys_from_nested
comment: Creates a Grid table from items or key-value pairs.
commonfields:
  id: SetGridField
  version: -1
name: SetGridField
script: '-'
subtype: python3
timeout: '0'
type: python
<<<<<<< HEAD
dockerimage: demisto/pandas:1.0.0.76121
=======
dockerimage: demisto/pandas:1.0.0.86039
>>>>>>> 90cf3b88
fromversion: 5.0.0
tests:
- No tests<|MERGE_RESOLUTION|>--- conflicted
+++ resolved
@@ -43,11 +43,7 @@
 subtype: python3
 timeout: '0'
 type: python
-<<<<<<< HEAD
-dockerimage: demisto/pandas:1.0.0.76121
-=======
 dockerimage: demisto/pandas:1.0.0.86039
->>>>>>> 90cf3b88
 fromversion: 5.0.0
 tests:
 - No tests