import demistomock as demisto  # noqa: F401
from CommonServerPython import *  # noqa: F401
# STD Libraries
from typing import Any
# 3-rd party libraries
import pandas as pd
import phrases_case
# Local packages
from CommonServerUserPython import *


def get_error_message(grid_id: str) -> str:
    """ Gets error message.

    Args:
        grid_id: The grid ID.

    Returns:
        str: The error message.
    """
    return f"The following grid id was not found: {grid_id}. Make sure you entered the correct " \
           f"incident type with the \"Machine name\" as it appears in the incident field editor in " \
           f"Settings->Advanced ->Fields (Incident). Also make sure that this value appears in the " \
           f"incident Context Data under incident - if not then consult with PANW support team."


def normalized_string(phrase: str) -> str:
    """ Normalize a string to flatcase (to match `cli name`).

    Args:
        phrase: Phrase to normalize.

    Returns:
        str: Normalized phrase.

    Examples:
        >>> normalized_string("TestWord")
        "testword"
        >>> normalized_string("hello_world")
        "helloworld"
    """
    return phrases_case.camel(phrase).replace("'", "").lower()


def normalized_column_name(phrase: str) -> str:
    """ Normalize columns or Grid to connected word in lowercase, to match the logic of stripToClumnName() from
        the client's `strings.js` and the server logic.

    Args:
        phrase: Phrase to normalize.

    Returns:
        str: Normalized phrase.

    Examples:
        >>> normalized_string("Test Word!@#$%^&*()-=+")
        "testword"
        >>> normalized_string("hello🦦_world@")
        "hello_world"
    """
    return re.sub(r'[^a-zA-Z\d_]', '', phrase).lower()


def filter_dict(dict_obj: dict[Any, Any], keys: list[str], max_keys: int | None = None) -> dict[Any, Any]:
    """ Filter keys from Dictionary:
            1. Will only save keys which specified in keys parameters.
            2. If key in index 0 is "*", will save all keys until max_keys (as much as Grid can include).

    Args:
        dict_obj: Dictionary to filter keys from.
        keys: Keys to save.
        max_keys: Max keys to save in case of keys[0] = "*"

    Returns:
        dict: Filtered dict.
    """
    # Iterate over all the items in dictionary
    if keys[0] != "*":
        # create empty dict of given headers
        new_dict = {key: None for key in keys}
        for (key, value) in dict_obj.items():
            # Check if item satisfies the given condition then add to new dict
            if value not in ('', None) and key in keys:
                new_dict[key] = value

    else:
        if max_keys:
            new_dict = dict(list(dict_obj.items())[:max_keys])
        else:
            new_dict = dict_obj

    return new_dict


<<<<<<< HEAD
def entry_dicts_to_string(dict_obj: Dict[Any, Any], keys_to_choose: list[str]):
=======
def entry_dicts_to_string(dict_obj: dict[Any, Any], keys_to_choose: list[str]):
>>>>>>> 6f77591c
    """

    Args:
        dict_obj: context entry to iterate on
        keys_to_choose: specific keys to filter from the nested dictionaries

    Returns:
        string contains all selected values from the nested dictionary of the context entry.
    """
<<<<<<< HEAD
    new_dict = {key: '' for key in dict_obj.keys()}
=======
    new_dict = {key: '' for key in dict_obj}
>>>>>>> 6f77591c
    for (key, value) in dict_obj.items():
        if isinstance(value, dict):
            value = filter_dict(value, keys_to_choose)
            new_dict[key] = "\n".join(f'{dict_key}: {dict_value}' for dict_key, dict_value in value.items())
        elif isinstance(value, list):
            array_to_join = []
            for list_value in value:
                if isinstance(list_value, dict):
                    list_value = filter_dict(list_value, keys_to_choose)
                    array_to_join.append("\n".join(f'{dict_key}: {dict_value}' for dict_key, dict_value in list_value.items()))
                else:
                    array_to_join.append(f"\n{list_value}")
            final_value = "\n\n".join(array_to_join)
            new_dict[key] = final_value
        else:
            new_dict[key] = value

    return new_dict


<<<<<<< HEAD
def unpack_all_data_from_dict(entry_context: Dict[Any, Any], keys: List[str], columns: List[str]):
=======
def unpack_all_data_from_dict(entry_context: dict[Any, Any], keys: list[str], columns: list[str]):
>>>>>>> 6f77591c
    """ Unpacks lists and dicts to flatten the object for the grid.

    Args:
        entry_context: Dictionary to unpack.
        keys: Keys to save.
        columns: Grid columns name.

    Returns:
        list: Unpacked data.
    """
    unpacked_data = []  # type: List

    filtered_dict = filter_dict(entry_context, keys)

    def recursively_unpack_data(item_to_unpack: dict[Any, Any], path: str):
        for key, value in item_to_unpack.items():
            if isinstance(value, dict):
                recursively_unpack_data(filter_dict(value, keys), path + '.' + key)
            elif isinstance(value, list):
                for item in value:
                    if isinstance(item, dict):
                        recursively_unpack_data(filter_dict(item, keys), path + '.' + key)
                    else:
                        unpacked_data.append(
                            {
                                columns[0]: key,
                                columns[1]: item if isinstance(item, str | int | float | bool) else ""
                            }
                        )
            else:
                unpacked_data.append(
                    {
                        columns[0]: key,
                        columns[1]: value if isinstance(value, str | int | float | bool) else ""
                    }
                )

    recursively_unpack_data(filtered_dict, '')

    return unpacked_data


@logger
def get_current_table(grid_id: str) -> pd.DataFrame:
    """ Get current Data from the grid

    Args:
        grid_id: Grid ID to retrieve data from.

    Returns:
        DataFrame: Existing grid data.
    """
<<<<<<< HEAD
    custom_fields = demisto.incident().get("CustomFields", {})
    current_table: Optional[List[dict]] = custom_fields.get(grid_id)
=======
    # Note: in XSIAM empty grid fields doe not exist in the context.
    # in XSOAR the fields exist with empty values.
    incident = demisto.incident()
    custom_fields = incident.get("CustomFields", {}) or {}
    if (not is_xsiam()) and grid_id not in custom_fields:
        raise ValueError(get_error_message(grid_id))
    current_table: list[dict] | None = custom_fields.get(grid_id)
>>>>>>> 6f77591c
    return pd.DataFrame(current_table) if current_table else pd.DataFrame()


@logger
def validate_entry_context(context_path: str, entry_context: Any, unpack_nested_elements: bool):
    """ Validate entry context structure is valid, should be:
        - For unpack_nested_elements==False:
            1. List[Dict[str, Any]]
            2. List[str/bool/int/float]
            3. Dict[str, str/bool/int/float] - for developer it will be in first index of a list.
        - For unpack_nested_elements==True:
            1. Dict[str, Any]

    Args:
        context_path: Path of entry context
        entry_context: Entry context to validate
        unpack_nested_elements: True for unpacking nested elements, False otherwise.

    Raises:
        ValueError: If structure is not valid.
        data_type (str): The type of information in the context path.
    """
    if unpack_nested_elements:
        if not isinstance(entry_context, dict):
            raise ValueError(
                'When the unpack_nested_elements argument is set to True, the context object for the path should be '
                'of type dict.')
        else:
            return None

    if not isinstance(entry_context, list | dict):
        raise ValueError(
            f'The context object {context_path} should be of type dict or list.\n'
            f'Received type: {type(entry_context)}')

    data_type = 'dict'

    if isinstance(entry_context, dict):
        return data_type

    has_seen_dict = False
    for index, item in enumerate(entry_context):
        if not isinstance(item, dict):
            if has_seen_dict:
                raise ValueError(
                    f'The context object in index {index} - {item} is of invalid type ({type(item)}).\n'
                    f'The object {context_path} should contain only dict type values.')
            else:
                break

        has_seen_dict = True

    if not has_seen_dict:
        data_type = 'list'
        for index, item in enumerate(entry_context):
            if not isinstance(item, str | int | float | bool):
                raise ValueError(
                    f'The context path {context_path} should contain a list of simple values '
                    f'(string, number, boolean)\n'
                    f'received item in index {index} of type {type(item)}:\n{item}')

    return data_type


<<<<<<< HEAD
def build_grid(context_path: str, keys: List[str], columns: List[str], unpack_nested_elements: bool,
               keys_from_nested: List[str]) -> pd.DataFrame:
=======
def build_grid(context_path: str, keys: list[str], columns: list[str], unpack_nested_elements: bool,
               keys_from_nested: list[str]) -> pd.DataFrame:
>>>>>>> 6f77591c
    """ Build new DateFrame from current context retrieved by DT.
        There are 3 cases:
            1. DT returns dict - In this case we will insert it in the table as key, value in each row.
            2. DT returns list - In this case each entry in the list will represent a row.
            3. DT return unknown obj (str..) - return empty list.

    Args:
        context_path: DT context path.
        keys: Keys to be included
        columns: Grid columns name.
        unpack_nested_elements: True for unpacking nested elements, False otherwise.
        keys_from_nested: Keys to extract from nested dictionaries.

    Returns:
        pd.DataFrame: New Table include data from Entry Context
    """
    # Retrieve entry context data
    entry_context_data = demisto.dt(demisto.context(), context_path)
    # Validate entry context structure
    data_type = validate_entry_context(context_path, entry_context_data, unpack_nested_elements)

    demisto.debug('context object is valid. starting to build the grid.')
    # Building new Grid
    if unpack_nested_elements:

        # Handle entry context as dict, with unpacking of nested elements
        table = pd.DataFrame(unpack_all_data_from_dict(entry_context_data, keys, columns))
        table.rename(columns=dict(zip(table.columns, columns)), inplace=True)
    elif data_type == 'list':
        # Handle entry context as list of value
        table = pd.DataFrame(entry_context_data)
        table.rename(columns=dict(zip(table.columns, columns)), inplace=True)
    elif isinstance(entry_context_data, list):
        # Handle entry context as list of dicts
        entry_context_data = [entry_dicts_to_string(dict_obj=filter_dict(item, keys, len(columns)),
                                                    keys_to_choose=keys_from_nested)
                              for item in entry_context_data]
        table = pd.DataFrame(entry_context_data)
        table.rename(columns=dict(zip(table.columns, columns)), inplace=True)
    elif isinstance(entry_context_data, dict):
        # Handle entry context key-value
        # If the keys arg is * it means we don't know which keys we have in the context - Will create key-value table.
        entry_context_data = entry_dicts_to_string(dict_obj=filter_dict(entry_context_data, keys),
                                                   keys_to_choose=keys_from_nested)
        if keys == ['*']:
            entry_context_data = entry_context_data.items()
            table = pd.DataFrame(entry_context_data, columns=columns[:2])
        else:
            entry_context_data = entry_context_data
            table = pd.DataFrame([entry_context_data])
            table.rename(columns=dict(zip(table.columns, columns)), inplace=True)

    else:
        table = []

    return table


@logger
<<<<<<< HEAD
def build_grid_command(grid_id: str, context_path: str, keys: List[str], columns: List[str], overwrite: bool,
                       sort_by: List[str], unpack_nested_elements: bool, keys_from_nested: List[str]) \
        -> List[Dict[Any, Any]]:
=======
def build_grid_command(grid_id: str, context_path: str, keys: list[str], columns: list[str], overwrite: bool,
                       sort_by: list[str], unpack_nested_elements: bool, keys_from_nested: list[str]) \
        -> list[dict[Any, Any]]:
>>>>>>> 6f77591c
    """ Build Grid in one of the 3 options:
            1. Context_path contains list of dicts where values are of primitive types (str, int, float, bool),
                e.g. [{'a': 1, 'b': 2}, {'a': 1, 'b': 2}]
            2. Context_path contains dict (key value pairs), e.g. {'a': 1, 'b': 2}
            3. Context_path contains dict where values can be non-primitive types,
            e.g. {'a': 1, 'b': [1, 2, 3], 'c': {'1': 1, '2': 2}}

        Warnings:
            1. The automation can't validate that the columns name correct.

        Args:
            grid_id: Grid ID to modify.
            context_path: Entry context path to collect the values from.
            keys: Keys to be included in the table, If specified "*" will retrieve all availble keys.
            columns: Name of the columns in the must be equal.
            overwrite: True if to overwrite existing data else False.
            sort_by: Name(s) of the columns to sort by.
            unpack_nested_elements: True for unpacking nested elements, False otherwise.
            keys_from_nested: Keys to extract from nested dictionaries.

        Returns:
            list: Table representation for the Grid.
    """
    # Assert columns match keys
    if keys[0] != '*' and (len(columns) != len(keys)):
        raise DemistoException(f'The number of keys: {len(keys)} should match the number of columns: {len(columns)}.')
    # Get old Data
    old_table = get_current_table(grid_id=grid_id)
    # Change columns to all lower case (underscores allowed).
    columns = [normalized_column_name(phrase) for phrase in columns]
    # Create new Table from the given context path.
    new_table: pd.DataFrame = build_grid(context_path=context_path,
                                         keys=keys,
                                         columns=columns,
                                         unpack_nested_elements=unpack_nested_elements,
                                         keys_from_nested=keys_from_nested)

    # Merge tables if not specified to overwrite.
    if not overwrite:
        new_table = pd.concat([new_table, old_table])

    # Sort by column name if specified, support multi columns sort
    if sort_by and set(sort_by) <= set(new_table.columns):
        new_table.sort_values(by=sort_by, inplace=True)

    # filter empty values in the generated table
    filtered_table = []
    for record in new_table.to_dict(orient='records'):
        filtered_table.append({k: v for k, v in record.items() if pd.notnull(v)})

    return filtered_table


def main():  # pragma: no cover
    args = demisto.args()
    try:
        # Normalize grid id from any form to connected lower words, e.g. my_word/myWord -> myword
        grid_id = normalized_string(args.get('grid_id'))

        context_path = args.get('context_path')
        # Build updated table
        table = build_grid_command(grid_id=grid_id,
                                   context_path=context_path,
                                   keys=argToList(args.get('keys')),
                                   overwrite=argToBoolean(args.get('overwrite')),
                                   columns=argToList(args.get('columns')),
                                   sort_by=argToList(args.get('sort_by')),
                                   unpack_nested_elements=argToBoolean(args.get('unpack_nested_elements')),
                                   keys_from_nested=argToList(args.get('keys_from_nested'))
                                   )
        # Execute automation 'setIncident` which change the Context data in the incident
        res_set = demisto.executeCommand("setIncident", {
            'customFields': {
                grid_id: table,
            },
        })
        # we want to check if the incident was succefully updated
        # we execute command and not using `demisto.incident()` because we want to get the updated incident and context
        res = demisto.executeCommand("getIncidents", {"id": demisto.incident().get("id")})
<<<<<<< HEAD
        data = res[0]["Contents"]["data"]
        custom_fields = data[0].get("CustomFields")

        if table and grid_id not in custom_fields:
            raise ValueError(f"The following grid id was not found: {grid_id}. Please make sure you entered the correct "
                             f"incident type with the \"Machine name\" as it appears in the incident field editor in "
                             f"Settings->Advanced ->Fields (Incident). Also make sure that this value appears in the "
                             f"incident Context Data under incident - if not then please consult with support.")

        if is_error(res):
            demisto.error(f'failed to execute "setIncident" with table: {table}')
=======
        custom_fields = {}
        for entry in res:
            if entry['Contents']:
                data = entry["Contents"]["data"]
                custom_fields = data[0].get("CustomFields") if data and data[0].get("CustomFields") else {}
        # in the debugger, there is an addition of the "_grid" suffix to the grid_id.
        if is_xsiam() and table and grid_id not in custom_fields and f"{grid_id}_grid" not in custom_fields:
            raise ValueError(get_error_message(grid_id))
        if is_error(res_set):
            demisto.error(f'failed to execute "setIncident" with table: {table}.')
            return_results(res_set)
        elif is_error(res):
            demisto.error('failed to execute "getIncidents".')
>>>>>>> 6f77591c
            return_results(res)
        else:
            return_results(f'Set grid {grid_id} using {context_path} successfully.')

    except Exception as exc:
        return_error(f'Failed to execute setGridField. Error: {str(exc)}', error=traceback.format_exc())


if __name__ in ('__main__', '__builtin__', 'builtins'):
    main()<|MERGE_RESOLUTION|>--- conflicted
+++ resolved
@@ -92,11 +92,7 @@
     return new_dict
 
 
-<<<<<<< HEAD
-def entry_dicts_to_string(dict_obj: Dict[Any, Any], keys_to_choose: list[str]):
-=======
 def entry_dicts_to_string(dict_obj: dict[Any, Any], keys_to_choose: list[str]):
->>>>>>> 6f77591c
     """
 
     Args:
@@ -106,11 +102,7 @@
     Returns:
         string contains all selected values from the nested dictionary of the context entry.
     """
-<<<<<<< HEAD
-    new_dict = {key: '' for key in dict_obj.keys()}
-=======
     new_dict = {key: '' for key in dict_obj}
->>>>>>> 6f77591c
     for (key, value) in dict_obj.items():
         if isinstance(value, dict):
             value = filter_dict(value, keys_to_choose)
@@ -131,11 +123,7 @@
     return new_dict
 
 
-<<<<<<< HEAD
-def unpack_all_data_from_dict(entry_context: Dict[Any, Any], keys: List[str], columns: List[str]):
-=======
 def unpack_all_data_from_dict(entry_context: dict[Any, Any], keys: list[str], columns: list[str]):
->>>>>>> 6f77591c
     """ Unpacks lists and dicts to flatten the object for the grid.
 
     Args:
@@ -188,10 +176,6 @@
     Returns:
         DataFrame: Existing grid data.
     """
-<<<<<<< HEAD
-    custom_fields = demisto.incident().get("CustomFields", {})
-    current_table: Optional[List[dict]] = custom_fields.get(grid_id)
-=======
     # Note: in XSIAM empty grid fields doe not exist in the context.
     # in XSOAR the fields exist with empty values.
     incident = demisto.incident()
@@ -199,7 +183,6 @@
     if (not is_xsiam()) and grid_id not in custom_fields:
         raise ValueError(get_error_message(grid_id))
     current_table: list[dict] | None = custom_fields.get(grid_id)
->>>>>>> 6f77591c
     return pd.DataFrame(current_table) if current_table else pd.DataFrame()
 
 
@@ -264,13 +247,8 @@
     return data_type
 
 
-<<<<<<< HEAD
-def build_grid(context_path: str, keys: List[str], columns: List[str], unpack_nested_elements: bool,
-               keys_from_nested: List[str]) -> pd.DataFrame:
-=======
 def build_grid(context_path: str, keys: list[str], columns: list[str], unpack_nested_elements: bool,
                keys_from_nested: list[str]) -> pd.DataFrame:
->>>>>>> 6f77591c
     """ Build new DateFrame from current context retrieved by DT.
         There are 3 cases:
             1. DT returns dict - In this case we will insert it in the table as key, value in each row.
@@ -330,15 +308,9 @@
 
 
 @logger
-<<<<<<< HEAD
-def build_grid_command(grid_id: str, context_path: str, keys: List[str], columns: List[str], overwrite: bool,
-                       sort_by: List[str], unpack_nested_elements: bool, keys_from_nested: List[str]) \
-        -> List[Dict[Any, Any]]:
-=======
 def build_grid_command(grid_id: str, context_path: str, keys: list[str], columns: list[str], overwrite: bool,
                        sort_by: list[str], unpack_nested_elements: bool, keys_from_nested: list[str]) \
         -> list[dict[Any, Any]]:
->>>>>>> 6f77591c
     """ Build Grid in one of the 3 options:
             1. Context_path contains list of dicts where values are of primitive types (str, int, float, bool),
                 e.g. [{'a': 1, 'b': 2}, {'a': 1, 'b': 2}]
@@ -418,19 +390,6 @@
         # we want to check if the incident was succefully updated
         # we execute command and not using `demisto.incident()` because we want to get the updated incident and context
         res = demisto.executeCommand("getIncidents", {"id": demisto.incident().get("id")})
-<<<<<<< HEAD
-        data = res[0]["Contents"]["data"]
-        custom_fields = data[0].get("CustomFields")
-
-        if table and grid_id not in custom_fields:
-            raise ValueError(f"The following grid id was not found: {grid_id}. Please make sure you entered the correct "
-                             f"incident type with the \"Machine name\" as it appears in the incident field editor in "
-                             f"Settings->Advanced ->Fields (Incident). Also make sure that this value appears in the "
-                             f"incident Context Data under incident - if not then please consult with support.")
-
-        if is_error(res):
-            demisto.error(f'failed to execute "setIncident" with table: {table}')
-=======
         custom_fields = {}
         for entry in res:
             if entry['Contents']:
@@ -444,7 +403,6 @@
             return_results(res_set)
         elif is_error(res):
             demisto.error('failed to execute "getIncidents".')
->>>>>>> 6f77591c
             return_results(res)
         else:
             return_results(f'Set grid {grid_id} using {context_path} successfully.')
