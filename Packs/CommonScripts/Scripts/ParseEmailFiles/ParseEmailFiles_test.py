--- conflicted
+++ resolved
@@ -6,11 +6,8 @@
 import demistomock as demisto
 from CommonServerPython import entryTypes
 from ParseEmailFiles import MsOxMessage, main, convert_to_unicode, unfold, handle_msg, get_msg_mail_format, \
-<<<<<<< HEAD
+    data_to_md, create_headers_map, DataModel, handle_eml
     data_to_md, create_headers_map, DataModel, parse_nesting_level
-=======
-    data_to_md, create_headers_map, DataModel, handle_eml
->>>>>>> 58e4cd42
 
 
 def exec_command_for_file(
