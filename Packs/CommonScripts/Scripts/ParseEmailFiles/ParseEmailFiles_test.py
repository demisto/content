--- conflicted
+++ resolved
@@ -684,22 +684,6 @@
            "\"xxxxx\",sans-serif;color:black'>żółć<o:p></o:p>" in results[0]['EntryContext']['Email']['HTML']
 
 
-<<<<<<< HEAD
-def test_convert_to_unicode_timeout(mocker):
-    mocker.patch.object(demisto, 'args', return_value={'entryid': 'test'})
-    mocker.patch.object(demisto, 'executeCommand',
-                        side_effect=exec_command_for_file('convert_to_unicode_with_long_body.eml',
-                                                          info="multipart/alternative;, "
-                                                               "ISO-8859 text, with CRLF line terminators"))
-    mocker.patch.object(demisto, 'results')
-
-    # validate our mocks are good
-    assert demisto.args()['entryid'] == 'test'
-    main()
-    results = demisto.results.call_args[0]
-    assert len(results) == 1
-    assert results[0]['EntryContext']['Email'][0]['Subject'] == 'Test long Email'
-=======
 def test_eml_format_multipart_mix(mocker):
     mocker.patch.object(demisto, 'args', return_value={'entryid': 'test'})
     mocker.patch.object(demisto, 'executeCommand',
@@ -714,7 +698,6 @@
     assert len(results) == 1
     assert results[0]['Type'] == entryTypes['note']
     assert "Warsaw, Poland <o:p></o:p>" in results[0]['EntryContext']['Email']['HTML']
->>>>>>> e769d2bc
 
 
 def test_eml_base64_header_comment_although_string(mocker):
