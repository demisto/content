#!/usr/bin/env python2
# coding=utf-8
# PEP0263  https://www.python.org/dev/peps/pep-0263/
"""Based on MS-OXMSG protocol specification
ref:https://blogs.msdn.microsoft.com/openspecification/2010/06/20/msg-file-format-rights-managed-email-message-part-2/
ref:https://msdn.microsoft.com/en-us/library/cc463912(v=EXCHG.80).aspx
"""
import codecs
import email
import email.utils
import quopri
import tempfile
import unicodedata
from base64 import b64decode
from email import encoders, message_from_string
from email.header import Header, decode_header
from email.mime.audio import MIMEAudio
from email.mime.base import MIMEBase
from email.mime.image import MIMEImage
from email.mime.multipart import MIMEMultipart
from email.mime.text import MIMEText
from email.parser import HeaderParser
from email.utils import getaddresses
from struct import unpack

import chardet
from olefile import OleFileIO, isOleFile

import demistomock as demisto  # noqa: F401
from CommonServerPython import *  # noqa: F401

reload(sys)
sys.setdefaultencoding('utf8')  # pylint: disable=no-member

MAX_DEPTH_CONST = 3

"""
https://github.com/vikramarsid/msg_parser

Copyright (c) 2009-2018 Vikram Arsid <vikramarsid@gmail.com>

Redistribution and use in source and binary forms, with or without modification, are
permitted provided that the following conditions are met:

   1. Redistributions of source code must retain the above copyright notice, this list of
      conditions and the following disclaimer.

   2. Redistributions in binary form must reproduce the above copyright notice, this list
   of conditions and the following disclaimer in the documentation and/or other materials
   provided with the distribution.

THIS SOFTWARE IS PROVIDED BY THE COPYRIGHT HOLDERS AND CONTRIBUTORS "AS IS" AND ANY EXPRESS
OR IMPLIED WARRANTIES, INCLUDING, BUT NOT LIMITED TO, THE IMPLIED WARRANTIES OF
MERCHANTABILITY AND FITNESS FOR A PARTICULAR PURPOSE ARE DISCLAIMED. IN NO EVENT SHALL THE
COPYRIGHT HOLDER OR CONTRIBUTORS BE LIABLE FOR ANY DIRECT, INDIRECT, INCIDENTAL, SPECIAL,
EXEMPLARY, OR CONSEQUENTIAL DAMAGES (INCLUDING, BUT NOT LIMITED TO, PROCUREMENT OF SUBSTITUTE
GOODS OR SERVICES; LOSS OF USE, DATA, OR PROFITS; OR BUSINESS INTERRUPTION) HOWEVER CAUSED
AND ON ANY THEORY OF LIABILITY, WHETHER IN CONTRACT, STRICT LIABILITY, OR TORT (INCLUDING
NEGLIGENCE OR OTHERWISE) ARISING IN ANY WAY OUT OF THE USE OF THIS SOFTWARE, EVEN IF ADVISED
OF THE POSSIBILITY OF SUCH DAMAGE.

"""

DATA_TYPE_MAP = {
    "0x0000": "PtypUnspecified",
    "0x0001": "PtypNull",
    "0x0002": "PtypInteger16",
    "0x0003": "PtypInteger32",
    "0x0004": "PtypFloating32",
    "0x0005": "PtypFloating64",
    "0x0006": "PtypCurrency",
    "0x0007": "PtypFloatingTime",
    "0x000A": "PtypErrorCode",
    "0x000B": "PtypBoolean",
    "0x000D": "PtypObject",
    "0x0014": "PtypInteger64",
    "0x001E": "PtypString8",
    "0x001F": "PtypString",
    "0x0040": "PtypTime",
    "0x0048": "PtypGuid",
    "0x00FB": "PtypServerId",
    "0x00FD": "PtypRestriction",
    "0x00FE": "PtypRuleAction",
    "0x0102": "PtypBinary",
    "0x1002": "PtypMultipleInteger16",
    "0x1003": "PtypMultipleInteger32",
    "0x1004": "PtypMultipleFloating32",
    "0x1005": "PtypMultipleFloating64",
    "0x1006": "PtypMultipleCurrency",
    "0x1007": "PtypMultipleFloatingTime",
    "0x1014": "PtypMultipleInteger64",
    "0x101F": "PtypMultipleString",
    "0x101E": "PtypMultipleString8",
    "0x1040": "PtypMultipleTime",
    "0x1048": "PtypMultipleGuid",
    "0x1102": "PtypMultipleBinary"
}


class DataModel(object):

    def __init__(self):
        self.data_type_name = None

    @staticmethod
    def lookup_data_type_name(data_type):
        return DATA_TYPE_MAP.get(data_type)

    def get_value(self, data_value, data_type_name=None, data_type=None):

        if data_type_name:
            self.data_type_name = data_type_name
        elif data_type:
            self.data_type_name = self.lookup_data_type_name(data_type)
        else:
            raise Exception("required arguments not provided to the constructor of the class.")

        if not hasattr(self, self.data_type_name):
            return None
        value = getattr(self, self.data_type_name)(data_value)
        return value

    @staticmethod
    def PtypUnspecified(data_value):
        return data_value

    @staticmethod
    def PtypNull(data_value):
        return None

    @staticmethod
    def PtypInteger16(data_value):
        return int(data_value.encode('hex'), 16)

    @staticmethod
    def PtypInteger32(data_value):
        return int(data_value.encode('hex'), 32)

    @staticmethod
    def PtypFloating32(data_value):
        return unpack('f', data_value)[0]

    @staticmethod
    def PtypFloating64(data_value):
        return unpack('d', data_value)[0]

    @staticmethod
    def PtypCurrency(data_value):
        return data_value

    @staticmethod
    def PtypFloatingTime(data_value):
        return data_value

    @staticmethod
    def PtypErrorCode(data_value):
        return unpack('I', data_value)[0]

    @staticmethod
    def PtypBoolean(data_value):
        return unpack('B', data_value[0])[0] != 0

    @staticmethod
    def PtypObject(data_value):
        if data_value and '\x00' in data_value:
            pass
            # data_value = data_value.replace('\x00', '')
        return data_value

    @staticmethod
    def PtypInteger64(data_value):
        return unpack('q', data_value)[0]

    @staticmethod
    def PtypString8(data_value):
        if data_value and '\x00' in data_value:
            data_value = data_value.replace('\x00', '')
        return data_value

    @staticmethod
    def PtypString(data_value):
        if data_value:
            try:
                if USER_ENCODING:
                    demisto.debug('Using argument user_encoding: {} to decode parsed message.'.format(USER_ENCODING))
                    return data_value.decode(USER_ENCODING, errors="ignore")
                res = chardet.detect(data_value)
                enc = res['encoding'] or 'ascii'  # in rare cases chardet fails to detect and return None as encoding
                if enc != 'ascii':
                    if enc.lower() == 'windows-1252' and res['confidence'] < 0.9:

                        enc = DEFAULT_ENCODING if DEFAULT_ENCODING else 'windows-1250'
                        demisto.debug('Encoding detection confidence below threshold {}, '
                                      'switching encoding to "{}"'.format(res, enc))

                    temp = data_value
                    data_value = temp.decode(enc, errors='ignore')
                    if '\x00' in data_value:
                        demisto.debug('None bytes found on encoded string, will try use utf-16-le '
                                      'encoding instead')
                        data_value = temp.decode("utf-16-le", errors="ignore")

                elif b'\x00' not in data_value:
                    data_value = data_value.decode("ascii", errors="ignore")
                else:
                    data_value = data_value.decode("utf-16-le", errors="ignore")

            except UnicodeDecodeError:
                data_value = data_value.decode("utf-16-le", errors="ignore")

        if isinstance(data_value, (bytes, bytearray)):
            data_value = data_value.decode('utf-8')

        return data_value

    @staticmethod
    def PtypTime(data_value):
        return get_time(data_value)

    @staticmethod
    def PtypGuid(data_value):
        return data_value

    @staticmethod
    def PtypServerId(data_value):
        return data_value

    @staticmethod
    def PtypRestriction(data_value):
        return data_value

    @staticmethod
    def PtypRuleAction(data_value):
        return data_value

    @staticmethod
    def PtypBinary(data_value):
        if data_value and '\x00' in data_value:
            data_value = data_value.replace('\x00', '')
        return data_value

    @staticmethod
    def PtypMultipleInteger16(data_value):
        entry_count = len(data_value) / 2
        return [unpack('h', data_value[i * 2:(i + 1) * 2])[0] for i in range(entry_count)]

    @staticmethod
    def PtypMultipleInteger32(data_value):
        entry_count = len(data_value) / 4
        return [unpack('i', data_value[i * 4:(i + 1) * 4])[0] for i in range(entry_count)]

    @staticmethod
    def PtypMultipleFloating32(data_value):
        entry_count = len(data_value) / 4
        return [unpack('f', data_value[i * 4:(i + 1) * 4])[0] for i in range(entry_count)]

    @staticmethod
    def PtypMultipleFloating64(data_value):
        entry_count = len(data_value) / 8
        return [unpack('d', data_value[i * 8:(i + 1) * 8])[0] for i in range(entry_count)]

    @staticmethod
    def PtypMultipleCurrency(data_value):
        return data_value

    @staticmethod
    def PtypMultipleFloatingTime(data_value):
        entry_count = len(data_value) / 8
        return [get_floating_time(data_value[i * 8:(i + 1) * 8]) for i in range(entry_count)]

    @staticmethod
    def PtypMultipleInteger64(data_value):
        entry_count = len(data_value) / 8
        return [unpack('q', data_value[i * 8:(i + 1) * 8])[0] for i in range(entry_count)]

    @staticmethod
    def PtypMultipleString(data_value):
        # string_list = []
        # for item_bytes in data_value:
        #     if item_bytes and '\x00' in item_bytes:
        #         item_bytes = item_bytes.replace('\x00', '')
        #     string_list.append(item_bytes.decode('utf-16-le'))
        return data_value

    @staticmethod
    def PtypMultipleString8(data_value):
        return data_value

    @staticmethod
    def PtypMultipleTime(data_value):
        entry_count = len(data_value) / 8
        return [get_time(data_value[i * 8:(i + 1) * 8]) for i in range(entry_count)]

    @staticmethod
    def PtypMultipleGuid(data_value):
        entry_count = len(data_value) / 16
        return [data_value[i * 16:(i + 1) * 16] for i in range(entry_count)]

    @staticmethod
    def PtypMultipleBinary(data_value):
        return data_value


def get_floating_time(data_value):
    return datetime(
        year=1899, month=12, day=30
    ) + timedelta(
        days=unpack('d', data_value)[0]
    )


def get_time(data_value):
    return datetime(
        year=1601, month=1, day=1
    ) + timedelta(
        microseconds=unpack('q', data_value)[0] / 10.0
    )


def get_multi_value_offsets(data_value):
    ul_count = unpack('I', data_value[:4])[0]

    if ul_count == 1:
        rgul_data_offsets = [8]
    else:
        rgul_data_offsets = [unpack('Q', data_value[4 + i * 8:4 + (i + 1) * 8])[0] for i in range(ul_count)]

    rgul_data_offsets.append(len(data_value))

    return ul_count, rgul_data_offsets


class EmailFormatter(object):
    def __init__(self, msg_object):
        self.msg_obj = msg_object
        self.message = MIMEMultipart()
        self.message.set_charset('utf-8')

    def build_email(self):

        # Setting Message ID
        self.message.set_param("Message-ID", self.msg_obj.message_id)

        # Encoding for unicode subject
        self.message['Subject'] = Header(self.msg_obj.subject, charset='UTF-8')

        # Setting Date Time
        # Returns a date string as specified by RFC 2822, e.g.: Fri, 09 Nov 2001 01:08:47 -0000
        self.message['Date'] = str(self.msg_obj.sent_date)

        # At least one recipient is required
        # Required fromAddress
        from_address = flatten_list(self.msg_obj.sender)
        if from_address:
            self.message['From'] = from_address

        to_address = flatten_list(self.msg_obj.header_dict.get("To"))
        if to_address:
            self.message['To'] = to_address

        cc_address = flatten_list(self.msg_obj.header_dict.get("CC"))
        if cc_address:
            self.message['CC'] = cc_address

        bcc_address = flatten_list(self.msg_obj.header_dict.get("BCC"))
        if bcc_address:
            self.message['BCC'] = bcc_address

        # Add reply-to
        reply_to = flatten_list(self.msg_obj.reply_to)
        if reply_to:
            self.message.add_header('reply-to', reply_to)
        else:
            self.message.add_header('reply-to', from_address)

        # Required Email body content
        body_content = self.msg_obj.body
        if body_content:
            if "<html>" in body_content:
                body_type = 'html'
            else:
                body_type = 'plain'

            body = MIMEText(_text=body_content, _subtype=body_type, _charset="UTF-8")
            self.message.attach(body)
        else:
            raise KeyError("Missing email body")

        # Add message preamble
        self.message.preamble = 'You will not see this in a MIME-aware mail reader.\n'

        # Optional attachments
        attachments = self.msg_obj.attachments
        if attachments:
            self._process_attachments(self.msg_obj.attachments)

        # composed email
        composed = self.message.as_string()

        return composed

    def save_file(self, file_path):

        eml_content = self.build_email()

        file_name = str(self.message['Subject']) + ".eml"

        eml_file_path = os.path.join(file_path, file_name)

        with codecs.open(eml_file_path, mode="wb+", encoding="utf-8") as eml_file:
            eml_file.write(eml_content.decode("utf-8"))

        return eml_file_path

    def _process_attachments(self, attachments):
        for attachment in attachments:
            ctype = attachment.AttachMimeTag
            data = attachment.data
            filename = attachment.DisplayName
            maintype, subtype = ctype.split('/', 1)

            if maintype == 'text' or "message" in maintype:
                attach = MIMEText(data, _subtype=subtype)
            elif maintype == 'image':
                attach = MIMEImage(data, _subtype=subtype)  # type: ignore[assignment]
            elif maintype == 'audio':
                attach = MIMEAudio(data, _subtype=subtype)  # type: ignore[assignment]
            else:
                attach = MIMEBase(maintype, subtype)  # type: ignore[assignment]
                attach.set_payload(data)

                # Encode the payload using Base64
                encoders.encode_base64(attach)
            # Set the filename parameter
            base_filename = os.path.basename(filename)
            attach.add_header('Content-ID', '<{}>'.format(base_filename))
            attach.add_header('Content-Disposition', 'attachment', filename=base_filename)
            self.message.attach(attach)


def flatten_list(string_list):
    if string_list and isinstance(string_list, list):
        string = ",".join(string_list)
        return string
    return None


def normalize(input_str):
    if not input_str:
        return input_str
    try:
        if isinstance(input_str, list):
            input_str = [s.decode('ascii') for s in input_str]
        else:
            input_str.decode('ascii')
        return input_str
    except UnicodeError:
        if not isinstance(input_str, unicode):
            input_str = str(input_str).decode("utf-8", "replace")
        normalized = unicodedata.normalize('NFKD', input_str)
        if not normalized.strip():
            normalized = input_str.encode('unicode-escape').decode('utf-8')

        return normalized


# coding=utf-8
# autogenerated using ms_props_generator.py
PROPS_ID_MAP = {
    "0x0001": {
        "data_type": "0x0102",
        "name": "TemplateData"
    },
    "0x0002": {
        "data_type": "0x000B",
        "name": "AlternateRecipientAllowed"
    },
    "0x0004": {
        "data_type": "0x0102",
        "name": "ScriptData"
    },
    "0x0005": {
        "data_type": "0x000B",
        "name": "AutoForwarded"
    },
    "0x000F": {
        "data_type": "0x0040",
        "name": "DeferredDeliveryTime"
    },
    "0x0010": {
        "data_type": "0x0040",
        "name": "DeliverTime"
    },
    "0x0015": {
        "data_type": "0x0040",
        "name": "ExpiryTime"
    },
    "0x0017": {
        "data_type": "0x0003",
        "name": "Importance"
    },
    "0x001A": {
        "data_type": "0x001F",
        "name": "MessageClass"
    },
    "0x0023": {
        "data_type": "0x000B",
        "name": "OriginatorDeliveryReportRequested"
    },
    "0x0025": {
        "data_type": "0x0102",
        "name": "ParentKey"
    },
    "0x0026": {
        "data_type": "0x0003",
        "name": "Priority"
    },
    "0x0029": {
        "data_type": "0x000B",
        "name": "ReadReceiptRequested"
    },
    "0x002A": {
        "data_type": "0x0040",
        "name": "ReceiptTime"
    },
    "0x002B": {
        "data_type": "0x000B",
        "name": "RecipientReassignmentProhibited"
    },
    "0x002E": {
        "data_type": "0x0003",
        "name": "OriginalSensitivity"
    },
    "0x0030": {
        "data_type": "0x0040",
        "name": "ReplyTime"
    },
    "0x0031": {
        "data_type": "0x0102",
        "name": "ReportTag"
    },
    "0x0032": {
        "data_type": "0x0040",
        "name": "ReportTime"
    },
    "0x0036": {
        "data_type": "0x0003",
        "name": "Sensitivity"
    },
    "0x0037": {
        "data_type": "0x001F",
        "name": "Subject"
    },
    "0x0039": {
        "data_type": "0x0040",
        "name": "ClientSubmitTime"
    },
    "0x003A": {
        "data_type": "0x001F",
        "name": "ReportName"
    },
    "0x003B": {
        "data_type": "0x0102",
        "name": "SentRepresentingSearchKey"
    },
    "0x003D": {
        "data_type": "0x001F",
        "name": "SubjectPrefix"
    },
    "0x003F": {
        "data_type": "0x0102",
        "name": "ReceivedByEntryId"
    },
    "0x0040": {
        "data_type": "0x001F",
        "name": "ReceivedByName"
    },
    "0x0041": {
        "data_type": "0x0102",
        "name": "SentRepresentingEntryId"
    },
    "0x0042": {
        "data_type": "0x001F",
        "name": "SentRepresentingName"
    },
    "0x0043": {
        "data_type": "0x0102",
        "name": "ReceivedRepresentingEntryId"
    },
    "0x0044": {
        "data_type": "0x001F",
        "name": "ReceivedRepresentingName"
    },
    "0x0045": {
        "data_type": "0x0102",
        "name": "ReportEntryId"
    },
    "0x0046": {
        "data_type": "0x0102",
        "name": "ReadReceiptEntryId"
    },
    "0x0047": {
        "data_type": "0x0102",
        "name": "MessageSubmissionId"
    },
    "0x0049": {
        "data_type": "0x001F",
        "name": "OriginalSubject"
    },
    "0x004B": {
        "data_type": "0x001F",
        "name": "OriginalMessageClass"
    },
    "0x004C": {
        "data_type": "0x0102",
        "name": "OriginalAuthorEntryId"
    },
    "0x004D": {
        "data_type": "0x001F",
        "name": "OriginalAuthorName"
    },
    "0x004E": {
        "data_type": "0x0040",
        "name": "OriginalSubmitTime"
    },
    "0x004F": {
        "data_type": "0x0102",
        "name": "ReplyRecipientEntries"
    },
    "0x0050": {
        "data_type": "0x001F",
        "name": "ReplyRecipientNames"
    },
    "0x0051": {
        "data_type": "0x0102",
        "name": "ReceivedBySearchKey"
    },
    "0x0052": {
        "data_type": "0x0102",
        "name": "ReceivedRepresentingSearchKey"
    },
    "0x0053": {
        "data_type": "0x0102",
        "name": "ReadReceiptSearchKey"
    },
    "0x0054": {
        "data_type": "0x0102",
        "name": "ReportSearchKey"
    },
    "0x0055": {
        "data_type": "0x0040",
        "name": "OriginalDeliveryTime"
    },
    "0x0057": {
        "data_type": "0x000B",
        "name": "MessageToMe"
    },
    "0x0058": {
        "data_type": "0x000B",
        "name": "MessageCcMe"
    },
    "0x0059": {
        "data_type": "0x000B",
        "name": "MessageRecipientMe"
    },
    "0x005A": {
        "data_type": "0x001F",
        "name": "OriginalSenderName"
    },
    "0x005B": {
        "data_type": "0x0102",
        "name": "OriginalSenderEntryId"
    },
    "0x005C": {
        "data_type": "0x0102",
        "name": "OriginalSenderSearchKey"
    },
    "0x005D": {
        "data_type": "0x001F",
        "name": "OriginalSentRepresentingName"
    },
    "0x005E": {
        "data_type": "0x0102",
        "name": "OriginalSentRepresentingEntryId"
    },
    "0x005F": {
        "data_type": "0x0102",
        "name": "OriginalSentRepresentingSearchKey"
    },
    "0x0060": {
        "data_type": "0x0040",
        "name": "StartDate"
    },
    "0x0061": {
        "data_type": "0x0040",
        "name": "EndDate"
    },
    "0x0062": {
        "data_type": "0x0003",
        "name": "OwnerAppointmentId"
    },
    "0x0063": {
        "data_type": "0x000B",
        "name": "ResponseRequested"
    },
    "0x0064": {
        "data_type": "0x001F",
        "name": "SentRepresentingAddressType"
    },
    "0x0065": {
        "data_type": "0x001F",
        "name": "SentRepresentingEmailAddress"
    },
    "0x0066": {
        "data_type": "0x001F",
        "name": "OriginalSenderAddressType"
    },
    "0x0067": {
        "data_type": "0x001F",
        "name": "OriginalSenderEmailAddress"
    },
    "0x0068": {
        "data_type": "0x001F",
        "name": "OriginalSentRepresentingAddressType"
    },
    "0x0069": {
        "data_type": "0x001F",
        "name": "OriginalSentRepresentingEmailAddress"
    },
    "0x0070": {
        "data_type": "0x001F",
        "name": "ConversationTopic"
    },
    "0x0071": {
        "data_type": "0x0102",
        "name": "ConversationIndex"
    },
    "0x0072": {
        "data_type": "0x001F",
        "name": "OriginalDisplayBcc"
    },
    "0x0073": {
        "data_type": "0x001F",
        "name": "OriginalDisplayCc"
    },
    "0x0074": {
        "data_type": "0x001F",
        "name": "OriginalDisplayTo"
    },
    "0x0075": {
        "data_type": "0x001F",
        "name": "ReceivedByAddressType"
    },
    "0x0076": {
        "data_type": "0x001F",
        "name": "ReceivedByEmailAddress"
    },
    "0x0077": {
        "data_type": "0x001F",
        "name": "ReceivedRepresentingAddressType"
    },
    "0x0078": {
        "data_type": "0x001F",
        "name": "ReceivedRepresentingEmailAddress"
    },
    "0x007D": {
        "data_type": "0x001F",
        "name": "TransportMessageHeaders"
    },
    "0x007F": {
        "data_type": "0x0102",
        "name": "TnefCorrelationKey"
    },
    "0x0080": {
        "data_type": "0x001F",
        "name": "ReportDisposition"
    },
    "0x0081": {
        "data_type": "0x001F",
        "name": "ReportDispositionMode"
    },
    "0x0807": {
        "data_type": "0x0003",
        "name": "AddressBookRoomCapacity"
    },
    "0x0809": {
        "data_type": "0x001F",
        "name": "AddressBookRoomDescription"
    },
    "0x0C04": {
        "data_type": "0x0003",
        "name": "NonDeliveryReportReasonCode"
    },
    "0x0C05": {
        "data_type": "0x0003",
        "name": "NonDeliveryReportDiagCode"
    },
    "0x0C06": {
        "data_type": "0x000B",
        "name": "NonReceiptNotificationRequested"
    },
    "0x0C08": {
        "data_type": "0x000B",
        "name": "OriginatorNonDeliveryReportRequested"
    },
    "0x0C15": {
        "data_type": "0x0003",
        "name": "RecipientType"
    },
    "0x0C17": {
        "data_type": "0x000B",
        "name": "ReplyRequested"
    },
    "0x0C19": {
        "data_type": "0x0102",
        "name": "SenderEntryId"
    },
    "0x0C1A": {
        "data_type": "0x001F",
        "name": "SenderName"
    },
    "0x0C1B": {
        "data_type": "0x001F",
        "name": "SupplementaryInfo"
    },
    "0x0C1D": {
        "data_type": "0x0102",
        "name": "SenderSearchKey"
    },
    "0x0C1E": {
        "data_type": "0x001F",
        "name": "SenderAddressType"
    },
    "0x0C1F": {
        "data_type": "0x001F",
        "name": "SenderEmailAddress"
    },
    "0x0C21": {
        "data_type": "0x001F",
        "name": "RemoteMessageTransferAgent"
    },
    "0x0E01": {
        "data_type": "0x000B",
        "name": "DeleteAfterSubmit"
    },
    "0x0E02": {
        "data_type": "0x001F",
        "name": "DisplayBcc"
    },
    "0x0E03": {
        "data_type": "0x001F",
        "name": "DisplayCc"
    },
    "0x0E04": {
        "data_type": "0x001F",
        "name": "DisplayTo"
    },
    "0x0E06": {
        "data_type": "0x0040",
        "name": "MessageDeliveryTime"
    },
    "0x0E07": {
        "data_type": "0x0003",
        "name": "MessageFlags"
    },
    "0x0E08": {
        "data_type": "0x0014",
        "name": "MessageSizeExtended"
    },
    "0x0E09": {
        "data_type": "0x0102",
        "name": "ParentEntryId"
    },
    "0x0E0F": {
        "data_type": "0x000B",
        "name": "Responsibility"
    },
    "0x0E12": {
        "data_type": "0x000D",
        "name": "MessageRecipients"
    },
    "0x0E13": {
        "data_type": "0x000D",
        "name": "MessageAttachments"
    },
    "0x0E17": {
        "data_type": "0x0003",
        "name": "MessageStatus"
    },
    "0x0E1B": {
        "data_type": "0x000B",
        "name": "HasAttachments"
    },
    "0x0E1D": {
        "data_type": "0x001F",
        "name": "NormalizedSubject"
    },
    "0x0E1F": {
        "data_type": "0x000B",
        "name": "RtfInSync"
    },
    "0x0E20": {
        "data_type": "0x0003",
        "name": "AttachSize"
    },
    "0x0E21": {
        "data_type": "0x0003",
        "name": "AttachNumber"
    },
    "0x0E28": {
        "data_type": "0x001F",
        "name": "PrimarySendAccount"
    },
    "0x0E29": {
        "data_type": "0x001F",
        "name": "NextSendAcct"
    },
    "0x0E2B": {
        "data_type": "0x0003",
        "name": "ToDoItemFlags"
    },
    "0x0E2C": {
        "data_type": "0x0102",
        "name": "SwappedToDoStore"
    },
    "0x0E2D": {
        "data_type": "0x0102",
        "name": "SwappedToDoData"
    },
    "0x0E69": {
        "data_type": "0x000B",
        "name": "Read"
    },
    "0x0E6A": {
        "data_type": "0x001F",
        "name": "SecurityDescriptorAsXml"
    },
    "0x0E79": {
        "data_type": "0x0003",
        "name": "TrustSender"
    },
    "0x0E84": {
        "data_type": "0x0102",
        "name": "ExchangeNTSecurityDescriptor"
    },
    "0x0E99": {
        "data_type": "0x0102",
        "name": "ExtendedRuleMessageActions"
    },
    "0x0E9A": {
        "data_type": "0x0102",
        "name": "ExtendedRuleMessageCondition"
    },
    "0x0E9B": {
        "data_type": "0x0003",
        "name": "ExtendedRuleSizeLimit"
    },
    "0x0FF4": {
        "data_type": "0x0003",
        "name": "Access"
    },
    "0x0FF5": {
        "data_type": "0x0003",
        "name": "RowType"
    },
    "0x0FF6": {
        "data_type": "0x0102",
        "name": "InstanceKey"
    },
    "0x0FF7": {
        "data_type": "0x0003",
        "name": "AccessLevel"
    },
    "0x0FF8": {
        "data_type": "0x0102",
        "name": "MappingSignature"
    },
    "0x0FF9": {
        "data_type": "0x0102",
        "name": "RecordKey"
    },
    "0x0FFB": {
        "data_type": "0x0102",
        "name": "StoreEntryId"
    },
    "0x0FFE": {
        "data_type": "0x0003",
        "name": "ObjectType"
    },
    "0x0FFF": {
        "data_type": "0x0102",
        "name": "EntryId"
    },
    "0x1000": {
        "data_type": "0x001F",
        "name": "Body"
    },
    "0x1001": {
        "data_type": "0x001F",
        "name": "ReportText"
    },
    "0x1009": {
        "data_type": "0x0102",
        "name": "RtfCompressed"
    },
    "0x1013": {
        "data_type": "0x0102",
        "name": "Html"
    },
    "0x1014": {
        "data_type": "0x001F",
        "name": "BodyContentLocation"
    },
    "0x1015": {
        "data_type": "0x001F",
        "name": "BodyContentId"
    },
    "0x1016": {
        "data_type": "0x0003",
        "name": "NativeBody"
    },
    "0x1035": {
        "data_type": "0x001F",
        "name": "InternetMessageId"
    },
    "0x1039": {
        "data_type": "0x001F",
        "name": "InternetReferences"
    },
    "0x1042": {
        "data_type": "0x001F",
        "name": "InReplyToId"
    },
    "0x1043": {
        "data_type": "0x001F",
        "name": "ListHelp"
    },
    "0x1044": {
        "data_type": "0x001F",
        "name": "ListSubscribe"
    },
    "0x1045": {
        "data_type": "0x001F",
        "name": "ListUnsubscribe"
    },
    "0x1046": {
        "data_type": "0x001F",
        "name": "OriginalMessageId"
    },
    "0x1080": {
        "data_type": "0x0003",
        "name": "IconIndex"
    },
    "0x1081": {
        "data_type": "0x0003",
        "name": "LastVerbExecuted"
    },
    "0x1082": {
        "data_type": "0x0040",
        "name": "LastVerbExecutionTime"
    },
    "0x1090": {
        "data_type": "0x0003",
        "name": "FlagStatus"
    },
    "0x1091": {
        "data_type": "0x0040",
        "name": "FlagCompleteTime"
    },
    "0x1095": {
        "data_type": "0x0003",
        "name": "FollowupIcon"
    },
    "0x1096": {
        "data_type": "0x0003",
        "name": "BlockStatus"
    },
    "0x10C3": {
        "data_type": "0x0040",
        "name": "ICalendarStartTime"
    },
    "0x10C4": {
        "data_type": "0x0040",
        "name": "ICalendarEndTime"
    },
    "0x10C5": {
        "data_type": "0x0040",
        "name": "CdoRecurrenceid"
    },
    "0x10CA": {
        "data_type": "0x0040",
        "name": "ICalendarReminderNextTime"
    },
    "0x10F4": {
        "data_type": "0x000B",
        "name": "AttributeHidden"
    },
    "0x10F6": {
        "data_type": "0x000B",
        "name": "AttributeReadOnly"
    },
    "0x3000": {
        "data_type": "0x0003",
        "name": "Rowid"
    },
    "0x3001": {
        "data_type": "0x001F",
        "name": "DisplayName"
    },
    "0x3002": {
        "data_type": "0x001F",
        "name": "AddressType"
    },
    "0x3003": {
        "data_type": "0x001F",
        "name": "EmailAddress"
    },
    "0x3004": {
        "data_type": "0x001F",
        "name": "Comment"
    },
    "0x3005": {
        "data_type": "0x0003",
        "name": "Depth"
    },
    "0x3007": {
        "data_type": "0x0040",
        "name": "CreationTime"
    },
    "0x3008": {
        "data_type": "0x0040",
        "name": "LastModificationTime"
    },
    "0x300B": {
        "data_type": "0x0102",
        "name": "SearchKey"
    },
    "0x3010": {
        "data_type": "0x0102",
        "name": "TargetEntryId"
    },
    "0x3013": {
        "data_type": "0x0102",
        "name": "ConversationId"
    },
    "0x3016": {
        "data_type": "0x000B",
        "name": "ConversationIndexTracking"
    },
    "0x3018": {
        "data_type": "0x0102",
        "name": "ArchiveTag"
    },
    "0x3019": {
        "data_type": "0x0102",
        "name": "PolicyTag"
    },
    "0x301A": {
        "data_type": "0x0003",
        "name": "RetentionPeriod"
    },
    "0x301B": {
        "data_type": "0x0102",
        "name": "StartDateEtc"
    },
    "0x301C": {
        "data_type": "0x0040",
        "name": "RetentionDate"
    },
    "0x301D": {
        "data_type": "0x0003",
        "name": "RetentionFlags"
    },
    "0x301E": {
        "data_type": "0x0003",
        "name": "ArchivePeriod"
    },
    "0x301F": {
        "data_type": "0x0040",
        "name": "ArchiveDate"
    },
    "0x340D": {
        "data_type": "0x0003",
        "name": "StoreSupportMask"
    },
    "0x340E": {
        "data_type": "0x0003",
        "name": "StoreState"
    },
    "0x3600": {
        "data_type": "0x0003",
        "name": "ContainerFlags"
    },
    "0x3601": {
        "data_type": "0x0003",
        "name": "FolderType"
    },
    "0x3602": {
        "data_type": "0x0003",
        "name": "ContentCount"
    },
    "0x3603": {
        "data_type": "0x0003",
        "name": "ContentUnreadCount"
    },
    "0x3609": {
        "data_type": "0x000B",
        "name": "Selectable"
    },
    "0x360A": {
        "data_type": "0x000B",
        "name": "Subfolders"
    },
    "0x360C": {
        "data_type": "0x001F",
        "name": "Anr"
    },
    "0x360E": {
        "data_type": "0x000D",
        "name": "ContainerHierarchy"
    },
    "0x360F": {
        "data_type": "0x000D",
        "name": "ContainerContents"
    },
    "0x3610": {
        "data_type": "0x000D",
        "name": "FolderAssociatedContents"
    },
    "0x3613": {
        "data_type": "0x001F",
        "name": "ContainerClass"
    },
    "0x36D0": {
        "data_type": "0x0102",
        "name": "IpmAppointmentEntryId"
    },
    "0x36D1": {
        "data_type": "0x0102",
        "name": "IpmContactEntryId"
    },
    "0x36D2": {
        "data_type": "0x0102",
        "name": "IpmJournalEntryId"
    },
    "0x36D3": {
        "data_type": "0x0102",
        "name": "IpmNoteEntryId"
    },
    "0x36D4": {
        "data_type": "0x0102",
        "name": "IpmTaskEntryId"
    },
    "0x36D5": {
        "data_type": "0x0102",
        "name": "RemindersOnlineEntryId"
    },
    "0x36D7": {
        "data_type": "0x0102",
        "name": "IpmDraftsEntryId"
    },
    "0x36D8": {
        "data_type": "0x1102",
        "name": "AdditionalRenEntryIds"
    },
    "0x36D9": {
        "data_type": "0x0102",
        "name": "AdditionalRenEntryIdsEx"
    },
    "0x36DA": {
        "data_type": "0x0102",
        "name": "ExtendedFolderFlags"
    },
    "0x36E2": {
        "data_type": "0x0003",
        "name": "OrdinalMost"
    },
    "0x36E4": {
        "data_type": "0x1102",
        "name": "FreeBusyEntryIds"
    },
    "0x36E5": {
        "data_type": "0x001F",
        "name": "DefaultPostMessageClass"
    },
    "0x3701": {
        "data_type": "0x000D",
        "name": "AttachDataObject"
    },
    "0x3702": {
        "data_type": "0x0102",
        "name": "AttachEncoding"
    },
    "0x3703": {
        "data_type": "0x001F",
        "name": "AttachExtension"
    },
    "0x3704": {
        "data_type": "0x001F",
        "name": "AttachFilename"
    },
    "0x3705": {
        "data_type": "0x0003",
        "name": "AttachMethod"
    },
    "0x3707": {
        "data_type": "0x001F",
        "name": "AttachLongFilename"
    },
    "0x3708": {
        "data_type": "0x001F",
        "name": "AttachPathname"
    },
    "0x3709": {
        "data_type": "0x0102",
        "name": "AttachRendering"
    },
    "0x370A": {
        "data_type": "0x0102",
        "name": "AttachTag"
    },
    "0x370B": {
        "data_type": "0x0003",
        "name": "RenderingPosition"
    },
    "0x370C": {
        "data_type": "0x001F",
        "name": "AttachTransportName"
    },
    "0x370D": {
        "data_type": "0x001F",
        "name": "AttachLongPathname"
    },
    "0x370E": {
        "data_type": "0x001F",
        "name": "AttachMimeTag"
    },
    "0x370F": {
        "data_type": "0x0102",
        "name": "AttachAdditionalInformation"
    },
    "0x3711": {
        "data_type": "0x001F",
        "name": "AttachContentBase"
    },
    "0x3712": {
        "data_type": "0x001F",
        "name": "AttachContentId"
    },
    "0x3713": {
        "data_type": "0x001F",
        "name": "AttachContentLocation"
    },
    "0x3714": {
        "data_type": "0x0003",
        "name": "AttachFlags"
    },
    "0x3719": {
        "data_type": "0x001F",
        "name": "AttachPayloadProviderGuidString"
    },
    "0x371A": {
        "data_type": "0x001F",
        "name": "AttachPayloadClass"
    },
    "0x371B": {
        "data_type": "0x001F",
        "name": "TextAttachmentCharset"
    },
    "0x3900": {
        "data_type": "0x0003",
        "name": "DisplayType"
    },
    "0x3902": {
        "data_type": "0x0102",
        "name": "Templateid"
    },
    "0x3905": {
        "data_type": "0x0003",
        "name": "DisplayTypeEx"
    },
    "0x39FE": {
        "data_type": "0x001F",
        "name": "SmtpAddress"
    },
    "0x39FF": {
        "data_type": "0x001F",
        "name": "AddressBookDisplayNamePrintable"
    },
    "0x3A00": {
        "data_type": "0x001F",
        "name": "Account"
    },
    "0x3A02": {
        "data_type": "0x001F",
        "name": "CallbackTelephoneNumber"
    },
    "0x3A05": {
        "data_type": "0x001F",
        "name": "Generation"
    },
    "0x3A06": {
        "data_type": "0x001F",
        "name": "GivenName"
    },
    "0x3A07": {
        "data_type": "0x001F",
        "name": "GovernmentIdNumber"
    },
    "0x3A08": {
        "data_type": "0x001F",
        "name": "BusinessTelephoneNumber"
    },
    "0x3A09": {
        "data_type": "0x001F",
        "name": "HomeTelephoneNumber"
    },
    "0x3A0A": {
        "data_type": "0x001F",
        "name": "Initials"
    },
    "0x3A0B": {
        "data_type": "0x001F",
        "name": "Keyword"
    },
    "0x3A0C": {
        "data_type": "0x001F",
        "name": "Language"
    },
    "0x3A0D": {
        "data_type": "0x001F",
        "name": "Location"
    },
    "0x3A0F": {
        "data_type": "0x001F",
        "name": "MessageHandlingSystemCommonName"
    },
    "0x3A10": {
        "data_type": "0x001F",
        "name": "OrganizationalIdNumber"
    },
    "0x3A11": {
        "data_type": "0x001F",
        "name": "Surname"
    },
    "0x3A12": {
        "data_type": "0x0102",
        "name": "OriginalEntryId"
    },
    "0x3A15": {
        "data_type": "0x001F",
        "name": "PostalAddress"
    },
    "0x3A16": {
        "data_type": "0x001F",
        "name": "CompanyName"
    },
    "0x3A17": {
        "data_type": "0x001F",
        "name": "Title"
    },
    "0x3A18": {
        "data_type": "0x001F",
        "name": "DepartmentName"
    },
    "0x3A19": {
        "data_type": "0x001F",
        "name": "OfficeLocation"
    },
    "0x3A1A": {
        "data_type": "0x001F",
        "name": "PrimaryTelephoneNumber"
    },
    "0x3A1B": {
        "data_type": "0x101F",
        "name": "Business2TelephoneNumbers"
    },
    "0x3A1C": {
        "data_type": "0x001F",
        "name": "MobileTelephoneNumber"
    },
    "0x3A1D": {
        "data_type": "0x001F",
        "name": "RadioTelephoneNumber"
    },
    "0x3A1E": {
        "data_type": "0x001F",
        "name": "CarTelephoneNumber"
    },
    "0x3A1F": {
        "data_type": "0x001F",
        "name": "OtherTelephoneNumber"
    },
    "0x3A20": {
        "data_type": "0x001F",
        "name": "TransmittableDisplayName"
    },
    "0x3A21": {
        "data_type": "0x001F",
        "name": "PagerTelephoneNumber"
    },
    "0x3A22": {
        "data_type": "0x0102",
        "name": "UserCertificate"
    },
    "0x3A23": {
        "data_type": "0x001F",
        "name": "PrimaryFaxNumber"
    },
    "0x3A24": {
        "data_type": "0x001F",
        "name": "BusinessFaxNumber"
    },
    "0x3A25": {
        "data_type": "0x001F",
        "name": "HomeFaxNumber"
    },
    "0x3A26": {
        "data_type": "0x001F",
        "name": "Country"
    },
    "0x3A27": {
        "data_type": "0x001F",
        "name": "Locality"
    },
    "0x3A28": {
        "data_type": "0x001F",
        "name": "StateOrProvince"
    },
    "0x3A29": {
        "data_type": "0x001F",
        "name": "StreetAddress"
    },
    "0x3A2A": {
        "data_type": "0x001F",
        "name": "PostalCode"
    },
    "0x3A2B": {
        "data_type": "0x001F",
        "name": "PostOfficeBox"
    },
    "0x3A2C": {
        "data_type": "0x001F; PtypMultipleBinary, 0x1102",
        "name": "TelexNumber"
    },
    "0x3A2D": {
        "data_type": "0x001F",
        "name": "IsdnNumber"
    },
    "0x3A2E": {
        "data_type": "0x001F",
        "name": "AssistantTelephoneNumber"
    },
    "0x3A2F": {
        "data_type": "0x101F",
        "name": "Home2TelephoneNumbers"
    },
    "0x3A30": {
        "data_type": "0x001F",
        "name": "Assistant"
    },
    "0x3A40": {
        "data_type": "0x000B",
        "name": "SendRichInfo"
    },
    "0x3A41": {
        "data_type": "0x0040",
        "name": "WeddingAnniversary"
    },
    "0x3A42": {
        "data_type": "0x0040",
        "name": "Birthday"
    },
    "0x3A43": {
        "data_type": "0x001F",
        "name": "Hobbies"
    },
    "0x3A44": {
        "data_type": "0x001F",
        "name": "MiddleName"
    },
    "0x3A45": {
        "data_type": "0x001F",
        "name": "DisplayNamePrefix"
    },
    "0x3A46": {
        "data_type": "0x001F",
        "name": "Profession"
    },
    "0x3A47": {
        "data_type": "0x001F",
        "name": "ReferredByName"
    },
    "0x3A48": {
        "data_type": "0x001F",
        "name": "SpouseName"
    },
    "0x3A49": {
        "data_type": "0x001F",
        "name": "ComputerNetworkName"
    },
    "0x3A4A": {
        "data_type": "0x001F",
        "name": "CustomerId"
    },
    "0x3A4B": {
        "data_type": "0x001F",
        "name": "TelecommunicationsDeviceForDeafTelephoneNumber"
    },
    "0x3A4C": {
        "data_type": "0x001F",
        "name": "FtpSite"
    },
    "0x3A4D": {
        "data_type": "0x0002",
        "name": "Gender"
    },
    "0x3A4E": {
        "data_type": "0x001F",
        "name": "ManagerName"
    },
    "0x3A4F": {
        "data_type": "0x001F",
        "name": "Nickname"
    },
    "0x3A50": {
        "data_type": "0x001F",
        "name": "PersonalHomePage"
    },
    "0x3A51": {
        "data_type": "0x001F",
        "name": "BusinessHomePage"
    },
    "0x3A57": {
        "data_type": "0x001F",
        "name": "CompanyMainTelephoneNumber"
    },
    "0x3A58": {
        "data_type": "0x101F",
        "name": "ChildrensNames"
    },
    "0x3A59": {
        "data_type": "0x001F",
        "name": "HomeAddressCity"
    },
    "0x3A5A": {
        "data_type": "0x001F",
        "name": "HomeAddressCountry"
    },
    "0x3A5B": {
        "data_type": "0x001F",
        "name": "HomeAddressPostalCode"
    },
    "0x3A5C": {
        "data_type": "0x001F",
        "name": "HomeAddressStateOrProvince"
    },
    "0x3A5D": {
        "data_type": "0x001F",
        "name": "HomeAddressStreet"
    },
    "0x3A5E": {
        "data_type": "0x001F",
        "name": "HomeAddressPostOfficeBox"
    },
    "0x3A5F": {
        "data_type": "0x001F",
        "name": "OtherAddressCity"
    },
    "0x3A60": {
        "data_type": "0x001F",
        "name": "OtherAddressCountry"
    },
    "0x3A61": {
        "data_type": "0x001F",
        "name": "OtherAddressPostalCode"
    },
    "0x3A62": {
        "data_type": "0x001F",
        "name": "OtherAddressStateOrProvince"
    },
    "0x3A63": {
        "data_type": "0x001F",
        "name": "OtherAddressStreet"
    },
    "0x3A64": {
        "data_type": "0x001F",
        "name": "OtherAddressPostOfficeBox"
    },
    "0x3A70": {
        "data_type": "0x1102",
        "name": "UserX509Certificate"
    },
    "0x3A71": {
        "data_type": "0x0003",
        "name": "SendInternetEncoding"
    },
    "0x3F08": {
        "data_type": "0x0003",
        "name": "InitialDetailsPane"
    },
    "0x3FDE": {
        "data_type": "0x0003",
        "name": "InternetCodepage"
    },
    "0x3FDF": {
        "data_type": "0x0003",
        "name": "AutoResponseSuppress"
    },
    "0x3FE0": {
        "data_type": "0x0102",
        "name": "AccessControlListData"
    },
    "0x3FE3": {
        "data_type": "0x000B",
        "name": "DelegatedByRule"
    },
    "0x3FE7": {
        "data_type": "0x0003",
        "name": "ResolveMethod"
    },
    "0x3FEA": {
        "data_type": "0x000B",
        "name": "HasDeferredActionMessages"
    },
    "0x3FEB": {
        "data_type": "0x0003",
        "name": "DeferredSendNumber"
    },
    "0x3FEC": {
        "data_type": "0x0003",
        "name": "DeferredSendUnits"
    },
    "0x3FED": {
        "data_type": "0x0003",
        "name": "ExpiryNumber"
    },
    "0x3FEE": {
        "data_type": "0x0003",
        "name": "ExpiryUnits"
    },
    "0x3FEF": {
        "data_type": "0x0040",
        "name": "DeferredSendTime"
    },
    "0x3FF0": {
        "data_type": "0x0102",
        "name": "ConflictEntryId"
    },
    "0x3FF1": {
        "data_type": "0x0003",
        "name": "MessageLocaleId"
    },
    "0x3FF8": {
        "data_type": "0x001F",
        "name": "CreatorName"
    },
    "0x3FF9": {
        "data_type": "0x0102",
        "name": "CreatorEntryId"
    },
    "0x3FFA": {
        "data_type": "0x001F",
        "name": "LastModifierName"
    },
    "0x3FFB": {
        "data_type": "0x0102",
        "name": "LastModifierEntryId"
    },
    "0x3FFD": {
        "data_type": "0x0003",
        "name": "MessageCodepage"
    },
    "0x401A": {
        "data_type": "0x0003",
        "name": "SentRepresentingFlags"
    },
    "0x4029": {
        "data_type": "0x001F",
        "name": "ReadReceiptAddressType"
    },
    "0x402A": {
        "data_type": "0x001F",
        "name": "ReadReceiptEmailAddress"
    },
    "0x402B": {
        "data_type": "0x001F",
        "name": "ReadReceiptName"
    },
    "0x4076": {
        "data_type": "0x0003",
        "name": "ContentFilterSpamConfidenceLevel"
    },
    "0x4079": {
        "data_type": "0x0003",
        "name": "SenderIdStatus"
    },
    "0x4082": {
        "data_type": "0x0040",
        "name": "HierRev"
    },
    "0x4083": {
        "data_type": "0x001F",
        "name": "PurportedSenderDomain"
    },
    "0x5902": {
        "data_type": "0x0003",
        "name": "InternetMailOverrideFormat"
    },
    "0x5909": {
        "data_type": "0x0003",
        "name": "MessageEditorFormat"
    },
    "0x5D01": {
        "data_type": "0x001F",
        "name": "SenderSmtpAddress"
    },
    "0x5D02": {
        "data_type": "0x001F",
        "name": "SentRepresentingSmtpAddress"
    },
    "0x5D05": {
        "data_type": "0x001F",
        "name": "ReadReceiptSmtpAddress"
    },
    "0x5D07": {
        "data_type": "0x001F",
        "name": "ReceivedBySmtpAddress"
    },
    "0x5D08": {
        "data_type": "0x001F",
        "name": "ReceivedRepresentingSmtpAddress"
    },
    "0x5FDF": {
        "data_type": "0x0003",
        "name": "RecipientOrder"
    },
    "0x5FE1": {
        "data_type": "0x000B",
        "name": "RecipientProposed"
    },
    "0x5FE3": {
        "data_type": "0x0040",
        "name": "RecipientProposedStartTime"
    },
    "0x5FE4": {
        "data_type": "0x0040",
        "name": "RecipientProposedEndTime"
    },
    "0x5FF6": {
        "data_type": "0x001F",
        "name": "RecipientDisplayName"
    },
    "0x5FF7": {
        "data_type": "0x0102",
        "name": "RecipientEntryId"
    },
    "0x5FFB": {
        "data_type": "0x0040",
        "name": "RecipientTrackStatusTime"
    },
    "0x5FFD": {
        "data_type": "0x0003",
        "name": "RecipientFlags"
    },
    "0x5FFF": {
        "data_type": "0x0003",
        "name": "RecipientTrackStatus"
    },
    "0x6100": {
        "data_type": "0x0003",
        "name": "JunkIncludeContacts"
    },
    "0x6101": {
        "data_type": "0x0003",
        "name": "JunkThreshold"
    },
    "0x6102": {
        "data_type": "0x0003",
        "name": "JunkPermanentlyDelete"
    },
    "0x6103": {
        "data_type": "0x0003",
        "name": "JunkAddRecipientsToSafeSendersList"
    },
    "0x6107": {
        "data_type": "0x000B",
        "name": "JunkPhishingEnableLinks"
    },
    "0x64F0": {
        "data_type": "0x0102",
        "name": "MimeSkeleton"
    },
    "0x65C2": {
        "data_type": "0x0102",
        "name": "ReplyTemplateId"
    },
    "0x65E0": {
        "data_type": "0x0102",
        "name": "SourceKey"
    },
    "0x65E1": {
        "data_type": "0x0102",
        "name": "ParentSourceKey"
    },
    "0x65E2": {
        "data_type": "0x0102",
        "name": "ChangeKey"
    },
    "0x65E3": {
        "data_type": "0x0102",
        "name": "PredecessorChangeList"
    },
    "0x65E9": {
        "data_type": "0x0003",
        "name": "RuleMessageState"
    },
    "0x65EA": {
        "data_type": "0x0003",
        "name": "RuleMessageUserFlags"
    },
    "0x65EB": {
        "data_type": "0x001F",
        "name": "RuleMessageProvider"
    },
    "0x65EC": {
        "data_type": "0x001F",
        "name": "RuleMessageName"
    },
    "0x65ED": {
        "data_type": "0x0003",
        "name": "RuleMessageLevel"
    },
    "0x65EE": {
        "data_type": "0x0102",
        "name": "RuleMessageProviderData"
    },
    "0x65F3": {
        "data_type": "0x0003",
        "name": "RuleMessageSequence"
    },
    "0x6619": {
        "data_type": "0x0102",
        "name": "UserEntryId"
    },
    "0x661B": {
        "data_type": "0x0102",
        "name": "MailboxOwnerEntryId"
    },
    "0x661C": {
        "data_type": "0x001F",
        "name": "MailboxOwnerName"
    },
    "0x661D": {
        "data_type": "0x000B",
        "name": "OutOfOfficeState"
    },
    "0x6622": {
        "data_type": "0x0102",
        "name": "SchedulePlusFreeBusyEntryId"
    },
    "0x6638": {
        "data_type": "0x0102",
        "name": "SerializedReplidGuidMap"
    },
    "0x6639": {
        "data_type": "0x0003",
        "name": "Rights"
    },
    "0x663A": {
        "data_type": "0x000B",
        "name": "HasRules"
    },
    "0x663B": {
        "data_type": "0x0102",
        "name": "AddressBookEntryId"
    },
    "0x663E": {
        "data_type": "0x0003",
        "name": "HierarchyChangeNumber"
    },
    "0x6645": {
        "data_type": "0x0102",
        "name": "ClientActions"
    },
    "0x6646": {
        "data_type": "0x0102",
        "name": "DamOriginalEntryId"
    },
    "0x6647": {
        "data_type": "0x000B",
        "name": "DamBackPatched"
    },
    "0x6648": {
        "data_type": "0x0003",
        "name": "RuleError"
    },
    "0x6649": {
        "data_type": "0x0003",
        "name": "RuleActionType"
    },
    "0x664A": {
        "data_type": "0x000B",
        "name": "HasNamedProperties"
    },
    "0x6650": {
        "data_type": "0x0003",
        "name": "RuleActionNumber"
    },
    "0x6651": {
        "data_type": "0x0102",
        "name": "RuleFolderEntryId"
    },
    "0x666A": {
        "data_type": "0x0003",
        "name": "ProhibitReceiveQuota"
    },
    "0x666C": {
        "data_type": "0x000B",
        "name": "InConflict"
    },
    "0x666D": {
        "data_type": "0x0003",
        "name": "MaximumSubmitMessageSize"
    },
    "0x666E": {
        "data_type": "0x0003",
        "name": "ProhibitSendQuota"
    },
    "0x6671": {
        "data_type": "0x0014",
        "name": "MemberId"
    },
    "0x6672": {
        "data_type": "0x001F",
        "name": "MemberName"
    },
    "0x6673": {
        "data_type": "0x0003",
        "name": "MemberRights"
    },
    "0x6674": {
        "data_type": "0x0014",
        "name": "RuleId"
    },
    "0x6675": {
        "data_type": "0x0102",
        "name": "RuleIds"
    },
    "0x6676": {
        "data_type": "0x0003",
        "name": "RuleSequence"
    },
    "0x6677": {
        "data_type": "0x0003",
        "name": "RuleState"
    },
    "0x6678": {
        "data_type": "0x0003",
        "name": "RuleUserFlags"
    },
    "0x6679": {
        "data_type": "0x00FD",
        "name": "RuleCondition"
    },
    "0x6680": {
        "data_type": "0x00FE",
        "name": "RuleActions"
    },
    "0x6681": {
        "data_type": "0x001F",
        "name": "RuleProvider"
    },
    "0x6682": {
        "data_type": "0x001F",
        "name": "RuleName"
    },
    "0x6683": {
        "data_type": "0x0003",
        "name": "RuleLevel"
    },
    "0x6684": {
        "data_type": "0x0102",
        "name": "RuleProviderData"
    },
    "0x668F": {
        "data_type": "0x0040",
        "name": "DeletedOn"
    },
    "0x66A1": {
        "data_type": "0x0003",
        "name": "LocaleId"
    },
    "0x66A8": {
        "data_type": "0x0003",
        "name": "FolderFlags"
    },
    "0x66C3": {
        "data_type": "0x0003",
        "name": "CodePageId"
    },
    "0x6704": {
        "data_type": "0x000D",
        "name": "AddressBookManageDistributionList"
    },
    "0x6705": {
        "data_type": "0x0003",
        "name": "SortLocaleId"
    },
    "0x6709": {
        "data_type": "0x0040",
        "name": "LocalCommitTime"
    },
    "0x670A": {
        "data_type": "0x0040",
        "name": "LocalCommitTimeMax"
    },
    "0x670B": {
        "data_type": "0x0003",
        "name": "DeletedCountTotal"
    },
    "0x670E": {
        "data_type": "0x001F",
        "name": "FlatUrlName"
    },
    "0x6740": {
        "data_type": "0x00FB",
        "name": "SentMailSvrEID"
    },
    "0x6741": {
        "data_type": "0x00FB",
        "name": "DeferredActionMessageOriginalEntryId"
    },
    "0x6748": {
        "data_type": "0x0014",
        "name": "FolderId"
    },
    "0x6749": {
        "data_type": "0x0014",
        "name": "ParentFolderId"
    },
    "0x674A": {
        "data_type": "0x0014",
        "name": "Mid"
    },
    "0x674D": {
        "data_type": "0x0014",
        "name": "InstID"
    },
    "0x674E": {
        "data_type": "0x0003",
        "name": "InstanceNum"
    },
    "0x674F": {
        "data_type": "0x0014",
        "name": "AddressBookMessageId"
    },
    "0x67A4": {
        "data_type": "0x0014",
        "name": "ChangeNumber"
    },
    "0x67AA": {
        "data_type": "0x000B",
        "name": "Associated"
    },
    "0x6800": {
        "data_type": "0x001F",
        "name": "OfflineAddressBookName"
    },
    "0x6801": {
        "data_type": "0x0003",
        "name": "VoiceMessageDuration"
    },
    "0x6802": {
        "data_type": "0x001F",
        "name": "SenderTelephoneNumber"
    },
    "0x6803": {
        "data_type": "0x001F",
        "name": "VoiceMessageSenderName"
    },
    "0x6804": {
        "data_type": "0x001E",
        "name": "OfflineAddressBookDistinguishedName"
    },
    "0x6805": {
        "data_type": "0x001F",
        "name": "VoiceMessageAttachmentOrder"
    },
    "0x6806": {
        "data_type": "0x001F",
        "name": "CallId"
    },
    "0x6820": {
        "data_type": "0x001F",
        "name": "ReportingMessageTransferAgent"
    },
    "0x6834": {
        "data_type": "0x0003",
        "name": "SearchFolderLastUsed"
    },
    "0x683A": {
        "data_type": "0x0003",
        "name": "SearchFolderExpiration"
    },
    "0x6841": {
        "data_type": "0x0003",
        "name": "SearchFolderTemplateId"
    },
    "0x6842": {
        "data_type": "0x0102",
        "name": "WlinkGroupHeaderID"
    },
    "0x6843": {
        "data_type": "0x000B",
        "name": "ScheduleInfoDontMailDelegates"
    },
    "0x6844": {
        "data_type": "0x0102",
        "name": "SearchFolderRecreateInfo"
    },
    "0x6845": {
        "data_type": "0x0102",
        "name": "SearchFolderDefinition"
    },
    "0x6846": {
        "data_type": "0x0003",
        "name": "SearchFolderStorageType"
    },
    "0x6847": {
        "data_type": "0x0003",
        "name": "WlinkSaveStamp"
    },
    "0x6848": {
        "data_type": "0x0003",
        "name": "SearchFolderEfpFlags"
    },
    "0x6849": {
        "data_type": "0x0003",
        "name": "WlinkType"
    },
    "0x684A": {
        "data_type": "0x0003",
        "name": "WlinkFlags"
    },
    "0x684B": {
        "data_type": "0x0102",
        "name": "WlinkOrdinal"
    },
    "0x684C": {
        "data_type": "0x0102",
        "name": "WlinkEntryId"
    },
    "0x684D": {
        "data_type": "0x0102",
        "name": "WlinkRecordKey"
    },
    "0x684E": {
        "data_type": "0x0102",
        "name": "WlinkStoreEntryId"
    },
    "0x684F": {
        "data_type": "0x0102",
        "name": "WlinkFolderType"
    },
    "0x6850": {
        "data_type": "0x0102",
        "name": "WlinkGroupClsid"
    },
    "0x6851": {
        "data_type": "0x001F",
        "name": "WlinkGroupName"
    },
    "0x6852": {
        "data_type": "0x0003",
        "name": "WlinkSection"
    },
    "0x6853": {
        "data_type": "0x0003",
        "name": "WlinkCalendarColor"
    },
    "0x6854": {
        "data_type": "0x0102",
        "name": "WlinkAddressBookEID"
    },
    "0x6855": {
        "data_type": "0x1003",
        "name": "ScheduleInfoMonthsAway"
    },
    "0x6856": {
        "data_type": "0x1102",
        "name": "ScheduleInfoFreeBusyAway"
    },
    "0x6868": {
        "data_type": "0x0040",
        "name": "FreeBusyRangeTimestamp"
    },
    "0x6869": {
        "data_type": "0x0003",
        "name": "FreeBusyCountMonths"
    },
    "0x686A": {
        "data_type": "0x0102",
        "name": "ScheduleInfoAppointmentTombstone"
    },
    "0x686B": {
        "data_type": "0x1003",
        "name": "DelegateFlags"
    },
    "0x686C": {
        "data_type": "0x0102",
        "name": "ScheduleInfoFreeBusy"
    },
    "0x686D": {
        "data_type": "0x000B",
        "name": "ScheduleInfoAutoAcceptAppointments"
    },
    "0x686E": {
        "data_type": "0x000B",
        "name": "ScheduleInfoDisallowRecurringAppts"
    },
    "0x686F": {
        "data_type": "0x000B",
        "name": "ScheduleInfoDisallowOverlappingAppts"
    },
    "0x6890": {
        "data_type": "0x0102",
        "name": "WlinkClientID"
    },
    "0x6891": {
        "data_type": "0x0102",
        "name": "WlinkAddressBookStoreEID"
    },
    "0x6892": {
        "data_type": "0x0003",
        "name": "WlinkROGroupType"
    },
    "0x7001": {
        "data_type": "0x0102",
        "name": "ViewDescriptorBinary"
    },
    "0x7002": {
        "data_type": "0x001F",
        "name": "ViewDescriptorStrings"
    },
    "0x7006": {
        "data_type": "0x001F",
        "name": "ViewDescriptorName"
    },
    "0x7007": {
        "data_type": "0x0003",
        "name": "ViewDescriptorVersion"
    },
    "0x7C06": {
        "data_type": "0x0003",
        "name": "RoamingDatatypes"
    },
    "0x7C07": {
        "data_type": "0x0102",
        "name": "RoamingDictionary"
    },
    "0x7C08": {
        "data_type": "0x0102",
        "name": "RoamingXmlStream"
    },
    "0x7C24": {
        "data_type": "0x000B",
        "name": "OscSyncEnabled"
    },
    "0x7D01": {
        "data_type": "0x000B",
        "name": "Processed"
    },
    "0x7FF9": {
        "data_type": "0x0040",
        "name": "ExceptionReplaceTime"
    },
    "0x7FFA": {
        "data_type": "0x0003",
        "name": "AttachmentLinkId"
    },
    "0x7FFB": {
        "data_type": "0x0040",
        "name": "ExceptionStartTime"
    },
    "0x7FFC": {
        "data_type": "0x0040",
        "name": "ExceptionEndTime"
    },
    "0x7FFD": {
        "data_type": "0x0003",
        "name": "AttachmentFlags"
    },
    "0x7FFE": {
        "data_type": "0x000B",
        "name": "AttachmentHidden"
    },
    "0x7FFF": {
        "data_type": "0x000B",
        "name": "AttachmentContactPhoto"
    },
    "0x8004": {
        "data_type": "0x001F",
        "name": "AddressBookFolderPathname"
    },
    "0x8005": {
        "data_type": "0x001F",
        "name": "AddressBookManagerDistinguishedName"
    },
    "0x8006": {
        "data_type": "0x001E",
        "name": "AddressBookHomeMessageDatabase"
    },
    "0x8008": {
        "data_type": "0x001E",
        "name": "AddressBookIsMemberOfDistributionList"
    },
    "0x8009": {
        "data_type": "0x000D",
        "name": "AddressBookMember"
    },
    "0x800C": {
        "data_type": "0x000D",
        "name": "AddressBookOwner"
    },
    "0x800E": {
        "data_type": "0x000D",
        "name": "AddressBookReports"
    },
    "0x800F": {
        "data_type": "0x101F",
        "name": "AddressBookProxyAddresses"
    },
    "0x8011": {
        "data_type": "0x001F",
        "name": "AddressBookTargetAddress"
    },
    "0x8015": {
        "data_type": "0x000D",
        "name": "AddressBookPublicDelegates"
    },
    "0x8024": {
        "data_type": "0x000D",
        "name": "AddressBookOwnerBackLink"
    },
    "0x802D": {
        "data_type": "0x001F",
        "name": "AddressBookExtensionAttribute1"
    },
    "0x802E": {
        "data_type": "0x001F",
        "name": "AddressBookExtensionAttribute2"
    },
    "0x802F": {
        "data_type": "0x001F",
        "name": "AddressBookExtensionAttribute3"
    },
    "0x8030": {
        "data_type": "0x001F",
        "name": "AddressBookExtensionAttribute4"
    },
    "0x8031": {
        "data_type": "0x001F",
        "name": "AddressBookExtensionAttribute5"
    },
    "0x8032": {
        "data_type": "0x001F",
        "name": "AddressBookExtensionAttribute6"
    },
    "0x8033": {
        "data_type": "0x001F",
        "name": "AddressBookExtensionAttribute7"
    },
    "0x8034": {
        "data_type": "0x001F",
        "name": "AddressBookExtensionAttribute8"
    },
    "0x8035": {
        "data_type": "0x001F",
        "name": "AddressBookExtensionAttribute9"
    },
    "0x8036": {
        "data_type": "0x001F",
        "name": "AddressBookExtensionAttribute10"
    },
    "0x803C": {
        "data_type": "0x001F",
        "name": "AddressBookObjectDistinguishedName"
    },
    "0x806A": {
        "data_type": "0x0003",
        "name": "AddressBookDeliveryContentLength"
    },
    "0x8073": {
        "data_type": "0x000D",
        "name": "AddressBookDistributionListMemberSubmitAccepted"
    },
    "0x8170": {
        "data_type": "0x101F",
        "name": "AddressBookNetworkAddress"
    },
    "0x8C57": {
        "data_type": "0x001F",
        "name": "AddressBookExtensionAttribute11"
    },
    "0x8C58": {
        "data_type": "0x001F",
        "name": "AddressBookExtensionAttribute12"
    },
    "0x8C59": {
        "data_type": "0x001F",
        "name": "AddressBookExtensionAttribute13"
    },
    "0x8C60": {
        "data_type": "0x001F",
        "name": "AddressBookExtensionAttribute14"
    },
    "0x8C61": {
        "data_type": "0x001F",
        "name": "AddressBookExtensionAttribute15"
    },
    "0x8C6A": {
        "data_type": "0x1102",
        "name": "AddressBookX509Certificate"
    },
    "0x8C6D": {
        "data_type": "0x0102",
        "name": "AddressBookObjectGuid"
    },
    "0x8C8E": {
        "data_type": "0x001F",
        "name": "AddressBookPhoneticGivenName"
    },
    "0x8C8F": {
        "data_type": "0x001F",
        "name": "AddressBookPhoneticSurname"
    },
    "0x8C90": {
        "data_type": "0x001F",
        "name": "AddressBookPhoneticDepartmentName"
    },
    "0x8C91": {
        "data_type": "0x001F",
        "name": "AddressBookPhoneticCompanyName"
    },
    "0x8C92": {
        "data_type": "0x001F",
        "name": "AddressBookPhoneticDisplayName"
    },
    "0x8C93": {
        "data_type": "0x0003",
        "name": "AddressBookDisplayTypeExtended"
    },
    "0x8C94": {
        "data_type": "0x000D",
        "name": "AddressBookHierarchicalShowInDepartments"
    },
    "0x8C96": {
        "data_type": "0x101F",
        "name": "AddressBookRoomContainers"
    },
    "0x8C97": {
        "data_type": "0x000D",
        "name": "AddressBookHierarchicalDepartmentMembers"
    },
    "0x8C98": {
        "data_type": "0x001E",
        "name": "AddressBookHierarchicalRootDepartment"
    },
    "0x8C99": {
        "data_type": "0x000D",
        "name": "AddressBookHierarchicalParentDepartment"
    },
    "0x8C9A": {
        "data_type": "0x000D",
        "name": "AddressBookHierarchicalChildDepartments"
    },
    "0x8C9E": {
        "data_type": "0x0102",
        "name": "ThumbnailPhoto"
    },
    "0x8CA0": {
        "data_type": "0x0003",
        "name": "AddressBookSeniorityIndex"
    },
    "0x8CA8": {
        "data_type": "0x001F",
        "name": "AddressBookOrganizationalUnitRootDistinguishedName"
    },
    "0x8CAC": {
        "data_type": "0x101F",
        "name": "AddressBookSenderHintTranslations"
    },
    "0x8CB5": {
        "data_type": "0x000B",
        "name": "AddressBookModerationEnabled"
    },
    "0x8CC2": {
        "data_type": "0x0102",
        "name": "SpokenName"
    },
    "0x8CD8": {
        "data_type": "0x000D",
        "name": "AddressBookAuthorizedSenders"
    },
    "0x8CD9": {
        "data_type": "0x000D",
        "name": "AddressBookUnauthorizedSenders"
    },
    "0x8CDA": {
        "data_type": "0x000D",
        "name": "AddressBookDistributionListMemberSubmitRejected"
    },
    "0x8CDB": {
        "data_type": "0x000D",
        "name": "AddressBookDistributionListRejectMessagesFromDLMembers"
    },
    "0x8CDD": {
        "data_type": "0x000B",
        "name": "AddressBookHierarchicalIsHierarchicalGroup"
    },
    "0x8CE2": {
        "data_type": "0x0003",
        "name": "AddressBookDistributionListMemberCount"
    },
    "0x8CE3": {
        "data_type": "0x0003",
        "name": "AddressBookDistributionListExternalMemberCount"
    },
    "0xFFFB": {
        "data_type": "0x000B",
        "name": "AddressBookIsMaster"
    },
    "0xFFFC": {
        "data_type": "0x0102",
        "name": "AddressBookParentEntryId"
    },
    "0xFFFD": {
        "data_type": "0x0003",
        "name": "AddressBookContainerId"
    }
}

''' HELPER FUNCTION '''


def recursive_convert_to_unicode(replace_to_utf):
    """Converts object into UTF-8 characters
    ignores errors
    Args:
        replace_to_utf (object): any object

    Returns:
        object converted to UTF-8
    """
    try:
        if isinstance(replace_to_utf, dict):
            return {recursive_convert_to_unicode(k): recursive_convert_to_unicode(v) for k, v in replace_to_utf.items()}
        if isinstance(replace_to_utf, list):
            return [recursive_convert_to_unicode(i) for i in replace_to_utf if i]
        if isinstance(replace_to_utf, str):
            return unicode(replace_to_utf, encoding='utf-8', errors='ignore')
        if not replace_to_utf:
            return replace_to_utf
        return replace_to_utf
    except TypeError:
        return replace_to_utf


TOP_LEVEL_HEADER_SIZE = 32
RECIPIENT_HEADER_SIZE = 8
ATTACHMENT_HEADER_SIZE = 8
EMBEDDED_MSG_HEADER_SIZE = 24
CONTROL_CHARS = re.compile(r'[\n\r\t]')
MIME_ENCODED_WORD = re.compile(r'(.*)=\?(.+)\?([B|Q])\?(.+)\?=(.*)')  # guardrails-disable-line
USER_ENCODING = demisto.args().get('forced_encoding', '')
DEFAULT_ENCODING = demisto.args().get('default_encoding', '')


class Message(object):
    """
     Class to store Message properties
    """

    def __init__(self, directory_entries, parent_directory_path=None):

        if parent_directory_path is None:
            parent_directory_path = []

        self._streams = self._process_directory_entries(directory_entries)
        self.embedded_messages = []  # type: list
        self._data_model = DataModel()
        self._parent_directory_path = parent_directory_path
        self._nested_attachments_depth = 0
        self.properties = self._get_properties()
        self.attachments = self._get_attachments()
        self.recipients = self._get_recipients()

        self._set_properties()
        self._set_attachments()
        self._set_recipients()

    def _get_attachments_names(self):
        names = []
        for attachment in self.attachments:
            names.append(attachment.DisplayName)

        return names

    def get_all_attachments(self):
        attachments = self.attachments

        for embedded_message in self.embedded_messages:
            attachments.extend(embedded_message.get_all_attachments())

        return attachments

    def as_dict(self, max_depth):
        if max_depth == 0:
            return None

        def join(arr):
            if isinstance(arr, list):
                arr = [item for item in arr if item is not None]
                return ",".join(arr)

            return ""

        cc = None
        if self.cc is not None:
            cc = join([extract_address(cc) for cc in self.cc])  # noqa: F812

        bcc = None
        if self.bcc is not None:
            bcc = join([extract_address(bcc) for bcc in self.bcc])  # noqa

        recipients = None
        if self.to is not None:
            recipients = join([extract_address(recipient.EmailAddress) for recipient in self.recipients])  # noqa

        sender = None
        if self.sender is not None:
            sender = join([extract_address(sender) for sender in self.sender])  # noqa

        html = self.html
        if not html:
            html = self.body

        message_dict = {
            'Attachments': join(self._get_attachments_names()),
            'CC': cc,
            'BCC': bcc,
            'To': recipients,
            'From': sender,
            'Subject': self.subject,
            'Text': self.body,
            'HTML': html,
            'Headers': str(self.header) if self.header is not None else None,
            'HeadersMap': self.header_dict,
            'Depth': MAX_DEPTH_CONST - max_depth
        }

        return message_dict

    def get_attached_emails_hierarchy(self, max_depth):
        if max_depth == 0:
            return []

        attached_emails = []
        for embedded_message in self.embedded_messages:
            attached_emails.append(embedded_message.as_dict(max_depth))
            attached_emails.extend(embedded_message.get_attached_emails_hierarchy(max_depth - 1))

        return attached_emails

    def _set_property_stream_info(self, ole_file, header_size):
        property_dir_entry = ole_file.openstream('__properties_version1.0')
        version_stream_data = property_dir_entry.read()

        if not version_stream_data:
            raise Exception("Invalid MSG file provided, 'properties_version1.0' stream data is empty.")

        if version_stream_data:

            if header_size >= EMBEDDED_MSG_HEADER_SIZE:

                properties_metadata = unpack('8sIIII', version_stream_data[:24])
                if not properties_metadata or not len(properties_metadata) >= 5:
                    raise Exception("'properties_version1.0' stream data is corrupted.")
                self.next_recipient_id = properties_metadata[1]
                self.next_attachment_id = properties_metadata[2]
                self.recipient_count = properties_metadata[3]
                self.attachment_count = properties_metadata[4]

            if (len(version_stream_data) - header_size) % 16 != 0:
                raise Exception('Property Stream size less header is not exactly divisible by 16')

            self.property_entries_count = (len(version_stream_data) - header_size) / 16

    @staticmethod
    def _process_directory_entries(directory_entries):

        streams = {
            "properties": {},
            "recipients": {},
            "attachments": {}
        }  # type: dict
        for name, stream in directory_entries.iteritems():
            # collect properties
            if "__substg1.0_" in name:
                streams["properties"][name] = stream

            # collect attachments
            elif "__attach_" in name:
                streams["attachments"][name] = stream.kids

            # collect recipients
            elif "__recip_" in name:
                streams["recipients"][name] = stream.kids

            # unknown stream name
            else:
                continue

        return streams

    def _get_properties(self):

        directory_entries = self._streams.get("properties")
        directory_name_filter = "__substg1.0_"
        property_entries = {}
        for directory_name, directory_entry in directory_entries.iteritems():

            if directory_name_filter not in directory_name:
                continue

            if not directory_entry:
                continue

            if isinstance(directory_entry, list):
                directory_values = {}  # type: dict
                for property_entry in directory_entry:
                    property_data = self._get_property_data(directory_name, property_entry, is_list=True)
                    if property_data:
                        directory_values.update(property_data)

                property_entries[directory_name] = directory_values
            else:
                property_data = self._get_property_data(directory_name, directory_entry)
                if property_data:
                    property_entries.update(property_data)
        return property_entries

    def _get_recipients(self):

        directory_entries = self._streams.get("recipients")
        directory_name_filter = "__recip_version1.0_"
        recipient_entries = {}
        for directory_name, directory_entry in directory_entries.iteritems():

            if directory_name_filter not in directory_name:
                continue

            if not directory_entry:
                continue

            if isinstance(directory_entry, list):
                directory_values = {}  # type: dict
                for property_entry in directory_entry:
                    property_data = self._get_property_data(directory_name, property_entry, is_list=True)
                    if property_data:
                        directory_values.update(property_data)

                recipient_address = directory_values.get(
                    'EmailAddress', directory_values.get('SmtpAddress', directory_name)
                )
                recipient_entries[recipient_address] = directory_values
            else:
                property_data = self._get_property_data(directory_name, directory_entry)
                if property_data:
                    recipient_entries.update(property_data)
        return recipient_entries

    def _get_attachments(self):
        directory_entries = self._streams.get("attachments")
        directory_name_filter = "__attach_version1.0_"
        attachment_entries = {}
        for directory_name, directory_entry in directory_entries.iteritems():
            if directory_name_filter not in directory_name:
                continue

            if not directory_entry:
                continue

            if isinstance(directory_entry, list):
                directory_values = {}
                for property_entry in directory_entry:

                    kids = property_entry.kids
                    if kids:
                        embedded_message = Message(
                            property_entry.kids_dict,
                            self._parent_directory_path + [directory_name, property_entry.name]
                        )

                        directory_values["EmbeddedMessage"] = {
                            "properties": embedded_message.properties,
                            "recipients": embedded_message.recipients,
                            "attachments": embedded_message.attachments
                        }
                        self.embedded_messages.append(embedded_message)

                    property_data = self._get_property_data(directory_name, property_entry, is_list=True)
                    if property_data:
                        directory_values.update(property_data)

                attachment_entries[directory_name] = directory_values

            else:
                property_data = self._get_property_data(directory_name, directory_entry)
                if property_data:
                    attachment_entries.update(property_data)
        return attachment_entries

    def _get_property_data(self, directory_name, directory_entry, is_list=False):
        directory_entry_name = directory_entry.name
        if is_list:
            stream_name = [directory_name, directory_entry_name]
        else:
            stream_name = [directory_entry_name]

        if self._parent_directory_path:
            stream_name = self._parent_directory_path + stream_name

        ole_file = directory_entry.olefile
        property_details = self._get_canonical_property_name(directory_entry_name)
        if not property_details:
            return None

        property_name = property_details.get("name")
        property_type = property_details.get("data_type")
        if not property_type:
            demisto.info('could not parse property type, skipping property "{}"'.format(property_details))
            return None

        try:
            raw_content = ole_file.openstream(stream_name).read()
        except IOError:
            raw_content = ''
        if not raw_content:
            demisto.debug('Could not read raw content from stream "{}", '
                          'skipping property "{}"'.format(stream_name, property_details))
            return None

        property_value = self._data_model.get_value(raw_content, data_type=property_type)
        if property_value:
            property_detail = {property_name: property_value}
        else:
            property_detail = None  # type: ignore[assignment]

        return property_detail

    @staticmethod
    def _get_canonical_property_name(dir_entry_name):
        if not dir_entry_name:
            return None

        if "__substg1.0_" in dir_entry_name:
            name = dir_entry_name.replace("__substg1.0_", "")
            prop_name_id = "0x" + name[0:4]
            prop_details = PROPS_ID_MAP.get(prop_name_id)
            return prop_details

        return None

    def _set_properties(self):
        property_values = self.properties

        # setting generally required properties to easily access using MsOxMessage instance.
        self.subject = property_values.get("Subject")

        header = property_values.get("TransportMessageHeaders")
        self.header = parse_email_headers(header, True)
        self.header_dict = parse_email_headers(header) or {}

        self.created_date = property_values.get("CreationTime")
        self.received_date = property_values.get("ReceiptTime")

        sent_date = property_values.get("DeliverTime")
        if not sent_date:
            sent_date = self.header_dict.get("Date")
        self.sent_date = sent_date

        sender_address = self.header_dict.get("From")
        if not sender_address:
            sender_address = property_values.get("SenderRepresentingSmtpAddress")
        self.sender = sender_address

        reply_to_address = self.header_dict.get("Reply-To")
        if not reply_to_address:
            reply_to_address = property_values.get("ReplyRecipientNames")
        self.reply_to = reply_to_address

        self.message_id = property_values.get("InternetMessageId")

        to_address = self.header_dict.get("To")
        if not to_address:
            to_address = property_values.get("ReceivedRepresentingSmtpAddress")
            if not to_address:
                to_address = property_values.get("DisplayTo")

        self.to = to_address
        to_smpt_address = property_values.get("ReceivedRepresentingSmtpAddress")
        if not to_smpt_address:
            to_smpt_address = [value for key, value in self.recipients.iteritems()]
        self.to_address = to_smpt_address

        cc_address = self.header_dict.get("CC")
        # if cc_address:
        #     cc_address = [CONTROL_CHARS.sub(" ", cc_add) for cc_add in cc_address.split(",")]
        self.cc = cc_address

        bcc_address = self.header_dict.get("BCC")
        self.bcc = bcc_address

        # prefer HTMl over plain text
        self.html = property_values.get("Html")
        self.body = property_values.get("Body")

        if not self.body and "RtfCompressed" in property_values:
            try:
                import compressed_rtf
            except ImportError:
                compressed_rtf = None
            if compressed_rtf:
                compressed_rtf_body = property_values['RtfCompressed']
                self.body = compressed_rtf.decompress(compressed_rtf_body)

    def _set_recipients(self):
        recipients = self.recipients
        self.recipients = []
        for recipient_name, recipient in recipients.items():

            if self.to and recipient_name in self.to:
                recipient["RecipientType"] = "TO"

            if self.cc and recipient_name in self.cc:
                recipient["RecipientType"] = "CC"

            if self.bcc and recipient_name in self.bcc:
                recipient["RecipientType"] = "BCC"

            if self.reply_to and recipient_name in self.reply_to:
                recipient["RecipientType"] = "ReplyTo"

            self.recipients.append(Recipient(recipient))

    def _set_attachments(self):
        attachments = self.attachments
        self.attachments = [Attachment(attach) for attach in attachments.values()]

    def __repr__(self):
        return u'Message [%s]' % self.properties.get('InternetMessageId', self.properties.get("Subject"))


class Recipient(object):
    """
     class to store recipient attributes
    """

    def __init__(self, recipients_properties):
        self.AddressType = recipients_properties.get("AddressType")
        self.Account = recipients_properties.get("Account")
        self.EmailAddress = recipients_properties.get("SmtpAddress")
        self.DisplayName = recipients_properties.get("DisplayName")
        self.ObjectType = recipients_properties.get("ObjectType")
        self.RecipientType = recipients_properties.get("RecipientType")

    def __repr__(self):
        return '%s (%s)' % (self.DisplayName, self.EmailAddress)


class Attachment(object):
    """
     class to store attachment attributes
    """

    def __init__(self, attachment_properties):

        self.DisplayName = attachment_properties.get("DisplayName")
        self.AttachEncoding = attachment_properties.get("AttachEncoding")
        self.AttachContentId = attachment_properties.get("AttachContentId")
        self.AttachMethod = attachment_properties.get("AttachMethod")
        self.AttachmentSize = format_size(attachment_properties.get("AttachmentSize"))
        self.AttachFilename = attachment_properties.get("AttachFilename")
        self.AttachLongFilename = attachment_properties.get("AttachLongFilename")
        if self.AttachLongFilename:
            self.Filename = self.AttachLongFilename
        else:
            self.Filename = self.AttachFilename
        if self.Filename:
            self.Filename = os.path.basename(self.Filename)
        else:
            self.Filename = '[NoFilename_Method%s]' % self.AttachMethod
        self.data = attachment_properties.get("AttachDataObject")
        self.AttachMimeTag = attachment_properties.get("AttachMimeTag", "application/octet-stream")
        self.AttachExtension = attachment_properties.get("AttachExtension")

    def __repr__(self):
        return '%s (%s / %s)' % (self.Filename, self.AttachmentSize, len(self.data or []))


class MsOxMessage(object):
    """
     Base class for Microsoft Message Object
    """

    def __init__(self, msg_file_path):
        self.msg_file_path = msg_file_path
        self.include_attachment_data = False

        if not self.is_valid_msg_file():
            raise Exception("Invalid file provided, please provide valid Microsoft Outlook MSG file.")

        ole_file = None
        try:
            ole_file = OleFileIO(msg_file_path)

            # process directory entries
            ole_root = ole_file.root
            kids_dict = ole_root.kids_dict

            self._message = Message(kids_dict)

        finally:
            if ole_file is not None:
                ole_file.close()

    def as_dict(self, max_depth):
        return self._message.as_dict(max_depth)

    def get_email_mime_content(self):
        email_obj = EmailFormatter(self)
        return email_obj.build_email()

    def save_email_file(self, file_path):
        email_obj = EmailFormatter(self)
        email_obj.save_file(file_path)
        return True

    def get_attached_emails_hierarchy(self, max_depth):
        return self._message.get_attached_emails_hierarchy(max_depth)

    def is_valid_msg_file(self):
        if not os.path.exists(self.msg_file_path):
            return False

        if not isOleFile(self.msg_file_path):
            return False

        return True

    def get_all_attachments(self):
        return self._message.get_all_attachments()


def format_size(num, suffix='B'):
    if not num:
        return "unknown"
    for unit in ['', 'Ki', 'Mi', 'Gi', 'Ti', 'Pi', 'Ei', 'Zi']:
        if abs(num) < 1024.0:
            return "%3.1f%s%s" % (num, unit, suffix)
        num /= 1024.0
    return "%.1f%s%s" % (num, 'Yi', suffix)


def parse_email_headers(header, raw=False):
    if not header:
        return None

    headers = email.message_from_string(header)
    if raw:
        return headers

    email_address_headers = {  # type: ignore[var-annotated]
        "To": [],
        "From": [],
        "CC": [],
        "BCC": [],
        "Reply-To": [],
    }

    for addr in email_address_headers.keys():
        for (name, email_address) in email.utils.getaddresses(headers.get_all(addr, [])):
            email_address_headers[addr].append("{} <{}>".format(name, email_address))

    parsed_headers = dict(headers)
    parsed_headers.update(email_address_headers)

    return parsed_headers


def get_msg_mail_format(msg_dict):
    try:
        return msg_dict.get('Headers', 'Content-type:').split('Content-type:')[1].split(';')[0]
    except Exception as e:
        demisto.debug('Got exception while trying to get msg mail format - {}'.format(str(e)))
        return ''


def is_valid_header_to_parse(header):
    return len(header) > 0 and not header == ' ' and 'From nobody' not in header


def create_headers_map(msg_dict_headers):
    headers = list()  # type: list
    headers_map = dict()  # type: dict

    if not msg_dict_headers:
        return headers, headers_map

    header_key = 'initial key'
    header_value = 'initial header'
    for header in msg_dict_headers.split('\n'):
        if is_valid_header_to_parse(header):
            if not header[0] == ' ' and not header[0] == '\t':
                if header_value != 'initial header':
                    header_value = convert_to_unicode(header_value)
                    headers.append(
                        {
                            'name': header_key,
                            'value': header_value
                        }
                    )

                    if header_key in headers_map:
                        # in case there is already such header
                        # then add that header value to value array
                        if not isinstance(headers_map[header_key], list):
                            # convert the existing value to array
                            headers_map[header_key] = [headers_map[header_key]]

                        # add the new value to the value array
                        headers_map[header_key].append(header_value)
                    else:
                        headers_map[header_key] = header_value

                header_words = header.split(' ', 1)

                header_key = header_words[0][:-1]
                header_value = ' '.join(header_words[1:])
                if not header_value == '' and header_value[-1] == ' ':
                    header_value = header_value[:-1]

            else:
                header_value += header[:-1] if header[-1:] == ' ' else header

    return headers, headers_map


########################################################################################################################
ENCODINGS_TYPES = set(['utf-8', 'iso8859-1'])
REGEX_EMAIL = r"\b[a-zA-Z0-9_.+-]+@[a-zA-Z0-9-]+\.[a-zA-Z0-9-.]+\b"


def extract_address(s):
    if type(s) not in [str, unicode]:
        return s
    res = re.findall(REGEX_EMAIL, s)
    if res:
        return ', '.join(res)
    else:
        return s


def get_email_address(eml, entry):
    """
    This function gets email addresses from an eml object, i.e eml[entry].
    Args:
        eml : Email object.
        entry (str) : entry to look for in the email. i.e ('To', 'CC', 'From')
    Returns:
        res (str) : string of all required email addresses.
    """
    gel_all_values_from_email_by_entry = eml.get_all(entry, [])
    addresses = getaddresses(gel_all_values_from_email_by_entry)
    if addresses:
        res = [item[1] for item in addresses]
        res = ', '.join(res)
        return res
    return ''


def extract_address_eml(eml, entry):
    """
    This function calls get_email_address in order to get required email addresses from email object.
    In addition, this function handles an edge case of '\r\n' in eml['from'] (as explained below).
    Args:
        eml : Email object.
        entry (str) : entry to look for in the email. i.e ('To', 'CC', 'From')
    Returns:
        res (str) : string of all required email addresses.
    """
    email_address = get_email_address(eml, entry)
    if email_address:
        if entry == 'from' and not re.search(REGEX_EMAIL, email_address):
            # this condition refers only to ['from'] header that does not have a valid email
            # fixed an issue where email['From'] had '\r\n'.
            # in order to solve, used replace_header() on email object,
            # and did again get_all() on the new format of ['from']
            original_value = eml['from']
            eml.replace_header('from', ' '.join(eml["from"].splitlines()))
            email_address = get_email_address(eml, entry)
            eml.replace_header('from', original_value)  # replace again to the original header (keep on BC)
        return email_address
    else:
        return ''


def data_to_md(email_data, email_file_name=None, parent_email_file=None, print_only_headers=False):
    if email_data is None:
        return 'No data extracted from email'
    email_data = recursive_convert_to_unicode(email_data)
    email_file_name = recursive_convert_to_unicode(email_file_name)
    parent_email_file = recursive_convert_to_unicode(parent_email_file)

    md = u"### Results:\n"
    if email_file_name:
        md = u"### {}\n".format(email_file_name)

    if print_only_headers:
        return tableToMarkdown("Email Headers: " + email_file_name, email_data.get('HeadersMap'))

    if parent_email_file:
        md += u"### Containing email: {}\n".format(parent_email_file)

    md += u"* {0}:\t{1}\n".format('From', email_data.get('From') or "")
    md += u"* {0}:\t{1}\n".format('To', email_data.get('To') or "")
    md += u"* {0}:\t{1}\n".format('CC', email_data.get('CC') or "")
    md += u"* {0}:\t{1}\n".format('Subject', email_data.get('Subject') or "")
    if email_data.get('Text'):
        text = email_data['Text'].replace('<', '[').replace('>', ']')
        md += u"* {0}:\t{1}\n".format('Body/Text', text or "")
    if email_data.get('HTML'):
        md += u"* {0}:\t{1}\n".format('Body/HTML', email_data['HTML'] or "")

    md += u"* {0}:\t{1}\n".format('Attachments', email_data.get('Attachments') or "")
    md += u"\n\n" + tableToMarkdown('HeadersMap', email_data.get('HeadersMap'))
    return md


def save_attachments(attachments, root_email_file_name, max_depth):
    attached_emls = []
    for attachment in attachments:
        if attachment.data is not None:
            display_name = attachment.DisplayName if attachment.DisplayName else attachment.AttachFilename
            display_name = display_name if display_name else ''
            demisto.results(fileResult(display_name, attachment.data))
            name_lower = display_name.lower()
            if max_depth > 0 and (name_lower.endswith(".eml") or name_lower.endswith('.p7m')):
                tf = tempfile.NamedTemporaryFile(delete=False)

                try:
                    tf.write(attachment.data)
                    tf.close()

                    inner_eml, attached_inner_emails = handle_eml(tf.name, file_name=root_email_file_name,
                                                                  max_depth=max_depth)
                    if inner_eml:
                        return_outputs(
                            readable_output=data_to_md(inner_eml, attachment.DisplayName, root_email_file_name),
                            outputs=None)
                        attached_emls.append(inner_eml)
                    if attached_inner_emails:
                        attached_emls.extend(attached_inner_emails)
                finally:
                    os.remove(tf.name)

    return attached_emls


def get_utf_string(text, field):
    if text is None:
        text = ''

    try:
        utf_string = text.encode('utf-8')
    except Exception as ex:
        utf_string = text.decode('utf-8', 'ignore').encode('utf-8')
        temp = demisto.uniqueFile()

        with open(demisto.investigation()['id'] + '_' + temp, 'wb') as f:
            f.write(text)

        demisto.results({
            'Contents': str(ex) + '\n\nOpen HEX viewer to review.',
            'ContentsFormat': formats['text'],
            'Type': entryTypes['file'],
            'File': field,
            'FileID': temp
        })

    return utf_string


def mime_decode(word_mime_encoded):
    prefix, charset, encoding, encoded_text, suffix = word_mime_encoded.groups()
    if encoding.lower() == 'b':
        byte_string = base64.b64decode(encoded_text)
    elif encoding.lower() == 'q':
        byte_string = quopri.decodestring(encoded_text)
    return prefix + byte_string.decode(charset) + suffix


def convert_to_unicode(s, is_msg_header=True):
    global ENCODINGS_TYPES
    try:
        res = ''  # utf encoded result
        if is_msg_header:  # Mime encoded words used on message headers only
            try:
                word_mime_encoded = s and MIME_ENCODED_WORD.search(s)
                if word_mime_encoded:
                    word_mime_decoded = mime_decode(word_mime_encoded)
                    if word_mime_decoded and not MIME_ENCODED_WORD.search(word_mime_decoded):
                        # ensure decoding was successful
                        return word_mime_decoded
            except Exception as e:
                # in case we failed to mine-decode, we continue and try to decode
                demisto.debug('Failed decoding mime-encoded string: {}. Will try regular decoding.'.format(str(e)))
        for decoded_s, encoding in decode_header(s):  # return a list of pairs(decoded, charset)
            if encoding:
                try:
                    res += decoded_s.decode(encoding).encode('utf-8')
                except UnicodeDecodeError:
<<<<<<< HEAD
                    demisto.debug('Failed to decode encoded_string:'
                                  'encoding: {}, encoded_text: {}'.format(encoding, decoded_s))
                    res += decoded_s.decode(encoding, errors='replace').encode('utf-8')
=======
                    demisto.debug('Failed to decode encoded_string')
                    replace_decoded = decoded_s.decode(encoding, errors='replace').encode('utf-8')
                    demisto.debug('Decoded string with replace usage {}'.format(replace_decoded))
                    res += replace_decoded
>>>>>>> 3ee7e23d
                ENCODINGS_TYPES.add(encoding)
            else:
                res += decoded_s
        return res.strip()
    except Exception:
        for file_data in ENCODINGS_TYPES:
            try:
                s = s.decode(file_data).encode('utf-8').strip()
                break
            except:  # noqa: E722
                pass

    return s


def handle_msg(file_path, file_name, parse_only_headers=False, max_depth=3):
    if max_depth == 0:
        return None, []

    msg = MsOxMessage(file_path)
    if not msg:
        raise Exception("Could not parse msg file!")

    msg_dict = msg.as_dict(max_depth)
    mail_format_type = get_msg_mail_format(msg_dict)
    headers, headers_map = create_headers_map(msg_dict.get('Headers'))

    email_data = {
        'To': msg_dict['To'],
        'CC': msg_dict['CC'],
        'From': msg_dict['From'],
        'Subject': headers_map.get('Subject'),
        'HTML': msg_dict['HTML'],
        'Text': msg_dict['Text'],
        'Headers': headers,
        'HeadersMap': headers_map,
        'Attachments': '',
        'Format': mail_format_type,
        'Depth': MAX_DEPTH_CONST - max_depth
    }

    if parse_only_headers:
        return {"HeadersMap": email_data.get("HeadersMap")}, []

    attached_emails_emls = save_attachments(msg.get_all_attachments(), file_name, max_depth - 1)
    # add eml attached emails

    attached_emails_msg = msg.get_attached_emails_hierarchy(max_depth - 1)
    for attached_email in attached_emails_msg:
        return_outputs(readable_output=data_to_md(attached_email, None, file_name), outputs=None)

    return email_data, attached_emails_emls + attached_emails_msg


def unfold(s):
    r"""
    Remove folding whitespace from a string by converting line breaks (and any
    whitespace adjacent to line breaks) to a single space and removing leading
    & trailing whitespace.
    From: https://github.com/jwodder/headerparser/blob/master/headerparser/types.py#L39
    unfold('This is a \n folded string.\n')
    'This is a folded string.'
    :param string s: a string to unfold
    :rtype: string
    """
    return re.sub(r'[ \t]*[\r\n][ \t\r\n]*', ' ', s).strip(' ')


def decode_attachment_payload(message):
    """Decodes a message from Base64, if fails will outputs its str(message)
    """
    msg = message.get_payload()
    try:
        # In some cases the body content is empty and cannot be decoded.
        msg_info = base64.b64decode(msg)
    except TypeError:
        msg_info = str(msg)
    return msg_info


def decode_content(mime):
    """
      Decode content
    """
    charset = mime.get_content_charset()
    payload = mime.get_payload(decode=True)
    try:
        if payload:
            if charset:
                return payload.decode(charset)
            else:
                return payload.decode()
        else:
            return ''
    except Exception:
        return payload


def handle_eml(file_path, b64=False, file_name=None, parse_only_headers=False, max_depth=3, bom=False):
    global ENCODINGS_TYPES

    if max_depth == 0:
        return None, []

    with open(file_path, 'rb') as emlFile:

        file_data = emlFile.read()
        if b64:
            file_data = b64decode(file_data)
        if bom:
            # decode bytes taking into account BOM and re-encode to utf-8
            file_data = file_data.decode("utf-8-sig").encode("utf-8")

        parser = HeaderParser()
        headers = parser.parsestr(file_data)

        header_list = []
        headers_map = {}  # type: dict
        for item in headers.items():
            value = unfold(convert_to_unicode(item[1]))
            item_dict = {
                "name": item[0],
                "value": value
            }

            # old way to map headers
            header_list.append(item_dict)

            # new way to map headers - dictionary
            if item[0] in headers_map:
                # in case there is already such header
                # then add that header value to value array
                if not isinstance(headers_map[item[0]], list):
                    # convert the existing value to array
                    headers_map[item[0]] = [headers_map[item[0]]]

                # add the new value to the value array
                headers_map[item[0]].append(value)
            else:
                headers_map[item[0]] = value

        eml = message_from_string(file_data)
        if not eml:
            raise Exception("Could not parse eml file!")

        if parse_only_headers:
            return {"HeadersMap": headers_map}, []

        html = ''
        text = ''
        attachment_names = []

        attached_emails = []
        parts = [eml]

        while parts:
            part = parts.pop()
            if (part.is_multipart() or part.get_content_type().startswith('multipart')) \
                    and "attachment" not in part.get("Content-Disposition", ""):
                parts += [part_ for part_ in part.get_payload() if isinstance(part_, email.message.Message)]

            elif part.get_filename() or "attachment" in part.get("Content-Disposition", ""):

                attachment_file_name = convert_to_unicode(part.get_filename())
                if attachment_file_name is None and part.get('filename'):
                    attachment_file_name = os.path.normpath(part.get('filename'))
                    if os.path.isabs(attachment_file_name):
                        attachment_file_name = os.path.basename(attachment_file_name)

                if "message/rfc822" in part.get("Content-Type", "") \
                        or ("application/octet-stream" in part.get("Content-Type", "")
                            and attachment_file_name.endswith(".eml")):

                    # .eml files
                    file_content = ""  # type: str
                    base64_encoded = "base64" in part.get("Content-Transfer-Encoding", "")

                    if isinstance(part.get_payload(), list) and len(part.get_payload()) > 0:
                        if attachment_file_name is None or attachment_file_name == "" or attachment_file_name == 'None':
                            # in case there is no filename for the eml
                            # we will try to use mail subject as file name
                            # Subject will be in the email headers
                            attachment_name = part.get_payload()[0].get('Subject', "no_name_mail_attachment")
                            attachment_file_name = convert_to_unicode(attachment_name) + '.eml'

                        file_content = part.get_payload()[0].as_string().strip()
                        if base64_encoded:
                            try:
                                file_content = b64decode(file_content)

                            except TypeError:
                                pass  # In case the file is a string, decode=True for get_payload is not working

                    elif isinstance(part.get_payload(), basestring):
                        file_content = part.get_payload(decode=True)
                    else:
                        demisto.debug("found eml attachment with Content-Type=message/rfc822 but has no payload")

                    if file_content:
                        # save the eml to war room as file entry
                        demisto.results(fileResult(attachment_file_name, file_content))

                    if file_content and max_depth - 1 > 0:
                        f = tempfile.NamedTemporaryFile(delete=False)
                        try:
                            f.write(file_content)
                            f.close()
                            inner_eml, inner_attached_emails = handle_eml(file_path=f.name,
                                                                          file_name=attachment_file_name,
                                                                          max_depth=max_depth - 1)
                            attached_emails.append(inner_eml)
                            attached_emails.extend(inner_attached_emails)
                            # if we are outter email is a singed attachment it is a wrapper and we don't return the output of
                            # this inner email as it will be returned as part of the main result
                            if 'multipart/signed' not in eml.get_content_type() and inner_eml:
                                return_outputs(readable_output=data_to_md(inner_eml, attachment_file_name, file_name),
                                               outputs=None)
                        finally:
                            os.remove(f.name)
                    attachment_names.append(attachment_file_name)
                else:
                    # .msg and other files (png, jpeg)
                    if part.is_multipart() and max_depth - 1 > 0:
                        # email is DSN
                        msgs = part.get_payload()  # human-readable section
                        for i, individual_message in enumerate(msgs):

                            msg_info = decode_attachment_payload(individual_message)
                            attached_emails.append(msg_info)

                            attachment_file_name = individual_message.get_filename()
                            if attachment_file_name is None:
                                attachment_file_name = "unknown_file_name{}".format(i)

                            demisto.results(fileResult(attachment_file_name, msg_info))
                            attachment_names.append(attachment_file_name)

                    else:
                        file_content = part.get_payload(decode=True)
                        # fileResult will return an error if file_content is None.
                        if file_content and not attachment_file_name.endswith('.p7s'):
                            demisto.results(fileResult(attachment_file_name, file_content))

                        if attachment_file_name.endswith(".msg") and max_depth - 1 > 0:
                            f = tempfile.NamedTemporaryFile(delete=False)
                            try:
                                f.write(file_content)
                                f.close()
                                inner_msg, inner_attached_emails = handle_msg(f.name, attachment_file_name, False,
                                                                              max_depth - 1)
                                attached_emails.append(inner_msg)
                                attached_emails.extend(inner_attached_emails)

                                # will output the inner email to the UI
                                return_outputs(
                                    readable_output=data_to_md(inner_msg, attachment_file_name, file_name),
                                    outputs=None)
                            finally:
                                os.remove(f.name)

                        attachment_names.append(attachment_file_name)
                demisto.setContext('AttachmentName', attachment_file_name)

            elif part.get_content_type() == 'text/html':
                # This line replaces a new line that starts with `..` to a newline that starts with `.`
                # This is because SMTP duplicate dots for lines that start with `.` and get_payload() doesn't format
                # this correctly
                part._payload = part._payload.replace('=\r\n..', '=\r\n.')
                html = get_utf_string(decode_content(part), 'HTML')

            elif part.get_content_type() == 'text/plain':
                text = get_utf_string(decode_content(part), 'TEXT')
        email_data = None
        # if we are parsing a signed attachment there can be one of two options:
        # 1. it is 'multipart/signed' so it is probably a wrapper and we can ignore the outer "email"
        # 2. if it is 'multipart/signed' but has 'to' address so it is actually a real mail.
        if 'multipart/signed' not in eml.get_content_type() \
                or ('multipart/signed' in eml.get_content_type()
                    and (extract_address_eml(eml, 'to') or extract_address_eml(eml, 'from') or eml.get('subject'))):
            email_data = {
                'To': extract_address_eml(eml, 'to'),
                'CC': extract_address_eml(eml, 'cc'),
                'From': extract_address_eml(eml, 'from'),
                'Subject': convert_to_unicode(eml['Subject']),
                'HTML': convert_to_unicode(html, is_msg_header=False),
                'Text': convert_to_unicode(text, is_msg_header=False),
                'Headers': header_list,
                'HeadersMap': headers_map,
                'Attachments': ','.join(attachment_names) if attachment_names else '',
                'AttachmentNames': attachment_names if attachment_names else [],
                'Format': eml.get_content_type(),
                'Depth': MAX_DEPTH_CONST - max_depth
            }
        return email_data, attached_emails


def create_email_output(email_data, attached_emails):
    # for backward compatibility if there are no attached files we return single dict
    # if there are attached files then we will return array of all the emails
    res = []
    if email_data:
        res.append(email_data)
    if len(attached_emails) > 0:
        res.extend(attached_emails)
    if len(res) == 0:
        return None
    if len(res) == 1:
        return res[0]
    return res


def is_email_data_populated(email_data):
    # checks if email data has any item populated to it
    if email_data:
        for key, val in email_data.iteritems():
            if val:
                return True
    return False


def main():
    file_type = ''
    entry_id = demisto.args()['entryid']
    max_depth = int(demisto.args().get('max_depth', '3'))

    # we use the MAX_DEPTH_CONST to calculate the depth of the email
    # each level will reduce the max_depth by 1
    # not the best way to do it
    global MAX_DEPTH_CONST
    MAX_DEPTH_CONST = max_depth

    if max_depth < 1:
        return_error('Minimum max_depth is 1, the script will parse just the top email')

    parse_only_headers = demisto.args().get('parse_only_headers', 'false').lower() == 'true'
    try:
        result = demisto.executeCommand('getFilePath', {'id': entry_id})
        if is_error(result):
            return_error(get_error(result))

        file_path = result[0]['Contents']['path']
        file_name = result[0]['Contents']['name']
        result = demisto.executeCommand('getEntry', {'id': entry_id})
        if is_error(result):
            return_error(get_error(result))

        file_metadata = result[0]['FileMetadata']
        file_type = file_metadata.get('info', '') or file_metadata.get('type', '')
        if 'MIME entity text, ISO-8859 text' in file_type:
            file_type = 'application/pkcs7-mime'

    except Exception as ex:
        return_error(
            "Failed to load file entry with entry id: {}. Error: {}".format(
                entry_id, str(ex) + "\n\nTrace:\n" + traceback.format_exc()))

    try:
        file_type_lower = file_type.lower()
        if 'composite document file v2 document' in file_type_lower \
                or 'cdfv2 microsoft outlook message' in file_type_lower:
            email_data, attached_emails = handle_msg(file_path, file_name, parse_only_headers, max_depth)
            output = create_email_output(email_data, attached_emails)

        elif any(eml_candidate in file_type_lower for eml_candidate in
                 ['rfc 822 mail', 'smtp mail', 'multipart/signed', 'multipart/alternative', 'multipart/mixed',
                  'message/rfc822',
                  'application/pkcs7-mime', 'multipart/related']):
            if 'unicode (with bom) text' in file_type_lower:
                email_data, attached_emails = handle_eml(
                    file_path, False, file_name, parse_only_headers, max_depth, bom=True
                )
            else:
                email_data, attached_emails = handle_eml(file_path, False, file_name, parse_only_headers, max_depth)
            output = create_email_output(email_data, attached_emails)

        elif ('ascii text' in file_type_lower or 'unicode text' in file_type_lower
              or ('data' == file_type_lower.strip() and file_name and file_name.lower().strip().endswith('.eml'))):
            try:
                # Try to open the email as-is
                with open(file_path, 'rb') as f:
                    file_contents = f.read()

                if file_contents and 'Content-Type:'.lower() in file_contents.lower():
                    email_data, attached_emails = handle_eml(file_path, b64=False, file_name=file_name,
                                                             parse_only_headers=parse_only_headers, max_depth=max_depth)
                    output = create_email_output(email_data, attached_emails)
                else:
                    # Try a base64 decode
                    b64decode(file_contents)
                    if file_contents and 'Content-Type:'.lower() in file_contents.lower():
                        email_data, attached_emails = handle_eml(file_path, b64=True, file_name=file_name,
                                                                 parse_only_headers=parse_only_headers,
                                                                 max_depth=max_depth)
                        output = create_email_output(email_data, attached_emails)
                    else:
                        try:
                            # Try to open
                            email_data, attached_emails = handle_eml(file_path, b64=False, file_name=file_name,
                                                                     parse_only_headers=parse_only_headers,
                                                                     max_depth=max_depth)
                            is_data_populated = is_email_data_populated(email_data)
                            if not is_data_populated:
                                raise DemistoException("No email_data found")
                            output = create_email_output(email_data, attached_emails)
                        except Exception as e:
                            demisto.debug("ParseEmailFiles failed with {}".format(str(e)))
                            return_error("Could not extract email from file. Possible reasons for this error are:\n"
                                         "- Base64 decode did not include rfc 822 strings.\n"
                                         "- Email contained no Content-Type and no data.")

            except Exception as e:
                return_error("Exception while trying to decode email from within base64: {}\n\nTrace:\n{}"
                             .format(str(e), traceback.format_exc()))
        else:
            return_error("Unknown file format: [{}] for file: [{}]".format(file_type, file_name))
        output = recursive_convert_to_unicode(output)
        email = output  # output may be a single email
        if isinstance(output, list) and len(output) > 0:
            email = output[0]
        return_outputs(
            readable_output=data_to_md(email, file_name, print_only_headers=parse_only_headers),
            outputs={
                'Email': output
            },
            raw_response=output
        )

    except Exception as ex:
        demisto.error(str(ex) + "\n\nTrace:\n" + traceback.format_exc())
        return_error(str(ex) + "\n\nTrace:\n" + traceback.format_exc())


if __name__ in ('__builtin__', '__main__'):
    main()<|MERGE_RESOLUTION|>--- conflicted
+++ resolved
@@ -3432,16 +3432,10 @@
                 try:
                     res += decoded_s.decode(encoding).encode('utf-8')
                 except UnicodeDecodeError:
-<<<<<<< HEAD
-                    demisto.debug('Failed to decode encoded_string:'
-                                  'encoding: {}, encoded_text: {}'.format(encoding, decoded_s))
-                    res += decoded_s.decode(encoding, errors='replace').encode('utf-8')
-=======
                     demisto.debug('Failed to decode encoded_string')
                     replace_decoded = decoded_s.decode(encoding, errors='replace').encode('utf-8')
                     demisto.debug('Decoded string with replace usage {}'.format(replace_decoded))
                     res += replace_decoded
->>>>>>> 3ee7e23d
                 ENCODINGS_TYPES.add(encoding)
             else:
                 res += decoded_s
