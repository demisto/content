--- conflicted
+++ resolved
@@ -4,10 +4,6 @@
 
 
 def calculate_interval_differences(timestamps):
-    if len(timestamps) < 2:
-        demisto.debug("Not enough timestamps to calculate intervals.")
-        return []
-
     # Sort the timestamps
     timestamps.sort()
 
@@ -86,7 +82,6 @@
         "IsPatternLikelyAutomated",
     ]
     if verbose:
-<<<<<<< HEAD
         headers += "IntervalsInSeconds"
     return tableToMarkdown(
         "Interval Analysis Results",
@@ -94,13 +89,6 @@
         headers=headers,
         headerTransform=pascalToSpace,
     )
-=======
-        intervals = result.get('IntervalsInSeconds', [])
-        if intervals:  # Fixing the condition to correctly check intervals
-            human_readable += f"- **Intervals (seconds):** {intervals}\n"
-
-    return human_readable
->>>>>>> 889100e3
 
 def main():  # pragma: no cover
     try:
@@ -108,7 +96,7 @@
         verbose = argToBoolean(demisto.args().get('verbose') or False)
 
         if len(timestamps) < 2:
-            raise ValueError(f"The total number of timestamps should exceed 2. The detected number was {len(timestamps)}.")
+            raise ValueError(f"The number of timestamps should exceed 2. The number of timestamps given was {len(timestamps)}.")
 
         # Get thresholds from arguments
         max_intervals_per_window = int(demisto.args().get('max_intervals_per_window', 30))
