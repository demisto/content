import datetime as dt

import pytest
from SearchIncidentsV2 import *

data_test_check_if_found_incident = [
    ([], "failed to get incidents from xsoar.\nGot: []"),
    (None, "failed to get incidents from xsoar.\nGot: None"),
    ("", "failed to get incidents from xsoar.\nGot: "),
    ([{"Contents": {"data": None}}], False),
    ([{"Contents": {"data": "test"}}], True),
    ([{"Contents": {"test": "test"}}], "{'test': 'test'}"),
]


def create_sample_incidents(start, end, incident_type):
    return [
        {
            "id": f"{i}",
            "type": f"{incident_type}",
            "name": f"incident-{i}",
        }
        for i in range(start, end + 1)
    ]


def execute_get_incidents_command_side_effect(amount_of_mocked_incidents):
    mocked_incidents = []

    default_jump = 100
    counter = 1
    for start in range(1, amount_of_mocked_incidents + 1, default_jump):
        end = min(amount_of_mocked_incidents, default_jump * counter)

        incident_type = "A" if counter % 2 == 0 else "B"
        if counter == 1:
            execute_command_mock = [{"Contents": {"data": create_sample_incidents(start, end, incident_type), "total": 0}}]
        else:
            execute_command_mock = {"data": create_sample_incidents(start, end, incident_type)}

        mocked_incidents.append(execute_command_mock)
        counter += 1

    if mocked_incidents:
        mocked_incidents.append({"data": None})

    return mocked_incidents


@pytest.mark.parametrize("_input, expected_output", data_test_check_if_found_incident)
def test_check_if_found_incident(_input, expected_output):
    try:
        output = check_if_found_incident(_input)
    except DemistoException as error:
        output = str(error)
    assert output == expected_output, f"check_if_found_incident({_input}) returns: {output}. expected: {expected_output}"


data_test_is_valid_args = [
    ("\\", True),
    ("\n", True),
    ("\\n", True),
    ("\\t", True),
    ("\\\\", True),
    ('\\"', True),
    ("\\r", True),
    ("\\7", True),
    ("\\'", True),
]


@pytest.mark.parametrize("_input, expected_output", data_test_is_valid_args)
def test_is_valid_args(_input, expected_output):
    try:
        output = is_valid_args({"test": _input})
    except DemistoException:
        output = False

    assert output == expected_output, f"is_valid_args({_input}) returns: {output}. expected: {expected_output}"


data_test_is_id_valid = [
    (123, True),
    ("123", True),
    (123.3, False),
    ("1,2,3", True),
    ([1, 2, 3], True),
    ("[1,2,3]", True),
]


@pytest.mark.parametrize("id_value, expected_output", data_test_is_id_valid)
def test_is_incident_id_valid(id_value, expected_output):
    """
    Given:
        - an incident id

    When:
        - running the script as a playbook task

    Then:
        - validating that the incident is is a valid input from type int or str

    """
    try:
        is_valid_id = is_valid_args({"id": id_value})
    except DemistoException:
        is_valid_id = False
    assert is_valid_id == expected_output


EXAMPLE_INCIDENTS_RAW_RESPONSE = [
    {
        "id": "1",
        "type": "TypeA",
        "name": "Phishing",
    },
    {
        "id": "2",
        "type": "Type-A",
        "name": "Phishing Campaign",
    },
    {
        "id": "3",
        "type": "SomeType-A",
        "name": "Go Phish",
    },
    {
        "id": "4",
        "type": "Another Type-A",
        "name": "Hello",
    },
]

FILTER_TO_MATCHED_INCIDENTS = [
    ({"type": "Type-A"}, ["2"]),
    ({"type": "Type-A, SomeTypeA"}, ["2"]),
    ({"type": ["Type-A", "SomeType-A"]}, ["2", "3"]),
    ({"type": "Another"}, []),
    ({"name": "Phishing"}, ["1"]),
    ({"name": "Phishing,Phishing Campaign"}, ["1", "2"]),
]

INCIDENT = [
    {
        "CustomFields": {
            "hostname": "host_name",  # noqa
            "initiatedby": "initiated_by",
            "targetprocessname": "target_process_name",
            "username": "user_name",
        },
        "status": 0,
        "severity": 1,
    },
]


@pytest.mark.parametrize("args, expected_incident_ids", FILTER_TO_MATCHED_INCIDENTS)
def test_apply_filters(args, expected_incident_ids):
    incidents = apply_filters(EXAMPLE_INCIDENTS_RAW_RESPONSE, args)
    assert [incident["id"] for incident in incidents] == expected_incident_ids


def get_incidents_mock(_, args, extract_contents=True, fail_on_error=True):
    ids = args.get("id", "").split(",")
    incidents_list = [incident for incident in EXAMPLE_INCIDENTS_RAW_RESPONSE if incident["id"] in ids]
    if not extract_contents:
        return [{"Contents": {"data": incidents_list, "total": len(incidents_list)}}]
    return {"data": None}


@pytest.mark.parametrize(
    "args,filtered_args,expected_result",
    [
        # ({}, {}, []),
        ({"trimevents": "0"}, {}, []),
        ({"trimevents": "1"}, {"trimevents": "1"}, []),
        ({"id": 1}, {"id": "1"}, [EXAMPLE_INCIDENTS_RAW_RESPONSE[0]]),
        ({"id": [1, 2]}, {"id": "1,2"}, [EXAMPLE_INCIDENTS_RAW_RESPONSE[0], EXAMPLE_INCIDENTS_RAW_RESPONSE[1]]),
        ({"id": "1,2"}, {"id": "1,2"}, [EXAMPLE_INCIDENTS_RAW_RESPONSE[0], EXAMPLE_INCIDENTS_RAW_RESPONSE[1]]),
    ],
)
def test_filter_events(mocker, args, filtered_args, expected_result):
    """
    Given:
        - The script args.

    When:
        - Running the search_incidents function.

    Then:
        - Validating the outputs as expected.
        - Validating the filtered args that was sent to the api is as expected.
    """
    import SearchIncidentsV2

    execute_mock = mocker.patch.object(SearchIncidentsV2, "execute_command", side_effect=get_incidents_mock)
    if "trimevents" in args:
        # trimevents supported only in XSIAM
        mocker.patch.object(demisto, "demistoVersion", return_value={"platform": "xsiam"})
    else:
        mocker.patch.object(demisto, "demistoVersion", return_value={"platform": "xsoar"})
    _, res, _ = SearchIncidentsV2.search_incidents(args)
    assert res == expected_result
    assert execute_mock.call_count == 1
    assert execute_mock.call_args[0][1] == filtered_args


def get_incidents_mock_include_informational(_, args, extract_contents=True, fail_on_error=True):
    incidents = [
        {"id": "1", "informational": False},
        {"id": "2", "informational": False},
    ]

    includeinformational = args.get("includeinformational", None)

    if includeinformational:
        incidents.extend(
            [
                {"id": "3", "informational": True},
                {"id": "4", "informational": True},
            ]
        )

    if not extract_contents:
        return [{"Contents": {"data": incidents, "total": len(incidents)}}]

    return {"Contents": {"data": incidents}}


INCLUDE_INFORMATIONAL_FIXED_TIME = dt.datetime(2024, 10, 1, 15, 0, 0)
INCLUDE_INFORMATIONAL_NOW = INCLUDE_INFORMATIONAL_FIXED_TIME.isoformat()
INCLUDE_INFORMATIONAL_5_HOURS_AGO = dt.datetime(2024, 10, 1, 10, 0, 0).isoformat()
INCLUDE_INFORMATIONAL_3_HOURS_AGO = dt.datetime(2024, 10, 1, 12, 0, 0).isoformat()


@pytest.mark.parametrize(
    "args,expected_filtered_args,expected_result",
    [
        (
            {"includeinformational": "true", "fromdate": "3 hours ago", "todate": "now"},
            {"includeinformational": True, "fromdate": INCLUDE_INFORMATIONAL_3_HOURS_AGO, "todate": INCLUDE_INFORMATIONAL_NOW},
            ["1", "2", "3", "4"],
        ),
        (
            {"includeinformational": "true", "fromdate": "6 hours ago", "todate": "now"},
            {"includeinformational": True, "fromdate": INCLUDE_INFORMATIONAL_5_HOURS_AGO, "todate": INCLUDE_INFORMATIONAL_NOW},
            ["1", "2", "3", "4"],
        ),
        ({"includeinformational": "true"}, {}, ValueError),
        ({"includeinformational": "false"}, {}, ["1", "2"]),
        ({}, {}, ["1", "2"]),
        ({"includeinformational": "true", "todate": "now"}, {}, ValueError),
        ({"includeinformational": "true", "fromdate": "3 hours ago"}, {}, ValueError),
    ],
)
def test_includeinformational_logic(mocker, args, expected_filtered_args, expected_result):
    """
    Given:
    - Case A: includeinformational=True, with relative fromdate and todate provided, both dates within 5 hours from
    current time.
    - Case B: includeinformational=true, fromdate is more than 5 hours ago, requiring an adjustment of fromdate.
    - Case C: includeinformational=true, but fromdate and todate are missing, should raise a ValueError.
    - Case D: includeinformational=false, meaning no informational incidents should be returned.
    - Case E: includeinformational not present, should behave like false and no informational incidents should be returned.
    - Case F: includeinformational=true,but fromdate is missing, should raise a ValueError.
    - Case G: includeinformational=true, but todate is missing, should raise a ValueError.

    When:
       - Running the search_incidents function to process the input args.

    Then:
       - Case A: Ensure both regular and informational incidents are returned when includeinformational=true.
       - Case B: Ensure fromdate is adjusted to 5 hours ago and incidents (regular + informational) are fetched correctly.
       - Case C: Verify that a ValueError is raised due to missing fromdate and todate when includeinformational=true.
       - Case D: Ensure only regular incidents are returned when includeinformational=false.
       - Case E: Ensure only regular incidents are returned when includeinformational=None (default behavior).
       - Case F: Ensure that a ValueError is raised when fromdate is missing but includeinformational=true.
       - Case G: Ensure that a ValueError is raised when todate is missing but includeinformational=true.
    """
    import SearchIncidentsV2

    mocker.patch.object(dt, "datetime", autospec=True)
    mocker.patch.object(SearchIncidentsV2, "is_xsiam", return_value=True)
    dt.datetime.utcnow.return_value = INCLUDE_INFORMATIONAL_FIXED_TIME

    class MockDateTime:
        def utcnow(self):
            return INCLUDE_INFORMATIONAL_FIXED_TIME

    mocker.patch("SearchIncidentsV2.datetime", MockDateTime())

    # mock arg to datetime since internally uses utc which is not the same as the fixed datetime
    mocker.patch.object(
        SearchIncidentsV2,
        "arg_to_datetime",
        side_effect=lambda x: None
        if x is None
        else INCLUDE_INFORMATIONAL_FIXED_TIME - dt.timedelta(hours=int(x.split()[0]))
        if "hours ago" in x
        else INCLUDE_INFORMATIONAL_FIXED_TIME,
    )

    execute_mock = mocker.patch.object(SearchIncidentsV2, "execute_command", side_effect=get_incidents_mock_include_informational)

    if expected_result is ValueError:
        with pytest.raises(ValueError):
            SearchIncidentsV2.search_incidents(args)
    else:
        _, res, _ = SearchIncidentsV2.search_incidents(args)
        assert [incident["id"] for incident in res] == expected_result
        assert execute_mock.call_count == 1
        assert execute_mock.call_args[0][1] == expected_filtered_args


@pytest.mark.parametrize(
    "platform, version, link_type, expected_result",
    [
        ("x2", "", "alertLink", "alerts?action:openAlertDetails="),
        ("platform", "", "alertLink", "alerts?action:openAlertDetails="),
        ("xsoar", "6.10.0", "incidentLink", "#/Details/"),
        ("xsoar", "8.4.0", "incidentLink", "/Details/"),
    ],
)
def test_add_incidents_link(mocker, platform, version, link_type, expected_result):
    mocker.patch.object(demisto, "getLicenseCustomField", return_value="")
    mocker.patch.object(demisto, "demistoUrls", return_value={"server": ""})
    if version:
        mocker.patch.object(demisto, "demistoVersion", return_value={"version": version})
    data = add_incidents_link(EXAMPLE_INCIDENTS_RAW_RESPONSE, platform)
    assert expected_result in data[0][link_type]


def test_transform_to_alert_data():
    incident = transform_to_alert_data(INCIDENT)[0]
    assert incident["hostname"] == "host_name"
    assert incident["status"] == "PENDING"
    assert incident["severity"] == "LOW"


def test_summarize_incidents():
    assert summarize_incidents(
        {"add_fields_to_summarize_context": "test"}, [{"id": "test", "CustomFields": {}}], platform="xsoar"
    ) == [
        {
            "closed": "n/a",
            "created": "n/a",
            "id": "test",
            "incidentLink": "n/a",
            "name": "n/a",
            "owner": "n/a",
            "severity": "n/a",
            "status": "n/a",
            "test": "n/a",
            "type": "n/a",
        }
    ]


@pytest.mark.parametrize(
    "amount_of_mocked_incidents, args, expected_incidents_length",
    [
        (306, {}, 100),
        (306, {"limit": "200"}, 200),
        (105, {"limit": "200"}, 105),
        (1000, {"limit": "100"}, 100),
        (1000, {"limit": "1100"}, 1000),
        (205, {"limit": "105.5"}, 105),
        (700, {"limit": "500", "type": "A"}, 300),
        (1500, {"limit": "250", "type": "A"}, 250),
        (500, {"limit": "100", "name": "incident-8"}, 1),
    ],
)
def test_main_flow_with_limit(mocker, amount_of_mocked_incidents, args, expected_incidents_length):
    """
    Given:
       - Case A: Total of 306 incidents matching in XSOAR and no args
       - Case B: Total of 306 incidents matching in XSOAR and limit = 200
       - Case C: Total of 105 incidents matching in XSOAR and limit = 200
       - Case D: Total of 1000 incidents matching in XSOAR and limit = 100
       - Case E: Total of 1000 incidents matching in XSOAR and limit = 1100
       - Case F: Total of 205 incidents matching in XSOAR and limit = 105.5
       - Case G: Total of 700 incidents and only 300 incidents which match type = 'A' and limit = 500
       - Case H: Total of 1500 incidents and only 700 incidents which match type = 'A' and limit = 250
       - Case I: Total of 500 incidents and only 1 incident that its name = 'incident-8' and limit = 100

    When:
       - Running the main flow

    Then:
       - Case A: Make sure only 100 incidents have been returned (default of the limit if not stated)
       - Case B: Make sure only 200 incidents have been returned.
       - Case C: Make sure only 105 incidents have been returned (cause there are fewer incidents than requested limit)
       - Case D: Make sure only 100 incidents have been returned.
       - Case E: Make sure only 1000 incidents have been returned.
       - Case F: Make sure only 105 (rounded) incidents have been returned.
       - Case G: Make sure only 300 incidents have been returned.
       - Case H: Make sure only 250 incidents have been returned.
       - Case I: Make sure only one incident has been returned.

    """
    import SearchIncidentsV2

    mocker.patch.object(
        SearchIncidentsV2, "execute_command", side_effect=execute_get_incidents_command_side_effect(amount_of_mocked_incidents)
    )

    mocker.patch.object(demisto, "args", return_value=args)
    return_results_mocker = mocker.patch.object(SearchIncidentsV2, "return_results")
    mocker.patch("SearchIncidentsV2.get_demisto_version", return_value={})

    SearchIncidentsV2.main()

    assert return_results_mocker.called
    assert len(return_results_mocker.call_args[0][0].outputs) == expected_incidents_length


<<<<<<< HEAD
def test_search_with_duplicates(mocker):
    """
    Given: Duplicated incidents from executing getIncidents command to the platform in 2 different requests in a row.
    When: Running the command with limit that is larger than the page size (100).
    Then: Validate that the command return incident list without duplications.
    """
    import SearchIncidentsV2

    incidents = [
        [{"Contents": {"data": [{"id": "1", "name": "n/a"}, {"id": "2", "name": "n/a"}, {"id": "3", "name": "n/a"}]}}],
        {"data": [{"id": "2", "name": "n/a"}, {"id": "3", "name": "n/a"}, {"id": "4", "name": "n/a"}]},
        {"data": [{"id": "3", "name": "n/a"}, {"id": "4", "name": "n/a"}, {"id": "5", "name": "n/a"}]},
    ]
    mocker.patch.object(SearchIncidentsV2, "execute_command", side_effect=incidents)
    mocker.patch.object(SearchIncidentsV2, "check_if_found_incident", return_value=True)

    _, inc, _ = SearchIncidentsV2.search_incidents({"size": 3, "limit": 5})
    assert len(inc) == 5
=======
def test_query_argument_with_unicode_escape(mocker):
    """
    Given:
       - A query to search incidents with unicode escape

    When:
       - Executing the SearchIncidentsV2 command and check arg validation.

    Then:
       - Make sure the query format is correct and is_valid_args method is not failed.
    """
    import SearchIncidentsV2

    special_chars = ["\n", "\t", "\\", '"', "'", "\7", "\r", "\\x", "\\X", "\\N", "\\u", "\\U"]
    args_array = [
        {"query": f"`(username:'user{special_char}sername') and (name:'name_1' or name:'name_2')`"}
        for special_char in special_chars
    ]
    mocker.patch.object(demisto, "args", side_effect=args_array)
    mocker.patch.object(SearchIncidentsV2, "return_results")
    mocker.patch("SearchIncidentsV2.get_demisto_version", return_value={})
    for _ in special_chars:
        mocker.patch.object(SearchIncidentsV2, "execute_command", side_effect=execute_get_incidents_command_side_effect(1))
        SearchIncidentsV2.main()
>>>>>>> bf60923a
<|MERGE_RESOLUTION|>--- conflicted
+++ resolved
@@ -415,26 +415,6 @@
     assert len(return_results_mocker.call_args[0][0].outputs) == expected_incidents_length
 
 
-<<<<<<< HEAD
-def test_search_with_duplicates(mocker):
-    """
-    Given: Duplicated incidents from executing getIncidents command to the platform in 2 different requests in a row.
-    When: Running the command with limit that is larger than the page size (100).
-    Then: Validate that the command return incident list without duplications.
-    """
-    import SearchIncidentsV2
-
-    incidents = [
-        [{"Contents": {"data": [{"id": "1", "name": "n/a"}, {"id": "2", "name": "n/a"}, {"id": "3", "name": "n/a"}]}}],
-        {"data": [{"id": "2", "name": "n/a"}, {"id": "3", "name": "n/a"}, {"id": "4", "name": "n/a"}]},
-        {"data": [{"id": "3", "name": "n/a"}, {"id": "4", "name": "n/a"}, {"id": "5", "name": "n/a"}]},
-    ]
-    mocker.patch.object(SearchIncidentsV2, "execute_command", side_effect=incidents)
-    mocker.patch.object(SearchIncidentsV2, "check_if_found_incident", return_value=True)
-
-    _, inc, _ = SearchIncidentsV2.search_incidents({"size": 3, "limit": 5})
-    assert len(inc) == 5
-=======
 def test_query_argument_with_unicode_escape(mocker):
     """
     Given:
@@ -458,5 +438,4 @@
     mocker.patch("SearchIncidentsV2.get_demisto_version", return_value={})
     for _ in special_chars:
         mocker.patch.object(SearchIncidentsV2, "execute_command", side_effect=execute_get_incidents_command_side_effect(1))
-        SearchIncidentsV2.main()
->>>>>>> bf60923a
+        SearchIncidentsV2.main()