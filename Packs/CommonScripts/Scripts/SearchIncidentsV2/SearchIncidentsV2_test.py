from SearchIncidentsV2 import *
import pytest

data_test_check_if_found_incident = [
    ([], 'failed to get incidents from xsoar.\nGot: []'),
    (None, 'failed to get incidents from xsoar.\nGot: None'),
    ('', 'failed to get incidents from xsoar.\nGot: '),
    ([{'Contents': {'data': None}}], False),
    ([{'Contents': {'data': 'test'}}], True),
    ([{'Contents': {'test': 'test'}}], "{'test': 'test'}"),
]


def create_sample_incidents(start, end, incident_type):
    return [
        {
<<<<<<< HEAD
            u'id': u'{i}'.format(i=i),
            u'type': u'{type}'.format(type=incident_type),
            u'name': u'incident-{i}'.format(i=i),
=======
            'id': f'{i}',
            'type': f'{incident_type}',
            'name': f'incident-{i}',
>>>>>>> 5cfcc708
        } for i in range(start, end + 1)
    ]


def execute_get_incidents_command_side_effect(amount_of_mocked_incidents):

    mocked_incidents = []

    default_jump = 100
    counter = 1
    for start in range(1, amount_of_mocked_incidents + 1, default_jump):
        end = min(amount_of_mocked_incidents, default_jump * counter)

        incident_type = 'A' if counter % 2 == 0 else 'B'
        if counter == 1:
            execute_command_mock = [
                {
                    'Contents': {
                        'data': create_sample_incidents(start, end, incident_type),
<<<<<<< HEAD
                        'total': amount_of_mocked_incidents
=======
                        'total': 0
>>>>>>> 5cfcc708
                    }
                }
            ]
        else:
            execute_command_mock = {
                'data': create_sample_incidents(start, end, incident_type)
            }

        mocked_incidents.append(execute_command_mock)
        counter += 1

    if mocked_incidents:
        mocked_incidents.append({'data': None})

    return mocked_incidents


@pytest.mark.parametrize('_input, expected_output', data_test_check_if_found_incident)
def test_check_if_found_incident(_input, expected_output):
    try:
        output = check_if_found_incident(_input)
    except DemistoException as error:
        output = str(error)
    assert output == expected_output, f'check_if_found_incident({_input}) returns: {output}. expected: {expected_output}'


data_test_is_valid_args = [
    ('\\', True),
    ('\n', True),
    ('\\n', True),
    ('\\t', True),
    ('\\\\', True),
    ('\\"', True),
    ('\\r', True),
    ('\\7', True),
    ('\\\'', True),
]


@pytest.mark.parametrize('_input, expected_output', data_test_is_valid_args)
def test_is_valid_args(_input, expected_output):
    try:
        output = is_valid_args({'test': _input})
    except DemistoException:
        output = False

    assert output == expected_output, f'is_valid_args({_input}) returns: {output}. expected: {expected_output}'


data_test_is_id_valid = [
    (123, True),
    ('123', True),
    (123.3, False),
    ('1,2,3', True),
    ([1, 2, 3], True),
    ('[1,2,3]', True),

]


@pytest.mark.parametrize('id_value, expected_output', data_test_is_id_valid)
def test_is_incident_id_valid(id_value, expected_output):
    """
    Given:
        - an incident id

    When:
        - running the script as a playbook task

    Then:
        - validating that the incident is is a valid input from type int or str

    """
    try:
        is_valid_id = is_valid_args({'id': id_value})
    except DemistoException:
        is_valid_id = False
    assert is_valid_id == expected_output


EXAMPLE_INCIDENTS_RAW_RESPONSE = [
    {
        'id': '1',
        'type': 'TypeA',
        'name': 'Phishing',
    },
    {
        'id': '2',
        'type': 'Type-A',
        'name': 'Phishing Campaign',
    },
    {
        'id': '3',
        'type': 'SomeType-A',
        'name': 'Go Phish',
    },
    {
        'id': '4',
        'type': 'Another Type-A',
        'name': 'Hello',
    },
]

FILTER_TO_MATCHED_INCIDENTS = [
    ({'type': 'Type-A'}, ['2']),
    ({'type': 'Type-A, SomeTypeA'}, ['2']),
    ({'type': ['Type-A', 'SomeType-A']}, ['2', '3']),
    ({'type': 'Another'}, []),
    ({'name': 'Phishing'}, ['1']),
    ({'name': 'Phishing,Phishing Campaign'}, ['1', '2'])
]

INCIDENT = [
    {'CustomFields':
         {'hostname': 'host_name',  # noqa
          'initiatedby': 'initiated_by',
          'targetprocessname': 'target_process_name',
          'username': 'user_name'},

     'status': 0,
     'severity': 1,
     },
]


@pytest.mark.parametrize('args, expected_incident_ids', FILTER_TO_MATCHED_INCIDENTS)
def test_apply_filters(args, expected_incident_ids):
    incidents = apply_filters(EXAMPLE_INCIDENTS_RAW_RESPONSE, args)
    assert [incident['id'] for incident in incidents] == expected_incident_ids


def get_incidents_mock(_, args, extract_contents=True, fail_on_error=True):
    ids = args.get('id', '').split(',')
    incidents_list = [incident for incident in EXAMPLE_INCIDENTS_RAW_RESPONSE if incident['id'] in ids]
    if not extract_contents:
        return [{'Contents': {'data': incidents_list, 'total': len(incidents_list)}}]
    return {'data': None}


@pytest.mark.parametrize('args,filtered_args,expected_result', [
    # ({}, {}, []),
    ({'trimevents': '0'}, {}, []),
    ({'trimevents': '1'}, {'trimevents': '1'}, []),
    ({'id': 1}, {'id': '1'}, [EXAMPLE_INCIDENTS_RAW_RESPONSE[0]]),
    ({'id': [1, 2]}, {'id': '1,2'}, [EXAMPLE_INCIDENTS_RAW_RESPONSE[0], EXAMPLE_INCIDENTS_RAW_RESPONSE[1]]),
    ({'id': '1,2'}, {'id': '1,2'}, [EXAMPLE_INCIDENTS_RAW_RESPONSE[0], EXAMPLE_INCIDENTS_RAW_RESPONSE[1]]),
])
def test_filter_events(mocker, args, filtered_args, expected_result):
    """
    Given:
        - The script args.

    When:
        - Running the search_incidents function.

    Then:
        - Validating the outputs as expected.
        - Validating the filtered args that was sent to the api is as expected.
    """
    import SearchIncidentsV2
    execute_mock = mocker.patch.object(SearchIncidentsV2, 'execute_command', side_effect=get_incidents_mock)
    if 'trimevents' in args:
        # trimevents supported only in XSIAM
        mocker.patch.object(demisto, 'demistoVersion', return_value={'platform': 'xsiam'})
    else:
<<<<<<< HEAD
        mocker.patch('SearchIncidentsV2.get_demisto_version', return_value={})
=======
        mocker.patch.object(demisto, 'demistoVersion', return_value={'platform': 'xsoar'})
>>>>>>> 5cfcc708
    _, res, _ = SearchIncidentsV2.search_incidents(args)
    assert res == expected_result
    assert execute_mock.call_count == 1
    assert execute_mock.call_args[0][1] == filtered_args


@pytest.mark.parametrize('platform, version, link_type, expected_result', [
    ('x2', '', 'alertLink', 'alerts?action:openAlertDetails='),
    ('xsoar', '6.10.0', 'incidentLink', '#/Details/'),
    ('xsoar', '8.4.0', 'incidentLink', '/Details/')
])
def test_add_incidents_link(mocker, platform, version, link_type, expected_result):
    mocker.patch.object(demisto, 'getLicenseCustomField', return_value='')
    mocker.patch.object(demisto, 'demistoUrls', return_value={'server': ''})
    if version:
        mocker.patch.object(demisto, 'demistoVersion', return_value={'version': version})
    data = add_incidents_link(EXAMPLE_INCIDENTS_RAW_RESPONSE, platform)
    assert expected_result in data[0][link_type]


def test_transform_to_alert_data():
    incident = transform_to_alert_data(INCIDENT)[0]
    assert incident['hostname'] == 'host_name'
    assert incident['status'] == 'PENDING'
    assert incident['severity'] == 'LOW'


def test_summarize_incidents():
    assert summarize_incidents({'add_fields_to_summarize_context': 'test'}, [{'id': 'test', 'CustomFields': {}}]) == [
        {'closed': 'n/a', 'created': 'n/a', 'id': 'test', 'incidentLink': 'n/a', 'name': 'n/a', 'owner': 'n/a',
         'severity': 'n/a', 'status': 'n/a', 'test': 'n/a', 'type': 'n/a'}]


@pytest.mark.parametrize('amount_of_mocked_incidents, args, expected_incidents_length', [
    (306, {}, 100),
    (306, {"limit": "200"}, 200),
    (105, {"limit": "200"}, 105),
    (1000, {"limit": "100"}, 100),
    (1000, {"limit": "1100"}, 1000),
    (205, {"limit": "105.5"}, 105),
    (700, {"limit": "500", 'type': 'A'}, 300),
    (1500, {"limit": "250", 'type': 'A'}, 250),
    (500, {"limit": "100", 'name': 'incident-8'}, 1),
])
def test_main_flow_with_limit(mocker, amount_of_mocked_incidents, args, expected_incidents_length):
    """
    Given:
       - Case A: Total of 306 incidents matching in XSOAR and no args
       - Case B: Total of 306 incidents matching in XSOAR and limit = 200
       - Case C: Total of 105 incidents matching in XSOAR and limit = 200
       - Case D: Total of 1000 incidents matching in XSOAR and limit = 100
       - Case E: Total of 1000 incidents matching in XSOAR and limit = 1100
       - Case F: Total of 205 incidents matching in XSOAR and limit = 105.5
       - Case G: Total of 700 incidents and only 300 incidents which match type = 'A' and limit = 500
       - Case H: Total of 1500 incidents and only 700 incidents which match type = 'A' and limit = 250
       - Case I: Total of 500 incidents and only 1 incident that its name = 'incident-8' and limit = 100

    When:
       - Running the main flow

    Then:
       - Case A: Make sure only 100 incidents have been returned (default of the limit if not stated)
       - Case B: Make sure only 200 incidents have been returned.
       - Case C: Make sure only 105 incidents have been returned (cause there are fewer incidents than requested limit)
       - Case D: Make sure only 100 incidents have been returned.
       - Case E: Make sure only 1000 incidents have been returned.
       - Case F: Make sure only 105 (rounded) incidents have been returned.
       - Case G: Make sure only 300 incidents have been returned.
       - Case H: Make sure only 250 incidents have been returned.
       - Case I: Make sure only one incident has been returned.

    """
    import SearchIncidentsV2

    mocker.patch.object(
        SearchIncidentsV2,
        'execute_command',
        side_effect=execute_get_incidents_command_side_effect(amount_of_mocked_incidents)
    )

    mocker.patch.object(demisto, 'args', return_value=args)
    return_results_mocker = mocker.patch.object(SearchIncidentsV2, 'return_results')
    mocker.patch('SearchIncidentsV2.get_demisto_version', return_value={})

    SearchIncidentsV2.main()

    assert return_results_mocker.called
    assert len(return_results_mocker.call_args[0][0].outputs) == expected_incidents_length<|MERGE_RESOLUTION|>--- conflicted
+++ resolved
@@ -14,15 +14,9 @@
 def create_sample_incidents(start, end, incident_type):
     return [
         {
-<<<<<<< HEAD
-            u'id': u'{i}'.format(i=i),
-            u'type': u'{type}'.format(type=incident_type),
-            u'name': u'incident-{i}'.format(i=i),
-=======
             'id': f'{i}',
             'type': f'{incident_type}',
             'name': f'incident-{i}',
->>>>>>> 5cfcc708
         } for i in range(start, end + 1)
     ]
 
@@ -42,11 +36,7 @@
                 {
                     'Contents': {
                         'data': create_sample_incidents(start, end, incident_type),
-<<<<<<< HEAD
-                        'total': amount_of_mocked_incidents
-=======
                         'total': 0
->>>>>>> 5cfcc708
                     }
                 }
             ]
@@ -212,11 +202,7 @@
         # trimevents supported only in XSIAM
         mocker.patch.object(demisto, 'demistoVersion', return_value={'platform': 'xsiam'})
     else:
-<<<<<<< HEAD
-        mocker.patch('SearchIncidentsV2.get_demisto_version', return_value={})
-=======
         mocker.patch.object(demisto, 'demistoVersion', return_value={'platform': 'xsoar'})
->>>>>>> 5cfcc708
     _, res, _ = SearchIncidentsV2.search_incidents(args)
     assert res == expected_result
     assert execute_mock.call_count == 1
