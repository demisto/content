--- conflicted
+++ resolved
@@ -55,10 +55,6 @@
 type: python
 subtype: python3
 dockerimage: demisto/py3-tools:1.0.0.49703
-<<<<<<< HEAD
-fromversion: 5.0.0
-=======
 fromversion: 5.0.0
 tests:
-- ZipFile-Test
->>>>>>> 90cf3b88
+- ZipFile-Test