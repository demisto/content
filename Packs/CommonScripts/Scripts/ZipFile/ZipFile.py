import demistomock as demisto
from CommonServerPython import *
from CommonServerUserPython import *

import re
import shutil
import pyzipper
import pyminizip
from os.path import isfile

ESCAPE_CHARACTERS = r'[/\<>"|?*]'


def test_compression_succeeded(zip_name: str, password: str = None):
    with pyzipper.AESZipFile(zip_name) as zf:
        # testing for file integrity
        if password:
            zf.setpassword(bytes(password, 'utf-8'))
        ret = zf.testzip()
        if ret is not None:
            raise DemistoException('There was a problem with the zipping, file: ' + ret + ' is corrupted')


def compress_multiple(file_names: List[str], zip_name: str, password: str = None):
    """
    Compress multiple files into a zip file.
    :param file_names: list of file names to compress
    :param zip_name: name of the zip file to create
    :param password: password to use for encryption
    """
    compression = pyzipper.ZIP_DEFLATED
    encryption = pyzipper.WZ_AES if password else None

    with pyzipper.AESZipFile(zip_name, mode='w', compression=compression, encryption=encryption) as zf:
        zf.pwd = bytes(password, 'utf-8') if password else None
        for file_name in file_names:
            zf.write(file_name)
<<<<<<< HEAD
    test_compression_succeeded(zip_name, password)
=======
    with pyzipper.AESZipFile(zip_name) as zf:
        # testing for file integrity
        if password:
            zf.setpassword(bytes(password, 'utf-8'))
        ret = zf.testzip()
        if ret is not None:
            raise DemistoException('There was a problem with zipping the file: ' + ret + ' is corrupted')
>>>>>>> 97e70b75
    zf.close()


def escape_illegal_characters_in_file_name(file_name: str) -> str:
    if file_name:
        file_name = re.sub(ESCAPE_CHARACTERS, '-', file_name)
        file_name = re.sub(r'-+', '-', file_name)  # prevent more than one consecutive dash in the file name

    return file_name


def main():
    try:
        args = demisto.args()
        zipName = None
        password = None
        fileEntryID = args.get('entryID')

        if 'zipName' in args:
            zipName = escape_illegal_characters_in_file_name(demisto.args().get('zipName')) + '.zip'

        if 'password' in args:
            password = demisto.args().get('password')

        if not fileEntryID:
            raise DemistoException('You must set an entryID when using the zip script')

        entry_ids = argToList(fileEntryID)
        file_names = []
        for entry_id in entry_ids:
            res = demisto.executeCommand('getFilePath', {'id': entry_id})

            if is_error(res):
                raise DemistoException(
                    'Failed to get the file path for entry: ' + entry_id + ' the error message was ' + get_error(res))

            filePath = res[0]['Contents']['path']
            fileCurrentName = escape_illegal_characters_in_file_name(res[0]['Contents']['name'])

            if not isfile(filePath):  # in case that the user will send a directory
                raise DemistoException(entry_id + ' is not a file. Please recheck your input.')

            # Handling duplicate names.
            if fileCurrentName in file_names:
                name, ext = os.path.splitext(fileCurrentName)
                i = 0
                while fileCurrentName in file_names:
                    i += 1
                    fileCurrentName = f'{name} {i}{ext}'
            # copying the file to current location
            shutil.copy(filePath, fileCurrentName)
            file_names.append(fileCurrentName)

        if not zipName:
            # Preserving old behaviour. If only one file provided - will use its name .zip
            # Else will use a uuid.
            if len(file_names) == 1:
                fileCurrentName = file_names[0]
            else:
                fileCurrentName = demisto.uniqueFile()
            zipName = fileCurrentName + '.zip'

        # zipping the file
        compress_multiple(zipName, file_names, password)

        with open(zipName, 'rb') as f:
            file_data = f.read()

        demisto.results(fileResult(zipName, file_data))
        human_readable = tableToMarkdown(
            'Zipped Files',
            [{'original name': file_names, 'zipped file': zipName}])
        context: Dict[str, Any] = {
            'ZippedFiles': zipName,
            'ZipFile.ZippedFile': zipName
        }
        for entry_id in entry_ids:
            context[f'File(val.EntryID == {entry_id}).zipped'] = True
        raw_response = {'ZippedFiles': zipName}

        return_outputs(human_readable, context, raw_response)
    except Exception as exc:
        return_error(exc)


if __name__ in ('__main__', '__builtin__', 'builtins'):
    main()<|MERGE_RESOLUTION|>--- conflicted
+++ resolved
@@ -18,7 +18,7 @@
             zf.setpassword(bytes(password, 'utf-8'))
         ret = zf.testzip()
         if ret is not None:
-            raise DemistoException('There was a problem with the zipping, file: ' + ret + ' is corrupted')
+            raise DemistoException('There was a problem with zipping the file: ' + ret + ' is corrupted')
 
 
 def compress_multiple(file_names: List[str], zip_name: str, password: str = None):
@@ -35,17 +35,7 @@
         zf.pwd = bytes(password, 'utf-8') if password else None
         for file_name in file_names:
             zf.write(file_name)
-<<<<<<< HEAD
     test_compression_succeeded(zip_name, password)
-=======
-    with pyzipper.AESZipFile(zip_name) as zf:
-        # testing for file integrity
-        if password:
-            zf.setpassword(bytes(password, 'utf-8'))
-        ret = zf.testzip()
-        if ret is not None:
-            raise DemistoException('There was a problem with zipping the file: ' + ret + ' is corrupted')
->>>>>>> 97e70b75
     zf.close()
 
 
