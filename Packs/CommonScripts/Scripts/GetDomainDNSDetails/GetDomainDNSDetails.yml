args:
- description: The domain to query.
  name: domain
  required: true
- description: "IP of the DNS Server to use (default: system settings)."
  name: server
- description: "Use TCP for the query (default: false)."
  name: use_tcp
  auto: PREDEFINED
  predefined:
  - 'true'
  - 'false'
  defaultValue: 'false'
- description: "Comma separated list of query types (default: CNAME,NS,A,AAAA)."
  name: qtype
  defaultValue: CNAME,NS,A,AAAA
comment: Returns DNS details for a domain.
commonfields:
  id: GetDomainDNSDetails
  version: -1
name: GetDomainDNSDetails
outputs:
- contextPath: DomainDNSDetails.A
  description: Domain A records.
  type: String
- contextPath: DomainDNSDetails.AAAA
  description: Domain AAAA records.
  type: String
- contextPath: DomainDNSDetails.CNAME
  description: Domain CNAME records.
  type: String
- contextPath: DomainDNSDetails.NS
  description: Domain NS records.
  type: String
- contextPath: DomainDNSDetails.domain
  description: Domain name used in the query.
  type: String
- contextPath: DomainDNSDetails.server
  description: Name server that returned the result.
  type: String
script: '-'
tags: []
timeout: '0'
type: python
subtype: python3
<<<<<<< HEAD
dockerimage: demisto/netutils:1.0.0.73928
fromversion: 5.0.0
=======
dockerimage: demisto/dnspython:1.0.0.73453
fromversion: 5.0.0
tests:
- No tests (auto formatted)
>>>>>>> 981e5f3b
<|MERGE_RESOLUTION|>--- conflicted
+++ resolved
@@ -43,12 +43,7 @@
 timeout: '0'
 type: python
 subtype: python3
-<<<<<<< HEAD
 dockerimage: demisto/netutils:1.0.0.73928
 fromversion: 5.0.0
-=======
-dockerimage: demisto/dnspython:1.0.0.73453
-fromversion: 5.0.0
 tests:
-- No tests (auto formatted)
->>>>>>> 981e5f3b
+- No tests (auto formatted)