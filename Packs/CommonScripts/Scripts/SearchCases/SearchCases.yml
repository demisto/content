--- conflicted
+++ resolved
@@ -36,128 +36,6 @@
   description: Maximum number of cases to return per page. The default and maximum is 100.
   name: page_size
 outputs:
-<<<<<<< HEAD
-- contextPath: Core.Case.case_id
-  description: Unique ID assigned to each returned case.
-  type: String
-- contextPath: Core.Case.case_name
-  description: Name of the case.
-  type: String
-- contextPath: Core.Case.creation_time
-  description: Timestamp when the case was created.
-  type: Number
-- contextPath: Core.Case.modification_time
-  description: Timestamp when the case was last modified.
-  type: Number
-- contextPath: Core.Case.detection_time
-  description: Timestamp when the first issue was detected in the case. May be null.
-  type: Date
-- contextPath: Core.Case.status
-  description: Current status of the case.
-  type: String
-- contextPath: Core.Case.severity
-  description: Severity level of the case.
-  type: String
-- contextPath: Core.Case.description
-  description: Description of the case.
-  type: String
-- contextPath: Core.Case.assigned_user_mail
-  description: Email address of the assigned user. May be null.
-  type: String
-- contextPath: Core.Case.assigned_user_pretty_name
-  description: Full name of the assigned user. May be null.
-  type: String
-- contextPath: Core.Case.issue_count
-  description: Total number of issues in the case.
-  type: Number
-- contextPath: Core.Case.low_severity_issue_count
-  description: Number of issues with low severity.
-  type: Number
-- contextPath: Core.Case.med_severity_issue_count
-  description: Number of issues with medium severity.
-  type: Number
-- contextPath: Core.Case.high_severity_issue_count
-  description: Number of issues with high severity.
-  type: Number
-- contextPath: Core.Case.critical_severity_issue_count
-  description: Number of issues with critical severity.
-  type: Number
-- contextPath: Core.Case.user_count
-  description: Number of users involved in the case.
-  type: Number
-- contextPath: Core.Case.host_count
-  description: Number of hosts involved in the case.
-  type: Number
-- contextPath: Core.Case.notes
-  description: Notes related to the case. May be null.
-  type: String
-- contextPath: Core.Case.resolve_comment
-  description: Comments added when resolving the case. May be null.
-  type: String
-- contextPath: Core.Case.resolved_timestamp
-  description: Timestamp when the case was resolved.
-  type: Number
-- contextPath: Core.Case.manual_severity
-  description: Severity manually assigned by the user. May be null.
-  type: Number
-- contextPath: Core.Case.manual_description
-  description: Description manually provided by the user.
-  type: String
-- contextPath: Core.Case.xdr_url
-  description: URL to view the case in Cortex XDR.
-  type: String
-- contextPath: Core.Case.starred
-  description: Indicates whether the case is starred.
-  type: Boolean
-- contextPath: Core.Case.starred_manually
-  description: True if the case was starred manually; false if starred by rules.
-  type: Boolean
-- contextPath: Core.Case.hosts
-  description: List of hosts involved in the case.
-  type: Array
-- contextPath: Core.Case.users
-  description: List of users involved in the case.
-  type: Array
-- contextPath: Core.Case.case_sources
-  description: Sources of the case.
-  type: Array
-- contextPath: Core.Case.rule_based_score
-  description: Score based on rules.
-  type: Number
-- contextPath: Core.Case.manual_score
-  description: Manually assigned score. May be null.
-  type: Number
-- contextPath: Core.Case.wildfire_hits
-  description: Number of WildFire hits.
-  type: Number
-- contextPath: Core.Case.issues_grouping_status
-  description: Status of issue grouping.
-  type: String
-- contextPath: Core.Case.mitre_tactics_ids_and_names
-  description: List of MITRE ATT&CK tactic IDs and names associated with the case.
-  type: Array
-- contextPath: Core.Case.mitre_techniques_ids_and_names
-  description: List of MITRE ATT&CK technique IDs and names associated with the case.
-  type: Array
-- contextPath: Core.Case.issue_categories
-  description: Categories of issues associated with the case.
-  type: Array
-- contextPath: Core.Case.original_tags
-  description: Original tags assigned to the case.
-  type: Array
-- contextPath: Core.Case.tags
-  description: Current tags assigned to the case.
-  type: Array
-- contextPath: Core.Case.case_domain
-  description: Domain associated with the case.
-  type: String
-- contextPath: Core.Case.custom_fields
-  description: Custom fields for the case with standardized lowercase, whitespace-free names.
-  type: Unknown
-dependson:
-  must:
-  - core-get-case-extra-data
-=======
   - contextPath: Core.Case.case_id
     description: Unique ID assigned to each returned case.
     type: String
@@ -275,7 +153,6 @@
   - contextPath: Core.Case.custom_fields
     description: Custom fields for the case with standardized lowercase, whitespace-free names.
     type: Unknown
->>>>>>> 065a6e32
 subtype: python3
 dockerimage: demisto/python3:3.12.11.4508456
 fromversion: 6.6.0
