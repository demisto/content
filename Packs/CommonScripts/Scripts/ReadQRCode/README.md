
Extract text from QR codes.
The output of this script includes the output of the script "extractIndicators" run on the text extracted from the QR code.

This script uses the following python libraries to decode:

- `pyzbar`
- `opencv-contrib-python`

## Script Data

---

| **Name** | **Description** |
| --- | --- |
| Script Type | python3 |
| Cortex XSOAR Version | 6.10.0 |

## Inputs

---

| **Argument Name** | **Description** |
| --- | --- |
| entry_id | The entry ID of the QR code image. |

## Outputs

---

| **Path** | **Description** | **Type** |
| --- | --- | --- |
| QRCodeReader.Text | The raw text extracted from the QR code image. | String |
| QRCodeReader.Domain | The domains extracted from the QR code image if they are present. | String |
| QRCodeReader.URL | The URLs extracted from the QR code image if they are present. | String |
| QRCodeReader.IP | The IPs extracted from the QR code image if they are present. | String |

## Script Examples

### Example command

```!ReadQRCode entry_id=1234@1234abcd-12ab-12ab-12ab-1234abcd```

### Context Example

```json
{
    "QRCodeReader": {
        "Domain": [
            "xsoar.pan.dev"
        ],
        "Text": "https://xsoar.pan.dev/",
        "URL": [
            "https://xsoar.pan.dev/"
        ]
    }
}
```

### Human Readable Output

>### QR Code Read
<<<<<<< HEAD
>
>|Text|
>|---|
>| https://xsoar.pan.dev/ |
=======

>|Text|
>|---|
>| <https://xsoar.pan.dev/> |
>>>>>>> 032a7012
<|MERGE_RESOLUTION|>--- conflicted
+++ resolved
@@ -60,14 +60,7 @@
 ### Human Readable Output
 
 >### QR Code Read
-<<<<<<< HEAD
 >
 >|Text|
 >|---|
->| https://xsoar.pan.dev/ |
-=======
-
->|Text|
->|---|
->| <https://xsoar.pan.dev/> |
->>>>>>> 032a7012
+>| <https://xsoar.pan.dev/> |