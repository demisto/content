commonfields:
  id: Set
  version: -1
name: Set
script: >-
  var ec = {};

  var value;

  try {
      if (args.stringify === 'true') {
          if (typeof args.value === 'string') {
              value = args.value
          } else {
              value = JSON.stringify(args.value)
          }
      } else {
          value = JSON.parse(args.value);
      }
  } catch(err) {
      value = args.value;
  }


  ec[args.key] = value;

  var result = {
      Type: entryTypes.note,
      Contents: ec,
      ContentsFormat: formats.json,
      HumanReadable: 'Key ' + args.key + ' set'
  };


  if (!args.append || args.append === 'false') {
      setContext(args.key, value);
  } else {
      result.EntryContext = ec;
  }


  return result;
type: javascript
tags:
- Utility
comment: Set a value in context under the key you entered.
enabled: true
args:
- name: key
  required: true
  default: true
  description: The key to set. Can be a full path such as "Key.ID". 
    If using append=true can also use a DT selector such as "Data(val.ID == obj.ID)".
- name: value
  required: true
  description: The value to set to the key. Can be an array.
  isArray: true
- name: append
  auto: PREDEFINED
  predefined:
  - "true"
  - "false"
<<<<<<< HEAD
  description: If false then then the context key will be overwritten. If set to true
    then the script will append to existing context key.
=======
  description: If false then then the context key will be overwritten. If set to true then the script will append to existing context key
>>>>>>> 797a8148
- name: stringify
  auto: PREDEFINED
  predefined:
  - "true"
  - "false"
  description: Whether the argument should be saved as a string.
  defaultValue: "false"
scripttarget: 0
runonce: false
runas: DBotWeakRole
tests:
- Set - Test
fromversion: 5.0.0<|MERGE_RESOLUTION|>--- conflicted
+++ resolved
@@ -60,12 +60,8 @@
   predefined:
   - "true"
   - "false"
-<<<<<<< HEAD
   description: If false then then the context key will be overwritten. If set to true
     then the script will append to existing context key.
-=======
-  description: If false then then the context key will be overwritten. If set to true then the script will append to existing context key
->>>>>>> 797a8148
 - name: stringify
   auto: PREDEFINED
   predefined:
