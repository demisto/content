--- conflicted
+++ resolved
@@ -7,21 +7,23 @@
     values: list[str] = argToList(demisto.args().get("value", None))
     unique_values: set[str] = {v.lower() for v in values}  # search query is case insensitive
 
-<<<<<<< HEAD
-    res = demisto.searchIndicators(
-        query=f'value:({" ".join(unique_values)})',
-=======
     query = f"""value:({' '.join([f'"{value}"' for value in unique_values])})"""
     demisto.debug(f'{query=}')
 
     res = demisto.searchIndicators(
         query=query,
->>>>>>> 90cf3b88
         populateFields='name,score,aggregatedReliability,type,expirationStatus',
     )
 
     return_entries = []
-<<<<<<< HEAD
+    iocs = res.get('iocs') or []
+    for data in iocs:
+        score = data["score"]
+        vendor = "XSOAR"
+        reliability = data.get("aggregatedReliability")
+        indicatorType = data["indicator_type"]
+        expirationStatus = data.get("expirationStatus") != "active"
+        value: str = data["value"]
 
     if 'iocs' in res and len(res['iocs']) > 0:
         for data in res['iocs']:
@@ -32,47 +34,12 @@
             expirationStatus = data.get("expirationStatus") != "active"
             value: str = data["value"]
 
-            dbotscore = {
-                "Indicator": value,
-                "Type": indicatorType,
-                "Vendor": vendor,
-                "Score": score,
-                "Reliability": reliability,
-                "Expired": expirationStatus
-            }
-
-            return_entries.append(dbotscore)
-            with contextlib.suppress(KeyError):  # for multiple IOCs with same value but different casing
-                unique_values.remove(value.lower())
-
-    values_not_found = list({v for v in values if v.lower() in unique_values})  # return the values with the original casing
-
-=======
-    iocs = res.get('iocs') or []
-    for data in iocs:
-        score = data["score"]
-        vendor = "XSOAR"
-        reliability = data.get("aggregatedReliability")
-        indicatorType = data["indicator_type"]
-        expirationStatus = data.get("expirationStatus") != "active"
-        value: str = data["value"]
-
-        dbotscore = {
-            "Indicator": value,
-            "Type": indicatorType,
-            "Vendor": vendor,
-            "Score": score,
-            "Reliability": reliability,
-            "Expired": expirationStatus
-        }
-
         return_entries.append(dbotscore)
         with contextlib.suppress(KeyError):  # for multiple IOCs with same value but different casing
             unique_values.remove(value.lower())
 
     values_not_found = list({v for v in values if v.lower() in unique_values})  # return the values with the original casing
 
->>>>>>> 90cf3b88
     if len(return_entries) > 0:
         md = tableToMarkdown("Indicator", return_entries)
 
@@ -102,9 +69,5 @@
         return_results(not_found_values_entry)
 
 
-<<<<<<< HEAD
-if __name__ == "__builtin__" or __name__ == "builtins":  # pragma: no cover
-=======
 if __name__ in ("__builtin__", "builtins", "__main__"):  # pragma: no cover
->>>>>>> 90cf3b88
     main()