--- conflicted
+++ resolved
@@ -17,11 +17,7 @@
   description: The value to pretty-print.
 scripttarget: 0
 subtype: python3
-<<<<<<< HEAD
-dockerimage: demisto/python3:3.10.12.63474
-=======
 dockerimage: demisto/python3:3.10.13.86272
->>>>>>> 90cf3b88
 runas: DBotWeakRole
 tests:
 - No test - unit test
