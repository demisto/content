commonfields:
  id: DumpJSON
  version: -1
name: DumpJSON
script: ''
type: python
subtype: python3
tags:
- Utility
comment: Dumps a json from context key input, and returns a json object string result
enabled: true
args:
- name: key
  required: true
  default: true
  description: The context path to the json object.
outputs:
- contextPath: JsonStr
  description: The JSON object as string.
scripttarget: 0
fromversion: 5.0.0
<<<<<<< HEAD
dockerimage: demisto/python3:3.10.12.63474
=======
dockerimage: demisto/python3:3.10.13.86272
>>>>>>> 90cf3b88
tests:
- No tests (auto formatted)<|MERGE_RESOLUTION|>--- conflicted
+++ resolved
@@ -19,10 +19,6 @@
   description: The JSON object as string.
 scripttarget: 0
 fromversion: 5.0.0
-<<<<<<< HEAD
-dockerimage: demisto/python3:3.10.12.63474
-=======
 dockerimage: demisto/python3:3.10.13.86272
->>>>>>> 90cf3b88
 tests:
 - No tests (auto formatted)