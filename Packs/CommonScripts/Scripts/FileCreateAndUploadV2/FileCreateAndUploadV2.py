--- conflicted
+++ resolved
@@ -1,15 +1,9 @@
-<<<<<<< HEAD
-import demistomock as demisto  # noqa: F401
-from CommonServerPython import *  # noqa: F401
-import base64
-=======
 import base64
 from pathlib import Path
 from typing import Any
 
 import demistomock as demisto
 from CommonServerPython import *
->>>>>>> 90cf3b88
 
 
 def get_data_from_file(entry_id: str) -> bytes:
