import demistomock as demisto  # noqa: F401
from CommonServerPython import *  # noqa: F401
import base64
import re
import ipaddress
import json
from typing import Any


def is_base64(possible_base64: str | bytes) -> bool:
    """
    Validates if the provided string is a Base64-encoded string.
    For strings of length 16 or less, require that the string must contain '+', '/' or '='.
    For longer strings, rely solely on strict base64 decoding.
    """
    try:
        if isinstance(possible_base64, str):
            possible_base64 = possible_base64.encode('ascii')

        # Check for valid Base64 characters and correct padding
        if not re.fullmatch(b'[A-Za-z0-9+/]*={0,2}', possible_base64):
            return False

        # Ensure length is a multiple of 4
        if len(possible_base64) % 4 != 0:
            return False

        # Apply heuristic for short strings
        if len(possible_base64) <= 16:
            # For shorter strings, require at least one '+' or '/' or '='
            if b'+' not in possible_base64 and b'/' not in possible_base64 and b'=' not in possible_base64:
                return False

        # Attempt strict decoding
        base64.b64decode(possible_base64, validate=True)
        return True
    except Exception:
        return False

def clean_non_base64_chars(encoded_str: str) -> str:
    """
    Cleans and ensures the Base64 string contains only valid Base64 characters (+, /, =, alphanumeric).
    Adds proper padding if necessary.
    """
    # Remove all invalid Base64 characters
    cleaned_str = re.sub(r'[^A-Za-z0-9+/=]', '', encoded_str)

    # Fix padding only if the string length is reasonable for Base64
    if len(cleaned_str) % 4 != 0:
        cleaned_str += "=" * (4 - len(cleaned_str) % 4)

    return cleaned_str


def remove_null_bytes(decoded_str: str) -> str:
    """
    Removes null bytes from the decoded string.
    """
    return decoded_str.replace("\x00", "")


<<<<<<< HEAD
def decode_base64(encoded_str: str, max_recursions: int = 5, force_utf16_le: bool = False) -> Tuple[str, bool]:
=======
def decode_base64(encoded_str: str, max_recursions: int = 5) -> tuple[str, bool]:
>>>>>>> 122b3568
    """
    Decodes a Base64-encoded string recursively up to a defined limit.
    If force_utf16_le is True, decode with UTF-16-LE. Otherwise, use UTF-8 by default.
    Detects multiple layers of Base64 to identify double encoding.
    """
    try:
        recursion_depth = 0
        double_encoded_detected = False
        result = encoded_str

        while recursion_depth < max_recursions:
            # Extract potential Base64 parts
            base64_pattern = re.compile(r'([A-Za-z0-9+/]{4,}(?:={0,2}))')
            matches = base64_pattern.findall(result)

            if not matches:
                break  # No more base64 found

            decoded_any = False
            for match in matches:
                if is_base64(match):
                    cleaned_input = clean_non_base64_chars(match)
                    try:
                        decoded_bytes = base64.b64decode(cleaned_input)
                        # If force_utf16_le, decode as UTF-16-LE; otherwise UTF-8
                        if force_utf16_le:
                            decoded_str = decoded_bytes.decode('utf-16-le', errors='replace')
                        else:
                            decoded_str = decoded_bytes.decode('utf-8', errors='replace')

                        result = result.replace(match, decoded_str, 1)
                        double_encoded_detected = double_encoded_detected or recursion_depth > 0
                        decoded_any = True
                    except Exception:
                        continue

            if not decoded_any:
                break
            recursion_depth += 1

        return result, double_encoded_detected
    except Exception as e:
        demisto.debug(f"Error decoding Base64: {e}")
        return "", False


def identify_and_decode_base64(command_line: str) -> tuple[str, bool]:
    """
    Identifies and decodes all Base64 occurrences in a command line,
    returning the decoded content and a flag indicating if any double encoding was detected.
    If `-EncodedCommand` is detected, the base64 payload after it will be considered UTF-16-LE.
    """
    try:
        double_encoded_detected = False

        # Check if `-EncodedCommand` is in the original command line
        # If so, we will force UTF-16-LE decoding on any base64 following it.
        encoded_command_present = "-EncodedCommand" in command_line or "-enc " in command_line

        # First, check if the entire command_line is Base64
        if is_base64(command_line):
            decoded_str, is_double_encoded = decode_base64(command_line, force_utf16_le=encoded_command_present)
            return decoded_str, is_double_encoded

        # If not pure Base64, extract Base64 portions using regex
        base64_pattern = re.compile(r'([A-Za-z0-9+/]{4,}(?:={0,2}))')
        matches = base64_pattern.findall(command_line)

        if not matches:
            return command_line, False  # No Base64 content found

        result = command_line
        for match in matches:
            if is_base64(match):
                decoded_str, is_double_encoded = decode_base64(match, force_utf16_le=encoded_command_present)
                result = result.replace(match, decoded_str, 1)
                double_encoded_detected = double_encoded_detected or is_double_encoded

        return result, double_encoded_detected

    except Exception as e:
        demisto.debug(f"Error identifying and decoding Base64: {e}")
        return command_line, False


def reverse_command(command_line: str) -> tuple[str, bool]:
    """
    Detects if the command line contains a reversed PowerShell string and reverses it.
    """
    if "llehsrewop" in command_line.lower():
        return command_line[::-1], True
    return command_line, False


def check_malicious_commands(command_line: str) -> list[str]:
    patterns = [
        r'\bmimikatz\b',
        r'\bLaZagne\.exe\b',
        r'\bprocdump\.exe\b',
        r'\bcobaltstrike_beacon\.exe\b',
        r'\bbloodhound\.exe\b',
        r'\bsharphound\.exe\b',
        r'\bcme\.exe\b',
        r'\bresponder\.py\b',
        r'\bsmbexec\.py\b',
        r'\bInvoke\-PSRemoting\b',
        r'\bInvoke\-TheHash\b',
        r'\bGetUserSPNs\.py\b',
        r'\beternalblue\.exe\b',
        r'\beternalromance\.exe\b',
        r'\bmeterpreter\.exe\b',
        r'\bmsfconsole\b',
        r'\bsharpview\.exe\b',
        r'\bInvoke\-SMBExec\b',
        r'\bInvoke\-Obfuscation\b',
        r'\bInvoke\-CradleCrafter\b',
        r'\bcovenant\.exe\b',
        r'\bkoadic\b',
        r'\bquasar\.exe\b',
        r'\bnjRAT\.exe\b',
        r'\bdarkcomet\.exe\b',
        r'\bnanocore\.exe\b',
        r'\bpowercat\.ps1\b',
        r'\brubeus\.exe\b',
        r'\bc99\.php\b',
        r'\bchopper\.php\b',
        r'\bwso\.php\b',
        r'\bb374k\.php\b',
        r'\bbeacon\.exe\b',
        r'\bwinrm\.vbs\b',
        r'\bmsfvenom\b',
        r'\bPowGoop\.ps1\b',
        r'\bimpacket\-scripts\b',
        r'\bPowerUp\.ps1\b',
        r'\bseatbelt\.exe\b',
        r'\blsassdump\.py\b',
        r'\bInvoke\-ReflectivePEInjection\b',
        r'\bInvoke\-Shellcode\b',
        r'\bInvoke\-Expression\b',
        r'\bInvoke\-WmiMethod\b',
        r'\bInvoke\-KickoffAtomicRunner\b'
    ]

    matches: list[Any] = []
    for pattern in patterns:
        matches.extend(re.findall(pattern, command_line, re.IGNORECASE))

    return matches


def check_reconnaissance_temp(command_line: str) -> list[str]:
    patterns = [
        r'\bipconfig\b',
        r'\bnetstat\b',
        r'\bnslookup\b',
        r'\barp\b',
        r'\broute\s+print\b',
        r'\bhostname\b',
        r'\bping\b',
        r'\btracert\b',
        r'\bwhoami\b',
        r'\bnet\s+user\b',
        r'\bnet\s+group\b',
        r'\bnet\s+localgroup\b',
        r'\bquery\s+user\b',
        r'\bsysteminfo\b',
        r'\btasklist\b',
        r'\bsc\s+query\b',
        r'\bwmic\s+process\s+list\b',
        r'\bfsutil\b',
        r'\bdir\b',
        r'\battrib\b',
        r'\btree\b',
        r'\bnetstat\s+\-ano\b',
        r'\breg\s+query\b'
    ]

    matches: list[Any] = []
    for pattern in patterns:
        matches.extend(re.findall(pattern, command_line, re.IGNORECASE))

    return matches


def check_windows_temp_paths(command_line: str) -> list[str]:
    """
    Identifies all occurrences of temporary paths in the given command line.
    """
    patterns = [
        r'\bC:\\Temp\b',
        r'\bC:\\Windows\\System32\\Temp\b',
        r'%TEMP%',
        r'%TMP%',
        r'\\Users\\Public\\Public\s+Downloads\b',
        r'\\AppData\\Local\\Temp\b',
        r'\\ProgramData\\Microsoft\\Windows\\Caches\b',
        r'\\Windows\\System32\\spool\b',
        r'\\Windows\\Tasks\b',
        r'\\Windows\\debug\b',
        r'\\Windows\\Temp\b'
    ]

    matches: list[Any] = []
    for pattern in patterns:
        matches.extend(re.findall(pattern, command_line, re.IGNORECASE))

    return matches


def check_suspicious_content(command_line: str) -> list[str]:
    patterns = [
        r'\-w\s+hidden\b',
        r'\-WindowStyle\s+Hidden\b',
        r'\-window\s+hidden\b',
        r'\-noni\b',
        r'\-enc\b',
        r'\-NonInteractive\b',
        r'\-nop\b',
        r'\-noprofile\b',
        r'\-ExecutionPolicy\s+Bypass\b',
        r'\bBypass\b',
        r'\bClipboardContents\b',
        r'\bGet\-GPPPassword\b',
        r'\bGet\-LSASecret\b',
        r'\bnet\s+user\s+\/\s+add\b',
        r'\btaskkill\b',
        r'\brundll32\b',
        r'\blsass\b',
        r'\breg\s+add\b',
        r'\bbcedit\b',
        r'\bschtasks\b',
        r'\bnetsh\s+firewall\s+set\b',
        r'\s*\<NUL\b',
        r'\bcertutil.*\-encodehex\b',
        r'wevtutil\s+cl\b'
    ]

    matches: list[Any] = []
    for pattern in patterns:
        matches.extend(match.group() for match in re.finditer(pattern, command_line, re.IGNORECASE))

    return matches


def check_amsi(command_line: str) -> list[str]:
    patterns = [
        r'\bSystem\.Management\.Automation\.AmsiUtils\b',
        r'\bamsiInitFailed\b',
        r'\bLoadLibrary\(\"amsi\.dll\"\)\b',
        r'\bAmsiScanBuffer\(\)\b'
    ]

    matches: list[Any] = []
    for pattern in patterns:
        matches.extend(re.findall(pattern, command_line, re.IGNORECASE))

    return matches


def check_mixed_case_powershell(command_line: str) -> list[str]:
    mixed_case_powershell_regex = re.compile(
        r'\b(?=.*[a-z])(?=.*[A-Z])[pP][oO][wW][eE][rR][sS][hH][eE][lL]{2}(\.exe)?\b'
    )

    exclusions = {"Powershell", "PowerShell", "powershell", "Powershell.exe", "PowerShell.exe", "powershell.exe"}

    return [
        match.group() for match in mixed_case_powershell_regex.finditer(command_line)
        if match.group() not in exclusions
    ]


def check_powershell_suspicious_patterns(command_line: str) -> list[str]:
    """
    Detects potential obfuscation, backdoor mechanisms and Command-and-Control (C2) communication
    implemented using PowerShell.
    """
    patterns = [
        r'\bNew\-Object\s+Net\.Sockets\.(?:TcpClient|UdpClient)\b',
        r'\bSystem\.Net\.Sockets\.Tcp(?:Client|Listener)\b',
        r'\.Connect\(',
        r'\.AcceptTcpClient\(',
        r'\.Receive\(',
        r'\.Send\(',
        r'\bpowershell.*IEX.*\(New\-Object\s+Net\.WebClient\)\b',
        r'\bInvoke\-WebRequest.*-Uri\b',
        r'\bInvoke\-RestMethod.*-Uri\b',
        r'\bNew\-Object\s+System\.Net\.WebClient\b',
        r'\bNew\-Object\s+Net\.WebClient\b',
        r'\bDownloadString\b',
        r'\bUploadString\b',
        r'\bSystem\.Net\.WebSockets\.ClientWebSocket\b',
        r'\.ConnectAsync\(',
        r'\[char\[\]\]\s*\([\d,\s]+\)|-join\s*\(\s*\[char\[\]\][^\)]+\)',
        r'\$(env:[a-zA-Z]+)\[\d+\]\s*\+\s*\$env:[a-zA-Z]+\[\d+\]',
        r'%\w+:~\d+,\d+%',
        r'(cmd\.exe.*\/V:ON|setlocal.*EnableDelayedExpansion)',
        r'if\s+%?\w+%?\s+geq\s+\d+\s+call\s+%?\w+%?:~\d+%?',
        r'(\[char\[[^\]]+\]\]){3,}',
        r'for\s+%?\w+%?\s+in\s*\([^)]{50,}\)',
        r'powershell.*?\b(iex.*?2>&1)\b'
    ]

    matches: list[Any] = []
    for pattern in patterns:
        matches.extend(re.findall(pattern, command_line, re.IGNORECASE))

    return matches


def check_credential_dumping(command_line: str) -> list[str]:
    """
    Detects credential dumping techniques.
    """
    patterns = [
        r'\brundll32.*comsvcs\.dll\b',
        r'\bprocdump.*lsass\b',
        r'\bwmic\s+process\s+call\s+create.*lsass\b',
        r'\bInvoke\-Mimikatz\b',
        r'\btasklist.*lsass\b',
        r'\bProcessHacker\b',
        r'\bMiniDumpWriteDump\b',
        r'\bGet\-Credential\b',
        r'\blsass\.dmp\b',
        r'\bntds\.dit\b',
        r'\bntdsutil\.exe.*ntds.*create\b',
        r'\bsekurlsa\:\:',
        r'\bprocdump(\.exe)?\s+-ma\s+lsass\.exe\s+[a-zA-Z0-9_.-]+\.dmp',
        r'\brundll32(\.exe)?\s+comsvcs\.dll,\s+MiniDump\s+lsass\.exe\s+[a-zA-Z0-9_.-]+\.dmp.*',
        r'\bwmic\s+process\s+call\s+create\s+".*mimikatz.*"',
        r'\btaskmgr(\.exe)?\s+/create\s+/PID:\d+\s+/DumpFile:[a-zA-Z0-9_.-]+\.dmp',
        r'\bntdsutil(\.exe)?\s+".*ac i ntds.*" "ifm" "create full\s+[a-zA-Z]:\\.*"',
        r'\bsecretsdump(\.py)?\s+.*domain/.*:.*@.*',
        r'\breg\s+save\s+hklm\\(sam|system)\s+[a-zA-Z0-9_.-]+\.hive',
        r'\bwce(\.exe)?\s+-o',
        r'\bpowershell.*Invoke\-BloodHound.*-CollectionMethod.*'
    ]

    matches: list[Any] = []
    for pattern in patterns:
        matches.extend(match.group() for match in re.finditer(pattern, command_line, re.IGNORECASE))

    return matches


def check_lateral_movement(command_line: str) -> list[str]:
    """
    Detects potential lateral movement techniques from a given command line.
    """
    patterns = [
        r'\b(?:cmd(?:\.exe)?)\s+(?=.*\/q)(?=.*\/c).*?((?:1>\s?.*?)?\s*2>&1)\b',
        r'\bpsexec(\.exe)?',
        r'\bpsexesvc\.exe\b',
        r'\bpsexesvc\.log\b',
        r'\bwmic\s+/node:\s*[a-zA-Z0-9_.-]+',
        r'\bmstsc(\.exe)?',
        r'\\\\[a-zA-Z0-9_.-]+\\C\$\b',
        r'\bnet use \\\\.*\\IPC\$\b',
        r'\bcopy\s+\\\\[a-zA-Z0-9_.-]+\\[a-zA-Z0-9$]+\b',
        r'\bEnter-PSSession\b',
        r'\bpowershell.*Enter-PSSession\s+-ComputerName\s+[a-zA-Z0-9_.-]+\s+-Credential\b',
        r'\bschtasks\s+/create\s+/tn\s+[a-zA-Z0-9_.-]+\s+/tr\s+".*"\s+/sc\s+[a-zA-Z]+\b',
        r'\bpowershell.*Invoke\-Command\s+-ComputerName\s+[a-zA-Z0-9_.-]+\s+-ScriptBlock\b',
        r'\bmstsc(\.exe)?\s+/v\s+[a-zA-Z0-9_.-]+\b',
        r'\bwmiexec\.py\s+[a-zA-Z0-9_.-]+\s+".*"\b',
        r'\bssh.*?-o.*?StrictHostKeyChecking=no\b',
        r'\bcopy\s+\\\\[a-zA-Z0-9_.-]+\\[a-zA-Z0-9$]+\\.*\s+[a-zA-Z]:\\.*\b',
        r'\bcrackmapexec\s+smb\s+[a-zA-Z0-9_.-]+\s+-u\s+[a-zA-Z0-9_.-]+\s+-p\s+[a-zA-Z0-9_.-]+\s+-x\s+".*"\b'
    ]

    matches: list[Any] = []
    for pattern in patterns:
        matches.extend(re.findall(pattern, command_line, re.IGNORECASE))

    return matches


def check_data_exfiltration(command_line: str) -> list[str]:
    """
    Detects potential data exfiltration techniques from a given command line.
    """
    patterns = [
        r'\bcurl\s+-X\s+(POST|PUT)\s+-d\s+@[a-zA-Z0-9_.-]+\s+https?://[a-zA-Z0-9_.-]+/.*\b',
        r'\bwget\s+--post-file=[a-zA-Z0-9_.-]+\s+https?://[a-zA-Z0-9_.-]+/.*\b',
        r'\bscp\s+-i\s+[a-zA-Z0-9_.-]+\.pem\s+[a-zA-Z0-9_.-]+\s+[a-zA-Z0-9_.-]+:/.*\b',
        r'\bftp\s+-n\s+[a-zA-Z0-9_.-]+\s+<<END_SCRIPT.*put\s+.*END_SCRIPT\b',
        r'\bnc\s+[a-zA-Z0-9_.-]+\s+\d+\s+<\s+[a-zA-Z0-9_.-]+\b',
        r'\baws\s+s3\s+cp\s+[a-zA-Z0-9_.-]+\s+s3://[a-zA-Z0-9_.-]+/.*\b',
        r'\bgsutil\s+cp\s+[a-zA-Z0-9_.-]+\s+gs://[a-zA-Z0-9_.-]+/.*\b',
        r'\baz\s+storage\s+blob\s+upload\s+-f\s+[a-zA-Z0-9_.-]+\s+-c\s+[a-zA-Z0-9_.-]+.*\b',
        r'\bpowershell.*System\.Net\.WebClient.*UploadFile.*https?://[a-zA-Z0-9_.-]+/.*\b',
        r'\brsync\s+-avz\s+[a-zA-Z0-9_.-]+\s+[a-zA-Z0-9_.-]+:/.*\b'
    ]

    matches: list[Any] = []
    for pattern in patterns:
        matches.extend(re.findall(pattern, command_line, re.IGNORECASE))

    return matches


def check_custom_patterns(command_line: str, custom_patterns: list[str] | None = None) -> list[str]:
    matches: list[str] = []
    if custom_patterns:
        # Ensure custom_patterns is a list
        if isinstance(custom_patterns, str):
            custom_patterns = [custom_patterns]  # Convert single string to a list
        for pattern in custom_patterns:
            matches.extend(re.findall(pattern, command_line, re.IGNORECASE))
    return matches


def is_reserved_ip(ip_str: str) -> bool:
    try:
        ip_obj = ipaddress.ip_address(ip_str)
        return (
            ip_obj.is_private
            or ip_obj.is_loopback
            or ip_obj.is_reserved
            or ip_obj.is_multicast
            or ip_obj.is_link_local
        )
    except ValueError:
        return False


def extract_indicators(command_line: str) -> list[str]:
    extracted_indicators: list[str] = []
    try:
        indicators = demisto.executeCommand("extractIndicators", {"text": command_line})

        if indicators and isinstance(indicators, list):
            contents = indicators[0].get('Contents', {})

            # Parse contents if it's a JSON string
            if isinstance(contents, str):
                try:
                    contents = json.loads(contents)
                except json.JSONDecodeError:
                    return []

            # Process all keys in the contents dictionary
            if isinstance(contents, dict):
                for key, values in contents.items():
                    if isinstance(values, list):
                        for value in values:
                            if value == "::":
                                continue
                            if key == "IP" and is_reserved_ip(value):
                                continue  # Skip reserved IPs
                            extracted_indicators.append(value)
    except Exception as e:
        demisto.debug(f"Failed to extract indicators: {str(e)}")
    return extracted_indicators


def calculate_score(results: Dict[str, Any]) -> Dict[str, Any]:
    # Define weights for base scoring
    weights: Dict[str, int] = {
        "mixed_case_powershell": 25,
        "reversed_command": 25,
        "powershell_suspicious_patterns": 25,
        "credential_dumping": 25,
        "double_encoding": 25,
        "amsi_techniques": 25,
        "malicious_commands": 25,
        "custom_patterns": 25,
        "data_exfiltration": 15,
        "lateral_movement": 15,
        "windows_temp_path": 10,
        "indicators": 10,
        "reconnaissance": 10,
        "base64_encoding": 5,
        "suspicious_parameters": 5,
    }

    # Initialize findings and scores for original and decoded
    findings: Dict[str, list[Any]] = {"original": [], "decoded": []}
    scores: Dict[str, int] = {"original": 0, "decoded": 0}

    # Define risk groups and bonus scores
    high_risk_keys = {
        "mixed_case_powershell", "double_encoding", "amsi_techniques",
        "malicious_commands", "powershell_suspicious_patterns",
        "credential_dumping", "reversed_command", "custom_patterns"
    }
    medium_risk_keys = {
        "data_exfiltration", "lateral_movement", "indicators",
    }
    low_risk_keys = {
        "suspicious_parameters", "windows_temp_path", "reconnaissance", "base64_encoding",
    }

    risk_bonuses: Dict[str, int] = {
        "high": 30,
        "medium": 20,
        "low": 10,
    }

    # Define the fixed theoretical maximum score
    theoretical_max = 120

    # Helper function to calculate score and detect combinations
    def process_context(context_name: str, context_results: Dict[str, Any]) -> tuple[int, list[str]]:
        context_score = 0
        context_findings: list[str] = []
        context_keys_detected: Set[str] = set()

        # Calculate base score for each key (count each category once)
        for key, value in context_results.items():
            if value and value != "{}":
                context_keys_detected.add(key)
                if isinstance(value, list) and len(value) > 0:
                    # Add weight once, report how many instances were found
                    context_score += weights.get(key, 0)
                    context_findings.append(f"{key.replace('_', ' ')} detected ({len(value)} instances)")
                else:
                    # Not a list or empty list, just count once
                    context_score += weights.get(key, 0)
                    context_findings.append(f"{key.replace('_', ' ')} detected")

        # Apply combination bonuses based on detected keys
        if (high_risk_keys & context_keys_detected) and len(context_keys_detected) > 1:
            context_score += risk_bonuses["high"]
            context_findings.append("High-risk combination detected")
        elif (medium_risk_keys & context_keys_detected) and len(context_keys_detected) > 1:
            context_score += risk_bonuses["medium"]
            context_findings.append("Medium-risk combination detected")
        elif (low_risk_keys & context_keys_detected) and len(context_keys_detected) > 1:
            context_score += risk_bonuses["low"]
            context_findings.append("Low-risk combination detected")

        return context_score, context_findings

    # Process original and decoded findings
    scores["original"], findings["original"] = process_context("original", results.get("analysis", {}).get("original", {}))
    scores["decoded"], findings["decoded"] = process_context("decoded", results.get("analysis", {}).get("decoded", {}))

    # Check global combinations (e.g., double encoding globally)
    if results.get("Double Encoding Detected"):
        # Add the double_encoding weight once if detected
        scores["decoded"] += weights["double_encoding"]
        findings["decoded"].append("Double encoding detected")

    # Calculate total raw score
    total_raw_score = scores["original"] + scores["decoded"]
    # Normalize the score to fit within 0-100 based on the fixed theoretical max
    normalized_score = (total_raw_score / theoretical_max) * 100
    normalized_score = min(normalized_score, 100)  # Cap at 100

    # Determine overall risk level
    risk = "Low Risk"
    if normalized_score > 90:
        risk = "Critical Risk"
    elif normalized_score > 50:
        risk = "High Risk"
    elif normalized_score > 25:
        risk = "Medium Risk"

    return {
        "score": int(round(normalized_score, 0)),
        "findings": findings,
        "risk": risk,
    }


def analyze_command_line(command_line, custom_patterns=None):
    """
    Analyzes the given command line for suspicious patterns, indicators, and encodings.
    """
    reversed_command_line, is_reversed = reverse_command(command_line)
    if is_reversed:
        command_line = reversed_command_line  # Use the reversed command line for further analysis

    decoded_command_line, double_encoded = identify_and_decode_base64(command_line)

    results = {
        "original_command": command_line,
        "analysis": {"original": {}}
    }

    # Perform checks on the original command line
    results["analysis"]["original"] = {
        "malicious_commands": check_malicious_commands(command_line),
        "windows_temp_path": check_windows_temp_paths(command_line),
        "suspicious_parameters": check_suspicious_content(command_line),
        "mixed_case_powershell": check_mixed_case_powershell(command_line),
        "powershell_suspicious_patterns": check_powershell_suspicious_patterns(command_line),
        "credential_dumping": check_credential_dumping(command_line),
        "custom_patterns": check_custom_patterns(command_line, custom_patterns) if custom_patterns else [],
        "reconnaissance": check_reconnaissance_temp(command_line),
        "lateral_movement": check_lateral_movement(command_line),
        "data_exfiltration": check_data_exfiltration(command_line),
        "amsi_techniques": check_amsi(command_line),
        "indicators": extract_indicators(command_line),
        "base64_encoding": decoded_command_line if decoded_command_line else []
    }

    if is_reversed:
        results["analysis"]["original"]["reversed_command"] = ["reversed_command"]

    # Identify and analyze decoded Base64 command line if available
    if decoded_command_line:
        results["decoded_command"] = decoded_command_line
        results["analysis"]["decoded"] = {
            "malicious_commands": check_malicious_commands(decoded_command_line),
            "windows_temp_path": check_windows_temp_paths(decoded_command_line),
            "suspicious_parameters": check_suspicious_content(decoded_command_line),
            "mixed_case_powershell": check_mixed_case_powershell(decoded_command_line),
            "powershell_suspicious_patterns": check_powershell_suspicious_patterns(decoded_command_line),
            "credential_dumping": check_credential_dumping(decoded_command_line),
            "custom_patterns": check_custom_patterns(decoded_command_line, custom_patterns) if custom_patterns else [],
            "reconnaissance": check_reconnaissance_temp(decoded_command_line),
            "lateral_movement": check_lateral_movement(decoded_command_line),
            "data_exfiltration": check_data_exfiltration(decoded_command_line),
            "amsi_techniques": check_amsi(decoded_command_line),
            "indicators": extract_indicators(decoded_command_line)
        }
        results["Double Encoding Detected"] = double_encoded

    # Calculate the score
    score_details = calculate_score(results)
    results.update(score_details)

    return results


def main():
    """
    Entry point for analyzing command lines for suspicious activities and patterns.
    """
    args = demisto.args()
    command_lines = args.get("command_line", [])
    custom_patterns = args.get("custom_patterns", [])

    if isinstance(command_lines, str):
        command_lines = [command_lines]

    # Analyze each command line
    results = [analyze_command_line(cmd, custom_patterns) for cmd in command_lines]

    # Prepare readable output for the results
    readable_output = "\n\n".join([
        f"Command Line: {result['original_command']}\n"
        f"Risk: {result['risk']}\n"
        f"Score: {result['score']}\n"
        f"Findings (Original): {', '.join(result['findings']['original'])}\n"
        f"Findings (Decoded): {', '.join(result['findings'].get('decoded', []))}\n"
        for result in results
    ])

    # Return results
    return_results(CommandResults(
        readable_output=readable_output,
        outputs_prefix="CommandLineAnalysis",
        outputs_key_field="original_command",
        outputs=results
    ))


if __name__ in ("__builtin__", "builtins", "__main__"):
    main()<|MERGE_RESOLUTION|>--- conflicted
+++ resolved
@@ -4,10 +4,10 @@
 import re
 import ipaddress
 import json
-from typing import Any
-
-
-def is_base64(possible_base64: str | bytes) -> bool:
+from typing import List, Any, Optional, Tuple, Union
+
+
+def is_base64(possible_base64: Union[str, bytes]) -> bool:
     """
     Validates if the provided string is a Base64-encoded string.
     For strings of length 16 or less, require that the string must contain '+', '/' or '='.
@@ -28,7 +28,7 @@
         # Apply heuristic for short strings
         if len(possible_base64) <= 16:
             # For shorter strings, require at least one '+' or '/' or '='
-            if b'+' not in possible_base64 and b'/' not in possible_base64 and b'=' not in possible_base64:
+            if b'=' not in possible_base64:
                 return False
 
         # Attempt strict decoding
@@ -37,6 +37,7 @@
     except Exception:
         return False
 
+
 def clean_non_base64_chars(encoded_str: str) -> str:
     """
     Cleans and ensures the Base64 string contains only valid Base64 characters (+, /, =, alphanumeric).
@@ -59,58 +60,54 @@
     return decoded_str.replace("\x00", "")
 
 
-<<<<<<< HEAD
 def decode_base64(encoded_str: str, max_recursions: int = 5, force_utf16_le: bool = False) -> Tuple[str, bool]:
-=======
-def decode_base64(encoded_str: str, max_recursions: int = 5) -> tuple[str, bool]:
->>>>>>> 122b3568
-    """
-    Decodes a Base64-encoded string recursively up to a defined limit.
-    If force_utf16_le is True, decode with UTF-16-LE. Otherwise, use UTF-8 by default.
-    Detects multiple layers of Base64 to identify double encoding.
-    """
     try:
         recursion_depth = 0
-        double_encoded_detected = False
         result = encoded_str
 
         while recursion_depth < max_recursions:
-            # Extract potential Base64 parts
             base64_pattern = re.compile(r'([A-Za-z0-9+/]{4,}(?:={0,2}))')
             matches = base64_pattern.findall(result)
 
             if not matches:
-                break  # No more base64 found
+                break  # No potential base64 strings found
 
             decoded_any = False
             for match in matches:
+                # Check if the match is actually valid Base64 before decoding
                 if is_base64(match):
                     cleaned_input = clean_non_base64_chars(match)
                     try:
-                        decoded_bytes = base64.b64decode(cleaned_input)
-                        # If force_utf16_le, decode as UTF-16-LE; otherwise UTF-8
-                        if force_utf16_le:
-                            decoded_str = decoded_bytes.decode('utf-16-le', errors='replace')
-                        else:
-                            decoded_str = decoded_bytes.decode('utf-8', errors='replace')
-
-                        result = result.replace(match, decoded_str, 1)
-                        double_encoded_detected = double_encoded_detected or recursion_depth > 0
-                        decoded_any = True
+                        decoded_bytes = base64.b64decode(cleaned_input, validate=True)
+                        decoded_str = (decoded_bytes.decode('utf-16-le', errors='replace')
+                                       if force_utf16_le else
+                                       decoded_bytes.decode('utf-8', errors='replace'))
+
+                        # If decoded string differs from the original match, then a decode happened
+                        if decoded_str != match:
+                            result = result.replace(match, decoded_str, 1)
+                            decoded_any = True
                     except Exception:
+                        # If decoding fails despite is_base64 check, just continue
                         continue
 
             if not decoded_any:
+                # No successful decoding occurred this recursion, so stop
                 break
+
             recursion_depth += 1
 
+        # Double encoding is detected if we performed more than one decoding recursion
+        double_encoded_detected = (recursion_depth > 1)
         return result, double_encoded_detected
+
     except Exception as e:
         demisto.debug(f"Error decoding Base64: {e}")
         return "", False
 
 
-def identify_and_decode_base64(command_line: str) -> tuple[str, bool]:
+
+def identify_and_decode_base64(command_line: str) -> Tuple[str, bool]:
     """
     Identifies and decodes all Base64 occurrences in a command line,
     returning the decoded content and a flag indicating if any double encoding was detected.
