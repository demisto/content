import demistomock as demisto  # noqa: F401
from CommonServerPython import *  # noqa: F401
import base64
import re
import ipaddress
import json
from typing import Any


def is_base64(possible_base64: str | bytes) -> bool:
    """
    Validates if the provided string is a Base64-encoded string.
    """
    try:
        if isinstance(possible_base64, str):
            possible_base64 = possible_base64.encode('ascii')

        # Check for valid Base64 characters and correct padding
        if not re.fullmatch(b'[A-Za-z0-9+/]*={0,2}', possible_base64):
            return False

        # Ensure length is a multiple of 4
        if len(possible_base64) % 4 != 0:
            return False

        # Attempt decoding strictly
        base64.b64decode(possible_base64, validate=True)
        return True
    except Exception:
        return False


def clean_non_base64_chars(encoded_str: str) -> str:
    """
    Cleans and ensures the Base64 string contains only valid Base64 characters (+, /, =, alphanumeric).
    Adds proper padding if necessary.
    """
    # Remove all invalid Base64 characters
    cleaned_str = re.sub(r'[^A-Za-z0-9+/=]', '', encoded_str)

    # Fix padding only if the string length is reasonable for Base64
    if len(cleaned_str) % 4 != 0:
        cleaned_str += "=" * (4 - len(cleaned_str) % 4)

    return cleaned_str


def remove_null_bytes(decoded_str: str) -> str:
    """
    Removes null bytes from the decoded string.
    """
    return decoded_str.replace("\x00", "")


<<<<<<< HEAD
def decode_base64(encoded_str: str, max_recursions: int = 5) -> Tuple[str, bool]:
=======
def decode_base64(encoded_str: str, max_recursions: int = 5) -> tuple[str | None, bool]:
>>>>>>> 8187a95f
    """
    Decodes a Base64-encoded string recursively up to a defined limit.
    Handles mixed content if necessary and returns the fully decoded string and a flag indicating double encoding.
    """
    try:
        recursion_depth = 0
        double_encoded_detected = False
        result = encoded_str  # Keep the original input as the working result

        while recursion_depth < max_recursions:
            # Extract potential Base64 parts from the string
            base64_pattern = re.compile(r'([A-Za-z0-9+/]{4,}(?:={0,2}))')
            matches = base64_pattern.findall(result)

            if not matches:
                break  # Stop if no Base64 content is found

            for match in matches:
                if is_base64(match):
                    # Clean and decode the Base64 string
                    cleaned_input = clean_non_base64_chars(match)
                    try:
                        decoded_bytes = base64.b64decode(cleaned_input)
                        decoded_str = decoded_bytes.decode('utf-8', errors='ignore')  # Decode as UTF-8
                        result = result.replace(match, decoded_str, 1)  # Replace the Base64 part with its decoded value
                        double_encoded_detected = double_encoded_detected or recursion_depth > 0
                    except Exception:
                        continue  # Skip invalid Base64 matches

            recursion_depth += 1

        return result, double_encoded_detected
    except Exception as e:
<<<<<<< HEAD
        demisto.debug(f"Error decoding Base64: {e}")
        return "", False
=======
        LOG(f"Error decoding Base64: {e}")
        return None, False

>>>>>>> 8187a95f

def identify_and_decode_base64(command_line: str) -> tuple[str, bool]:
    """
    Identifies and decodes all Base64 occurrences in a command line,
    returning the decoded content and a flag indicating if any double encoding was detected.
    Handles both pure Base64 strings and mixed content.
    """
    try:
        double_encoded_detected = False

<<<<<<< HEAD
        # First, check if the entire command_line is Base64
        if is_base64(command_line):
            decoded_str, is_double_encoded = decode_base64(command_line)
            return decoded_str, is_double_encoded
=======
    matches = base64_pattern.findall(command_line)
    fully_decoded_content: list[str] = []  # Collect decoded Base64 strings
    double_encoded_detected = False
>>>>>>> 8187a95f

        # If not pure Base64, extract Base64 portions using regex
        base64_pattern = re.compile(r'([A-Za-z0-9+/]{4,}(?:={0,2}))')
        matches = base64_pattern.findall(command_line)

        if not matches:
            return command_line, False  # No Base64 content found

        result = command_line
        for match in matches:
            if is_base64(match):  # Ensure the match is valid Base64
                decoded_str, is_double_encoded = decode_base64(match)
                result = result.replace(match, decoded_str, 1)
                double_encoded_detected = double_encoded_detected or is_double_encoded

        return result, double_encoded_detected

    except Exception as e:
        demisto.debug(f"Error identifying and decoding Base64: {e}")
        return command_line, False


def reverse_command(command_line: str) -> tuple[str, bool]:
    """
    Detects if the command line contains a reversed PowerShell string and reverses it.
    """
    if "llehsrewop" in command_line.lower():
        return command_line[::-1], True
    return command_line, False


def check_malicious_commands(command_line: str) -> list[str]:
    patterns = [
        r'\bmimikatz\b',
        r'\bLaZagne\.exe\b',
        r'\bprocdump\.exe\b',
        r'\bcobaltstrike_beacon\.exe\b',
        r'\bbloodhound\.exe\b',
        r'\bsharphound\.exe\b',
        r'\bcme\.exe\b',
        r'\bresponder\.py\b',
        r'\bsmbexec\.py\b',
        r'\bInvoke\-PSRemoting\b',
        r'\bInvoke\-TheHash\b',
        r'\bGetUserSPNs\.py\b',
        r'\beternalblue\.exe\b',
        r'\beternalromance\.exe\b',
        r'\bmeterpreter\.exe\b',
        r'\bmsfconsole\b',
        r'\bsharpview\.exe\b',
        r'\bInvoke\-SMBExec\b',
        r'\bInvoke\-Obfuscation\b',
        r'\bInvoke\-CradleCrafter\b',
        r'\bcovenant\.exe\b',
        r'\bkoadic\b',
        r'\bquasar\.exe\b',
        r'\bnjRAT\.exe\b',
        r'\bdarkcomet\.exe\b',
        r'\bnanocore\.exe\b',
        r'\bpowercat\.ps1\b',
        r'\brubeus\.exe\b',
        r'\bc99\.php\b',
        r'\bchopper\.php\b',
        r'\bwso\.php\b',
        r'\bb374k\.php\b',
        r'\bbeacon\.exe\b',
        r'\bwinrm\.vbs\b',
        r'\bmsfvenom\b',
        r'\bPowGoop\.ps1\b',
        r'\bimpacket\-scripts\b',
        r'\bPowerUp\.ps1\b',
        r'\bseatbelt\.exe\b',
        r'\blsassdump\.py\b',
        r'\bInvoke\-ReflectivePEInjection\b',
        r'\bInvoke\-Shellcode\b',
        r'\bInvoke\-Expression\b',
        r'\bInvoke\-WmiMethod\b',
        r'\bInvoke\-KickoffAtomicRunner\b'
    ]

    matches: list[Any] = []
    for pattern in patterns:
        matches.extend(re.findall(pattern, command_line, re.IGNORECASE))

    return matches


def check_reconnaissance_temp(command_line: str) -> list[str]:
    patterns = [
        r'\bipconfig\b',
        r'\bnetstat\b',
        r'\bnslookup\b',
        r'\barp\b',
        r'\broute\s+print\b',
        r'\bhostname\b',
        r'\bping\b',
        r'\btracert\b',
        r'\bwhoami\b',
        r'\bnet\s+user\b',
        r'\bnet\s+group\b',
        r'\bnet\s+localgroup\b',
        r'\bquery\s+user\b',
        r'\bsysteminfo\b',
        r'\btasklist\b',
        r'\bsc\s+query\b',
        r'\bwmic\s+process\s+list\b',
        r'\bfsutil\b',
        r'\bdir\b',
        r'\battrib\b',
        r'\btree\b',
        r'\bnetstat\s+\-ano\b',
        r'\breg\s+query\b'
    ]

    matches: list[Any] = []
    for pattern in patterns:
        matches.extend(re.findall(pattern, command_line, re.IGNORECASE))

    return matches


def check_windows_temp_paths(command_line: str) -> list[str]:
    """
    Identifies all occurrences of temporary paths in the given command line.
    """
    patterns = [
        r'\bC:\\Temp\b',
        r'\bC:\\Windows\\System32\\Temp\b',
        r'%TEMP%',
        r'%TMP%',
        r'\\Users\\Public\\Public\s+Downloads\b',
        r'\\AppData\\Local\\Temp\b',
        r'\\ProgramData\\Microsoft\\Windows\\Caches\b',
        r'\\Windows\\System32\\spool\b',
        r'\\Windows\\Tasks\b',
        r'\\Windows\\debug\b',
        r'\\Windows\\Temp\b'
    ]

    matches: list[Any] = []
    for pattern in patterns:
        matches.extend(re.findall(pattern, command_line, re.IGNORECASE))

    return matches


def check_suspicious_content(command_line: str) -> list[str]:
    patterns = [
        r'\-w\s+hidden\b',
        r'\-WindowStyle\s+Hidden\b',
        r'\-window\s+hidden\b',
        r'\-noni\b',
        r'\-enc\b',
        r'\-NonInteractive\b',
        r'\-nop\b',
        r'\-noprofile\b',
        r'\-ExecutionPolicy\s+Bypass\b',
        r'\bBypass\b',
        r'\bClipboardContents\b',
        r'\bGet\-GPPPassword\b',
        r'\bGet\-LSASecret\b',
        r'\bnet\s+user\s+\/\s+add\b',
        r'\btaskkill\b',
        r'\brundll32\b',
        r'\blsass\b',
        r'\breg\s+add\b',
        r'\bbcedit\b',
        r'\bschtasks\b',
        r'\bnetsh\s+firewall\s+set\b',
        r'\s*\<NUL\b',
        r'\bcertutil.*\-encodehex\b',
        r'wevtutil\s+cl\b'
    ]

    matches: list[Any] = []
    for pattern in patterns:
        matches.extend(match.group() for match in re.finditer(pattern, command_line, re.IGNORECASE))

    return matches


def check_amsi(command_line: str) -> list[str]:
    patterns = [
        r'\bSystem\.Management\.Automation\.AmsiUtils\b',
        r'\bamsiInitFailed\b',
        r'\bLoadLibrary\(\"amsi\.dll\"\)\b',
        r'\bAmsiScanBuffer\(\)\b'
    ]

    matches: list[Any] = []
    for pattern in patterns:
        matches.extend(re.findall(pattern, command_line, re.IGNORECASE))

    return matches


def check_mixed_case_powershell(command_line: str) -> list[str]:
    mixed_case_powershell_regex = re.compile(
        r'\b(?=.*[a-z])(?=.*[A-Z])[pP][oO][wW][eE][rR][sS][hH][eE][lL]{2}(\.exe)?\b'
    )

    exclusions = {"Powershell", "PowerShell", "powershell", "Powershell.exe", "PowerShell.exe", "powershell.exe"}

    return [
        match.group() for match in mixed_case_powershell_regex.finditer(command_line)
        if match.group() not in exclusions
    ]


def check_powershell_suspicious_patterns(command_line: str) -> list[str]:
    """
    Detects potential obfuscation, backdoor mechanisms and Command-and-Control (C2) communication
    implemented using PowerShell.
    """
    patterns = [
        r'\bNew\-Object\s+Net\.Sockets\.(?:TcpClient|UdpClient)\b',
        r'\bSystem\.Net\.Sockets\.Tcp(?:Client|Listener)\b',
        r'\.Connect\(',
        r'\.AcceptTcpClient\(',
        r'\.Receive\(',
        r'\.Send\(',
        r'\bpowershell.*IEX.*\(New\-Object\s+Net\.WebClient\)\b',
        r'\bInvoke\-WebRequest.*-Uri\b',
        r'\bInvoke\-RestMethod.*-Uri\b',
        r'\bNew\-Object\s+System\.Net\.WebClient\b',
        r'\bNew\-Object\s+Net\.WebClient\b',
        r'\bDownloadString\b',
        r'\bUploadString\b',
        r'\bSystem\.Net\.WebSockets\.ClientWebSocket\b',
        r'\.ConnectAsync\(',
        r'\[char\[\]\]\s*\([\d,\s]+\)|-join\s*\(\s*\[char\[\]\][^\)]+\)',
        r'\$(env:[a-zA-Z]+)\[\d+\]\s*\+\s*\$env:[a-zA-Z]+\[\d+\]',
        r'%\w+:~\d+,\d+%',
        r'(cmd\.exe.*\/V:ON|setlocal.*EnableDelayedExpansion)',
        r'if\s+%?\w+%?\s+geq\s+\d+\s+call\s+%?\w+%?:~\d+%?',
        r'(\[char\[[^\]]+\]\]){3,}',
        r'for\s+%?\w+%?\s+in\s*\([^)]{50,}\)',
        r'powershell.*?\b(iex.*?2>&1)\b'
    ]

    matches: list[Any] = []
    for pattern in patterns:
        matches.extend(re.findall(pattern, command_line, re.IGNORECASE))

    return matches


def check_credential_dumping(command_line: str) -> list[str]:
    """
    Detects credential dumping techniques.
    """
    patterns = [
        r'\brundll32.*comsvcs\.dll\b',
        r'\bprocdump.*lsass\b',
        r'\bwmic\s+process\s+call\s+create.*lsass\b',
        r'\bInvoke\-Mimikatz\b',
        r'\btasklist.*lsass\b',
        r'\bProcessHacker\b',
        r'\bMiniDumpWriteDump\b',
        r'\bGet\-Credential\b',
        r'\blsass\.dmp\b',
        r'\bntds\.dit\b',
        r'\bntdsutil\.exe.*ntds.*create\b',
        r'\bsekurlsa\:\:',
        r'\bprocdump(\.exe)?\s+-ma\s+lsass\.exe\s+[a-zA-Z0-9_.-]+\.dmp',
        r'\brundll32(\.exe)?\s+comsvcs\.dll,\s+MiniDump\s+lsass\.exe\s+[a-zA-Z0-9_.-]+\.dmp.*',
        r'\bwmic\s+process\s+call\s+create\s+".*mimikatz.*"',
        r'\btaskmgr(\.exe)?\s+/create\s+/PID:\d+\s+/DumpFile:[a-zA-Z0-9_.-]+\.dmp',
        r'\bntdsutil(\.exe)?\s+".*ac i ntds.*" "ifm" "create full\s+[a-zA-Z]:\\.*"',
        r'\bsecretsdump(\.py)?\s+.*domain/.*:.*@.*',
        r'\breg\s+save\s+hklm\\(sam|system)\s+[a-zA-Z0-9_.-]+\.hive',
        r'\bwce(\.exe)?\s+-o',
        r'\bpowershell.*Invoke\-BloodHound.*-CollectionMethod.*'
    ]

    matches: list[Any] = []
    for pattern in patterns:
        matches.extend(match.group() for match in re.finditer(pattern, command_line, re.IGNORECASE))

    return matches


def check_lateral_movement(command_line: str) -> list[str]:
    """
    Detects potential lateral movement techniques from a given command line.
    """
    patterns = [
        r'\b(?:cmd(?:\.exe)?)\s+(?=.*\/q)(?=.*\/c).*?((?:1>\s?.*?)?\s*2>&1)\b',
        r'\bpsexec(\.exe)?',
        r'\bpsexesvc\.exe\b',
        r'\bpsexesvc\.log\b',
        r'\bwmic\s+/node:\s*[a-zA-Z0-9_.-]+',
        r'\bmstsc(\.exe)?',
        r'\\\\[a-zA-Z0-9_.-]+\\C\$\b',
        r'\bnet use \\\\.*\\IPC\$\b',
        r'\bcopy\s+\\\\[a-zA-Z0-9_.-]+\\[a-zA-Z0-9$]+\b',
        r'\bEnter-PSSession\b',
        r'\bpowershell.*Enter-PSSession\s+-ComputerName\s+[a-zA-Z0-9_.-]+\s+-Credential\b',
        r'\bschtasks\s+/create\s+/tn\s+[a-zA-Z0-9_.-]+\s+/tr\s+".*"\s+/sc\s+[a-zA-Z]+\b',
        r'\bpowershell.*Invoke\-Command\s+-ComputerName\s+[a-zA-Z0-9_.-]+\s+-ScriptBlock\b',
        r'\bmstsc(\.exe)?\s+/v\s+[a-zA-Z0-9_.-]+\b',
        r'\bwmiexec\.py\s+[a-zA-Z0-9_.-]+\s+".*"\b',
        r'\bssh.*?-o.*?StrictHostKeyChecking=no\b',
        r'\bcopy\s+\\\\[a-zA-Z0-9_.-]+\\[a-zA-Z0-9$]+\\.*\s+[a-zA-Z]:\\.*\b',
        r'\bcrackmapexec\s+smb\s+[a-zA-Z0-9_.-]+\s+-u\s+[a-zA-Z0-9_.-]+\s+-p\s+[a-zA-Z0-9_.-]+\s+-x\s+".*"\b'
    ]

    matches: list[Any] = []
    for pattern in patterns:
        matches.extend(re.findall(pattern, command_line, re.IGNORECASE))

    return matches


def check_data_exfiltration(command_line: str) -> list[str]:
    """
    Detects potential data exfiltration techniques from a given command line.
    """
    patterns = [
        r'\bcurl\s+-X\s+(POST|PUT)\s+-d\s+@[a-zA-Z0-9_.-]+\s+https?://[a-zA-Z0-9_.-]+/.*\b',
        r'\bwget\s+--post-file=[a-zA-Z0-9_.-]+\s+https?://[a-zA-Z0-9_.-]+/.*\b',
        r'\bscp\s+-i\s+[a-zA-Z0-9_.-]+\.pem\s+[a-zA-Z0-9_.-]+\s+[a-zA-Z0-9_.-]+:/.*\b',
        r'\bftp\s+-n\s+[a-zA-Z0-9_.-]+\s+<<END_SCRIPT.*put\s+.*END_SCRIPT\b',
        r'\bnc\s+[a-zA-Z0-9_.-]+\s+\d+\s+<\s+[a-zA-Z0-9_.-]+\b',
        r'\baws\s+s3\s+cp\s+[a-zA-Z0-9_.-]+\s+s3://[a-zA-Z0-9_.-]+/.*\b',
        r'\bgsutil\s+cp\s+[a-zA-Z0-9_.-]+\s+gs://[a-zA-Z0-9_.-]+/.*\b',
        r'\baz\s+storage\s+blob\s+upload\s+-f\s+[a-zA-Z0-9_.-]+\s+-c\s+[a-zA-Z0-9_.-]+.*\b',
        r'\bpowershell.*System\.Net\.WebClient.*UploadFile.*https?://[a-zA-Z0-9_.-]+/.*\b',
        r'\brsync\s+-avz\s+[a-zA-Z0-9_.-]+\s+[a-zA-Z0-9_.-]+:/.*\b'
    ]

    matches: list[Any] = []
    for pattern in patterns:
        matches.extend(re.findall(pattern, command_line, re.IGNORECASE))

    return matches


def check_custom_patterns(command_line: str, custom_patterns: list[str] | None = None) -> list[str]:
    matches: list[str] = []
    if custom_patterns:
        # Ensure custom_patterns is a list
        if isinstance(custom_patterns, str):
            custom_patterns = [custom_patterns]  # Convert single string to a list
        for pattern in custom_patterns:
            matches.extend(re.findall(pattern, command_line, re.IGNORECASE))
    return matches


def is_reserved_ip(ip_str: str) -> bool:
    try:
        ip_obj = ipaddress.ip_address(ip_str)
        return (
            ip_obj.is_private
            or ip_obj.is_loopback
            or ip_obj.is_reserved
            or ip_obj.is_multicast
            or ip_obj.is_link_local
        )
    except ValueError:
        return False


def extract_indicators(command_line: str) -> list[str]:
    extracted_indicators: list[str] = []
    try:
        indicators = demisto.executeCommand("extractIndicators", {"text": command_line})

        if indicators and isinstance(indicators, list):
            contents = indicators[0].get('Contents', {})

            # Parse contents if it's a JSON string
            if isinstance(contents, str):
                try:
                    contents = json.loads(contents)
                except json.JSONDecodeError:
                    return []

            # Process all keys in the contents dictionary
            if isinstance(contents, dict):
                for key, values in contents.items():
                    if isinstance(values, list):
                        for value in values:
                            if value == "::":
                                continue
                            if key == "IP" and is_reserved_ip(value):
                                continue  # Skip reserved IPs
                            extracted_indicators.append(value)
    except Exception as e:
        demisto.debug(f"Failed to extract indicators: {str(e)}")
    return extracted_indicators


def calculate_score(results: Dict[str, Any]) -> Dict[str, Any]:
    # Define weights for base scoring
    weights: Dict[str, int] = {
        "mixed_case_powershell": 25,
        "reversed_command": 25,
        "powershell_suspicious_patterns": 25,
        "credential_dumping": 25,
        "double_encoding": 25,
        "amsi_techniques": 25,
        "malicious_commands": 25,
        "custom_patterns": 25,
        "data_exfiltration": 15,
        "lateral_movement": 15,
        "windows_temp_path": 10,
        "indicators": 10,
        "reconnaissance": 10,
        "base64_encoding": 5,
        "suspicious_parameters": 5,
    }

    # Initialize findings and scores for original and decoded
    findings: Dict[str, list[Any]] = {"original": [], "decoded": []}
    scores: Dict[str, int] = {"original": 0, "decoded": 0}

    # Define risk groups and bonus scores
    high_risk_keys = {
        "mixed_case_powershell", "double_encoding", "amsi_techniques",
        "malicious_commands", "powershell_suspicious_patterns",
        "credential_dumping", "reversed_command", "custom_patterns"
    }
    medium_risk_keys = {
        "data_exfiltration", "lateral_movement", "indicators",
    }
    low_risk_keys = {
        "suspicious_parameters", "windows_temp_path", "reconnaissance", "base64_encoding",
    }

    risk_bonuses: Dict[str, int] = {
        "high": 30,
        "medium": 20,
        "low": 10,
    }

    # Define the fixed theoretical maximum score
    theoretical_max = 120

    # Helper function to calculate score and detect combinations
    def process_context(context_name: str, context_results: Dict[str, Any]) -> tuple[int, list[str]]:
        context_score = 0
        context_findings: list[str] = []
        context_keys_detected: Set[str] = set()

        # Calculate base score for each key (count each category once)
        for key, value in context_results.items():
            if value and value != "{}":
                context_keys_detected.add(key)
                if isinstance(value, list) and len(value) > 0:
                    # Add weight once, report how many instances were found
                    context_score += weights.get(key, 0)
                    context_findings.append(f"{key.replace('_', ' ')} detected ({len(value)} instances)")
                else:
                    # Not a list or empty list, just count once
                    context_score += weights.get(key, 0)
                    context_findings.append(f"{key.replace('_', ' ')} detected")

        # Apply combination bonuses based on detected keys
        if (high_risk_keys & context_keys_detected) and len(context_keys_detected) > 1:
            context_score += risk_bonuses["high"]
            context_findings.append("High-risk combination detected")
        elif (medium_risk_keys & context_keys_detected) and len(context_keys_detected) > 1:
            context_score += risk_bonuses["medium"]
            context_findings.append("Medium-risk combination detected")
        elif (low_risk_keys & context_keys_detected) and len(context_keys_detected) > 1:
            context_score += risk_bonuses["low"]
            context_findings.append("Low-risk combination detected")

        return context_score, context_findings

    # Process original and decoded findings
    scores["original"], findings["original"] = process_context("original", results.get("analysis", {}).get("original", {}))
    scores["decoded"], findings["decoded"] = process_context("decoded", results.get("analysis", {}).get("decoded", {}))

    # Check global combinations (e.g., double encoding globally)
    if results.get("Double Encoding Detected"):
        # Add the double_encoding weight once if detected
        scores["decoded"] += weights["double_encoding"]
        findings["decoded"].append("Double encoding detected")

    # Calculate total raw score
    total_raw_score = scores["original"] + scores["decoded"]
    # Normalize the score to fit within 0-100 based on the fixed theoretical max
    normalized_score = (total_raw_score / theoretical_max) * 100
    normalized_score = min(normalized_score, 100)  # Cap at 100

    # Determine overall risk level
    risk = "Low Risk"
    if normalized_score > 90:
        risk = "Critical Risk"
    elif normalized_score > 50:
        risk = "High Risk"
    elif normalized_score > 25:
        risk = "Medium Risk"

    return {
        "score": int(round(normalized_score, 0)),
        "findings": findings,
        "risk": risk,
    }


def analyze_command_line(command_line, custom_patterns=None):
    """
    Analyzes the given command line for suspicious patterns, indicators, and encodings.
    """
    reversed_command_line, is_reversed = reverse_command(command_line)
    if is_reversed:
        command_line = reversed_command_line  # Use the reversed command line for further analysis

    decoded_command_line, double_encoded = identify_and_decode_base64(command_line)

    results = {
        "original_command": command_line,
        "analysis": {"original": {}}
    }

    # Perform checks on the original command line
    results["analysis"]["original"] = {
        "malicious_commands": check_malicious_commands(command_line),
        "windows_temp_path": check_windows_temp_paths(command_line),
        "suspicious_parameters": check_suspicious_content(command_line),
        "mixed_case_powershell": check_mixed_case_powershell(command_line),
        "powershell_suspicious_patterns": check_powershell_suspicious_patterns(command_line),
        "credential_dumping": check_credential_dumping(command_line),
        "custom_patterns": check_custom_patterns(command_line, custom_patterns) if custom_patterns else [],
        "reconnaissance": check_reconnaissance_temp(command_line),
        "lateral_movement": check_lateral_movement(command_line),
        "data_exfiltration": check_data_exfiltration(command_line),
        "amsi_techniques": check_amsi(command_line),
        "indicators": extract_indicators(command_line),
        "base64_encoding": decoded_command_line if decoded_command_line else []
    }

    if is_reversed:
        results["analysis"]["original"]["reversed_command"] = ["reversed_command"]

    # Identify and analyze decoded Base64 command line if available
    if decoded_command_line:
        results["decoded_command"] = decoded_command_line
        results["analysis"]["decoded"] = {
            "malicious_commands": check_malicious_commands(decoded_command_line),
            "windows_temp_path": check_windows_temp_paths(decoded_command_line),
            "suspicious_parameters": check_suspicious_content(decoded_command_line),
            "mixed_case_powershell": check_mixed_case_powershell(decoded_command_line),
            "powershell_suspicious_patterns": check_powershell_suspicious_patterns(decoded_command_line),
            "credential_dumping": check_credential_dumping(decoded_command_line),
            "custom_patterns": check_custom_patterns(decoded_command_line, custom_patterns) if custom_patterns else [],
            "reconnaissance": check_reconnaissance_temp(decoded_command_line),
            "lateral_movement": check_lateral_movement(decoded_command_line),
            "data_exfiltration": check_data_exfiltration(decoded_command_line),
            "amsi_techniques": check_amsi(decoded_command_line),
            "indicators": extract_indicators(decoded_command_line)
        }
        results["Double Encoding Detected"] = double_encoded

    # Calculate the score
    score_details = calculate_score(results)
    results.update(score_details)

    return results


def main():
    """
    Entry point for analyzing command lines for suspicious activities and patterns.
    """
    args = demisto.args()
    command_lines = args.get("command_line", [])
    custom_patterns = args.get("custom_patterns", [])

    if isinstance(command_lines, str):
        command_lines = [command_lines]

    # Analyze each command line
    results = [analyze_command_line(cmd, custom_patterns) for cmd in command_lines]

    # Prepare readable output for the results
    readable_output = "\n\n".join([
        f"Command Line: {result['original_command']}\n"
        f"Risk: {result['risk']}\n"
        f"Score: {result['score']}\n"
        f"Findings (Original): {', '.join(result['findings']['original'])}\n"
        f"Findings (Decoded): {', '.join(result['findings'].get('decoded', []))}\n"
        for result in results
    ])

    # Return results
    return_results(CommandResults(
        readable_output=readable_output,
        outputs_prefix="CommandLineAnalysis",
        outputs_key_field="original_command",
        outputs=results
    ))


if __name__ in ("__builtin__", "builtins", "__main__"):
    main()<|MERGE_RESOLUTION|>--- conflicted
+++ resolved
@@ -15,15 +15,15 @@
         if isinstance(possible_base64, str):
             possible_base64 = possible_base64.encode('ascii')
 
-        # Check for valid Base64 characters and correct padding
+        # Check for valid Base64 characters
         if not re.fullmatch(b'[A-Za-z0-9+/]*={0,2}', possible_base64):
             return False
 
-        # Ensure length is a multiple of 4
+        # Validate padding
         if len(possible_base64) % 4 != 0:
             return False
 
-        # Attempt decoding strictly
+        # Attempt decoding
         base64.b64decode(possible_base64, validate=True)
         return True
     except Exception:
@@ -38,9 +38,10 @@
     # Remove all invalid Base64 characters
     cleaned_str = re.sub(r'[^A-Za-z0-9+/=]', '', encoded_str)
 
-    # Fix padding only if the string length is reasonable for Base64
-    if len(cleaned_str) % 4 != 0:
-        cleaned_str += "=" * (4 - len(cleaned_str) % 4)
+    # Fix padding (Base64 strings should be a multiple of 4 in length)
+    padding = len(cleaned_str) % 4
+    if padding:
+        cleaned_str += "=" * (4 - padding)
 
     return cleaned_str
 
@@ -52,92 +53,77 @@
     return decoded_str.replace("\x00", "")
 
 
-<<<<<<< HEAD
-def decode_base64(encoded_str: str, max_recursions: int = 5) -> Tuple[str, bool]:
-=======
 def decode_base64(encoded_str: str, max_recursions: int = 5) -> tuple[str | None, bool]:
->>>>>>> 8187a95f
     """
     Decodes a Base64-encoded string recursively up to a defined limit.
-    Handles mixed content if necessary and returns the fully decoded string and a flag indicating double encoding.
+    Returns the decoded string and a flag indicating if double encoding was detected.
     """
     try:
         recursion_depth = 0
-        double_encoded_detected = False
-        result = encoded_str  # Keep the original input as the working result
+        was_double_encoded = False  # Flag for double encoding
+        current_input = encoded_str
 
         while recursion_depth < max_recursions:
-            # Extract potential Base64 parts from the string
-            base64_pattern = re.compile(r'([A-Za-z0-9+/]{4,}(?:={0,2}))')
-            matches = base64_pattern.findall(result)
-
-            if not matches:
-                break  # Stop if no Base64 content is found
-
-            for match in matches:
-                if is_base64(match):
-                    # Clean and decode the Base64 string
-                    cleaned_input = clean_non_base64_chars(match)
-                    try:
-                        decoded_bytes = base64.b64decode(cleaned_input)
-                        decoded_str = decoded_bytes.decode('utf-8', errors='ignore')  # Decode as UTF-8
-                        result = result.replace(match, decoded_str, 1)  # Replace the Base64 part with its decoded value
-                        double_encoded_detected = double_encoded_detected or recursion_depth > 0
-                    except Exception:
-                        continue  # Skip invalid Base64 matches
-
+            # Check if the current input is valid Base64
+            if not is_base64(current_input):
+                break
+
+            # Clean and decode the Base64 string
+            cleaned_input = clean_non_base64_chars(current_input)
+            decoded_bytes = base64.b64decode(cleaned_input)
+            try:
+                decoded_str = decoded_bytes.decode('utf-8')
+            except UnicodeDecodeError:
+                decoded_str = decoded_bytes.decode('latin-1')
+
+            # Increment recursion depth
             recursion_depth += 1
 
-        return result, double_encoded_detected
+            # Update flag for double encoding after the first successful decode
+            if recursion_depth > 1:
+                was_double_encoded = True
+
+            # Prepare for the next round of decoding
+            current_input = decoded_str
+
+        return current_input, was_double_encoded
     except Exception as e:
-<<<<<<< HEAD
-        demisto.debug(f"Error decoding Base64: {e}")
-        return "", False
-=======
         LOG(f"Error decoding Base64: {e}")
         return None, False
 
->>>>>>> 8187a95f
 
 def identify_and_decode_base64(command_line: str) -> tuple[str, bool]:
     """
     Identifies and decodes all Base64 occurrences in a command line,
-    returning the decoded content and a flag indicating if any double encoding was detected.
-    Handles both pure Base64 strings and mixed content.
-    """
-    try:
-        double_encoded_detected = False
-
-<<<<<<< HEAD
-        # First, check if the entire command_line is Base64
-        if is_base64(command_line):
-            decoded_str, is_double_encoded = decode_base64(command_line)
-            return decoded_str, is_double_encoded
-=======
+    returning the original command line, the fully decoded content, and a flag for double encoding.
+    """
+    # Base64 regex pattern
+    base64_pattern = re.compile(
+        r'((?:[A-Za-z0-9+/]{4}){4,}(?:[A-Za-z0-9+/]{2}==|[A-Za-z0-9+/]{3}=|[A-Za-z0-9+/]{4})?)'
+    )
+
     matches = base64_pattern.findall(command_line)
     fully_decoded_content: list[str] = []  # Collect decoded Base64 strings
     double_encoded_detected = False
->>>>>>> 8187a95f
-
-        # If not pure Base64, extract Base64 portions using regex
-        base64_pattern = re.compile(r'([A-Za-z0-9+/]{4,}(?:={0,2}))')
-        matches = base64_pattern.findall(command_line)
-
-        if not matches:
-            return command_line, False  # No Base64 content found
-
-        result = command_line
-        for match in matches:
-            if is_base64(match):  # Ensure the match is valid Base64
-                decoded_str, is_double_encoded = decode_base64(match)
-                result = result.replace(match, decoded_str, 1)
-                double_encoded_detected = double_encoded_detected or is_double_encoded
-
-        return result, double_encoded_detected
-
-    except Exception as e:
-        demisto.debug(f"Error identifying and decoding Base64: {e}")
-        return command_line, False
+
+    for match in matches:
+        if is_base64(match):  # Validate Base64
+            # Decode Base64 recursively
+            decoded_str, is_double_encoded = decode_base64(match)
+            if decoded_str:
+                # Preprocess decoded content: remove non-printable characters, line breaks, and excess whitespace
+                cleaned_decoded = ''.join(c for c in decoded_str if c.isprintable())
+                cleaned_decoded = cleaned_decoded.replace("\n", "").replace("\r", "").strip()
+                fully_decoded_content.append(cleaned_decoded)
+
+                # Track double encoding
+                if is_double_encoded:
+                    double_encoded_detected = True
+
+    # Join all decoded Base64 strings to form the fully decoded command
+    decoded_command_line = ''.join(fully_decoded_content)
+
+    return decoded_command_line, double_encoded_detected
 
 
 def reverse_command(command_line: str) -> tuple[str, bool]:
