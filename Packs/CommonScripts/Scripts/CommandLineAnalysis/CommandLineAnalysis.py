--- conflicted
+++ resolved
@@ -75,9 +75,6 @@
     else:
         return command_line, False
 
-
-import demistomock as demisto  # noqa: F401
-from CommonServerPython import *  # noqa: F401
 
 # -----------------------------------------------------------------------------
 # 1) BASE64 & RELATED UTILITY FUNCTIONS
@@ -197,7 +194,6 @@
 
 def handle_powershell_base64(command_line: str) -> tuple[str, bool, bool]:
 
-<<<<<<< HEAD
     double_encoded_detected = False
     encoded = False
     num_of_encodings = 0
@@ -209,15 +205,9 @@
         ''',
         re.IGNORECASE | re.VERBOSE
     )
-=======
-    while recursion_depth < max_recursions:
-        base64_pattern = re.compile(r"([A-Za-z0-9+/]{4,}(?:={0,2}))")
-        matches = base64_pattern.findall(result)
->>>>>>> 25528c34
 
     while matches := powershell_encoded_base64.findall(result):
 
-<<<<<<< HEAD
         demisto.debug(f"Detected -encodedCommand matches: {matches}")
 
         valid_matches = [match for match in matches if is_base64(match)]
@@ -229,18 +219,6 @@
         for match in valid_matches:
             decoded_segment, num_of_encodings = decode_base64_until_final_script(match)
             demisto.debug(f"Decoded segment: {decoded_segment}")
-=======
-        decoded_any = False
-        for match in matches:
-            if is_base64(match):
-                try:
-                    decoded_bytes = base64.b64decode(match, validate=True)
-                    decoded_str = (
-                        decoded_bytes.decode("utf-16-le", errors="strict")
-                        if force_utf16_le
-                        else decoded_bytes.decode("utf-8", errors="strict")
-                    )
->>>>>>> 25528c34
 
             if decoded_segment:
                 escaped_match = match.replace("+", "\\+")
@@ -256,12 +234,7 @@
     if num_of_encodings != 0:
         encoded = True
 
-<<<<<<< HEAD
     return result, encoded, double_encoded_detected
-=======
-    double_encoded_detected = recursion_depth > 1
-    return result, double_encoded_detected
->>>>>>> 25528c34
 
 
 def handle_general_base64(command_line: str) -> tuple[str, bool, bool]:
@@ -278,18 +251,9 @@
     while matches := re.findall(base64_pattern, result):
         valid_matches = [match for match in matches if is_base64(match)]
 
-<<<<<<< HEAD
         if not valid_matches or set(valid_matches).issubset(set(previous_matches)):
             if valid_matches and set(valid_matches).issubset(set(previous_matches)):
                 num_of_encodings -= 1
-=======
-    if not matches:
-        # Fallback to general Base64 detection
-        base64_pattern = re.compile(r"([A-Za-z0-9+/]{4,}(?:={0,2}))")
-        matches = base64_pattern.findall(command_line)
-        if matches:
-            demisto.debug(f"Detected general Base64 matches: {matches}")
->>>>>>> 25528c34
 
             if num_of_encodings > 1:
                 double_encoded_detected = True
@@ -341,14 +305,7 @@
 # 2) PATTERN-CHECKING FUNCTIONS
 # -----------------------------------------------------------------------------
 
-
-<<<<<<< HEAD
-def check_suspicious_macos_applescript_commands(
-    command_line: str,
-) -> dict[str, list[list[str]]]:
-=======
-def check_suspicious_macos_applescript_commands(command_line: str) -> Dict[str, List[List[str]]]:
->>>>>>> 25528c34
+def check_suspicious_macos_applescript_commands(command_line: str) -> dict[str, list[list[str]]]:
     """
     Checks for suspicious macOS/AppleScript commands by grouping multiple sets
     of required substrings under a category. If all required substrings appear,
@@ -364,10 +321,13 @@
             ["chflags hidden"],
             ["osascript -e", "system_profiler", "hidden answer"],
             ["tell application finder", "duplicate"],
+            ["tell application finder", "duplicate"],
         ],
         "possible_exfiltration": [
             ["display dialog", "curl -"],
             ["osascript -e", "curl -x", "system_profiler"],
+            ["osascript -e", "curl -"],
+        ],
             ["osascript -e", "curl -"],
         ],
     }
@@ -388,7 +348,6 @@
 
 def check_malicious_commands(command_line: str) -> list[str]:
     patterns = [
-<<<<<<< HEAD
         r"\bb374k\.php\b",
         r"\bbeacon\.exe\b",
         r"\bbloodhound\.exe\b",
@@ -425,53 +384,6 @@
         r"\bsmbexec\.py\b",
         r"\bwinrm\.vbs\b",
         r"\bwso\.php\b",
-=======
-        r"\bmimikatz\b",
-        r"\bLaZagne\.exe\b",
-        r"\bprocdump\.exe\b",
-        r"\bcobaltstrike_beacon\.exe\b",
-        r"\bbloodhound\.exe\b",
-        r"\bsharphound\.exe\b",
-        r"\bcme\.exe\b",
-        r"\bresponder\.py\b",
-        r"\bsmbexec\.py\b",
-        r"\bInvoke\-PSRemoting\b",
-        r"\bInvoke\-TheHash\b",
-        r"\bGetUserSPNs\.py\b",
-        r"\beternalblue\.exe\b",
-        r"\beternalromance\.exe\b",
-        r"\bmeterpreter\.exe\b",
-        r"\bmsfconsole\b",
-        r"\bsharpview\.exe\b",
-        r"\bInvoke\-SMBExec\b",
-        r"\bInvoke\-Obfuscation\b",
-        r"\bInvoke\-CradleCrafter\b",
-        r"\bcovenant\.exe\b",
-        r"\bkoadic\b",
-        r"\bquasar\.exe\b",
-        r"\bnjRAT\.exe\b",
-        r"\bdarkcomet\.exe\b",
-        r"\bnanocore\.exe\b",
-        r"\bpowercat\.ps1\b",
-        r"\brubeus\.exe\b",
-        r"\bc99\.php\b",
-        r"\bchopper\.php\b",
-        r"\bwso\.php\b",
-        r"\bb374k\.php\b",
-        r"\bbeacon\.exe\b",
-        r"\bwinrm\.vbs\b",
-        r"\bmsfvenom\b",
-        r"\bPowGoop\.ps1\b",
-        r"\bimpacket\-scripts\b",
-        r"\bPowerUp\.ps1\b",
-        r"\bseatbelt\.exe\b",
-        r"\blsassdump\.py\b",
-        r"\bInvoke\-ReflectivePEInjection\b",
-        r"\bInvoke\-Shellcode\b",
-        r"\bInvoke\-Expression\b",
-        r"\bInvoke\-WmiMethod\b",
-        r"\bInvoke\-KickoffAtomicRunner\b",
->>>>>>> 25528c34
     ]
 
     matches: list[str] = []
@@ -486,7 +398,6 @@
 
 def check_reconnaissance_temp(command_line: str) -> list[str]:
     patterns = [
-<<<<<<< HEAD
         r"\barp\b",
         r"\battrib\b",
         r"\bdir\b",
@@ -507,31 +418,6 @@
         r"\btree\b",
         r"\bwhoami\b",
         r"\bwmic\s+process\s+list\b",
-=======
-        r"\bipconfig\b",
-        r"\bnetstat\b",
-        r"\bnslookup\b",
-        r"\barp\b",
-        r"\broute\s+print\b",
-        r"\bhostname\b",
-        r"\bping\b",
-        r"\btracert\b",
-        r"\bwhoami\b",
-        r"\bnet\s+user\b",
-        r"\bnet\s+group\b",
-        r"\bnet\s+localgroup\b",
-        r"\bquery\s+user\b",
-        r"\bsysteminfo\b",
-        r"\btasklist\b",
-        r"\bsc\s+query\b",
-        r"\bwmic\s+process\s+list\b",
-        r"\bfsutil\b",
-        r"\bdir\b",
-        r"\battrib\b",
-        r"\btree\b",
-        r"\bnetstat\s+\-ano\b",
-        r"\breg\s+query\b",
->>>>>>> 25528c34
     ]
 
     demisto.debug("Checking for reconnaissance patterns.")
@@ -548,7 +434,6 @@
     Identifies all occurrences of temporary paths in the given command line.
     """
     patterns = [
-<<<<<<< HEAD
         r"%TEMP%",
         r"%TMP%",
         r"\bC:\\Temp\b",
@@ -558,19 +443,6 @@
         r"\\Users\\Public\\Public\s+Downloads\b",
         r"\\Windows\\(?:Tasks|debug|Temp)\b",
         r"\\Windows\\System32\\spool\b",
-=======
-        r"\bC:\\Temp\b",
-        r"\bC:\\Windows\\System32\\Temp\b",
-        r"%TEMP%",
-        r"%TMP%",
-        r"\\Users\\Public\\Public\s+Downloads\b",
-        r"\\AppData\\Local\\Temp\b",
-        r"\\ProgramData\\Microsoft\\Windows\\Caches\b",
-        r"\\Windows\\System32\\spool\b",
-        r"\\Windows\\Tasks\b",
-        r"\\Windows\\debug\b",
-        r"\\Windows\\Temp\b",
->>>>>>> 25528c34
     ]
 
     demisto.debug("Checking for windows temp paths in command line.")
@@ -584,7 +456,6 @@
 
 def check_suspicious_content(command_line: str) -> list[str]:
     patterns = [
-<<<<<<< HEAD
         r"\-(?:EncodedCommand|enc|e)\b",
         r"\-(?:ExecutionPolicy|exec)\s+Bypass\b",
         r"\-(?:NonInteractive|noi)\b",
@@ -604,31 +475,6 @@
         r"\bschtasks\b",
         r"\btaskkill\b",
         r"\s*\<NUL\b",
-=======
-        r"\-w\s+hidden\b",
-        r"\-WindowStyle\s+Hidden\b",
-        r"\-window\s+hidden\b",
-        r"\-noni\b",
-        r"\-enc\b",
-        r"\-NonInteractive\b",
-        r"\-nop\b",
-        r"\-noprofile\b",
-        r"\-ExecutionPolicy\s+Bypass\b",
-        r"\bBypass\b",
-        r"\bClipboardContents\b",
-        r"\bGet\-GPPPassword\b",
-        r"\bGet\-LSASecret\b",
-        r"\bnet\s+user\s+\/\s+add\b",
-        r"\btaskkill\b",
-        r"\brundll32\b",
-        r"\blsass\b",
-        r"\breg\s+add\b",
-        r"\bbcedit\b",
-        r"\bschtasks\b",
-        r"\bnetsh\s+firewall\s+set\b",
-        r"\s*\<NUL\b",
-        r"\bcertutil.*\-encodehex\b",
->>>>>>> 25528c34
         r"wevtutil\s+cl\b",
     ]
 
@@ -649,6 +495,10 @@
         r"\bamsiInitFailed\b",
         r"\bLoadLibrary\(\"amsi\.dll\"\)\b",
         r"\bAmsiScanBuffer\(\)\b",
+        r"\bSystem\.Management\.Automation\.AmsiUtils\b",
+        r"\bamsiInitFailed\b",
+        r"\bLoadLibrary\(\"amsi\.dll\"\)\b",
+        r"\bAmsiScanBuffer\(\)\b",
     ]
 
     demisto.debug("Checking for amsi patterns.")
@@ -660,15 +510,10 @@
     return matches
 
 
-<<<<<<< HEAD
 def check_mixed_case_powershell(command_line: str) -> list[str]:
     mixed_case_powershell_regex = re.compile(
         r"\b(?=.*[a-z])(?=.*[A-Z])[pP][oO][wW][eE][rR][sS][hH][eE][lL]{2}(\.exe)?\b"
     )
-=======
-def check_mixed_case_powershell(command_line: str) -> List[str]:
-    mixed_case_powershell_regex = re.compile(r"\b(?=.*[a-z])(?=.*[A-Z])[pP][oO][wW][eE][rR][sS][hH][eE][lL]{2}(\.exe)?\b")
->>>>>>> 25528c34
 
     demisto.debug("Checking for mixed case powershell usage.")
 
@@ -681,15 +526,11 @@
         "powershell.exe",
     }
 
-<<<<<<< HEAD
     return [
         match.group()
         for match in mixed_case_powershell_regex.finditer(command_line)
         if match.group() not in exclusions
     ]
-=======
-    return [match.group() for match in mixed_case_powershell_regex.finditer(command_line) if match.group() not in exclusions]
->>>>>>> 25528c34
 
 
 def check_powershell_suspicious_patterns(command_line: str) -> list[str]:
@@ -699,11 +540,7 @@
     """
     patterns = [
         r"\bNew\-Object\s+Net\.Sockets\.(?:TcpClient|UdpClient)\b",
-<<<<<<< HEAD
         r"\bSystem\.Net\.Sockets\.Tcp(?:Client|listener)\b",
-=======
-        r"\bSystem\.Net\.Sockets\.Tcp(?:Client|Listener)\b",
->>>>>>> 25528c34
         r"\.Connect\(",
         r"\.AcceptTcpClient\(",
         r"\.Receive\(",
@@ -755,13 +592,32 @@
         r"\bsekurlsa\:\:",
         r"\bprocdump(\.exe)?\s+-ma\s+lsass\.exe\s+[a-zA-Z0-9_.-]+\.dmp",
         r"\brundll32(\.exe)?\s+comsvcs\.dll,\s+MiniDump\s+lsass\.exe\s+[a-zA-Z0-9_.-]+\.dmp.*",
+        r"\brundll32.*comsvcs\.dll\b",
+        r"\bprocdump.*lsass\b",
+        r"\bwmic\s+process\s+call\s+create.*lsass\b",
+        r"\bInvoke\-Mimikatz\b",
+        r"\btasklist.*lsass\b",
+        r"\bProcessHacker\b",
+        r"\bMiniDumpWriteDump\b",
+        r"\bGet\-Credential\b",
+        r"\blsass\.dmp\b",
+        r"\bntds\.dit\b",
+        r"\bntdsutil\.exe.*ntds.*create\b",
+        r"\bsekurlsa\:\:",
+        r"\bprocdump(\.exe)?\s+-ma\s+lsass\.exe\s+[a-zA-Z0-9_.-]+\.dmp",
+        r"\brundll32(\.exe)?\s+comsvcs\.dll,\s+MiniDump\s+lsass\.exe\s+[a-zA-Z0-9_.-]+\.dmp.*",
         r'\bwmic\s+process\s+call\s+create\s+".*mimikatz.*"',
+        r"\btaskmgr(\.exe)?\s+/create\s+/PID:\d+\s+/DumpFile:[a-zA-Z0-9_.-]+\.dmp",
         r"\btaskmgr(\.exe)?\s+/create\s+/PID:\d+\s+/DumpFile:[a-zA-Z0-9_.-]+\.dmp",
         r'\bntdsutil(\.exe)?\s+".*ac i ntds.*" "ifm" "create full\s+[a-zA-Z]:\\.*"',
         r"\bsecretsdump(\.py)?\s+.*domain/.*:.*@.*",
         r"\breg\s+save\s+hklm\\(sam|system)\s+[a-zA-Z0-9_.-]+\.hive",
         r"\bwce(\.exe)?\s+-o",
         r"\bpowershell.*Invoke\-BloodHound.*-CollectionMethod.*",
+        r"\bsecretsdump(\.py)?\s+.*domain/.*:.*@.*",
+        r"\breg\s+save\s+hklm\\(sam|system)\s+[a-zA-Z0-9_.-]+\.hive",
+        r"\bwce(\.exe)?\s+-o",
+        r"\bpowershell.*Invoke\-BloodHound.*-CollectionMethod.*",
     ]
 
     demisto.debug("Checking for credential dumping.")
@@ -780,6 +636,17 @@
     Detects potential lateral movement techniques from a given command line.
     """
     patterns = [
+        r"\b(?:cmd(?:\.exe)?)\s+(?=.*\/q)(?=.*\/c).*?((?:1>\s?.*?)?\s*2>&1)\b",
+        r"\bpsexec(\.exe)?",
+        r"\bpsexesvc\.exe\b",
+        r"\bpsexesvc\.log\b",
+        r"\bwmic\s+/node:\s*[a-zA-Z0-9_.-]+",
+        r"\bmstsc(\.exe)?",
+        r"\\\\[a-zA-Z0-9_.-]+\\C\$\b",
+        r"\bnet use \\\\.*\\IPC\$\b",
+        r"\bcopy\s+\\\\[a-zA-Z0-9_.-]+\\[a-zA-Z0-9$]+\b",
+        r"\bEnter-PSSession\b",
+        r"\bpowershell.*Enter-PSSession\s+-ComputerName\s+[a-zA-Z0-9_.-]+\s+-Credential\b",
         r"\b(?:cmd(?:\.exe)?)\s+(?=.*\/q)(?=.*\/c).*?((?:1>\s?.*?)?\s*2>&1)\b",
         r"\bpsexec(\.exe)?",
         r"\bpsexesvc\.exe\b",
@@ -794,7 +661,12 @@
         r'\bschtasks\s+/create\s+/tn\s+[a-zA-Z0-9_.-]+\s+/tr\s+".*"\s+/sc\s+[a-zA-Z]+\b',
         r"\bpowershell.*Invoke\-Command\s+-ComputerName\s+[a-zA-Z0-9_.-]+\s+-ScriptBlock\b",
         r"\bmstsc(\.exe)?\s+/v\s+[a-zA-Z0-9_.-]+\b",
+        r"\bpowershell.*Invoke\-Command\s+-ComputerName\s+[a-zA-Z0-9_.-]+\s+-ScriptBlock\b",
+        r"\bmstsc(\.exe)?\s+/v\s+[a-zA-Z0-9_.-]+\b",
         r'\bwmiexec\.py\s+[a-zA-Z0-9_.-]+\s+".*"\b',
+        r"\bssh.*?-o.*?StrictHostKeyChecking=no\b",
+        r"\bcopy\s+\\\\[a-zA-Z0-9_.-]+\\[a-zA-Z0-9$]+\\.*\s+[a-zA-Z]:\\.*\b",
+        r'\bcrackmapexec\s+smb\s+[a-zA-Z0-9_.-]+\s+-u\s+[a-zA-Z0-9_.-]+\s+-p\s+[a-zA-Z0-9_.-]+\s+-x\s+".*"\b',
         r"\bssh.*?-o.*?StrictHostKeyChecking=no\b",
         r"\bcopy\s+\\\\[a-zA-Z0-9_.-]+\\[a-zA-Z0-9$]+\\.*\s+[a-zA-Z]:\\.*\b",
         r'\bcrackmapexec\s+smb\s+[a-zA-Z0-9_.-]+\s+-u\s+[a-zA-Z0-9_.-]+\s+-p\s+[a-zA-Z0-9_.-]+\s+-x\s+".*"\b',
@@ -824,7 +696,16 @@
         r"\baz\s+storage\s+blob\s+upload\s+-f\s+[a-zA-Z0-9_.-]+\s+-c\s+[a-zA-Z0-9_.-]+.*\b",
         r"\bpowershell.*System\.Net\.WebClient.*UploadFile.*https?://[a-zA-Z0-9_.-]+/.*\b",
         r"\brsync\s+-avz\s+[a-zA-Z0-9_.-]+\s+[a-zA-Z0-9_.-]+:/.*\b",
-<<<<<<< HEAD
+        r"\bcurl\s+-X\s+(POST|PUT)\s+-d\s+@[a-zA-Z0-9_.-]+\s+https?://[a-zA-Z0-9_.-]+/.*\b",
+        r"\bwget\s+--post-file=[a-zA-Z0-9_.-]+\s+https?://[a-zA-Z0-9_.-]+/.*\b",
+        r"\bscp\s+-i\s+[a-zA-Z0-9_.-]+\.pem\s+[a-zA-Z0-9_.-]+\s+[a-zA-Z0-9_.-]+:/.*\b",
+        r"\bftp\s+-n\s+[a-zA-Z0-9_.-]+\s+<<END_SCRIPT.*put\s+.*END_SCRIPT\b",
+        r"\bnc\s+[a-zA-Z0-9_.-]+\s+\d+\s+<\s+[a-zA-Z0-9_.-]+\b",
+        r"\baws\s+s3\s+cp\s+[a-zA-Z0-9_.-]+\s+s3://[a-zA-Z0-9_.-]+/.*\b",
+        r"\bgsutil\s+cp\s+[a-zA-Z0-9_.-]+\s+gs://[a-zA-Z0-9_.-]+/.*\b",
+        r"\baz\s+storage\s+blob\s+upload\s+-f\s+[a-zA-Z0-9_.-]+\s+-c\s+[a-zA-Z0-9_.-]+.*\b",
+        r"\bpowershell.*System\.Net\.WebClient.*UploadFile.*https?://[a-zA-Z0-9_.-]+/.*\b",
+        r"\brsync\s+-avz\s+[a-zA-Z0-9_.-]+\s+[a-zA-Z0-9_.-]+:/.*\b",
     ]
 
     demisto.debug("Checking for data exfiltration patterns.")
@@ -842,8 +723,6 @@
         r"mshta(?:\.exe)?\s*[\"\']?\s*(?:https?|ftp|file)://",
         r"mshta(?:\.exe)?.*(?:CreateObject|Wscript\.Shell|Shell\.Application|powershell|document\.write)",
         r"mshta(?:\.exe)?.*(?:-enc|base64)",
-=======
->>>>>>> 25528c34
     ]
 
     demisto.debug("Checking for suspicious mshta usage.")
@@ -943,12 +822,7 @@
 # 4) SCORING FUNCTION
 # -----------------------------------------------------------------------------
 
-
-<<<<<<< HEAD
 def calculate_score(results: dict[str, Any]) -> dict[str, Any]:
-=======
-def calculate_score(results: Dict[str, Any]) -> Dict[str, Any]:
->>>>>>> 25528c34
     """
     Aggregates findings from the analysis and assigns a score (0-100).
     Incorporates bonuses for certain risky combinations.
@@ -991,26 +865,23 @@
         "credential_dumping",
         "reversed_command",
         "suspicious_macos_applescript_commands",
-<<<<<<< HEAD
         "suspicious_mshta",
         "custom_patterns",
         "social_engineering",
-=======
-        "custom_patterns",
->>>>>>> 25528c34
     }
 
     medium_risk_keys = {
         "data_exfiltration",
         "lateral_movement",
         "indicators",
-<<<<<<< HEAD
         "obfuscated",
-=======
->>>>>>> 25528c34
     }
 
     low_risk_keys = {
+        "suspicious_parameters",
+        "windows_temp_path",
+        "reconnaissance",
+        "base64_encoding",
         "suspicious_parameters",
         "windows_temp_path",
         "reconnaissance",
@@ -1103,13 +974,8 @@
 # -----------------------------------------------------------------------------
 
 
-<<<<<<< HEAD
 def analyze_command_line(
-    command_line: str, custom_patterns: list[str] | None = None
-) -> dict[str, Any]:
-=======
-def analyze_command_line(command_line: str, custom_patterns: List[str] | None = None) -> Dict[str, Any]:
->>>>>>> 25528c34
+    command_line: str, custom_patterns: list[str] | None = None) -> dict[str, Any]:
     """
     Analyzes the given command line for suspicious patterns, indicators, and encodings.
     Returns a dictionary containing:
@@ -1136,14 +1002,10 @@
         "social_engineering": check_social_engineering,
     }
 
-<<<<<<< HEAD
     results: dict[str, Any] = {
         "original_command": command_line,
         "analysis": {"original": {}},
     }
-=======
-    results: Dict[str, Any] = {"original_command": command_line, "analysis": {"original": {}}}
->>>>>>> 25528c34
 
     flags, parsed_command_line = check_for_obfuscation(command_line)
 
@@ -1164,40 +1026,12 @@
             results["analysis"]["original"][flag] = value
 
     # Handle macOS
-<<<<<<< HEAD
     if "osascript" in parsed_command_line.lower():
         results["analysis"]["original"]["macOS_suspicious_commands"] = (
             check_suspicious_macos_applescript_commands(parsed_command_line)
         )
 
     # results["analysis"]["original"] = original_analysis
-=======
-    if "osascript" in command_line.lower():
-        original_analysis["macOS_suspicious_commands"] = check_suspicious_macos_applescript_commands(command_line)
-
-    results["analysis"]["original"] = original_analysis
-
-    # If we got a decoded command, analyze it
-    if decoded_command_line and decoded_command_line != command_line:
-        results["decoded_command"] = decoded_command_line
-        results["analysis"]["decoded"] = {
-            "malicious_commands": check_malicious_commands(decoded_command_line),
-            "windows_temp_path": check_windows_temp_paths(decoded_command_line),
-            "suspicious_parameters": check_suspicious_content(decoded_command_line),
-            "mixed_case_powershell": check_mixed_case_powershell(decoded_command_line),
-            "powershell_suspicious_patterns": check_powershell_suspicious_patterns(decoded_command_line),
-            "credential_dumping": check_credential_dumping(decoded_command_line),
-            "custom_patterns": check_custom_patterns(decoded_command_line, custom_patterns) if custom_patterns else [],
-            "reconnaissance": check_reconnaissance_temp(decoded_command_line),
-            "lateral_movement": check_lateral_movement(decoded_command_line),
-            "data_exfiltration": check_data_exfiltration(decoded_command_line),
-            "amsi_techniques": check_amsi(decoded_command_line),
-            "indicators": extract_indicators(decoded_command_line),
-        }
-        results["Double Encoding Detected"] = double_encoded
-
-    # Calculate the score
->>>>>>> 25528c34
     score_details = calculate_score(results)
     results.update(score_details)
 
@@ -1217,7 +1051,6 @@
     results = [analyze_command_line(cmd, custom_patterns) for cmd in command_lines]
 
     # Prepare readable output for the results
-<<<<<<< HEAD
 
     for result in results:
         if result.get("parsed_command", None) != result["original_command"]:
@@ -1232,18 +1065,6 @@
             f"**Score**: {result['score']}\n"
             f"**Findings (Original)**: {', '.join(result['findings']['original'])}\n\n\n"
         )
-=======
-    readable_output = "\n\n".join(
-        [
-            f"Command Line: {result['original_command']}\n"
-            f"Risk: {result['risk']}\n"
-            f"Score: {result['score']}\n"
-            f"Findings (Original): {', '.join(result['findings']['original'])}\n"
-            f"Findings (Decoded): {', '.join(result['findings'].get('decoded', []))}\n"
-            for result in results
-        ]
-    )
->>>>>>> 25528c34
 
     # Return results
     return_results(
