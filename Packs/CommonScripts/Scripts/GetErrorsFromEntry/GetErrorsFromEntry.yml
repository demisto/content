--- conflicted
+++ resolved
@@ -18,11 +18,7 @@
   description: Contents of the errors associated with the entry/entries.
 scripttarget: 0
 subtype: python3
-<<<<<<< HEAD
-dockerimage: demisto/python3:3.10.12.63474
-=======
 dockerimage: demisto/python3:3.10.13.80014
->>>>>>> 6f77591c
 runas: DBotWeakRole
 fromversion: 6.2.0
 tests:
