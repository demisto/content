--- conflicted
+++ resolved
@@ -2,8 +2,6 @@
 - description: The entry ID of the STIX file.
   name: entry_id
   required: true
-<<<<<<< HEAD
-=======
 - auto: PREDEFINED
   defaultValue: "false"
   description: Adds indicators to context.
@@ -20,7 +18,6 @@
   description: Value of the indicator.
 - contextPath: StixIndicators.tags
   description: Tags of the indicator.
->>>>>>> 5cfcc708
 comment: Creates indicators from the submitted STIX file. Supports STIX 1.0 and STIX 2.x. This automation creates indicators and adds an indicator's relationships if available.
 commonfields:
   id: CreateIndicatorsFromSTIX
@@ -33,11 +30,7 @@
 - ioc
 timeout: '0'
 type: python
-<<<<<<< HEAD
-dockerimage: demisto/python3:3.10.12.63474
-=======
 dockerimage: demisto/python3:3.10.13.83255
->>>>>>> 5cfcc708
 tests:
 - No tests
 fromversion: 5.0.0