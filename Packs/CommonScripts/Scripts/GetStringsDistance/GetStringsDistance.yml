--- conflicted
+++ resolved
@@ -27,10 +27,6 @@
   description: The closeness of the sender domain to our configured domains.
 scripttarget: 0
 fromversion: 5.0.0
-<<<<<<< HEAD
-dockerimage: demisto/python3:3.10.12.63474
-=======
 dockerimage: demisto/python3:3.10.13.83255
->>>>>>> 5cfcc708
 tests:
 - GetStringsDistance - Test