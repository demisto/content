--- conflicted
+++ resolved
@@ -5,18 +5,10 @@
 
 ''' IMPORTS '''
 import json
-<<<<<<< HEAD
-import uuid
-from stix2 import Bundle, ExternalReference, Indicator, Vulnerability
-from stix2 import AttackPattern, Campaign, Malware, Infrastructure, IntrusionSet, Report, ThreatActor
-from stix2 import Tool, CourseOfAction
-from stix2.exceptions import InvalidValueError
-=======
 from stix2 import Bundle, ExternalReference, Indicator, Vulnerability
 from stix2 import AttackPattern, Campaign, Malware, Infrastructure, IntrusionSet, Report, ThreatActor
 from stix2 import Tool, CourseOfAction
 from stix2.exceptions import InvalidValueError, MissingPropertiesError
->>>>>>> 90cf3b88
 from typing import Any
 from collections.abc import Callable
 
@@ -206,68 +198,6 @@
     return (auto_detect_indicator_type(val) or type_).lower()
 
 
-<<<<<<< HEAD
-def create_sco_stix_uuid(xsoar_indicator: dict, stix_type: Optional[str], value: str) -> str:
-    """
-    Create uuid for SCO objects.
-    Args:
-        xsoar_indicator: dict - The XSOAR representation of the indicator.
-        stix_type: Optional[str] - The indicator type according to STIX.
-        value: str - The value of the indicator.
-    Returns:
-        The uuid that represents the indicator according to STIX.
-    """
-    if stixid := xsoar_indicator.get('CustomFields', {}).get('stixid'):
-        return stixid
-    if stix_type == 'user-account':
-        account_type = xsoar_indicator.get('CustomFields', {}).get('accounttype')
-        user_id = xsoar_indicator.get('CustomFields', {}).get('userid')
-        unique_id = uuid.uuid5(SCO_DET_ID_NAMESPACE,
-                               f'{{"account_login":"{value}","account_type":"{account_type}","user_id":"{user_id}"}}')
-    elif stix_type == 'windows-registry-key':
-        unique_id = uuid.uuid5(SCO_DET_ID_NAMESPACE, f'{{"key":"{value}"}}')
-    elif stix_type == 'file':
-        if get_hash_type(value) == 'md5':
-            unique_id = uuid.uuid5(SCO_DET_ID_NAMESPACE, f'{{"hashes":{{"MD5":"{value}"}}}}')
-        elif get_hash_type(value) == 'sha1':
-            unique_id = uuid.uuid5(SCO_DET_ID_NAMESPACE, f'{{"hashes":{{"SHA-1":"{value}"}}}}')
-        elif get_hash_type(value) == 'sha256':
-            unique_id = uuid.uuid5(SCO_DET_ID_NAMESPACE, f'{{"hashes":{{"SHA-256":"{value}"}}}}')
-        elif get_hash_type(value) == 'sha512':
-            unique_id = uuid.uuid5(SCO_DET_ID_NAMESPACE, f'{{"hashes":{{"SHA-512":"{value}"}}}}')
-        else:
-            unique_id = uuid.uuid5(SCO_DET_ID_NAMESPACE, f'{{"value":"{value}"}}')
-    else:
-        unique_id = uuid.uuid5(SCO_DET_ID_NAMESPACE, f'{{"value":"{value}"}}')
-
-    return f'{stix_type}--{unique_id}'
-
-
-def create_sdo_stix_uuid(xsoar_indicator: dict, stix_type: Optional[str], value: str) -> str:
-    """
-    Create uuid for SDO objects.
-    Args:
-        xsoar_indicator: dict - The XSOAR representation of the indicator.
-        stix_type: Optional[str] - The indicator type according to STIX.
-        value: str - The value of the indicator.
-    Returns:
-        The uuid that represents the indicator according to STIX.
-    """
-    if stixid := xsoar_indicator.get('CustomFields', {}).get('stixid'):
-        return stixid
-    if stix_type == 'attack-pattern':
-        if mitre_id := xsoar_indicator.get('CustomFields', {}).get('mitreid'):
-            unique_id = uuid.uuid5(PAWN_UUID, f'{stix_type}:{mitre_id}')
-        else:
-            unique_id = uuid.uuid5(PAWN_UUID, f'{stix_type}:{value}')
-    else:
-        unique_id = uuid.uuid5(PAWN_UUID, f'{stix_type}:{value}')
-
-    return f'{stix_type}--{unique_id}'
-
-
-=======
->>>>>>> 90cf3b88
 def add_file_fields_to_indicator(xsoar_indicator: Dict, value: str) -> Dict:
     """
     Create the hashes dictionary for the indicator object.
@@ -340,11 +270,7 @@
 
         if demisto_indicator_type in XSOAR_TYPES_TO_STIX_SCO and is_sco:
             stix_type = XSOAR_TYPES_TO_STIX_SCO.get(demisto_indicator_type)
-<<<<<<< HEAD
-            stix_id = create_sco_stix_uuid(xsoar_indicator, stix_type, value)
-=======
             stix_id = XSOAR2STIXParser.create_sco_stix_uuid(xsoar_indicator, stix_type, value)
->>>>>>> 90cf3b88
             stix_indicator = create_stix_sco_indicator(stix_id, stix_type, value, xsoar_indicator)
             indicators.append(stix_indicator)
 
@@ -364,11 +290,7 @@
                 kwargs["score"] = "Not Specified"
 
             stix_type = XSOAR_TYPES_TO_STIX_SDO.get(demisto_indicator_type, 'indicator')
-<<<<<<< HEAD
-            stix_id = create_sdo_stix_uuid(xsoar_indicator, stix_type, value)
-=======
             stix_id = XSOAR2STIXParser.create_sdo_stix_uuid(xsoar_indicator, stix_type, PAWN_UUID, value)
->>>>>>> 90cf3b88
             kwargs["id"] = stix_id
 
             kwargs["created"] = dateparser.parse(xsoar_indicator.get('timestamp', ''))
@@ -427,7 +349,6 @@
                     )
 
                     indicators.append(indicator)
-<<<<<<< HEAD
 
                 except (KeyError, TypeError):
                     demisto.info(
@@ -435,27 +356,13 @@
                     demisto.info(f"Export failure exception: {traceback.format_exc()}")
                     continue
 
-                except InvalidValueError:
-=======
-
-                except (KeyError, TypeError):
-                    demisto.info(
-                        f"Indicator type: {demisto_indicator_type}, with the value: {value} is not STIX compatible")
-                    demisto.info(f"Export failure exception: {traceback.format_exc()}")
-                    continue
-
                 except (InvalidValueError, MissingPropertiesError):
->>>>>>> 90cf3b88
                     demisto.info(
                         f"Indicator type: {demisto_indicator_type}, with the value: {value} is not STIX compatible. Skipping.")
                     demisto.info(f"Export failure exception: {traceback.format_exc()}")
                     continue
 
-<<<<<<< HEAD
-            except InvalidValueError:
-=======
             except (InvalidValueError, MissingPropertiesError):
->>>>>>> 90cf3b88
                 demisto.info(
                     f"Indicator type: {demisto_indicator_type}, with the value: {value} is not STIX compatible. Skipping.")
                 demisto.info(f"Export failure exception: {traceback.format_exc()}")
