--- conflicted
+++ resolved
@@ -38,11 +38,7 @@
   description: The date/time that the indicator was last seen.
   type: date
 scripttarget: 0
-<<<<<<< HEAD
-dockerimage: demisto/py3-tools:1.0.0.74403
-=======
 dockerimage: demisto/py3-tools:1.0.0.91504
->>>>>>> 90cf3b88
 subtype: python3
 runas: DBotWeakRole
 tests:
