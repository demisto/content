import demistomock as demisto  # noqa: F401
from CommonServerPython import *  # noqa: F401
import pytest
<<<<<<< HEAD
from StixCreator import main, guess_indicator_type, create_sco_stix_uuid, create_sdo_stix_uuid, \
    add_file_fields_to_indicator, create_stix_sco_indicator
=======
from StixCreator import main, guess_indicator_type, add_file_fields_to_indicator, create_stix_sco_indicator
>>>>>>> 90cf3b88

FILE_INDICATOR = \
    {
        'indicators':
            {
                '0': {'expirationStatus': 'active', 'firstSeen': '2022-07-31T13:26:05Z',
                      'indicator_type': 'File',
                      'lastSeen': '2022-07-31T13:26:05Z', 'score': 'good',
                      'timestamp': '2022-07-31T13:26:05Z',
                      'value': 'e14daa9c88a7ec91d770ae262758db73b6593b178527a2d7bba14159fad5f1c2'
                      }
            }
    }

MALWARE_INDICATOR = \
    {
        'indicators':
            {
                '0': {'expirationStatus': 'active', 'firstSeen': '2022-07-31T13:26:05Z',
                      'indicator_type': 'Malware',
                      'lastSeen': '2022-07-31T13:26:05Z', 'score': 'bad',
                      'timestamp': '2022-07-31T13:26:05Z',
                      'value': 'Bad Malware',
                      'ismalwarefamily': 'True',
                      }
            }
    }

ATTACK_PATTERN_INDICATOR = \
    {
        'indicators':
            {
                '0': {'expirationStatus': 'active', 'firstSeen': '2022-07-31T13:26:05Z',
                      'indicator_type': 'Attack Pattern',
                      'lastSeen': '2022-07-31T13:26:05Z', 'score': 'unknown',
                      'timestamp': '2022-07-31T13:26:05Z',
                      'value': 'Attack Pattern',
                      'mitreid': 'T1111',
                      }
            }
    }

DOMAIN_INDICATORS = \
    {
        'indicators':
            {
                '0': {'expirationStatus': 'active', 'firstSeen': '2022-07-31T13:24:44Z',
                      'indicator_type': 'CVE',
                      'lastSeen': '2022-07-31T13:24:44Z', 'score': 'Unknown',
                      'timestamp': '2022-07-31T13:24:44Z',
                      'value': 'test.com'
                      },
                '1': {'expirationStatus': 'active', 'firstSeen': '2022-07-31T13:24:40Z',
                      'indicator_type': 'Attack Pattern',
                      'lastSeen': '2022-07-31T13:24:40Z', 'score': 'suspicious',
                      'timestamp': '2022-07-31T13:24:40Z',
                      'value': 'bad.com'
                      }
            }
    }

IP_INDICATOR_SCO = {  # checking the new logic
    "indicators": {
        "0": {
            "expirationStatus": "active",
            "firstSeen": "2023-04-18T12:17:38+03:00",
            "indicator_type": "IP",
            "lastSeen": "2023-04-18T12:17:38+03:00",
            "score": "Unknown",
            "timestamp": "2023-04-18T12:17:38+03:00",
            "value": "8.8.8.8",
        }
    },
    "sco_flag": "true",
}

IP_INDICATOR_SDO = {  # checking bc
    "indicators": {
        "0": {
            "expirationStatus": "active",
            "firstSeen": "2023-04-18T12:17:38+03:00",
            "indicator_type": "IP",
            "lastSeen": "2023-04-18T12:17:38+03:00",
            "score": "Unknown",
            "timestamp": "2023-04-18T12:17:38+03:00",
            "value": "8.8.8.8",
        }
    },
    "sco_flag": "false",
}


@pytest.mark.parametrize('indicators, stix_type', [(DOMAIN_INDICATORS, 'bundle'),
                                                   (FILE_INDICATOR, 'indicator'),
                                                   (MALWARE_INDICATOR, 'malware'),
                                                   (ATTACK_PATTERN_INDICATOR, 'attack-pattern'),
                                                   (IP_INDICATOR_SCO, 'ipv4-addr'),
                                                   (IP_INDICATOR_SDO, 'indicator')])
def test_stixCreator_with_indicators(mocker, indicators, stix_type):
    mocker.patch.object(demisto, 'args', return_value=indicators)
    mocker.patch.object(demisto, 'results')
    main()
    results = demisto.results.call_args[0]
    assert stix_type in results[0]['Contents']


@pytest.mark.parametrize('k,v,exp', (
    ('actually-ip', '', 'ip'),  # key detection
    ('', '1.1.1.1', 'ip'),      # val detection (further tested in CSP_test.py)
    ('sha1sh', '', 'sha1'),     # key detection
    ('test', 't', 'test'),      # no detection
))
def test_guess_indicator_type(k, v, exp):
    a = guess_indicator_type(k, v)
    assert a == exp


<<<<<<< HEAD
xsoar_indicator_1 = {'expirationStatus': 'active',
                     'firstSeen': '2023-04-19T17:43:07+03:00',
                     'indicator_type': 'Account',
                     'lastSeen': '2023-04-19T17:43:07+03:00',
                     'score': 'Unknown',
                     'timestamp': '2023-04-19T17:43:07+03:00',
                     'value': 'test@test.com'}
stix_type_1 = "user-account"
value_1 = 'test@test.com'
expected_stix_id_1 = "user-account--783b9e67-d7b0-58f3-b566-58ac7881a3bc"

xsoar_indicator_2 = {'expirationStatus': 'active',
                     'firstSeen': '2023-04-20T10:20:04+03:00',
                     'indicator_type': 'File',
                     'lastSeen': '2023-04-20T10:20:04+03:00',
                     'score': 'Unknown', 'sourceBrands': 'VirusTotal',
                     'sourceInstances': 'VirusTotal',
                     'timestamp': '2023-04-20T10:20:04+03:00',
                     'value': '701393b3b8e6ae6e70effcda7598a8cf92d0adb1aaeb5aa91c73004519644801'}
stix_type_2 = "file"
value_2 = '701393b3b8e6ae6e70effcda7598a8cf92d0adb1aaeb5aa91c73004519644801'
expected_stix_id_2 = "file--3e26aab3-dfc3-57c5-8fe2-45cfde8fe7c8"

xsoar_indicator_3 = {'expirationStatus': 'active',
                     'firstSeen': '2023-04-18T12:17:38+03:00',
                     'indicator_type': 'IP',
                     'lastSeen': '2023-04-18T12:17:38+03:00',
                     'score': 'Unknown',
                     'timestamp': '2023-04-18T12:17:38+03:00',
                     'value': '8.8.8.8'}
stix_type_3 = "ipv4-addr"
value_3 = '8.8.8.8'
expected_stix_id_3 = "ipv4-addr--2f689bf9-0ff2-545f-aa61-e495eb8cecc7"

test_test_create_sco_stix_uuid_params = [(xsoar_indicator_1, stix_type_1, value_1, expected_stix_id_1),
                                         (xsoar_indicator_2, stix_type_2, value_2, expected_stix_id_2),
                                         (xsoar_indicator_3, stix_type_3, value_3, expected_stix_id_3)]


@pytest.mark.parametrize('xsoar_indicator, stix_type, value, expected_stix_id', test_test_create_sco_stix_uuid_params)
def test_create_sco_stix_uuid(xsoar_indicator, stix_type, value, expected_stix_id):
    """
    Given:
    - Case 1: A XSOAR indicator of type 'Account', with a stix type of 'user-account' and a value of 'test@test.com'.
    - Case 2: A XSOAR indicator of type 'File', with a stix type of 'file' and a value of
        '701393b3b8e6ae6e70effcda7598a8cf92d0adb1aaeb5aa91c73004519644801'.
    - Case 3: A XSOAR indicator of type 'IP', with a stix type of 'ipv4-addr' and a value of '8.8.8.8'.
    When:
        - Creating a SCO indicator and calling create_sco_stix_uuid.
    Then:
     - Case 1: Assert the ID looks like 'user-account--783b9e67-d7b0-58f3-b566-58ac7881a3bc'.
     - Case 2: Assert the ID looks like 'file--3e26aab3-dfc3-57c5-8fe2-45cfde8fe7c8'.
     - Case 3: Assert the ID looks like 'ipv4-addr--2f689bf9-0ff2-545f-aa61-e495eb8cecc7'.
    """
    stix_id = create_sco_stix_uuid(xsoar_indicator, stix_type, value)
    assert expected_stix_id == stix_id


sdo_xsoar_indicator_1 = {
    "expirationStatus": "active",
    "firstSeen": "2023-04-19T13:05:01+03:00",
    "indicator_type": "Attack Pattern",
    "lastSeen": "2023-04-19T13:05:01+03:00",
    "score": "Unknown",
    "timestamp": "2023-04-19T13:05:01+03:00",
    "value": "T111",
}
sdo_stix_type_1 = 'attack-pattern'
sdo_value_1 = 'T111'
sdo_expected_stix_id_1 = 'attack-pattern--116d410f-50f9-5f0d-b677-2a9b95812a3e'

sdo_xsoar_indicator_2 = {
    "expirationStatus": "active",
    "firstSeen": "2023-04-20T17:20:10+03:00",
    "indicator_type": "Malware",
    "lastSeen": "2023-04-20T17:20:10+03:00",
    "score": "Unknown",
    "timestamp": "2023-04-20T17:20:10+03:00",
    "value": "bad malware",
    "ismalwarefamily": "True",
}
sdo_stix_type_2 = 'malware'
sdo_value_2 = 'bad malware'
sdo_expected_stix_id_2 = 'malware--bddcf01f-9fd0-5107-a013-4b174285babc'

test_create_sdo_stix_uuid_params = [(sdo_xsoar_indicator_1, sdo_stix_type_1, sdo_value_1, sdo_expected_stix_id_1),
                                    (sdo_xsoar_indicator_2, sdo_stix_type_2, sdo_value_2, sdo_expected_stix_id_2)]


@pytest.mark.parametrize('xsoar_indicator, stix_type, value, expected_stix_id', test_create_sdo_stix_uuid_params)
def test_create_sdo_stix_uuid(xsoar_indicator, stix_type, value, expected_stix_id):
    """
    Given:
        - Case 1: A XSOAR indicator of type 'Attack Pattern', with a stix type of 'attack-pattern' and a value of 'T111'.
        - Case 2: A XSOAR indicator of type 'Malware', with a stix type of 'malware' and a value of 'bad malware'.
    When:
        - Creating a SDO indicator and calling create_sco_stix_uuid.
    Then:
     - Case 1: Assert the ID looks like 'attack-pattern--116d410f-50f9-5f0d-b677-2a9b95812a3e'.
     - Case 2: Assert the ID looks like 'malware--bddcf01f-9fd0-5107-a013-4b174285babc'.
    """
    stix_id = create_sdo_stix_uuid(xsoar_indicator, stix_type, value)
    assert expected_stix_id == stix_id


=======
>>>>>>> 90cf3b88
xsoar_indicator_file = {'expirationStatus': 'active',
                        'firstSeen': '2023-05-07T14:42:59Z',
                        'indicator_type': 'File',
                        'lastSeen': '2023-05-07T14:42:59Z',
                        'score': 'Unknown',
                        'sha1': '57218c316b6921e2cd61027a2387edc31a2d9471',
                        'sha256': 'f1945cd6c19e56b3c1c78943ef5ec18116907a4ca1efc40a57d48ab1db7adfc5',
                        'sha512': '37c783b80b1d458b89e712c2dfe2777050eff0aefc9f6d8beedee77807d9aeb2e27d14815cf4f0229'
                                  'b1d36c186bb5f2b5ef55e632b108cc41e9fb964c39b42a5',
                        'ssdeep': '3:g:g',
                        'timestamp': '2023-05-07T14:42:59Z'}


def test_add_file_fields_to_indicator():
    """
    Given:
        - A dictionary representing a xsoar indicator.
    When:
        - Creating a dictionary containing the file hashes.
    Then:
        - check the hashes dictionary
    """
    expected_hashes_dict = {'SHA-1': '57218c316b6921e2cd61027a2387edc31a2d9471',
                            'SHA-256': 'f1945cd6c19e56b3c1c78943ef5ec18116907a4ca1efc40a57d48ab1db7adfc5',
                            'SHA-512': '37c783b80b1d458b89e712c2dfe2777050eff0aefc9f6d8beedee77807d9aeb2e27d14815cf4f0'
                                       '229b1d36c186bb5f2b5ef55e632b108cc41e9fb964c39b42a5'}
    value = xsoar_indicator_file.get('value', '')
    result = add_file_fields_to_indicator(xsoar_indicator_file, value)
    assert expected_hashes_dict == result


xsoar_indicator_domain = {'expirationStatus': 'active',
                          'firstSeen': '2023-05-07T13:18:27Z',
                          'indicator_type': 'Domain',
                          'lastSeen': '2023-05-07T13:18:27Z',
                          'score': 'Unknown',
                          'timestamp': '2023-05-07T13:18:27Z',
                          'value': 'hello@test.com'}
xsoar_indicator_asn = {'expirationStatus': 'active',
                       'firstSeen': '2023-05-07T07:37:30Z',
                       'indicator_type': 'ASN',
                       'lastSeen': '2023-05-07T07:37:30Z',
                       'name': 'name',
                       'score': 'Unknown',
                       'timestamp': '2023-05-07T07:37:30Z'}

file_stix_id = 'file--a1b6bbfd-73cd-5fef-9e12-9453e3b74cc5'
domain_stix_id = 'domain-name--fdf407b4-c3d0-5011-a66c-5ef889593b08'
asn_stix_id = 'autonomous-system--937a0541-d893-5707-ad67-bcfe8398164e'

file_stix_type = 'file'
domain_stix_type = 'domain-name'
asn_stix_type = 'autonomous-system'

file_value = 'f1945cd6c19e56b3c1c78943ef5ec18116907a4ca1efc40a57d48ab1db7adfc5'
domain_value = 'hello@test.com'
asn_value = '54538'

expectes_stix_file_indicator = {'type': 'file',
                                'spec_version': '2.1',
                                'id': 'file--a1b6bbfd-73cd-5fef-9e12-9453e3b74cc5',
                                'hashes': {
                                    'SHA-1': '57218c316b6921e2cd61027a2387edc31a2d9471',
                                    'SHA-256': 'f1945cd6c19e56b3c1c78943ef5ec18116907a4ca1efc40a57d48ab1db7adfc5',
                                    'SHA-512': '37c783b80b1d458b89e712c2dfe2777050eff0aefc9f6d8beedee77807d9aeb2e27d14'
                                               '815cf4f0229b1d36c186bb5f2b5ef55e632b108cc41e9fb964c39b42a5'}}
expectes_stix_domain_indicator = {'type': 'domain-name',
                                  'spec_version': '2.1',
                                  'value': 'hello@test.com',
                                  'id': 'domain-name--fdf407b4-c3d0-5011-a66c-5ef889593b08'}
expectes_stix_asn_indicator = {'type': 'autonomous-system',
                               'spec_version': '2.1',
                               'id': 'autonomous-system--937a0541-d893-5707-ad67-bcfe8398164e',
                               'number': '54538',
                               'name': 'name'}
params_test_create_stix_sco_indicator = [(file_stix_id, file_stix_type, file_value, xsoar_indicator_file,
                                          expectes_stix_file_indicator),
                                         (domain_stix_id, domain_stix_type, domain_value, xsoar_indicator_domain,
                                          expectes_stix_domain_indicator),
                                         (asn_stix_id, asn_stix_type, asn_value, xsoar_indicator_asn,
                                          expectes_stix_asn_indicator)]


@pytest.mark.parametrize('stix_id, stix_type, value, xsoar_indicator, expectes_stix_indicator',
                         params_test_create_stix_sco_indicator)
def test_create_stix_sco_indicator(stix_id, stix_type, value, xsoar_indicator, expectes_stix_indicator):
    """
    Given:
        - Case 1: A XSOAR indicator of type 'File', with a stix id of 'file--a1b6bbfd-73cd-5fef-9e12-9453e3b74cc5',
            stix type of 'file' and a value of 'f1945cd6c19e56b3c1c78943ef5ec18116907a4ca1efc40a57d48ab1db7adfc5'.
        - Case 2: A XSOAR indicator of type 'Domain', with a stix id of
            'domain-name--fdf407b4-c3d0-5011-a66c-5ef889593b08', stix type of 'domain-name' and a value of
            'hello@test.com'.
        - Case 2: A XSOAR indicator of type 'ASN', with a stix id of
            'autonomous-system--937a0541-d893-5707-ad67-bcfe8398164e', stix type of 'autonomous-system' and a value of
            '54538'.
    When:
        - Creating a SCO indicator and calling create_stix_sco_indicator.
    Then:
         - Assert the indicator dictionary is as expected.
    """
    result = create_stix_sco_indicator(stix_id, stix_type, value, xsoar_indicator)
    assert result == expectes_stix_indicator


@pytest.mark.parametrize('indicators, stix_type', [(DOMAIN_INDICATORS, 'bundle')])
def test_stixCreator_with_indicators_spec_version(mocker, indicators, stix_type):
    """
    Given:
        - A list of indicators.
    When:
        - Creating a bundle.
    Then:
         - Assert the spec_version is not empty.
    """
    mocker.patch.object(demisto, 'args', return_value=indicators)
    mocker.patch.object(demisto, 'results')
    main()
    results = demisto.results.call_args[0]
    json_content = json.loads(results[0]['Contents'])
    assert "spec_version" in json_content
    assert json_content["spec_version"] == "2.1"
    assert stix_type in results[0]['Contents']<|MERGE_RESOLUTION|>--- conflicted
+++ resolved
@@ -1,12 +1,7 @@
 import demistomock as demisto  # noqa: F401
 from CommonServerPython import *  # noqa: F401
 import pytest
-<<<<<<< HEAD
-from StixCreator import main, guess_indicator_type, create_sco_stix_uuid, create_sdo_stix_uuid, \
-    add_file_fields_to_indicator, create_stix_sco_indicator
-=======
 from StixCreator import main, guess_indicator_type, add_file_fields_to_indicator, create_stix_sco_indicator
->>>>>>> 90cf3b88
 
 FILE_INDICATOR = \
     {
@@ -124,114 +119,6 @@
     assert a == exp
 
 
-<<<<<<< HEAD
-xsoar_indicator_1 = {'expirationStatus': 'active',
-                     'firstSeen': '2023-04-19T17:43:07+03:00',
-                     'indicator_type': 'Account',
-                     'lastSeen': '2023-04-19T17:43:07+03:00',
-                     'score': 'Unknown',
-                     'timestamp': '2023-04-19T17:43:07+03:00',
-                     'value': 'test@test.com'}
-stix_type_1 = "user-account"
-value_1 = 'test@test.com'
-expected_stix_id_1 = "user-account--783b9e67-d7b0-58f3-b566-58ac7881a3bc"
-
-xsoar_indicator_2 = {'expirationStatus': 'active',
-                     'firstSeen': '2023-04-20T10:20:04+03:00',
-                     'indicator_type': 'File',
-                     'lastSeen': '2023-04-20T10:20:04+03:00',
-                     'score': 'Unknown', 'sourceBrands': 'VirusTotal',
-                     'sourceInstances': 'VirusTotal',
-                     'timestamp': '2023-04-20T10:20:04+03:00',
-                     'value': '701393b3b8e6ae6e70effcda7598a8cf92d0adb1aaeb5aa91c73004519644801'}
-stix_type_2 = "file"
-value_2 = '701393b3b8e6ae6e70effcda7598a8cf92d0adb1aaeb5aa91c73004519644801'
-expected_stix_id_2 = "file--3e26aab3-dfc3-57c5-8fe2-45cfde8fe7c8"
-
-xsoar_indicator_3 = {'expirationStatus': 'active',
-                     'firstSeen': '2023-04-18T12:17:38+03:00',
-                     'indicator_type': 'IP',
-                     'lastSeen': '2023-04-18T12:17:38+03:00',
-                     'score': 'Unknown',
-                     'timestamp': '2023-04-18T12:17:38+03:00',
-                     'value': '8.8.8.8'}
-stix_type_3 = "ipv4-addr"
-value_3 = '8.8.8.8'
-expected_stix_id_3 = "ipv4-addr--2f689bf9-0ff2-545f-aa61-e495eb8cecc7"
-
-test_test_create_sco_stix_uuid_params = [(xsoar_indicator_1, stix_type_1, value_1, expected_stix_id_1),
-                                         (xsoar_indicator_2, stix_type_2, value_2, expected_stix_id_2),
-                                         (xsoar_indicator_3, stix_type_3, value_3, expected_stix_id_3)]
-
-
-@pytest.mark.parametrize('xsoar_indicator, stix_type, value, expected_stix_id', test_test_create_sco_stix_uuid_params)
-def test_create_sco_stix_uuid(xsoar_indicator, stix_type, value, expected_stix_id):
-    """
-    Given:
-    - Case 1: A XSOAR indicator of type 'Account', with a stix type of 'user-account' and a value of 'test@test.com'.
-    - Case 2: A XSOAR indicator of type 'File', with a stix type of 'file' and a value of
-        '701393b3b8e6ae6e70effcda7598a8cf92d0adb1aaeb5aa91c73004519644801'.
-    - Case 3: A XSOAR indicator of type 'IP', with a stix type of 'ipv4-addr' and a value of '8.8.8.8'.
-    When:
-        - Creating a SCO indicator and calling create_sco_stix_uuid.
-    Then:
-     - Case 1: Assert the ID looks like 'user-account--783b9e67-d7b0-58f3-b566-58ac7881a3bc'.
-     - Case 2: Assert the ID looks like 'file--3e26aab3-dfc3-57c5-8fe2-45cfde8fe7c8'.
-     - Case 3: Assert the ID looks like 'ipv4-addr--2f689bf9-0ff2-545f-aa61-e495eb8cecc7'.
-    """
-    stix_id = create_sco_stix_uuid(xsoar_indicator, stix_type, value)
-    assert expected_stix_id == stix_id
-
-
-sdo_xsoar_indicator_1 = {
-    "expirationStatus": "active",
-    "firstSeen": "2023-04-19T13:05:01+03:00",
-    "indicator_type": "Attack Pattern",
-    "lastSeen": "2023-04-19T13:05:01+03:00",
-    "score": "Unknown",
-    "timestamp": "2023-04-19T13:05:01+03:00",
-    "value": "T111",
-}
-sdo_stix_type_1 = 'attack-pattern'
-sdo_value_1 = 'T111'
-sdo_expected_stix_id_1 = 'attack-pattern--116d410f-50f9-5f0d-b677-2a9b95812a3e'
-
-sdo_xsoar_indicator_2 = {
-    "expirationStatus": "active",
-    "firstSeen": "2023-04-20T17:20:10+03:00",
-    "indicator_type": "Malware",
-    "lastSeen": "2023-04-20T17:20:10+03:00",
-    "score": "Unknown",
-    "timestamp": "2023-04-20T17:20:10+03:00",
-    "value": "bad malware",
-    "ismalwarefamily": "True",
-}
-sdo_stix_type_2 = 'malware'
-sdo_value_2 = 'bad malware'
-sdo_expected_stix_id_2 = 'malware--bddcf01f-9fd0-5107-a013-4b174285babc'
-
-test_create_sdo_stix_uuid_params = [(sdo_xsoar_indicator_1, sdo_stix_type_1, sdo_value_1, sdo_expected_stix_id_1),
-                                    (sdo_xsoar_indicator_2, sdo_stix_type_2, sdo_value_2, sdo_expected_stix_id_2)]
-
-
-@pytest.mark.parametrize('xsoar_indicator, stix_type, value, expected_stix_id', test_create_sdo_stix_uuid_params)
-def test_create_sdo_stix_uuid(xsoar_indicator, stix_type, value, expected_stix_id):
-    """
-    Given:
-        - Case 1: A XSOAR indicator of type 'Attack Pattern', with a stix type of 'attack-pattern' and a value of 'T111'.
-        - Case 2: A XSOAR indicator of type 'Malware', with a stix type of 'malware' and a value of 'bad malware'.
-    When:
-        - Creating a SDO indicator and calling create_sco_stix_uuid.
-    Then:
-     - Case 1: Assert the ID looks like 'attack-pattern--116d410f-50f9-5f0d-b677-2a9b95812a3e'.
-     - Case 2: Assert the ID looks like 'malware--bddcf01f-9fd0-5107-a013-4b174285babc'.
-    """
-    stix_id = create_sdo_stix_uuid(xsoar_indicator, stix_type, value)
-    assert expected_stix_id == stix_id
-
-
-=======
->>>>>>> 90cf3b88
 xsoar_indicator_file = {'expirationStatus': 'active',
                         'firstSeen': '2023-05-07T14:42:59Z',
                         'indicator_type': 'File',
