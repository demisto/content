--- conflicted
+++ resolved
@@ -22,10 +22,6 @@
   description: This will have the full results as a single string of the results. You will need to parse the results of the command into the format you want. Try looking at commands like ExtractRegex or create your own follow on automation script that will parse the results into the format you would like.
 scripttarget: 0
 fromversion: 5.0.0
-<<<<<<< HEAD
-dockerimage: demisto/python3:3.10.12.63474
-=======
 dockerimage: demisto/python3:3.10.13.86272
->>>>>>> 90cf3b88
 tests:
 - No tests (auto formatted)