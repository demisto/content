args:
<<<<<<< HEAD
- description: The unique ID of the issue.
  isArray: true
  name: issue_id
- auto: PREDEFINED
  description: The severity of the issue.
  isArray: true
  name: severity
  predefined:
  - low
  - medium
  - high
  - critical
- auto: PREDEFINED
  description: Account type.
  isArray: true
  name: Identity_type
  predefined:
  - ANONYMOUS
  - APPLICATION
  - COMPUTE
  - FEDERATED_IDENTITY
  - SERVICE
  - SERVICE_ACCOUNT
  - TEMPORARY_CREDENTIALS
  - TOKEN
  - UNKNOWN
  - USER
- description: The issue name.
  isArray: true
  name: issue_name
- description: The issue source.
  isArray: true
  name: issue_source
  predefined:
  - XDR Agent
  - XDR Analytics
  - XDR Analytics BIOC
  - PAN NGFW
  - XDR BIOC
  - XDR IOC
  - Threat Intelligence
  - XDR Managed Threat Hunting
  - Correlation
  - Prisma Cloud
  - Prisma Cloud Compute
  - ASM
  - IoT Security
  - Custom Alert
  - Health
  - SaaS Attachments
  - Attack Path
  - Cloud Network Analyzer
  - IaC Scanner
  - CAS Secret Scanner
  - CI/CD Risks
  - CLI Scanner
  - CIEM Scanner
  - API Traffic Monitor
  - API Posture Scanner
  - Agentless Disk Scanner
  - Kubernetes Scanner
  - Compute Policy
  - CSPM Scanner
  - CAS CVE Scanner
  - CAS License Scanner
  - Secrets Scanner
  - SAST Scanner
  - Data Policy
  - Attack Surface Test
  - Package Operational Risk
  - Vulnerability Policy
  - AI Security Posture
- description: Initiator SHA256 actor process image.
  isArray: true
  name: actor_process_image_sha256
- description: CGO SHA256 hash of causality actor process image.
  isArray: true
  name: causality_actor_process_image_sha256
- description: Target process SHA256 of action process image.
  isArray: true
  name: action_process_image_sha256
- defaultValue: source_insert_ts
  description: The field by which to sort the results.
  isArray: true
  name: sort_field
- auto: PREDEFINED
  description: The order in which to sort the results.
  name: sort_order
  predefined:
  - DESC
  - ASC
- defaultValue: "0"
  description: The first page from which we bring the issues.
  isArray: true
  name: offset
- defaultValue: "50"
  description: The last page from which we bring the issues.
  isArray: true
  name: limit
- description: Additional output fields.
  isArray: true
  name: additional_output_fields
- description: Supports epoch timestamp and simplified extended ISO format (YYYY-MM-DDThh:mm:ss).
  name: start_time
- description: Supports epoch timestamp and simplified extended ISO format (YYYY-MM-DDThh:mm:ss). If start time is provided without end_time it will be from start_time until now.
  name: end_time
- description: The category of the issue.
  isArray: true
  name: issue_category
- description: The domain of the issue.
  isArray: true
  name: issue_domain
  predefined:
  - Health
  - Hunting
  - IT
  - Posture
  - Security
- description: The description of the issue.
  isArray: true
  name: issue_description
- description: OS Parent SHA256 hash of the OS actor process image.
  isArray: true
  name: os_actor_process_image_sha256
- description: File Macro SHA256 hash of the action file macro.
  isArray: true
  name: action_file_macro_sha256
- description: The progress status.
  isArray: true
  name: status
  predefined:
  - New
  - In Progress
  - Resolved
- description: Not progress status.
  isArray: true
  name: not_status
  predefined:
  - New
  - In Progress
  - Resolved
- description: The assets ids related to the issue.
  isArray: true
  name: asset_ids
- description: The assignee of the issue.
  isArray: true
  name: assignee
=======
  - description: The unique ID of the issue.
    isArray: true
    name: issue_id
  - auto: PREDEFINED
    description: The severity of the issue.
    isArray: true
    name: severity
    predefined:
      - low
      - medium
      - high
      - critical
  - auto: PREDEFINED
    description: Account type.
    isArray: true
    name: Identity_type
    predefined:
      - ANONYMOUS
      - APPLICATION
      - COMPUTE
      - FEDERATED_IDENTITY
      - SERVICE
      - SERVICE_ACCOUNT
      - TEMPORARY_CREDENTIALS
      - TOKEN
      - UNKNOWN
      - USER
  - description: The issue name.
    isArray: true
    name: issue_name
  - description: The issue source.
    isArray: true
    name: issue_source
    predefined:
      - XDR Agent
      - XDR Analytics
      - XDR Analytics BIOC
      - PAN NGFW
      - XDR BIOC
      - XDR IOC
      - Threat Intelligence
      - XDR Managed Threat Hunting
      - Correlation
      - Prisma Cloud
      - Prisma Cloud Compute
      - ASM
      - IoT Security
      - Custom Alert
      - Health
      - SaaS Attachments
      - Attack Path
      - Cloud Network Analyzer
      - IaC Scanner
      - CAS Secret Scanner
      - CI/CD Risks
      - CLI Scanner
      - CIEM Scanner
      - API Traffic Monitor
      - API Posture Scanner
      - Agentless Disk Scanner
      - Kubernetes Scanner
      - Compute Policy
      - CSPM Scanner
      - CAS CVE Scanner
      - CAS License Scanner
      - Secrets Scanner
      - SAST Scanner
      - Data Policy
      - Attack Surface Test
      - Package Operational Risk
      - Vulnerability Policy
      - AI Security Posture
  - description: "A comma-seperated list of all relevant SHA256 hash fields for processes and file macros involved in the issue: Initiator SHA256 actor process image, CGO SHA256 hash of causality actor process image, Target process SHA256 of action process image, OS Parent SHA256 hash of the OS actor process image, File Macro SHA256 hash of the action file macro."
    isArray: true
    name: sha256
  - description: Initiator SHA256 actor process image.
    isArray: true
    name: actor_process_image_sha256
    hidden: true
    deprecated: true
  - description: CGO SHA256 hash of causality actor process image.
    isArray: true
    name: causality_actor_process_image_sha256
    hidden: true
    deprecated: true
  - description: Target process SHA256 of action process image.
    isArray: true
    name: action_process_image_sha256
    hidden: true
    deprecated: true
  - defaultValue: source_insert_ts
    description: The field by which to sort the results.
    isArray: true
    name: sort_field
  - auto: PREDEFINED
    description: The order in which to sort the results.
    name: sort_order
    predefined:
      - DESC
      - ASC
  - defaultValue: "0"
    description: The first page from which we bring the issues.
    isArray: true
    name: offset
  - defaultValue: "50"
    description: The last page from which we bring the issues.
    isArray: true
    name: limit
  - description: Additional output fields.
    isArray: true
    name: additional_output_fields
  - description: Supports epoch timestamp and simplified extended ISO format (YYYY-MM-DDThh:mm:ss).
    name: start_time
  - description: Supports epoch timestamp and simplified extended ISO format (YYYY-MM-DDThh:mm:ss). If start time is provided without end_time it will be from start_time until now.
    name: end_time
  - description: The category of the issue.
    isArray: true
    name: issue_category
  - description: The domain of the issue.
    isArray: true
    name: issue_domain
    predefined:
      - Health
      - Hunting
      - IT
      - Posture
      - Security
  - description: The description of the issue.
    isArray: true
    name: issue_description
  - description: OS Parent SHA256 hash of the OS actor process image.
    isArray: true
    name: os_actor_process_image_sha256
    hidden: true
    deprecated: true
  - description: File Macro SHA256 hash of the action file macro.
    isArray: true
    name: action_file_macro_sha256
    hidden: true
    deprecated: true
  - description: The progress status.
    isArray: true
    name: status
    predefined:
      - New
      - In Progress
      - Resolved
  - description: Not progress status.
    isArray: true
    name: not_status
    predefined:
      - New
      - In Progress
      - Resolved
  - description: The assets ids related to the issue.
    isArray: true
    name: asset_ids
  - description: The assignee of the issue.
    isArray: true
    name: assignee
>>>>>>> 065a6e32
comment: Searches Cortex Issues.
commonfields:
  id: SearchIssuesAgentix
  version: -1
enabled: true
name: SearchIssuesAgentix
outputs:
- contextPath: Core.Issue.internal_id
  description: The internal ID of the issue.
  type: String
- contextPath: Core.Issue.issue_source
  description: The source of the issue.
  type: String
- contextPath: Core.Issue.status.progress
  description: The progress status of the issue.
  type: String
- contextPath: Core.Issue.assigned_to_pretty
  description: The pretty name of the user assigned to the issue.
  type: String
- contextPath: Core.Issue.assigned_to
  description: The user assigned to the issue.
  type: String
- contextPath: Core.Issue.assetid
  description: The asset ID related to the issue.
  type: String
- contextPath: Core.Issue.action_file_macro_sha256
  description: File Macro SHA256 hash of the action file macro.
  type: String
- contextPath: Core.Issue.os_actor_process_image_sha256
  description: OS Parent SHA256 hash of the OS actor process image.
  type: String
- contextPath: Core.Issue.issue_domain
  description: The domain of the issue.
  type: String
- contextPath: Core.Issue.action_process_image_sha256
  description: Action process image SHA256 hash.
  type: String
- contextPath: Core.Issue.causality_actor_process_image_sha256
  description: Causality actor process image SHA256 hash.
  type: String
- contextPath: Core.Issue.actor_process_image_sha256
  description: Actor process image SHA256 hash.
  type: String
- contextPath: Core.Issue.source_insert_ts
  description: The detection timestamp.
  type: Number
- contextPath: Core.Issue.issue_name
  description: The name of the issue.
  type: String
- contextPath: Core.Issue.severity
  description: The severity of the issue.
  type: String
- contextPath: Core.Issue.issue_category
  description: The category of the issue.
  type: String
- contextPath: Core.Issue.issue_name
  description: The issue name.
  type: String
- contextPath: Core.Issue.issue_description
  description: The issue description.
  type: String
- contextPath: Core.Issue.Identity_type
  description: The identity type of the account.
  type: String
isInternal: true
script: "-"
subtype: python3
tags:
- Utility
timeout: "0"
type: python
dockerimage: demisto/python3:3.12.11.4819260
fromversion: 5.0.0
tests:
- No tests (auto formatted)
marketplaces:
<<<<<<< HEAD
- platform
=======
  - platform
>>>>>>> 065a6e32
<|MERGE_RESOLUTION|>--- conflicted
+++ resolved
@@ -1,153 +1,4 @@
 args:
-<<<<<<< HEAD
-- description: The unique ID of the issue.
-  isArray: true
-  name: issue_id
-- auto: PREDEFINED
-  description: The severity of the issue.
-  isArray: true
-  name: severity
-  predefined:
-  - low
-  - medium
-  - high
-  - critical
-- auto: PREDEFINED
-  description: Account type.
-  isArray: true
-  name: Identity_type
-  predefined:
-  - ANONYMOUS
-  - APPLICATION
-  - COMPUTE
-  - FEDERATED_IDENTITY
-  - SERVICE
-  - SERVICE_ACCOUNT
-  - TEMPORARY_CREDENTIALS
-  - TOKEN
-  - UNKNOWN
-  - USER
-- description: The issue name.
-  isArray: true
-  name: issue_name
-- description: The issue source.
-  isArray: true
-  name: issue_source
-  predefined:
-  - XDR Agent
-  - XDR Analytics
-  - XDR Analytics BIOC
-  - PAN NGFW
-  - XDR BIOC
-  - XDR IOC
-  - Threat Intelligence
-  - XDR Managed Threat Hunting
-  - Correlation
-  - Prisma Cloud
-  - Prisma Cloud Compute
-  - ASM
-  - IoT Security
-  - Custom Alert
-  - Health
-  - SaaS Attachments
-  - Attack Path
-  - Cloud Network Analyzer
-  - IaC Scanner
-  - CAS Secret Scanner
-  - CI/CD Risks
-  - CLI Scanner
-  - CIEM Scanner
-  - API Traffic Monitor
-  - API Posture Scanner
-  - Agentless Disk Scanner
-  - Kubernetes Scanner
-  - Compute Policy
-  - CSPM Scanner
-  - CAS CVE Scanner
-  - CAS License Scanner
-  - Secrets Scanner
-  - SAST Scanner
-  - Data Policy
-  - Attack Surface Test
-  - Package Operational Risk
-  - Vulnerability Policy
-  - AI Security Posture
-- description: Initiator SHA256 actor process image.
-  isArray: true
-  name: actor_process_image_sha256
-- description: CGO SHA256 hash of causality actor process image.
-  isArray: true
-  name: causality_actor_process_image_sha256
-- description: Target process SHA256 of action process image.
-  isArray: true
-  name: action_process_image_sha256
-- defaultValue: source_insert_ts
-  description: The field by which to sort the results.
-  isArray: true
-  name: sort_field
-- auto: PREDEFINED
-  description: The order in which to sort the results.
-  name: sort_order
-  predefined:
-  - DESC
-  - ASC
-- defaultValue: "0"
-  description: The first page from which we bring the issues.
-  isArray: true
-  name: offset
-- defaultValue: "50"
-  description: The last page from which we bring the issues.
-  isArray: true
-  name: limit
-- description: Additional output fields.
-  isArray: true
-  name: additional_output_fields
-- description: Supports epoch timestamp and simplified extended ISO format (YYYY-MM-DDThh:mm:ss).
-  name: start_time
-- description: Supports epoch timestamp and simplified extended ISO format (YYYY-MM-DDThh:mm:ss). If start time is provided without end_time it will be from start_time until now.
-  name: end_time
-- description: The category of the issue.
-  isArray: true
-  name: issue_category
-- description: The domain of the issue.
-  isArray: true
-  name: issue_domain
-  predefined:
-  - Health
-  - Hunting
-  - IT
-  - Posture
-  - Security
-- description: The description of the issue.
-  isArray: true
-  name: issue_description
-- description: OS Parent SHA256 hash of the OS actor process image.
-  isArray: true
-  name: os_actor_process_image_sha256
-- description: File Macro SHA256 hash of the action file macro.
-  isArray: true
-  name: action_file_macro_sha256
-- description: The progress status.
-  isArray: true
-  name: status
-  predefined:
-  - New
-  - In Progress
-  - Resolved
-- description: Not progress status.
-  isArray: true
-  name: not_status
-  predefined:
-  - New
-  - In Progress
-  - Resolved
-- description: The assets ids related to the issue.
-  isArray: true
-  name: asset_ids
-- description: The assignee of the issue.
-  isArray: true
-  name: assignee
-=======
   - description: The unique ID of the issue.
     isArray: true
     name: issue_id
@@ -308,7 +159,6 @@
   - description: The assignee of the issue.
     isArray: true
     name: assignee
->>>>>>> 065a6e32
 comment: Searches Cortex Issues.
 commonfields:
   id: SearchIssuesAgentix
@@ -385,8 +235,4 @@
 tests:
 - No tests (auto formatted)
 marketplaces:
-<<<<<<< HEAD
-- platform
-=======
-  - platform
->>>>>>> 065a6e32
+  - platform