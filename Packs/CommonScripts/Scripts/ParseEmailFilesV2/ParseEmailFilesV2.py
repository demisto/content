--- conflicted
+++ resolved
@@ -36,10 +36,7 @@
     md += f"""* From:\t{email_data.get('From') or ""}\n"""
     md += f"""* To:\t{email_data.get('To') or ""}\n"""
     md += f"""* CC:\t{email_data.get('CC') or ""}\n"""
-<<<<<<< HEAD
-=======
     md += f"""* BCC:\t{email_data.get('BCC') or ""}\n"""
->>>>>>> 90cf3b88
     md += f"""* Subject:\t{email_data.get('Subject') or ""}\n"""
     if email_data.get('Text'):
         text = email_data['Text'].replace('<', '[').replace('>', ']')
@@ -97,8 +94,6 @@
 
         dt_file_type = demisto.dt(demisto.context(), f"File(val.EntryID=='{entry_id}').Type")
         file_type = dt_file_type[0] if isinstance(dt_file_type, list) else dt_file_type
-<<<<<<< HEAD
-=======
 
         dt_file_info = demisto.dt(demisto.context(), f"File(val.EntryID=='{entry_id}').Info")
         file_info = dt_file_info[0] if isinstance(dt_file_info, list) else dt_file_info
@@ -110,7 +105,6 @@
         if (file_type == 'eml' or file_type == 'txt') and ('rfc' in file_info_lower or 'ascii' in file_info_lower):
             demisto.debug(f'{file_type=} seems wrong, changing it to {file_info=}')
             file_type = file_info
->>>>>>> 90cf3b88
 
     except Exception as ex:
         return_error(
