--- conflicted
+++ resolved
@@ -67,11 +67,8 @@
         "X3",
         "X5",
         "ENT_PLUS",
-<<<<<<< HEAD
         "asm",
-        "exposure_management"
-=======
+        "exposure_management",
         "agentix"
->>>>>>> f2e7c3d3
     ]
 }