{
    "name": "Common Scripts",
    "description": "Frequently used scripts pack.",
    "support": "xsoar",
<<<<<<< HEAD
    "currentVersion": "1.12.30",
=======
    "currentVersion": "1.12.34",
>>>>>>> 91fb025a
    "author": "Cortex XSOAR",
    "url": "https://www.paloaltonetworks.com/cortex",
    "email": "",
    "created": "2020-05-14T08:33:25Z",
    "categories": [
        "Utilities"
    ],
    "tags": [
        "Core"
    ],
    "useCases": [],
    "keywords": [],
    "dependencies": {
        "DemistoRESTAPI": {
            "mandatory": true,
            "display_name": "Demisto REST API"
        },
        "Gmail": {
            "mandatory": false,
            "display_name": "Gmail"
        },
        "MailSenderNew": {
            "mandatory": false,
            "display_name": "Mail Sender (New)"
        },
        "GmailSingleUser": {
            "mandatory": false,
            "display_name": "Gmail Single User (Beta)"
        },
        "MicrosoftGraphMail": {
            "mandatory": false,
            "display_name": "Microsoft Graph Mail"
        },
        "MicrosoftGraphListener": {
            "mandatory": false,
            "display_name": "Microsoft Graph Mail Single User"
        },
        "RemoteAccess": {
            "mandatory": false,
            "display_name": "RemoteAccess v2"
        }
    },
    "excludedDependencies": [
        "GoogleMaps",
        "Slack"
    ],
    "marketplaces": [
        "xsoar",
        "marketplacev2",
        "xpanse"
    ]
}<|MERGE_RESOLUTION|>--- conflicted
+++ resolved
@@ -2,11 +2,7 @@
     "name": "Common Scripts",
     "description": "Frequently used scripts pack.",
     "support": "xsoar",
-<<<<<<< HEAD
-    "currentVersion": "1.12.30",
-=======
-    "currentVersion": "1.12.34",
->>>>>>> 91fb025a
+    "currentVersion": "1.12.35",
     "author": "Cortex XSOAR",
     "url": "https://www.paloaltonetworks.com/cortex",
     "email": "",
