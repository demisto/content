{
    "name": "Common Scripts",
    "description": "Frequently used scripts pack.",
    "support": "xsoar",
<<<<<<< HEAD
    "currentVersion": "1.2.38",
=======
    "currentVersion": "1.2.37",
>>>>>>> bc041670
    "author": "Cortex XSOAR",
    "url": "https://www.paloaltonetworks.com/cortex",
    "email": "",
    "created": "2020-05-14T08:33:25Z",
    "categories": [],
    "tags": [],
    "useCases": [],
    "keywords": [],
    "dependencies": {
        "DemistoRESTAPI": {
            "mandatory": true,
            "display_name": "Demisto REST API"
        },
        "Gmail": {
            "mandatory": false,
            "display_name": "Gmail"
        },
        "EWSMailSender": {
            "mandatory": false,
            "display_name": "EWS Mail Sender"
        },
        "MailSenderNew": {
            "mandatory": false,
            "display_name": "Mail Sender (New)"
        },
        "GmailSingleUser": {
            "mandatory": false,
            "display_name": "Gmail Single User (Beta)"
        },
        "MicrosoftGraphMail": {
            "mandatory": false,
            "display_name": "Microsoft Graph Mail"
        },
        "MicrosoftGraphListener": {
            "mandatory": false,
            "display_name": "Microsoft Graph Mail Single User"
        }
    }
}<|MERGE_RESOLUTION|>--- conflicted
+++ resolved
@@ -2,11 +2,7 @@
     "name": "Common Scripts",
     "description": "Frequently used scripts pack.",
     "support": "xsoar",
-<<<<<<< HEAD
     "currentVersion": "1.2.38",
-=======
-    "currentVersion": "1.2.37",
->>>>>>> bc041670
     "author": "Cortex XSOAR",
     "url": "https://www.paloaltonetworks.com/cortex",
     "email": "",
