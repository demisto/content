--- conflicted
+++ resolved
@@ -2,11 +2,7 @@
     "name": "Common Scripts",
     "description": "Frequently used scripts pack.",
     "support": "xsoar",
-<<<<<<< HEAD
-    "currentVersion": "1.11.71",
-=======
-    "currentVersion": "1.11.73",
->>>>>>> 89591f0d
+    "currentVersion": "1.11.74",
     "author": "Cortex XSOAR",
     "url": "https://www.paloaltonetworks.com/cortex",
     "email": "",
