{
    "name": "Common Scripts",
    "description": "Frequently used scripts pack.",
    "support": "xsoar",
<<<<<<< HEAD
    "currentVersion": "1.3.36",
=======
    "currentVersion": "1.3.37",
>>>>>>> 64010dc8
    "author": "Cortex XSOAR",
    "url": "https://www.paloaltonetworks.com/cortex",
    "email": "",
    "created": "2020-05-14T08:33:25Z",
    "categories": [],
    "tags": [],
    "useCases": [],
    "keywords": [],
    "dependencies": {
        "DemistoRESTAPI": {
            "mandatory": true,
            "display_name": "Demisto REST API"
        },
        "Gmail": {
            "mandatory": false,
            "display_name": "Gmail"
        },
        "EWSMailSender": {
            "mandatory": false,
            "display_name": "EWS Mail Sender"
        },
        "MailSenderNew": {
            "mandatory": false,
            "display_name": "Mail Sender (New)"
        },
        "GmailSingleUser": {
            "mandatory": false,
            "display_name": "Gmail Single User (Beta)"
        },
        "MicrosoftGraphMail": {
            "mandatory": false,
            "display_name": "Microsoft Graph Mail"
        },
        "MicrosoftGraphListener": {
            "mandatory": false,
            "display_name": "Microsoft Graph Mail Single User"
        }
    }
}<|MERGE_RESOLUTION|>--- conflicted
+++ resolved
@@ -2,11 +2,7 @@
     "name": "Common Scripts",
     "description": "Frequently used scripts pack.",
     "support": "xsoar",
-<<<<<<< HEAD
-    "currentVersion": "1.3.36",
-=======
-    "currentVersion": "1.3.37",
->>>>>>> 64010dc8
+    "currentVersion": "1.3.38",
     "author": "Cortex XSOAR",
     "url": "https://www.paloaltonetworks.com/cortex",
     "email": "",
