--- conflicted
+++ resolved
@@ -2,11 +2,7 @@
     "name": "Common Scripts",
     "description": "Frequently used scripts pack.",
     "support": "xsoar",
-<<<<<<< HEAD
-    "currentVersion": "1.6.71",
-=======
     "currentVersion": "1.7.0",
->>>>>>> 42920222
     "author": "Cortex XSOAR",
     "url": "https://www.paloaltonetworks.com/cortex",
     "email": "",
