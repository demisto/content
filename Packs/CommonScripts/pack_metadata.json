{
    "name": "Common Scripts",
    "description": "Frequently used scripts pack.",
    "support": "xsoar",
<<<<<<< HEAD
    "currentVersion": "1.20.25",
=======
    "currentVersion": "1.20.38",
>>>>>>> 5b7550d4
    "author": "Cortex XSOAR",
    "url": "https://www.paloaltonetworks.com/cortex",
    "email": "",
    "created": "2020-05-14T08:33:25Z",
    "categories": [
        "Utilities"
    ],
    "tags": [
        "Core"
    ],
    "useCases": [],
    "keywords": [],
    "dependencies": {
        "DemistoRESTAPI": {
            "mandatory": true,
            "display_name": "Demisto REST API"
        },
        "FeedMitreAttackv2": {
            "mandatory": false,
            "display_name": "MITRE ATT&CK v2"
        },
        "Gmail": {
            "mandatory": false,
            "display_name": "Gmail"
        },
        "MailSenderNew": {
            "mandatory": false,
            "display_name": "Mail Sender (New)"
        },
        "GmailSingleUser": {
            "mandatory": false,
            "display_name": "Gmail Single User (Beta)"
        },
        "MicrosoftGraphMail": {
            "mandatory": false,
            "display_name": "Microsoft Graph Mail"
        },
        "MicrosoftGraphListener": {
            "mandatory": false,
            "display_name": "Microsoft Graph Mail Single User"
        },
        "RemoteAccess": {
            "mandatory": false,
            "display_name": "RemoteAccess v2"
        }
    },
    "excludedDependencies": [
        "GoogleMaps",
        "Slack"
    ],
    "marketplaces": [
        "xsoar",
        "marketplacev2",
        "xpanse",
        "platform"
    ],
    "supportedModules": [
        "C1",
        "C3",
        "X0",
        "X1",
        "X3",
        "X5",
        "ENT_PLUS",
        "asm",
        "exposure_management",
        "agentix",
        "cloud",
        "cloud_runtime_security",
        "cloud_posture",
        "xsiam",
        "edr"
    ]
}<|MERGE_RESOLUTION|>--- conflicted
+++ resolved
@@ -2,11 +2,7 @@
     "name": "Common Scripts",
     "description": "Frequently used scripts pack.",
     "support": "xsoar",
-<<<<<<< HEAD
-    "currentVersion": "1.20.25",
-=======
     "currentVersion": "1.20.38",
->>>>>>> 5b7550d4
     "author": "Cortex XSOAR",
     "url": "https://www.paloaltonetworks.com/cortex",
     "email": "",
