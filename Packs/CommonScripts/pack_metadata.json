{
    "name": "Common Scripts",
    "description": "Frequently used scripts pack.",
    "support": "xsoar",
<<<<<<< HEAD
    "currentVersion": "1.10.17",
=======
    "currentVersion": "1.10.16",
>>>>>>> 7d93434a
    "author": "Cortex XSOAR",
    "url": "https://www.paloaltonetworks.com/cortex",
    "email": "",
    "created": "2020-05-14T08:33:25Z",
    "categories": [
        "Utilities"
    ],
    "tags": [
        "Core"
    ],
    "useCases": [],
    "keywords": [],
    "dependencies": {
        "DemistoRESTAPI": {
            "mandatory": true,
            "display_name": "Demisto REST API"
        },
        "Gmail": {
            "mandatory": false,
            "display_name": "Gmail"
        },
        "EWSMailSender": {
            "mandatory": false,
            "display_name": "EWS Mail Sender"
        },
        "MailSenderNew": {
            "mandatory": false,
            "display_name": "Mail Sender (New)"
        },
        "GmailSingleUser": {
            "mandatory": false,
            "display_name": "Gmail Single User (Beta)"
        },
        "MicrosoftGraphMail": {
            "mandatory": false,
            "display_name": "Microsoft Graph Mail"
        },
        "MicrosoftGraphListener": {
            "mandatory": false,
            "display_name": "Microsoft Graph Mail Single User"
        },
        "RemoteAccess": {
            "mandatory": false,
            "display_name": "RemoteAccess v2"
        }
    },
    "excludedDependencies": [
        "GoogleMaps",
        "Slack"
    ],
    "marketplaces": [
        "xsoar",
        "marketplacev2",
        "xpanse"
    ]
}<|MERGE_RESOLUTION|>--- conflicted
+++ resolved
@@ -2,11 +2,7 @@
     "name": "Common Scripts",
     "description": "Frequently used scripts pack.",
     "support": "xsoar",
-<<<<<<< HEAD
     "currentVersion": "1.10.17",
-=======
-    "currentVersion": "1.10.16",
->>>>>>> 7d93434a
     "author": "Cortex XSOAR",
     "url": "https://www.paloaltonetworks.com/cortex",
     "email": "",
@@ -59,7 +55,6 @@
     ],
     "marketplaces": [
         "xsoar",
-        "marketplacev2",
-        "xpanse"
+        "marketplacev2"
     ]
 }