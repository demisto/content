{
    "name": "Common Scripts",
    "description": "Frequently used scripts pack.",
    "support": "xsoar",
<<<<<<< HEAD
    "currentVersion": "1.15.1",
=======
    "currentVersion": "1.15.4",
>>>>>>> 0a10bc34
    "author": "Cortex XSOAR",
    "url": "https://www.paloaltonetworks.com/cortex",
    "email": "",
    "created": "2020-05-14T08:33:25Z",
    "categories": [
        "Utilities"
    ],
    "tags": [
        "Core"
    ],
    "useCases": [],
    "keywords": [],
    "dependencies": {
        "DemistoRESTAPI": {
            "mandatory": true,
            "display_name": "Demisto REST API"
        },
        "FeedMitreAttackv2": {
            "mandatory": false,
            "display_name": "MITRE ATT&CK v2"
        },
        "Gmail": {
            "mandatory": false,
            "display_name": "Gmail"
        },
        "MailSenderNew": {
            "mandatory": false,
            "display_name": "Mail Sender (New)"
        },
        "GmailSingleUser": {
            "mandatory": false,
            "display_name": "Gmail Single User (Beta)"
        },
        "MicrosoftGraphMail": {
            "mandatory": false,
            "display_name": "Microsoft Graph Mail"
        },
        "MicrosoftGraphListener": {
            "mandatory": false,
            "display_name": "Microsoft Graph Mail Single User"
        },
        "RemoteAccess": {
            "mandatory": false,
            "display_name": "RemoteAccess v2"
        }
    },
    "excludedDependencies": [
        "GoogleMaps",
        "Slack"
    ],
    "marketplaces": [
        "xsoar",
        "marketplacev2",
        "xpanse"
    ]
}<|MERGE_RESOLUTION|>--- conflicted
+++ resolved
@@ -2,11 +2,7 @@
     "name": "Common Scripts",
     "description": "Frequently used scripts pack.",
     "support": "xsoar",
-<<<<<<< HEAD
-    "currentVersion": "1.15.1",
-=======
     "currentVersion": "1.15.4",
->>>>>>> 0a10bc34
     "author": "Cortex XSOAR",
     "url": "https://www.paloaltonetworks.com/cortex",
     "email": "",
