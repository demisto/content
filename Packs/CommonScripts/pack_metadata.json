{
    "name": "Common Scripts",
    "description": "Frequently used scripts pack.",
    "support": "xsoar",
<<<<<<< HEAD
    "currentVersion": "1.20.60",
=======
    "currentVersion": "1.20.59",
>>>>>>> 47f5cb0a
    "author": "Cortex XSOAR",
    "url": "https://www.paloaltonetworks.com/cortex",
    "email": "",
    "created": "2020-05-14T08:33:25Z",
    "categories": [
        "Utilities"
    ],
    "tags": [
        "Core"
    ],
    "useCases": [],
    "keywords": [],
    "dependencies": {
        "DemistoRESTAPI": {
            "mandatory": true,
            "display_name": "Demisto REST API"
        },
        "FeedMitreAttackv2": {
            "mandatory": false,
            "display_name": "MITRE ATT&CK v2"
        },
        "Gmail": {
            "mandatory": false,
            "display_name": "Gmail"
        },
        "MailSenderNew": {
            "mandatory": false,
            "display_name": "Mail Sender (New)"
        },
        "GmailSingleUser": {
            "mandatory": false,
            "display_name": "Gmail Single User (Beta)"
        },
        "MicrosoftGraphMail": {
            "mandatory": false,
            "display_name": "Microsoft Graph Mail"
        },
        "MicrosoftGraphListener": {
            "mandatory": false,
            "display_name": "Microsoft Graph Mail Single User"
        },
        "RemoteAccess": {
            "mandatory": false,
            "display_name": "RemoteAccess v2"
        }
    },
    "excludedDependencies": [
        "GoogleMaps",
        "Slack"
    ],
    "marketplaces": [
        "xsoar",
        "marketplacev2",
        "xpanse",
        "platform"
    ],
    "supportedModules": [
        "C1",
        "C3",
        "X0",
        "X1",
        "X3",
        "X5",
        "ENT_PLUS",
        "asm",
        "exposure_management",
        "agentix",
        "cloud",
        "cloud_runtime_security",
        "cloud_posture",
        "xsiam",
        "edr"
    ]
}<|MERGE_RESOLUTION|>--- conflicted
+++ resolved
@@ -2,11 +2,7 @@
     "name": "Common Scripts",
     "description": "Frequently used scripts pack.",
     "support": "xsoar",
-<<<<<<< HEAD
-    "currentVersion": "1.20.60",
-=======
     "currentVersion": "1.20.59",
->>>>>>> 47f5cb0a
     "author": "Cortex XSOAR",
     "url": "https://www.paloaltonetworks.com/cortex",
     "email": "",
