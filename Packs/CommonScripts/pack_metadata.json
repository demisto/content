--- conflicted
+++ resolved
@@ -2,11 +2,7 @@
     "name": "Common Scripts",
     "description": "Frequently used scripts pack.",
     "support": "xsoar",
-<<<<<<< HEAD
-    "currentVersion": "1.2.4",
-=======
-    "currentVersion": "1.2.5",
->>>>>>> c475a956
+    "currentVersion": "1.2.6",
     "author": "Cortex XSOAR",
     "url": "https://www.paloaltonetworks.com/cortex",
     "email": "",
