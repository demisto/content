<<<<<<< HEAD
{
    "name": "Common Scripts",
    "description": "Frequently used scripts pack.",
    "support": "xsoar",
    "currentVersion": "1.2.0",
    "author": "Cortex XSOAR",
    "url": "https://www.paloaltonetworks.com/cortex",
    "email": "",
    "created": "2020-05-14T08:33:25Z",
    "categories": [],
    "tags": [],
    "useCases": [],
    "keywords": [],
    "dependencies": {
        "DemistoRESTAPI": {
            "mandatory": true,
            "display_name": "Demisto REST API"
        },
        "Gmail": {
            "mandatory": false,
            "display_name": "Gmail"
        },
        "EWSMailSender": {
            "mandatory": false,
            "display_name": "EWS Mail Sender"
        },
        "MailSenderNew": {
            "mandatory": false,
            "display_name": "Mail Sender (New)"
        },
        "GmailSingleUser": {
            "mandatory": false,
            "display_name": "Gmail Single User (Beta)"
        },
        "MicrosoftGraphMail": {
            "mandatory": false,
            "display_name": "Microsoft Graph Mail"
        },
        "MicrosoftGraphListener": {
            "mandatory": false,
            "display_name": "Microsoft Graph Mail Single User"
        }
    }
=======
{
    "name": "Common Scripts",
    "description": "Frequently used scripts pack.",
    "support": "xsoar",
    "currentVersion": "1.1.11",
    "author": "Cortex XSOAR",
    "url": "https://www.paloaltonetworks.com/cortex",
    "email": "",
    "created": "2020-05-14T08:33:25Z",
    "categories": [],
    "tags": [],
    "useCases": [],
    "keywords": [],
    "dependencies": {
        "DemistoRESTAPI": {
            "mandatory": true,
            "display_name": "Demisto REST API"
        },
        "Gmail": {
            "mandatory": false,
            "display_name": "Gmail"
        },
        "EWSMailSender": {
            "mandatory": false,
            "display_name": "EWS Mail Sender"
        },
        "MailSenderNew": {
            "mandatory": false,
            "display_name": "Mail Sender (New)"
        },
        "GmailSingleUser": {
            "mandatory": false,
            "display_name": "Gmail Single User (Beta)"
        },
        "MicrosoftGraphMail": {
            "mandatory": false,
            "display_name": "Microsoft Graph Mail"
        },
        "MicrosoftGraphListener": {
            "mandatory": false,
            "display_name": "Microsoft Graph Mail Single User"
        }
    }
>>>>>>> 53e38d5e
}<|MERGE_RESOLUTION|>--- conflicted
+++ resolved
@@ -1,4 +1,3 @@
-<<<<<<< HEAD
 {
     "name": "Common Scripts",
     "description": "Frequently used scripts pack.",
@@ -42,49 +41,4 @@
             "display_name": "Microsoft Graph Mail Single User"
         }
     }
-=======
-{
-    "name": "Common Scripts",
-    "description": "Frequently used scripts pack.",
-    "support": "xsoar",
-    "currentVersion": "1.1.11",
-    "author": "Cortex XSOAR",
-    "url": "https://www.paloaltonetworks.com/cortex",
-    "email": "",
-    "created": "2020-05-14T08:33:25Z",
-    "categories": [],
-    "tags": [],
-    "useCases": [],
-    "keywords": [],
-    "dependencies": {
-        "DemistoRESTAPI": {
-            "mandatory": true,
-            "display_name": "Demisto REST API"
-        },
-        "Gmail": {
-            "mandatory": false,
-            "display_name": "Gmail"
-        },
-        "EWSMailSender": {
-            "mandatory": false,
-            "display_name": "EWS Mail Sender"
-        },
-        "MailSenderNew": {
-            "mandatory": false,
-            "display_name": "Mail Sender (New)"
-        },
-        "GmailSingleUser": {
-            "mandatory": false,
-            "display_name": "Gmail Single User (Beta)"
-        },
-        "MicrosoftGraphMail": {
-            "mandatory": false,
-            "display_name": "Microsoft Graph Mail"
-        },
-        "MicrosoftGraphListener": {
-            "mandatory": false,
-            "display_name": "Microsoft Graph Mail Single User"
-        }
-    }
->>>>>>> 53e38d5e
 }