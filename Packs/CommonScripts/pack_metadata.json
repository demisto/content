{
    "name": "Common Scripts",
    "description": "Frequently used scripts pack.",
    "support": "xsoar",
<<<<<<< HEAD
    "currentVersion": "1.15.41",
=======
    "currentVersion": "1.15.44",
>>>>>>> 14f659cc
    "author": "Cortex XSOAR",
    "url": "https://www.paloaltonetworks.com/cortex",
    "email": "",
    "created": "2020-05-14T08:33:25Z",
    "categories": [
        "Utilities"
    ],
    "tags": [
        "Core"
    ],
    "useCases": [],
    "keywords": [],
    "dependencies": {
        "DemistoRESTAPI": {
            "mandatory": true,
            "display_name": "Demisto REST API"
        },
        "FeedMitreAttackv2": {
            "mandatory": false,
            "display_name": "MITRE ATT&CK v2"
        },
        "Gmail": {
            "mandatory": false,
            "display_name": "Gmail"
        },
        "MailSenderNew": {
            "mandatory": false,
            "display_name": "Mail Sender (New)"
        },
        "GmailSingleUser": {
            "mandatory": false,
            "display_name": "Gmail Single User (Beta)"
        },
        "MicrosoftGraphMail": {
            "mandatory": false,
            "display_name": "Microsoft Graph Mail"
        },
        "MicrosoftGraphListener": {
            "mandatory": false,
            "display_name": "Microsoft Graph Mail Single User"
        },
        "RemoteAccess": {
            "mandatory": false,
            "display_name": "RemoteAccess v2"
        }
    },
    "excludedDependencies": [
        "GoogleMaps",
        "Slack"
    ],
    "marketplaces": [
        "xsoar",
        "marketplacev2",
        "xpanse"
    ]
}<|MERGE_RESOLUTION|>--- conflicted
+++ resolved
@@ -2,11 +2,7 @@
     "name": "Common Scripts",
     "description": "Frequently used scripts pack.",
     "support": "xsoar",
-<<<<<<< HEAD
-    "currentVersion": "1.15.41",
-=======
     "currentVersion": "1.15.44",
->>>>>>> 14f659cc
     "author": "Cortex XSOAR",
     "url": "https://www.paloaltonetworks.com/cortex",
     "email": "",
