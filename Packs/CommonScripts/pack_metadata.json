--- conflicted
+++ resolved
@@ -3,10 +3,6 @@
     "description": "Frequently used scripts pack.",
     "support": "xsoar",
     "currentVersion": "1.19.38",
-<<<<<<< HEAD
-
-=======
->>>>>>> 5db69c91
     "author": "Cortex XSOAR",
     "url": "https://www.paloaltonetworks.com/cortex",
     "email": "",
