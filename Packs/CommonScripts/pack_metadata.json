{
    "name": "Common Scripts",
    "description": "Frequently used scripts pack.",
    "support": "xsoar",
<<<<<<< HEAD
    "currentVersion": "1.3.18",
=======
    "currentVersion": "1.3.19",
>>>>>>> 06086430
    "author": "Cortex XSOAR",
    "url": "https://www.paloaltonetworks.com/cortex",
    "email": "",
    "created": "2020-05-14T08:33:25Z",
    "categories": [],
    "tags": [],
    "useCases": [],
    "keywords": [],
    "dependencies": {
        "DemistoRESTAPI": {
            "mandatory": true,
            "display_name": "Demisto REST API"
        },
        "Gmail": {
            "mandatory": false,
            "display_name": "Gmail"
        },
        "EWSMailSender": {
            "mandatory": false,
            "display_name": "EWS Mail Sender"
        },
        "MailSenderNew": {
            "mandatory": false,
            "display_name": "Mail Sender (New)"
        },
        "GmailSingleUser": {
            "mandatory": false,
            "display_name": "Gmail Single User (Beta)"
        },
        "MicrosoftGraphMail": {
            "mandatory": false,
            "display_name": "Microsoft Graph Mail"
        },
        "MicrosoftGraphListener": {
            "mandatory": false,
            "display_name": "Microsoft Graph Mail Single User"
        }
    }
}<|MERGE_RESOLUTION|>--- conflicted
+++ resolved
@@ -2,11 +2,7 @@
     "name": "Common Scripts",
     "description": "Frequently used scripts pack.",
     "support": "xsoar",
-<<<<<<< HEAD
-    "currentVersion": "1.3.18",
-=======
-    "currentVersion": "1.3.19",
->>>>>>> 06086430
+    "currentVersion": "1.3.20",
     "author": "Cortex XSOAR",
     "url": "https://www.paloaltonetworks.com/cortex",
     "email": "",
