{
    "name": "Common Scripts",
    "description": "Frequently used scripts pack.",
    "support": "xsoar",
<<<<<<< roei-test
    "currentVersion": "1.19.73",
=======
    "currentVersion": "1.19.72",
>>>>>>> master
    "author": "Cortex XSOAR",
    "url": "https://www.paloaltonetworks.com/cortex",
    "email": "",
    "created": "2020-05-14T08:33:25Z",
    "categories": [
        "Utilities"
    ],
    "tags": [
        "Core"
    ],
    "useCases": [],
    "keywords": [],
    "dependencies": {
        "DemistoRESTAPI": {
            "mandatory": true,
            "display_name": "Demisto REST API"
        },
        "FeedMitreAttackv2": {
            "mandatory": false,
            "display_name": "MITRE ATT&CK v2"
        },
        "Gmail": {
            "mandatory": false,
            "display_name": "Gmail"
        },
        "MailSenderNew": {
            "mandatory": false,
            "display_name": "Mail Sender (New)"
        },
        "GmailSingleUser": {
            "mandatory": false,
            "display_name": "Gmail Single User (Beta)"
        },
        "MicrosoftGraphMail": {
            "mandatory": false,
            "display_name": "Microsoft Graph Mail"
        },
        "MicrosoftGraphListener": {
            "mandatory": false,
            "display_name": "Microsoft Graph Mail Single User"
        },
        "RemoteAccess": {
            "mandatory": false,
            "display_name": "RemoteAccess v2"
        }
    },
    "excludedDependencies": [
        "GoogleMaps",
        "Slack"
    ],
    "marketplaces": [
        "xsoar",
        "marketplacev2",
        "xpanse",
        "platform"
    ],
    "supportedModules": [
        "C1",
        "C3",
        "X0",
        "X1",
        "X3",
        "X5",
        "ENT_PLUS"
    ]
}<|MERGE_RESOLUTION|>--- conflicted
+++ resolved
@@ -2,11 +2,7 @@
     "name": "Common Scripts",
     "description": "Frequently used scripts pack.",
     "support": "xsoar",
-<<<<<<< roei-test
-    "currentVersion": "1.19.73",
-=======
-    "currentVersion": "1.19.72",
->>>>>>> master
+    "currentVersion": "1.19.74",
     "author": "Cortex XSOAR",
     "url": "https://www.paloaltonetworks.com/cortex",
     "email": "",
