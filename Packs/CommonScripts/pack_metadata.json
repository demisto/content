{
    "name": "Common Scripts",
    "description": "Frequently used scripts pack.",
    "support": "xsoar",
<<<<<<< HEAD
    "currentVersion": "1.12.45",
=======
    "currentVersion": "1.12.44",
>>>>>>> 58f4af43
    "author": "Cortex XSOAR",
    "url": "https://www.paloaltonetworks.com/cortex",
    "email": "",
    "created": "2020-05-14T08:33:25Z",
    "categories": [
        "Utilities"
    ],
    "tags": [
        "Core"
    ],
    "useCases": [],
    "keywords": [],
    "dependencies": {
        "DemistoRESTAPI": {
            "mandatory": true,
            "display_name": "Demisto REST API"
        },
        "Gmail": {
            "mandatory": false,
            "display_name": "Gmail"
        },
        "MailSenderNew": {
            "mandatory": false,
            "display_name": "Mail Sender (New)"
        },
        "GmailSingleUser": {
            "mandatory": false,
            "display_name": "Gmail Single User (Beta)"
        },
        "MicrosoftGraphMail": {
            "mandatory": false,
            "display_name": "Microsoft Graph Mail"
        },
        "MicrosoftGraphListener": {
            "mandatory": false,
            "display_name": "Microsoft Graph Mail Single User"
        },
        "RemoteAccess": {
            "mandatory": false,
            "display_name": "RemoteAccess v2"
        }
    },
    "excludedDependencies": [
        "GoogleMaps",
        "Slack"
    ],
    "marketplaces": [
        "xsoar",
        "marketplacev2",
        "xpanse"
    ]
}<|MERGE_RESOLUTION|>--- conflicted
+++ resolved
@@ -2,11 +2,7 @@
     "name": "Common Scripts",
     "description": "Frequently used scripts pack.",
     "support": "xsoar",
-<<<<<<< HEAD
-    "currentVersion": "1.12.45",
-=======
-    "currentVersion": "1.12.44",
->>>>>>> 58f4af43
+    "currentVersion": "1.12.46",
     "author": "Cortex XSOAR",
     "url": "https://www.paloaltonetworks.com/cortex",
     "email": "",
