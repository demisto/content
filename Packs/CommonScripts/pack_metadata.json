{
    "name": "Common Scripts",
    "description": "Frequently used scripts pack.",
    "support": "xsoar",
<<<<<<< HEAD
    "currentVersion": "1.2.16",
=======
    "currentVersion": "1.2.17",
>>>>>>> d4b1f8fb
    "author": "Cortex XSOAR",
    "url": "https://www.paloaltonetworks.com/cortex",
    "email": "",
    "created": "2020-05-14T08:33:25Z",
    "categories": [],
    "tags": [],
    "useCases": [],
    "keywords": [],
    "dependencies": {
        "DemistoRESTAPI": {
            "mandatory": true,
            "display_name": "Demisto REST API"
        },
        "Gmail": {
            "mandatory": false,
            "display_name": "Gmail"
        },
        "EWSMailSender": {
            "mandatory": false,
            "display_name": "EWS Mail Sender"
        },
        "MailSenderNew": {
            "mandatory": false,
            "display_name": "Mail Sender (New)"
        },
        "GmailSingleUser": {
            "mandatory": false,
            "display_name": "Gmail Single User (Beta)"
        },
        "MicrosoftGraphMail": {
            "mandatory": false,
            "display_name": "Microsoft Graph Mail"
        },
        "MicrosoftGraphListener": {
            "mandatory": false,
            "display_name": "Microsoft Graph Mail Single User"
        }
    }
}<|MERGE_RESOLUTION|>--- conflicted
+++ resolved
@@ -2,11 +2,7 @@
     "name": "Common Scripts",
     "description": "Frequently used scripts pack.",
     "support": "xsoar",
-<<<<<<< HEAD
-    "currentVersion": "1.2.16",
-=======
-    "currentVersion": "1.2.17",
->>>>>>> d4b1f8fb
+    "currentVersion": "1.2.18",
     "author": "Cortex XSOAR",
     "url": "https://www.paloaltonetworks.com/cortex",
     "email": "",
