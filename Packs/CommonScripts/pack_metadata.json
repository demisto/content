--- conflicted
+++ resolved
@@ -2,11 +2,7 @@
     "name": "Common Scripts",
     "description": "Frequently used scripts pack.",
     "support": "xsoar",
-<<<<<<< HEAD
-    "currentVersion": "1.13.38",
-=======
     "currentVersion": "1.13.39",
->>>>>>> 3ca7eb6e
     "author": "Cortex XSOAR",
     "url": "https://www.paloaltonetworks.com/cortex",
     "email": "",
