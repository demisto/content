{
    "name": "Common Scripts",
    "description": "Frequently used scripts pack.",
    "support": "xsoar",
<<<<<<< HEAD
    "currentVersion": "1.6.13",
=======
    "currentVersion": "1.6.12",
>>>>>>> 51620c37
    "author": "Cortex XSOAR",
    "url": "https://www.paloaltonetworks.com/cortex",
    "email": "",
    "created": "2020-05-14T08:33:25Z",
    "categories": [],
    "tags": [],
    "useCases": [],
    "keywords": [],
    "dependencies": {
        "DemistoRESTAPI": {
            "mandatory": true,
            "display_name": "Demisto REST API"
        },
        "Gmail": {
            "mandatory": false,
            "display_name": "Gmail"
        },
        "EWSMailSender": {
            "mandatory": false,
            "display_name": "EWS Mail Sender"
        },
        "MailSenderNew": {
            "mandatory": false,
            "display_name": "Mail Sender (New)"
        },
        "GmailSingleUser": {
            "mandatory": false,
            "display_name": "Gmail Single User (Beta)"
        },
        "MicrosoftGraphMail": {
            "mandatory": false,
            "display_name": "Microsoft Graph Mail"
        },
        "MicrosoftGraphListener": {
            "mandatory": false,
            "display_name": "Microsoft Graph Mail Single User"
        }
    },
    "marketplaces": [
        "xsoar",
        "marketplacev2"
    ]
}<|MERGE_RESOLUTION|>--- conflicted
+++ resolved
@@ -2,11 +2,7 @@
     "name": "Common Scripts",
     "description": "Frequently used scripts pack.",
     "support": "xsoar",
-<<<<<<< HEAD
-    "currentVersion": "1.6.13",
-=======
-    "currentVersion": "1.6.12",
->>>>>>> 51620c37
+    "currentVersion": "1.6.11",
     "author": "Cortex XSOAR",
     "url": "https://www.paloaltonetworks.com/cortex",
     "email": "",
@@ -44,9 +40,5 @@
             "mandatory": false,
             "display_name": "Microsoft Graph Mail Single User"
         }
-    },
-    "marketplaces": [
-        "xsoar",
-        "marketplacev2"
-    ]
+    }
 }