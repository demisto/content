{
    "name": "Common Scripts",
    "description": "Frequently used scripts pack.",
    "support": "xsoar",
<<<<<<< HEAD
    "currentVersion": "1.3.41",
=======
    "currentVersion": "1.3.42",
>>>>>>> 571d896c
    "author": "Cortex XSOAR",
    "url": "https://www.paloaltonetworks.com/cortex",
    "email": "",
    "created": "2020-05-14T08:33:25Z",
    "categories": [],
    "tags": [],
    "useCases": [],
    "keywords": [],
    "dependencies": {
        "DemistoRESTAPI": {
            "mandatory": true,
            "display_name": "Demisto REST API"
        },
        "Gmail": {
            "mandatory": false,
            "display_name": "Gmail"
        },
        "EWSMailSender": {
            "mandatory": false,
            "display_name": "EWS Mail Sender"
        },
        "MailSenderNew": {
            "mandatory": false,
            "display_name": "Mail Sender (New)"
        },
        "GmailSingleUser": {
            "mandatory": false,
            "display_name": "Gmail Single User (Beta)"
        },
        "MicrosoftGraphMail": {
            "mandatory": false,
            "display_name": "Microsoft Graph Mail"
        },
        "MicrosoftGraphListener": {
            "mandatory": false,
            "display_name": "Microsoft Graph Mail Single User"
        }
    }
}<|MERGE_RESOLUTION|>--- conflicted
+++ resolved
@@ -2,11 +2,7 @@
     "name": "Common Scripts",
     "description": "Frequently used scripts pack.",
     "support": "xsoar",
-<<<<<<< HEAD
-    "currentVersion": "1.3.41",
-=======
     "currentVersion": "1.3.42",
->>>>>>> 571d896c
     "author": "Cortex XSOAR",
     "url": "https://www.paloaltonetworks.com/cortex",
     "email": "",
