--- conflicted
+++ resolved
@@ -1,16 +1,7 @@
-<<<<<<< HEAD
-description: A test for the Set command. Tests the Stringify parameter too. Don't
-  know why nobody ever made a test for this before.
-id: Set - Test
-inputs: []
-name: Set - Test
-outputs: []
-=======
 id: Set - Test
 version: -1
 name: Set - Test
 description: A test for the Set command. Tests the Stringify parameter too. Don't know why nobody ever made a test for this before.
->>>>>>> 797a8148
 starttaskid: "0"
 tasks:
   "0":
@@ -195,15 +186,10 @@
     reputationcalc: 1
     scriptarguments:
       message:
-<<<<<<< HEAD
         simple: The number was not saved as string, or the number was saved as string
           instead of a number. Does your PR change the Stringify parameter of the
           Set command? Or was Demisto suddenly able to save the number 14444444444444444444
           as the actual number it is?
-=======
-        simple: The number was not saved as string, or the number was saved as string instead of a number. Does your PR change the Stringify parameter of the Set command? Or was Demisto suddenly able to save the number 14444444444444444444 as the actual number it is?
-    reputationcalc: 1
->>>>>>> 797a8148
     separatecontext: false
     skipunavailable: false
     task:
@@ -551,10 +537,6 @@
       }
     }
   }
-<<<<<<< HEAD
-fromversion: 4.1.0
-=======
 inputs: []
 outputs: []
-fromversion: 5.0.0
->>>>>>> 797a8148
+fromversion: 5.0.0