--- conflicted
+++ resolved
@@ -1,10 +1,6 @@
 
 #### Scripts
-<<<<<<< HEAD
 ##### New: ExtractInbetween
 - Extract a string from an existing string. (Available from Cortex XSOAR 5.5.0).
 - Updated the Docker image to: *demisto/python3:3.10.4.27798*.
-=======
-##### FormatURL
-- URLs with invalid TLDs (shorter than two letters) will be ignored now.  
->>>>>>> a657e418
+
