--- conflicted
+++ resolved
@@ -1,10 +1,5 @@
 
 #### Scripts
-<<<<<<< HEAD
-##### GetIndicatorDBotScore
-- Fixed an issue where the vendor score was ignored.
-=======
 ##### PcapHTTPExtractor
 - Fixed an issue where the automation failed to extract pcap files.
 - Updated the Docker image to: *demisto/pcap-http-extractor:1.0.0.20132*.
->>>>>>> b74d8312
