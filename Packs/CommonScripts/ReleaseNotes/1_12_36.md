<<<<<<< HEAD
##### GetDockerImageLatestTag

- Updated the Docker image to: *demisto/python3:3.10.13.78623*.

##### BMCTool
- Updated the Docker image to: *demisto/python3:3.10.13.78623*.
=======
#### Scripts
##### ExtractIndicatorsFromWordFile
- Updated the Docker image to: *demisto/office-utils:2.0.0.78144*.
##### ConvertFile
- Updated the Docker image to: *demisto/office-utils:2.0.0.78144*.
>>>>>>> f68fb24b
<|MERGE_RESOLUTION|>--- conflicted
+++ resolved
@@ -1,14 +1,5 @@
-<<<<<<< HEAD
-##### GetDockerImageLatestTag
-
-- Updated the Docker image to: *demisto/python3:3.10.13.78623*.
-
-##### BMCTool
-- Updated the Docker image to: *demisto/python3:3.10.13.78623*.
-=======
 #### Scripts
 ##### ExtractIndicatorsFromWordFile
 - Updated the Docker image to: *demisto/office-utils:2.0.0.78144*.
 ##### ConvertFile
-- Updated the Docker image to: *demisto/office-utils:2.0.0.78144*.
->>>>>>> f68fb24b
+- Updated the Docker image to: *demisto/office-utils:2.0.0.78144*.