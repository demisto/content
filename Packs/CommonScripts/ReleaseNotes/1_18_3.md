--- conflicted
+++ resolved
@@ -1,23 +1,6 @@
 
 #### Scripts
 
-<<<<<<< HEAD
-##### BMCTool
-Code functionality improvements.
-
-##### CertificateReputation
-Code functionality improvements.
-
-##### clear-user-session
-Code functionality improvements.
-
-##### GetDockerImageLatestTag
-Code functionality improvements.
-
-##### UnzipFile
-Code functionality improvements.
-=======
 ##### SearchIncidentsV2
 
-- Documentation and metadata improvements.
->>>>>>> 33ab5694
+- Documentation and metadata improvements.