
#### Scripts

<<<<<<< HEAD
##### FormatURL
- Updated the Docker image to: *demisto/python3:3.10.11.54132*.

- Update the URL formatter to filter URLs with invalid TLDs.
=======
##### ConvertFile
- Updated the Docker image to: *demisto/office-utils:2.0.0.54910*.
>>>>>>> ae103a45
<|MERGE_RESOLUTION|>--- conflicted
+++ resolved
@@ -1,12 +1,5 @@
 
 #### Scripts
 
-<<<<<<< HEAD
-##### FormatURL
-- Updated the Docker image to: *demisto/python3:3.10.11.54132*.
-
-- Update the URL formatter to filter URLs with invalid TLDs.
-=======
 ##### ConvertFile
-- Updated the Docker image to: *demisto/office-utils:2.0.0.54910*.
->>>>>>> ae103a45
+- Updated the Docker image to: *demisto/office-utils:2.0.0.54910*.