--- conflicted
+++ resolved
@@ -25,13 +25,8 @@
   type: 15
   section: Connect
   options:
-<<<<<<< HEAD
-    - v1
-    - v2
-=======
   - v1
   - v2
->>>>>>> a56da0f6
 - additionalinfo: 'The first fetch is limited to the last 50,000 events (for each event type).'
   defaultvalue: 3 days
   display: First fetch timestamp (<number> <time unit>, e.g., 12 hours, 7 days)
