category: Analytics & SIEM
sectionOrder:
- Connect
- Collect
commonfields:
  id: NetskopeEventCollector
  version: -1
configuration:
- display: Server URL
  name: url
  required: true
  type: 0
  section: Connect
- displaypassword: API token
  hiddenusername: true
  name: credentials
  required: true
  type: 9
  section: Connect
- additionalinfo: 'The maximum amount of events to retrieve PER EACH EVENT TYPE type. For more information about event types see the help section.'
  defaultvalue: '50000'
  display: Max events per fetch
  name: max_fetch
  section: Collect
  type: 0
  required: false
<<<<<<< HEAD
=======
- section: Collect
  advanced: true
  display: Events Fetch Interval
  additionalinfo: default fetch interval (This collector has an optimization feature that enables it to bring events as soon as possible if they exist).
  name: eventFetchInterval
  defaultvalue: "5"
  type: 19
  required: false
- display: Event Types To Fetch
  section: Collect
  name: event_types_to_fetch
  type: 16
  required: false
  additionalinfo: 'Event types to fetch. Default is all available types: Application, Alert, Page, Audit, Network.'
  defaultvalue: Application,Alert,Page,Audit,Network
  options:
  - Application
  - Alert
  - Page
  - Audit
  - Network
>>>>>>> 90cf3b88
- display: Trust any certificate (not secure)
  section: Connect
  name: insecure
  type: 8
  required: false
- display: Use system proxy settings
  section: Connect
  name: proxy
  type: 8
  required: false
description: Netskope Event Collector integration.
display: Netskope Event Collector
name: NetskopeEventCollector
script:
  commands:
  - arguments:
    - auto: PREDEFINED
      defaultValue: 'false'
      description: Set this argument to True in order to create events, otherwise the command will only display the events.
      name: should_push_events
      predefined:
      - 'true'
      - 'false'
      required: true
    - description: The maximum number of alerts to return (maximum value - 10000).
      name: limit
      defaultValue: 10000
    description: Returns events extracted from SaaS traffic and or logs.
    name: netskope-get-events
<<<<<<< HEAD
  dockerimage: demisto/python3:3.10.12.68714
=======
  dockerimage: demisto/python3:3.10.13.87159
>>>>>>> 90cf3b88
  runonce: false
  script: '-'
  subtype: python3
  type: python
  isfetchevents: true
tests:
- No tests (auto formatted)
marketplaces:
- marketplacev2
fromversion: 6.8.0<|MERGE_RESOLUTION|>--- conflicted
+++ resolved
@@ -24,8 +24,6 @@
   section: Collect
   type: 0
   required: false
-<<<<<<< HEAD
-=======
 - section: Collect
   advanced: true
   display: Events Fetch Interval
@@ -47,7 +45,6 @@
   - Page
   - Audit
   - Network
->>>>>>> 90cf3b88
 - display: Trust any certificate (not secure)
   section: Connect
   name: insecure
@@ -77,11 +74,7 @@
       defaultValue: 10000
     description: Returns events extracted from SaaS traffic and or logs.
     name: netskope-get-events
-<<<<<<< HEAD
-  dockerimage: demisto/python3:3.10.12.68714
-=======
   dockerimage: demisto/python3:3.10.13.87159
->>>>>>> 90cf3b88
   runonce: false
   script: '-'
   subtype: python3
