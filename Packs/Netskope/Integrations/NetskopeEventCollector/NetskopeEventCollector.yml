--- conflicted
+++ resolved
@@ -64,15 +64,11 @@
       name: limit
     description: Returns events extracted from SaaS traffic and or logs.
     name: netskope-get-events
-<<<<<<< HEAD
-  dockerimage: demisto/python3:3.10.11.61265
-=======
   dockerimage: demisto/python3:3.10.12.63474
   feed: false
   isfetch: false
   longRunning: false
   longRunningPort: false
->>>>>>> 53426bc3
   runonce: false
   script: '-'
   subtype: python3
