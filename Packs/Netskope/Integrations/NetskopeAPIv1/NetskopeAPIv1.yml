category: Network Security
commonfields:
  id: NetskopeAPIv1
  version: -1
configuration:
- display: Server URL
  name: url
  required: true
  type: 0
- displaypassword: API token
  hiddenusername: true
  name: credentials
  required: true
  type: 9
- defaultvalue: 50
  display: Maximum incidents per fetch. Max value is 200.
  name: max_fetch
  required: true
  type: 0
- defaultvalue: 7 days
  display: First fetch timestamp (<number> <time unit>, like 12 hours, 7 days)
  name: first_fetch
  type: 0
  required: false
- display: Alerts Query
  name: alerts_query
  additionalinfo: Free text query to filter the fetched alerts. For more information, please visit Netskope documentation (https://docs.netskope.com/en/get-alerts-data.html).
  type: 0
  required: false
- display: Fetch Events
  additionalinfo: Fetch events as incidents, in addition to the alerts.
  name: fetch_events
  type: 8
  required: false
- additionalinfo: The event types to fetch as incidents. The API requires specifying the event types.
  display: Event types to fetch.
  options:
  - page
  - application
  - audit
  - infrastructure
  - network
  name: event_types
  type: 16
  required: false
- display: Maximum events as incidents per fetch. Max value is 200.
  name: max_events_fetch
  defaultvalue: 50
  type: 0
  required: false
- display: Events Query
  name: events_query
  additionalinfo: Free text query to filter the fetched events (if configured). For more information, please visit Netskope documentation (https://docs.netskope.com/en/get-events-data.html).
  type: 0
  required: false
- display: Incident type
  name: incidentType
  type: 13
  required: false
- display: Fetch incidents
  name: isFetch
  type: 8
  required: false
- display: Trust any certificate (not secure)
  name: insecure
  type: 8
  required: false
- display: Use system proxy settings
  name: proxy
  type: 8
  required: false
description: Get alerts and events, manage quarantine files as well as URL and hash lists using Netskope API v1.
display: Netskope (API v1)
name: NetskopeAPIv1
script:
  commands:
  - arguments:
    - description: 'Free query to filter the events. For example, "app eq Dropbox". For more information, please visit Netskope documentation: https://docs.netskope.com/en/get-events-data.html'
      name: query
    - auto: PREDEFINED
      description: Select events by their type.
      name: event_type
      predefined:
      - page
      - application
      - audit
      - infrastructure
      - network
      required: true
    - auto: PREDEFINED
      description: Get all events from a certain time period.
      name: timeperiod
      predefined:
      - Last 60 Minutes
      - Last 24 Hours
      - Last 7 Days
      - Last 30 Days
      - Last 60 Days
      - Last 90 Days
    - description: Restrict events to those that have dates greater than the provided date string.
      name: start_time
    - description: Restrict events to those that have dates less than or equal to the provided date string.
      name: end_time
    - description: Restrict events to those that were inserted to the system after the provided date string.
      name: insertion_start_time
    - description: Restrict events to those that were inserted to the system before the provided date string.
      name: insertion_end_time
    - defaultValue: 50
      description: The maximum amount of events to retrieve.
      name: limit
    - defaultValue: 1
      description: The page number of the events to retrieve (minimum is 1).
      name: page
    - auto: PREDEFINED
      description: If true, the returned data will not be sorted (useful for improved performance).
      name: unsorted
      predefined:
      - "true"
      - "false"
      defaultValue: false
    description: Get events extracted from SaaS traffic and or logs. You must provide start_time and end_time, or insertion_start_time and insertion_end_time, or timeperiod. Also, you cannot provide a combination of the options mentioned above.
    name: netskope-event-list
    outputs:
    - contextPath: Netskope.Event.event_id
      description: The unique identifier of the event.
      type: String
    - contextPath: Netskope.Event.timestamp
      description: Unix epoch timestamp when the event happened in.
      type: Number
    - contextPath: Netskope.Event.type
      description: Shows if it is an application event or a connection event.
      type: String
    - contextPath: Netskope.Event.access_method
      description: Cloud app traffic can be steered to the Netskope cloud using different deployment methods such as Client (Netskope Client), Secure Forwarder etc.
      type: String
    - contextPath: Netskope.Event.traffic_type
      description: "Type of the traffic: CloudApp or Web."
      type: String
    - contextPath: Netskope.Event.count
      description: Number of raw log lines/events sessionized or suppressed during the suppressed interval.
      type: Number
    - contextPath: Netskope.Event.app
      description: Specific cloud application used by the user (e.g. app = Dropbox).
      type: String
    - contextPath: Netskope.Event.appcategory
      description: Application Category as designated by Netskope.
      type: String
    - contextPath: Netskope.Event.url
      description: URL of the application that the user visited as provided by the log or data plane traffic.
      type: String
    - contextPath: Netskope.Event.page
      description: The URL of the originating page.
      type: String
    - contextPath: Netskope.Event.domain
      description: Domain value.
      type: String
    - contextPath: Netskope.Event.object
      description: Name of the object which is being acted on.
      type: String
    - contextPath: Netskope.Event.object_id
      description: Unique ID associated with an object.
      type: String
    - contextPath: Netskope.Event.activity
      description: Description of the user performed activity.
      type: String
    - contextPath: Netskope.Event.device
      description: Device type from where the user accessed the cloud app.
      type: String
    - contextPath: Netskope.Event.category
      description: The event category.
      type: String
  - arguments:
    - description: 'Free query to filter the alerts. For example, "alert_name like test". For more information, please visit Netskope documentation: https://docs.netskope.com/en/get-alerts-data.html'
      name: query
    - auto: PREDEFINED
      description: Select alerts by their type.
      name: alert_type
      predefined:
      - anomaly
      - Compromised Credential
      - policy
      - Legal Hold
      - malsite
      - Malware
      - DLP
      - Security Assessment
      - watchlist
      - quarantine
      - Remediation
      - uba
    - auto: PREDEFINED
      description: Whether to retrieve acknowledged alerts or not.
      name: acked
      predefined:
      - "true"
      - "false"
    - auto: PREDEFINED
      description: Get alerts from certain time period.
      name: timeperiod
      predefined:
      - Last 60 Minutes
      - Last 24 Hours
      - Last 7 Days
      - Last 30 Days
      - Last 60 Days
      - Last 90 Days
    - description: Restrict alerts to those that have dates greater than the provided date string.
      name: start_time
    - description: Restrict alerts to those that have dates less than or equal to the provided date string.
      name: end_time
    - description: Restrict alerts which have been inserted into the system after the provided date string.
      name: insertion_start_time
    - description: Restrict alerts which have been inserted into the system before the provided date string.
      name: insertion_end_time
    - defaultValue: 50
      description: The maximum number of alerts to return.
      name: limit
    - defaultValue: 1
      description: The page number of the alerts to retrieve (minimum is 1).
      name: page
    - auto: PREDEFINED
      description: If true, the returned data will not be sorted (useful for improved performance).
      name: unsorted
      predefined:
      - "true"
      - "false"
      defaultValue: false
    description: Get alerts generated by Netskope, including policy, DLP, and watch list alerts. You must provide start_time and end_time, or insertion_start_time and insertion_end_time, or timeperiod. Also, you cannot provide a combination of the options mentioned above.
    name: netskope-alert-list
    outputs:
    - contextPath: Netskope.Alert.alert_id
      description: The unique identifier of the alert.
      type: String
    - contextPath: Netskope.Alert.timestamp
      description: Timestamp when the event/alert happened.
      type: Number
    - contextPath: Netskope.Alert.type
      description: Shows if it is an application event or a connection event.
      type: String
    - contextPath: Netskope.Alert.access_method
      description: Cloud app traffic can be steered to the Netskope cloud using different deployment methods such as Client (Netskope Client), Secure Forwarder etc.
      type: String
    - contextPath: Netskope.Alert.traffic_type
      description: "Type of the traffic: CloudApp or Web."
      type: String
    - contextPath: Netskope.Alert.action
      description: Action taken on the event for the policy.
      type: String
    - contextPath: Netskope.Alert.count
      description: Number of raw log lines/events sessionized or suppressed during the suppressed interval.
      type: Number
    - contextPath: Netskope.Alert.alert_name
      description: Name of the alert.
      type: String
    - contextPath: Netskope.Alert.alert_type
      description: Type of the alert.
      type: String
    - contextPath: Netskope.Alert.acked
      description: Whether user acknowledged the alert or not.
      type: Boolean
    - contextPath: Netskope.Alert.policy
      description: Name of the policy configured by an admin.
      type: String
    - contextPath: Netskope.Alert.app
      description: Specific cloud application used by the user (e.
      type: String
    - contextPath: Netskope.Alert.appcategory
      description: Application Category as designated by Netskope.
      type: String
    - contextPath: Netskope.Alert.dlp_file
      description: File/Object name extracted from the file/object.
      type: String
    - contextPath: Netskope.Alert.dlp_profile
      description: DLP profile name.
      type: String
    - contextPath: Netskope.Alert.dlp_rule
      description: DLP rule that triggered.
      type: String
    - contextPath: Netskope.Alert.category
      description: The alert category.
      type: String
    - contextPath: Netskope.Alert.cci
      description: The cloud confidence index.
      type: Number
  - arguments:
    - description: Get files last modified after the provided date string.
      name: start_time
    - description: Get files last modified before the provided date string.
      name: end_time
    - defaultValue: 50
      description: The maximum amount of clients to retrieve.
      name: limit
    - defaultValue: 1
      description: The page number of the clients to retrieve (minimum is 1).
      name: page
    description: List all quarantined files.
    name: netskope-quarantined-file-list
    outputs:
    - contextPath: Netskope.Quarantine.quarantine_profile_id
      description: The ID of quarantine profile.
      type: String
    - contextPath: Netskope.Quarantine.quarantine_profile_name
      description: The name of quarantine profile.
      type: String
    - contextPath: Netskope.Quarantine.file_id
      description: The ID of the quarantined file.
      type: String
    - contextPath: Netskope.Quarantine.original_file_name
      description: The original filename before quarantining.
      type: String
    - contextPath: Netskope.Quarantine.policy
      description: The policy name caused quarantine the file.
      type: String
    - contextPath: Netskope.Quarantine.quarantined_file_name
      description: The filename after quarantining.
      type: String
    - contextPath: Netskope.Quarantine.user_id
      description: The ID of the user related to the quarantined file.
      type: String
  - arguments:
    - description: The ID of quarantine profile.
      name: quarantine_profile_id
      required: true
    - description: The ID of the quarantined file.
      name: file_id
      required: true
<<<<<<< HEAD
=======
    - description: The file name of the quarantined file.
      name: file_name
      required: false
>>>>>>> 90cf3b88
    description: Download a quarantined file.
    name: netskope-quarantined-file-get
    outputs:
    - contextPath: File.Size
      description: The size of the file.
      type: Number
    - contextPath: File.Name
      description: The name of the file.
      type: String
    - contextPath: File.EntryID
      description: The entry ID of the file.
      type: String
    - contextPath: File.Info
      description: File information.
      type: String
    - contextPath: File.Type
      description: The file type.
      type: String
    - contextPath: File.Extension
      description: The file extension.
      type: String
  - arguments:
    - description: The profile ID of the quarantined file.
      name: quarantine_profile_id
      required: true
    - description: The ID of the quarantined file.
      name: file_id
      required: true
    - auto: PREDEFINED
      description: Action to be performed on a quarantined.
      name: action
      predefined:
      - block
      - allow
      required: true
    description: Take an action on a quarantined file.
    name: netskope-quarantined-file-update
    outputs: []
  - arguments:
    - description: Name of an existing URL List shown in the Netskope UI on the URL List page.
      name: name
      required: true
    - description: A comma-separated list of URLs.
      isArray: true
      name: urls
      required: true
    description: Update the URL List with the values provided. The command will override the whole list content, rather than appending the new values.
    name: netskope-url-list-update
    outputs:
    - contextPath: Netskope.URLList.name
      description: The name of the URL list.
      type: String
    - contextPath: Netskope.URLList.URL
      description: The content the URL list.
      type: String
  - arguments:
    - description: Name of an existing file hash list shown in the Netskope UI on the file hash list page.
      name: name
      required: true
    - description: A comma-separated list of hashes.
      isArray: true
      name: hash
      required: true
    description: Update file hash list with the values provided. The command will override the whole list content, rather than appending the new values.
    name: netskope-file-hash-list-update
    outputs:
    - contextPath: FileHashList.name
      description: The name of the hash list.
      type: String
    - contextPath: FileHashList.hash
      description: The content of the hash list.
      type: String
  - arguments:
    - description: 'Free query on the clients, based on the client fields. For example, "host_info.hostname eq xxx". For more information, please visit Netskope documentation: https://docs.netskope.com/en/get-client-data.html.'
      name: query
    - defaultValue: 50
      description: The maximum amount of clients to retrieve.
      name: limit
    - defaultValue: 1
      description: The page number of the clients to retrieve (minimum is 1).
      name: page
    description: Get information about the Netskope clients.
    name: netskope-client-list
    outputs:
    - contextPath: Netskope.Client.client_id
      description: The ID of the Netskope client.
      type: String
    - contextPath: Netskope.Client.client_version
      description: The client version.
      type: String
    - contextPath: Netskope.Client.device_id
      description: The ID of the client's device.
      type: String
    - contextPath: Netskope.Client.host_info
      description: Information about the client's host.
      type: String
    - contextPath: Netskope.Client.last_event
      description: Information about the last event related to the client.
      type: String
    - contextPath: Netskope.Client.user_added_time
      description: The last time a client's user was added to Netskope.
      type: String
    - contextPath: Netskope.Client.users
      description: List of all users of the provided client.
      type: String
  - arguments:
    - description: The hostname to view its users. To view all hosts, go to the devices section inside the settings page.
      name: hostname
      required: true
    - defaultValue: 50
      description: The maximum amount of users to retrieve.
      name: limit
    - defaultValue: 1
      description: The page number of the users to retrieve (minimum is 1).
      name: page
    description: List all users of certain host by its hostname.
    name: netskope-host-associated-user-list
    outputs:
    - contextPath: Netskope.User.user_id
      description: The ID of the Netskope user.
      type: String
    - contextPath: Netskope.User.device_classification_status
      description: The device classification status.
      type: String
    - contextPath: Netskope.User.last_event
      description: Information about the last event related to the user.
      type: Unknown
    - contextPath: Netskope.User.user_source
      description: The source of the user.
      type: String
    - contextPath: Netskope.User.userkey
      description: The user key.
      type: String
    - contextPath: Netskope.User.username
      description: The name/email of the user.
      type: String
  - arguments:
    - description: The username to view its hosts. To view all users, go to the users section inside the settings page.
      name: username
      required: true
    - defaultValue: 50
      description: The maximum amount of hosts to retrieve.
      name: limit
    - defaultValue: 1
      description: The page number of the hosts to retrieve (minimum is 1).
      name: page
    description: List all hosts related to a certain username.
    name: netskope-user-associated-host-list
    outputs:
    - contextPath: Netskope.Host.nsdeviceuid
      description: Netskope device UID.
      type: String
    - contextPath: Netskope.Host.os
      description: The device operating system.
      type: String
    - contextPath: Netskope.Host.os_version
      description: The device operating system version.
      type: String
    - contextPath: Netskope.Host.device_model
      description: The device model.
      type: String
    - contextPath: Netskope.Host.hostname
      description: The hostname of the device.
      type: String
    - contextPath: Netskope.Host.agent_status
      description: The status of the agent on the device.
      type: String
<<<<<<< HEAD
  dockerimage: demisto/python3:3.10.13.78960
=======
  dockerimage: demisto/python3:3.10.13.89009
>>>>>>> 90cf3b88
  isfetch: true
  runonce: false
  script: "-"
  subtype: python3
  type: python
fromversion: 6.2.0
tests:
- No tests (auto formatted)<|MERGE_RESOLUTION|>--- conflicted
+++ resolved
@@ -324,12 +324,9 @@
     - description: The ID of the quarantined file.
       name: file_id
       required: true
-<<<<<<< HEAD
-=======
     - description: The file name of the quarantined file.
       name: file_name
       required: false
->>>>>>> 90cf3b88
     description: Download a quarantined file.
     name: netskope-quarantined-file-get
     outputs:
@@ -497,11 +494,7 @@
     - contextPath: Netskope.Host.agent_status
       description: The status of the agent on the device.
       type: String
-<<<<<<< HEAD
-  dockerimage: demisto/python3:3.10.13.78960
-=======
   dockerimage: demisto/python3:3.10.13.89009
->>>>>>> 90cf3b88
   isfetch: true
   runonce: false
   script: "-"
