import demistomock as demisto  # noqa: F401
from CommonServerPython import *  # noqa: F401

''' IMPORTS '''

import io
import urllib3
import uuid
import dateparser
import yaml
from typing import Any
from collections.abc import Callable

from apiclient import discovery, errors
from googleapiclient.http import MediaFileUpload
from googleapiclient.http import MediaIoBaseDownload

# Disable insecure warnings
urllib3.disable_warnings()

''' CONSTANTS '''

API_VERSION = 'v3'
SERVICE_NAME = 'drive'

MESSAGES: dict[str, str] = {
    'TEST_FAILED_ERROR': 'Test connectivity failed. Check the configuration parameters provided.',
    'DRIVE_CHANGES_FIELDS': 'The argument fields must be either basic or advance.',
    'INTEGER_ERROR': 'The argument {} must be a positive integer.',
    'FETCH_INCIDENT_REQUIRED_ARGS': 'The Parameter Drive Item Search Field and Drive Item Search Value are required'
                                    ' if any one of them is provided.',
    'MAX_INCIDENT_ERROR': 'The parameter Max Incidents must be a positive integer.'
                          ' Accepted values can be in the range of 1-100.',
    'USER_ID_REQUIRED': 'The parameter User ID is required.'
}

HR_MESSAGES: dict[str, str] = {
    'DRIVE_CREATE_SUCCESS': 'A new shared drive created.',
    'DRIVE_DELETE_SUCCESS': 'The following shared drive was deleted. Drive ID: {}',
    'NOT_FOUND': 'No {} found.',
    'LIST_COMMAND_SUCCESS': 'Total Retrieved {}: {}',
    'DELETE_COMMAND_SUCCESS': 'Total Deleted {}: {}',

    'EXCEPTION_LIST_GENERIC': 'Exception searching for {}: {}',

    'EXCEPTION_GENERIC': 'Exception handling a {} request: {}',
    'MODIFY_LABEL_SUCCESS': 'Modify label successfully assigned to {}.',
    'GET_LABEL_SUCCESS': 'Label successfully retrieved.',
    'GET_LABELS_SUCCESS': 'Labels successfully retrieved.',
}

SCOPES: dict[str, list[str]] = {
    'TEST_MODULE': ['https://www.googleapis.com/auth/userinfo.email'],
    'DRIVE': ['https://www.googleapis.com/auth/drive']
}

COMMAND_SCOPES: dict[str, list[str]] = {
    'DRIVE_CHANGES': [
        'https://www.googleapis.com/auth/drive',
        'https://www.googleapis.com/auth/drive.file',
        'https://www.googleapis.com/auth/drive.readonly',
        'https://www.googleapis.com/auth/drive.metadata.readonly',
        'https://www.googleapis.com/auth/drive.appdata',
        'https://www.googleapis.com/auth/drive.metadata',
        'https://www.googleapis.com/auth/drive.photos.readonly'
    ],
    'DRIVE_ACTIVITY': [
        'https://www.googleapis.com/auth/drive.activity',
        'https://www.googleapis.com/auth/drive.activity.readonly'
    ],
    'DRIVES': [
        'https://www.googleapis.com/auth/drive',
        'https://www.googleapis.com/auth/drive.readonly'
    ],
    'FILES': [
        'https://www.googleapis.com/auth/drive',
        'https://www.googleapis.com/auth/drive.file',
        'https://www.googleapis.com/auth/drive.readonly',
        'https://www.googleapis.com/auth/drive.metadata.readonly',
        'https://www.googleapis.com/auth/drive.appdata',
        'https://www.googleapis.com/auth/drive.metadata',
        'https://www.googleapis.com/auth/drive.photos.readonly'
    ],
    'FILE_REPLACE_EXISTING': [
        'https://www.googleapis.com/auth/drive',
        'https://www.googleapis.com/auth/drive.file',
        'https://www.googleapis.com/auth/drive.appdata',
        'https://www.googleapis.com/auth/drive.scripts',
        'https://www.googleapis.com/auth/drive.metadata',
    ],
    'FILE_DELETE': [
        'https://www.googleapis.com/auth/drive',
        'https://www.googleapis.com/auth/drive.file',
        'https://www.googleapis.com/auth/drive.appdata'
    ],

    'FILE_PERMISSIONS_LIST': [
        'https://www.googleapis.com/auth/drive',
        'https://www.googleapis.com/auth/drive.file',
        'https://www.googleapis.com/auth/drive.readonly',
        'https://www.googleapis.com/auth/drive.metadata.readonly',
        'https://www.googleapis.com/auth/drive.metadata',
        'https://www.googleapis.com/auth/drive.photos.readonly',
    ],

    'FILE_PERMISSIONS_CRUD': [
        'https://www.googleapis.com/auth/drive',
        'https://www.googleapis.com/auth/drive.file',
    ],

    'MODIFY_LABELS_PERMISSIONS_CRUD': [
        'https://www.googleapis.com/auth/drive',
        'https://www.googleapis.com/auth/drive.labels',
    ]
}

URLS: dict[str, str] = {
    'DRIVE_ACTIVITY': 'https://driveactivity.googleapis.com/v2/activity:query',
    'DRIVE_LABELS': 'https://drivelabels.googleapis.com/v2/labels'
}
URL_SUFFIX: dict[str, str] = {
    'DRIVE_CHANGES': 'drive/v3/changes',
    'DRIVE_CREATE': 'drive/v3/drives',
    'DRIVE_DRIVES': 'drive/v3/drives',
    'DRIVE_DRIVES_ID': 'drive/v3/drives/{}',
    'DRIVE_FILES': 'drive/v3/files',
    'DRIVE_FILES_ID': 'drive/v3/files/{}',

    'FILE_UPLOAD': 'upload/drive/v3/files',
    'FILE_REPLACE_EXISTING': 'upload/drive/v3/files/{}',

    'FILE_PERMISSIONS_LIST': 'drive/v3/files/{}/permissions',
    'FILE_PERMISSION_CREATE': 'drive/v3/files/{}/permissions',
    'FILE_PERMISSION_UPDATE': 'drive/v3/files/{}/permissions/{}',
    'FILE_PERMISSION_DELETE': 'drive/v3/files/{}/permissions/{}',
    'FILE_MODIFY_LABEL': 'drive/v3/files/{}/modifyLabels',
<<<<<<< HEAD
    'FILE_GET_LABELS': 'drive/v3/files/{}/listLabels'
=======
    'FILE_GET_LABELS': 'drive/v3/files/{}/listLabels',
    'FILE_GET_PARENTS': 'drive/v2/files/{}/parents'
>>>>>>> 5cfcc708
}

OUTPUT_PREFIX: dict[str, str] = {
    'GOOGLE_DRIVE_HEADER': 'GoogleDrive.Drive',
    'PAGE_TOKEN': 'PageToken',

    'DRIVE_CHANGES_LIST': 'GoogleDrive.DriveChange(val.time == obj.time && val.fileId == obj.fileId &&'
                          ' val.driveId == obj.driveId && val.userId == obj.userId)',
    'DRIVE_CHANGES_LIST_PAGE_TOKEN': 'GoogleDrive.PageToken.DriveChange(val.driveId == obj.driveId'
                                     ' && val.userId == obj.userId)',

    'DRIVE_ACTIVITY_LIST': 'GoogleDrive.DriveActivity',
    'DRIVE_ACTIVITY_LIST_PAGE_TOKEN': 'GoogleDrive.PageToken.DriveActivity',

    'GOOGLE_DRIVE_DRIVE_HEADER': 'GoogleDrive.Drive',
    'DRIVE': 'Drive',

    'GOOGLE_DRIVE_FILE_HEADER': 'GoogleDrive.File',
    'FILE': 'File',

    'GOOGLE_DRIVE_FILE_PERMISSION_HEADER': 'GoogleDrive.FilePermission',
    'FILE_PERMISSION': 'FilePermission',

<<<<<<< HEAD
    'LABELS': 'GoogleDrive.Labels'
=======
    'LABELS': 'GoogleDrive.Labels',
    'PARENTS': 'GoogleDrive.File.Parents'
>>>>>>> 5cfcc708

}

DATE_FORMAT: str = '%Y-%m-%d'  # sample - 2020-08-23
DATE_FORMAT_TIME_RANGE: str = '%Y-%m-%dT%H:%M:%SZ'

OBJECT_HEADER: str = 'Object'
ACTIVITY_TIME: str = 'Activity Time'
PRIMARY_ACTION: str = 'Primary Action'
NEXT_PAGE_TOKEN: str = '### Next Page Token: {}\n'
COLOR_RGB: str = 'Color RGB'
ACTION_MAPPINGS: dict[str, str] = {'dlpChange': 'DLPChange'}
DRIVE_ACTIVITY_DETAIL_ACTION: str = 'detail.action_detail_case: {}'


def prepare_markdown_from_dictionary(data: dict[str, Any], ignore_fields: list[str] = []) -> str:
    """
    Prepares markdown from dictionary.

    :param data: data directory.
    :param ignore_fields: fields to ignore while preparing mark-down from dictionary.

    :return: data in markdown format.
    """
    hr_cell_info: list[str] = []
    for key, value in data.items():
        if key not in ignore_fields:
            hr_cell_info.append(
                '{}: {}'.format(pascalToSpace(key), ', '.join(value) if isinstance(value, list) else value))
    return '\n'.join(hr_cell_info)


def prepare_params_for_drive_changes_list(args: dict[str, str]) -> dict[str, Any]:
    """
    Prepares arguments for google-drive-changes-list command.

    :param args: Command arguments.
    :return: Prepared params.
    :raises ValueError: If there any invalid value of argument.
    """
    GSuiteClient.validate_set_boolean_arg(args, 'include_corpus_removals')
    GSuiteClient.validate_set_boolean_arg(args, 'include_items_from_all_drives')
    GSuiteClient.validate_set_boolean_arg(args, 'include_removed')
    GSuiteClient.validate_set_boolean_arg(args, 'restrict_to_my_drive')
    GSuiteClient.validate_set_boolean_arg(args, 'supports_all_drives')

    fields = args.get('fields', 'basic')
    if fields == 'basic':
        fields = ''
    elif fields == 'advance':
        fields = '*'
    else:
        raise ValueError(MESSAGES['DRIVE_CHANGES_FIELDS'])
    page_size = args.get('page_size', '100')
    GSuiteClient.validate_get_int(page_size, MESSAGES['INTEGER_ERROR'].format('page_size'))

    params = {
        'pageToken': args.get('page_token', ''),
        'driveId': args.get('drive_id', ''),
        'includeCorpusRemovals': args.get('include_corpus_removals'),
        'includeItemsFromAllDrives': args.get('include_items_from_all_drives'),
        'includePermissionsForView': args.get('include_permissions_for_view', ''),
        'includeRemoved': args.get('include_removed'),
        'pageSize': int(page_size),
        'restrictToMyDrive': args.get('restrict_to_my_drive'),
        'spaces': args.get('spaces', ''),
        'supportsAllDrives': args.get('supports_all_drives'),
        'fields': fields
    }
    return GSuiteClient.remove_empty_entities(params)


def prepare_drive_changes_output(response: dict[str, Any], drive_id: str, user_id: str) -> \
        tuple[dict[str, Any], list[dict[str, Any | None]], list[dict[str, Any | None]]]:
    """
    Prepares context output and human readable for google-drive-changes-list command.

    :param response: Response from API.
    :param drive_id: Drive Id.
    :param user_id: User's primary email address.

    :return: Tuple of output and human readable.
    """
    page_context = {
        'userId': user_id,
        'driveId': drive_id,
        'nextPageToken': response.get('nextPageToken', ''),
        'newStartPageToken': response.get('newStartPageToken', '')
    }
    page_context = GSuiteClient.remove_empty_entities(page_context)

    drive_changes_context = GSuiteClient.remove_empty_entities(response.get('changes', []))

    outputs = {
        OUTPUT_PREFIX['DRIVE_CHANGES_LIST']: drive_changes_context,
        OUTPUT_PREFIX['DRIVE_CHANGES_LIST_PAGE_TOKEN']: page_context
    }
    outputs = GSuiteClient.remove_empty_entities(outputs)

    drive_changes_hr_files: list[dict[str, Any]] = [{}]
    drive_changes_hr_drives: list[dict[str, Any]] = [{}]
    for drive_change in drive_changes_context:
        drive_change_file = drive_change.get('file', {})
        drive_changes_hr_files.append({
            'Id': drive_change_file.get('id', ''),
            'Name': drive_change_file.get('name', ''),
            'Modified Time': drive_change_file.get('modifiedTime', ''),
            'Size(bytes)': drive_change_file.get('size', ''),
            'lastModifyingUser': drive_change_file.get('lastModifyingUser', {}).get('displayName', '')
        })

        drive_change_drive = drive_change.get('drive', {})
        drive_changes_hr_drives.append({
            'Id': drive_change_drive.get('id', ''),
            'Name': drive_change_drive.get('name', ''),
            'ThemeId': drive_change_drive.get('themeId', ''),
            COLOR_RGB: drive_change_drive.get('colorRgb', '')
        })

    drive_changes_hr_files = GSuiteClient.remove_empty_entities(drive_changes_hr_files)
    drive_changes_hr_drives = GSuiteClient.remove_empty_entities(drive_changes_hr_drives)

    return outputs, drive_changes_hr_files, drive_changes_hr_drives


def prepare_body_for_drive_activity(args: dict[str, str]) -> dict[str, str | int]:
    """
    To prepare body for drive_activity_list_command.

    :param args: Command arguments.
    :return: Dict of arguments.
    """
    filter_activity = ''
    time_range = args.get('time_range', '')
    action_detail_case_include = args.get('action_detail_case_include', '')
    action_detail_case_remove = args.get('action_detail_case_remove', '')
    if time_range:
        time_range, _ = parse_date_range(time_range, date_format=DATE_FORMAT_TIME_RANGE, utc=True)

        filter_activity += f'time >= "{time_range}"'

    if action_detail_case_include:
        filter_activity += ' AND ' + DRIVE_ACTIVITY_DETAIL_ACTION.format(
            action_detail_case_include) if time_range else DRIVE_ACTIVITY_DETAIL_ACTION.format(
            action_detail_case_include)

    if action_detail_case_remove:
        filter_activity += ' AND -' + DRIVE_ACTIVITY_DETAIL_ACTION.format(
            action_detail_case_remove) if time_range or action_detail_case_include \
            else ' -' + DRIVE_ACTIVITY_DETAIL_ACTION.format(action_detail_case_remove)

    if args.get('filter', ''):
        filter_activity = args.get('filter', '')

    arguments = {
        'ancestorName': args.get('folder_name', ''),
        'itemName': args.get('item_name', ''),
        'pageToken': args.get('page_token', ''),
        'filter': filter_activity
    }
    return GSuiteClient.remove_empty_entities(arguments)


def set_true_for_empty_dict(d):
    """
    Recursively set value of empty dicts from a dictionary.

    For some of entity G Suite API return {} (blank dictionary) which indicates some actions on resource.
    Eg. Here, new or upload indicates resource is newly created or uploaded on the server.
    {
    "new": {}, // An object was created from scratch.
    "upload": {}, // An object was uploaded into Drive.
    }

    :param d: Input dictionary.
    :return: Dictionary with all empty dictionary's value set as True.
    """
    if not isinstance(d, dict | list):
        return d
    elif isinstance(d, list):
        return ([set_true_for_empty_dict(value) for value in d])
    else:
        if d == {}:
            return True
        return {key: True if value == {} else value for key, value in ((key, set_true_for_empty_dict(value))
                                                                       for key, value in d.items())}


def prepare_drive_activity_output(activity: dict[str, Any]) -> dict[str, Any]:
    """
    Prepares context output for google-drive-activity-list command.

    :param activity: Response from API.

    :return: Context output.
    """
    activity_name = list(activity.get('primaryActionDetail', {}).keys())
    drive_activity_context = {
        'name': activity_name[0] if activity_name else '',
    }
    drive_activity_context.update(activity)
    drive_activity_context = set_true_for_empty_dict(drive_activity_context)

    return GSuiteClient.remove_empty_entities(drive_activity_context)


def prepare_hr_setting_changes_entity(context: dict[str, Any]) -> str:
    """
    Prepare human readable of setting entity of google-drive-activity-list

    :param context: Prepared context data.
    :return: Restriction changes.
    """
    restriction_changes = ''
    settings_change = [
        {
            'feature': setting.get('feature', ''),
            'newRestriction': setting.get('newRestriction', '')
        } for setting in context.get('primaryActionDetail', {}).get('settingsChange', {}).get('restrictionChanges', [])
    ]
    for restriction in settings_change:
        restriction_changes += prepare_markdown_from_dictionary(restriction) + '\n'
    return restriction_changes


def prepare_target_for_drive_activity(targets_list: list) -> str:
    """

    :param targets_list: Target entity in context data.

    :return: Prepared markdown string.
    """
    targets_data: str = ''
    for target in targets_list:
        drive: dict[str, Any] = target.get('drive', {})
        file_comment_parent: dict[str, Any] = target.get('fileComment', {}).get('parent', {})
        drive_item: dict[str, Any] = target.get('driveItem', {})
        if drive_item:
            targets_data += 'Target: \'' + drive_item.get('title', '') + "'\n"

        elif drive:
            targets_data += 'Target: \'' + drive.get('title', '') + "'\n"

        elif file_comment_parent:
            targets_data += 'Commented on file \'' + file_comment_parent.get('title', '') + "'\n"

    return targets_data


def prepare_drive_activity_human_readable(outputs_context: list[dict[str, Any]]) -> str:
    """
    Prepares human readable for google-drive-activity-list command.

    :param outputs_context: Context data.

    :return: Human readable.
    """
    drive_hr: list[dict[str, Any]] = [{}]
    for context in outputs_context:
        primary_action_detail = context.get('primaryActionDetail', {})

        name = context.pop('name', '')
        object_target: str = prepare_target_for_drive_activity(context.get('targets', []))
        time_stamp = context.get('timestamp', '')

        if name == 'edit':
            drive_hr.append({ACTIVITY_TIME: time_stamp, PRIMARY_ACTION: 'Edit',
                             OBJECT_HEADER: object_target})

        elif name == 'delete':
            delete_type: str = 'Delete Type: ' + primary_action_detail.get('delete', {}).get('type', '') + '\n'
            drive_hr.append({ACTIVITY_TIME: time_stamp, PRIMARY_ACTION: 'Delete',
                             OBJECT_HEADER: delete_type + object_target})

        elif name == 'restore':
            restore_type: str = 'Restore Type: ' + primary_action_detail.get('restore', {}).get('type', '') + '\n'
            drive_hr.append({ACTIVITY_TIME: time_stamp, PRIMARY_ACTION: 'Restore',
                             OBJECT_HEADER: restore_type + object_target})

        elif name == 'dlpChange':
            dlp_type: str = 'DataLeakPreventionChange Type: ' + primary_action_detail.get('dlpChange',
                                                                                          {}).get('type', '') + '\n'
            drive_hr.append(
                {ACTIVITY_TIME: time_stamp, PRIMARY_ACTION: 'DataLeakPreventionChange',
                 OBJECT_HEADER: dlp_type + object_target})

        elif name == 'reference':
            reference_type: str = 'Reference Type: ' + primary_action_detail.get('reference', {}).get('type', '') + '\n'

            drive_hr.append({ACTIVITY_TIME: time_stamp, PRIMARY_ACTION: 'Reference',
                             OBJECT_HEADER: reference_type + object_target})

        elif name == 'rename':
            rename_object: dict[str, Any] = primary_action_detail.get('rename', {})
            rename_titles: str = 'Old Title: \'' + rename_object.get('oldTitle', '') + "'\n" + 'New Title: \'' + \
                                 rename_object.get('newTitle', '') + "'\n"
            drive_hr.append({ACTIVITY_TIME: time_stamp, PRIMARY_ACTION: 'Rename',
                             OBJECT_HEADER: rename_titles})

        elif name == 'move':
            drive_hr.append({ACTIVITY_TIME: time_stamp, PRIMARY_ACTION: 'Move', OBJECT_HEADER: object_target})

        elif name == 'permissionChange':
            drive_hr.append({ACTIVITY_TIME: time_stamp, PRIMARY_ACTION: 'PermissionChange',
                             OBJECT_HEADER: object_target})

        elif name == 'settingsChange':
            settings_changes: str = prepare_hr_setting_changes_entity(context)
            drive_hr.append({ACTIVITY_TIME: time_stamp, PRIMARY_ACTION: 'SettingsChange',
                             OBJECT_HEADER: settings_changes + object_target})

        elif name == 'comment':
            drive_hr.append({ACTIVITY_TIME: time_stamp, PRIMARY_ACTION: 'Comment',
                             OBJECT_HEADER: object_target})

        elif name == 'create':
            created: list = list(primary_action_detail.get('create', {}).keys())
            drive_hr.append({ACTIVITY_TIME: time_stamp, PRIMARY_ACTION: 'Create ' + created[0].capitalize(),
                             OBJECT_HEADER: object_target})

    drive_hr = GSuiteClient.remove_empty_entities(drive_hr)
    drive_activity_hr = tableToMarkdown(HR_MESSAGES['LIST_COMMAND_SUCCESS'].format('Drive Activity(s)', len(drive_hr)),
                                        drive_hr,
                                        [ACTIVITY_TIME, PRIMARY_ACTION, OBJECT_HEADER],
                                        headerTransform=pascalToSpace,
                                        removeNull=True)

    return drive_activity_hr


def flatten_user_dict(user: dict[str, Any]) -> dict[str, Any]:
    """
    Flatten keys of user to populate the grid field.

    :param user: user's dictionary.

    :return: flatten user dictionary.
    """
    known_user = user.get('knownUser', {})
    return GSuiteClient.remove_empty_entities({
        'personName': known_user.get('personName'),
        'isCurrentUser': known_user.get('isCurrentUser'),
        'isDeletedUser': set_true_for_empty_dict(user.get('deletedUser')),
        'isUnknownUser': set_true_for_empty_dict(user.get('unknownUser'))})


def flatten_targets_keys_for_fetch_incident(activity: dict[str, Any]) -> None:
    """
    Flatten keys of targets to populate the grid field.

    :param activity: dictionary of activity.

    :return: List of targets and actors value.
    """

    def update_drive_item(item):
        owner_user = item.get('owner', {}).get('user', {})
        return GSuiteClient.remove_empty_entities({
            'itemname': item.get('name'),
            'title': item.get('title'),
            'owner': owner_user.get('knownUser', {}).get('personName'),
            'iscurrentuser': owner_user.get('knownUser', {}).get('isCurrentUser'),
            'isdeleteduser': set_true_for_empty_dict(owner_user.get('deletedUser')),
            'isunknownuser': set_true_for_empty_dict(owner_user.get('unknownUser'))
        })

    flatten_targets = []
    activity_targets = activity.get('targets', [])
    for target in activity_targets:
        if 'driveItem' in target:
            flatten_targets.append(update_drive_item(target.get('driveItem', {})))
        elif 'drive' in target:
            flatten_targets.append(update_drive_item(target.get('drive', {}).get('root', {})))
        elif 'fileComment' in target:
            file_parents = update_drive_item(target.get('fileComment', {}).get('parent', {}))
            file_parents['Link'] = target.get('fileComment', {}).get('linkToDiscussion', '')
            flatten_targets.append(file_parents)
    activity['targets'] = flatten_targets


def actors_type_keys_for_fetch_incident(activity: dict[str, Any]) -> None:
    """
    Actors to populate on incident.

    :param activity: dictionary of activity.

    :return: None.
    """
    actors_list = activity.get('actors', [])
    flatten_actors: str = ''
    for actor in actors_list:
        known_user = actor.get('user', {}).get('knownUser', {})
        if known_user:
            flatten_actors += 'Known User: ' + known_user.get('personName', '')
        elif set_true_for_empty_dict(actor.get('user', {}).get('deletedUser')):
            flatten_actors += 'Deleted User'
        elif set_true_for_empty_dict(actor.get('user', {}).get('unknownUser')):
            flatten_actors += 'Unknown User'
        else:
            flatten_actors += list(actor.keys())[0].capitalize()
        flatten_actors += "\n"
    activity['actors'] = flatten_actors


def flatten_permission_change_keys_for_fetch_incident(permission_change: dict[str, Any]) -> None:
    """
    Flatten keys of permission change to populate the grid field.

    :param permission_change: dictionary of Permission Change.

    :return: None
    """

    def update_permission(permission):
        permission_group = permission.get('group', {})
        prepared_permission = {
            'role': permission.get('role', ''),
            'allowdiscovery': permission.get('allowDiscovery'),
            'groupemail': permission_group.get('email'),
            'grouptitle': permission_group.get('title'),
            'domainname': permission.get('domain', {}).get('name'),
            'isanyone': set_true_for_empty_dict(permission.get('anyone'))
        }
        prepared_permission.update(flatten_user_dict(permission.get('user', {})))
        return GSuiteClient.remove_empty_entities(prepared_permission)

    if 'addedPermissions' in permission_change:
        permission_change['addedPermissions'] = [update_permission(permission) for permission in
                                                 permission_change['addedPermissions']]
    if 'removedPermissions' in permission_change:
        permission_change['removedPermissions'] = [update_permission(permission) for permission in
                                                   permission_change['removedPermissions']]


def flatten_move_keys_for_fetch_incident(move: dict[str, Any]) -> None:
    """
    Flatten keys of move to populate the grid field.

    :param move: dictionary of move.

    :return: None
    """

    def update_move_parents(parents):
        parent_drive_item = parents.get('driveItem', {})
        parent_drive = parents.get('drive', {})
        return GSuiteClient.remove_empty_entities({
            'driveitemname': parent_drive_item.get('name'),
            'driveitemtitle': parent_drive_item.get('title'),
            'driveitemisdrivefile': set_true_for_empty_dict(parent_drive_item.get('driveFile')),
            'driveitemfoldertype': parent_drive_item.get('driveFolder', {}).get('type'),
            'drivename': parent_drive.get('name'),
            'drivetitle': parent_drive.get('title')
        })

    if 'addedParents' in move:
        move['addedParents'] = [update_move_parents(parents) for parents in
                                move['addedParents']]
    if 'removedParents' in move:
        move['removedParents'] = [update_move_parents(parents) for parents in
                                  move['removedParents']]


def flatten_comment_mentioned_user_keys_for_fetch_incident(comment: dict[str, Any]) -> None:
    """
     Flatten keys of mentioned_users to populate the grid field.

    :param comment: list of comment.

    :return: None
    """
    if 'mentionedUsers' in comment:
        comment['mentionedUsers'] = [flatten_user_dict(user) for user in
                                     comment['mentionedUsers']]


def prepare_args_for_fetch_incidents(last_fetch: int, args: dict[str, Any]) -> dict[str, Any]:
    """
     Prepares arguments for fetch-incidents.

    :param last_fetch: last fetch time of incident.
    :param args: fetch-incident arguments.

    :return: Prepared request body for fetch-incident.
    """
    if (args.get('drive_item_search_value') and not args.get('drive_item_search_field')) or \
            (not args.get('drive_item_search_value') and args.get('drive_item_search_field')):
        raise ValueError(MESSAGES['FETCH_INCIDENT_REQUIRED_ARGS'])

    action_detail_case_include = [action.upper() for action in args.get('action_detail_case_include', [])]

    action_detail_case_str = ''
    if args.get('action_detail_case_include'):
        action_detail_case = ' '.join(action_detail_case_include)
        action_detail_case_str += f" AND detail.action_detail_case: ({action_detail_case})"

    drive_item_search_field = args.get('drive_item_search_field', '')
    if drive_item_search_field == 'folderName':
        drive_item_search_field = 'ancestorName'
    return GSuiteClient.remove_empty_entities({
        'filter': f'time > {last_fetch}{action_detail_case_str}',
        drive_item_search_field: args.get('drive_item_search_value'),
        'pageSize': 100
    })


def validate_params_for_fetch_incidents(params: dict[str, Any]) -> None:
    """
    Validates parameters for fetch-incidents command.

    :param params: parameters dictionary.

    :return: None
    """
    if not params.get('user_id'):
        raise ValueError(MESSAGES['USER_ID_REQUIRED'])

    params['first_fetch_interval'], _ = parse_date_range(params.get('first_fetch', '10 minutes'), utc=True)

    # Check for depended required parameters.
    if (params.get('drive_item_search_value') and not params.get('drive_item_search_field')) or \
            (not params.get('drive_item_search_value') and params.get('drive_item_search_field')):
        raise ValueError(MESSAGES['FETCH_INCIDENT_REQUIRED_ARGS'])

    params['max_fetch'] = GSuiteClient.validate_get_int(params.get('max_fetch', 10), limit=100,
                                                        message=MESSAGES['MAX_INCIDENT_ERROR'])


''' COMMAND FUNCTIONS '''


@logger
def test_module(gsuite_client: 'GSuiteClient', last_run: dict, params: dict[str, Any]) -> str:
    """
    Performs test connectivity by valid http response

    :param gsuite_client: client object which is used to get response from api.
    :param last_run: Demisto last run dictionary.
    :param params: configuration parameters.

    :return: raise ValueError if any error occurred during connection
    :raises DemistoException: If there is any other issues while making the http call.
    """
    if params.get('isFetch'):
        fetch_incidents(gsuite_client, last_run, params, is_test=True)
    else:
        with GSuiteClient.http_exception_handler():
            body = prepare_body_for_drive_activity(params)
            user_id = params.get('user_id', '')
            gsuite_client.set_authorized_http(scopes=COMMAND_SCOPES['DRIVE_ACTIVITY'], subject=user_id)
            gsuite_client.http_request(full_url=URLS['DRIVE_ACTIVITY'], method='POST', body=body)

    return 'ok'


@logger
def drive_create_command(client: 'GSuiteClient', args: dict[str, str]) -> CommandResults:
    """
    Creates a new Team Drive. The name argument specifies the name of the Team Drive. The specified user will be the
    first organizer.
    This shared drive/team drive feature is available only with G Suite Enterprise, Enterprise for Education,
    G Suite Essentials, Business, Education, and Nonprofits edition.

    :param client: Client object.
    :param args: Command arguments.

    :return: CommandResults.
    """

    client.set_authorized_http(scopes=SCOPES['DRIVE'], subject=args.get('user_id', ''))

    GSuiteClient.validate_set_boolean_arg(args, 'hidden')

    response = client.http_request(url_suffix=URL_SUFFIX['DRIVE_CREATE'],
                                   params={'requestId': str(uuid.uuid4())}, body=args, method='POST')
    response = GSuiteClient.remove_empty_entities(response)

    hr_output_fields = ['id', 'name', 'hidden']

    hr_output = response.copy()

    readable_output = tableToMarkdown(HR_MESSAGES['DRIVE_CREATE_SUCCESS'], hr_output, headerTransform=pascalToSpace,
                                      removeNull=True, headers=hr_output_fields)

    return CommandResults(
        outputs_prefix=OUTPUT_PREFIX['GOOGLE_DRIVE_HEADER'],
        outputs_key_field='id',
        outputs=response,
        readable_output=readable_output,
        raw_response=response
    )


@logger
def drive_changes_list_command(client: 'GSuiteClient', args: dict[str, Any]) -> CommandResults:
    """
    Lists the changes for a user or shared drive.

    :param client: client object which is used to get response from api
    :param args: command arguments.

    :return: CommandResults object with context and human-readable.
    """
    user_id = args.get('user_id', '')
    params = prepare_params_for_drive_changes_list(args)
    client.set_authorized_http(scopes=COMMAND_SCOPES['DRIVE_CHANGES'], subject=user_id)
    response = client.http_request(url_suffix=URL_SUFFIX['DRIVE_CHANGES'], method='GET',
                                   params=params)

    outputs, drive_changes_hr_files_list, drive_changes_hr_drives_list = \
        prepare_drive_changes_output(response, args.get('drive_id', ''), user_id)
    readable_output = ''
    if response.get('nextPageToken'):
        readable_output += NEXT_PAGE_TOKEN.format(response.get('nextPageToken'))
    if response.get('newStartPageToken'):
        readable_output += '### New Start Page Token: {}\n'.format(response.get('newStartPageToken'))

    readable_output += tableToMarkdown('Files(s)',
                                       drive_changes_hr_files_list,
                                       ['Id', 'Name', 'Size(bytes)', 'Modified Time', 'lastModifyingUser'],
                                       headerTransform=pascalToSpace,
                                       removeNull=True)

    readable_output += tableToMarkdown('Drive(s)', drive_changes_hr_drives_list,
                                       ['Id', 'Name', 'ThemeId', COLOR_RGB],
                                       headerTransform=pascalToSpace,
                                       removeNull=True)
    return CommandResults(
        outputs=outputs,
        readable_output=readable_output,
        raw_response=response,
    )


def prepare_drives_request(client: 'GSuiteClient', args: dict[str, str]) -> dict[str, Any]:
    """
    prepare_drives_request
    Preparing http_request_params and populating the client

    :param client: Client object.
    :param args: Command arguments.

    :return: Objects ready for requests
    """

    http_request_params: dict[str, str] = assign_params(
        q=args.get('query'),
        pageSize=args.get('page_size'),
        pageToken=args.get('page_token'),
    )

    # user_id can be overridden in the args
    user_id = args.get('user_id') or client.user_id
    client.set_authorized_http(scopes=COMMAND_SCOPES['DRIVES'], subject=user_id)

    return {
        'http_request_params': http_request_params,
        'user_id': user_id,
    }


@logger
def drives_list_command(client: 'GSuiteClient', args: dict[str, str]) -> CommandResults:
    """
    google-drive-drives-list
    Query drives list in Google Drive.

    :param client: Client object.
    :param args: Command arguments.

    :return: Command Result.
    """

    # All drives
    prepare_drives_request_res = prepare_drives_request(client, args)
    http_request_params = prepare_drives_request_res['http_request_params']
    http_request_params['useDomainAdminAccess'] = 'true' if argToBoolean(args.get('use_domain_admin_access')) else 'false'
    http_request_params['fields'] = '*'
    url_suffix = URL_SUFFIX['DRIVE_DRIVES']
    response = client.http_request(url_suffix=url_suffix, method='GET', params=http_request_params)
    return handle_response_drive_list(response)


@logger
def drive_get_command(client: 'GSuiteClient', args: dict[str, str]) -> CommandResults:
    """
    google-drive-drive-get
    Query a single drive in Google Drive.

    :param client: Client object.
    :param args: Command arguments.

    :return: Command Result.
    """

    # Specific drive
    prepare_drives_request_res = prepare_drives_request(client, args)
    http_request_params = prepare_drives_request_res['http_request_params']
    http_request_params['fields'] = '*'
    url_suffix = URL_SUFFIX['DRIVE_DRIVES_ID'].format(args.get('drive_id'))
    response = client.http_request(url_suffix=url_suffix, method='GET', params=http_request_params)
    return handle_response_single_drive(response, args)


@logger
def drive_delete_command(client: 'GSuiteClient', args: dict[str, str]) -> CommandResults:
    """
    google-drive-drive-delete
    Deletes a single shared drive in Google Drive.
<<<<<<< HEAD

    :param client: Client object.
    :param args: Command arguments.

    :return: Command Result.
    """
    drive_id = args.get('drive_id')

    # Specific drive
    prepare_drives_request_res = prepare_drives_request(client, args)
    http_request_params = prepare_drives_request_res['http_request_params']
    http_request_params['useDomainAdminAccess'] = 'true' if argToBoolean(args.get('use_domain_admin_access')) else 'false'
    http_request_params['allowItemDeletion'] = 'true' if argToBoolean(args.get('allow_item_deletion')) else 'false'
    http_request_params['fields'] = '*'
    url_suffix = URL_SUFFIX['DRIVE_DRIVES_ID'].format(drive_id)
    response = client.http_request(url_suffix=url_suffix, method='DELETE', params=http_request_params)

    ret_value = CommandResults(
        raw_response=response,
        readable_output=HR_MESSAGES['DRIVE_DELETE_SUCCESS'].format(drive_id),
    )
    return ret_value


=======

    :param client: Client object.
    :param args: Command arguments.

    :return: Command Result.
    """
    drive_id = args.get('drive_id')

    # Specific drive
    prepare_drives_request_res = prepare_drives_request(client, args)
    http_request_params = prepare_drives_request_res['http_request_params']
    http_request_params['useDomainAdminAccess'] = 'true' if argToBoolean(args.get('use_domain_admin_access')) else 'false'
    http_request_params['allowItemDeletion'] = 'true' if argToBoolean(args.get('allow_item_deletion')) else 'false'
    http_request_params['fields'] = '*'
    url_suffix = URL_SUFFIX['DRIVE_DRIVES_ID'].format(drive_id)
    response = client.http_request(url_suffix=url_suffix, method='DELETE', params=http_request_params)

    ret_value = CommandResults(
        raw_response=response,
        readable_output=HR_MESSAGES['DRIVE_DELETE_SUCCESS'].format(drive_id),
    )
    return ret_value


>>>>>>> 5cfcc708
def handle_response_drive_list(response: dict[str, Any]) -> CommandResults:
    outputs_context = []
    readable_output = ''

    drives_context = set_true_for_empty_dict(response)
    cleaned_drives_context = GSuiteClient.remove_empty_entities(drives_context)
    for current_drive in cleaned_drives_context.get('drives', []):
        outputs_context.append(current_drive)

    outputs: dict = {
        OUTPUT_PREFIX['GOOGLE_DRIVE_DRIVE_HEADER']: {
            OUTPUT_PREFIX['DRIVE']: outputs_context,
        },
    }

    drives_hr = prepare_drives_human_readable(outputs_context)
    readable_output += drives_hr if response.get('drives', '') \
        else HR_MESSAGES['NOT_FOUND'].format('Drives')

    if response.get('nextPageToken', ''):
        outputs[OUTPUT_PREFIX['GOOGLE_DRIVE_DRIVE_HEADER']][OUTPUT_PREFIX['PAGE_TOKEN']] = response['nextPageToken']
        readable_output += NEXT_PAGE_TOKEN.format(response.get('nextPageToken'))
    outputs = GSuiteClient.remove_empty_entities(outputs)

    return CommandResults(
        outputs=outputs,
        readable_output=readable_output,
        raw_response=response,
    )


def handle_response_single_drive(response: dict[str, Any], args: dict[str, str]):
    drive_context = set_true_for_empty_dict(response)
    outputs_context = GSuiteClient.remove_empty_entities(drive_context)

    outputs: dict = {
        OUTPUT_PREFIX['GOOGLE_DRIVE_DRIVE_HEADER']: {
            OUTPUT_PREFIX['DRIVE']: outputs_context,
        },
    }

    outputs = GSuiteClient.remove_empty_entities(outputs)

    readable_output = ''
    drive_hr = prepare_single_drive_human_readable(outputs_context, args)
    readable_output += drive_hr if response.get('id', '') \
        else HR_MESSAGES['NOT_FOUND'].format('Drive')

    return CommandResults(
        outputs=outputs,
        readable_output=readable_output,
        raw_response=response,
    )


def prepare_drives_human_readable(outputs_context: list[dict[str, Any]]) -> str:
    """
    Prepares human readable for google-drives-list command.

    :param outputs_context: Context data.

    :return: Human readable.
    """

    return tableToMarkdown(HR_MESSAGES['LIST_COMMAND_SUCCESS'].format('Drive(s)', len(outputs_context)),
                           GSuiteClient.remove_empty_entities(outputs_context),
                           ['id', 'name', 'createdTime'],
                           headerTransform=pascalToSpace,
                           removeNull=True)


def prepare_single_drive_human_readable(outputs_context: dict[str, Any], args: dict[str, str]) -> str:
    """
    Prepares human readable for a single drive in google-drives-list command.

    :param outputs_context: Context data.

    :return: Human readable.
    """

    fields = args.get('fields', 'id, name')
    return tableToMarkdown(HR_MESSAGES['LIST_COMMAND_SUCCESS'].format('Drive(s)', 1),
                           GSuiteClient.remove_empty_entities(outputs_context),
                           [x.strip() for x in fields.split(',')],
                           headerTransform=pascalToSpace,
                           removeNull=True)


def prepare_file_read_request(client: 'GSuiteClient', args: dict[str, str]) -> dict[str, Any]:
    corpora_values = {
        'User': 'user',
        'Domain': 'domain',
        'Drive': 'drive',
        'All Drives': 'allDrives'
    }

    http_request_params: dict[str, str] = assign_params(
        q=args.get('query'),
        pageSize=args.get('page_size'),
        pageToken=args.get('page_token'),
        supportsAllDrives=argToBoolean(args.get('supports_all_drives', False)),
        includeItemsFromAllDrives=args.get('include_items_from_all_drives'),
        driveId=args.get('drive_id'),
        corpora=corpora_values[args.get('corpora', 'User')]
    )

    # driveId must be specified if and only if corpora is set to drive
    if http_request_params.get('driveId'):
        http_request_params['corpora'] = 'drive'

    # user_id can be overridden in the args
    user_id = args.get('user_id') or client.user_id
    client.set_authorized_http(scopes=COMMAND_SCOPES['FILES'], subject=user_id)

    return {
        'client': client,
        'http_request_params': http_request_params,
        'user_id': user_id,
    }


@logger
def files_list_command(client: 'GSuiteClient', args: dict[str, str]) -> CommandResults:
    """
    google-drive-files-list
    Query files list in Google Drive.

    :param client: Client object.
    :param args: Command arguments.

    :return: Command Result.
    """

    # All files
    prepare_file_read_request_res = prepare_file_read_request(client, args)
    http_request_params = prepare_file_read_request_res['http_request_params']
    http_request_params['fields'] = '*'
    url_suffix = URL_SUFFIX['DRIVE_FILES']
    response = client.http_request(url_suffix=url_suffix, method='GET', params=http_request_params)
    return handle_response_files_list(response)


@logger
def file_get_command(client: 'GSuiteClient', args: dict[str, str]) -> CommandResults:
    """
    google-drive-file-get
    Query a single file in Google Drive.

    :param client: Client object.
    :param args: Command arguments.

    :return: Command Result.
    """

    # Specific file
    prepare_file_read_request_res = prepare_file_read_request(client, args)
    http_request_params = prepare_file_read_request_res['http_request_params']
    # Make sure we have the field "id".
    http_request_params['fields'] = 'id, ' + args.get('fields', 'id')
    url_suffix = URL_SUFFIX['DRIVE_FILES_ID'].format(args.get('file_id'))
    response = client.http_request(url_suffix=url_suffix, method='GET', params=http_request_params)
    return handle_response_single_file(response, args)


<<<<<<< HEAD
=======
@logger
def file_get_parents(client: 'GSuiteClient', args: dict[str, str]) -> CommandResults:
    """
    google-drive-get-file-parents
    Query a single file in Google Drive to retrieve its parents.

    :param client: Client object.
    :param args: Command arguments.

    :return: Command Result.
    """
    # Specific file
    is_root = False
    parents = []
    file_id = args.get('file_id')
    while not is_root:
        modify_label_request_res = prepare_file_modify_labels_request(
            client, args, scopes=COMMAND_SCOPES['FILES'])
        http_request_params = modify_label_request_res['http_request_params']
        http_request_params['fileId'] = file_id
        url_suffix = URL_SUFFIX['FILE_GET_PARENTS'].format(file_id)
        response = client.http_request(url_suffix=url_suffix, method='GET', params=http_request_params)

        for parent in response.get('items', []):
            is_root = parent.get('isRoot', False)
            parents.append(parent.get('id', ''))
            file_id = parent.get('id', '')
            break

    outputs: dict = {
        OUTPUT_PREFIX['PARENTS']: parents
    }

    return CommandResults(
        outputs=outputs,
        readable_output=f"Parents of file {args.get('file_id')} are {parents}",
        raw_response=response,
    )


>>>>>>> 5cfcc708
def handle_response_files_list(response: dict[str, Any]) -> CommandResults:
    outputs_context = []
    readable_output = ''

    for current_file in response.get('files', []):
        # outputs_context.append(prepare_file_output(current_file))
        outputs_context.append(current_file)

    files_hr = prepare_files_human_readable(outputs_context)

    outputs: dict = {
        OUTPUT_PREFIX['GOOGLE_DRIVE_FILE_HEADER']: {
            OUTPUT_PREFIX['FILE']: outputs_context,
        },
    }
    readable_output += files_hr if response.get('files', '') \
        else HR_MESSAGES['NOT_FOUND'].format('Files')

    if response.get('nextPageToken', ''):
        outputs[OUTPUT_PREFIX['GOOGLE_DRIVE_FILE_HEADER']][OUTPUT_PREFIX['PAGE_TOKEN']] = response['nextPageToken']
        readable_output += NEXT_PAGE_TOKEN.format(response.get('nextPageToken'))
    outputs = GSuiteClient.remove_empty_entities(outputs)

    return CommandResults(
        outputs=outputs,
        readable_output=readable_output,
        raw_response=response,
    )


def handle_response_single_file(response: dict[str, Any], args: dict[str, str]):
    outputs_context = prepare_single_file_output(response)

    file_hr = prepare_single_file_human_readable(outputs_context, args)

    outputs: dict = {
        OUTPUT_PREFIX['GOOGLE_DRIVE_FILE_HEADER']: {
            OUTPUT_PREFIX['FILE']: outputs_context
        }
    }
    outputs = GSuiteClient.remove_empty_entities(outputs)

    readable_output = file_hr if response.get('id', '') \
        else HR_MESSAGES['NOT_FOUND'].format('File')

    return CommandResults(
        outputs=outputs,
        readable_output=readable_output,
        raw_response=response,
    )


def prepare_files_human_readable(outputs_context: list[dict[str, Any]]) -> str:
    """
    Prepares human readable for google-files-list command.

    :param outputs_context: Context data.

    :return: Human readable.
    """

    return tableToMarkdown(HR_MESSAGES['LIST_COMMAND_SUCCESS'].format('File(s)', len(outputs_context)),
                           GSuiteClient.remove_empty_entities(outputs_context),
                           ['id', 'name', 'mimeType', 'description', 'size', 'driveId',
                            'createdTime', 'modifiedTime', ],
                           headerTransform=pascalToSpace,
                           removeNull=True)


def prepare_single_file_output(response: dict[str, Any]) -> dict[str, Any]:
    """
    Prepares context output for a single file in google-files-list command.

    :param activity: Response from API.

    :return: Context output.
    """

    files_context = set_true_for_empty_dict(response)
    return GSuiteClient.remove_empty_entities(files_context)


def prepare_single_file_human_readable(outputs_context: dict[str, Any], args: dict[str, str]) -> str:
    """
    Prepares human readable for a single file in google-files-list command.

    :param outputs_context: Context data.

    :return: Human readable.
    """

    return tableToMarkdown(
        HR_MESSAGES['LIST_COMMAND_SUCCESS'].format('File(s)', 1),
        GSuiteClient.remove_empty_entities(outputs_context),
        [x.strip() for x in args.get('fields', 'id').split(',')],
        headerTransform=pascalToSpace,
        removeNull=False)


def prepare_file_command_request(client: 'GSuiteClient', args: dict[str, str], scopes: list[str]) -> dict[str, Any]:
    # Prepare generic HTTP request params
    http_request_params = assign_params(supportsAllDrives=args.get('supports_all_drives'))

    # user_id can be overridden in the args
    user_id = args.get('user_id') or client.user_id
    client.set_authorized_http(scopes=scopes, subject=user_id)

    return {
        'http_request_params': http_request_params,
        'user_id': user_id,
    }


@logger
def file_upload_command(client: 'GSuiteClient', args: dict[str, str]) -> CommandResults:
    """
    Upload a file to Google Drive

    :param client: Client object.
    :param args: Command arguments.

    :return: Command Result.
    """

    file_entry_id = args.get('entry_id')
    file_path = demisto.getFilePath(file_entry_id)

    user_id = args.get('user_id') or client.user_id
    client.set_authorized_http(scopes=COMMAND_SCOPES['FILES'], subject=user_id)
    drive_service = discovery.build(serviceName=SERVICE_NAME, version=API_VERSION, http=client.authorized_http)
    body: dict[str, str] = assign_params(
        parents=[args.get('parent')] if 'parent' in args else None,
        name=args.get('file_name'),
    )

    body = GSuiteClient.remove_empty_entities(body)

    media = MediaFileUpload(file_path['path'])
    file = drive_service.files().create(body=body,
                                        media_body=media,
                                        fields='*'
                                        ).execute()
    return handle_response_file_single(file, args)


@logger
def file_download_command(client: 'GSuiteClient', args: dict[str, str]) -> CommandResults:
    """
    Download a file from Google Drive

    :param client: Client object.
    :param args: Command arguments.

    :return: Command Result.
    """

    prepare_file_command_request(client, args, scopes=COMMAND_SCOPES['FILES'])

    drive_service = discovery.build(serviceName=SERVICE_NAME, version=API_VERSION, http=client.authorized_http)
    request = drive_service.files().get_media(fileId=args.get('file_id'))
    fh = io.BytesIO()
    downloader = MediaIoBaseDownload(fh, request)
    done = False
    while done is False:
        status, done = downloader.next_chunk()
    return fileResult(args.get('file_name'), fh.getvalue())


@logger
def file_replace_existing_command(client: 'GSuiteClient', args: dict[str, str]) -> CommandResults:
    """
    Replace an existing file in Google Drive
        google-drive-file-replace-existing

    :param client: Client object.
    :param args: Command arguments.

    :return: Command Result.
    """

    file_entry_id = args.get('entry_id')
    file_path = demisto.getFilePath(file_entry_id)

    drive_service = discovery.build(serviceName=SERVICE_NAME, version=API_VERSION, http=client.authorized_http)
    media = MediaFileUpload(file_path['path'])
    file = drive_service.files().update(fileId=args.get('file_id', ''),
                                        body={},
                                        media_body=media,
                                        fields='*'
                                        ).execute()
    return handle_response_file_single(file, args)


@logger
def modify_label_command(client: 'GSuiteClient', args: dict[str, str]) -> CommandResults:
    modify_label_request_res = prepare_file_modify_labels_request(
        client, args, scopes=COMMAND_SCOPES['MODIFY_LABELS_PERMISSIONS_CRUD'])
    http_request_params = modify_label_request_res['http_request_params']

    url_suffix = URL_SUFFIX['FILE_MODIFY_LABEL'].format(args.get('file_id'))
    body_request = {
        "kind": "drive#modifyLabelsRequest",
        "labelModifications": [
            {
                "fieldModifications": [
                    {
                        "kind": "drive#labelFieldModification",
                        "fieldId": args.get('field_id'),
                        "setSelectionValues": [
                            args.get('selection_label_id')
                        ]
                    }
                ],
                "kind": "drive#labelModification",
                "labelId": args.get('label_id'),
                "removeLabel": args.get('remove_label', False)
            }
        ]
    }

    response = client.http_request(url_suffix=url_suffix, method='POST', params=http_request_params, body=body_request)

    table_hr_md = tableToMarkdown(HR_MESSAGES['MODIFY_LABEL_SUCCESS'].format(args.get('file_id')),
                                  response,
                                  headerTransform=pascalToSpace,
                                  removeNull=False)
    outputs_context = {
        OUTPUT_PREFIX['LABELS']: response
    }

    return CommandResults(
        outputs=outputs_context,
        raw_response=response,
        readable_output=table_hr_md,
    )


def get_file_labels_command(client: 'GSuiteClient', args: dict[str, str]) -> CommandResults:
    modify_label_request_res = prepare_file_modify_labels_request(
        client, args, scopes=COMMAND_SCOPES['MODIFY_LABELS_PERMISSIONS_CRUD'])
    http_request_params = modify_label_request_res['http_request_params']

    url_suffix = URL_SUFFIX['FILE_GET_LABELS'].format(args.get('file_id'))

    response = client.http_request(url_suffix=url_suffix, method='GET', params=http_request_params)

    outputs_context = {
        OUTPUT_PREFIX['LABELS']: response,
        OUTPUT_PREFIX['GOOGLE_DRIVE_FILE_HEADER']: {
            OUTPUT_PREFIX['FILE']: {
                'id': args.get('file_id'),
            },
        }
    }

    table_hr_md = tableToMarkdown(HR_MESSAGES['GET_LABEL_SUCCESS'].format(args.get('file_id')),
                                  response['labels'],
                                  headerTransform=pascalToSpace,
                                  removeNull=False)

    return CommandResults(
        outputs=outputs_context,
        readable_output=table_hr_md,
    )


def get_labels_command(client: 'GSuiteClient', args: dict[str, str]) -> CommandResults:
    modify_label_request_res = prepare_get_labels_request(
        client, args, scopes=COMMAND_SCOPES['MODIFY_LABELS_PERMISSIONS_CRUD'])
    http_request_params = modify_label_request_res['http_request_params']

    full_url = URLS['DRIVE_LABELS'] + '?' + urllib.parse.urlencode(http_request_params)
    demisto.info(f'full url for get labels is: {full_url}')
    response = client.http_request(full_url=full_url, method='GET')

    outputs_context = {
        OUTPUT_PREFIX['LABELS']: response
    }

    table_hr_md = tableToMarkdown(HR_MESSAGES['GET_LABELS_SUCCESS'],
                                  response['labels'],
                                  headerTransform=pascalToSpace,
                                  removeNull=False)
    return CommandResults(
        readable_output=table_hr_md,
        outputs=outputs_context
    )


@logger
def file_delete_command(client: 'GSuiteClient', args: dict[str, str]) -> CommandResults:
    """
    Delete a file in Google Drive

    :param client: Client object.
    :param args: Command arguments.

    :return: Command Result.
    """

    prepare_file_command_res = prepare_file_command_request(client, args, scopes=COMMAND_SCOPES['FILE_DELETE'])
    http_request_params = prepare_file_command_res['http_request_params']

    url_suffix = URL_SUFFIX['DRIVE_FILES_ID'].format(args.get('file_id'))
    client.http_request(url_suffix=url_suffix, method='DELETE', params=http_request_params)
    outputs_context = {
        'id': args.get('file_id'),
    }
    outputs: dict = {
        OUTPUT_PREFIX['GOOGLE_DRIVE_FILE_HEADER']: {
            OUTPUT_PREFIX['FILE']: outputs_context,
        }
    }

    table_hr_md = tableToMarkdown(HR_MESSAGES['DELETE_COMMAND_SUCCESS'].format('File(s)', 1),
                                  outputs_context,
                                  ['id'],
                                  headerTransform=pascalToSpace,
                                  removeNull=False)

    ret_value = CommandResults(
        outputs=outputs,
        readable_output=table_hr_md,
    )
    return ret_value


def handle_response_file_single(response: dict[str, Any], args: dict[str, str]) -> CommandResults:
    readable_output = ''

    outputs_context = prepare_file_single_output(response)

    files_hr = prepare_file_single_human_readable(outputs_context, args)

    outputs: dict = {
        OUTPUT_PREFIX['GOOGLE_DRIVE_FILE_HEADER']: {
            OUTPUT_PREFIX['FILE']: outputs_context
        }
    }
    outputs = GSuiteClient.remove_empty_entities(outputs)
    readable_output += files_hr

    return CommandResults(
        outputs=outputs,
        readable_output=readable_output,
        raw_response=response,
    )


def prepare_file_single_output(file_single: dict[str, Any]) -> dict[str, Any]:
    """
    Prepares context output for google-drive-file commands.

    :param activity: Response from API.

    :return: Context output.
    """

    ret_value = {}
    ret_value.update(file_single)
    ret_value = set_true_for_empty_dict(ret_value)

    return GSuiteClient.remove_empty_entities(ret_value)


def prepare_file_single_human_readable(outputs_context: dict[str, Any], args: dict[str, str]) -> str:
    """
    Prepares human readable for google-drive-file commands.

    :param outputs_context: Context data.

    :return: Human readable.
    """

    return tableToMarkdown(HR_MESSAGES['LIST_COMMAND_SUCCESS'].format('file(s)', 1),
                           GSuiteClient.remove_empty_entities(outputs_context),
                           ['id', 'name', 'mimeType', 'description', 'starred', 'trashed',
                            'parents', 'properties', 'spaces', 'version', 'webContentLink',
                            'webViewLink', 'iconLink', 'hasThumbnail', 'thumbnailLink',
                            'thumbnailVersion', 'viewedByMe', 'viewedByMeTime', 'createdTime',
                            'modifiedTime', 'modifiedByMeTime', 'modifiedByMe', 'sharedWithMeTime',
                            'sharingUser', 'owners', 'teamDriveId', 'driveId', 'lastModifyingUser',
                            'shared', 'ownedByMe', 'capabilities', 'viewersCanCopyContent',
                            'copyRequiresWriterPermission', 'writersCanShare', 'permissions',
                            'permissionIds', 'hasAugmentedPermissions', 'folderColorRgb',
                            'originalFilename', 'fullFileExtension', 'fileExtension', 'md5Checksum',
                            'size', 'quotaBytesUsed', 'headRevisionId', 'contentHints',
                            'isAppAuthorized', 'exportLinks', 'shortcutDetails', 'contentRestrictions',
                            'resourceKey', ],
                           headerTransform=pascalToSpace,
                           removeNull=False)


def prepare_file_permission_request(client: 'GSuiteClient', args: dict[str, str], scopes: list[str]) -> dict[str, Any]:
    # user_id can be overridden in the args
    user_id = args.get('user_id') or client.user_id
    client.set_authorized_http(scopes=scopes, subject=user_id)
    # Prepare generic HTTP request params
    http_request_params: dict[str, str] = assign_params(
        fileId=args.get('file_id'),
        supportsAllDrives=args.get('supports_all_drives'),
        fields='*',
        useDomainAdminAccess=('true' if argToBoolean(args.get('use_domain_admin_access', 'false')) else 'false')
    )

    return {
        'client': client,
        'http_request_params': http_request_params,
        'user_id': user_id,
    }


def prepare_file_modify_labels_request(client: 'GSuiteClient', args: dict[str, str], scopes: list[str]) -> dict[str, Any]:
    # user_id can be overridden in the args
    user_id = args.get('user_id') or client.user_id
    client.set_authorized_http(scopes=scopes, subject=user_id)
    # Prepare generic HTTP request params
    http_request_params: dict[str, str] = assign_params(
        fileId=args.get('file_id')
    )

    return {
        'client': client,
        'http_request_params': http_request_params,
        'user_id': user_id,
    }


def prepare_get_labels_request(client: 'GSuiteClient', args: dict[str, str], scopes: list[str]) -> dict[str, Any]:
    # user_id can be overridden in the args
    user_id = args.get('user_id') or client.user_id
    client.set_authorized_http(scopes=scopes, subject=user_id)
    http_request_params: dict[str, str] = assign_params(
        view='LABEL_VIEW_FULL'
    )

    return {
        'client': client,
        'http_request_params': http_request_params,
        'user_id': user_id,
    }


@logger
def file_permission_list_command(client: 'GSuiteClient', args: dict[str, str]) -> CommandResults:
    """
    List file permissions

    :param client: Client object.
    :param args: Command arguments.

    :return: Command Result.
    """

    # All permissions
    prepare_file_permission_request_res = prepare_file_permission_request(
        client, args, scopes=COMMAND_SCOPES['FILE_PERMISSIONS_LIST'])
    http_request_params: dict[str, str] = prepare_file_permission_request_res['http_request_params']

    http_request_params.update(
        assign_params(
            pageSize=args.get('page_size'),
            pageToken=args.get('page_token'),
            fields='*'
        )
    )

    response = client.http_request(url_suffix=URL_SUFFIX['FILE_PERMISSIONS_LIST'], method='GET', params=http_request_params)
    return handle_response_permissions_list(response, args)


@logger
def file_permission_create_command(client: 'GSuiteClient', args: dict[str, str]) -> CommandResults:
    """
    Create file permissions

    :param client: Client object.
    :param args: Command arguments.

    :return: Command Result.
    """

    prepare_file_permission_request_res = prepare_file_permission_request(
        client, args, scopes=COMMAND_SCOPES['FILE_PERMISSIONS_CRUD'])
    http_request_params: dict[str, str] = prepare_file_permission_request_res['http_request_params']
    http_request_params.update(
        assign_params(
            sendNotificationEmail=args.get('send_notification_email'),
        )
    )

    body: dict[str, str] = assign_params(
        role=args.get('role'),
        type=args.get('type'),
        domain=args.get('domain'),
        emailAddress=args.get('email_address'),
    )
    url_suffix = URL_SUFFIX['FILE_PERMISSION_CREATE'].format(args.get('file_id'))
    response = client.http_request(url_suffix=url_suffix, method='POST', params=http_request_params, body=body)
    return handle_response_permission_single(response, args)


@logger
def file_permission_update_command(client: 'GSuiteClient', args: dict[str, str]) -> CommandResults:
    """
    Update file permissions

    :param client: Client object.
    :param args: Command arguments.

    :return: Command Result.
    """

    prepare_file_permission_request_res = prepare_file_permission_request(
        client, args, scopes=COMMAND_SCOPES['FILE_PERMISSIONS_CRUD'])
    http_request_params = prepare_file_permission_request_res['http_request_params']

    body: dict[str, str] = assign_params(
        role=args.get('role'),
        expirationTime=args.get('expiration_time'),
    )

    url_suffix = URL_SUFFIX['FILE_PERMISSION_UPDATE'].format(args.get('file_id'), args.get('permission_id'))
    response = client.http_request(url_suffix=url_suffix, method='PATCH', params=http_request_params, body=body)
    return handle_response_permission_single(response, args)


@logger
def file_permission_delete_command(client: 'GSuiteClient', args: dict[str, str]) -> CommandResults:
    """
    Delete file permissions

    :param client: Client object.
    :param args: Command arguments.

    :return: Command Result.
    """

    prepare_file_permission_request_res = prepare_file_permission_request(
        client, args, scopes=COMMAND_SCOPES['FILE_PERMISSIONS_CRUD'])
    http_request_params = prepare_file_permission_request_res['http_request_params']

    url_suffix = URL_SUFFIX['FILE_PERMISSION_DELETE'].format(args.get('file_id'), args.get('permission_id'))
    client.http_request(url_suffix=url_suffix, method='DELETE', params=http_request_params)

    outputs_context: dict = {
        'fileId': args.get('file_id'),
        'id': args.get('permission_id'),
    }
    outputs: dict = {
        OUTPUT_PREFIX['GOOGLE_DRIVE_FILE_PERMISSION_HEADER']: {
            OUTPUT_PREFIX['FILE_PERMISSION']: outputs_context,
        }
    }

    table_hr_md = tableToMarkdown(HR_MESSAGES['LIST_COMMAND_SUCCESS'].format('Permission(s)', 1),
                                  outputs_context,
                                  ['fileId', 'id'],
                                  headerTransform=pascalToSpace,
                                  removeNull=False)

    return CommandResults(
        outputs=outputs,
        readable_output=table_hr_md,
    )


def handle_response_permissions_list(response: dict[str, Any], args: dict[str, str]) -> CommandResults:
    outputs_context = []
    readable_output = ''

    for current_permission in response.get('permissions', []):
        outputs_context.append(prepare_permission_output(current_permission))

    files_hr = prepare_permissions_human_readable(outputs_context, args)

    outputs: dict = {
        OUTPUT_PREFIX['GOOGLE_DRIVE_FILE_PERMISSION_HEADER']: {
            OUTPUT_PREFIX['FILE_PERMISSION']: outputs_context,
        },
    }
    readable_output += files_hr if response.get('permissions', '') \
        else HR_MESSAGES['NOT_FOUND'].format('Permissions')

    if response.get('nextPageToken', ''):
        outputs[OUTPUT_PREFIX['GOOGLE_DRIVE_FILE_PERMISSION_HEADER']][OUTPUT_PREFIX['PAGE_TOKEN']] = response['nextPageToken']
        readable_output += NEXT_PAGE_TOKEN.format(response.get('nextPageToken'))
    outputs = GSuiteClient.remove_empty_entities(outputs)

    return CommandResults(
        outputs=outputs,
        readable_output=readable_output,
        raw_response=response,
    )


def prepare_permissions_human_readable(outputs_context: list[dict[str, Any]], args: dict[str, str]) -> str:
    """
    Prepares human readable for google-drive-file-permissions-list command.

    :param outputs_context: Context data.

    :return: Human readable.
    """

    return tableToMarkdown(HR_MESSAGES['LIST_COMMAND_SUCCESS'].format('Permission(s)', len(outputs_context)),
                           GSuiteClient.remove_empty_entities(outputs_context),
                           ['id', 'type', 'role', 'emailAddress', 'displayName', 'deleted'],
                           headerTransform=pascalToSpace,
                           removeNull=False)


def handle_response_permission_single(response: dict[str, Any], args: dict[str, str]) -> CommandResults:
    readable_output = ''

    outputs_context = prepare_permission_output(response)

    files_hr = prepare_permission_human_readable(outputs_context, args)

    outputs: dict = {
        OUTPUT_PREFIX['GOOGLE_DRIVE_FILE_PERMISSION_HEADER']: {
            OUTPUT_PREFIX['FILE_PERMISSION']: outputs_context
        }
    }
    outputs = GSuiteClient.remove_empty_entities(outputs)
    readable_output += files_hr

    return CommandResults(
        outputs=outputs,
        readable_output=readable_output,
        raw_response=response,
    )


def prepare_permission_output(permission: dict[str, Any]) -> dict[str, Any]:
    """
    Prepares context output for google-drive-file-permissions commands.

    :param activity: Response from API.

    :return: Context output.
    """

    ret_value = {}
    ret_value.update(permission)
    ret_value = set_true_for_empty_dict(ret_value)

    return GSuiteClient.remove_empty_entities(ret_value)


def prepare_permission_human_readable(outputs_context: dict[str, Any], args: dict[str, str]) -> str:
    """
    Prepares human readable for google-drive-file-permissions commands.

    :param outputs_context: Context data.

    :return: Human readable.
    """

    return tableToMarkdown(HR_MESSAGES['LIST_COMMAND_SUCCESS'].format('Permission(s)', 1),
                           GSuiteClient.remove_empty_entities(outputs_context),
                           ['id', 'type', 'role', 'domain', 'emailAddress', 'displayName', 'deleted'],
                           removeNull=False,
                           headerTransform=pascalToSpace)


@logger
def drive_activity_list_command(client: 'GSuiteClient', args: dict[str, str]) -> CommandResults:
    """
    Query past activity in Google Drive.

    :param client: Client object.
    :param args: Command arguments.

    :return: Command Result.
    """
    user_id = args.get('user_id', '')
    body = prepare_body_for_drive_activity(args)

    client.set_authorized_http(scopes=COMMAND_SCOPES['DRIVE_ACTIVITY'], subject=user_id)
    response = client.http_request(full_url=URLS['DRIVE_ACTIVITY'], method='POST', body=body)

    readable_output = ''
    outputs_context = [
        prepare_drive_activity_output(activity)
        for activity in response.get('activities', [])
    ]
    drive_activity_hr = prepare_drive_activity_human_readable(outputs_context)

    outputs: dict = {
        OUTPUT_PREFIX['DRIVE_ACTIVITY_LIST']: outputs_context
    }
    if response.get('nextPageToken', ''):
        outputs[OUTPUT_PREFIX['DRIVE_ACTIVITY_LIST_PAGE_TOKEN']] = {'nextPageToken': response['nextPageToken']}
        readable_output += NEXT_PAGE_TOKEN.format(response.get('nextPageToken'))
    outputs = GSuiteClient.remove_empty_entities(outputs)
    readable_output += drive_activity_hr if response.get('activities', '') \
        else HR_MESSAGES['NOT_FOUND'].format('Drive Activity')

    return CommandResults(
        outputs=outputs,
        readable_output=readable_output,
        raw_response=response,
    )


def copy_file_http_request(
        client: 'GSuiteClient', file_id: str, supports_all_drives: str, copy_title: str = None, user_id: str = None
) -> dict:

    client.set_authorized_http(scopes=COMMAND_SCOPES['FILES'], subject=(user_id or client.user_id))
    drive_service = discovery.build(serviceName=SERVICE_NAME, version=API_VERSION, http=client.authorized_http)

    try:
        return drive_service.files().copy(
            fileId=file_id,
            supportsAllDrives=argToBoolean(supports_all_drives),
            body={'name': copy_title} if copy_title else None,
        ).execute()
    except errors.HttpError as e:
        error_dict = {
            'Details': e.error_details,
            'Status Code': e.resp.status,
            'Reason': e.reason,
        }
        raise DemistoException(f'Unable to copy file.\n{yaml.dump(error_dict)}')


def file_copy_command(client: 'GSuiteClient', args: dict[str, str]) -> CommandResults:

    file = copy_file_http_request(client, **args)

    return CommandResults(
        outputs_prefix='GoogleDrive.File.File',
        outputs_key_field='id',
        outputs=file,
        readable_output=tableToMarkdown(
            'File copied successfully.', file,
            headerTransform=string_to_table_header
        ),
    )


def fetch_incidents(client: 'GSuiteClient', last_run: dict, params: dict, is_test: bool = False) -> \
        tuple[list | None, dict | None]:
    """
    Prepares incidents from past activity in Google Drive.

    :param client: Client object.
    :param last_run: A dict with a key containing the latest incident created time we got
        from last fetch
    :param params: arguments for fetch-incident.
    :param is_test: True if fetch-incident is called from test-module.

    :return: A tuple containing two elements:
            next_run (``Dict[str, int]``): Contains the timestamp that will be
                    used in ``last_run`` on the next fetch.
            incidents (``List[dict]``): List of incidents that will be created in XSOAR.
    """
    # Validating params for fetch-incidents.
    validate_params_for_fetch_incidents(params)

    last_fetch = last_run['last_fetch'] if last_run.get('last_fetch') else date_to_timestamp(
        params.get('first_fetch_interval'))

    body = prepare_args_for_fetch_incidents(last_fetch, params)

    incidents: list[dict[str, Any]] = []

    client.set_authorized_http(scopes=COMMAND_SCOPES['DRIVE_ACTIVITY'], subject=params.get('user_id'))
    response = client.http_request(body=body, full_url=URLS['DRIVE_ACTIVITY'],
                                   method='POST')

    activities = response.get('activities', [])
    activities = activities[:params.get('max_fetch', 50)]

    for activity in activities:
        # Flatting keys for grid fields.
        flatten_targets_keys_for_fetch_incident(activity)
        actors_type_keys_for_fetch_incident(activity)
        flatten_permission_change_keys_for_fetch_incident(
            activity.get('primaryActionDetail', {}).get('permissionChange', {}))
        flatten_move_keys_for_fetch_incident(activity.get('primaryActionDetail', {}).get('move', {}))
        flatten_comment_mentioned_user_keys_for_fetch_incident(
            activity.get('primaryActionDetail', {}).get('comment', {}))

        # Setting incident name from primary action details.
        action_key = list(activity.get('primaryActionDetail', {}).keys())
        # Activity contain only one primary action as per G-API.
        incident_name = pascalToSpace(ACTION_MAPPINGS.get(action_key[0], action_key[0]) if action_key else '')

        incident = {
            'name': incident_name,
            'occurred': activity.get('timestamp', activity.get('timeRange', {}).get('endTime', '')),
            'rawJSON': json.dumps(activity)
        }
        incidents.append(incident)

        timestamp = int(
            dateparser.parse(  # type: ignore
                activity.get('timestamp', activity.get('timeRange', {}).get('endTime', ''))).timestamp() * 1000)

        if timestamp > last_fetch:
            last_fetch = timestamp
    if is_test:
        return None, None
    return incidents, {'last_fetch': last_fetch}


def main() -> None:  # pragma: no cover
    """
    PARSE AND VALIDATE INTEGRATION PARAMS
    """

    # Commands dictionary
    commands: dict[str, Callable] = {
        'google-drive-create': drive_create_command,
        'google-drive-changes-list': drive_changes_list_command,
        'google-drive-activity-list': drive_activity_list_command,

        'google-drive-drives-list': drives_list_command,
        'google-drive-drive-get': drive_get_command,
        'google-drive-drive-create': drive_create_command,
        'google-drive-drive-delete': drive_delete_command,

        'google-drive-files-list': files_list_command,
        'google-drive-file-get': file_get_command,

        'google-drive-file-upload': file_upload_command,
        'google-drive-file-download': file_download_command,
        'google-drive-file-replace-existing': file_replace_existing_command,
        'google-drive-file-delete': file_delete_command,
        'google-drive-file-copy': file_copy_command,

        'google-drive-file-permissions-list': file_permission_list_command,
        'google-drive-file-permission-create': file_permission_create_command,
        'google-drive-file-permission-update': file_permission_update_command,
        'google-drive-file-permission-delete': file_permission_delete_command,
        'google-drive-file-modify-label': modify_label_command,
        'google-drive-get-labels': get_labels_command,
        'google-drive-get-file-labels': get_file_labels_command,
<<<<<<< HEAD
=======
        'google-drive-file-get-parents': file_get_parents,
>>>>>>> 5cfcc708
    }
    command = demisto.command()

    try:
        params = demisto.params()

        account_json = params.get('user_creds', {}).get('password') or params.get('user_service_account_json')
        user_id = params.get('user_creds', {}).get('identifier') or params.get('user_id', '')
        params['user_id'] = user_id
        params['user_service_account_json'] = account_json

        if not account_json:
            raise DemistoException('Please fill out the User\'s Service Account JSON field.')

        service_account_dict = GSuiteClient.safe_load_non_strict_json(account_json)
        verify_certificate = not params.get('insecure', False)
        proxy = params.get('proxy', False)

        headers = {
            'Content-Type': 'application/json'
        }

        # prepare client class object
        gsuite_client = GSuiteClient(
            service_account_dict, base_url='https://www.googleapis.com/',
            verify=verify_certificate, proxy=proxy,
            headers=headers, user_id=user_id
        )

        # Trim the arguments
        args = GSuiteClient.strip_dict(demisto.args())

        # This is the call made when pressing the integration Test button.
        if command == 'test-module':
            result = test_module(gsuite_client, demisto.getLastRun(), params)
            return_results(result)
        elif command == 'fetch-incidents':
            incidents, next_run = fetch_incidents(
                gsuite_client, last_run=demisto.getLastRun(), params=params,
            )
            demisto.setLastRun(next_run)
            demisto.incidents(incidents)
        elif command in commands:
            return_results(commands[command](gsuite_client, args))
        else:
            raise NotImplementedError(f'{command!r} is not a Google Drive command.')

    # Log exceptions
    except Exception as e:
        return_error(f'Error: {e}')


from GSuiteApiModule import *  # noqa: E402

if __name__ in ('__main__', '__builtin__', 'builtins'):
    main()<|MERGE_RESOLUTION|>--- conflicted
+++ resolved
@@ -134,12 +134,8 @@
     'FILE_PERMISSION_UPDATE': 'drive/v3/files/{}/permissions/{}',
     'FILE_PERMISSION_DELETE': 'drive/v3/files/{}/permissions/{}',
     'FILE_MODIFY_LABEL': 'drive/v3/files/{}/modifyLabels',
-<<<<<<< HEAD
-    'FILE_GET_LABELS': 'drive/v3/files/{}/listLabels'
-=======
     'FILE_GET_LABELS': 'drive/v3/files/{}/listLabels',
     'FILE_GET_PARENTS': 'drive/v2/files/{}/parents'
->>>>>>> 5cfcc708
 }
 
 OUTPUT_PREFIX: dict[str, str] = {
@@ -163,12 +159,8 @@
     'GOOGLE_DRIVE_FILE_PERMISSION_HEADER': 'GoogleDrive.FilePermission',
     'FILE_PERMISSION': 'FilePermission',
 
-<<<<<<< HEAD
-    'LABELS': 'GoogleDrive.Labels'
-=======
     'LABELS': 'GoogleDrive.Labels',
     'PARENTS': 'GoogleDrive.File.Parents'
->>>>>>> 5cfcc708
 
 }
 
@@ -878,7 +870,6 @@
     """
     google-drive-drive-delete
     Deletes a single shared drive in Google Drive.
-<<<<<<< HEAD
 
     :param client: Client object.
     :param args: Command arguments.
@@ -903,32 +894,6 @@
     return ret_value
 
 
-=======
-
-    :param client: Client object.
-    :param args: Command arguments.
-
-    :return: Command Result.
-    """
-    drive_id = args.get('drive_id')
-
-    # Specific drive
-    prepare_drives_request_res = prepare_drives_request(client, args)
-    http_request_params = prepare_drives_request_res['http_request_params']
-    http_request_params['useDomainAdminAccess'] = 'true' if argToBoolean(args.get('use_domain_admin_access')) else 'false'
-    http_request_params['allowItemDeletion'] = 'true' if argToBoolean(args.get('allow_item_deletion')) else 'false'
-    http_request_params['fields'] = '*'
-    url_suffix = URL_SUFFIX['DRIVE_DRIVES_ID'].format(drive_id)
-    response = client.http_request(url_suffix=url_suffix, method='DELETE', params=http_request_params)
-
-    ret_value = CommandResults(
-        raw_response=response,
-        readable_output=HR_MESSAGES['DRIVE_DELETE_SUCCESS'].format(drive_id),
-    )
-    return ret_value
-
-
->>>>>>> 5cfcc708
 def handle_response_drive_list(response: dict[str, Any]) -> CommandResults:
     outputs_context = []
     readable_output = ''
@@ -1093,8 +1058,6 @@
     return handle_response_single_file(response, args)
 
 
-<<<<<<< HEAD
-=======
 @logger
 def file_get_parents(client: 'GSuiteClient', args: dict[str, str]) -> CommandResults:
     """
@@ -1135,7 +1098,6 @@
     )
 
 
->>>>>>> 5cfcc708
 def handle_response_files_list(response: dict[str, Any]) -> CommandResults:
     outputs_context = []
     readable_output = ''
@@ -1977,10 +1939,7 @@
         'google-drive-file-modify-label': modify_label_command,
         'google-drive-get-labels': get_labels_command,
         'google-drive-get-file-labels': get_file_labels_command,
-<<<<<<< HEAD
-=======
         'google-drive-file-get-parents': file_get_parents,
->>>>>>> 5cfcc708
     }
     command = demisto.command()
 
