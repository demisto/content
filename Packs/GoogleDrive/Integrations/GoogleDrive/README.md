Google Drive allows users to store files on their servers, synchronize files across devices, and share files. This integration helps you to create a new drive, query past activity, and view change logs performed by the users.
This integration was integrated and tested with version 1.31.0 of GoogleDrive

## Configure Google Drive on Cortex XSOAR

1. Navigate to **Settings** > **Integrations** > **Servers & Services**.
2. Search for Google Drive.
3. Click **Add instance** to create and configure a new integration instance.

    | **Parameter** | **Description** | **Required** |
    | --- | --- | --- |
    | User's Service Account JSON |  | False |
    | User ID | The primary email address of the user to fetch the incident\(s\). | False |
    | User ID |  | False |
    | User's Service Account JSON |  | False |
    | Action Detail Case Include | Action types to include for fetching the incident. | False |
    | Drive Item Search Field | itemName - Fetch activities for this drive item. The format is "items/ITEM_ID". folderName - Fetch activities for this drive folder and all children and descendants. The format is "items/ITEM_ID". | False |
    | Drive Item Search Value | itemName or folderName for fetching the incident. | False |
    | Fetch incidents |  | False |
    | Incident type |  | False |
    | Max Incidents | The maximum number of incidents to fetch each time. | False |
    | First Fetch Time Interval | The time range to consider for the initial data fetch in the format &lt;number&gt; &lt;unit&gt; e.g., 1 hour, 2 hours, 6 hours, 12 hours, 24 hours, 48 hours. | False |
    | Trust any certificate (not secure) |  | False |
    | Use system proxy settings |  | False |

4. Click **Test** to validate the URLs, token, and connection.

## Commands

You can execute these commands from the Cortex XSOAR CLI, as part of an automation, or in a playbook.
After you successfully execute a command, a DBot message appears in the War Room with the command details.

### google-drive-create

***
Deprecated. Use the `google-drive-drive-create` command instead.


### google-drive-drive-create

***
Creates a new Team Drive. The name argument specifies the name of the Team Drive. The specified user will be the first organizer.
This shared drive/team drive feature is available only with G Suite Enterprise, Enterprise for Education, G Suite Essentials, Business, Education, and Nonprofits edition.

#### Base Command

`google-drive-drive-create`

#### Input

| **Argument Name** | **Description** | **Required** |
| --- | --- | --- |
| user_id | The user's primary email address. | Optional | 
| name | The name of this shared drive. | Required | 
| hidden | Whether the shared drive is hidden from the default view. Possible values: "True" and "False". Possible values are: True, False. | Optional | 

#### Context Output

| **Path** | **Type** | **Description** |
| --- | --- | --- |
| GoogleDrive.Drive.kind | String | Identifies what kind of resource this is. | 
| GoogleDrive.Drive.id | String | The ID of the shared drive which is also the ID of the top level folder of the shared drive. | 
| GoogleDrive.Drive.name | String | The name of the shared drive. | 
| GoogleDrive.Drive.hidden | Boolean | Whether the shared drive is hidden from the default view. | 

### google-drive-changes-list

***
Lists the changes for a user or shared drive.

#### Base Command

`google-drive-changes-list`

#### Input

| **Argument Name** | **Description** | **Required** |
| --- | --- | --- |
| page_token | The token for continuing a previous list request on the next page. | Required | 
| user_id | The user's primary email address. | Optional | 
| drive_id | The shared drive from which changes are returned. Can be retrieved using the `google-drive-drives-list` command. | Optional | 
| include_corpus_removals | Whether changes should include the file resource if the file is still accessible by the user at the time of the request, even when a file was removed from the list of changes and there will be no further change entries for this file. Possible values: "true" and "false". Possible values are: true, false. Default is false. | Optional | 
| include_items_from_all_drives | Whether both My Drive and shared drive items should be included in the results. Possible values: "true" and "false". Possible values are: true, false. Default is false. | Optional | 
| include_permissions_for_view | Specifies which additional view's permissions to include in the response. Only 'published' is supported. | Optional | 
| include_removed | Whether to include changes indicating that items have been removed from the list of changes, for example by deletion or loss of access. Possible values: "true" and "false". Possible values are: true, false. Default is true. | Optional | 
| page_size | The maximum number of changes to return per page. Acceptable values are 1 to 1000, inclusive. Default is 100. | Optional | 
| restrict_to_my_drive | Whether to restrict the results to changes inside the My Drive hierarchy. This omits changes to files such as those in the Application Data folder or shared files which have not been added to My Drive. Possible values: "true" and "false". Possible values are: true, false. Default is false. | Optional | 
| spaces | A comma-separated list of spaces to query within the user corpus. Possible values are 'drive', 'appDataFolder', and 'photos'. | Optional | 
| supports_all_drives | Whether the requesting application supports both My Drives and shared drives. Possible values: "true" and "false". Possible values are: true, false. Default is false. | Optional | 
| fields | The paths of the fields you want to include in the response. Possible values are: "basic" (the response will include a default set of fields specific to this method) and "advance" (you can use the value * to return all the fields). Possible values are: basic, advance. Default is basic. | Optional | 

#### Context Output

| **Path** | **Type** | **Description** |
| --- | --- | --- |
| GoogleDrive.PageToken.DriveChange.nextPageToken | String | The page token for the next page of changes. | 
| GoogleDrive.PageToken.DriveChange.newStartPageToken | String | The starting page token for future changes. | 
| GoogleDrive.PageToken.DriveChange.driveId | String | The ID of the shared drive associated with this change. | 
| GoogleDrive.PageToken.DriveChange.userId | String | The user's primary email address. | 
| GoogleDrive.DriveChange.userId | String | The user's primary email address. | 
| GoogleDrive.DriveChange.kind | String | Identifies what kind of resource this is. | 
| GoogleDrive.DriveChange.changeType | String | The type of the change. Possible values are "file" and "drive". | 
| GoogleDrive.DriveChange.time | Date | The time of this change \(RFC 3339 date-time\). | 
| GoogleDrive.DriveChange.removed | Boolean | Whether the file or shared drive has been removed from this list of changes, for example by deletion or loss of access. | 
| GoogleDrive.DriveChange.fileId | String | The ID of the file which has changed. | 
| GoogleDrive.DriveChange.driveId | String | The ID of the shared drive associated with this change. | 
| GoogleDrive.DriveChange.file.kind | String | Identifies what kind of resource this is. | 
| GoogleDrive.DriveChange.file.id | String | The ID of the file. | 
| GoogleDrive.DriveChange.file.name | String | The name of the file. | 
| GoogleDrive.DriveChange.file.mimeType | String | The MIME type of the file. | 
| GoogleDrive.DriveChange.file.description | String | A short description of the file. | 
| GoogleDrive.DriveChange.file.starred | Boolean | Whether the user has starred the file. | 
| GoogleDrive.DriveChange.file.trashed | Boolean | Whether the file has been trashed, either explicitly or from a trashed parent folder. Only the owner may trash a file. | 
| GoogleDrive.DriveChange.file.explicitlyTrashed | Boolean | Whether the file has been explicitly trashed, as opposed to recursively trashed from a parent folder. | 
| GoogleDrive.DriveChange.file.trashingUser.kind | String | Identifies what kind of resource this is. | 
| GoogleDrive.DriveChange.file.trashingUser.displayName | String | A plain text displayable name for this user. | 
| GoogleDrive.DriveChange.file.trashingUser.photoLink | String | A link to the user's profile photo, if available. | 
| GoogleDrive.DriveChange.file.trashingUser.me | Boolean | Whether this user is the requesting user. | 
| GoogleDrive.DriveChange.file.trashingUser.permissionId | String | The user's ID as visible in Permission resources. | 
| GoogleDrive.DriveChange.file.trashingUser.emailAddress | String | The email address of the user. This may not be present in certain contexts if the user has not made their email address visible to the requester. | 
| GoogleDrive.DriveChange.file.trashedTime | Date | The time that the item was trashed \(RFC 3339 date-time\). Only populated for items in shared drives. | 
| GoogleDrive.DriveChange.file.parents | Unknown | The IDs of the parent folders which contain the file. | 
| GoogleDrive.DriveChange.file.properties | Unknown | A collection of arbitrary key-value pairs which are visible to all apps. | 
| GoogleDrive.DriveChange.file.appProperties | Unknown | A collection of arbitrary key-value pairs which are private to the requesting app. | 
| GoogleDrive.DriveChange.file.spaces | Unknown | The list of spaces which contain the file. The currently supported values are 'drive', 'appDataFolder' and 'photos'. | 
| GoogleDrive.DriveChange.file.version | Number | A monotonically increasing version number for the file. This reflects every change made to the file on the server, even those not visible to the user. | 
| GoogleDrive.DriveChange.file.webContentLink | String | A link for downloading the content of the file in a browser. This is only available for files with binary content in Google Drive. | 
| GoogleDrive.DriveChange.file.webViewLink | String | A link for opening the file in a relevant Google editor or viewer in a browser. | 
| GoogleDrive.DriveChange.file.iconLink | String | A static, unauthenticated link to the file's icon. | 
| GoogleDrive.DriveChange.file.hasThumbnail | Boolean | Whether this file has a thumbnail. | 
| GoogleDrive.DriveChange.file.thumbnailLink | String | A short-lived link to the file's thumbnail, if available. | 
| GoogleDrive.DriveChange.file.thumbnailVersion | Number | The thumbnail version for use in thumbnail cache invalidation. | 
| GoogleDrive.DriveChange.file.viewedByMe | Boolean | Whether the file has been viewed by this user. | 
| GoogleDrive.DriveChange.file.viewedByMeTime | Date | The last time the file was viewed by the user \(RFC 3339 date-time\). | 
| GoogleDrive.DriveChange.file.createdTime | Date | The time at which the file was created \(RFC 3339 date-time\). | 
| GoogleDrive.DriveChange.file.modifiedTime | Date | The last time the file was modified by anyone \(RFC 3339 date-time\). | 
| GoogleDrive.DriveChange.file.modifiedByMeTime | Date | The last time the file was modified by the user \(RFC 3339 date-time\). | 
| GoogleDrive.DriveChange.file.modifiedByMe | Boolean | Whether the file has been modified by the user. | 
| GoogleDrive.DriveChange.file.sharedWithMeTime | Date | The time at which the file was shared with the user, if applicable \(RFC 3339 date-time\). | 
| GoogleDrive.DriveChange.file.sharingUser.kind | String | Identifies what kind of resource this is. | 
| GoogleDrive.DriveChange.file.sharingUser.displayName | String | A plain text displayable name for this user. | 
| GoogleDrive.DriveChange.file.sharingUser.photoLink | Date | A link to the user's profile photo, if available. | 
| GoogleDrive.DriveChange.file.sharingUser.me | Boolean | Whether this user is the requesting user. | 
| GoogleDrive.DriveChange.file.sharingUser.permissionId | String | The user's ID as visible in Permission resources. | 
| GoogleDrive.DriveChange.file.sharingUser.emailAddress | String | The email address of the user. This may not be present in certain contexts if the user has not made their email address visible to the requester. | 
| GoogleDrive.DriveChange.file.owners.kind | String | Identifies what kind of resource this is. | 
| GoogleDrive.DriveChange.file.owners.displayName | String | A plain text displayable name for this user. | 
| GoogleDrive.DriveChange.file.owners.photoLink | String | A link to the user's profile photo, if available. | 
| GoogleDrive.DriveChange.file.owners.me | Boolean | Whether this user is the requesting user. | 
| GoogleDrive.DriveChange.file.owners.permissionId | String | The user's ID as visible in Permission resources. | 
| GoogleDrive.DriveChange.file.owners.emailAddress | String | The email address of the user. This may not be present in certain contexts if the user has not made their email address visible to the requester. | 
| GoogleDrive.DriveChange.file.driveId | String | ID of the shared drive the file resides in. Only populated for items in shared drives. | 
| GoogleDrive.DriveChange.file.lastModifyingUser.kind | String | Identifies what kind of resource this is. | 
| GoogleDrive.DriveChange.file.lastModifyingUser.displayName | String | A plain text displayable name for this user. | 
| GoogleDrive.DriveChange.file.lastModifyingUser.photoLink | String | A link to the user's profile photo, if available. | 
| GoogleDrive.DriveChange.file.lastModifyingUser.me | Boolean | Whether this user is the requesting user. | 
| GoogleDrive.DriveChange.file.lastModifyingUser.permissionId | String | The user's ID as visible in Permission resources. | 
| GoogleDrive.DriveChange.file.lastModifyingUser.emailAddress | String | The email address of the user. This may not be present in certain contexts if the user has not made their email address visible to the requester. | 
| GoogleDrive.DriveChange.file.shared | Boolean | Whether the file has been shared. Not populated for items in shared drives. | 
| GoogleDrive.DriveChange.file.ownedByMe | Boolean | Whether the user owns the file. Not populated for items in shared drives. | 
| GoogleDrive.DriveChange.file.capabilities.canAddChildren | Boolean | Whether the current user can add children to this folder. This is always false when the item is not a folder. | 
| GoogleDrive.DriveChange.file.capabilities.canAddFolderFromAnotherDrive | Boolean | Whether the current user can add a folder from another drive \(different shared drive or My Drive\) to this folder. | 
| GoogleDrive.DriveChange.file.capabilities.canAddMyDriveParent | Boolean | Whether the current user can add a parent for the item without removing an existing parent in the same request. Not populated for shared drive files. | 
| GoogleDrive.DriveChange.file.capabilities.canChangeCopyRequiresWriterPermission | Boolean | Whether the current user can change the 'copy requires writer permission' restriction of this file. | 
| GoogleDrive.DriveChange.file.capabilities.canComment | Boolean | Whether the current user can comment on this file. | 
| GoogleDrive.DriveChange.file.capabilities.canCopy | Boolean | Whether the current user can copy this file. | 
| GoogleDrive.DriveChange.file.capabilities.canDelete | Boolean | Whether the current user can delete this file. | 
| GoogleDrive.DriveChange.file.capabilities.canDeleteChildren | Boolean | Whether the current user can delete children of this folder. This is false when the item is not a folder. Only populated for items in shared drives. | 
| GoogleDrive.DriveChange.file.capabilities.canDownload | Boolean | Whether the current user can download this file. | 
| GoogleDrive.DriveChange.file.capabilities.canEdit | Boolean | Whether the current user can edit this file. | 
| GoogleDrive.DriveChange.file.capabilities.canListChildren | Boolean | Whether the current user can list the children of this folder. This is always false when the item is not a folder. | 
| GoogleDrive.DriveChange.file.capabilities.canModifyContent | Boolean | Whether the current user can modify the content of this file. | 
| GoogleDrive.DriveChange.file.capabilities.canModifyContentRestriction | Boolean | Whether the current user can modify restrictions on content of this file. | 
| GoogleDrive.DriveChange.file.capabilities.canMoveChildrenOutOfDrive | Boolean | Whether the current user can move children of this folder outside of the shared drive. | 
| GoogleDrive.DriveChange.file.capabilities.canMoveChildrenWithinDrive | Boolean | Whether the current user can move children of this folder within this drive. | 
| GoogleDrive.DriveChange.file.capabilities.canMoveItemOutOfDrive | Boolean | Whether the current user can move this item outside of this drive by changing its parent. | 
| GoogleDrive.DriveChange.file.capabilities.canMoveItemWithinDrive | Boolean | Whether the current user can move this item within this drive. | 
| GoogleDrive.DriveChange.file.capabilities.canReadRevisions | Boolean | Whether the current user can read the revisions resource of this file. | 
| GoogleDrive.DriveChange.file.capabilities.canReadDrive | Boolean | Whether the current user can read the shared drive to which this file belongs. Only populated for items in shared drives. | 
| GoogleDrive.DriveChange.file.capabilities.canRemoveChildren | Boolean | Whether the current user can remove children from this folder. | 
| GoogleDrive.DriveChange.file.capabilities.canRemoveMyDriveParent | Boolean | Whether the current user can remove a parent from the item without adding another parent in the same request. Not populated for shared drive files. | 
| GoogleDrive.DriveChange.file.capabilities.canRename | Boolean | Whether the current user can rename this file. | 
| GoogleDrive.DriveChange.file.capabilities.canShare | Boolean | Whether the current user can modify the sharing settings for this file. | 
| GoogleDrive.DriveChange.file.capabilities.canTrash | Boolean | Whether the current user can move this file to trash. | 
| GoogleDrive.DriveChange.file.capabilities.canTrashChildren | Boolean | Whether the current user can trash children of this folder. This is false when the item is not a folder. Only populated for items in shared drives. | 
| GoogleDrive.DriveChange.file.capabilities.canUntrash | Boolean | Whether the current user can restore this file from trash. | 
| GoogleDrive.DriveChange.file.copyRequiresWriterPermission | Boolean | Whether the options to copy, print, or download this file, should be disabled for readers and commenters. | 
| GoogleDrive.DriveChange.file.writersCanShare | Boolean | Whether users with only writer permission can modify the file's permissions. Not populated for items in shared drives. | 
| GoogleDrive.DriveChange.file.permissions.kind | String | Identifies what kind of resource this is. | 
| GoogleDrive.DriveChange.file.permissions.id | String | The ID of this permission. | 
| GoogleDrive.DriveChange.file.permissions.type | String | The type of the grantee. | 
| GoogleDrive.DriveChange.file.permissions.emailAddress | String | The email address of the user or group to which this permission refers. | 
| GoogleDrive.DriveChange.file.permissions.domain | String | The domain to which this permission refers. | 
| GoogleDrive.DriveChange.file.permissions.role | String | The role granted by this permission. | 
| GoogleDrive.DriveChange.file.permissions.view | String | Indicates the view for this permission. | 
| GoogleDrive.DriveChange.file.permissions.allowFileDiscovery | Boolean | Whether the permission allows the file to be discovered through search. | 
| GoogleDrive.DriveChange.file.permissions.displayName | String | The "pretty" name of the value of the permission. | 
| GoogleDrive.DriveChange.file.permissions.photoLink | String | A link to the user's profile photo, if available. | 
| GoogleDrive.DriveChange.file.permissions.expirationTime | Date | The time at which this permission will expire \(RFC 3339 date-time\). | 
| GoogleDrive.DriveChange.file.permissions.permissionDetails.permissionType | String | The permission type for this user. | 
| GoogleDrive.DriveChange.file.permissions.permissionDetails.role | String | The primary role for this user. | 
| GoogleDrive.DriveChange.file.permissions.permissionDetails.inheritedFrom | String | The ID of the item from which this permission is inherited. | 
| GoogleDrive.DriveChange.file.permissions.permissionDetails.inherited | Boolean | Whether this permission is inherited. | 
| GoogleDrive.DriveChange.file.permissions.deleted | Boolean | Whether the account associated with this permission has been deleted. | 
| GoogleDrive.DriveChange.file.permissionIds | Unknown | List of permission IDs for users with access to this file. | 
| GoogleDrive.DriveChange.file.hasAugmentedPermissions | Boolean | Whether there are permissions directly on this file. This field is only populated for items in shared drives. | 
| GoogleDrive.DriveChange.file.folderColorRgb | String | The color for a folder as an RGB hex string. | 
| GoogleDrive.DriveChange.file.originalFilename | String | The original filename of the uploaded content if available, or else the original value of the name field. This is only available for files with binary content in Google Drive. | 
| GoogleDrive.DriveChange.file.fullFileExtension | String | The full file extension extracted from the name field. | 
| GoogleDrive.DriveChange.file.fileExtension | String | The final component of fullFileExtension. This is only available for files with binary content in Google Drive. | 
| GoogleDrive.DriveChange.file.md5Checksum | String | The MD5 checksum for the content of the file. This is only applicable to files with binary content in Google Drive. | 
| GoogleDrive.DriveChange.file.size | Number | The size of the file's content in bytes. This is only applicable to files with binary content in Google Drive. | 
| GoogleDrive.DriveChange.file.quotaBytesUsed | Number | The number of storage quota bytes used by the file. This includes the head revision as well as previous revisions with keepForever enabled. | 
| GoogleDrive.DriveChange.file.headRevisionId | String | The ID of the file's head revision. This is currently only available for files with binary content in Google Drive. | 
| GoogleDrive.DriveChange.file.contentHints.thumbnail.image | Unknown | The thumbnail data encoded with URL-safe Base64 \(RFC 4648 section 5\). | 
| GoogleDrive.DriveChange.file.contentHints.thumbnail.mimeType | String | The MIME type of the thumbnail. | 
| GoogleDrive.DriveChange.file.contentHints.indexableText | String | Text to be indexed for the file to improve fullText queries. This is limited to 128KB in length and may contain HTML elements. | 
| GoogleDrive.DriveChange.file.imageMediaMetadata.width | Number | The width of the image in pixels. | 
| GoogleDrive.DriveChange.file.imageMediaMetadata.height | Number | The height of the image in pixels. | 
| GoogleDrive.DriveChange.file.imageMediaMetadata.rotation | Number | The number of clockwise 90 degree rotations applied from the image's original orientation. | 
| GoogleDrive.DriveChange.file.imageMediaMetadata.location.latitude | Number | The latitude stored in the image. | 
| GoogleDrive.DriveChange.file.imageMediaMetadata.location.longitude | Number | The longitude stored in the image. | 
| GoogleDrive.DriveChange.file.imageMediaMetadata.location.altitude | Number | The altitude stored in the image. | 
| GoogleDrive.DriveChange.file.imageMediaMetadata.time | String | The date and time the photo was taken \(EXIF DateTime\). | 
| GoogleDrive.DriveChange.file.imageMediaMetadata.cameraMake | String | The make of the camera used to create the photo. | 
| GoogleDrive.DriveChange.file.imageMediaMetadata.cameraModel | String | The model of the camera used to create the photo. | 
| GoogleDrive.DriveChange.file.imageMediaMetadata.exposureTime | Number | The length of the exposure, in seconds. | 
| GoogleDrive.DriveChange.file.imageMediaMetadata.aperture | Number | The aperture used to create the photo \(f-number\). | 
| GoogleDrive.DriveChange.file.imageMediaMetadata.flashUsed | Boolean | Whether a flash was used to create the photo. | 
| GoogleDrive.DriveChange.file.imageMediaMetadata.focalLength | Number | The focal length used to create the photo, in millimeters. | 
| GoogleDrive.DriveChange.file.imageMediaMetadata.isoSpeed | Number | The ISO speed used to create the photo. | 
| GoogleDrive.DriveChange.file.imageMediaMetadata.meteringMode | String | The metering mode used to create the photo. | 
| GoogleDrive.DriveChange.file.imageMediaMetadata.sensor | String | The type of sensor used to create the photo. | 
| GoogleDrive.DriveChange.file.imageMediaMetadata.exposureMode | String | The exposure mode used to create the photo. | 
| GoogleDrive.DriveChange.file.imageMediaMetadata.colorSpace | String | The color space of the photo. | 
| GoogleDrive.DriveChange.file.imageMediaMetadata.whiteBalance | String | The white balance mode used to create the photo. | 
| GoogleDrive.DriveChange.file.imageMediaMetadata.exposureBias | Number | The exposure bias of the photo \(APEX value\). | 
| GoogleDrive.DriveChange.file.imageMediaMetadata.maxApertureValue | Number | The smallest f-number of the lens at the focal length used to create the photo \(APEX value\). | 
| GoogleDrive.DriveChange.file.imageMediaMetadata.subjectDistance | Number | The distance to the subject of the photo, in meters. | 
| GoogleDrive.DriveChange.file.imageMediaMetadata.lens | String | The lens used to create the photo. | 
| GoogleDrive.DriveChange.file.videoMediaMetadata.width | Number | The width of the video in pixels. | 
| GoogleDrive.DriveChange.file.videoMediaMetadata.height | Number | The height of the video in pixels. | 
| GoogleDrive.DriveChange.file.videoMediaMetadata.durationMillis | Number | The duration of the video in milliseconds. | 
| GoogleDrive.DriveChange.file.isAppAuthorized | Boolean | Whether the file was created or opened by the requesting app. | 
| GoogleDrive.DriveChange.file.exportLinks | Unknown | Links for exporting Google Docs to specific formats. | 
| GoogleDrive.DriveChange.file.shortcutDetails.targetId | String | The ID of the file that this shortcut points to. | 
| GoogleDrive.DriveChange.file.shortcutDetails.targetMimeType | String | The MIME type of the file that this shortcut points to. The value of this field is a snapshot of the target's MIME type, captured when the shortcut is created. | 
| GoogleDrive.DriveChange.file.contentRestrictions.readOnly | Boolean | Whether the content of the file is read-only. | 
| GoogleDrive.DriveChange.file.contentRestrictions.reason | String | Reason for why the content of the file is restricted. This is only mutable on requests that also set readOnly=true. | 
| GoogleDrive.DriveChange.file.contentRestrictions.restrictingUser.kind | String | Identifies what kind of resource this is. | 
| GoogleDrive.DriveChange.file.contentRestrictions.restrictingUser.displayName | String | A plain text displayable name for this user. | 
| GoogleDrive.DriveChange.file.contentRestrictions.restrictingUser.photoLink | String | A link to the user's profile photo, if available. | 
| GoogleDrive.DriveChange.file.contentRestrictions.restrictingUser.me | Boolean | Whether this user is the requesting user. | 
| GoogleDrive.DriveChange.file.contentRestrictions.restrictingUser.permissionId | String | The user's ID as visible in Permission resources. | 
| GoogleDrive.DriveChange.file.contentRestrictions.restrictingUser.emailAddress | String | The email address of the user. This may not be present in certain contexts if the user has not made their email address visible to the requester. | 
| GoogleDrive.DriveChange.file.contentRestrictions.restrictionTime | Date | The time at which the content restriction was set \(formatted RFC 3339 timestamp\). Only populated if readOnly is true. | 
| GoogleDrive.DriveChange.file.contentRestrictions.type | String | The type of the content restriction. Currently the only possible value is globalContentRestriction. | 
| GoogleDrive.DriveChange.drive.kind | String | Identifies what kind of resource this is. | 
| GoogleDrive.DriveChange.drive.id | String | The ID of this shared drive which is also the ID of the top level folder of this shared drive. | 
| GoogleDrive.DriveChange.drive.name | String | The name of this shared drive. | 
| GoogleDrive.DriveChange.drive.themeId | String | The ID of the theme from which the background image and color will be set. | 
| GoogleDrive.DriveChange.drive.colorRgb | String | The color of this shared drive as an RGB hex string. It can only be set on a drive.drives.update request that does not set themeId. | 
| GoogleDrive.DriveChange.drive.backgroundImageFile.id | String | The ID of an image file in Google Drive to use for the background image. | 
| GoogleDrive.DriveChange.drive.backgroundImageFile.xCoordinate | Number | The X coordinate of the upper left corner of the cropping area in the background image. | 
| GoogleDrive.DriveChange.drive.backgroundImageFile.yCoordinate | Number | The Y coordinate of the upper left corner of the cropping area in the background image. | 
| GoogleDrive.DriveChange.drive.backgroundImageFile.width | Number | The width of the cropped image in the closed range of 0 to 1. | 
| GoogleDrive.DriveChange.drive.backgroundImageLink | String | A short-lived link to this shared drive's background image. | 
| GoogleDrive.DriveChange.drive.capabilities.canAddChildren | Boolean | Whether the current user can add children to folders in this shared drive. | 
| GoogleDrive.DriveChange.drive.capabilities.canChangeCopyRequiresWriterPermissionRestriction | Boolean | Whether the current user can change the 'copy requires writer permission' restriction of this shared drive. | 
| GoogleDrive.DriveChange.drive.capabilities.canChangeDomainUsersOnlyRestriction | Boolean | Whether the current user can change the 'domain users only' restriction of this shared drive. | 
| GoogleDrive.DriveChange.drive.capabilities.canChangeDriveBackground | Boolean | Whether the current user can change the background of this shared drive. | 
| GoogleDrive.DriveChange.drive.capabilities.canChangeDriveMembersOnlyRestriction | Boolean | Whether the current user can change the 'drive members only' restriction of this shared drive. | 
| GoogleDrive.DriveChange.drive.capabilities.canComment | Boolean | Whether the current user can comment on files in this shared drive. | 
| GoogleDrive.DriveChange.drive.capabilities.canCopy | Boolean | Whether the current user can copy files in this shared drive. | 
| GoogleDrive.DriveChange.drive.capabilities.canDeleteChildren | Boolean | Whether the current user can delete children from folders in this shared drive. | 
| GoogleDrive.DriveChange.drive.capabilities.canDeleteDrive | Boolean | Whether the current user can delete this shared drive. | 
| GoogleDrive.DriveChange.drive.capabilities.canDownload | Boolean | Whether the current user can download files in this shared drive. | 
| GoogleDrive.DriveChange.drive.capabilities.canEdit | Boolean | Whether the current user can edit files in this shared drive | 
| GoogleDrive.DriveChange.drive.capabilities.canListChildren | Boolean | Whether the current user can list the children of folders in this shared drive. | 
| GoogleDrive.DriveChange.drive.capabilities.canManageMembers | Boolean | Whether the current user can add members to this shared drive or remove them or change their role. | 
| GoogleDrive.DriveChange.drive.capabilities.canReadRevisions | Boolean | Whether the current user can read the revisions resource of files in this shared drive. | 
| GoogleDrive.DriveChange.drive.capabilities.canRename | Boolean | Whether the current user can rename files or folders in this shared drive. | 
| GoogleDrive.DriveChange.drive.capabilities.canRenameDrive | Boolean | Whether the current user can rename this shared drive. | 
| GoogleDrive.DriveChange.drive.capabilities.canShare | Boolean | Whether the current user can share files or folders in this shared drive. | 
| GoogleDrive.DriveChange.drive.capabilities.canTrashChildren | Boolean | Whether the current user can trash children from folders in this shared drive. | 
| GoogleDrive.DriveChange.drive.createdTime | Date | The time at which the shared drive was created \(RFC 3339 date-time\). | 
| GoogleDrive.DriveChange.drive.hidden | Boolean | Whether the shared drive is hidden from the default view. | 
| GoogleDrive.DriveChange.drive.restrictions.adminManagedRestrictions | Boolean | Whether administrative privileges on this shared drive are required to modify restrictions. | 
| GoogleDrive.DriveChange.drive.restrictions.copyRequiresWriterPermission | Boolean | Whether the options to copy, print, or download files inside this shared drive, should be disabled for readers and commenters. | 
| GoogleDrive.DriveChange.drive.restrictions.domainUsersOnly | Boolean | Whether access to this shared drive and items inside this shared drive is restricted to users of the domain to which this shared drive belongs. | 
| GoogleDrive.DriveChange.drive.restrictions.driveMembersOnly | Boolean | Whether access to items inside this shared drive is restricted to its members. | 

### google-drive-activity-list

***
Query past activity in Google Drive.

#### Base Command

`google-drive-activity-list`

#### Input

| **Argument Name** | **Description** | **Required** |
| --- | --- | --- |
| user_id | The user's primary email address. | Optional | 
| folder_name | Return activities for this drive folder and all children and descendants. The format is "items/ITEM_ID". | Optional | 
| item_name | Return activities for this drive item. The format is "items/ITEM_ID". | Optional | 
| filter | The filtering for items returned from this query request. The format of the filter string is a sequence of expressions, joined by an optional "AND", where each expression is of the form "field operator value".<br/><br/>Supported fields:<br/>time - Uses numerical operators on date values either in terms of milliseconds since Jan 1, 1970 or in RFC 3339 format.<br/>Examples:<br/>time &gt; 1452409200000 AND time &lt;= 1492812924310<br/>time &gt;= "2016-01-10T01:02:03-05:00"<br/><br/>detail.action_detail_case - Uses the "has" operator (:) and either a singular value or a list of allowed action types enclosed in parentheses.<br/>Examples:<br/>detail.action_detail_case: RENAME<br/>detail.action_detail_case:(CREATE EDIT)<br/>-detail.action_detail_case:MOVE". | Optional | 
| time_range | The time range to consider for getting drive activity. Use the format "&lt;number&gt; &lt;time unit&gt;". <br/>Example: 12 hours, 7 days, 3 months, 1 year. This argument will override if the filter argument is given. | Optional | 
| action_detail_case_include | A singular value or a list of allowed action types enclosed in parentheses. The filters are based on given actions. For example: <br/>RENAME <br/>(CREATE EDIT)<br/>This argument will override if the filter argument is given. | Optional | 
| action_detail_case_remove | A singular value or a list of allowed action types enclosed in parentheses. The filters are based on given actions. For example:<br/>RENAME <br/>(CREATE EDIT)<br/>This argument will override if the filter argument is given. | Optional | 
| page_token | The token identifying which page of results to return. Set this to the nextPageToken value returned from a previous query to obtain the following page of results. If not set, the first page of results will be returned. | Optional | 

#### Context Output

| **Path** | **Type** | **Description** |
| --- | --- | --- |
| GoogleDrive.PageToken.DriveActivity.nextPageToken | String | Token to retrieve the next page of results, or empty if there are no more results in the list. | 
| GoogleDrive.DriveActivity.primaryActionDetail.create.new | Boolean | If true, the object was newly created. | 
| GoogleDrive.DriveActivity.primaryActionDetail.create.upload | Boolean | If true, the object originated externally and was uploaded to Drive. | 
| GoogleDrive.DriveActivity.primaryActionDetail.create.copy.originalObject.driveItem.name | String | The target Drive item. The format is "items/ITEM_ID". | 
| GoogleDrive.DriveActivity.primaryActionDetail.create.copy.originalObject.driveItem.title | String | The title of the Drive item. | 
| GoogleDrive.DriveActivity.primaryActionDetail.create.copy.originalObject.driveItem.driveFile | Boolean | If true, the Drive item is a file. | 
| GoogleDrive.DriveActivity.primaryActionDetail.create.copy.originalObject.driveItem.driveFolder.type | String | The type of Drive folder. | 
| GoogleDrive.DriveActivity.primaryActionDetail.create.copy.originalObject.drive.name | String | The resource name of the shared drive. The format is "COLLECTION_ID/DRIVE_ID". | 
| GoogleDrive.DriveActivity.primaryActionDetail.create.copy.originalObject.drive.title | String | The title of the shared drive. | 
| GoogleDrive.DriveActivity.primaryActionDetail.edit | Boolean | If true, the object was edited. | 
| GoogleDrive.DriveActivity.primaryActionDetail.move.addedParents.driveItem.name | String | The target Drive item. The format is "items/ITEM_ID". | 
| GoogleDrive.DriveActivity.primaryActionDetail.move.addedParents.driveItem.title | String | The title of the Drive item. | 
| GoogleDrive.DriveActivity.primaryActionDetail.move.addedParents.driveItem.driveFile | Boolean | If true, the Drive item is a file. | 
| GoogleDrive.DriveActivity.primaryActionDetail.move.addedParents.driveItem.driveFolder.type | String | The type of a Drive folder. | 
| GoogleDrive.DriveActivity.primaryActionDetail.move.addedParents.drive.name | String | The resource name of the shared drive. The format is "COLLECTION_ID/DRIVE_ID". | 
| GoogleDrive.DriveActivity.primaryActionDetail.move.addedParents.drive.title | String | The title of the shared drive. | 
| GoogleDrive.DriveActivity.primaryActionDetail.move.removedParents.driveItem.name | String | The target Drive item. The format is "items/ITEM_ID". | 
| GoogleDrive.DriveActivity.primaryActionDetail.move.removedParents.driveItem.title | String | The title of the Drive item. | 
| GoogleDrive.DriveActivity.primaryActionDetail.move.removedParents.driveItem.driveFile | Boolean | If true, the Drive item is a file. | 
| GoogleDrive.DriveActivity.primaryActionDetail.move.removedParents.driveItem.driveFolder.type | String | The type of Drive folder. | 
| GoogleDrive.DriveActivity.primaryActionDetail.move.removedParents.drive.name | String | The resource name of the shared drive. The format is "COLLECTION_ID/DRIVE_ID". | 
| GoogleDrive.DriveActivity.primaryActionDetail.move.removedParents.drive.title | String | The title of the shared drive. | 
| GoogleDrive.DriveActivity.primaryActionDetail.rename.oldTitle | String | The previous title of the drive object. | 
| GoogleDrive.DriveActivity.primaryActionDetail.rename.newTitle | String | The new title of the drive object. | 
| GoogleDrive.DriveActivity.primaryActionDetail.delete.type | String | The type of delete action taken. | 
| GoogleDrive.DriveActivity.primaryActionDetail.restore.type | String | The type of restore action taken. | 
| GoogleDrive.DriveActivity.primaryActionDetail.permissionChange.addedPermissions.role | String | Indicates the Google Drive permissions role. | 
| GoogleDrive.DriveActivity.primaryActionDetail.permissionChange.addedPermissions.allowDiscovery | Boolean | If true, the item can be discovered \(e.g., in the user's "Shared with me" collection\) without needing a link to the item. | 
| GoogleDrive.DriveActivity.primaryActionDetail.permissionChange.addedPermissions.user.knownUser.personName | String | The identifier for this user that can be used with the People API to get more information. The format is "people/ACCOUNT_ID". | 
| GoogleDrive.DriveActivity.primaryActionDetail.permissionChange.addedPermissions.user.knownUser.isCurrentUser | Boolean | True if this is the user making the request. | 
| GoogleDrive.DriveActivity.primaryActionDetail.permissionChange.addedPermissions.user.deletedUser | Boolean | If true, a user whose account has since been deleted. | 
| GoogleDrive.DriveActivity.primaryActionDetail.permissionChange.addedPermissions.user.unknownUser | Boolean | If true, a user about whom nothing is currently known. | 
| GoogleDrive.DriveActivity.primaryActionDetail.permissionChange.addedPermissions.group.email | String | The email address of the group. | 
| GoogleDrive.DriveActivity.primaryActionDetail.permissionChange.addedPermissions.group.title | String | The title of the group. | 
| GoogleDrive.DriveActivity.primaryActionDetail.permissionChange.addedPermissions.domain.name | String | The name of the domain, e.g., "google.com". | 
| GoogleDrive.DriveActivity.primaryActionDetail.permissionChange.addedPermissions.domain.legacyId | String | An opaque string used to identify this domain. | 
| GoogleDrive.DriveActivity.primaryActionDetail.permissionChange.addedPermissions.anyone | Boolean | If true, represents any user \(including a logged out user\). | 
| GoogleDrive.DriveActivity.primaryActionDetail.permissionChange.removedPermissions.role | String | Indicates the Google Drive permissions role. | 
| GoogleDrive.DriveActivity.primaryActionDetail.permissionChange.removedPermissions.allowDiscovery | Boolean | If true, the item can be discovered \(e.g., in the user's "Shared with me" collection\) without needing a link to the item. | 
| GoogleDrive.DriveActivity.primaryActionDetail.permissionChange.removedPermissions.user.knownUser.personName | String | The identifier for this user that can be used with the People API to get more information. The format is "people/ACCOUNT_ID". | 
| GoogleDrive.DriveActivity.primaryActionDetail.permissionChange.removedPermissions.user.knownUser.isCurrentUser | Boolean | True if this is the user making the request. | 
| GoogleDrive.DriveActivity.primaryActionDetail.permissionChange.removedPermissions.user.deletedUser | Boolean | If true, a user whose account has since been deleted. | 
| GoogleDrive.DriveActivity.primaryActionDetail.permissionChange.removedPermissions.user.unknownUser | Boolean | If true, a user about whom nothing is currently known. | 
| GoogleDrive.DriveActivity.primaryActionDetail.permissionChange.removedPermissions.group.email | String | The email address of the group. | 
| GoogleDrive.DriveActivity.primaryActionDetail.permissionChange.removedPermissions.group.title | String | The title of the group. | 
| GoogleDrive.DriveActivity.primaryActionDetail.permissionChange.removedPermissions.domain.name | String | The name of the domain, e.g., "google.com". | 
| GoogleDrive.DriveActivity.primaryActionDetail.permissionChange.removedPermissions.domain.legacyId | String | An opaque string used to identify this domain. | 
| GoogleDrive.DriveActivity.primaryActionDetail.permissionChange.removedPermissions.anyone | Boolean | If true, represents any user \(including a logged out user\). | 
| GoogleDrive.DriveActivity.primaryActionDetail.comment.mentionedUsers.knownUser.personName | String | The identifier for this user that can be used with the People API to get more information. The format is "people/ACCOUNT_ID". | 
| GoogleDrive.DriveActivity.primaryActionDetail.comment.mentionedUsers.knownUser.isCurrentUser | Boolean | True if this is the user making the request. | 
| GoogleDrive.DriveActivity.primaryActionDetail.comment.mentionedUsers.deletedUser | Boolean | If true, a user whose account has since been deleted. | 
| GoogleDrive.DriveActivity.primaryActionDetail.comment.mentionedUsers.unknownUser | Boolean | If true, a user about whom nothing is currently known. | 
| GoogleDrive.DriveActivity.primaryActionDetail.comment.post.subtype | String | The sub-type of post event. | 
| GoogleDrive.DriveActivity.primaryActionDetail.comment.assignment.subtype | String | The sub-type of assignment event. | 
| GoogleDrive.DriveActivity.primaryActionDetail.comment.assignment.assignedUser.knownUser.personName | String | The identifier for this user that can be used with the People API to get more information. The format is "people/ACCOUNT_ID". | 
| GoogleDrive.DriveActivity.primaryActionDetail.comment.assignment.assignedUser.knownUser.isCurrentUser | Boolean | True if this is the user making the request. | 
| GoogleDrive.DriveActivity.primaryActionDetail.comment.assignment.assignedUser.deletedUser | Boolean | If true, a user whose account has since been deleted. | 
| GoogleDrive.DriveActivity.primaryActionDetail.comment.assignment.assignedUser.unknownUser | Boolean | If true, a user about whom nothing is currently known. | 
| GoogleDrive.DriveActivity.primaryActionDetail.comment.suggestion.subtype | String | The sub-type of suggestion event. | 
| GoogleDrive.DriveActivity.primaryActionDetail.dlpChange.type | String | The type of Data Leak Prevention \(DLP\) change. | 
| GoogleDrive.DriveActivity.primaryActionDetail.reference.type | String | The reference type corresponding to this event. | 
| GoogleDrive.DriveActivity.primaryActionDetail.settingsChange.restrictionChanges.feature | String | The feature which had a change in restriction policy. | 
| GoogleDrive.DriveActivity.primaryActionDetail.settingsChange.restrictionChanges.newRestriction | String | The restriction in place after the change. | 
| GoogleDrive.DriveActivity.actors.user.knownUser.personName | String | The identifier for this user that can be used with the People API to get more information. The format is "people/ACCOUNT_ID". | 
| GoogleDrive.DriveActivity.actors.user.knownUser.isCurrentUser | Boolean | True if this is the user making the request. | 
| GoogleDrive.DriveActivity.actors.user.deletedUser | Boolean | If true, a user whose account has since been deleted. | 
| GoogleDrive.DriveActivity.actors.user.unknownUser | Boolean | If true, a user about whom nothing is currently known. | 
| GoogleDrive.DriveActivity.actors.anonymous | Boolean | If true, the user is an anonymous user. | 
| GoogleDrive.DriveActivity.actors.impersonation.impersonatedUser.knownUser.personName | String | The identifier for this user that can be used with the People API to get more information. The format is "people/ACCOUNT_ID". | 
| GoogleDrive.DriveActivity.actors.impersonation.impersonatedUser.knownUser.isCurrentUser | Boolean | True if this is the user making the request. | 
| GoogleDrive.DriveActivity.actors.impersonation.impersonatedUser.deletedUser | Boolean | If true, a user whose account has since been deleted. | 
| GoogleDrive.DriveActivity.actors.impersonation.impersonatedUser.unknownUser | Boolean | If true, a user about whom nothing is currently known. | 
| GoogleDrive.DriveActivity.actors.system.type | String | The type of the system event that may triggered activity. | 
| GoogleDrive.DriveActivity.actors.administrator | Boolean | If true, the user is an administrator. | 
| GoogleDrive.DriveActivity.actions.detail.create.new | Boolean | If true, the object was newly created. | 
| GoogleDrive.DriveActivity.actions.detail.create.upload | Boolean | If true, the object originated externally and was uploaded to Drive. | 
| GoogleDrive.DriveActivity.actions.detail.create.copy.originalObject.driveItem.name | String | The target Drive item. The format is "items/ITEM_ID". | 
| GoogleDrive.DriveActivity.actions.detail.create.copy.originalObject.driveItem.title | String | The title of the Drive item. | 
| GoogleDrive.DriveActivity.actions.detail.create.copy.originalObject.driveItem.driveFile | Boolean | If true, the Drive item is a file. | 
| GoogleDrive.DriveActivity.actions.detail.create.copy.originalObject.driveItem.driveFolder.type | String | The type of Drive folder. | 
| GoogleDrive.DriveActivity.actions.detail.create.copy.originalObject.drive.name | String | The resource name of the shared drive. The format is "COLLECTION_ID/DRIVE_ID". | 
| GoogleDrive.DriveActivity.actions.detail.create.copy.originalObject.drive.title | String | The title of the shared drive. | 
| GoogleDrive.DriveActivity.actions.detail.edit | Boolean | If true, the object was edited. | 
| GoogleDrive.DriveActivity.actions.detail.move.addedParents.driveItem.name | String | The target Drive item. The format is "items/ITEM_ID". | 
| GoogleDrive.DriveActivity.actions.detail.move.addedParents.driveItem.title | String | The title of the Drive item. | 
| GoogleDrive.DriveActivity.actions.detail.move.addedParents.driveItem.driveFile | Boolean | If true, the Drive item is a file. | 
| GoogleDrive.DriveActivity.actions.detail.move.addedParents.driveItem.driveFolder.type | String | The type of a Drive folder. | 
| GoogleDrive.DriveActivity.actions.detail.move.addedParents.drive.name | String | The resource name of the shared drive. The format is "COLLECTION_ID/DRIVE_ID". | 
| GoogleDrive.DriveActivity.actions.detail.move.addedParents.drive.title | String | The title of the shared drive. | 
| GoogleDrive.DriveActivity.actions.detail.move.removedParents.driveItem.name | String | The target Drive item. The format is "items/ITEM_ID". | 
| GoogleDrive.DriveActivity.actions.detail.move.removedParents.driveItem.title | String | The title of the Drive item. | 
| GoogleDrive.DriveActivity.actions.detail.move.removedParents.driveItem.driveFile | Boolean | If true, the Drive item is a file. | 
| GoogleDrive.DriveActivity.actions.detail.move.removedParents.driveItem.driveFolder.type | String | The type of Drive folder. | 
| GoogleDrive.DriveActivity.actions.detail.move.removedParents.drive.name | String | The resource name of the shared drive. The format is "COLLECTION_ID/DRIVE_ID". | 
| GoogleDrive.DriveActivity.actions.detail.move.removedParents.drive.title | String | The title of the shared drive. | 
| GoogleDrive.DriveActivity.actions.detail.rename.oldTitle | String | The previous title of the drive object. | 
| GoogleDrive.DriveActivity.actions.detail.rename.newTitle | String | The new title of the drive object. | 
| GoogleDrive.DriveActivity.actions.detail.delete.type | String | The type of delete action taken. | 
| GoogleDrive.DriveActivity.actions.detail.restore.type | String | The type of restore action taken. | 
| GoogleDrive.DriveActivity.actions.detail.permissionChange.addedPermissions.role | String | Indicates the Google Drive permissions role. | 
| GoogleDrive.DriveActivity.actions.detail.permissionChange.addedPermissions.allowDiscovery | Boolean | If true, the item can be discovered \(e.g., in the user's "Shared with me" collection\) without needing a link to the item. | 
| GoogleDrive.DriveActivity.actions.detail.permissionChange.addedPermissions.user.knownUser.personName | String | The identifier for this user that can be used with the People API to get more information. The format is "people/ACCOUNT_ID". | 
| GoogleDrive.DriveActivity.actions.detail.permissionChange.addedPermissions.user.knownUser.isCurrentUser | Boolean | True if this is the user making the request. | 
| GoogleDrive.DriveActivity.actions.detail.permissionChange.addedPermissions.user.deletedUser | Boolean | If true, a user whose account has since been deleted. | 
| GoogleDrive.DriveActivity.actions.detail.permissionChange.addedPermissions.user.unknownUser | Boolean | If true, a user about whom nothing is currently known. | 
| GoogleDrive.DriveActivity.actions.detail.permissionChange.addedPermissions.group.email | String | The email address of the group. | 
| GoogleDrive.DriveActivity.actions.detail.permissionChange.addedPermissions.group.title | String | The title of the group. | 
| GoogleDrive.DriveActivity.actions.detail.permissionChange.addedPermissions.domain.name | String | The name of the domain, e.g., "google.com". | 
| GoogleDrive.DriveActivity.actions.detail.permissionChange.addedPermissions.domain.legacyId | String | An opaque string used to identify this domain. | 
| GoogleDrive.DriveActivity.actions.detail.permissionChange.addedPermissions.anyone | Boolean | If true, represents any user \(including a logged out user\). | 
| GoogleDrive.DriveActivity.actions.detail.permissionChange.removedPermissions.role | String | Indicates the Google Drive permissions role. | 
| GoogleDrive.DriveActivity.actions.detail.permissionChange.removedPermissions.allowDiscovery | Boolean | If true, the item can be discovered \(e.g., in the user's "Shared with me" collection\) without needing a link to the item. | 
| GoogleDrive.DriveActivity.actions.detail.permissionChange.removedPermissions.user.knownUser.personName | String | The identifier for this user that can be used with the People API to get more information. The format is "people/ACCOUNT_ID". | 
| GoogleDrive.DriveActivity.actions.detail.permissionChange.removedPermissions.user.knownUser.isCurrentUser | Boolean | True if this is the user making the request. | 
| GoogleDrive.DriveActivity.actions.detail.permissionChange.removedPermissions.user.deletedUser | Boolean | If true, a user whose account has since been deleted. | 
| GoogleDrive.DriveActivity.actions.detail.permissionChange.removedPermissions.user.unknownUser | Boolean | If true, a user about whom nothing is currently known. | 
| GoogleDrive.DriveActivity.actions.detail.permissionChange.removedPermissions.group.email | String | The email address of the group. | 
| GoogleDrive.DriveActivity.actions.detail.permissionChange.removedPermissions.group.title | String | The title of the group. | 
| GoogleDrive.DriveActivity.actions.detail.permissionChange.removedPermissions.domain.name | String | The name of the domain, e.g., "google.com". | 
| GoogleDrive.DriveActivity.actions.detail.permissionChange.removedPermissions.domain.legacyId | String | An opaque string used to identify this domain. | 
| GoogleDrive.DriveActivity.actions.detail.permissionChange.removedPermissions.anyone | Boolean | If true, represents any user \(including a logged out user\). | 
| GoogleDrive.DriveActivity.actions.detail.comment.mentionedUsers.knownUser.personName | String | The identifier for this user that can be used with the People API to get more information. The format is "people/ACCOUNT_ID". | 
| GoogleDrive.DriveActivity.actions.detail.comment.mentionedUsers.knownUser.isCurrentUser | Boolean | True if this is the user making the request. | 
| GoogleDrive.DriveActivity.actions.detail.comment.mentionedUsers.deletedUser | Boolean | If true, a user whose account has since been deleted. | 
| GoogleDrive.DriveActivity.actions.detail.comment.mentionedUsers.unknownUser | Boolean | If true, a user about whom nothing is currently known. | 
| GoogleDrive.DriveActivity.actions.detail.comment.post.subtype | String | The sub-type of post event. | 
| GoogleDrive.DriveActivity.actions.detail.comment.assignment.subtype | String | The sub-type of assignment event. | 
| GoogleDrive.DriveActivity.actions.detail.comment.assignment.assignedUser.knownUser.personName | String | The identifier for this user that can be used with the People API to get more information. The format is "people/ACCOUNT_ID". | 
| GoogleDrive.DriveActivity.actions.detail.comment.assignment.assignedUser.knownUser.isCurrentUser | Boolean | True if this is the user making the request. | 
| GoogleDrive.DriveActivity.actions.detail.comment.assignment.assignedUser.deletedUser | Boolean | If true, a user whose account has since been deleted. | 
| GoogleDrive.DriveActivity.actions.detail.comment.assignment.assignedUser.unknownUser | Boolean | If true, a user about whom nothing is currently known. | 
| GoogleDrive.DriveActivity.actions.detail.comment.suggestion.subtype | String | The sub-type of suggestion event. | 
| GoogleDrive.DriveActivity.actions.detail.dlpChange.type | String | The type of Data Leak Prevention \(DLP\) change. | 
| GoogleDrive.DriveActivity.actions.detail.reference.type | String | The reference type corresponding to this event. | 
| GoogleDrive.DriveActivity.actions.detail.settingsChange.restrictionChanges.feature | String | The feature which had a change in restriction policy. | 
| GoogleDrive.DriveActivity.actions.detail.settingsChange.restrictionChanges.newRestriction | String | The restriction in place after the change. | 
| GoogleDrive.DriveActivity.actions.actor.user.knownUser.personName | String | The identifier for this user that can be used with the People API to get more information. The format is "people/ACCOUNT_ID". | 
| GoogleDrive.DriveActivity.actions.actor.user.knownUser.isCurrentUser | Boolean | True if this is the user making the request. | 
| GoogleDrive.DriveActivity.actions.actor.user.deletedUser | Boolean | If true, a user whose account has since been deleted. | 
| GoogleDrive.DriveActivity.actions.actor.user.unknownUser | Boolean | If true, a user about whom nothing is currently known. | 
| GoogleDrive.DriveActivity.actions.actor.anonymous | Boolean | If true, the user is an anonymous user. | 
| GoogleDrive.DriveActivity.actions.actor.impersonation.impersonatedUser.knownUser.personName | String | The identifier for this user that can be used with the People API to get more information. The format is "people/ACCOUNT_ID". | 
| GoogleDrive.DriveActivity.actions.actor.impersonation.impersonatedUser.knownUser.isCurrentUser | Boolean | True if this is the user making the request. | 
| GoogleDrive.DriveActivity.actions.actor.impersonation.impersonatedUser.deletedUser | Boolean | If true, a user whose account has since been deleted. | 
| GoogleDrive.DriveActivity.actions.actor.impersonation.impersonatedUser.unknownUser | String | If true, a user about whom nothing is currently known. | 
| GoogleDrive.DriveActivity.actions.actor.system.type | String | The type of the system event that may triggered activity. | 
| GoogleDrive.DriveActivity.actions.actor.administrator | Boolean | If true, the user is an administrator. | 
| GoogleDrive.DriveActivity.actions.target.driveItem.name | String | The target Drive item. The format is "items/ITEM_ID". | 
| GoogleDrive.DriveActivity.actions.target.driveItem.title | String | The title of the Drive item. | 
| GoogleDrive.DriveActivity.actions.target.driveItem.mimeType | String | The MIME type of the Drive item. | 
| GoogleDrive.DriveActivity.actions.target.driveItem.owner.domain.name | String | The name of the domain, e.g., "google.com". | 
| GoogleDrive.DriveActivity.actions.target.driveItem.owner.domain.legacyId | String | An opaque string used to identify this domain. | 
| GoogleDrive.DriveActivity.actions.target.driveItem.owner.user.knownUser.personName | String | The identifier for this user that can be used with the People API to get more information. The format is "people/ACCOUNT_ID". | 
| GoogleDrive.DriveActivity.actions.target.driveItem.owner.user.knownUser.isCurrentUser | Boolean | True if this is the user making the request. | 
| GoogleDrive.DriveActivity.actions.target.driveItem.owner.user.deletedUser | Boolean | If true, a user whose account has since been deleted. | 
| GoogleDrive.DriveActivity.actions.target.driveItem.owner.user.unknownUser | Boolean | If true, a user about whom nothing is currently known. | 
| GoogleDrive.DriveActivity.actions.target.driveItem.owner.drive.name | String | The resource name of the shared drive. The format is "COLLECTION_ID/DRIVE_ID". | 
| GoogleDrive.DriveActivity.actions.target.driveItem.owner.drive.title | String | The title of the shared drive. | 
| GoogleDrive.DriveActivity.actions.target.driveItem.driveFile | Boolean | If true, the Drive item is a file. | 
| GoogleDrive.DriveActivity.actions.target.driveItem.driveFolder.type | String | The type of Drive folder. | 
| GoogleDrive.DriveActivity.actions.target.drive.name | String | The resource name of the shared drive. The format is "COLLECTION_ID/DRIVE_ID". | 
| GoogleDrive.DriveActivity.actions.target.drive.title | String | The title of the shared drive. | 
| GoogleDrive.DriveActivity.actions.target.drive.root.name | String | The target Drive item. The format is "items/ITEM_ID". | 
| GoogleDrive.DriveActivity.actions.target.drive.root.title | String | The title of the Drive item. | 
| GoogleDrive.DriveActivity.actions.target.drive.root.mimeType | String | The MIME type of the Drive item. | 
| GoogleDrive.DriveActivity.actions.target.drive.root.owner.domain.name | String | The name of the domain, e.g., "google.com". | 
| GoogleDrive.DriveActivity.actions.target.drive.root.owner.domain.legacyId | String | An opaque string used to identify this domain. | 
| GoogleDrive.DriveActivity.actions.target.drive.root.owner.user.knownUser.personName | String | The identifier for this user that can be used with the People API to get more information. The format is "people/ACCOUNT_ID". | 
| GoogleDrive.DriveActivity.actions.target.drive.root.owner.user.knownUser.isCurrentUser | Boolean | True if this is the user making the request. | 
| GoogleDrive.DriveActivity.actions.target.drive.root.owner.user.deletedUser | Boolean | If true, a user whose account has since been deleted. | 
| GoogleDrive.DriveActivity.actions.target.drive.root.owner.user.unknownUser | Boolean | If true, a user about whom nothing is currently known. | 
| GoogleDrive.DriveActivity.actions.target.drive.root.owner.drive.name | String | The resource name of the shared drive. The format is "COLLECTION_ID/DRIVE_ID". | 
| GoogleDrive.DriveActivity.actions.target.drive.root.owner.drive.title | String | The title of the shared drive. | 
| GoogleDrive.DriveActivity.actions.target.drive.root.driveFile | Boolean | If true, the Drive item is a file. | 
| GoogleDrive.DriveActivity.actions.target.drive.root.driveFolder.type | String | The type of Drive folder. | 
| GoogleDrive.DriveActivity.actions.target.fileComment.legacyCommentId | String | The comment in the discussion thread. | 
| GoogleDrive.DriveActivity.actions.target.fileComment.legacyDiscussionId | String | The discussion thread to which the comment was added. | 
| GoogleDrive.DriveActivity.actions.target.fileComment.linkToDiscussion | String | The link to the discussion thread containing this comment, for example, "https://docs.google.com/DOCUMENT_ID/edit?disco=THREAD_ID". | 
| GoogleDrive.DriveActivity.actions.target.fileComment.parent.name | String | The target Drive item. The format is "items/ITEM_ID". | 
| GoogleDrive.DriveActivity.actions.target.fileComment.parent.title | String | The title of the Drive item. | 
| GoogleDrive.DriveActivity.actions.target.fileComment.parent.mimeType | String | The MIME type of the Drive item. | 
| GoogleDrive.DriveActivity.actions.target.fileComment.parent.owner.domain.name | String | The name of the domain, e.g., "google.com". | 
| GoogleDrive.DriveActivity.actions.target.fileComment.parent.owner.domain.legacyId | String | An opaque string used to identify this domain. | 
| GoogleDrive.DriveActivity.actions.target.fileComment.parent.owner.user.knownUser.personName | String | The identifier for this user that can be used with the People API to get more information. The format is "people/ACCOUNT_ID". | 
| GoogleDrive.DriveActivity.actions.target.fileComment.parent.owner.user.knownUser.isCurrentUser | Boolean | True if this is the user making the request. | 
| GoogleDrive.DriveActivity.actions.target.fileComment.parent.owner.user.deletedUser | Boolean | If true, a user whose account has since been deleted. | 
| GoogleDrive.DriveActivity.actions.target.fileComment.parent.owner.user.unknownUser | Boolean | If true, a user about whom nothing is currently known. | 
| GoogleDrive.DriveActivity.actions.target.fileComment.parent.owner.drive.name | String | The resource name of the shared drive. The format is "COLLECTION_ID/DRIVE_ID". | 
| GoogleDrive.DriveActivity.actions.target.fileComment.parent.owner.drive.title | String | The title of the shared drive. | 
| GoogleDrive.DriveActivity.actions.target.fileComment.parent.driveFile | Boolean | If true, the Drive item is a file. | 
| GoogleDrive.DriveActivity.actions.target.fileComment.parent.driveFolder.type | String | The type of Drive folder. | 
| GoogleDrive.DriveActivity.actions.timestamp | String | The activity occurred at this specific time. | 
| GoogleDrive.DriveActivity.actions.timeRange.startTime | String | The start of the time range. | 
| GoogleDrive.DriveActivity.actions.timeRange.endTime | String | The end of the time range. | 
| GoogleDrive.DriveActivity.targets.driveItem.name | String | The target Drive item. The format is "items/ITEM_ID". | 
| GoogleDrive.DriveActivity.targets.driveItem.title | String | The title of the Drive item. | 
| GoogleDrive.DriveActivity.targets.driveItem.mimeType | String | The MIME type of the Drive item. | 
| GoogleDrive.DriveActivity.targets.driveItem.owner.domain.name | String | The name of the domain, e.g., "google.com". | 
| GoogleDrive.DriveActivity.targets.driveItem.owner.domain.legacyId | String | An opaque string used to identify this domain. | 
| GoogleDrive.DriveActivity.targets.driveItem.owner.user.knownUser.personName | String | The identifier for this user that can be used with the People API to get more information. The format is "people/ACCOUNT_ID". | 
| GoogleDrive.DriveActivity.targets.driveItem.owner.user.knownUser.isCurrentUser | Boolean | True if this is the user making the request. | 
| GoogleDrive.DriveActivity.targets.driveItem.owner.user.deletedUser | Boolean | If true, a user whose account has since been deleted. | 
| GoogleDrive.DriveActivity.targets.driveItem.owner.user.unknownUser | Boolean | If true, a user about whom nothing is currently known. | 
| GoogleDrive.DriveActivity.targets.driveItem.owner.drive.name | String | The resource name of the shared drive. The format is "COLLECTION_ID/DRIVE_ID". | 
| GoogleDrive.DriveActivity.targets.driveItem.owner.drive.title | String | The title of the shared drive. | 
| GoogleDrive.DriveActivity.targets.driveItem.driveFile | Boolean | If true, the Drive item is a file. | 
| GoogleDrive.DriveActivity.targets.driveItem.driveFolder.type | String | The type of Drive folder. | 
| GoogleDrive.DriveActivity.targets.drive.name | String | The resource name of the shared drive. The format is "COLLECTION_ID/DRIVE_ID". | 
| GoogleDrive.DriveActivity.targets.drive.title | String | The title of the shared drive. | 
| GoogleDrive.DriveActivity.targets.drive.root.name | String | The target Drive item. The format is "items/ITEM_ID". | 
| GoogleDrive.DriveActivity.targets.drive.root.title | String | The title of the Drive item. | 
| GoogleDrive.DriveActivity.targets.drive.root.mimeType | String | The MIME type of the Drive item. | 
| GoogleDrive.DriveActivity.targets.drive.root.owner.domain.name | String | The name of the domain, e.g., "google.com". | 
| GoogleDrive.DriveActivity.targets.drive.root.owner.domain.legacyId | String | An opaque string used to identify this domain. | 
| GoogleDrive.DriveActivity.targets.drive.root.owner.user.knownUser.personName | String | The identifier for this user that can be used with the People API to get more information. The format is "people/ACCOUNT_ID". | 
| GoogleDrive.DriveActivity.targets.drive.root.owner.user.knownUser.isCurrentUser | Boolean | True if this is the user making the request. | 
| GoogleDrive.DriveActivity.targets.drive.root.owner.user.deletedUser | Boolean | If true, a user whose account has since been deleted. | 
| GoogleDrive.DriveActivity.targets.drive.root.owner.user.unknownUser | Boolean | If true, a user about whom nothing is currently known. | 
| GoogleDrive.DriveActivity.targets.drive.root.owner.drive.name | String | The resource name of the shared drive. The format is "COLLECTION_ID/DRIVE_ID". | 
| GoogleDrive.DriveActivity.targets.drive.root.owner.drive.title | String | The title of the shared drive. | 
| GoogleDrive.DriveActivity.targets.drive.root.driveFile | Boolean | If true, the Drive item is a file. | 
| GoogleDrive.DriveActivity.targets.drive.root.driveFolder.type | String | The type of Drive folder. | 
| GoogleDrive.DriveActivity.targets.fileComment.legacyCommentId | String | The comment in the discussion thread. | 
| GoogleDrive.DriveActivity.targets.fileComment.legacyDiscussionId | String | The discussion thread to which the comment was added. | 
| GoogleDrive.DriveActivity.targets.fileComment.linkToDiscussion | String | The link to the discussion thread containing this comment, for example, "https://docs.google.com/DOCUMENT_ID/edit?disco=THREAD_ID". | 
| GoogleDrive.DriveActivity.targets.fileComment.parent.name | String | The target Drive item. The format is "items/ITEM_ID". | 
| GoogleDrive.DriveActivity.targets.fileComment.parent.title | String | The title of the Drive item. | 
| GoogleDrive.DriveActivity.targets.fileComment.parent.mimeType | String | The MIME type of the Drive item. | 
| GoogleDrive.DriveActivity.targets.fileComment.parent.owner.domain.name | String | The name of the domain, e.g., "google.com". | 
| GoogleDrive.DriveActivity.targets.fileComment.parent.owner.domain.legacyId | String | An opaque string used to identify this domain. | 
| GoogleDrive.DriveActivity.targets.fileComment.parent.owner.user.knownUser.personName | String | The identifier for this user that can be used with the People API to get more information. The format is "people/ACCOUNT_ID". | 
| GoogleDrive.DriveActivity.targets.fileComment.parent.owner.user.knownUser.isCurrentUser | Boolean | True if this is the user making the request. | 
| GoogleDrive.DriveActivity.targets.fileComment.parent.owner.user.deletedUser | Boolean | If true, a user whose account has since been deleted. | 
| GoogleDrive.DriveActivity.targets.fileComment.parent.owner.user.unknownUser | Boolean | If true, a user about whom nothing is currently known. | 
| GoogleDrive.DriveActivity.targets.fileComment.parent.owner.drive.name | String | The resource name of the shared drive. The format is "COLLECTION_ID/DRIVE_ID". | 
| GoogleDrive.DriveActivity.targets.fileComment.parent.owner.drive.title | String | The title of the shared drive. | 
| GoogleDrive.DriveActivity.targets.fileComment.parent.driveFile | Boolean | If true, the Drive item is a file. | 
| GoogleDrive.DriveActivity.targets.fileComment.parent.driveFolder.type | String | The type of Drive folder. | 
| GoogleDrive.DriveActivity.timestamp | String | The activity occurred at this specific time. | 
| GoogleDrive.DriveActivity.timeRange.startTime | String | The start of the time range. | 
| GoogleDrive.DriveActivity.timeRange.endTime | String | The end of the time range. | 

### google-drive-drives-list

***
Lists the user's shared drives.

#### Base Command

`google-drive-drives-list`

#### Input

| **Argument Name** | **Description** | **Required** |
| --- | --- | --- |
| page_size | Maximum number of shared drives to return. Acceptable values are 1 to 100, inclusive. Default is 100. | Optional | 
| page_token | Page token for shared drives. | Optional | 
| query | Query string for searching shared drives. | Optional | 
| use_domain_admin_access | Issue the request as a domain administrator. If set to true, all shared drives of the domain in which the requester is an administrator are returned. Possible values are: true, false. Default is false. | Optional | 
| user_id | The user's primary email address. | Optional | 

#### Context Output

| **Path** | **Type** | **Description** |
| --- | --- | --- |
| GoogleDrive.Drive.Drive.id | String | The ID of this shared drive which is also the ID of the top level folder of this shared drive. | 
| GoogleDrive.Drive.Drive.name | String | The name of this shared drive. | 
| GoogleDrive.Drive.Drive.colorRgb | String | The color of this shared drive as an RGB hex string. | 
| GoogleDrive.Drive.Drive.capabilities.canAddChildren | Boolean | Whether the current user can add children to folders in this shared drive. | 
| GoogleDrive.Drive.Drive.capabilities.canChangeCopyRequiresWriterPermissionRestriction | Boolean | Whether the current user can change the 'copy requires writer permission' restriction of this shared drive. | 
| GoogleDrive.Drive.Drive.capabilities.canChangeDomainUsersOnlyRestriction | Boolean | Whether the current user can change the 'domain users only' restriction of this shared drive. | 
| GoogleDrive.Drive.Drive.capabilities.canChangeDriveBackground | Boolean | Whether the current user can change the background of this shared drive. | 
| GoogleDrive.Drive.Drive.capabilities.canChangeDriveMembersOnlyRestriction | Boolean | Whether the current user can change the 'drive members only' restriction of this shared drive. | 
| GoogleDrive.Drive.Drive.capabilities.canComment | Boolean | Whether the current user can comment on files in this shared drive. | 
| GoogleDrive.Drive.Drive.capabilities.canCopy | Boolean | Whether the current user can copy files in this shared drive. | 
| GoogleDrive.Drive.Drive.capabilities.canDeleteChildren | Boolean | Whether the current user can delete children from folders in this shared drive. | 
| GoogleDrive.Drive.Drive.capabilities.canDeleteDrive | Boolean | Whether the current user can delete this shared drive. | 
| GoogleDrive.Drive.Drive.capabilities.canDownload | Boolean | Whether the current user can download files in this shared drive. | 
| GoogleDrive.Drive.Drive.capabilities.canEdit | Boolean | Whether the current user can edit files in this shared drive | 
| GoogleDrive.Drive.Drive.capabilities.canListChildren | Boolean | Whether the current user can list the children of folders in this shared drive. | 
| GoogleDrive.Drive.Drive.capabilities.canManageMembers | Boolean | Whether the current user can add members to this shared drive or remove them or change their role. | 
| GoogleDrive.Drive.Drive.capabilities.canReadRevisions | Boolean | Whether the current user can read the revisions resource of files in this shared drive. | 
| GoogleDrive.Drive.Drive.capabilities.canRename | Boolean | Whether the current user can rename files or folders in this shared drive. | 
| GoogleDrive.Drive.Drive.capabilities.canRenameDrive | Boolean | Whether the current user can rename this shared drive. | 
| GoogleDrive.Drive.Drive.capabilities.canShare | Boolean | Whether the current user can share files or folders in this shared drive. | 
| GoogleDrive.Drive.Drive.capabilities.canTrashChildren | Boolean | Whether the current user can trash children from folders in this shared drive. | 
| GoogleDrive.Drive.Drive.createdTime | Date | The time at which the shared drive was created \(RFC 3339 date-time\). | 
| GoogleDrive.Drive.Drive.hidden | Boolean | Whether the shared drive is hidden from the default view. | 
| GoogleDrive.Drive.Drive.restrictions.adminManagedRestrictions | Boolean | Whether administrative privileges on this shared drive are required to modify restrictions. | 
| GoogleDrive.Drive.Drive.restrictions.copyRequiresWriterPermission | Boolean | Whether the options to copy, print, or download files inside this shared drive, should be disabled for readers and commenters. When this restriction is set to true, it will override the similarly named field to true for any file inside this shared drive. | 
| GoogleDrive.Drive.Drive.restrictions.domainUsersOnly | Boolean | Whether access to this shared drive and items inside this shared drive is restricted to users of the domain to which this shared drive belongs. This restriction may be overridden by other sharing policies controlled outside of this shared drive. | 
| GoogleDrive.Drive.Drive.restrictions.driveMembersOnly | Boolean | Whether access to items inside this shared drive is restricted to its members. | 

### google-drive-drive-get

***
Gets a user shared drives.

#### Base Command

`google-drive-drive-get`

#### Input

| **Argument Name** | **Description** | **Required** |
| --- | --- | --- |
| use_domain_admin_access | Issue the request as a domain administrator. If set to true, all shared drives of the domain in which the requester is an administrator are returned. Possible values are: true, false. Default is false. | Optional | 
| user_id | The user's primary email address. | Optional | 
| drive_id | ID of the shared drive. Can be retrieved using the `google-drive-drives-list` command. | Optional | 
| fields | The fields you want included in the response. Default is kind, id, name, themeId, capabilities, createdTime, hidden, restrictions. | Optional | 

#### Context Output

| **Path** | **Type** | **Description** |
| --- | --- | --- |
| GoogleDrive.Drive.Drive.id | String | The ID of this shared drive which is also the ID of the top level folder of this shared drive. | 
| GoogleDrive.Drive.Drive.name | String | The name of this shared drive. | 
| GoogleDrive.Drive.Drive.colorRgb | String | The color of this shared drive as an RGB hex string. | 
| GoogleDrive.Drive.Drive.capabilities.canAddChildren | Boolean | Whether the current user can add children to folders in this shared drive. | 
| GoogleDrive.Drive.Drive.capabilities.canChangeCopyRequiresWriterPermissionRestriction | Boolean | Whether the current user can change the 'copy requires writer permission' restriction of this shared drive. | 
| GoogleDrive.Drive.Drive.capabilities.canChangeDomainUsersOnlyRestriction | Boolean | Whether the current user can change the 'domain users only' restriction of this shared drive. | 
| GoogleDrive.Drive.Drive.capabilities.canChangeDriveBackground | Boolean | Whether the current user can change the background of this shared drive. | 
| GoogleDrive.Drive.Drive.capabilities.canChangeDriveMembersOnlyRestriction | Boolean | Whether the current user can change the 'drive members only' restriction of this shared drive. | 
| GoogleDrive.Drive.Drive.capabilities.canComment | Boolean | Whether the current user can comment on files in this shared drive. | 
| GoogleDrive.Drive.Drive.capabilities.canCopy | Boolean | Whether the current user can copy files in this shared drive. | 
| GoogleDrive.Drive.Drive.capabilities.canDeleteChildren | Boolean | Whether the current user can delete children from folders in this shared drive. | 
| GoogleDrive.Drive.Drive.capabilities.canDeleteDrive | Boolean | Whether the current user can delete this shared drive. | 
| GoogleDrive.Drive.Drive.capabilities.canDownload | Boolean | Whether the current user can download files in this shared drive. | 
| GoogleDrive.Drive.Drive.capabilities.canEdit | Boolean | Whether the current user can edit files in this shared drive. | 
| GoogleDrive.Drive.Drive.capabilities.canListChildren | Boolean | Whether the current user can list the children of folders in this shared drive. | 
| GoogleDrive.Drive.Drive.capabilities.canManageMembers | Boolean | Whether the current user can add members to this shared drive or remove them or change their role. | 
| GoogleDrive.Drive.Drive.capabilities.canReadRevisions | Boolean | Whether the current user can read the revisions resource of files in this shared drive. | 
| GoogleDrive.Drive.Drive.capabilities.canRename | Boolean | Whether the current user can rename files or folders in this shared drive. | 
| GoogleDrive.Drive.Drive.capabilities.canRenameDrive | Boolean | Whether the current user can rename this shared drive. | 
| GoogleDrive.Drive.Drive.capabilities.canShare | Boolean | Whether the current user can share files or folders in this shared drive. | 
| GoogleDrive.Drive.Drive.capabilities.canTrashChildren | Boolean | Whether the current user can trash children from folders in this shared drive. | 
| GoogleDrive.Drive.Drive.createdTime | Date | The time at which the shared drive was created \(RFC 3339 date-time\). | 
| GoogleDrive.Drive.Drive.hidden | Boolean | Whether the shared drive is hidden from the default view. | 
| GoogleDrive.Drive.Drive.restrictions.adminManagedRestrictions | Boolean | Whether administrative privileges on this shared drive are required to modify restrictions. | 
| GoogleDrive.Drive.Drive.restrictions.copyRequiresWriterPermission | Boolean | Whether the options to copy, print, or download files inside this shared drive, should be disabled for readers and commenters. When this restriction is set to true, it will override the similarly named field to true for any file inside this shared drive. | 
| GoogleDrive.Drive.Drive.restrictions.domainUsersOnly | Boolean | Whether access to this shared drive and items inside this shared drive is restricted to users of the domain to which this shared drive belongs. This restriction may be overridden by other sharing policies controlled outside of this shared drive. | 
| GoogleDrive.Drive.Drive.restrictions.driveMembersOnly | Boolean | Whether access to items inside this shared drive is restricted to its members. | 

### google-drive-drive-delete

***
Deletes a shared drive.

#### Base Command
<<<<<<< HEAD

`google-drive-drive-delete`

#### Input

| **Argument Name** | **Description** | **Required** |
| --- | --- | --- |
| use_domain_admin_access | If set to true, then the requester will be granted access if they are an administrator of the domain to which the shared drive belongs. Possible values are: true, false. Default is false. | Optional | 
| allow_item_deletion | Whether any items inside the shared drive should also be deleted. This option is only supported when use_domain_admin_access argument is set to true. Possible values are: true, false. Default is false. | Optional | 
| user_id | The user's primary email address. | Optional | 
| drive_id | ID of the shared drive. Can be retrieved using the `google-drive-drives-list` command. | Required | 

=======

`google-drive-drive-delete`

#### Input

| **Argument Name** | **Description** | **Required** |
| --- | --- | --- |
| use_domain_admin_access | If set to true, then the requester will be granted access if they are an administrator of the domain to which the shared drive belongs. Possible values are: true, false. Default is false. | Optional | 
| allow_item_deletion | Whether any items inside the shared drive should also be deleted. This option is only supported when use_domain_admin_access argument is set to true. Possible values are: true, false. Default is false. | Optional | 
| user_id | The user's primary email address. | Optional | 
| drive_id | ID of the shared drive. Can be retrieved using the `google-drive-drives-list` command. | Required | 

>>>>>>> 9d6c5180
#### Context Output
There is no context output for this command.

### google-drive-files-list

***
Lists the user's shared drives.

#### Base Command

`google-drive-files-list`

#### Input

| **Argument Name** | **Description** | **Required** |
| --- | --- | --- |
| page_size | Maximum number of shared drives to return. Acceptable values are 1 to 100, inclusive. Default is 100. | Optional | 
| page_token | Page token for shared drives. | Optional | 
| query | Query string for searching shared drives. | Optional | 
| include_items_from_all_drives | Whether both My Drive and shared drive items should be included in the results. Possible values: "true" and "false". Possible values are: true, false. Default is false. | Optional | 
| user_id | The user's primary email address. | Optional | 
| fields | The fields you want included in the response. Default is kind, id, name, mimeType, description, starred, trashed, explicitlyTrashed, trashingUser, trashedTime, parents, properties, appProperties, spaces, version, webContentLink, webViewLink, iconLink, hasThumbnail, thumbnailLink, thumbnailVersion, viewedByMe, viewedByMeTime, createdTime, modifiedTime, modifiedByMeTime, modifiedByMe, sharedWithMeTime, sharingUser, owners, teamDriveId, driveId, lastModifyingUser, shared, ownedByMe, capabilities, viewersCanCopyContent, copyRequiresWriterPermission, writersCanShare, permissions, permissionIds, hasAugmentedPermissions, folderColorRgb, originalFilename, fullFileExtension, fileExtension, md5Checksum, size, quotaBytesUsed, headRevisionId, contentHints, isAppAuthorized, exportLinks, shortcutDetails, contentRestrictions, resourceKey, linkShareMetadata. | Optional | 
| supports_all_drives | Whether the requesting application supports both My Drives and shared drives. Possible values are: True, False. Default is False. | Optional | 
| corpora | Files or documents to which the query applies. Prefer 'User' or 'Drive' to 'All Drives' for efficiency. By default, corpora is set to 'User'. However, this can change depending on the filter set through the 'query' argument. Possible values are: User, Domain, Drive, All Drivers. Default is User. | Optional | 
| drive_id | ID of the shared drive to search. Can be retrieved using the `google-drive-drives-list` command. When a drive ID is specified the value of the corpora argument is automatically set to 'Drive' regardless of its selected value. | Optional | 

#### Context Output

| **Path** | **Type** | **Description** |
| --- | --- | --- |
| GoogleDrive.File.File.id | String | The ID of the file. | 
| GoogleDrive.File.File.mimeType | String | The MIME type of the file. | 
| GoogleDrive.File.File.name | String | The name of the file. This is not necessarily unique within a folder. | 
| GoogleDrive.File.File.resourceKey | String | A key needed to access the item via a shared link. | 

### google-drive-file-get

***
Get a single file.

#### Base Command

`google-drive-file-get`

#### Input

| **Argument Name** | **Description** | **Required** |
| --- | --- | --- |
| file_id | ID of the requested file. Can be retrieved using the `google-drive-files-list` command. | Optional | 
| user_id | The user's primary email address. | Optional | 
| include_items_from_all_drives | Whether both My Drive and shared drive items should be included in the results. Possible values: "true" and "false". Possible values are: true, false. Default is false. | Optional | 
| fields | The fields you want included in the response. Default is kind, id, name, mimeType, description, starred, trashed, explicitlyTrashed, trashingUser, trashedTime, parents, properties, appProperties, spaces, version, webContentLink, webViewLink, iconLink, hasThumbnail, thumbnailLink, thumbnailVersion, viewedByMe, viewedByMeTime, createdTime, modifiedTime, modifiedByMeTime, modifiedByMe, sharedWithMeTime, sharingUser, owners, teamDriveId, driveId, lastModifyingUser, shared, ownedByMe, capabilities, viewersCanCopyContent, copyRequiresWriterPermission, writersCanShare, permissions, permissionIds, hasAugmentedPermissions, folderColorRgb, originalFilename, fullFileExtension, fileExtension, md5Checksum, size, quotaBytesUsed, headRevisionId, contentHints, isAppAuthorized, exportLinks, shortcutDetails, contentRestrictions, resourceKey, linkShareMetadata. | Optional | 
| supports_all_drives | Whether the requesting application supports both My Drives and shared drives. Possible values are: True, False. Default is False. | Optional | 

#### Context Output

| **Path** | **Type** | **Description** |
| --- | --- | --- |
| GoogleDrive.File.File.capabilities.canAddChildren | Boolean | Whether the current user can add children to this folder. This is always false when the item is not a folder. | 
| GoogleDrive.File.File.capabilities.canAddMyDriveParent | Boolean | Whether the current user can add a parent for the item without removing an existing parent in the same request. Not populated for shared drive files. | 
| GoogleDrive.File.File.capabilities.canChangeCopyRequiresWriterPermission | Boolean | Whether the current user can change the 'copy requires writer permission' restriction of this file. | 
| GoogleDrive.File.File.capabilities.canChangeSecurityUpdateEnabled | Boolean | Whether the current user can change the 'security update enabled' field on link shared metadata. | 
| GoogleDrive.File.File.capabilities.canComment | Boolean | Whether the current user can comment on this file. | 
| GoogleDrive.File.File.capabilities.canCopy | Boolean | Whether the current user can copy this file. For an item in a shared drive, whether the current user can copy non-folder descendants of this item, or this item itself if it is not a folder. | 
| GoogleDrive.File.File.capabilities.canDelete | Boolean | Whether the current user can delete this file. | 
| GoogleDrive.File.File.capabilities.canDownload | Boolean | Whether the current user can download this file. | 
| GoogleDrive.File.File.capabilities.canEdit | Boolean | Whether the current user can edit this file. | 
| GoogleDrive.File.File.capabilities.canListChildren | Boolean | Whether the current user can list the children of this folder. This is always false when the item is not a folder. | 
| GoogleDrive.File.File.capabilities.canModifyContent | Boolean | Whether the current user can modify the content of this file. | 
| GoogleDrive.File.File.capabilities.canMoveChildrenWithinDrive | Boolean | Whether the current user can move children of this folder within this drive. This is false when the item is not a folder. | 
| GoogleDrive.File.File.capabilities.canMoveItemOutOfDrive | Boolean | Whether the current user can move this item outside of this drive by changing its parent. | 
| GoogleDrive.File.File.capabilities.canMoveItemWithinDrive | Boolean | Whether the current user can move this item within this drive. | 
| GoogleDrive.File.File.capabilities.canReadRevisions | Boolean | Whether the current user can read the revisions resource of this file. For a shared drive item, whether revisions of non-folder descendants of this item, or this item itself if it is not a folder, can be read. | 
| GoogleDrive.File.File.capabilities.canRemoveChildren | Boolean | Whether the current user can remove children from this folder. This is always false when the item is not a folder. | 
| GoogleDrive.File.File.capabilities.canRemoveMyDriveParent | Boolean | Whether the current user can remove a parent from the item without adding another parent in the same request. Not populated for shared drive files. | 
| GoogleDrive.File.File.capabilities.canRename | Boolean | Whether the current user can rename this file. | 
| GoogleDrive.File.File.capabilities.canShare | Boolean | Whether the current user can modify the sharing settings for this file. | 
| GoogleDrive.File.File.capabilities.canTrash | Boolean | Whether the current user can move this file to trash. | 
| GoogleDrive.File.File.capabilities.canUntrash | Boolean | Whether the current user can restore this file from trash. | 
| GoogleDrive.File.File.copyRequiresWriterPermission | Boolean | Whether the options to copy, print, or download this file, should be disabled for readers and commenters. | 
| GoogleDrive.File.File.createdTime | Date | The time at which the file was created \(RFC 3339 date-time\). | 
| GoogleDrive.File.File.explicitlyTrashed | Boolean | Whether the file has been explicitly trashed, as opposed to recursively trashed from a parent folder. | 
| GoogleDrive.File.File.exportLinks | String | Links for exporting Docs Editors files to specific formats. | 
| GoogleDrive.File.File.hasThumbnail | Boolean | Whether this file has a thumbnail. This does not indicate whether the requesting app has access to the thumbnail. To check access, look for the presence of the thumbnailLink field. | 
| GoogleDrive.File.File.iconLink | String | A static, unauthenticated link to the file's icon. | 
| GoogleDrive.File.File.id | String | The ID of the file. | 
| GoogleDrive.File.File.isAppAuthorized | Boolean | Whether the file was created or opened by the requesting app. | 
| GoogleDrive.File.File.lastModifyingUser.displayName | String | A plain text displayable name for this user. | 
| GoogleDrive.File.File.lastModifyingUser.emailAddress | String | The email address of the user. This may not be present in certain contexts if the user has not made their email address visible to the requester. | 
| GoogleDrive.File.File.lastModifyingUser.me | Boolean | Whether this user is the requesting user. | 
| GoogleDrive.File.File.lastModifyingUser.permissionId | String | The user's ID as visible in Permission resources. | 
| GoogleDrive.File.File.lastModifyingUser.photoLink | String | A link to the user's profile photo, if available. | 
| GoogleDrive.File.File.linkShareMetadata.securityUpdateEligible | Boolean | Whether the file is eligible for a security update. | 
| GoogleDrive.File.File.linkShareMetadata.securityUpdateEnabled | Boolean | Whether the security update is enabled for this file. | 
| GoogleDrive.File.File.mimeType | String | The MIME type of the file. | 
| GoogleDrive.File.File.modifiedByMe | Boolean | Whether the file has been modified by this user. | 
| GoogleDrive.File.File.modifiedByMeTime | Date | The last time the file was modified by the user \(RFC 3339 date-time\). | 
| GoogleDrive.File.File.modifiedTime | Date | The last time the file was modified by anyone \(RFC 3339 date-time\). | 
| GoogleDrive.File.File.name | String | The name of the file. This is not necessarily unique within a folder. Note that for immutable items such as the top level folders of shared drives, My Drive root folder, and Application Data folder the name is constant. | 
| GoogleDrive.File.File.ownedByMe | Boolean | Whether the user owns the file. Not populated for items in shared drives. | 
| GoogleDrive.File.File.owners.displayName | String | A plain text displayable name for this user. | 
| GoogleDrive.File.File.owners.emailAddress | String | The email address of the user. This may not be present in certain contexts if the user has not made their email address visible to the requester. | 
| GoogleDrive.File.File.owners.me | Boolean | Whether this user is the requesting user. | 
| GoogleDrive.File.File.owners.permissionId | String | The user's ID as visible in Permission resources. | 
| GoogleDrive.File.File.owners.photoLink | String | A link to the user's profile photo, if available. | 
| GoogleDrive.File.File.parents | String | The IDs of the parent folders which contain the file. | 
| GoogleDrive.File.File.permissionIds | String | List of permission IDs for users with access to this file. | 
| GoogleDrive.File.File.permissions.deleted | Boolean | Whether the permission was deleted. | 
| GoogleDrive.File.File.permissions.displayName | String | A plain text displayable name for this user. | 
| GoogleDrive.File.File.permissions.emailAddress | String | The email address of the user. | 
| GoogleDrive.File.File.permissions.id | String | The ID of this permission. | 
| GoogleDrive.File.File.permissions.role | String | The role granted by this permission. | 
| GoogleDrive.File.File.permissions.type | String | The type of the grantee. | 
| GoogleDrive.File.File.permissions.photoLink | String | A link to the user's profile photo, if available. | 
| GoogleDrive.File.File.quotaBytesUsed | String | The number of storage quota bytes used by the file. This includes the head revision as well as previous revisions with keepForever enabled. | 
| GoogleDrive.File.File.shared | Boolean | Whether the file has been shared. Not populated for items in shared drives. | 
| GoogleDrive.File.File.spaces | String | The list of spaces which contain the file. The currently supported values are 'drive', 'appDataFolder', and 'photos'. | 
| GoogleDrive.File.File.starred | Boolean | Whether the user has starred the file. | 
| GoogleDrive.File.File.thumbnailLink | String | A short-lived link to the file's thumbnail, if available. Typically lasts on the order of hours. | 
| GoogleDrive.File.File.thumbnailVersion | String | The thumbnail version for use in thumbnail cache invalidation. | 
| GoogleDrive.File.File.trashed | Boolean | Whether the file has been trashed, either explicitly or from a trashed parent folder. | 
| GoogleDrive.File.File.version | String | A monotonically increasing version number for the file. This reflects every change made to the file on the server, even those not visible to the user. | 
| GoogleDrive.File.File.viewedByMe | Boolean | Whether the file has been viewed by this user. | 
| GoogleDrive.File.File.viewedByMeTime | Date | The last time the file was viewed by the user \(RFC 3339 date-time\). | 
| GoogleDrive.File.File.webViewLink | String | A link for opening the file in a relevant Google editor or viewer in a browser. | 
| GoogleDrive.File.File.writersCanShare | Boolean | Whether users with only writer permission can modify the file's permissions. Not populated for items in shared drives. | 

### google-drive-file-upload

***
Creates a new file.

#### Base Command

`google-drive-file-upload`

#### Input

| **Argument Name** | **Description** | **Required** |
| --- | --- | --- |
| file_name | The name of the file to upload. | Optional | 
| entry_id | The file's Entry ID. | Optional | 
| parent | The ID of the parent folder which contains the file. If not specified as part of a create request, the file will be placed directly in the user's My Drive folder. | Optional | 

#### Context Output

| **Path** | **Type** | **Description** |
| --- | --- | --- |
| GoogleDrive.File.File.id | String | The ID of the file. | 
| GoogleDrive.File.File.name | String | The name of the file. This is not necessarily unique within a folder. Note that for immutable items such as the top level folders of shared drives, My Drive root folder, and Application Data folder, the name is constant. | 
| GoogleDrive.File.File.mimeType | String | The MIME type of the file. | 
| GoogleDrive.File.File.starred | Boolean | Whether the user has starred the file. | 
| GoogleDrive.File.File.trashed | Boolean | Whether the file has been trashed, either explicitly or from a trashed parent folder. | 
| GoogleDrive.File.File.explicitlyTrashed | Boolean | Whether the file has been explicitly trashed, as opposed to recursively trashed from a parent folder. | 
| GoogleDrive.File.File.parents | String | The IDs of the parent folders which contain the file. | 
| GoogleDrive.File.File.spaces | String | The list of spaces which contain the file. The currently supported values are 'drive', 'appDataFolder', and 'photos'. | 
| GoogleDrive.File.File.version | String | A monotonically increasing version number for the file. This reflects every change made to the file on the server, even those not visible to the user. | 
| GoogleDrive.File.File.webContentLink | String | A link for downloading the content of the file in a browser. This is only available for files with binary content in Google Drive. | 
| GoogleDrive.File.File.webViewLink | String | A link for opening the file in a relevant Google editor or viewer in a browser. | 
| GoogleDrive.File.File.iconLink | String | A static, unauthenticated link to the file's icon. | 
| GoogleDrive.File.File.hasThumbnail | Boolean | Whether this file has a thumbnail. This does not indicate whether the requesting app has access to the thumbnail. To check access, look for the presence of the thumbnailLink field. | 
| GoogleDrive.File.File.thumbnailVersion | String | The thumbnail version for use in thumbnail cache invalidation. | 
| GoogleDrive.File.File.viewedByMe | Boolean | Whether the file has been viewed by this user. | 
| GoogleDrive.File.File.viewedByMeTime | Date | The last time the file was viewed by the user \(RFC 3339 date-time\). | 
| GoogleDrive.File.File.createdTime | Date | The time at which the file was created \(RFC 3339 date-time\). | 
| GoogleDrive.File.File.modifiedTime | Date | The last time the file was modified by anyone \(RFC 3339 date-time\). | 
| GoogleDrive.File.File.thumbnailLink | String | A short-lived link to the file's thumbnail, if available. Typically lasts on the order of hours. | 
| GoogleDrive.File.File.exportLinks | String | Links for exporting Docs Editors files to specific formats. | 
| GoogleDrive.File.File.quotaBytesUsed | String | The number of storage quota bytes used by the file. This includes the head revision as well as previous revisions with keepForever enabled. | 
| GoogleDrive.File.File.shared | Boolean | Whether the file has been shared. Not populated for items in shared drives. | 
| GoogleDrive.File.File.writersCanShare | Boolean | Whether users with only writer permission can modify the file's permissions. Not populated for items in shared drives. | 
| GoogleDrive.File.File.modifiedByMe | Boolean | Whether the file has been modified by this user. | 
| GoogleDrive.File.File.modifiedByMeTime | Date | The last time the file was modified by the user \(RFC 3339 date-time\). | 
| GoogleDrive.File.File.ownedByMe | Boolean | Whether the user owns the file. Not populated for items in shared drives. | 
| GoogleDrive.File.File.isAppAuthorized | Boolean | Whether the file was created or opened by the requesting app. | 
| GoogleDrive.File.File.capabilities.canAddChildren | Boolean | Whether the current user can add children to this folder. This is always false when the item is not a folder. | 
| GoogleDrive.File.File.capabilities.canAddMyDriveParent | Boolean | Whether the current user can add a parent for the item without removing an existing parent in the same request. Not populated for shared drive files. | 
| GoogleDrive.File.File.capabilities.canChangeCopyRequiresWriterPermission | Boolean | Whether the current user can change the 'copy requires writer permission' restriction of this file. | 
| GoogleDrive.File.File.capabilities.canChangeSecurityUpdateEnabled | Boolean | Whether the current user can change the 'security update enabled' field on link shared metadata. | 
| GoogleDrive.File.File.capabilities.canComment | Boolean | Whether the current user can comment on this file. | 
| GoogleDrive.File.File.capabilities.canCopy | Boolean | Whether the current user can copy this file. For an item in a shared drive, whether the current user can copy non-folder descendants of this item, or this item itself if it is not a folder. | 
| GoogleDrive.File.File.capabilities.canDelete | Boolean | Whether the current user can delete this file. | 
| GoogleDrive.File.File.capabilities.canDownload | Boolean | Whether the current user can download this file. | 
| GoogleDrive.File.File.capabilities.canEdit | Boolean | Whether the current user can edit this file. | 
| GoogleDrive.File.File.capabilities.canListChildren | Boolean | Whether the current user can list the children of this folder. This is always false when the item is not a folder. | 
| GoogleDrive.File.File.capabilities.canModifyContent | Boolean | Whether the current user can modify the content of this file. | 
| GoogleDrive.File.File.capabilities.canMoveChildrenWithinDrive | Boolean | Whether the current user can move children of this folder within this drive. This is false when the item is not a folder. | 
| GoogleDrive.File.File.capabilities.canMoveItemOutOfDrive | Boolean | Whether the current user can move this item outside of this drive by changing its parent. | 
| GoogleDrive.File.File.capabilities.canMoveItemWithinDrive | Boolean | Whether the current user can move this item within this drive. | 
| GoogleDrive.File.File.capabilities.canReadRevisions | Boolean | Whether the current user can read the revisions resource of this file. For a shared drive item, whether revisions of non-folder descendants of this item, or this item itself if it is not a folder, can be read. | 
| GoogleDrive.File.File.capabilities.canRemoveChildren | Boolean | Whether the current user can remove children from this folder. This is always false when the item is not a folder. | 
| GoogleDrive.File.File.capabilities.canRemoveMyDriveParent | Boolean | Whether the current user can remove a parent from the item without adding another parent in the same request. Not populated for shared drive files. | 
| GoogleDrive.File.File.capabilities.canRename | Boolean | Whether the current user can rename this file. | 
| GoogleDrive.File.File.capabilities.canShare | Boolean | Whether the current user can modify the sharing settings for this file. | 
| GoogleDrive.File.File.capabilities.canTrash | Boolean | Whether the current user can move this file to trash. | 
| GoogleDrive.File.File.capabilities.canUntrash | Boolean | Whether the current user can restore this file from trash. | 
| GoogleDrive.File.File.copyRequiresWriterPermission | Boolean | Whether the options to copy, print, or download this file, should be disabled for readers and commenters. | 
| GoogleDrive.File.File.lastModifyingUser.displayName | String | A plain text displayable name for this user. | 
| GoogleDrive.File.File.lastModifyingUser.emailAddress | String | The email address of the user. This may not be present in certain contexts if the user has not made their email address visible to the requester. | 
| GoogleDrive.File.File.lastModifyingUser.me | Boolean | Whether this user is the requesting user. | 
| GoogleDrive.File.File.lastModifyingUser.permissionId | String | The user's ID as visible in Permission resources. | 
| GoogleDrive.File.File.lastModifyingUser.photoLink | String | A link to the user's profile photo, if available. | 
| GoogleDrive.File.File.linkShareMetadata.securityUpdateEligible | Boolean | Whether the file is eligible for security update. | 
| GoogleDrive.File.File.linkShareMetadata.securityUpdateEnabled | Boolean | Whether the security update is enabled for this file. | 
| GoogleDrive.File.File.owners.displayName | String | A plain text displayable name for this user. | 
| GoogleDrive.File.File.owners.emailAddress | String | The email address of the user. This may not be present in certain contexts if the user has not made their email address visible to the requester. | 
| GoogleDrive.File.File.owners.me | Boolean | Whether this user is the requesting user. | 
| GoogleDrive.File.File.owners.permissionId | String | The user's ID as visible in Permission resources. | 
| GoogleDrive.File.File.owners.photoLink | String | A link to the user's profile photo, if available. | 
| GoogleDrive.File.File.permissionIds | String | List of permission IDs for users with access to this file. | 
| GoogleDrive.File.File.permissions.deleted | Boolean | Whether the permission was deleted. | 
| GoogleDrive.File.File.permissions.displayName | String | A plain text displayable name for this user. | 
| GoogleDrive.File.File.permissions.emailAddress | String | The email address of the user. | 
| GoogleDrive.File.File.permissions.id | String | The ID of this permission. | 
| GoogleDrive.File.File.permissions.role | String | The role granted by this permission. | 
| GoogleDrive.File.File.permissions.type | String | The type of the grantee. | 
| GoogleDrive.File.File.permissions.photoLink | String | A link to the user's profile photo, if available. | 

### google-drive-file-download

***
Download a single file.

#### Base Command

`google-drive-file-download`

#### Input

| **Argument Name** | **Description** | **Required** |
| --- | --- | --- |
| file_id | ID of the requested file. Can be retrieved using the `google-drive-files-list` command. | Optional | 
| file_name | Name of the downloaded file. Default is untitled. | Optional | 
| user_id | The user's primary email address. | Optional | 

#### Context Output

| **Path** | **Type** | **Description** |
| --- | --- | --- |
| File.Size | Number | The size of the file. | 
| File.SHA1 | String | The SHA1 hash of the file. | 
| File.SHA256 | String | The SHA256 hash of the file. | 
| File.Name | String | The name of the file. | 
| File.SSDeep | String | The SSDeep hash of the file. | 
| File.EntryID | String | The entry ID of the file. | 
| File.Info | String | File information. | 
| File.Type | String | The file type. | 
| File.MD5 | String | The MD5 hash of the file. | 
| File.Extension | String | The file extension. | 

### google-drive-file-replace-existing

***
Updates a file's content.

#### Base Command

`google-drive-file-replace-existing`

#### Input

| **Argument Name** | **Description** | **Required** |
| --- | --- | --- |
| file_id | ID of the file to replace. Can be retrieved using the `google-drive-files-list` command. | Optional | 
| entry_id | The file's entry ID. | Optional | 

#### Context Output

| **Path** | **Type** | **Description** |
| --- | --- | --- |
| GoogleDrive.File.File.id | String | The ID of the file. | 
| GoogleDrive.File.File.name | String | The name of the file. This is not necessarily unique within a folder. Note that for immutable items such as the top level folders of shared drives, My Drive root folder, and Application Data folder, the name is constant. | 
| GoogleDrive.File.File.mimeType | String | The MIME type of the file. | 
| GoogleDrive.File.File.starred | Boolean | Whether the user has starred the file. | 
| GoogleDrive.File.File.trashed | Boolean | Whether the file has been trashed, either explicitly or from a trashed parent folder. | 
| GoogleDrive.File.File.explicitlyTrashed | Boolean | Whether the file has been explicitly trashed, as opposed to recursively trashed from a parent folder. | 
| GoogleDrive.File.File.parents | String | The IDs of the parent folders which contain the file. | 
| GoogleDrive.File.File.spaces | String | The list of spaces which contain the file. The currently supported values are 'drive', 'appDataFolder', and 'photos'. | 
| GoogleDrive.File.File.version | String | A monotonically increasing version number for the file. This reflects every change made to the file on the server, even those not visible to the user. | 
| GoogleDrive.File.File.webContentLink | String | A link for downloading the content of the file in a browser. This is only available for files with binary content in Google Drive. | 
| GoogleDrive.File.File.webViewLink | String | A link for opening the file in a relevant Google editor or viewer in a browser. | 
| GoogleDrive.File.File.iconLink | String | A static, unauthenticated link to the file's icon. | 
| GoogleDrive.File.File.hasThumbnail | Boolean | Whether this file has a thumbnail. This does not indicate whether the requesting app has access to the thumbnail. To check access, look for the presence of the thumbnailLink field. | 
| GoogleDrive.File.File.thumbnailVersion | String | The thumbnail version for use in thumbnail cache invalidation. | 
| GoogleDrive.File.File.viewedByMe | Boolean | Whether the file has been viewed by this user. | 
| GoogleDrive.File.File.viewedByMeTime | Date | The last time the file was viewed by the user \(RFC 3339 date-time\). | 
| GoogleDrive.File.File.createdTime | Date | The time at which the file was created \(RFC 3339 date-time\). | 
| GoogleDrive.File.File.modifiedTime | Date | The last time the file was modified by anyone \(RFC 3339 date-time\). | 
| GoogleDrive.File.File.thumbnailLink | String | A short-lived link to the file's thumbnail, if available. Typically lasts on the order of hours. | 
| GoogleDrive.File.File.exportLinks | String | Links for exporting Docs Editors files to specific formats. | 
| GoogleDrive.File.File.quotaBytesUsed | String | The number of storage quota bytes used by the file. This includes the head revision as well as previous revisions with keepForever enabled. | 
| GoogleDrive.File.File.shared | Boolean | Whether the file has been shared. Not populated for items in shared drives. | 
| GoogleDrive.File.File.writersCanShare | Boolean | Whether users with only writer permission can modify the file's permissions. Not populated for items in shared drives. | 
| GoogleDrive.File.File.modifiedByMe | Boolean | Whether the file has been modified by this user. | 
| GoogleDrive.File.File.modifiedByMeTime | Date | The last time the file was modified by the user \(RFC 3339 date-time\). | 
| GoogleDrive.File.File.ownedByMe | Boolean | Whether the user owns the file. Not populated for items in shared drives. | 
| GoogleDrive.File.File.isAppAuthorized | Boolean | Whether the file was created or opened by the requesting app. | 
| GoogleDrive.File.File.capabilities.canAddChildren | Boolean | Whether the current user can add children to this folder. This is always false when the item is not a folder. | 
| GoogleDrive.File.File.capabilities.canAddMyDriveParent | Boolean | Whether the current user can add a parent for the item without removing an existing parent in the same request. Not populated for shared drive files. | 
| GoogleDrive.File.File.capabilities.canChangeCopyRequiresWriterPermission | Boolean | Whether the current user can change the 'copy requires writer permission' restriction of this file. | 
| GoogleDrive.File.File.capabilities.canChangeSecurityUpdateEnabled | Boolean | Whether the current user can change the 'security update enabled' field on link shared metadata. | 
| GoogleDrive.File.File.capabilities.canComment | Boolean | Whether the current user can comment on this file. | 
| GoogleDrive.File.File.capabilities.canCopy | Boolean | Whether the current user can copy this file. For an item in a shared drive, whether the current user can copy non-folder descendants of this item, or this item itself if it is not a folder. | 
| GoogleDrive.File.File.capabilities.canDelete | Boolean | Whether the current user can delete this file. | 
| GoogleDrive.File.File.capabilities.canDownload | Boolean | Whether the current user can download this file. | 
| GoogleDrive.File.File.capabilities.canEdit | Boolean | Whether the current user can edit this file. | 
| GoogleDrive.File.File.capabilities.canListChildren | Boolean | Whether the current user can list the children of this folder. This is always false when the item is not a folder. | 
| GoogleDrive.File.File.capabilities.canModifyContent | Boolean | Whether the current user can modify the content of this file. | 
| GoogleDrive.File.File.capabilities.canMoveChildrenWithinDrive | Boolean | Whether the current user can move children of this folder within this drive. This is false when the item is not a folder. | 
| GoogleDrive.File.File.capabilities.canMoveItemOutOfDrive | Boolean | Whether the current user can move this item outside of this drive by changing its parent. | 
| GoogleDrive.File.File.capabilities.canMoveItemWithinDrive | Boolean | Whether the current user can move this item within this drive. | 
| GoogleDrive.File.File.capabilities.canReadRevisions | Boolean | Whether the current user can read the revisions resource of this file. For a shared drive item, whether revisions of non-folder descendants of this item, or this item itself if it is not a folder, can be read. | 
| GoogleDrive.File.File.capabilities.canRemoveChildren | Boolean | Whether the current user can remove children from this folder. This is always false when the item is not a folder. | 
| GoogleDrive.File.File.capabilities.canRemoveMyDriveParent | Boolean | Whether the current user can remove a parent from the item without adding another parent in the same request. Not populated for shared drive files. | 
| GoogleDrive.File.File.capabilities.canRename | Boolean | Whether the current user can rename this file. | 
| GoogleDrive.File.File.capabilities.canShare | Boolean | Whether the current user can modify the sharing settings for this file. | 
| GoogleDrive.File.File.capabilities.canTrash | Boolean | Whether the current user can move this file to trash. | 
| GoogleDrive.File.File.capabilities.canUntrash | Boolean | Whether the current user can restore this file from trash. | 
| GoogleDrive.File.File.copyRequiresWriterPermission | Boolean | Whether the options to copy, print, or download this file, should be disabled for readers and commenters. | 
| GoogleDrive.File.File.lastModifyingUser.displayName | String | A plain text displayable name for this user. | 
| GoogleDrive.File.File.lastModifyingUser.emailAddress | String | The email address of the user. This may not be present in certain contexts if the user has not made their email address visible to the requester. | 
| GoogleDrive.File.File.lastModifyingUser.me | Boolean | Whether this user is the requesting user. | 
| GoogleDrive.File.File.lastModifyingUser.permissionId | String | The user's ID as visible in Permission resources. | 
| GoogleDrive.File.File.lastModifyingUser.photoLink | String | A link to the user's profile photo, if available. | 
| GoogleDrive.File.File.linkShareMetadata.securityUpdateEligible | Boolean | Whether the file is eligible for security update. | 
| GoogleDrive.File.File.linkShareMetadata.securityUpdateEnabled | Boolean | Whether the security update is enabled for this file. | 
| GoogleDrive.File.File.owners.displayName | String | A plain text displayable name for this user. | 
| GoogleDrive.File.File.owners.emailAddress | String | The email address of the user. This may not be present in certain contexts if the user has not made their email address visible to the requester. | 
| GoogleDrive.File.File.owners.me | Boolean | Whether this user is the requesting user. | 
| GoogleDrive.File.File.owners.permissionId | String | The user's ID as visible in Permission resources. | 
| GoogleDrive.File.File.owners.photoLink | String | A link to the user's profile photo, if available. | 
| GoogleDrive.File.File.permissionIds | String | List of permission IDs for users with access to this file. | 
| GoogleDrive.File.File.permissions.deleted | Boolean | Whether the permission was deleted. | 
| GoogleDrive.File.File.permissions.displayName | String | A plain text displayable name for this user. | 
| GoogleDrive.File.File.permissions.emailAddress | String | The email address of the user. | 
| GoogleDrive.File.File.permissions.id | String | The ID of this permission. | 
| GoogleDrive.File.File.permissions.role | String | The role granted by this permission. | 
| GoogleDrive.File.File.permissions.type | String | The type of the grantee. | 
| GoogleDrive.File.File.permissions.photoLink | String | A link to the user's profile photo, if available. | 

### google-drive-file-delete

***
Permanently deletes a file owned by the user without moving it to the trash. If the file belongs to a shared drive the user must be an organizer on the parent. If the target is a folder, all descendants owned by the user are also deleted.

#### Base Command

`google-drive-file-delete`

#### Input

| **Argument Name** | **Description** | **Required** |
| --- | --- | --- |
| file_id | ID of the requested file. Can be retrieved using the `google-drive-files-list` command. | Optional | 
| user_id | The user's primary email address. | Optional | 
| supports_all_drives | Whether the requesting application supports both My Drives and shared drives. Possible values: "true" and "false". Possible values are: true, false. Default is false. | Optional | 

#### Context Output

| **Path** | **Type** | **Description** |
| --- | --- | --- |
| GoogleDrive.File.File.id | String | ID of the deleted file. | 

### google-drive-file-permissions-list

***
Lists a file's or shared drive's permissions.

#### Base Command

`google-drive-file-permissions-list`

#### Input

| **Argument Name** | **Description** | **Required** |
| --- | --- | --- |
| file_id | ID of the requested file. Can be retrieved using the `google-drive-files-list` command. | Optional | 
| user_id | The user's primary email address. | Optional | 
| page_size | Maximum number of shared drives to return. Acceptable values are 1 to 100, inclusive. Default is 100. | Optional | 
| page_token | Page token for shared drives. | Optional | 
| supports_all_drives | Whether the requesting application supports both My Drives and shared drives. Possible values: "true" and "false". Possible values are: true, false. Default is false. | Optional | 
| use_domain_admin_access | Issue the request as a domain administrator. If set to true, all shared drives of the domain in which the requester is an administrator are returned. Possible values are: true, false. Default is false. | Optional | 

#### Context Output

| **Path** | **Type** | **Description** |
| --- | --- | --- |
| GoogleDrive.FilePermission.FilePermission.deleted | Boolean | Whether the account associated with this permission has been deleted. This field only pertains to user and group permissions. | 
| GoogleDrive.FilePermission.FilePermission.displayName | String | The "pretty" name of the value of the permission. | 
| GoogleDrive.FilePermission.FilePermission.emailAddress | String | The email address of the user or group to which this permission refers. | 
| GoogleDrive.FilePermission.FilePermission.id | String | The ID of this permission. | 
| GoogleDrive.FilePermission.FilePermission.role | String | The role granted by this permission. | 
| GoogleDrive.FilePermission.FilePermission.type | String | The type of the grantee. | 
| GoogleDrive.FilePermission.FilePermission.photoLink | String | A link to the user's profile photo, if available. | 

### google-drive-file-permission-create

***
Creates a permission for a file or shared drive.

#### Base Command

`google-drive-file-permission-create`

#### Input

| **Argument Name** | **Description** | **Required** |
| --- | --- | --- |
| file_id | ID of the requested file. Can be retrieved using the `google-drive-files-list` command. | Optional | 
| user_id | The user's primary email address. | Optional | 
| send_notification_email | Whether a confirmation email will be sent. Possible values: "true" and "false". Possible values are: true, false. Default is false. | Optional | 
| role | The role granted by this permission. Possible values: "owner", "organizer", "fileOrganizer", "writer", "commenter", and "reader". Possible values are: owner, organizer, fileOrganizer, writer, commenter, reader. Default is reader. | Optional | 
| type | The type of the grantee. When creating a permission, if type is user or group, you must provide an emailAddress for the user or group. When type is domain, you must provide a domain. No extra information is required for an anyone type. Possible values: "user", "group", "domain", and "anyone". Possible values are: user, group, domain, anyone. Default is anyone. | Optional | 
| domain | The domain to which this permission refers. | Optional | 
| email_address | The email address of the user or group to which this permission refers. | Optional | 

#### Context Output

| **Path** | **Type** | **Description** |
| --- | --- | --- |
| GoogleDrive.FilePermission.FilePermission.deleted | Boolean | Whether the account associated with this permission has been deleted. This field only pertains to user and group permissions. | 
| GoogleDrive.FilePermission.FilePermission.displayName | String | The "pretty" name of the value of the permission. | 
| GoogleDrive.FilePermission.FilePermission.emailAddress | String | The email address of the user or group to which this permission refers. | 
| GoogleDrive.FilePermission.FilePermission.id | String | The ID of this permission. | 
| GoogleDrive.FilePermission.FilePermission.role | String | The role granted by this permission. | 
| GoogleDrive.FilePermission.FilePermission.type | String | The type of the grantee. | 
| GoogleDrive.FilePermission.FilePermission.photoLink | String | A link to the user's profile photo, if available. | 

### google-drive-file-permission-update

***
Updates a permission with patch semantics.

#### Base Command

`google-drive-file-permission-update`

#### Input

| **Argument Name** | **Description** | **Required** |
| --- | --- | --- |
| file_id | ID of the requested file. Can be retrieved using the `google-drive-files-list` command. | Optional | 
| user_id | The user's primary email address. | Optional | 
| expiration_time | The time at which this permission will expire (RFC 3339 date-time). | Optional | 
| permission_id | The ID of the permission. Can be retrieved using the `google-drive-file-permissions-list` command. | Optional | 
| role | The role granted by this permission. Possible values: "owner", "organizer", "fileOrganizer", "writer", "commenter", and "reader". Possible values are: owner, organizer, fileOrganizer, writer, commenter, reader. Default is reader. | Optional | 

#### Context Output

| **Path** | **Type** | **Description** |
| --- | --- | --- |
| GoogleDrive.FilePermission.FilePermission.deleted | Boolean | Whether the account associated with this permission has been deleted. This field only pertains to user and group permissions. | 
| GoogleDrive.FilePermission.FilePermission.displayName | String | The "pretty" name of the value of the permission. | 
| GoogleDrive.FilePermission.FilePermission.emailAddress | String | The email address of the user or group to which this permission refers. | 
| GoogleDrive.FilePermission.FilePermission.id | String | The ID of this permission. | 
| GoogleDrive.FilePermission.FilePermission.role | String | The role granted by this permission. | 
| GoogleDrive.FilePermission.FilePermission.type | String | The type of the grantee. | 
| GoogleDrive.FilePermission.FilePermission.photoLink | String | A link to the user's profile photo, if available. | 

### google-drive-file-permission-delete

***
Delete a permission.

#### Base Command

`google-drive-file-permission-delete`

#### Input

| **Argument Name** | **Description** | **Required** |
| --- | --- | --- |
| file_id | ID of the requested file. Can be retrieved using the `google-drive-files-list` command. | Optional | 
| user_id | The user's primary email address. | Optional | 
| permission_id | The ID of the permission. Can be retrieved using the `google-drive-file-permissions-list` command. | Optional | 
| supports_all_drives | Whether the requesting application supports both My Drives and shared drives. Possible values: "true" and "false". Possible values are: true, false. Default is false. | Optional | 

#### Context Output

There is no context output for this command.
### google-drive-file-modify-label

***
Modify labels to file.

#### Base Command

`google-drive-file-modify-label`

#### Input

| **Argument Name** | **Description** | **Required** |
| --- | --- | --- |
| file_id | ID of the requested file. Can be retrieved using the `google-drive-files-list` command. | Optional | 
| user_id | The user's primary email address. | Optional | 
| label_id | The label id to set for the file. | Optional | 
| field_id | the field id of the label to set. | Optional | 
| selection_label_id | the label id to set for the field. | Optional | 
| remove_label | Whether the requesting application supports both My Drives and shared drives. Possible values: "true" and "false". Possible values are: true, false. Default is false. | Optional | 
<<<<<<< HEAD

#### Context Output

| **Path** | **Type** | **Description** |
| --- | --- | --- |
| GoogleDrive.Labels.kind | String | The type of resource. This is always drive\#modifyLabelsResponse | 
| GoogleDrive.Labels.modifiedLabels.fields.id | String | The ID of the label field selected | 
| GoogleDrive.Labels.modifiedLabels.fields.kind | String | Kind of resource this is, in this case drive\#labelField | 
| GoogleDrive.Labels.modifiedLabels.fields.selection | String | Selected label. | 
| GoogleDrive.Labels.modifiedLabels.fields.valueType | String | The type of data this label is representing. | 
| GoogleDrive.Labels.modifiedLabels.id | String | The label id of the label to set | 
| GoogleDrive.Labels.modifiedLabels.kind | String | The type of resource. This is always drive\#label | 
| GoogleDrive.Labels.modifiedLabels.revisionId | String |  | 

### google-drive-get-labels

***
Google Drive get labels.

#### Base Command

`google-drive-get-labels`

#### Input

| **Argument Name** | **Description** | **Required** |
| --- | --- | --- |
| user_id | The user's primary email address. | Optional | 

#### Context Output

| **Path** | **Type** | **Description** |
| --- | --- | --- |
| GoogleDrive.Labels.labels.appliedCapabilities.canApply | Boolean | Is able to apply this label to files. | 
| GoogleDrive.Labels.labels.appliedCapabilities.canRead | Boolean | Is able to read this label. | 
| GoogleDrive.Labels.labels.appliedCapabilities.canRemove | Boolean | Is able to remove this label from files. | 
| GoogleDrive.Labels.labels.appliedLabelPolicy.copyMode | String | Copy label to all descendants. | 
| GoogleDrive.Labels.labels.createTime | Date | Time at which this label was created. | 
| GoogleDrive.Labels.labels.creator.person | String | The creator of this label. | 
| GoogleDrive.Labels.labels.customer | String | The customer that owns this label. | 
| GoogleDrive.Labels.labels.displayHints.priority | String | Priority of the label. | 
| GoogleDrive.Labels.labels.displayHints.shownInApply | Boolean | Whether this label is shown in the "Apply a label" dropdown. | 
| GoogleDrive.Labels.labels.fields.appliedCapabilities.canRead | Boolean | Is the field readable. | 
| GoogleDrive.Labels.labels.fields.appliedCapabilities.canSearch | Boolean | Is the field searchable. | 
| GoogleDrive.Labels.labels.fields.appliedCapabilities.canWrite | Boolean | Is the field writable. | 
| GoogleDrive.Labels.labels.fields.creator.person | String | The creator of this field. | 
| GoogleDrive.Labels.labels.fields.displayHints.required | Boolean | Is this field required to be set by the user. | 
| GoogleDrive.Labels.labels.fields.displayHints.shownInApply | Boolean | Should this field be shown when editing the label. | 
| GoogleDrive.Labels.labels.fields.id | String | The ID of the field. | 
| GoogleDrive.Labels.labels.fields.lifecycle.state | String | The lifecycle state of this field. | 
| GoogleDrive.Labels.labels.fields.properties.displayName | String | The display name of the property. | 
| GoogleDrive.Labels.labels.fields.properties.required | Boolean | Is this property required to be set by the user. | 
| GoogleDrive.Labels.labels.fields.publisher.person | String | The user who published this field. | 
| GoogleDrive.Labels.labels.fields.queryKey | String | The query key for this field. | 
| GoogleDrive.Labels.labels.fields.schemaCapabilities | Unknown | Schema capabilities for this field. | 
| GoogleDrive.Labels.labels.fields.selectionOptions.choices.appliedCapabilities.canRead | Boolean |  | 
| GoogleDrive.Labels.labels.fields.selectionOptions.choices.appliedCapabilities.canSearch | Boolean |  | 
| GoogleDrive.Labels.labels.fields.selectionOptions.choices.appliedCapabilities.canSelect | Boolean |  | 
| GoogleDrive.Labels.labels.fields.selectionOptions.choices.displayHints.badgeColors.backgroundColor.blue | Number |  | 
| GoogleDrive.Labels.labels.fields.selectionOptions.choices.displayHints.badgeColors.backgroundColor.green | Number |  | 
| GoogleDrive.Labels.labels.fields.selectionOptions.choices.displayHints.badgeColors.backgroundColor.red | Number |  | 
| GoogleDrive.Labels.labels.fields.selectionOptions.choices.displayHints.badgeColors.foregroundColor.blue | Number |  | 
| GoogleDrive.Labels.labels.fields.selectionOptions.choices.displayHints.badgeColors.foregroundColor.green | Number |  | 
| GoogleDrive.Labels.labels.fields.selectionOptions.choices.displayHints.badgeColors.foregroundColor.red | Number |  | 
| GoogleDrive.Labels.labels.fields.selectionOptions.choices.displayHints.badgeColors.soloColor.blue | Number |  | 
| GoogleDrive.Labels.labels.fields.selectionOptions.choices.displayHints.badgeColors.soloColor.green | Number |  | 
| GoogleDrive.Labels.labels.fields.selectionOptions.choices.displayHints.badgeColors.soloColor.red | Number |  | 
| GoogleDrive.Labels.labels.fields.selectionOptions.choices.displayHints.badgePriority | String |  | 
| GoogleDrive.Labels.labels.fields.selectionOptions.choices.displayHints.darkBadgeColors.backgroundColor.blue | Number |  | 
| GoogleDrive.Labels.labels.fields.selectionOptions.choices.displayHints.darkBadgeColors.backgroundColor.green | Number |  | 
| GoogleDrive.Labels.labels.fields.selectionOptions.choices.displayHints.darkBadgeColors.backgroundColor.red | Number |  | 
| GoogleDrive.Labels.labels.fields.selectionOptions.choices.displayHints.darkBadgeColors.foregroundColor.blue | Number |  | 
| GoogleDrive.Labels.labels.fields.selectionOptions.choices.displayHints.darkBadgeColors.foregroundColor.green | Number |  | 
| GoogleDrive.Labels.labels.fields.selectionOptions.choices.displayHints.darkBadgeColors.foregroundColor.red | Number |  | 
| GoogleDrive.Labels.labels.fields.selectionOptions.choices.displayHints.darkBadgeColors.soloColor.blue | Number |  | 
| GoogleDrive.Labels.labels.fields.selectionOptions.choices.displayHints.darkBadgeColors.soloColor.green | Number |  | 
| GoogleDrive.Labels.labels.fields.selectionOptions.choices.displayHints.darkBadgeColors.soloColor.red | Number |  | 
| GoogleDrive.Labels.labels.fields.selectionOptions.choices.displayHints.shownInApply | Boolean |  | 
| GoogleDrive.Labels.labels.fields.selectionOptions.choices.id | String |  | 
| GoogleDrive.Labels.labels.fields.selectionOptions.choices.lifecycle.state | String |  | 
| GoogleDrive.Labels.labels.fields.selectionOptions.choices.properties.badgeConfig.color.blue | Number |  | 
| GoogleDrive.Labels.labels.fields.selectionOptions.choices.properties.badgeConfig.color.green | Number |  | 
| GoogleDrive.Labels.labels.fields.selectionOptions.choices.properties.badgeConfig.color.red | Number |  | 
| GoogleDrive.Labels.labels.fields.selectionOptions.choices.properties.displayName | String |  | 
| GoogleDrive.Labels.labels.fields.selectionOptions.choices.schemaCapabilities | Unknown |  | 
| GoogleDrive.Labels.labels.fields.updater.person | String |  | 
| GoogleDrive.Labels.labels.id | String |  | 
| GoogleDrive.Labels.labels.labelType | String |  | 
| GoogleDrive.Labels.labels.lifecycle.state | String |  | 
| GoogleDrive.Labels.labels.name | String |  | 
| GoogleDrive.Labels.labels.properties.title | String |  | 
| GoogleDrive.Labels.labels.publishTime | Date |  | 
| GoogleDrive.Labels.labels.publisher.person | String |  | 
| GoogleDrive.Labels.labels.revisionCreateTime | Date |  | 
| GoogleDrive.Labels.labels.revisionCreator.person | String |  | 
| GoogleDrive.Labels.labels.revisionId | String |  | 
| GoogleDrive.Labels.labels.schemaCapabilities | Unknown |  | 
| GoogleDrive.Labels.labels.fields.userOptions | Unknown |  | 

### google-drive-get-file-labels

***
Modify labels to file.

=======

#### Context Output

| **Path** | **Type** | **Description** |
| --- | --- | --- |
| GoogleDrive.Labels.kind | String | The type of resource. This is always drive\#modifyLabelsResponse | 
| GoogleDrive.Labels.modifiedLabels.fields.id | String | The ID of the label field selected | 
| GoogleDrive.Labels.modifiedLabels.fields.kind | String | Kind of resource this is, in this case drive\#labelField | 
| GoogleDrive.Labels.modifiedLabels.fields.selection | String | Selected label. | 
| GoogleDrive.Labels.modifiedLabels.fields.valueType | String | The type of data this label is representing. | 
| GoogleDrive.Labels.modifiedLabels.id | String | The label id of the label to set | 
| GoogleDrive.Labels.modifiedLabels.kind | String | The type of resource. This is always drive\#label | 
| GoogleDrive.Labels.modifiedLabels.revisionId | String |  | 

### google-drive-get-labels

***
Google Drive get labels.

#### Base Command

`google-drive-get-labels`

#### Input

| **Argument Name** | **Description** | **Required** |
| --- | --- | --- |
| user_id | The user's primary email address. | Optional | 

#### Context Output

| **Path** | **Type** | **Description** |
| --- | --- | --- |
| GoogleDrive.Labels.labels.appliedCapabilities.canApply | Boolean | Is able to apply this label to files. | 
| GoogleDrive.Labels.labels.appliedCapabilities.canRead | Boolean | Is able to read this label. | 
| GoogleDrive.Labels.labels.appliedCapabilities.canRemove | Boolean | Is able to remove this label from files. | 
| GoogleDrive.Labels.labels.appliedLabelPolicy.copyMode | String | Copy label to all descendants. | 
| GoogleDrive.Labels.labels.createTime | Date | Time at which this label was created. | 
| GoogleDrive.Labels.labels.creator.person | String | The creator of this label. | 
| GoogleDrive.Labels.labels.customer | String | The customer that owns this label. | 
| GoogleDrive.Labels.labels.displayHints.priority | String | Priority of the label. | 
| GoogleDrive.Labels.labels.displayHints.shownInApply | Boolean | Whether this label is shown in the "Apply a label" dropdown. | 
| GoogleDrive.Labels.labels.fields.appliedCapabilities.canRead | Boolean | Is the field readable. | 
| GoogleDrive.Labels.labels.fields.appliedCapabilities.canSearch | Boolean | Is the field searchable. | 
| GoogleDrive.Labels.labels.fields.appliedCapabilities.canWrite | Boolean | Is the field writable. | 
| GoogleDrive.Labels.labels.fields.creator.person | String | The creator of this field. | 
| GoogleDrive.Labels.labels.fields.displayHints.required | Boolean | Is this field required to be set by the user. | 
| GoogleDrive.Labels.labels.fields.displayHints.shownInApply | Boolean | Should this field be shown when editing the label. | 
| GoogleDrive.Labels.labels.fields.id | String | The ID of the field. | 
| GoogleDrive.Labels.labels.fields.lifecycle.state | String | The lifecycle state of this field. | 
| GoogleDrive.Labels.labels.fields.properties.displayName | String | The display name of the property. | 
| GoogleDrive.Labels.labels.fields.properties.required | Boolean | Is this property required to be set by the user. | 
| GoogleDrive.Labels.labels.fields.publisher.person | String | The user who published this field. | 
| GoogleDrive.Labels.labels.fields.queryKey | String | The query key for this field. | 
| GoogleDrive.Labels.labels.fields.schemaCapabilities | Unknown | Schema capabilities for this field. | 
| GoogleDrive.Labels.labels.fields.selectionOptions.choices.appliedCapabilities.canRead | Boolean |  | 
| GoogleDrive.Labels.labels.fields.selectionOptions.choices.appliedCapabilities.canSearch | Boolean |  | 
| GoogleDrive.Labels.labels.fields.selectionOptions.choices.appliedCapabilities.canSelect | Boolean |  | 
| GoogleDrive.Labels.labels.fields.selectionOptions.choices.displayHints.badgeColors.backgroundColor.blue | Number |  | 
| GoogleDrive.Labels.labels.fields.selectionOptions.choices.displayHints.badgeColors.backgroundColor.green | Number |  | 
| GoogleDrive.Labels.labels.fields.selectionOptions.choices.displayHints.badgeColors.backgroundColor.red | Number |  | 
| GoogleDrive.Labels.labels.fields.selectionOptions.choices.displayHints.badgeColors.foregroundColor.blue | Number |  | 
| GoogleDrive.Labels.labels.fields.selectionOptions.choices.displayHints.badgeColors.foregroundColor.green | Number |  | 
| GoogleDrive.Labels.labels.fields.selectionOptions.choices.displayHints.badgeColors.foregroundColor.red | Number |  | 
| GoogleDrive.Labels.labels.fields.selectionOptions.choices.displayHints.badgeColors.soloColor.blue | Number |  | 
| GoogleDrive.Labels.labels.fields.selectionOptions.choices.displayHints.badgeColors.soloColor.green | Number |  | 
| GoogleDrive.Labels.labels.fields.selectionOptions.choices.displayHints.badgeColors.soloColor.red | Number |  | 
| GoogleDrive.Labels.labels.fields.selectionOptions.choices.displayHints.badgePriority | String |  | 
| GoogleDrive.Labels.labels.fields.selectionOptions.choices.displayHints.darkBadgeColors.backgroundColor.blue | Number |  | 
| GoogleDrive.Labels.labels.fields.selectionOptions.choices.displayHints.darkBadgeColors.backgroundColor.green | Number |  | 
| GoogleDrive.Labels.labels.fields.selectionOptions.choices.displayHints.darkBadgeColors.backgroundColor.red | Number |  | 
| GoogleDrive.Labels.labels.fields.selectionOptions.choices.displayHints.darkBadgeColors.foregroundColor.blue | Number |  | 
| GoogleDrive.Labels.labels.fields.selectionOptions.choices.displayHints.darkBadgeColors.foregroundColor.green | Number |  | 
| GoogleDrive.Labels.labels.fields.selectionOptions.choices.displayHints.darkBadgeColors.foregroundColor.red | Number |  | 
| GoogleDrive.Labels.labels.fields.selectionOptions.choices.displayHints.darkBadgeColors.soloColor.blue | Number |  | 
| GoogleDrive.Labels.labels.fields.selectionOptions.choices.displayHints.darkBadgeColors.soloColor.green | Number |  | 
| GoogleDrive.Labels.labels.fields.selectionOptions.choices.displayHints.darkBadgeColors.soloColor.red | Number |  | 
| GoogleDrive.Labels.labels.fields.selectionOptions.choices.displayHints.shownInApply | Boolean |  | 
| GoogleDrive.Labels.labels.fields.selectionOptions.choices.id | String |  | 
| GoogleDrive.Labels.labels.fields.selectionOptions.choices.lifecycle.state | String |  | 
| GoogleDrive.Labels.labels.fields.selectionOptions.choices.properties.badgeConfig.color.blue | Number |  | 
| GoogleDrive.Labels.labels.fields.selectionOptions.choices.properties.badgeConfig.color.green | Number |  | 
| GoogleDrive.Labels.labels.fields.selectionOptions.choices.properties.badgeConfig.color.red | Number |  | 
| GoogleDrive.Labels.labels.fields.selectionOptions.choices.properties.displayName | String |  | 
| GoogleDrive.Labels.labels.fields.selectionOptions.choices.schemaCapabilities | Unknown |  | 
| GoogleDrive.Labels.labels.fields.updater.person | String |  | 
| GoogleDrive.Labels.labels.id | String |  | 
| GoogleDrive.Labels.labels.labelType | String |  | 
| GoogleDrive.Labels.labels.lifecycle.state | String |  | 
| GoogleDrive.Labels.labels.name | String |  | 
| GoogleDrive.Labels.labels.properties.title | String |  | 
| GoogleDrive.Labels.labels.publishTime | Date |  | 
| GoogleDrive.Labels.labels.publisher.person | String |  | 
| GoogleDrive.Labels.labels.revisionCreateTime | Date |  | 
| GoogleDrive.Labels.labels.revisionCreator.person | String |  | 
| GoogleDrive.Labels.labels.revisionId | String |  | 
| GoogleDrive.Labels.labels.schemaCapabilities | Unknown |  | 
| GoogleDrive.Labels.labels.fields.userOptions | Unknown |  | 

### google-drive-get-file-labels

***
Modify labels to file.

>>>>>>> 9d6c5180
#### Base Command

`google-drive-get-file-labels`

#### Input

| **Argument Name** | **Description** | **Required** |
| --- | --- | --- |
| file_id | ID of the requested file. Can be retrieved using the `google-drive-files-list` command. | Optional | 
| user_id | The user's primary email address. | Optional | 

#### Context Output

| **Path** | **Type** | **Description** |
| --- | --- | --- |
| GoogleDrive.File.File.id | String | The ID of the file. | 
| GoogleDrive.Labels.kind | String | The type of resource. This is always drive\#labelList | 
| GoogleDrive.Labels.labels.fields.id | String | The ID of the label field selected | 
| GoogleDrive.Labels.labels.fields.kind | String | The kind of this field. This is always drive\#labelField | 
| GoogleDrive.Labels.labels.fields.selection | String | The label field selected. | 
| GoogleDrive.Labels.labels.fields.valueType | String | The type of data this label is representing. | 
| GoogleDrive.Labels.labels.id | String | The label id of the label to set | 
| GoogleDrive.Labels.labels.kind | String | The type of resource. This is always drive\#label | 
| GoogleDrive.Labels.labels.revisionId | String | The revision id of the label | 

### google-drive-file-copy

***
Make a copy of a Google Drive file.

#### Base Command

`google-drive-file-copy`

#### Input

| **Argument Name** | **Description** | **Required** |
| --- | --- | --- |
| file_id | The ID of the file to copy. | Required | 
| copy_title | The name of the copied file. | Optional | 
| user_id | The user's primary email address. | Optional | 
| supports_all_drives | Whether the requesting application supports both My Drives and shared drives. Possible values are: true, false. Default is false. | Optional | 

#### Context Output

| **Path** | **Type** | **Description** |
| --- | --- | --- |
| GoogleDrive.File.File.kind | String | The content type of the file. | 
| GoogleDrive.File.File.id | String | The ID of the copied file. | 
| GoogleDrive.File.File.name | String | The name of the copied file. | 
| GoogleDrive.File.File.mimeType | String | The MIME type of the copied file. | 

#### Command example
```!google-drive-file-copy file_id="1O8Gx7DslVpbd-HN7lp4MIN1DDakpw-bHVHCwir2wUlo" copy_title="New Copy"```
#### Context Example
```json
{
    "GoogleDrive": {
        "File": {
            "File": {
                "id": "1JBZfuJcRpnpv5wS5-RBxT5OGjfKMP1cCmqOBHCe7GPw",
                "kind": "drive#file",
                "mimeType": "application/vnd.google-apps.spreadsheet",
                "name": "New Copy"
            }
        }
    }
}
```

#### Human Readable Output

>### File copied successfully.
>|Id|Kind|Mimetype|Name|
>|---|---|---|---|
>| 1JBZfuJcRpnpv5wS5-RBxT5OGjfKMP1cCmqOBHCe7GPw | drive#file | application/vnd.google-apps.spreadsheet | New Copy |
<<<<<<< HEAD
=======

### google-drive-file-get-parents

***
Get parents of a Google Drive file.

#### Base Command

`google-drive-file-get-parents`

#### Input

| **Argument Name** | **Description** | **Required** |
| --- | --- | --- |
| file_id | ID of the requested file. Can be retrieved using the `google-drive-files-list` command. | Required | 
| user_id | The user's primary email address. | Required | 
| include_items_from_all_drives | Whether both My Drive and shared drive items should be included in the results. Possible values are: true, false. Default is false. | Optional | 
| supports_all_drives | Whether the requesting application supports both My Drives and shared drives. Possible values are: True, False. Default is False. | Optional | 

#### Context Output

| **Path** | **Type** | **Description** |
| --- | --- | --- |
| GoogleDrive.File.Parents | String | The IDs of the parent folders which contain the file. | 
>>>>>>> 9d6c5180
<|MERGE_RESOLUTION|>--- conflicted
+++ resolved
@@ -665,7 +665,6 @@
 Deletes a shared drive.
 
 #### Base Command
-<<<<<<< HEAD
 
 `google-drive-drive-delete`
 
@@ -678,20 +677,6 @@
 | user_id | The user's primary email address. | Optional | 
 | drive_id | ID of the shared drive. Can be retrieved using the `google-drive-drives-list` command. | Required | 
 
-=======
-
-`google-drive-drive-delete`
-
-#### Input
-
-| **Argument Name** | **Description** | **Required** |
-| --- | --- | --- |
-| use_domain_admin_access | If set to true, then the requester will be granted access if they are an administrator of the domain to which the shared drive belongs. Possible values are: true, false. Default is false. | Optional | 
-| allow_item_deletion | Whether any items inside the shared drive should also be deleted. This option is only supported when use_domain_admin_access argument is set to true. Possible values are: true, false. Default is false. | Optional | 
-| user_id | The user's primary email address. | Optional | 
-| drive_id | ID of the shared drive. Can be retrieved using the `google-drive-drives-list` command. | Required | 
-
->>>>>>> 9d6c5180
 #### Context Output
 There is no context output for this command.
 
@@ -1191,7 +1176,6 @@
 | field_id | the field id of the label to set. | Optional | 
 | selection_label_id | the label id to set for the field. | Optional | 
 | remove_label | Whether the requesting application supports both My Drives and shared drives. Possible values: "true" and "false". Possible values are: true, false. Default is false. | Optional | 
-<<<<<<< HEAD
 
 #### Context Output
 
@@ -1296,112 +1280,6 @@
 ***
 Modify labels to file.
 
-=======
-
-#### Context Output
-
-| **Path** | **Type** | **Description** |
-| --- | --- | --- |
-| GoogleDrive.Labels.kind | String | The type of resource. This is always drive\#modifyLabelsResponse | 
-| GoogleDrive.Labels.modifiedLabels.fields.id | String | The ID of the label field selected | 
-| GoogleDrive.Labels.modifiedLabels.fields.kind | String | Kind of resource this is, in this case drive\#labelField | 
-| GoogleDrive.Labels.modifiedLabels.fields.selection | String | Selected label. | 
-| GoogleDrive.Labels.modifiedLabels.fields.valueType | String | The type of data this label is representing. | 
-| GoogleDrive.Labels.modifiedLabels.id | String | The label id of the label to set | 
-| GoogleDrive.Labels.modifiedLabels.kind | String | The type of resource. This is always drive\#label | 
-| GoogleDrive.Labels.modifiedLabels.revisionId | String |  | 
-
-### google-drive-get-labels
-
-***
-Google Drive get labels.
-
-#### Base Command
-
-`google-drive-get-labels`
-
-#### Input
-
-| **Argument Name** | **Description** | **Required** |
-| --- | --- | --- |
-| user_id | The user's primary email address. | Optional | 
-
-#### Context Output
-
-| **Path** | **Type** | **Description** |
-| --- | --- | --- |
-| GoogleDrive.Labels.labels.appliedCapabilities.canApply | Boolean | Is able to apply this label to files. | 
-| GoogleDrive.Labels.labels.appliedCapabilities.canRead | Boolean | Is able to read this label. | 
-| GoogleDrive.Labels.labels.appliedCapabilities.canRemove | Boolean | Is able to remove this label from files. | 
-| GoogleDrive.Labels.labels.appliedLabelPolicy.copyMode | String | Copy label to all descendants. | 
-| GoogleDrive.Labels.labels.createTime | Date | Time at which this label was created. | 
-| GoogleDrive.Labels.labels.creator.person | String | The creator of this label. | 
-| GoogleDrive.Labels.labels.customer | String | The customer that owns this label. | 
-| GoogleDrive.Labels.labels.displayHints.priority | String | Priority of the label. | 
-| GoogleDrive.Labels.labels.displayHints.shownInApply | Boolean | Whether this label is shown in the "Apply a label" dropdown. | 
-| GoogleDrive.Labels.labels.fields.appliedCapabilities.canRead | Boolean | Is the field readable. | 
-| GoogleDrive.Labels.labels.fields.appliedCapabilities.canSearch | Boolean | Is the field searchable. | 
-| GoogleDrive.Labels.labels.fields.appliedCapabilities.canWrite | Boolean | Is the field writable. | 
-| GoogleDrive.Labels.labels.fields.creator.person | String | The creator of this field. | 
-| GoogleDrive.Labels.labels.fields.displayHints.required | Boolean | Is this field required to be set by the user. | 
-| GoogleDrive.Labels.labels.fields.displayHints.shownInApply | Boolean | Should this field be shown when editing the label. | 
-| GoogleDrive.Labels.labels.fields.id | String | The ID of the field. | 
-| GoogleDrive.Labels.labels.fields.lifecycle.state | String | The lifecycle state of this field. | 
-| GoogleDrive.Labels.labels.fields.properties.displayName | String | The display name of the property. | 
-| GoogleDrive.Labels.labels.fields.properties.required | Boolean | Is this property required to be set by the user. | 
-| GoogleDrive.Labels.labels.fields.publisher.person | String | The user who published this field. | 
-| GoogleDrive.Labels.labels.fields.queryKey | String | The query key for this field. | 
-| GoogleDrive.Labels.labels.fields.schemaCapabilities | Unknown | Schema capabilities for this field. | 
-| GoogleDrive.Labels.labels.fields.selectionOptions.choices.appliedCapabilities.canRead | Boolean |  | 
-| GoogleDrive.Labels.labels.fields.selectionOptions.choices.appliedCapabilities.canSearch | Boolean |  | 
-| GoogleDrive.Labels.labels.fields.selectionOptions.choices.appliedCapabilities.canSelect | Boolean |  | 
-| GoogleDrive.Labels.labels.fields.selectionOptions.choices.displayHints.badgeColors.backgroundColor.blue | Number |  | 
-| GoogleDrive.Labels.labels.fields.selectionOptions.choices.displayHints.badgeColors.backgroundColor.green | Number |  | 
-| GoogleDrive.Labels.labels.fields.selectionOptions.choices.displayHints.badgeColors.backgroundColor.red | Number |  | 
-| GoogleDrive.Labels.labels.fields.selectionOptions.choices.displayHints.badgeColors.foregroundColor.blue | Number |  | 
-| GoogleDrive.Labels.labels.fields.selectionOptions.choices.displayHints.badgeColors.foregroundColor.green | Number |  | 
-| GoogleDrive.Labels.labels.fields.selectionOptions.choices.displayHints.badgeColors.foregroundColor.red | Number |  | 
-| GoogleDrive.Labels.labels.fields.selectionOptions.choices.displayHints.badgeColors.soloColor.blue | Number |  | 
-| GoogleDrive.Labels.labels.fields.selectionOptions.choices.displayHints.badgeColors.soloColor.green | Number |  | 
-| GoogleDrive.Labels.labels.fields.selectionOptions.choices.displayHints.badgeColors.soloColor.red | Number |  | 
-| GoogleDrive.Labels.labels.fields.selectionOptions.choices.displayHints.badgePriority | String |  | 
-| GoogleDrive.Labels.labels.fields.selectionOptions.choices.displayHints.darkBadgeColors.backgroundColor.blue | Number |  | 
-| GoogleDrive.Labels.labels.fields.selectionOptions.choices.displayHints.darkBadgeColors.backgroundColor.green | Number |  | 
-| GoogleDrive.Labels.labels.fields.selectionOptions.choices.displayHints.darkBadgeColors.backgroundColor.red | Number |  | 
-| GoogleDrive.Labels.labels.fields.selectionOptions.choices.displayHints.darkBadgeColors.foregroundColor.blue | Number |  | 
-| GoogleDrive.Labels.labels.fields.selectionOptions.choices.displayHints.darkBadgeColors.foregroundColor.green | Number |  | 
-| GoogleDrive.Labels.labels.fields.selectionOptions.choices.displayHints.darkBadgeColors.foregroundColor.red | Number |  | 
-| GoogleDrive.Labels.labels.fields.selectionOptions.choices.displayHints.darkBadgeColors.soloColor.blue | Number |  | 
-| GoogleDrive.Labels.labels.fields.selectionOptions.choices.displayHints.darkBadgeColors.soloColor.green | Number |  | 
-| GoogleDrive.Labels.labels.fields.selectionOptions.choices.displayHints.darkBadgeColors.soloColor.red | Number |  | 
-| GoogleDrive.Labels.labels.fields.selectionOptions.choices.displayHints.shownInApply | Boolean |  | 
-| GoogleDrive.Labels.labels.fields.selectionOptions.choices.id | String |  | 
-| GoogleDrive.Labels.labels.fields.selectionOptions.choices.lifecycle.state | String |  | 
-| GoogleDrive.Labels.labels.fields.selectionOptions.choices.properties.badgeConfig.color.blue | Number |  | 
-| GoogleDrive.Labels.labels.fields.selectionOptions.choices.properties.badgeConfig.color.green | Number |  | 
-| GoogleDrive.Labels.labels.fields.selectionOptions.choices.properties.badgeConfig.color.red | Number |  | 
-| GoogleDrive.Labels.labels.fields.selectionOptions.choices.properties.displayName | String |  | 
-| GoogleDrive.Labels.labels.fields.selectionOptions.choices.schemaCapabilities | Unknown |  | 
-| GoogleDrive.Labels.labels.fields.updater.person | String |  | 
-| GoogleDrive.Labels.labels.id | String |  | 
-| GoogleDrive.Labels.labels.labelType | String |  | 
-| GoogleDrive.Labels.labels.lifecycle.state | String |  | 
-| GoogleDrive.Labels.labels.name | String |  | 
-| GoogleDrive.Labels.labels.properties.title | String |  | 
-| GoogleDrive.Labels.labels.publishTime | Date |  | 
-| GoogleDrive.Labels.labels.publisher.person | String |  | 
-| GoogleDrive.Labels.labels.revisionCreateTime | Date |  | 
-| GoogleDrive.Labels.labels.revisionCreator.person | String |  | 
-| GoogleDrive.Labels.labels.revisionId | String |  | 
-| GoogleDrive.Labels.labels.schemaCapabilities | Unknown |  | 
-| GoogleDrive.Labels.labels.fields.userOptions | Unknown |  | 
-
-### google-drive-get-file-labels
-
-***
-Modify labels to file.
-
->>>>>>> 9d6c5180
 #### Base Command
 
 `google-drive-get-file-labels`
@@ -1478,8 +1356,6 @@
 >|Id|Kind|Mimetype|Name|
 >|---|---|---|---|
 >| 1JBZfuJcRpnpv5wS5-RBxT5OGjfKMP1cCmqOBHCe7GPw | drive#file | application/vnd.google-apps.spreadsheet | New Copy |
-<<<<<<< HEAD
-=======
 
 ### google-drive-file-get-parents
 
@@ -1503,5 +1379,4 @@
 
 | **Path** | **Type** | **Description** |
 | --- | --- | --- |
-| GoogleDrive.File.Parents | String | The IDs of the parent folders which contain the file. | 
->>>>>>> 9d6c5180
+| GoogleDrive.File.Parents | String | The IDs of the parent folders which contain the file. | 