--- conflicted
+++ resolved
@@ -2758,7 +2758,6 @@
       description: The user's primary email address.
     - name: permission_id
       description: The ID of the permission. Can be retrieved using the `google-drive-file-permissions-list` command.
-<<<<<<< HEAD
     - auto: PREDEFINED
       defaultValue: "false"
       description: 'Whether the requesting application supports both My Drives and shared drives.'
@@ -3062,311 +3061,6 @@
       description: Whether the requesting application supports both My Drives and shared drives.
       name: supports_all_drives
       predefined:
-=======
-    - auto: PREDEFINED
-      defaultValue: "false"
-      description: 'Whether the requesting application supports both My Drives and shared drives.'
-      name: supports_all_drives
-      predefined:
-      - "true"
-      - "false"
-  - name: google-drive-file-modify-label
-    description: Modify labels to file.
-    arguments:
-    - name: file_id
-      description: ID of the requested file. Can be retrieved using the `google-drive-files-list` command.
-    - name: user_id
-      description: The user's primary email address.
-    - name: label_id
-      description: The label id to set for the file.
-    - name: field_id
-      description: the field id of the label to set.
-    - name: selection_label_id
-      description: the label id to set for the field.
-    - auto: PREDEFINED
-      defaultValue: "false"
-      description: 'Whether the requesting application supports both My Drives and shared drives.'
-      name: remove_label
-      predefined:
-      - "true"
-      - "false"
-    outputs:
-    - contextPath: GoogleDrive.Labels.kind
-      description: 'The type of resource. This is always drive#modifyLabelsResponse.'
-      type: String
-    - contextPath: GoogleDrive.Labels.modifiedLabels.fields.id
-      description: 'The ID of the label field selected.'
-      type: String
-    - contextPath: GoogleDrive.Labels.modifiedLabels.fields.kind
-      description: 'Kind of resource this is, in this case drive#labelField.'
-      type: String
-    - contextPath: GoogleDrive.Labels.modifiedLabels.fields.selection
-      description: 'Selected label.'
-      type: String
-    - contextPath: GoogleDrive.Labels.modifiedLabels.fields.valueType
-      description: 'The type of data this label is representing.'
-      type: String
-    - contextPath: GoogleDrive.Labels.modifiedLabels.id
-      description: 'The label id of the label to set.'
-      type: String
-    - contextPath: GoogleDrive.Labels.modifiedLabels.kind
-      description: 'The type of resource. This is always drive#label.'
-      type: String
-    - contextPath: GoogleDrive.Labels.modifiedLabels.revisionId
-      description: ''
-      type: String
-  - name: google-drive-get-labels
-    description: Google Drive get labels.
-    arguments:
-    - name: user_id
-      description: The user's primary email address.
-    outputs:
-    - contextPath: GoogleDrive.Labels.labels.appliedCapabilities.canApply
-      description: 'Is able to apply this label to files.'
-      type: Boolean
-    - contextPath: GoogleDrive.Labels.labels.appliedCapabilities.canRead
-      description: 'Is able to read this label.'
-      type: Boolean
-    - contextPath: GoogleDrive.Labels.labels.appliedCapabilities.canRemove
-      description: 'Is able to remove this label from files.'
-      type: Boolean
-    - contextPath: GoogleDrive.Labels.labels.appliedLabelPolicy.copyMode
-      description: 'Copy label to all descendants.'
-      type: String
-    - contextPath: GoogleDrive.Labels.labels.createTime
-      description: 'Time at which this label was created.'
-      type: Date
-    - contextPath: GoogleDrive.Labels.labels.creator.person
-      description: 'The creator of this label.'
-      type: String
-    - contextPath: GoogleDrive.Labels.labels.customer
-      description: 'The customer that owns this label.'
-      type: String
-    - contextPath: GoogleDrive.Labels.labels.displayHints.priority
-      description: 'Priority of the label.'
-      type: String
-    - contextPath: GoogleDrive.Labels.labels.displayHints.shownInApply
-      description: 'Whether this label is shown in the "Apply a label" dropdown.'
-      type: Boolean
-    - contextPath: GoogleDrive.Labels.labels.fields.appliedCapabilities.canRead
-      description: 'Is the field readable.'
-      type: Boolean
-    - contextPath: GoogleDrive.Labels.labels.fields.appliedCapabilities.canSearch
-      description: 'Is the field searchable.'
-      type: Boolean
-    - contextPath: GoogleDrive.Labels.labels.fields.appliedCapabilities.canWrite
-      description: 'Is the field writable.'
-      type: Boolean
-    - contextPath: GoogleDrive.Labels.labels.fields.creator.person
-      description: 'The creator of this field.'
-      type: String
-    - contextPath: GoogleDrive.Labels.labels.fields.displayHints.required
-      description: 'Is this field required to be set by the user.'
-      type: Boolean
-    - contextPath: GoogleDrive.Labels.labels.fields.displayHints.shownInApply
-      description: 'Should this field be shown when editing the label.'
-      type: Boolean
-    - contextPath: GoogleDrive.Labels.labels.fields.id
-      description: 'The ID of the field.'
-      type: String
-    - contextPath: GoogleDrive.Labels.labels.fields.lifecycle.state
-      description: 'The lifecycle state of this field.'
-      type: String
-    - contextPath: GoogleDrive.Labels.labels.fields.properties.displayName
-      description: 'The display name of the property.'
-      type: String
-    - contextPath: GoogleDrive.Labels.labels.fields.properties.required
-      description: 'Is this property required to be set by the user.'
-      type: Boolean
-    - contextPath: GoogleDrive.Labels.labels.fields.publisher.person
-      description: 'The user who published this field.'
-      type: String
-    - contextPath: GoogleDrive.Labels.labels.fields.queryKey
-      description: 'The query key for this field.'
-      type: String
-    - contextPath: GoogleDrive.Labels.labels.fields.schemaCapabilities
-      description: 'Schema capabilities for this field.'
-      type: Unknown
-    - contextPath: GoogleDrive.Labels.labels.fields.selectionOptions.choices.appliedCapabilities.canRead
-      description: ''
-      type: Boolean
-    - contextPath: GoogleDrive.Labels.labels.fields.selectionOptions.choices.appliedCapabilities.canSearch
-      description: ''
-      type: Boolean
-    - contextPath: GoogleDrive.Labels.labels.fields.selectionOptions.choices.appliedCapabilities.canSelect
-      description: ''
-      type: Boolean
-    - contextPath: GoogleDrive.Labels.labels.fields.selectionOptions.choices.displayHints.badgeColors.backgroundColor.blue
-      description: ''
-      type: Number
-    - contextPath: GoogleDrive.Labels.labels.fields.selectionOptions.choices.displayHints.badgeColors.backgroundColor.green
-      description: ''
-      type: Number
-    - contextPath: GoogleDrive.Labels.labels.fields.selectionOptions.choices.displayHints.badgeColors.backgroundColor.red
-      description: ''
-      type: Number
-    - contextPath: GoogleDrive.Labels.labels.fields.selectionOptions.choices.displayHints.badgeColors.foregroundColor.blue
-      description: ''
-      type: Number
-    - contextPath: GoogleDrive.Labels.labels.fields.selectionOptions.choices.displayHints.badgeColors.foregroundColor.green
-      description: ''
-      type: Number
-    - contextPath: GoogleDrive.Labels.labels.fields.selectionOptions.choices.displayHints.badgeColors.foregroundColor.red
-      description: ''
-      type: Number
-    - contextPath: GoogleDrive.Labels.labels.fields.selectionOptions.choices.displayHints.badgeColors.soloColor.blue
-      description: ''
-      type: Number
-    - contextPath: GoogleDrive.Labels.labels.fields.selectionOptions.choices.displayHints.badgeColors.soloColor.green
-      description: ''
-      type: Number
-    - contextPath: GoogleDrive.Labels.labels.fields.selectionOptions.choices.displayHints.badgeColors.soloColor.red
-      description: ''
-      type: Number
-    - contextPath: GoogleDrive.Labels.labels.fields.selectionOptions.choices.displayHints.badgePriority
-      description: ''
-      type: String
-    - contextPath: GoogleDrive.Labels.labels.fields.selectionOptions.choices.displayHints.darkBadgeColors.backgroundColor.blue
-      description: ''
-      type: Number
-    - contextPath: GoogleDrive.Labels.labels.fields.selectionOptions.choices.displayHints.darkBadgeColors.backgroundColor.green
-      description: ''
-      type: Number
-    - contextPath: GoogleDrive.Labels.labels.fields.selectionOptions.choices.displayHints.darkBadgeColors.backgroundColor.red
-      description: ''
-      type: Number
-    - contextPath: GoogleDrive.Labels.labels.fields.selectionOptions.choices.displayHints.darkBadgeColors.foregroundColor.blue
-      description: ''
-      type: Number
-    - contextPath: GoogleDrive.Labels.labels.fields.selectionOptions.choices.displayHints.darkBadgeColors.foregroundColor.green
-      description: ''
-      type: Number
-    - contextPath: GoogleDrive.Labels.labels.fields.selectionOptions.choices.displayHints.darkBadgeColors.foregroundColor.red
-      description: ''
-      type: Number
-    - contextPath: GoogleDrive.Labels.labels.fields.selectionOptions.choices.displayHints.darkBadgeColors.soloColor.blue
-      description: ''
-      type: Number
-    - contextPath: GoogleDrive.Labels.labels.fields.selectionOptions.choices.displayHints.darkBadgeColors.soloColor.green
-      description: ''
-      type: Number
-    - contextPath: GoogleDrive.Labels.labels.fields.selectionOptions.choices.displayHints.darkBadgeColors.soloColor.red
-      description: ''
-      type: Number
-    - contextPath: GoogleDrive.Labels.labels.fields.selectionOptions.choices.displayHints.shownInApply
-      description: ''
-      type: Boolean
-    - contextPath: GoogleDrive.Labels.labels.fields.selectionOptions.choices.id
-      description: ''
-      type: String
-    - contextPath: GoogleDrive.Labels.labels.fields.selectionOptions.choices.lifecycle.state
-      description: ''
-      type: String
-    - contextPath: GoogleDrive.Labels.labels.fields.selectionOptions.choices.properties.badgeConfig.color.blue
-      description: ''
-      type: Number
-    - contextPath: GoogleDrive.Labels.labels.fields.selectionOptions.choices.properties.badgeConfig.color.green
-      description: ''
-      type: Number
-    - contextPath: GoogleDrive.Labels.labels.fields.selectionOptions.choices.properties.badgeConfig.color.red
-      description: ''
-      type: Number
-    - contextPath: GoogleDrive.Labels.labels.fields.selectionOptions.choices.properties.displayName
-      description: ''
-      type: String
-    - contextPath: GoogleDrive.Labels.labels.fields.selectionOptions.choices.schemaCapabilities
-      description: ''
-      type: Unknown
-    - contextPath: GoogleDrive.Labels.labels.fields.updater.person
-      description: ''
-      type: String
-    - contextPath: GoogleDrive.Labels.labels.id
-      description: ''
-      type: String
-    - contextPath: GoogleDrive.Labels.labels.labelType
-      description: ''
-      type: String
-    - contextPath: GoogleDrive.Labels.labels.lifecycle.state
-      description: ''
-      type: String
-    - contextPath: GoogleDrive.Labels.labels.name
-      description: ''
-      type: String
-    - contextPath: GoogleDrive.Labels.labels.properties.title
-      description: ''
-      type: String
-    - contextPath: GoogleDrive.Labels.labels.publishTime
-      description: ''
-      type: Date
-    - contextPath: GoogleDrive.Labels.labels.publisher.person
-      description: ''
-      type: String
-    - contextPath: GoogleDrive.Labels.labels.revisionCreateTime
-      description: ''
-      type: Date
-    - contextPath: GoogleDrive.Labels.labels.revisionCreator.person
-      description: ''
-      type: String
-    - contextPath: GoogleDrive.Labels.labels.revisionId
-      description: ''
-      type: String
-    - contextPath: GoogleDrive.Labels.labels.schemaCapabilities
-      description: ''
-      type: Unknown
-    - contextPath: GoogleDrive.Labels.labels.fields.userOptions
-      description: ''
-      type: Unknown
-  - name: google-drive-get-file-labels
-    description: Modify labels to file.
-    arguments:
-    - name: file_id
-      description: ID of the requested file. Can be retrieved using the `google-drive-files-list` command.
-    - name: user_id
-      description: The user's primary email address.
-    outputs:
-    - contextPath: GoogleDrive.File.File.id
-      description: 'The ID of the file.'
-      type: String
-    - contextPath: GoogleDrive.Labels.kind
-      description: 'The type of resource. This is always drive#labelList.'
-      type: String
-    - contextPath: GoogleDrive.Labels.labels.fields.id
-      description: 'The ID of the label field selected.'
-      type: String
-    - contextPath: GoogleDrive.Labels.labels.fields.kind
-      description: 'The kind of this field. This is always drive#labelField.'
-      type: String
-    - contextPath: GoogleDrive.Labels.labels.fields.selection
-      description: 'The label field selected.'
-      type: String
-    - contextPath: GoogleDrive.Labels.labels.fields.valueType
-      description: 'The type of data this label is representing.'
-      type: String
-    - contextPath: GoogleDrive.Labels.labels.id
-      description: 'The label id of the label to set.'
-      type: String
-    - contextPath: GoogleDrive.Labels.labels.kind
-      description: 'The type of resource. This is always drive#label.'
-      type: String
-    - contextPath: GoogleDrive.Labels.labels.revisionId
-      description: 'The revision id of the label.'
-      type: String
-  - name: google-drive-file-copy
-    description: Make a copy of a Google Drive file.
-    arguments:
-    - description: The ID of the file to copy.
-      name: file_id
-      required: true
-    - description: The name of the copied file.
-      name: copy_title
-    - name: user_id
-      description: The user's primary email address.
-    - auto: PREDEFINED
-      defaultValue: 'false'
-      description: Whether the requesting application supports both My Drives and shared drives.
-      name: supports_all_drives
-      predefined:
->>>>>>> 5cfcc708
       - 'true'
       - 'false'
     outputs:
@@ -3382,9 +3076,6 @@
     - contextPath: GoogleDrive.File.File.mimeType
       description: The MIME type of the copied file.
       type: String
-<<<<<<< HEAD
-  dockerimage: demisto/googleapi-python3:1.0.0.78508
-=======
   - name: google-drive-file-get-parents
     description: Get parents of a Google Drive file.
     arguments:
@@ -3413,7 +3104,6 @@
       description: The IDs of the parent folders which contain the file.
       type: String
   dockerimage: demisto/googleapi-python3:1.0.0.85008
->>>>>>> 5cfcc708
   isfetch: true
   runonce: false
   script: "-"
