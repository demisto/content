--- conflicted
+++ resolved
@@ -2701,7 +2701,6 @@
       predefined:
       - "true"
       - "false"
-<<<<<<< HEAD
   - name: google-drive-file-modify-label
     description: Modify labels to file.
     arguments:
@@ -2734,10 +2733,7 @@
         description: ID of the requested file. Can be retrieved using the `google-drive-files-list` command.
       - name: user_id
         description: The user's primary email address
-  dockerimage: demisto/googleapi-python3:1.0.0.66918
-=======
   dockerimage: demisto/googleapi-python3:1.0.0.68850
->>>>>>> 6bf8d542
   isfetch: true
   runonce: false
   script: "-"
