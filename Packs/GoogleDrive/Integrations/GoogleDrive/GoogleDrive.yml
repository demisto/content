name: GoogleDrive
category: IT Services
display: Google Drive
sectionOrder:
- Connect
- Collect
configuration:
- name: user_service_account_json
  display: User's Service Account JSON
  defaultvalue:
  type: 4
  section: Connect
  additionalinfo:
  hidden: true
- name: user_id
  display: User ID
  required: false
  defaultvalue:
  type: 0
  section: Connect
  advanced: true
  additionalinfo: The primary email address of the user to fetch the incident(s).
  hidden: true
- name: user_creds
  display: User ID
  required: false
  type: 9
  section: Connect
  displaypassword: User's Service Account JSON
- name: action_detail_case_include
  display: Action Detail Case Include
  required: false
  defaultvalue:
  type: 16
  section: Collect
  advanced: true
  additionalinfo: Action types to include for fetching the incident.
  options:
  - CREATE
  - EDIT
  - MOVE
  - RENAME
  - DELETE
  - RESTORE
  - COMMENT
  - REFERENCE
- name: drive_item_search_field
  display: Drive Item Search Field
  required: false
  defaultvalue:
  type: 15
  section: Collect
  advanced: true
  additionalinfo: itemName - Fetch activities for this drive item. The format is "items/ITEM_ID". folderName - Fetch activities for this drive folder and all children and descendants. The format is "items/ITEM_ID".
  options:
  - itemName
  - folderName
- name: drive_item_search_value
  display: Drive Item Search Value
  required: false
  type: 0
  section: Collect
  defaultvalue:
  advanced: true
  additionalinfo: itemName or folderName for fetching the incident.
- display: Fetch incidents
  name: isFetch
  required: false
  type: 8
  section: Collect
- name: incidentType
  display: Incident type
  required: false
  type: 13
- name: max_fetch
  display: Max Incidents
  required: false
  defaultvalue: 50
  type: 0
  section: Collect
  additionalinfo: The maximum number of incidents to fetch each time.
- name: first_fetch
  display: First Fetch Time Interval
  required: false
  type: 0
  section: Collect
  advanced: true
  additionalinfo: The time range to consider for the initial data fetch in the format <number> <unit> e.g., 1 hour, 2 hours, 6 hours, 12 hours, 24 hours, 48 hours.
  defaultvalue: 10 minutes
- name: insecure
  display: Trust any certificate (not secure)
  required: false
  type: 8
  section: Connect
  advanced: true
  additionalinfo:
- name: proxy
  display: Use system proxy settings
  required: false
  type: 8
  section: Connect
  advanced: true
  additionalinfo:
description: Google Drive allows users to store files on their servers, synchronize files across devices, and share files. This integration helps you to create a new drive, query past activity, and view change logs performed by the users.
script:
  commands:
  - arguments:
    - default: false
      description: The user's primary email address.
      isArray: false
      name: user_id
      required: false
      secret: false
    - default: false
      description: The name of this shared drive.
      isArray: false
      name: name
      required: true
      secret: false
    - auto: PREDEFINED
      default: false
      description: 'Whether the shared drive is hidden from the default view. Possible values: "True" and "False".'
      isArray: false
      name: hidden
      predefined:
      - "True"
      - "False"
      required: false
      secret: false
    deprecated: false
    description: >-
      Creates a new Team Drive. The name argument specifies the name of the
      Team Drive. The specified user will be the first organizer.

      This shared drive/team drive feature is available only with G Suite Enterprise,
      Enterprise for Education, G Suite Essentials, Business, Education, and Nonprofits
      edition.
    execution: false
    name: google-drive-create
    outputs:
    - contextPath: GoogleDrive.Drive.kind
      description: Identifies what kind of resource this is.
      type: String
    - contextPath: GoogleDrive.Drive.id
      description: The ID of the shared drive which is also the ID of the top level folder of the shared drive.
      type: String
    - contextPath: GoogleDrive.Drive.name
      description: The name of the shared drive.
      type: String
    - contextPath: GoogleDrive.Drive.hidden
      description: Whether the shared drive is hidden from the default view.
      type: Boolean
  - arguments:
    - default: false
      description: The token for continuing a previous list request on the next page.
      isArray: false
      name: page_token
      required: true
      secret: false
    - default: false
      description: The user's primary email address.
      isArray: false
      name: user_id
      required: false
      secret: false
    - default: false
      description: The shared drive from which changes are returned. Can be retrieved using the `google-drive-drives-list` command.
      isArray: false
      name: drive_id
      required: false
      secret: false
    - auto: PREDEFINED
      default: false
      defaultValue: "false"
      description: 'Whether changes should include the file resource if the file is still accessible by the user at the time of the request, even when a file was removed from the list of changes and there will be no further change entries for this file. Possible values: "true" and "false".'
      isArray: false
      name: include_corpus_removals
      predefined:
      - "true"
      - "false"
      required: false
      secret: false
    - auto: PREDEFINED
      default: false
      defaultValue: "false"
      description: 'Whether both My Drive and shared drive items should be included in the results. Possible values: "true" and "false".'
      isArray: false
      name: include_items_from_all_drives
      predefined:
      - "true"
      - "false"
      required: false
      secret: false
    - default: false
      description: Specifies which additional view's permissions to include in the response. Only 'published' is supported.
      isArray: false
      name: include_permissions_for_view
      required: false
      secret: false
    - auto: PREDEFINED
      default: false
      defaultValue: "true"
      description: 'Whether to include changes indicating that items have been removed from the list of changes, for example by deletion or loss of access. Possible values: "true" and "false".'
      isArray: false
      name: include_removed
      predefined:
      - "true"
      - "false"
      required: false
      secret: false
    - default: false
      defaultValue: 100
      description: The maximum number of changes to return per page. Acceptable values are 1 to 1000, inclusive.
      isArray: false
      name: page_size
      required: false
      secret: false
    - auto: PREDEFINED
      default: false
      defaultValue: "false"
      description: 'Whether to restrict the results to changes inside the My Drive hierarchy. This omits changes to files such as those in the Application Data folder or shared files which have not been added to My Drive. Possible values: "true" and "false".'
      isArray: false
      name: restrict_to_my_drive
      predefined:
      - "true"
      - "false"
      required: false
      secret: false
    - default: false
      description: A comma-separated list of spaces to query within the user corpus. Possible values are 'drive', 'appDataFolder', and 'photos'.
      isArray: false
      name: spaces
      required: false
      secret: false
    - auto: PREDEFINED
      default: false
      defaultValue: "false"
      description: 'Whether the requesting application supports both My Drives and shared drives. Possible values: "true" and "false".'
      isArray: false
      name: supports_all_drives
      predefined:
      - "true"
      - "false"
      required: false
      secret: false
    - auto: PREDEFINED
      default: false
      defaultValue: basic
      description: 'The paths of the fields you want to include in the response. Possible values are: "basic" (the response will include a default set of fields specific to this method) and "advance" (you can use the value * to return all the fields).'
      isArray: false
      name: fields
      predefined:
      - basic
      - advance
      required: false
      secret: false
    deprecated: false
    description: Lists the changes for a user or shared drive.
    execution: false
    name: google-drive-changes-list
    outputs:
    - contextPath: GoogleDrive.PageToken.DriveChange.nextPageToken
      description: The page token for the next page of changes.
      type: String
    - contextPath: GoogleDrive.PageToken.DriveChange.newStartPageToken
      description: The starting page token for future changes.
      type: String
    - contextPath: GoogleDrive.PageToken.DriveChange.driveId
      description: The ID of the shared drive associated with this change.
      type: String
    - contextPath: GoogleDrive.PageToken.DriveChange.userId
      description: The user's primary email address.
      type: String
    - contextPath: GoogleDrive.DriveChange.userId
      description: The user's primary email address.
      type: String
    - contextPath: GoogleDrive.DriveChange.kind
      description: Identifies what kind of resource this is.
      type: String
    - contextPath: GoogleDrive.DriveChange.changeType
      description: The type of the change. Possible values are "file" and "drive".
      type: String
    - contextPath: GoogleDrive.DriveChange.time
      description: The time of this change (RFC 3339 date-time).
      type: Date
    - contextPath: GoogleDrive.DriveChange.removed
      description: Whether the file or shared drive has been removed from this list of changes, for example by deletion or loss of access.
      type: Boolean
    - contextPath: GoogleDrive.DriveChange.fileId
      description: The ID of the file which has changed.
      type: String
    - contextPath: GoogleDrive.DriveChange.driveId
      description: The ID of the shared drive associated with this change.
      type: String
    - contextPath: GoogleDrive.DriveChange.file.kind
      description: Identifies what kind of resource this is.
      type: String
    - contextPath: GoogleDrive.DriveChange.file.id
      description: The ID of the file.
      type: String
    - contextPath: GoogleDrive.DriveChange.file.name
      description: The name of the file.
      type: String
    - contextPath: GoogleDrive.DriveChange.file.mimeType
      description: The MIME type of the file.
      type: String
    - contextPath: GoogleDrive.DriveChange.file.description
      description: A short description of the file.
      type: String
    - contextPath: GoogleDrive.DriveChange.file.starred
      description: Whether the user has starred the file.
      type: Boolean
    - contextPath: GoogleDrive.DriveChange.file.trashed
      description: Whether the file has been trashed, either explicitly or from a trashed parent folder. Only the owner may trash a file.
      type: Boolean
    - contextPath: GoogleDrive.DriveChange.file.explicitlyTrashed
      description: Whether the file has been explicitly trashed, as opposed to recursively trashed from a parent folder.
      type: Boolean
    - contextPath: GoogleDrive.DriveChange.file.trashingUser.kind
      description: Identifies what kind of resource this is.
      type: String
    - contextPath: GoogleDrive.DriveChange.file.trashingUser.displayName
      description: A plain text displayable name for this user.
      type: String
    - contextPath: GoogleDrive.DriveChange.file.trashingUser.photoLink
      description: A link to the user's profile photo, if available.
      type: String
    - contextPath: GoogleDrive.DriveChange.file.trashingUser.me
      description: Whether this user is the requesting user.
      type: Boolean
    - contextPath: GoogleDrive.DriveChange.file.trashingUser.permissionId
      description: The user's ID as visible in Permission resources.
      type: String
    - contextPath: GoogleDrive.DriveChange.file.trashingUser.emailAddress
      description: The email address of the user. This may not be present in certain contexts if the user has not made their email address visible to the requester.
      type: String
    - contextPath: GoogleDrive.DriveChange.file.trashedTime
      description: The time that the item was trashed (RFC 3339 date-time). Only populated for items in shared drives.
      type: Date
    - contextPath: GoogleDrive.DriveChange.file.parents
      description: The IDs of the parent folders which contain the file.
      type: Unknown
    - contextPath: GoogleDrive.DriveChange.file.properties
      description: A collection of arbitrary key-value pairs which are visible to all apps.
      type: Unknown
    - contextPath: GoogleDrive.DriveChange.file.appProperties
      description: A collection of arbitrary key-value pairs which are private to the requesting app.
      type: Unknown
    - contextPath: GoogleDrive.DriveChange.file.spaces
      description: The list of spaces which contain the file. The currently supported values are 'drive', 'appDataFolder' and 'photos'.
      type: Unknown
    - contextPath: GoogleDrive.DriveChange.file.version
      description: A monotonically increasing version number for the file. This reflects every change made to the file on the server, even those not visible to the user.
      type: Number
    - contextPath: GoogleDrive.DriveChange.file.webContentLink
      description: A link for downloading the content of the file in a browser. This is only available for files with binary content in Google Drive.
      type: String
    - contextPath: GoogleDrive.DriveChange.file.webViewLink
      description: A link for opening the file in a relevant Google editor or viewer in a browser.
      type: String
    - contextPath: GoogleDrive.DriveChange.file.iconLink
      description: A static, unauthenticated link to the file's icon.
      type: String
    - contextPath: GoogleDrive.DriveChange.file.hasThumbnail
      description: Whether this file has a thumbnail.
      type: Boolean
    - contextPath: GoogleDrive.DriveChange.file.thumbnailLink
      description: A short-lived link to the file's thumbnail, if available.
      type: String
    - contextPath: GoogleDrive.DriveChange.file.thumbnailVersion
      description: The thumbnail version for use in thumbnail cache invalidation.
      type: Number
    - contextPath: GoogleDrive.DriveChange.file.viewedByMe
      description: Whether the file has been viewed by this user.
      type: Boolean
    - contextPath: GoogleDrive.DriveChange.file.viewedByMeTime
      description: The last time the file was viewed by the user (RFC 3339 date-time).
      type: Date
    - contextPath: GoogleDrive.DriveChange.file.createdTime
      description: The time at which the file was created (RFC 3339 date-time).
      type: Date
    - contextPath: GoogleDrive.DriveChange.file.modifiedTime
      description: The last time the file was modified by anyone (RFC 3339 date-time).
      type: Date
    - contextPath: GoogleDrive.DriveChange.file.modifiedByMeTime
      description: The last time the file was modified by the user (RFC 3339 date-time).
      type: Date
    - contextPath: GoogleDrive.DriveChange.file.modifiedByMe
      description: Whether the file has been modified by the user.
      type: Boolean
    - contextPath: GoogleDrive.DriveChange.file.sharedWithMeTime
      description: The time at which the file was shared with the user, if applicable (RFC 3339 date-time).
      type: Date
    - contextPath: GoogleDrive.DriveChange.file.sharingUser.kind
      description: Identifies what kind of resource this is.
      type: String
    - contextPath: GoogleDrive.DriveChange.file.sharingUser.displayName
      description: A plain text displayable name for this user.
      type: String
    - contextPath: GoogleDrive.DriveChange.file.sharingUser.photoLink
      description: A link to the user's profile photo, if available.
      type: Date
    - contextPath: GoogleDrive.DriveChange.file.sharingUser.me
      description: Whether this user is the requesting user.
      type: Boolean
    - contextPath: GoogleDrive.DriveChange.file.sharingUser.permissionId
      description: The user's ID as visible in Permission resources.
      type: String
    - contextPath: GoogleDrive.DriveChange.file.sharingUser.emailAddress
      description: The email address of the user. This may not be present in certain contexts if the user has not made their email address visible to the requester.
      type: String
    - contextPath: GoogleDrive.DriveChange.file.owners.kind
      description: Identifies what kind of resource this is.
      type: String
    - contextPath: GoogleDrive.DriveChange.file.owners.displayName
      description: A plain text displayable name for this user.
      type: String
    - contextPath: GoogleDrive.DriveChange.file.owners.photoLink
      description: A link to the user's profile photo, if available.
      type: String
    - contextPath: GoogleDrive.DriveChange.file.owners.me
      description: Whether this user is the requesting user.
      type: Boolean
    - contextPath: GoogleDrive.DriveChange.file.owners.permissionId
      description: The user's ID as visible in Permission resources.
      type: String
    - contextPath: GoogleDrive.DriveChange.file.owners.emailAddress
      description: The email address of the user. This may not be present in certain contexts if the user has not made their email address visible to the requester.
      type: String
    - contextPath: GoogleDrive.DriveChange.file.driveId
      description: ID of the shared drive the file resides in. Only populated for items in shared drives.
      type: String
    - contextPath: GoogleDrive.DriveChange.file.lastModifyingUser.kind
      description: Identifies what kind of resource this is.
      type: String
    - contextPath: GoogleDrive.DriveChange.file.lastModifyingUser.displayName
      description: A plain text displayable name for this user.
      type: String
    - contextPath: GoogleDrive.DriveChange.file.lastModifyingUser.photoLink
      description: A link to the user's profile photo, if available.
      type: String
    - contextPath: GoogleDrive.DriveChange.file.lastModifyingUser.me
      description: Whether this user is the requesting user.
      type: Boolean
    - contextPath: GoogleDrive.DriveChange.file.lastModifyingUser.permissionId
      description: The user's ID as visible in Permission resources.
      type: String
    - contextPath: GoogleDrive.DriveChange.file.lastModifyingUser.emailAddress
      description: The email address of the user. This may not be present in certain contexts if the user has not made their email address visible to the requester.
      type: String
    - contextPath: GoogleDrive.DriveChange.file.shared
      description: Whether the file has been shared. Not populated for items in shared drives.
      type: Boolean
    - contextPath: GoogleDrive.DriveChange.file.ownedByMe
      description: Whether the user owns the file. Not populated for items in shared drives.
      type: Boolean
    - contextPath: GoogleDrive.DriveChange.file.capabilities.canAddChildren
      description: Whether the current user can add children to this folder. This is always false when the item is not a folder.
      type: Boolean
    - contextPath: GoogleDrive.DriveChange.file.capabilities.canAddFolderFromAnotherDrive
      description: Whether the current user can add a folder from another drive (different shared drive or My Drive) to this folder.
      type: Boolean
    - contextPath: GoogleDrive.DriveChange.file.capabilities.canAddMyDriveParent
      description: Whether the current user can add a parent for the item without removing an existing parent in the same request. Not populated for shared drive files.
      type: Boolean
    - contextPath: GoogleDrive.DriveChange.file.capabilities.canChangeCopyRequiresWriterPermission
      description: Whether the current user can change the 'copy requires writer permission' restriction of this file.
      type: Boolean
    - contextPath: GoogleDrive.DriveChange.file.capabilities.canComment
      description: Whether the current user can comment on this file.
      type: Boolean
    - contextPath: GoogleDrive.DriveChange.file.capabilities.canCopy
      description: Whether the current user can copy this file.
      type: Boolean
    - contextPath: GoogleDrive.DriveChange.file.capabilities.canDelete
      description: Whether the current user can delete this file.
      type: Boolean
    - contextPath: GoogleDrive.DriveChange.file.capabilities.canDeleteChildren
      description: Whether the current user can delete children of this folder. This is false when the item is not a folder. Only populated for items in shared drives.
      type: Boolean
    - contextPath: GoogleDrive.DriveChange.file.capabilities.canDownload
      description: Whether the current user can download this file.
      type: Boolean
    - contextPath: GoogleDrive.DriveChange.file.capabilities.canEdit
      description: Whether the current user can edit this file.
      type: Boolean
    - contextPath: GoogleDrive.DriveChange.file.capabilities.canListChildren
      description: Whether the current user can list the children of this folder. This is always false when the item is not a folder.
      type: Boolean
    - contextPath: GoogleDrive.DriveChange.file.capabilities.canModifyContent
      description: Whether the current user can modify the content of this file.
      type: Boolean
    - contextPath: GoogleDrive.DriveChange.file.capabilities.canModifyContentRestriction
      description: Whether the current user can modify restrictions on content of this file.
      type: Boolean
    - contextPath: GoogleDrive.DriveChange.file.capabilities.canMoveChildrenOutOfDrive
      description: Whether the current user can move children of this folder outside of the shared drive.
      type: Boolean
    - contextPath: GoogleDrive.DriveChange.file.capabilities.canMoveChildrenWithinDrive
      description: Whether the current user can move children of this folder within this drive.
      type: Boolean
    - contextPath: GoogleDrive.DriveChange.file.capabilities.canMoveItemOutOfDrive
      description: Whether the current user can move this item outside of this drive by changing its parent.
      type: Boolean
    - contextPath: GoogleDrive.DriveChange.file.capabilities.canMoveItemWithinDrive
      description: Whether the current user can move this item within this drive.
      type: Boolean
    - contextPath: GoogleDrive.DriveChange.file.capabilities.canReadRevisions
      description: Whether the current user can read the revisions resource of this file.
      type: Boolean
    - contextPath: GoogleDrive.DriveChange.file.capabilities.canReadDrive
      description: Whether the current user can read the shared drive to which this file belongs. Only populated for items in shared drives.
      type: Boolean
    - contextPath: GoogleDrive.DriveChange.file.capabilities.canRemoveChildren
      description: Whether the current user can remove children from this folder.
      type: Boolean
    - contextPath: GoogleDrive.DriveChange.file.capabilities.canRemoveMyDriveParent
      description: Whether the current user can remove a parent from the item without adding another parent in the same request. Not populated for shared drive files.
      type: Boolean
    - contextPath: GoogleDrive.DriveChange.file.capabilities.canRename
      description: Whether the current user can rename this file.
      type: Boolean
    - contextPath: GoogleDrive.DriveChange.file.capabilities.canShare
      description: Whether the current user can modify the sharing settings for this file.
      type: Boolean
    - contextPath: GoogleDrive.DriveChange.file.capabilities.canTrash
      description: Whether the current user can move this file to trash.
      type: Boolean
    - contextPath: GoogleDrive.DriveChange.file.capabilities.canTrashChildren
      description: Whether the current user can trash children of this folder. This is false when the item is not a folder. Only populated for items in shared drives.
      type: Boolean
    - contextPath: GoogleDrive.DriveChange.file.capabilities.canUntrash
      description: Whether the current user can restore this file from trash.
      type: Boolean
    - contextPath: GoogleDrive.DriveChange.file.copyRequiresWriterPermission
      description: Whether the options to copy, print, or download this file, should be disabled for readers and commenters.
      type: Boolean
    - contextPath: GoogleDrive.DriveChange.file.writersCanShare
      description: Whether users with only writer permission can modify the file's permissions. Not populated for items in shared drives.
      type: Boolean
    - contextPath: GoogleDrive.DriveChange.file.permissions.kind
      description: Identifies what kind of resource this is.
      type: String
    - contextPath: GoogleDrive.DriveChange.file.permissions.id
      description: The ID of this permission.
      type: String
    - contextPath: GoogleDrive.DriveChange.file.permissions.type
      description: The type of the grantee.
      type: String
    - contextPath: GoogleDrive.DriveChange.file.permissions.emailAddress
      description: The email address of the user or group to which this permission refers.
      type: String
    - contextPath: GoogleDrive.DriveChange.file.permissions.domain
      description: The domain to which this permission refers.
      type: String
    - contextPath: GoogleDrive.DriveChange.file.permissions.role
      description: The role granted by this permission.
      type: String
    - contextPath: GoogleDrive.DriveChange.file.permissions.view
      description: Indicates the view for this permission.
      type: String
    - contextPath: GoogleDrive.DriveChange.file.permissions.allowFileDiscovery
      description: Whether the permission allows the file to be discovered through search.
      type: Boolean
    - contextPath: GoogleDrive.DriveChange.file.permissions.displayName
      description: The "pretty" name of the value of the permission.
      type: String
    - contextPath: GoogleDrive.DriveChange.file.permissions.photoLink
      description: A link to the user's profile photo, if available.
      type: String
    - contextPath: GoogleDrive.DriveChange.file.permissions.expirationTime
      description: The time at which this permission will expire (RFC 3339 date-time).
      type: Date
    - contextPath: GoogleDrive.DriveChange.file.permissions.permissionDetails.permissionType
      description: The permission type for this user.
      type: String
    - contextPath: GoogleDrive.DriveChange.file.permissions.permissionDetails.role
      description: The primary role for this user.
      type: String
    - contextPath: GoogleDrive.DriveChange.file.permissions.permissionDetails.inheritedFrom
      description: The ID of the item from which this permission is inherited.
      type: String
    - contextPath: GoogleDrive.DriveChange.file.permissions.permissionDetails.inherited
      description: Whether this permission is inherited.
      type: Boolean
    - contextPath: GoogleDrive.DriveChange.file.permissions.deleted
      description: Whether the account associated with this permission has been deleted.
      type: Boolean
    - contextPath: GoogleDrive.DriveChange.file.permissionIds
      description: List of permission IDs for users with access to this file.
      type: Unknown
    - contextPath: GoogleDrive.DriveChange.file.hasAugmentedPermissions
      description: Whether there are permissions directly on this file. This field is only populated for items in shared drives.
      type: Boolean
    - contextPath: GoogleDrive.DriveChange.file.folderColorRgb
      description: The color for a folder as an RGB hex string.
      type: String
    - contextPath: GoogleDrive.DriveChange.file.originalFilename
      description: The original filename of the uploaded content if available, or else the original value of the name field. This is only available for files with binary content in Google Drive.
      type: String
    - contextPath: GoogleDrive.DriveChange.file.fullFileExtension
      description: The full file extension extracted from the name field.
      type: String
    - contextPath: GoogleDrive.DriveChange.file.fileExtension
      description: The final component of fullFileExtension. This is only available for files with binary content in Google Drive.
      type: String
    - contextPath: GoogleDrive.DriveChange.file.md5Checksum
      description: The MD5 checksum for the content of the file. This is only applicable to files with binary content in Google Drive.
      type: String
    - contextPath: GoogleDrive.DriveChange.file.size
      description: The size of the file's content in bytes. This is only applicable to files with binary content in Google Drive.
      type: Number
    - contextPath: GoogleDrive.DriveChange.file.quotaBytesUsed
      description: The number of storage quota bytes used by the file. This includes the head revision as well as previous revisions with keepForever enabled.
      type: Number
    - contextPath: GoogleDrive.DriveChange.file.headRevisionId
      description: The ID of the file's head revision. This is currently only available for files with binary content in Google Drive.
      type: String
    - contextPath: GoogleDrive.DriveChange.file.contentHints.thumbnail.image
      description: The thumbnail data encoded with URL-safe Base64 (RFC 4648 section 5).
      type: Unknown
    - contextPath: GoogleDrive.DriveChange.file.contentHints.thumbnail.mimeType
      description: The MIME type of the thumbnail.
      type: String
    - contextPath: GoogleDrive.DriveChange.file.contentHints.indexableText
      description: Text to be indexed for the file to improve fullText queries. This is limited to 128KB in length and may contain HTML elements.
      type: String
    - contextPath: GoogleDrive.DriveChange.file.imageMediaMetadata.width
      description: The width of the image in pixels.
      type: Number
    - contextPath: GoogleDrive.DriveChange.file.imageMediaMetadata.height
      description: The height of the image in pixels.
      type: Number
    - contextPath: GoogleDrive.DriveChange.file.imageMediaMetadata.rotation
      description: The number of clockwise 90 degree rotations applied from the image's original orientation.
      type: Number
    - contextPath: GoogleDrive.DriveChange.file.imageMediaMetadata.location.latitude
      description: The latitude stored in the image.
      type: Number
    - contextPath: GoogleDrive.DriveChange.file.imageMediaMetadata.location.longitude
      description: The longitude stored in the image.
      type: Number
    - contextPath: GoogleDrive.DriveChange.file.imageMediaMetadata.location.altitude
      description: The altitude stored in the image.
      type: Number
    - contextPath: GoogleDrive.DriveChange.file.imageMediaMetadata.time
      description: The date and time the photo was taken (EXIF DateTime).
      type: String
    - contextPath: GoogleDrive.DriveChange.file.imageMediaMetadata.cameraMake
      description: The make of the camera used to create the photo.
      type: String
    - contextPath: GoogleDrive.DriveChange.file.imageMediaMetadata.cameraModel
      description: The model of the camera used to create the photo.
      type: String
    - contextPath: GoogleDrive.DriveChange.file.imageMediaMetadata.exposureTime
      description: The length of the exposure, in seconds.
      type: Number
    - contextPath: GoogleDrive.DriveChange.file.imageMediaMetadata.aperture
      description: The aperture used to create the photo (f-number).
      type: Number
    - contextPath: GoogleDrive.DriveChange.file.imageMediaMetadata.flashUsed
      description: Whether a flash was used to create the photo.
      type: Boolean
    - contextPath: GoogleDrive.DriveChange.file.imageMediaMetadata.focalLength
      description: The focal length used to create the photo, in millimeters.
      type: Number
    - contextPath: GoogleDrive.DriveChange.file.imageMediaMetadata.isoSpeed
      description: The ISO speed used to create the photo.
      type: Number
    - contextPath: GoogleDrive.DriveChange.file.imageMediaMetadata.meteringMode
      description: The metering mode used to create the photo.
      type: String
    - contextPath: GoogleDrive.DriveChange.file.imageMediaMetadata.sensor
      description: The type of sensor used to create the photo.
      type: String
    - contextPath: GoogleDrive.DriveChange.file.imageMediaMetadata.exposureMode
      description: The exposure mode used to create the photo.
      type: String
    - contextPath: GoogleDrive.DriveChange.file.imageMediaMetadata.colorSpace
      description: The color space of the photo.
      type: String
    - contextPath: GoogleDrive.DriveChange.file.imageMediaMetadata.whiteBalance
      description: The white balance mode used to create the photo.
      type: String
    - contextPath: GoogleDrive.DriveChange.file.imageMediaMetadata.exposureBias
      description: The exposure bias of the photo (APEX value).
      type: Number
    - contextPath: GoogleDrive.DriveChange.file.imageMediaMetadata.maxApertureValue
      description: The smallest f-number of the lens at the focal length used to create the photo (APEX value).
      type: Number
    - contextPath: GoogleDrive.DriveChange.file.imageMediaMetadata.subjectDistance
      description: The distance to the subject of the photo, in meters.
      type: Number
    - contextPath: GoogleDrive.DriveChange.file.imageMediaMetadata.lens
      description: The lens used to create the photo.
      type: String
    - contextPath: GoogleDrive.DriveChange.file.videoMediaMetadata.width
      description: The width of the video in pixels.
      type: Number
    - contextPath: GoogleDrive.DriveChange.file.videoMediaMetadata.height
      description: The height of the video in pixels.
      type: Number
    - contextPath: GoogleDrive.DriveChange.file.videoMediaMetadata.durationMillis
      description: The duration of the video in milliseconds.
      type: Number
    - contextPath: GoogleDrive.DriveChange.file.isAppAuthorized
      description: Whether the file was created or opened by the requesting app.
      type: Boolean
    - contextPath: GoogleDrive.DriveChange.file.exportLinks
      description: Links for exporting Google Docs to specific formats.
      type: Unknown
    - contextPath: GoogleDrive.DriveChange.file.shortcutDetails.targetId
      description: The ID of the file that this shortcut points to.
      type: String
    - contextPath: GoogleDrive.DriveChange.file.shortcutDetails.targetMimeType
      description: The MIME type of the file that this shortcut points to. The value of this field is a snapshot of the target's MIME type, captured when the shortcut is created.
      type: String
    - contextPath: GoogleDrive.DriveChange.file.contentRestrictions.readOnly
      description: Whether the content of the file is read-only.
      type: Boolean
    - contextPath: GoogleDrive.DriveChange.file.contentRestrictions.reason
      description: Reason for why the content of the file is restricted. This is only mutable on requests that also set readOnly=true.
      type: String
    - contextPath: GoogleDrive.DriveChange.file.contentRestrictions.restrictingUser.kind
      description: Identifies what kind of resource this is.
      type: String
    - contextPath: GoogleDrive.DriveChange.file.contentRestrictions.restrictingUser.displayName
      description: A plain text displayable name for this user.
      type: String
    - contextPath: GoogleDrive.DriveChange.file.contentRestrictions.restrictingUser.photoLink
      description: A link to the user's profile photo, if available.
      type: String
    - contextPath: GoogleDrive.DriveChange.file.contentRestrictions.restrictingUser.me
      description: Whether this user is the requesting user.
      type: Boolean
    - contextPath: GoogleDrive.DriveChange.file.contentRestrictions.restrictingUser.permissionId
      description: The user's ID as visible in Permission resources.
      type: String
    - contextPath: GoogleDrive.DriveChange.file.contentRestrictions.restrictingUser.emailAddress
      description: The email address of the user. This may not be present in certain contexts if the user has not made their email address visible to the requester.
      type: String
    - contextPath: GoogleDrive.DriveChange.file.contentRestrictions.restrictionTime
      description: The time at which the content restriction was set (formatted RFC 3339 timestamp). Only populated if readOnly is true.
      type: Date
    - contextPath: GoogleDrive.DriveChange.file.contentRestrictions.type
      description: The type of the content restriction. Currently the only possible value is globalContentRestriction.
      type: String
    - contextPath: GoogleDrive.DriveChange.drive.kind
      description: Identifies what kind of resource this is.
      type: String
    - contextPath: GoogleDrive.DriveChange.drive.id
      description: The ID of this shared drive which is also the ID of the top level folder of this shared drive.
      type: String
    - contextPath: GoogleDrive.DriveChange.drive.name
      description: The name of this shared drive.
      type: String
    - contextPath: GoogleDrive.DriveChange.drive.themeId
      description: The ID of the theme from which the background image and color will be set.
      type: String
    - contextPath: GoogleDrive.DriveChange.drive.colorRgb
      description: The color of this shared drive as an RGB hex string. It can only be set on a drive.drives.update request that does not set themeId.
      type: String
    - contextPath: GoogleDrive.DriveChange.drive.backgroundImageFile.id
      description: The ID of an image file in Google Drive to use for the background image.
      type: String
    - contextPath: GoogleDrive.DriveChange.drive.backgroundImageFile.xCoordinate
      description: The X coordinate of the upper left corner of the cropping area in the background image.
      type: Number
    - contextPath: GoogleDrive.DriveChange.drive.backgroundImageFile.yCoordinate
      description: The Y coordinate of the upper left corner of the cropping area in the background image.
      type: Number
    - contextPath: GoogleDrive.DriveChange.drive.backgroundImageFile.width
      description: The width of the cropped image in the closed range of 0 to 1.
      type: Number
    - contextPath: GoogleDrive.DriveChange.drive.backgroundImageLink
      description: A short-lived link to this shared drive's background image.
      type: String
    - contextPath: GoogleDrive.DriveChange.drive.capabilities.canAddChildren
      description: Whether the current user can add children to folders in this shared drive.
      type: Boolean
    - contextPath: GoogleDrive.DriveChange.drive.capabilities.canChangeCopyRequiresWriterPermissionRestriction
      description: Whether the current user can change the 'copy requires writer permission' restriction of this shared drive.
      type: Boolean
    - contextPath: GoogleDrive.DriveChange.drive.capabilities.canChangeDomainUsersOnlyRestriction
      description: Whether the current user can change the 'domain users only' restriction of this shared drive.
      type: Boolean
    - contextPath: GoogleDrive.DriveChange.drive.capabilities.canChangeDriveBackground
      description: Whether the current user can change the background of this shared drive.
      type: Boolean
    - contextPath: GoogleDrive.DriveChange.drive.capabilities.canChangeDriveMembersOnlyRestriction
      description: Whether the current user can change the 'drive members only' restriction of this shared drive.
      type: Boolean
    - contextPath: GoogleDrive.DriveChange.drive.capabilities.canComment
      description: Whether the current user can comment on files in this shared drive.
      type: Boolean
    - contextPath: GoogleDrive.DriveChange.drive.capabilities.canCopy
      description: Whether the current user can copy files in this shared drive.
      type: Boolean
    - contextPath: GoogleDrive.DriveChange.drive.capabilities.canDeleteChildren
      description: Whether the current user can delete children from folders in this shared drive.
      type: Boolean
    - contextPath: GoogleDrive.DriveChange.drive.capabilities.canDeleteDrive
      description: Whether the current user can delete this shared drive.
      type: Boolean
    - contextPath: GoogleDrive.DriveChange.drive.capabilities.canDownload
      description: Whether the current user can download files in this shared drive.
      type: Boolean
    - contextPath: GoogleDrive.DriveChange.drive.capabilities.canEdit
      description: Whether the current user can edit files in this shared drive
      type: Boolean
    - contextPath: GoogleDrive.DriveChange.drive.capabilities.canListChildren
      description: Whether the current user can list the children of folders in this shared drive.
      type: Boolean
    - contextPath: GoogleDrive.DriveChange.drive.capabilities.canManageMembers
      description: Whether the current user can add members to this shared drive or remove them or change their role.
      type: Boolean
    - contextPath: GoogleDrive.DriveChange.drive.capabilities.canReadRevisions
      description: Whether the current user can read the revisions resource of files in this shared drive.
      type: Boolean
    - contextPath: GoogleDrive.DriveChange.drive.capabilities.canRename
      description: Whether the current user can rename files or folders in this shared drive.
      type: Boolean
    - contextPath: GoogleDrive.DriveChange.drive.capabilities.canRenameDrive
      description: Whether the current user can rename this shared drive.
      type: Boolean
    - contextPath: GoogleDrive.DriveChange.drive.capabilities.canShare
      description: Whether the current user can share files or folders in this shared drive.
      type: Boolean
    - contextPath: GoogleDrive.DriveChange.drive.capabilities.canTrashChildren
      description: Whether the current user can trash children from folders in this shared drive.
      type: Boolean
    - contextPath: GoogleDrive.DriveChange.drive.createdTime
      description: The time at which the shared drive was created (RFC 3339 date-time).
      type: Date
    - contextPath: GoogleDrive.DriveChange.drive.hidden
      description: Whether the shared drive is hidden from the default view.
      type: Boolean
    - contextPath: GoogleDrive.DriveChange.drive.restrictions.adminManagedRestrictions
      description: Whether administrative privileges on this shared drive are required to modify restrictions.
      type: Boolean
    - contextPath: GoogleDrive.DriveChange.drive.restrictions.copyRequiresWriterPermission
      description: Whether the options to copy, print, or download files inside this shared drive, should be disabled for readers and commenters.
      type: Boolean
    - contextPath: GoogleDrive.DriveChange.drive.restrictions.domainUsersOnly
      description: Whether access to this shared drive and items inside this shared drive is restricted to users of the domain to which this shared drive belongs.
      type: Boolean
    - contextPath: GoogleDrive.DriveChange.drive.restrictions.driveMembersOnly
      description: Whether access to items inside this shared drive is restricted to its members.
      type: Boolean
  - arguments:
    - default: false
      description: The user's primary email address.
      isArray: false
      name: user_id
      required: false
      secret: false
    - default: false
      description: Return activities for this drive folder and all children and descendants. The format is "items/ITEM_ID".
      isArray: false
      name: folder_name
      required: false
      secret: false
    - default: false
      description: Return activities for this drive item. The format is "items/ITEM_ID".
      isArray: false
      name: item_name
      required: false
      secret: false
    - default: false
      description: >-
        The filtering for items returned from this query request. The format
        of the filter string is a sequence of expressions, joined by an
        optional "AND", where each expression is of the form "field operator
        value".


        Supported fields:

        time - Uses numerical operators on date values either in terms of milliseconds
        since Jan 1, 1970 or in RFC 3339 format.

        Examples:

        time > 1452409200000 AND time <= 1492812924310

        time >= "2016-01-10T01:02:03-05:00"


        detail.action_detail_case - Uses the "has" operator (:) and either a singular
        value or a list of allowed action types enclosed in parentheses.

        Examples:

        detail.action_detail_case: RENAME

        detail.action_detail_case:(CREATE EDIT)

        -detail.action_detail_case:MOVE"
      isArray: false
      name: filter
      required: false
      secret: false
    - default: false
      description: >-
        The time range to consider for getting drive activity. Use the
        format "<number> <time unit>". 

        Example: 12 hours, 7 days, 3 months, 1 year. This argument will override if
        the filter argument is given.
      isArray: false
      name: time_range
      required: false
      secret: false
    - default: false
      description: >-
        A singular value or a list of allowed action types enclosed in
        parentheses. The filters are based on given actions. For example: 

        RENAME 

        (CREATE EDIT)

        This argument will override if the filter argument is given.
      isArray: false
      name: action_detail_case_include
      required: false
      secret: false
    - default: false
      description: >-
        A singular value or a list of allowed action types enclosed in
        parentheses. The filters are based on given actions. For example:

        RENAME 

        (CREATE EDIT)

        This argument will override if the filter argument is given.
      isArray: false
      name: action_detail_case_remove
      required: false
      secret: false
    - default: false
      description: The token identifying which page of results to return. Set this to the nextPageToken value returned from a previous query to obtain the following page of results. If not set, the first page of results will be returned.
      isArray: false
      name: page_token
      required: false
      secret: false
    deprecated: false
    description: Query past activity in Google Drive.
    execution: false
    name: google-drive-activity-list
    outputs:
    - contextPath: GoogleDrive.PageToken.DriveActivity.nextPageToken
      description: Token to retrieve the next page of results, or empty if there are no more results in the list.
      type: String
    - contextPath: GoogleDrive.DriveActivity.primaryActionDetail.create.new
      description: If true, the object was newly created.
      type: Boolean
    - contextPath: GoogleDrive.DriveActivity.primaryActionDetail.create.upload
      description: If true, the object originated externally and was uploaded to Drive.
      type: Boolean
    - contextPath: GoogleDrive.DriveActivity.primaryActionDetail.create.copy.originalObject.driveItem.name
      description: The target Drive item. The format is "items/ITEM_ID".
      type: String
    - contextPath: GoogleDrive.DriveActivity.primaryActionDetail.create.copy.originalObject.driveItem.title
      description: The title of the Drive item.
      type: String
    - contextPath: GoogleDrive.DriveActivity.primaryActionDetail.create.copy.originalObject.driveItem.driveFile
      description: If true, the Drive item is a file.
      type: Boolean
    - contextPath: GoogleDrive.DriveActivity.primaryActionDetail.create.copy.originalObject.driveItem.driveFolder.type
      description: The type of Drive folder.
      type: String
    - contextPath: GoogleDrive.DriveActivity.primaryActionDetail.create.copy.originalObject.drive.name
      description: The resource name of the shared drive. The format is "COLLECTION_ID/DRIVE_ID".
      type: String
    - contextPath: GoogleDrive.DriveActivity.primaryActionDetail.create.copy.originalObject.drive.title
      description: The title of the shared drive.
      type: String
    - contextPath: GoogleDrive.DriveActivity.primaryActionDetail.edit
      description: If true, the object was edited.
      type: Boolean
    - contextPath: GoogleDrive.DriveActivity.primaryActionDetail.move.addedParents.driveItem.name
      description: The target Drive item. The format is "items/ITEM_ID".
      type: String
    - contextPath: GoogleDrive.DriveActivity.primaryActionDetail.move.addedParents.driveItem.title
      description: The title of the Drive item.
      type: String
    - contextPath: GoogleDrive.DriveActivity.primaryActionDetail.move.addedParents.driveItem.driveFile
      description: If true, the Drive item is a file.
      type: Boolean
    - contextPath: GoogleDrive.DriveActivity.primaryActionDetail.move.addedParents.driveItem.driveFolder.type
      description: The type of a Drive folder.
      type: String
    - contextPath: GoogleDrive.DriveActivity.primaryActionDetail.move.addedParents.drive.name
      description: The resource name of the shared drive. The format is "COLLECTION_ID/DRIVE_ID".
      type: String
    - contextPath: GoogleDrive.DriveActivity.primaryActionDetail.move.addedParents.drive.title
      description: The title of the shared drive.
      type: String
    - contextPath: GoogleDrive.DriveActivity.primaryActionDetail.move.removedParents.driveItem.name
      description: The target Drive item. The format is "items/ITEM_ID".
      type: String
    - contextPath: GoogleDrive.DriveActivity.primaryActionDetail.move.removedParents.driveItem.title
      description: The title of the Drive item.
      type: String
    - contextPath: GoogleDrive.DriveActivity.primaryActionDetail.move.removedParents.driveItem.driveFile
      description: If true, the Drive item is a file.
      type: Boolean
    - contextPath: GoogleDrive.DriveActivity.primaryActionDetail.move.removedParents.driveItem.driveFolder.type
      description: The type of Drive folder.
      type: String
    - contextPath: GoogleDrive.DriveActivity.primaryActionDetail.move.removedParents.drive.name
      description: The resource name of the shared drive. The format is "COLLECTION_ID/DRIVE_ID".
      type: String
    - contextPath: GoogleDrive.DriveActivity.primaryActionDetail.move.removedParents.drive.title
      description: The title of the shared drive.
      type: String
    - contextPath: GoogleDrive.DriveActivity.primaryActionDetail.rename.oldTitle
      description: The previous title of the drive object.
      type: String
    - contextPath: GoogleDrive.DriveActivity.primaryActionDetail.rename.newTitle
      description: The new title of the drive object.
      type: String
    - contextPath: GoogleDrive.DriveActivity.primaryActionDetail.delete.type
      description: The type of delete action taken.
      type: String
    - contextPath: GoogleDrive.DriveActivity.primaryActionDetail.restore.type
      description: The type of restore action taken.
      type: String
    - contextPath: GoogleDrive.DriveActivity.primaryActionDetail.permissionChange.addedPermissions.role
      description: Indicates the Google Drive permissions role.
      type: String
    - contextPath: GoogleDrive.DriveActivity.primaryActionDetail.permissionChange.addedPermissions.allowDiscovery
      description: If true, the item can be discovered (e.g., in the user's "Shared with me" collection) without needing a link to the item.
      type: Boolean
    - contextPath: GoogleDrive.DriveActivity.primaryActionDetail.permissionChange.addedPermissions.user.knownUser.personName
      description: The identifier for this user that can be used with the People API to get more information. The format is "people/ACCOUNT_ID".
      type: String
    - contextPath: GoogleDrive.DriveActivity.primaryActionDetail.permissionChange.addedPermissions.user.knownUser.isCurrentUser
      description: True if this is the user making the request.
      type: Boolean
    - contextPath: GoogleDrive.DriveActivity.primaryActionDetail.permissionChange.addedPermissions.user.deletedUser
      description: If true, a user whose account has since been deleted.
      type: Boolean
    - contextPath: GoogleDrive.DriveActivity.primaryActionDetail.permissionChange.addedPermissions.user.unknownUser
      description: If true, a user about whom nothing is currently known.
      type: Boolean
    - contextPath: GoogleDrive.DriveActivity.primaryActionDetail.permissionChange.addedPermissions.group.email
      description: The email address of the group.
      type: String
    - contextPath: GoogleDrive.DriveActivity.primaryActionDetail.permissionChange.addedPermissions.group.title
      description: The title of the group.
      type: String
    - contextPath: GoogleDrive.DriveActivity.primaryActionDetail.permissionChange.addedPermissions.domain.name
      description: The name of the domain, e.g., "google.com".
      type: String
    - contextPath: GoogleDrive.DriveActivity.primaryActionDetail.permissionChange.addedPermissions.domain.legacyId
      description: An opaque string used to identify this domain.
      type: String
    - contextPath: GoogleDrive.DriveActivity.primaryActionDetail.permissionChange.addedPermissions.anyone
      description: If true, represents any user (including a logged out user).
      type: Boolean
    - contextPath: GoogleDrive.DriveActivity.primaryActionDetail.permissionChange.removedPermissions.role
      description: Indicates the Google Drive permissions role.
      type: String
    - contextPath: GoogleDrive.DriveActivity.primaryActionDetail.permissionChange.removedPermissions.allowDiscovery
      description: If true, the item can be discovered (e.g., in the user's "Shared with me" collection) without needing a link to the item.
      type: Boolean
    - contextPath: GoogleDrive.DriveActivity.primaryActionDetail.permissionChange.removedPermissions.user.knownUser.personName
      description: The identifier for this user that can be used with the People API to get more information. The format is "people/ACCOUNT_ID".
      type: String
    - contextPath: GoogleDrive.DriveActivity.primaryActionDetail.permissionChange.removedPermissions.user.knownUser.isCurrentUser
      description: True if this is the user making the request.
      type: Boolean
    - contextPath: GoogleDrive.DriveActivity.primaryActionDetail.permissionChange.removedPermissions.user.deletedUser
      description: If true, a user whose account has since been deleted.
      type: Boolean
    - contextPath: GoogleDrive.DriveActivity.primaryActionDetail.permissionChange.removedPermissions.user.unknownUser
      description: If true, a user about whom nothing is currently known.
      type: Boolean
    - contextPath: GoogleDrive.DriveActivity.primaryActionDetail.permissionChange.removedPermissions.group.email
      description: The email address of the group.
      type: String
    - contextPath: GoogleDrive.DriveActivity.primaryActionDetail.permissionChange.removedPermissions.group.title
      description: The title of the group.
      type: String
    - contextPath: GoogleDrive.DriveActivity.primaryActionDetail.permissionChange.removedPermissions.domain.name
      description: The name of the domain, e.g., "google.com".
      type: String
    - contextPath: GoogleDrive.DriveActivity.primaryActionDetail.permissionChange.removedPermissions.domain.legacyId
      description: An opaque string used to identify this domain.
      type: String
    - contextPath: GoogleDrive.DriveActivity.primaryActionDetail.permissionChange.removedPermissions.anyone
      description: If true, represents any user (including a logged out user).
      type: Boolean
    - contextPath: GoogleDrive.DriveActivity.primaryActionDetail.comment.mentionedUsers.knownUser.personName
      description: The identifier for this user that can be used with the People API to get more information. The format is "people/ACCOUNT_ID".
      type: String
    - contextPath: GoogleDrive.DriveActivity.primaryActionDetail.comment.mentionedUsers.knownUser.isCurrentUser
      description: True if this is the user making the request.
      type: Boolean
    - contextPath: GoogleDrive.DriveActivity.primaryActionDetail.comment.mentionedUsers.deletedUser
      description: If true, a user whose account has since been deleted.
      type: Boolean
    - contextPath: GoogleDrive.DriveActivity.primaryActionDetail.comment.mentionedUsers.unknownUser
      description: If true, a user about whom nothing is currently known.
      type: Boolean
    - contextPath: GoogleDrive.DriveActivity.primaryActionDetail.comment.post.subtype
      description: The sub-type of post event.
      type: String
    - contextPath: GoogleDrive.DriveActivity.primaryActionDetail.comment.assignment.subtype
      description: The sub-type of assignment event.
      type: String
    - contextPath: GoogleDrive.DriveActivity.primaryActionDetail.comment.assignment.assignedUser.knownUser.personName
      description: The identifier for this user that can be used with the People API to get more information. The format is "people/ACCOUNT_ID".
      type: String
    - contextPath: GoogleDrive.DriveActivity.primaryActionDetail.comment.assignment.assignedUser.knownUser.isCurrentUser
      description: True if this is the user making the request.
      type: Boolean
    - contextPath: GoogleDrive.DriveActivity.primaryActionDetail.comment.assignment.assignedUser.deletedUser
      description: If true, a user whose account has since been deleted.
      type: Boolean
    - contextPath: GoogleDrive.DriveActivity.primaryActionDetail.comment.assignment.assignedUser.unknownUser
      description: If true, a user about whom nothing is currently known.
      type: Boolean
    - contextPath: GoogleDrive.DriveActivity.primaryActionDetail.comment.suggestion.subtype
      description: The sub-type of suggestion event.
      type: String
    - contextPath: GoogleDrive.DriveActivity.primaryActionDetail.dlpChange.type
      description: The type of Data Leak Prevention (DLP) change.
      type: String
    - contextPath: GoogleDrive.DriveActivity.primaryActionDetail.reference.type
      description: The reference type corresponding to this event.
      type: String
    - contextPath: GoogleDrive.DriveActivity.primaryActionDetail.settingsChange.restrictionChanges.feature
      description: The feature which had a change in restriction policy.
      type: String
    - contextPath: GoogleDrive.DriveActivity.primaryActionDetail.settingsChange.restrictionChanges.newRestriction
      description: The restriction in place after the change.
      type: String
    - contextPath: GoogleDrive.DriveActivity.actors.user.knownUser.personName
      description: The identifier for this user that can be used with the People API to get more information. The format is "people/ACCOUNT_ID".
      type: String
    - contextPath: GoogleDrive.DriveActivity.actors.user.knownUser.isCurrentUser
      description: True if this is the user making the request.
      type: Boolean
    - contextPath: GoogleDrive.DriveActivity.actors.user.deletedUser
      description: If true, a user whose account has since been deleted.
      type: Boolean
    - contextPath: GoogleDrive.DriveActivity.actors.user.unknownUser
      description: If true, a user about whom nothing is currently known.
      type: Boolean
    - contextPath: GoogleDrive.DriveActivity.actors.anonymous
      description: If true, the user is an anonymous user.
      type: Boolean
    - contextPath: GoogleDrive.DriveActivity.actors.impersonation.impersonatedUser.knownUser.personName
      description: The identifier for this user that can be used with the People API to get more information. The format is "people/ACCOUNT_ID".
      type: String
    - contextPath: GoogleDrive.DriveActivity.actors.impersonation.impersonatedUser.knownUser.isCurrentUser
      description: True if this is the user making the request.
      type: Boolean
    - contextPath: GoogleDrive.DriveActivity.actors.impersonation.impersonatedUser.deletedUser
      description: If true, a user whose account has since been deleted.
      type: Boolean
    - contextPath: GoogleDrive.DriveActivity.actors.impersonation.impersonatedUser.unknownUser
      description: If true, a user about whom nothing is currently known.
      type: Boolean
    - contextPath: GoogleDrive.DriveActivity.actors.system.type
      description: The type of the system event that may triggered activity.
      type: String
    - contextPath: GoogleDrive.DriveActivity.actors.administrator
      description: If true, the user is an administrator.
      type: Boolean
    - contextPath: GoogleDrive.DriveActivity.actions.detail.create.new
      description: If true, the object was newly created.
      type: Boolean
    - contextPath: GoogleDrive.DriveActivity.actions.detail.create.upload
      description: If true, the object originated externally and was uploaded to Drive.
      type: Boolean
    - contextPath: GoogleDrive.DriveActivity.actions.detail.create.copy.originalObject.driveItem.name
      description: The target Drive item. The format is "items/ITEM_ID".
      type: String
    - contextPath: GoogleDrive.DriveActivity.actions.detail.create.copy.originalObject.driveItem.title
      description: The title of the Drive item.
      type: String
    - contextPath: GoogleDrive.DriveActivity.actions.detail.create.copy.originalObject.driveItem.driveFile
      description: If true, the Drive item is a file.
      type: Boolean
    - contextPath: GoogleDrive.DriveActivity.actions.detail.create.copy.originalObject.driveItem.driveFolder.type
      description: The type of Drive folder.
      type: String
    - contextPath: GoogleDrive.DriveActivity.actions.detail.create.copy.originalObject.drive.name
      description: The resource name of the shared drive. The format is "COLLECTION_ID/DRIVE_ID".
      type: String
    - contextPath: GoogleDrive.DriveActivity.actions.detail.create.copy.originalObject.drive.title
      description: The title of the shared drive.
      type: String
    - contextPath: GoogleDrive.DriveActivity.actions.detail.edit
      description: If true, the object was edited.
      type: Boolean
    - contextPath: GoogleDrive.DriveActivity.actions.detail.move.addedParents.driveItem.name
      description: The target Drive item. The format is "items/ITEM_ID".
      type: String
    - contextPath: GoogleDrive.DriveActivity.actions.detail.move.addedParents.driveItem.title
      description: The title of the Drive item.
      type: String
    - contextPath: GoogleDrive.DriveActivity.actions.detail.move.addedParents.driveItem.driveFile
      description: If true, the Drive item is a file.
      type: Boolean
    - contextPath: GoogleDrive.DriveActivity.actions.detail.move.addedParents.driveItem.driveFolder.type
      description: The type of a Drive folder.
      type: String
    - contextPath: GoogleDrive.DriveActivity.actions.detail.move.addedParents.drive.name
      description: The resource name of the shared drive. The format is "COLLECTION_ID/DRIVE_ID".
      type: String
    - contextPath: GoogleDrive.DriveActivity.actions.detail.move.addedParents.drive.title
      description: The title of the shared drive.
      type: String
    - contextPath: GoogleDrive.DriveActivity.actions.detail.move.removedParents.driveItem.name
      description: The target Drive item. The format is "items/ITEM_ID".
      type: String
    - contextPath: GoogleDrive.DriveActivity.actions.detail.move.removedParents.driveItem.title
      description: The title of the Drive item.
      type: String
    - contextPath: GoogleDrive.DriveActivity.actions.detail.move.removedParents.driveItem.driveFile
      description: If true, the Drive item is a file.
      type: Boolean
    - contextPath: GoogleDrive.DriveActivity.actions.detail.move.removedParents.driveItem.driveFolder.type
      description: The type of Drive folder.
      type: String
    - contextPath: GoogleDrive.DriveActivity.actions.detail.move.removedParents.drive.name
      description: The resource name of the shared drive. The format is "COLLECTION_ID/DRIVE_ID".
      type: String
    - contextPath: GoogleDrive.DriveActivity.actions.detail.move.removedParents.drive.title
      description: The title of the shared drive.
      type: String
    - contextPath: GoogleDrive.DriveActivity.actions.detail.rename.oldTitle
      description: The previous title of the drive object.
      type: String
    - contextPath: GoogleDrive.DriveActivity.actions.detail.rename.newTitle
      description: The new title of the drive object.
      type: String
    - contextPath: GoogleDrive.DriveActivity.actions.detail.delete.type
      description: The type of delete action taken.
      type: String
    - contextPath: GoogleDrive.DriveActivity.actions.detail.restore.type
      description: The type of restore action taken.
      type: String
    - contextPath: GoogleDrive.DriveActivity.actions.detail.permissionChange.addedPermissions.role
      description: Indicates the Google Drive permissions role.
      type: String
    - contextPath: GoogleDrive.DriveActivity.actions.detail.permissionChange.addedPermissions.allowDiscovery
      description: If true, the item can be discovered (e.g., in the user's "Shared with me" collection) without needing a link to the item.
      type: Boolean
    - contextPath: GoogleDrive.DriveActivity.actions.detail.permissionChange.addedPermissions.user.knownUser.personName
      description: The identifier for this user that can be used with the People API to get more information. The format is "people/ACCOUNT_ID".
      type: String
    - contextPath: GoogleDrive.DriveActivity.actions.detail.permissionChange.addedPermissions.user.knownUser.isCurrentUser
      description: True if this is the user making the request.
      type: Boolean
    - contextPath: GoogleDrive.DriveActivity.actions.detail.permissionChange.addedPermissions.user.deletedUser
      description: If true, a user whose account has since been deleted.
      type: Boolean
    - contextPath: GoogleDrive.DriveActivity.actions.detail.permissionChange.addedPermissions.user.unknownUser
      description: If true, a user about whom nothing is currently known.
      type: Boolean
    - contextPath: GoogleDrive.DriveActivity.actions.detail.permissionChange.addedPermissions.group.email
      description: The email address of the group.
      type: String
    - contextPath: GoogleDrive.DriveActivity.actions.detail.permissionChange.addedPermissions.group.title
      description: The title of the group.
      type: String
    - contextPath: GoogleDrive.DriveActivity.actions.detail.permissionChange.addedPermissions.domain.name
      description: The name of the domain, e.g., "google.com".
      type: String
    - contextPath: GoogleDrive.DriveActivity.actions.detail.permissionChange.addedPermissions.domain.legacyId
      description: An opaque string used to identify this domain.
      type: String
    - contextPath: GoogleDrive.DriveActivity.actions.detail.permissionChange.addedPermissions.anyone
      description: If true, represents any user (including a logged out user).
      type: Boolean
    - contextPath: GoogleDrive.DriveActivity.actions.detail.permissionChange.removedPermissions.role
      description: Indicates the Google Drive permissions role.
      type: String
    - contextPath: GoogleDrive.DriveActivity.actions.detail.permissionChange.removedPermissions.allowDiscovery
      description: If true, the item can be discovered (e.g., in the user's "Shared with me" collection) without needing a link to the item.
      type: Boolean
    - contextPath: GoogleDrive.DriveActivity.actions.detail.permissionChange.removedPermissions.user.knownUser.personName
      description: The identifier for this user that can be used with the People API to get more information. The format is "people/ACCOUNT_ID".
      type: String
    - contextPath: GoogleDrive.DriveActivity.actions.detail.permissionChange.removedPermissions.user.knownUser.isCurrentUser
      description: True if this is the user making the request.
      type: Boolean
    - contextPath: GoogleDrive.DriveActivity.actions.detail.permissionChange.removedPermissions.user.deletedUser
      description: If true, a user whose account has since been deleted.
      type: Boolean
    - contextPath: GoogleDrive.DriveActivity.actions.detail.permissionChange.removedPermissions.user.unknownUser
      description: If true, a user about whom nothing is currently known.
      type: Boolean
    - contextPath: GoogleDrive.DriveActivity.actions.detail.permissionChange.removedPermissions.group.email
      description: The email address of the group.
      type: String
    - contextPath: GoogleDrive.DriveActivity.actions.detail.permissionChange.removedPermissions.group.title
      description: The title of the group.
      type: String
    - contextPath: GoogleDrive.DriveActivity.actions.detail.permissionChange.removedPermissions.domain.name
      description: The name of the domain, e.g., "google.com".
      type: String
    - contextPath: GoogleDrive.DriveActivity.actions.detail.permissionChange.removedPermissions.domain.legacyId
      description: An opaque string used to identify this domain.
      type: String
    - contextPath: GoogleDrive.DriveActivity.actions.detail.permissionChange.removedPermissions.anyone
      description: If true, represents any user (including a logged out user).
      type: Boolean
    - contextPath: GoogleDrive.DriveActivity.actions.detail.comment.mentionedUsers.knownUser.personName
      description: The identifier for this user that can be used with the People API to get more information. The format is "people/ACCOUNT_ID".
      type: String
    - contextPath: GoogleDrive.DriveActivity.actions.detail.comment.mentionedUsers.knownUser.isCurrentUser
      description: True if this is the user making the request.
      type: Boolean
    - contextPath: GoogleDrive.DriveActivity.actions.detail.comment.mentionedUsers.deletedUser
      description: If true, a user whose account has since been deleted.
      type: Boolean
    - contextPath: GoogleDrive.DriveActivity.actions.detail.comment.mentionedUsers.unknownUser
      description: If true, a user about whom nothing is currently known.
      type: Boolean
    - contextPath: GoogleDrive.DriveActivity.actions.detail.comment.post.subtype
      description: The sub-type of post event.
      type: String
    - contextPath: GoogleDrive.DriveActivity.actions.detail.comment.assignment.subtype
      description: The sub-type of assignment event.
      type: String
    - contextPath: GoogleDrive.DriveActivity.actions.detail.comment.assignment.assignedUser.knownUser.personName
      description: The identifier for this user that can be used with the People API to get more information. The format is "people/ACCOUNT_ID".
      type: String
    - contextPath: GoogleDrive.DriveActivity.actions.detail.comment.assignment.assignedUser.knownUser.isCurrentUser
      description: True if this is the user making the request.
      type: Boolean
    - contextPath: GoogleDrive.DriveActivity.actions.detail.comment.assignment.assignedUser.deletedUser
      description: If true, a user whose account has since been deleted.
      type: Boolean
    - contextPath: GoogleDrive.DriveActivity.actions.detail.comment.assignment.assignedUser.unknownUser
      description: If true, a user about whom nothing is currently known.
      type: Boolean
    - contextPath: GoogleDrive.DriveActivity.actions.detail.comment.suggestion.subtype
      description: The sub-type of suggestion event.
      type: String
    - contextPath: GoogleDrive.DriveActivity.actions.detail.dlpChange.type
      description: The type of Data Leak Prevention (DLP) change.
      type: String
    - contextPath: GoogleDrive.DriveActivity.actions.detail.reference.type
      description: The reference type corresponding to this event.
      type: String
    - contextPath: GoogleDrive.DriveActivity.actions.detail.settingsChange.restrictionChanges.feature
      description: The feature which had a change in restriction policy.
      type: String
    - contextPath: GoogleDrive.DriveActivity.actions.detail.settingsChange.restrictionChanges.newRestriction
      description: The restriction in place after the change.
      type: String
    - contextPath: GoogleDrive.DriveActivity.actions.actor.user.knownUser.personName
      description: The identifier for this user that can be used with the People API to get more information. The format is "people/ACCOUNT_ID".
      type: String
    - contextPath: GoogleDrive.DriveActivity.actions.actor.user.knownUser.isCurrentUser
      description: True if this is the user making the request.
      type: Boolean
    - contextPath: GoogleDrive.DriveActivity.actions.actor.user.deletedUser
      description: If true, a user whose account has since been deleted.
      type: Boolean
    - contextPath: GoogleDrive.DriveActivity.actions.actor.user.unknownUser
      description: If true, a user about whom nothing is currently known.
      type: Boolean
    - contextPath: GoogleDrive.DriveActivity.actions.actor.anonymous
      description: If true, the user is an anonymous user.
      type: Boolean
    - contextPath: GoogleDrive.DriveActivity.actions.actor.impersonation.impersonatedUser.knownUser.personName
      description: The identifier for this user that can be used with the People API to get more information. The format is "people/ACCOUNT_ID".
      type: String
    - contextPath: GoogleDrive.DriveActivity.actions.actor.impersonation.impersonatedUser.knownUser.isCurrentUser
      description: True if this is the user making the request.
      type: Boolean
    - contextPath: GoogleDrive.DriveActivity.actions.actor.impersonation.impersonatedUser.deletedUser
      description: If true, a user whose account has since been deleted.
      type: Boolean
    - contextPath: GoogleDrive.DriveActivity.actions.actor.impersonation.impersonatedUser.unknownUser
      description: If true, a user about whom nothing is currently known.
      type: String
    - contextPath: GoogleDrive.DriveActivity.actions.actor.system.type
      description: The type of the system event that may triggered activity.
      type: String
    - contextPath: GoogleDrive.DriveActivity.actions.actor.administrator
      description: If true, the user is an administrator.
      type: Boolean
    - contextPath: GoogleDrive.DriveActivity.actions.target.driveItem.name
      description: The target Drive item. The format is "items/ITEM_ID".
      type: String
    - contextPath: GoogleDrive.DriveActivity.actions.target.driveItem.title
      description: The title of the Drive item.
      type: String
    - contextPath: GoogleDrive.DriveActivity.actions.target.driveItem.mimeType
      description: The MIME type of the Drive item.
      type: String
    - contextPath: GoogleDrive.DriveActivity.actions.target.driveItem.owner.domain.name
      description: The name of the domain, e.g., "google.com".
      type: String
    - contextPath: GoogleDrive.DriveActivity.actions.target.driveItem.owner.domain.legacyId
      description: An opaque string used to identify this domain.
      type: String
    - contextPath: GoogleDrive.DriveActivity.actions.target.driveItem.owner.user.knownUser.personName
      description: The identifier for this user that can be used with the People API to get more information. The format is "people/ACCOUNT_ID".
      type: String
    - contextPath: GoogleDrive.DriveActivity.actions.target.driveItem.owner.user.knownUser.isCurrentUser
      description: True if this is the user making the request.
      type: Boolean
    - contextPath: GoogleDrive.DriveActivity.actions.target.driveItem.owner.user.deletedUser
      description: If true, a user whose account has since been deleted.
      type: Boolean
    - contextPath: GoogleDrive.DriveActivity.actions.target.driveItem.owner.user.unknownUser
      description: If true, a user about whom nothing is currently known.
      type: Boolean
    - contextPath: GoogleDrive.DriveActivity.actions.target.driveItem.owner.drive.name
      description: The resource name of the shared drive. The format is "COLLECTION_ID/DRIVE_ID".
      type: String
    - contextPath: GoogleDrive.DriveActivity.actions.target.driveItem.owner.drive.title
      description: The title of the shared drive.
      type: String
    - contextPath: GoogleDrive.DriveActivity.actions.target.driveItem.driveFile
      description: If true, the Drive item is a file.
      type: Boolean
    - contextPath: GoogleDrive.DriveActivity.actions.target.driveItem.driveFolder.type
      description: The type of Drive folder.
      type: String
    - contextPath: GoogleDrive.DriveActivity.actions.target.drive.name
      description: The resource name of the shared drive. The format is "COLLECTION_ID/DRIVE_ID".
      type: String
    - contextPath: GoogleDrive.DriveActivity.actions.target.drive.title
      description: The title of the shared drive.
      type: String
    - contextPath: GoogleDrive.DriveActivity.actions.target.drive.root.name
      description: The target Drive item. The format is "items/ITEM_ID".
      type: String
    - contextPath: GoogleDrive.DriveActivity.actions.target.drive.root.title
      description: The title of the Drive item.
      type: String
    - contextPath: GoogleDrive.DriveActivity.actions.target.drive.root.mimeType
      description: The MIME type of the Drive item.
      type: String
    - contextPath: GoogleDrive.DriveActivity.actions.target.drive.root.owner.domain.name
      description: The name of the domain, e.g., "google.com".
      type: String
    - contextPath: GoogleDrive.DriveActivity.actions.target.drive.root.owner.domain.legacyId
      description: An opaque string used to identify this domain.
      type: String
    - contextPath: GoogleDrive.DriveActivity.actions.target.drive.root.owner.user.knownUser.personName
      description: The identifier for this user that can be used with the People API to get more information. The format is "people/ACCOUNT_ID".
      type: String
    - contextPath: GoogleDrive.DriveActivity.actions.target.drive.root.owner.user.knownUser.isCurrentUser
      description: True if this is the user making the request.
      type: Boolean
    - contextPath: GoogleDrive.DriveActivity.actions.target.drive.root.owner.user.deletedUser
      description: If true, a user whose account has since been deleted.
      type: Boolean
    - contextPath: GoogleDrive.DriveActivity.actions.target.drive.root.owner.user.unknownUser
      description: If true, a user about whom nothing is currently known.
      type: Boolean
    - contextPath: GoogleDrive.DriveActivity.actions.target.drive.root.owner.drive.name
      description: The resource name of the shared drive. The format is "COLLECTION_ID/DRIVE_ID".
      type: String
    - contextPath: GoogleDrive.DriveActivity.actions.target.drive.root.owner.drive.title
      description: The title of the shared drive.
      type: String
    - contextPath: GoogleDrive.DriveActivity.actions.target.drive.root.driveFile
      description: If true, the Drive item is a file.
      type: Boolean
    - contextPath: GoogleDrive.DriveActivity.actions.target.drive.root.driveFolder.type
      description: The type of Drive folder.
      type: String
    - contextPath: GoogleDrive.DriveActivity.actions.target.fileComment.legacyCommentId
      description: The comment in the discussion thread.
      type: String
    - contextPath: GoogleDrive.DriveActivity.actions.target.fileComment.legacyDiscussionId
      description: The discussion thread to which the comment was added.
      type: String
    - contextPath: GoogleDrive.DriveActivity.actions.target.fileComment.linkToDiscussion
      description: The link to the discussion thread containing this comment, for example, "https://docs.google.com/DOCUMENT_ID/edit?disco=THREAD_ID".
      type: String
    - contextPath: GoogleDrive.DriveActivity.actions.target.fileComment.parent.name
      description: The target Drive item. The format is "items/ITEM_ID".
      type: String
    - contextPath: GoogleDrive.DriveActivity.actions.target.fileComment.parent.title
      description: The title of the Drive item.
      type: String
    - contextPath: GoogleDrive.DriveActivity.actions.target.fileComment.parent.mimeType
      description: The MIME type of the Drive item.
      type: String
    - contextPath: GoogleDrive.DriveActivity.actions.target.fileComment.parent.owner.domain.name
      description: The name of the domain, e.g., "google.com".
      type: String
    - contextPath: GoogleDrive.DriveActivity.actions.target.fileComment.parent.owner.domain.legacyId
      description: An opaque string used to identify this domain.
      type: String
    - contextPath: GoogleDrive.DriveActivity.actions.target.fileComment.parent.owner.user.knownUser.personName
      description: The identifier for this user that can be used with the People API to get more information. The format is "people/ACCOUNT_ID".
      type: String
    - contextPath: GoogleDrive.DriveActivity.actions.target.fileComment.parent.owner.user.knownUser.isCurrentUser
      description: True if this is the user making the request.
      type: Boolean
    - contextPath: GoogleDrive.DriveActivity.actions.target.fileComment.parent.owner.user.deletedUser
      description: If true, a user whose account has since been deleted.
      type: Boolean
    - contextPath: GoogleDrive.DriveActivity.actions.target.fileComment.parent.owner.user.unknownUser
      description: If true, a user about whom nothing is currently known.
      type: Boolean
    - contextPath: GoogleDrive.DriveActivity.actions.target.fileComment.parent.owner.drive.name
      description: The resource name of the shared drive. The format is "COLLECTION_ID/DRIVE_ID".
      type: String
    - contextPath: GoogleDrive.DriveActivity.actions.target.fileComment.parent.owner.drive.title
      description: The title of the shared drive.
      type: String
    - contextPath: GoogleDrive.DriveActivity.actions.target.fileComment.parent.driveFile
      description: If true, the Drive item is a file.
      type: Boolean
    - contextPath: GoogleDrive.DriveActivity.actions.target.fileComment.parent.driveFolder.type
      description: The type of Drive folder.
      type: String
    - contextPath: GoogleDrive.DriveActivity.actions.timestamp
      description: The activity occurred at this specific time.
      type: String
    - contextPath: GoogleDrive.DriveActivity.actions.timeRange.startTime
      description: The start of the time range.
      type: String
    - contextPath: GoogleDrive.DriveActivity.actions.timeRange.endTime
      description: The end of the time range.
      type: String
    - contextPath: GoogleDrive.DriveActivity.targets.driveItem.name
      description: The target Drive item. The format is "items/ITEM_ID".
      type: String
    - contextPath: GoogleDrive.DriveActivity.targets.driveItem.title
      description: The title of the Drive item.
      type: String
    - contextPath: GoogleDrive.DriveActivity.targets.driveItem.mimeType
      description: The MIME type of the Drive item.
      type: String
    - contextPath: GoogleDrive.DriveActivity.targets.driveItem.owner.domain.name
      description: The name of the domain, e.g., "google.com".
      type: String
    - contextPath: GoogleDrive.DriveActivity.targets.driveItem.owner.domain.legacyId
      description: An opaque string used to identify this domain.
      type: String
    - contextPath: GoogleDrive.DriveActivity.targets.driveItem.owner.user.knownUser.personName
      description: The identifier for this user that can be used with the People API to get more information. The format is "people/ACCOUNT_ID".
      type: String
    - contextPath: GoogleDrive.DriveActivity.targets.driveItem.owner.user.knownUser.isCurrentUser
      description: True if this is the user making the request.
      type: Boolean
    - contextPath: GoogleDrive.DriveActivity.targets.driveItem.owner.user.deletedUser
      description: If true, a user whose account has since been deleted.
      type: Boolean
    - contextPath: GoogleDrive.DriveActivity.targets.driveItem.owner.user.unknownUser
      description: If true, a user about whom nothing is currently known.
      type: Boolean
    - contextPath: GoogleDrive.DriveActivity.targets.driveItem.owner.drive.name
      description: The resource name of the shared drive. The format is "COLLECTION_ID/DRIVE_ID".
      type: String
    - contextPath: GoogleDrive.DriveActivity.targets.driveItem.owner.drive.title
      description: The title of the shared drive.
      type: String
    - contextPath: GoogleDrive.DriveActivity.targets.driveItem.driveFile
      description: If true, the Drive item is a file.
      type: Boolean
    - contextPath: GoogleDrive.DriveActivity.targets.driveItem.driveFolder.type
      description: The type of Drive folder.
      type: String
    - contextPath: GoogleDrive.DriveActivity.targets.drive.name
      description: The resource name of the shared drive. The format is "COLLECTION_ID/DRIVE_ID".
      type: String
    - contextPath: GoogleDrive.DriveActivity.targets.drive.title
      description: The title of the shared drive.
      type: String
    - contextPath: GoogleDrive.DriveActivity.targets.drive.root.name
      description: The target Drive item. The format is "items/ITEM_ID".
      type: String
    - contextPath: GoogleDrive.DriveActivity.targets.drive.root.title
      description: The title of the Drive item.
      type: String
    - contextPath: GoogleDrive.DriveActivity.targets.drive.root.mimeType
      description: The MIME type of the Drive item.
      type: String
    - contextPath: GoogleDrive.DriveActivity.targets.drive.root.owner.domain.name
      description: The name of the domain, e.g., "google.com".
      type: String
    - contextPath: GoogleDrive.DriveActivity.targets.drive.root.owner.domain.legacyId
      description: An opaque string used to identify this domain.
      type: String
    - contextPath: GoogleDrive.DriveActivity.targets.drive.root.owner.user.knownUser.personName
      description: The identifier for this user that can be used with the People API to get more information. The format is "people/ACCOUNT_ID".
      type: String
    - contextPath: GoogleDrive.DriveActivity.targets.drive.root.owner.user.knownUser.isCurrentUser
      description: True if this is the user making the request.
      type: Boolean
    - contextPath: GoogleDrive.DriveActivity.targets.drive.root.owner.user.deletedUser
      description: If true, a user whose account has since been deleted.
      type: Boolean
    - contextPath: GoogleDrive.DriveActivity.targets.drive.root.owner.user.unknownUser
      description: If true, a user about whom nothing is currently known.
      type: Boolean
    - contextPath: GoogleDrive.DriveActivity.targets.drive.root.owner.drive.name
      description: The resource name of the shared drive. The format is "COLLECTION_ID/DRIVE_ID".
      type: String
    - contextPath: GoogleDrive.DriveActivity.targets.drive.root.owner.drive.title
      description: The title of the shared drive.
      type: String
    - contextPath: GoogleDrive.DriveActivity.targets.drive.root.driveFile
      description: If true, the Drive item is a file.
      type: Boolean
    - contextPath: GoogleDrive.DriveActivity.targets.drive.root.driveFolder.type
      description: The type of Drive folder.
      type: String
    - contextPath: GoogleDrive.DriveActivity.targets.fileComment.legacyCommentId
      description: The comment in the discussion thread.
      type: String
    - contextPath: GoogleDrive.DriveActivity.targets.fileComment.legacyDiscussionId
      description: The discussion thread to which the comment was added.
      type: String
    - contextPath: GoogleDrive.DriveActivity.targets.fileComment.linkToDiscussion
      description: The link to the discussion thread containing this comment, for example, "https://docs.google.com/DOCUMENT_ID/edit?disco=THREAD_ID".
      type: String
    - contextPath: GoogleDrive.DriveActivity.targets.fileComment.parent.name
      description: The target Drive item. The format is "items/ITEM_ID".
      type: String
    - contextPath: GoogleDrive.DriveActivity.targets.fileComment.parent.title
      description: The title of the Drive item.
      type: String
    - contextPath: GoogleDrive.DriveActivity.targets.fileComment.parent.mimeType
      description: The MIME type of the Drive item.
      type: String
    - contextPath: GoogleDrive.DriveActivity.targets.fileComment.parent.owner.domain.name
      description: The name of the domain, e.g., "google.com".
      type: String
    - contextPath: GoogleDrive.DriveActivity.targets.fileComment.parent.owner.domain.legacyId
      description: An opaque string used to identify this domain.
      type: String
    - contextPath: GoogleDrive.DriveActivity.targets.fileComment.parent.owner.user.knownUser.personName
      description: The identifier for this user that can be used with the People API to get more information. The format is "people/ACCOUNT_ID".
      type: String
    - contextPath: GoogleDrive.DriveActivity.targets.fileComment.parent.owner.user.knownUser.isCurrentUser
      description: True if this is the user making the request.
      type: Boolean
    - contextPath: GoogleDrive.DriveActivity.targets.fileComment.parent.owner.user.deletedUser
      description: If true, a user whose account has since been deleted.
      type: Boolean
    - contextPath: GoogleDrive.DriveActivity.targets.fileComment.parent.owner.user.unknownUser
      description: If true, a user about whom nothing is currently known.
      type: Boolean
    - contextPath: GoogleDrive.DriveActivity.targets.fileComment.parent.owner.drive.name
      description: The resource name of the shared drive. The format is "COLLECTION_ID/DRIVE_ID".
      type: String
    - contextPath: GoogleDrive.DriveActivity.targets.fileComment.parent.owner.drive.title
      description: The title of the shared drive.
      type: String
    - contextPath: GoogleDrive.DriveActivity.targets.fileComment.parent.driveFile
      description: If true, the Drive item is a file.
      type: Boolean
    - contextPath: GoogleDrive.DriveActivity.targets.fileComment.parent.driveFolder.type
      description: The type of Drive folder.
      type: String
    - contextPath: GoogleDrive.DriveActivity.timestamp
      description: The activity occurred at this specific time.
      type: String
    - contextPath: GoogleDrive.DriveActivity.timeRange.startTime
      description: The start of the time range.
      type: String
    - contextPath: GoogleDrive.DriveActivity.timeRange.endTime
      description: The end of the time range.
      type: String
  - name: google-drive-drives-list
    description: Lists the user's shared drives.
    deprecated: false
    arguments:
    - name: page_size
      description: "Maximum number of shared drives to return. Acceptable values are 1 to 100, inclusive."
      required: false
      isArray: false
      defaultValue: "100"
    - name: page_token
      description: Page token for shared drives.
      required: false
      isArray: false
    - name: query
      description: Query string for searching shared drives.
      required: false
      isArray: false
    - name: use_domain_admin_access
      description: "Issue the request as a domain administrator. If set to true, all shared drives of the domain in which the requester is an administrator are returned."
      required: false
      isArray: false
      defaultValue: "false"
    - name: user_id
      description: The user's primary email address.
      required: false
      isArray: false
    outputs:
    - contextPath: GoogleDrive.Drive.Drive.id
      description: The ID of this shared drive which is also the ID of the top level folder of this shared drive.
      type: String
    - contextPath: GoogleDrive.Drive.Drive.name
      description: The name of this shared drive.
      type: String
    - contextPath: GoogleDrive.Drive.Drive.colorRgb
      description: The color of this shared drive as an RGB hex string.
      type: String
    - contextPath: GoogleDrive.Drive.Drive.capabilities.canAddChildren
      description: Whether the current user can add children to folders in this shared drive.
      type: Boolean
    - contextPath: GoogleDrive.Drive.Drive.capabilities.canChangeCopyRequiresWriterPermissionRestriction
      description: Whether the current user can change the 'copy requires writer permission' restriction of this shared drive.
      type: Boolean
    - contextPath: GoogleDrive.Drive.Drive.capabilities.canChangeDomainUsersOnlyRestriction
      description: Whether the current user can change the 'domain users only' restriction of this shared drive.
      type: Boolean
    - contextPath: GoogleDrive.Drive.Drive.capabilities.canChangeDriveBackground
      description: Whether the current user can change the background of this shared drive.
      type: Boolean
    - contextPath: GoogleDrive.Drive.Drive.capabilities.canChangeDriveMembersOnlyRestriction
      description: Whether the current user can change the 'drive members only' restriction of this shared drive.
      type: Boolean
    - contextPath: GoogleDrive.Drive.Drive.capabilities.canComment
      description: Whether the current user can comment on files in this shared drive.
      type: Boolean
    - contextPath: GoogleDrive.Drive.Drive.capabilities.canCopy
      description: Whether the current user can copy files in this shared drive.
      type: Boolean
    - contextPath: GoogleDrive.Drive.Drive.capabilities.canDeleteChildren
      description: Whether the current user can delete children from folders in this shared drive.
      type: Boolean
    - contextPath: GoogleDrive.Drive.Drive.capabilities.canDeleteDrive
      description: Whether the current user can delete this shared drive.
      type: Boolean
    - contextPath: GoogleDrive.Drive.Drive.capabilities.canDownload
      description: Whether the current user can download files in this shared drive.
      type: Boolean
    - contextPath: GoogleDrive.Drive.Drive.capabilities.canEdit
      description: Whether the current user can edit files in this shared drive
      type: Boolean
    - contextPath: GoogleDrive.Drive.Drive.capabilities.canListChildren
      description: Whether the current user can list the children of folders in this shared drive.
      type: Boolean
    - contextPath: GoogleDrive.Drive.Drive.capabilities.canManageMembers
      description: Whether the current user can add members to this shared drive or remove them or change their role.
      type: Boolean
    - contextPath: GoogleDrive.Drive.Drive.capabilities.canReadRevisions
      description: Whether the current user can read the revisions resource of files in this shared drive.
      type: Boolean
    - contextPath: GoogleDrive.Drive.Drive.capabilities.canRename
      description: Whether the current user can rename files or folders in this shared drive.
      type: Boolean
    - contextPath: GoogleDrive.Drive.Drive.capabilities.canRenameDrive
      description: Whether the current user can rename this shared drive.
      type: Boolean
    - contextPath: GoogleDrive.Drive.Drive.capabilities.canShare
      description: Whether the current user can share files or folders in this shared drive.
      type: Boolean
    - contextPath: GoogleDrive.Drive.Drive.capabilities.canTrashChildren
      description: Whether the current user can trash children from folders in this shared drive.
      type: Boolean
    - contextPath: GoogleDrive.Drive.Drive.createdTime
      description: The time at which the shared drive was created (RFC 3339 date-time).
      type: Date
    - contextPath: GoogleDrive.Drive.Drive.hidden
      description: Whether the shared drive is hidden from the default view.
      type: Boolean
    - contextPath: GoogleDrive.Drive.Drive.restrictions.adminManagedRestrictions
      description: Whether administrative privileges on this shared drive are required to modify restrictions.
      type: Boolean
    - contextPath: GoogleDrive.Drive.Drive.restrictions.copyRequiresWriterPermission
      description: Whether the options to copy, print, or download files inside this shared drive, should be disabled for readers and commenters. When this restriction is set to true, it will override the similarly named field to true for any file inside this shared drive.
      type: Boolean
    - contextPath: GoogleDrive.Drive.Drive.restrictions.domainUsersOnly
      description: Whether access to this shared drive and items inside this shared drive is restricted to users of the domain to which this shared drive belongs. This restriction may be overridden by other sharing policies controlled outside of this shared drive.
      type: Boolean
    - contextPath: GoogleDrive.Drive.Drive.restrictions.driveMembersOnly
      description: Whether access to items inside this shared drive is restricted to its members.
      type: Boolean
  - name: google-drive-drive-get
    description: Gets a user shared drives.
    deprecated: false
    arguments:
    - name: use_domain_admin_access
      description: "Issue the request as a domain administrator. If set to true, all shared drives of the domain in which the requester is an administrator are returned."
      required: false
      isArray: false
      defaultValue: "false"
    - name: user_id
      description: The user's primary email address.
      required: false
      isArray: false
    - name: drive_id
      description: ID of the shared drive. Can be retrieved using the `google-drive-drives-list` command.
      required: false
      isArray: false
    - name: fields
      description: The fields you want included in the response.
      required: false
      isArray: false
      defaultValue: kind, id, name, themeId, capabilities, createdTime, hidden, restrictions
    outputs:
    - contextPath: GoogleDrive.Drive.Drive.id
      description: The ID of this shared drive which is also the ID of the top level folder of this shared drive.
      type: String
    - contextPath: GoogleDrive.Drive.Drive.name
      description: The name of this shared drive.
      type: String
    - contextPath: GoogleDrive.Drive.Drive.colorRgb
      description: The color of this shared drive as an RGB hex string.
      type: String
    - contextPath: GoogleDrive.Drive.Drive.capabilities.canAddChildren
      description: Whether the current user can add children to folders in this shared drive.
      type: Boolean
    - contextPath: GoogleDrive.Drive.Drive.capabilities.canChangeCopyRequiresWriterPermissionRestriction
      description: Whether the current user can change the 'copy requires writer permission' restriction of this shared drive.
      type: Boolean
    - contextPath: GoogleDrive.Drive.Drive.capabilities.canChangeDomainUsersOnlyRestriction
      description: Whether the current user can change the 'domain users only' restriction of this shared drive.
      type: Boolean
    - contextPath: GoogleDrive.Drive.Drive.capabilities.canChangeDriveBackground
      description: Whether the current user can change the background of this shared drive.
      type: Boolean
    - contextPath: GoogleDrive.Drive.Drive.capabilities.canChangeDriveMembersOnlyRestriction
      description: Whether the current user can change the 'drive members only' restriction of this shared drive.
      type: Boolean
    - contextPath: GoogleDrive.Drive.Drive.capabilities.canComment
      description: Whether the current user can comment on files in this shared drive.
      type: Boolean
    - contextPath: GoogleDrive.Drive.Drive.capabilities.canCopy
      description: Whether the current user can copy files in this shared drive.
      type: Boolean
    - contextPath: GoogleDrive.Drive.Drive.capabilities.canDeleteChildren
      description: Whether the current user can delete children from folders in this shared drive.
      type: Boolean
    - contextPath: GoogleDrive.Drive.Drive.capabilities.canDeleteDrive
      description: Whether the current user can delete this shared drive.
      type: Boolean
    - contextPath: GoogleDrive.Drive.Drive.capabilities.canDownload
      description: Whether the current user can download files in this shared drive.
      type: Boolean
    - contextPath: GoogleDrive.Drive.Drive.capabilities.canEdit
      description: Whether the current user can edit files in this shared drive.
      type: Boolean
    - contextPath: GoogleDrive.Drive.Drive.capabilities.canListChildren
      description: Whether the current user can list the children of folders in this shared drive.
      type: Boolean
    - contextPath: GoogleDrive.Drive.Drive.capabilities.canManageMembers
      description: Whether the current user can add members to this shared drive or remove them or change their role.
      type: Boolean
    - contextPath: GoogleDrive.Drive.Drive.capabilities.canReadRevisions
      description: Whether the current user can read the revisions resource of files in this shared drive.
      type: Boolean
    - contextPath: GoogleDrive.Drive.Drive.capabilities.canRename
      description: Whether the current user can rename files or folders in this shared drive.
      type: Boolean
    - contextPath: GoogleDrive.Drive.Drive.capabilities.canRenameDrive
      description: Whether the current user can rename this shared drive.
      type: Boolean
    - contextPath: GoogleDrive.Drive.Drive.capabilities.canShare
      description: Whether the current user can share files or folders in this shared drive.
      type: Boolean
    - contextPath: GoogleDrive.Drive.Drive.capabilities.canTrashChildren
      description: Whether the current user can trash children from folders in this shared drive.
      type: Boolean
    - contextPath: GoogleDrive.Drive.Drive.createdTime
      description: The time at which the shared drive was created (RFC 3339 date-time).
      type: Date
    - contextPath: GoogleDrive.Drive.Drive.hidden
      description: Whether the shared drive is hidden from the default view.
      type: Boolean
    - contextPath: GoogleDrive.Drive.Drive.restrictions.adminManagedRestrictions
      description: Whether administrative privileges on this shared drive are required to modify restrictions.
      type: Boolean
    - contextPath: GoogleDrive.Drive.Drive.restrictions.copyRequiresWriterPermission
      description: Whether the options to copy, print, or download files inside this shared drive, should be disabled for readers and commenters. When this restriction is set to true, it will override the similarly named field to true for any file inside this shared drive.
      type: Boolean
    - contextPath: GoogleDrive.Drive.Drive.restrictions.domainUsersOnly
      description: Whether access to this shared drive and items inside this shared drive is restricted to users of the domain to which this shared drive belongs. This restriction may be overridden by other sharing policies controlled outside of this shared drive.
      type: Boolean
    - contextPath: GoogleDrive.Drive.Drive.restrictions.driveMembersOnly
      description: Whether access to items inside this shared drive is restricted to its members.
      type: Boolean
  - name: google-drive-files-list
    description: Lists the user's shared drives.
    deprecated: false
    arguments:
    - name: page_size
      description: "Maximum number of shared drives to return. Acceptable values are 1 to 100, inclusive."
      required: false
      isArray: false
      defaultValue: "100"
    - name: page_token
      description: Page token for shared drives.
      required: false
      isArray: false
    - name: query
      description: Query string for searching shared drives.
      required: false
      isArray: false
    - auto: PREDEFINED
      default: false
      defaultValue: "false"
      description: 'Whether both My Drive and shared drive items should be included in the results. Possible values: "true" and "false".'
      isArray: false
      name: include_items_from_all_drives
      predefined:
      - "true"
      - "false"
      required: false
      secret: false
    - name: user_id
      description: The user's primary email address.
      required: false
      isArray: false
    - name: fields
      description: The fields you want included in the response.
      required: false
      isArray: false
      defaultValue: kind, id, name, mimeType, description, starred, trashed, explicitlyTrashed, trashingUser, trashedTime, parents, properties, appProperties, spaces, version, webContentLink, webViewLink, iconLink, hasThumbnail, thumbnailLink, thumbnailVersion, viewedByMe, viewedByMeTime, createdTime, modifiedTime, modifiedByMeTime, modifiedByMe, sharedWithMeTime, sharingUser, owners, teamDriveId, driveId, lastModifyingUser, shared, ownedByMe, capabilities, viewersCanCopyContent, copyRequiresWriterPermission, writersCanShare, permissions, permissionIds, hasAugmentedPermissions, folderColorRgb, originalFilename, fullFileExtension, fileExtension, md5Checksum, size, quotaBytesUsed, headRevisionId, contentHints, isAppAuthorized, exportLinks, shortcutDetails, contentRestrictions, resourceKey, linkShareMetadata
    - auto: PREDEFINED
      default: false
      description: Whether the requesting application supports both My Drives and shared drives.
      isArray: false
      name: supports_all_drives
      defaultValue: "False"
      predefined:
      - "True"
      - "False"
      required: false
      secret: false
    outputs:
    - contextPath: GoogleDrive.File.File.id
      description: The ID of the file.
      type: String
    - contextPath: GoogleDrive.File.File.mimeType
      description: The MIME type of the file.
      type: String
    - contextPath: GoogleDrive.File.File.name
      description: The name of the file. This is not necessarily unique within a folder.
      type: String
    - contextPath: GoogleDrive.File.File.resourceKey
      description: A key needed to access the item via a shared link.
      type: String
  - name: google-drive-file-get
    description: Get a single file.
    deprecated: false
    arguments:
    - name: file_id
      description: ID of the requested file. Can be retrieved using the `google-drive-files-list` command.
      required: false
      isArray: false
    - name: user_id
      description: The user's primary email address.
      required: false
      isArray: false
    - auto: PREDEFINED
      default: false
      defaultValue: "false"
      description: 'Whether both My Drive and shared drive items should be included in the results. Possible values: "true" and "false".'
      isArray: false
      name: include_items_from_all_drives
      predefined:
      - "true"
      - "false"
      required: false
      secret: false
    - name: fields
      description: The fields you want included in the response.
      required: false
      isArray: false
      defaultValue: kind, id, name, mimeType, description, starred, trashed, explicitlyTrashed, trashingUser, trashedTime, parents, properties, appProperties, spaces, version, webContentLink, webViewLink, iconLink, hasThumbnail, thumbnailLink, thumbnailVersion, viewedByMe, viewedByMeTime, createdTime, modifiedTime, modifiedByMeTime, modifiedByMe, sharedWithMeTime, sharingUser, owners, teamDriveId, driveId, lastModifyingUser, shared, ownedByMe, capabilities, viewersCanCopyContent, copyRequiresWriterPermission, writersCanShare, permissions, permissionIds, hasAugmentedPermissions, folderColorRgb, originalFilename, fullFileExtension, fileExtension, md5Checksum, size, quotaBytesUsed, headRevisionId, contentHints, isAppAuthorized, exportLinks, shortcutDetails, contentRestrictions, resourceKey, linkShareMetadata
    outputs:
    - contextPath: GoogleDrive.File.File.capabilities.canAddChildren
      description: Whether the current user can add children to this folder. This is always false when the item is not a folder.
      type: Boolean
    - contextPath: GoogleDrive.File.File.capabilities.canAddMyDriveParent
      description: Whether the current user can add a parent for the item without removing an existing parent in the same request. Not populated for shared drive files.
      type: Boolean
    - contextPath: GoogleDrive.File.File.capabilities.canChangeCopyRequiresWriterPermission
      description: Whether the current user can change the 'copy requires writer permission' restriction of this file.
      type: Boolean
    - contextPath: GoogleDrive.File.File.capabilities.canChangeSecurityUpdateEnabled
      description: Whether the current user can change the 'security update enabled' field on link shared metadata.
      type: Boolean
    - contextPath: GoogleDrive.File.File.capabilities.canComment
      description: Whether the current user can comment on this file.
      type: Boolean
    - contextPath: GoogleDrive.File.File.capabilities.canCopy
      description: Whether the current user can copy this file. For an item in a shared drive, whether the current user can copy non-folder descendants of this item, or this item itself if it is not a folder.
      type: Boolean
    - contextPath: GoogleDrive.File.File.capabilities.canDelete
      description: Whether the current user can delete this file.
      type: Boolean
    - contextPath: GoogleDrive.File.File.capabilities.canDownload
      description: Whether the current user can download this file.
      type: Boolean
    - contextPath: GoogleDrive.File.File.capabilities.canEdit
      description: Whether the current user can edit this file.
      type: Boolean
    - contextPath: GoogleDrive.File.File.capabilities.canListChildren
      description: Whether the current user can list the children of this folder. This is always false when the item is not a folder.
      type: Boolean
    - contextPath: GoogleDrive.File.File.capabilities.canModifyContent
      description: Whether the current user can modify the content of this file.
      type: Boolean
    - contextPath: GoogleDrive.File.File.capabilities.canMoveChildrenWithinDrive
      description: Whether the current user can move children of this folder within this drive. This is false when the item is not a folder.
      type: Boolean
    - contextPath: GoogleDrive.File.File.capabilities.canMoveItemOutOfDrive
      description: Whether the current user can move this item outside of this drive by changing its parent.
      type: Boolean
    - contextPath: GoogleDrive.File.File.capabilities.canMoveItemWithinDrive
      description: Whether the current user can move this item within this drive.
      type: Boolean
    - contextPath: GoogleDrive.File.File.capabilities.canReadRevisions
      description: Whether the current user can read the revisions resource of this file. For a shared drive item, whether revisions of non-folder descendants of this item, or this item itself if it is not a folder, can be read.
      type: Boolean
    - contextPath: GoogleDrive.File.File.capabilities.canRemoveChildren
      description: Whether the current user can remove children from this folder. This is always false when the item is not a folder.
      type: Boolean
    - contextPath: GoogleDrive.File.File.capabilities.canRemoveMyDriveParent
      description: Whether the current user can remove a parent from the item without adding another parent in the same request. Not populated for shared drive files.
      type: Boolean
    - contextPath: GoogleDrive.File.File.capabilities.canRename
      description: Whether the current user can rename this file.
      type: Boolean
    - contextPath: GoogleDrive.File.File.capabilities.canShare
      description: Whether the current user can modify the sharing settings for this file.
      type: Boolean
    - contextPath: GoogleDrive.File.File.capabilities.canTrash
      description: Whether the current user can move this file to trash.
      type: Boolean
    - contextPath: GoogleDrive.File.File.capabilities.canUntrash
      description: Whether the current user can restore this file from trash.
      type: Boolean
    - contextPath: GoogleDrive.File.File.copyRequiresWriterPermission
      description: Whether the options to copy, print, or download this file, should be disabled for readers and commenters.
      type: Boolean
    - contextPath: GoogleDrive.File.File.createdTime
      description: The time at which the file was created (RFC 3339 date-time).
      type: Date
    - contextPath: GoogleDrive.File.File.explicitlyTrashed
      description: Whether the file has been explicitly trashed, as opposed to recursively trashed from a parent folder.
      type: Boolean
    - contextPath: GoogleDrive.File.File.exportLinks
      description: Links for exporting Docs Editors files to specific formats.
      type: String
    - contextPath: GoogleDrive.File.File.hasThumbnail
      description: Whether this file has a thumbnail. This does not indicate whether the requesting app has access to the thumbnail. To check access, look for the presence of the thumbnailLink field.
      type: Boolean
    - contextPath: GoogleDrive.File.File.iconLink
      description: A static, unauthenticated link to the file's icon.
      type: String
    - contextPath: GoogleDrive.File.File.id
      description: The ID of the file.
      type: String
    - contextPath: GoogleDrive.File.File.isAppAuthorized
      description: Whether the file was created or opened by the requesting app.
      type: Boolean
    - contextPath: GoogleDrive.File.File.lastModifyingUser.displayName
      description: A plain text displayable name for this user.
      type: String
    - contextPath: GoogleDrive.File.File.lastModifyingUser.emailAddress
      description: The email address of the user. This may not be present in certain contexts if the user has not made their email address visible to the requester.
      type: String
    - contextPath: GoogleDrive.File.File.lastModifyingUser.me
      description: Whether this user is the requesting user.
      type: Boolean
    - contextPath: GoogleDrive.File.File.lastModifyingUser.permissionId
      description: The user's ID as visible in Permission resources.
      type: String
    - contextPath: GoogleDrive.File.File.lastModifyingUser.photoLink
      description: A link to the user's profile photo, if available.
      type: String
    - contextPath: GoogleDrive.File.File.linkShareMetadata.securityUpdateEligible
      description: Whether the file is eligible for a security update.
      type: Boolean
    - contextPath: GoogleDrive.File.File.linkShareMetadata.securityUpdateEnabled
      description: Whether the security update is enabled for this file.
      type: Boolean
    - contextPath: GoogleDrive.File.File.mimeType
      description: The MIME type of the file.
      type: String
    - contextPath: GoogleDrive.File.File.modifiedByMe
      description: Whether the file has been modified by this user.
      type: Boolean
    - contextPath: GoogleDrive.File.File.modifiedByMeTime
      description: The last time the file was modified by the user (RFC 3339 date-time).
      type: Date
    - contextPath: GoogleDrive.File.File.modifiedTime
      description: The last time the file was modified by anyone (RFC 3339 date-time).
      type: Date
    - contextPath: GoogleDrive.File.File.name
      description: The name of the file. This is not necessarily unique within a folder. Note that for immutable items such as the top level folders of shared drives, My Drive root folder, and Application Data folder the name is constant.
      type: String
    - contextPath: GoogleDrive.File.File.ownedByMe
      description: Whether the user owns the file. Not populated for items in shared drives.
      type: Boolean
    - contextPath: GoogleDrive.File.File.owners.displayName
      description: A plain text displayable name for this user.
      type: String
    - contextPath: GoogleDrive.File.File.owners.emailAddress
      description: The email address of the user. This may not be present in certain contexts if the user has not made their email address visible to the requester.
      type: String
    - contextPath: GoogleDrive.File.File.owners.me
      description: Whether this user is the requesting user.
      type: Boolean
    - contextPath: GoogleDrive.File.File.owners.permissionId
      description: The user's ID as visible in Permission resources.
      type: String
    - contextPath: GoogleDrive.File.File.owners.photoLink
      description: A link to the user's profile photo, if available.
      type: String
    - contextPath: GoogleDrive.File.File.parents
      description: The IDs of the parent folders which contain the file.
      type: String
    - contextPath: GoogleDrive.File.File.permissionIds
      description: List of permission IDs for users with access to this file.
      type: String
    - contextPath: GoogleDrive.File.File.permissions.deleted
      description: Whether the permission was deleted.
      type: Boolean
    - contextPath: GoogleDrive.File.File.permissions.displayName
      description: A plain text displayable name for this user.
      type: String
    - contextPath: GoogleDrive.File.File.permissions.emailAddress
      description: The email address of the user.
      type: String
    - contextPath: GoogleDrive.File.File.permissions.id
      description: The ID of this permission.
      type: String
    - contextPath: GoogleDrive.File.File.permissions.role
      description: The role granted by this permission.
      type: String
    - contextPath: GoogleDrive.File.File.permissions.type
      description: The type of the grantee.
      type: String
    - contextPath: GoogleDrive.File.File.permissions.photoLink
      description: A link to the user's profile photo, if available.
      type: String
    - contextPath: GoogleDrive.File.File.quotaBytesUsed
      description: The number of storage quota bytes used by the file. This includes the head revision as well as previous revisions with keepForever enabled.
      type: String
    - contextPath: GoogleDrive.File.File.shared
      description: Whether the file has been shared. Not populated for items in shared drives.
      type: Boolean
    - contextPath: GoogleDrive.File.File.spaces
      description: The list of spaces which contain the file. The currently supported values are 'drive', 'appDataFolder', and 'photos'.
      type: String
    - contextPath: GoogleDrive.File.File.starred
      description: Whether the user has starred the file.
      type: Boolean
    - contextPath: GoogleDrive.File.File.thumbnailLink
      description: A short-lived link to the file's thumbnail, if available. Typically lasts on the order of hours.
      type: String
    - contextPath: GoogleDrive.File.File.thumbnailVersion
      description: The thumbnail version for use in thumbnail cache invalidation.
      type: String
    - contextPath: GoogleDrive.File.File.trashed
      description: Whether the file has been trashed, either explicitly or from a trashed parent folder.
      type: Boolean
    - contextPath: GoogleDrive.File.File.version
      description: A monotonically increasing version number for the file. This reflects every change made to the file on the server, even those not visible to the user.
      type: String
    - contextPath: GoogleDrive.File.File.viewedByMe
      description: Whether the file has been viewed by this user.
      type: Boolean
    - contextPath: GoogleDrive.File.File.viewedByMeTime
      description: The last time the file was viewed by the user (RFC 3339 date-time).
      type: Date
    - contextPath: GoogleDrive.File.File.webViewLink
      description: A link for opening the file in a relevant Google editor or viewer in a browser.
      type: String
    - contextPath: GoogleDrive.File.File.writersCanShare
      description: Whether users with only writer permission can modify the file's permissions. Not populated for items in shared drives.
      type: Boolean
  - name: google-drive-file-upload
    description: Creates a new file.
    deprecated: false
    arguments:
    - name: file_name
      description: The name of the file to upload.
      required: false
      isArray: false
    - name: entry_id
      description: The file's Entry ID.
      required: false
      isArray: false
    - name: parent
      description: The ID of the parent folder which contains the file. If not specified as part of a create request, the file will be placed directly in the user's My Drive folder.
      required: false
      isArray: false
    outputs:
    - contextPath: GoogleDrive.File.File.id
      description: The ID of the file.
      type: String
    - contextPath: GoogleDrive.File.File.name
      description: The name of the file. This is not necessarily unique within a folder. Note that for immutable items such as the top level folders of shared drives, My Drive root folder, and Application Data folder, the name is constant.
      type: String
    - contextPath: GoogleDrive.File.File.mimeType
      description: The MIME type of the file.
      type: String
    - contextPath: GoogleDrive.File.File.starred
      description: Whether the user has starred the file.
      type: Boolean
    - contextPath: GoogleDrive.File.File.trashed
      description: Whether the file has been trashed, either explicitly or from a trashed parent folder.
      type: Boolean
    - contextPath: GoogleDrive.File.File.explicitlyTrashed
      description: Whether the file has been explicitly trashed, as opposed to recursively trashed from a parent folder.
      type: Boolean
    - contextPath: GoogleDrive.File.File.parents
      description: The IDs of the parent folders which contain the file.
      type: String
    - contextPath: GoogleDrive.File.File.spaces
      description: The list of spaces which contain the file. The currently supported values are 'drive', 'appDataFolder', and 'photos'.
      type: String
    - contextPath: GoogleDrive.File.File.version
      description: A monotonically increasing version number for the file. This reflects every change made to the file on the server, even those not visible to the user.
      type: String
    - contextPath: GoogleDrive.File.File.webContentLink
      description: A link for downloading the content of the file in a browser. This is only available for files with binary content in Google Drive.
      type: String
    - contextPath: GoogleDrive.File.File.webViewLink
      description: A link for opening the file in a relevant Google editor or viewer in a browser.
      type: String
    - contextPath: GoogleDrive.File.File.iconLink
      description: A static, unauthenticated link to the file's icon.
      type: String
    - contextPath: GoogleDrive.File.File.hasThumbnail
      description: Whether this file has a thumbnail. This does not indicate whether the requesting app has access to the thumbnail. To check access, look for the presence of the thumbnailLink field.
      type: Boolean
    - contextPath: GoogleDrive.File.File.thumbnailVersion
      description: The thumbnail version for use in thumbnail cache invalidation.
      type: String
    - contextPath: GoogleDrive.File.File.viewedByMe
      description: Whether the file has been viewed by this user.
      type: Boolean
    - contextPath: GoogleDrive.File.File.viewedByMeTime
      description: The last time the file was viewed by the user (RFC 3339 date-time).
      type: Date
    - contextPath: GoogleDrive.File.File.createdTime
      description: The time at which the file was created (RFC 3339 date-time).
      type: Date
    - contextPath: GoogleDrive.File.File.modifiedTime
      description: The last time the file was modified by anyone (RFC 3339 date-time).
      type: Date
    - contextPath: GoogleDrive.File.File.thumbnailLink
      description: A short-lived link to the file's thumbnail, if available. Typically lasts on the order of hours.
      type: String
    - contextPath: GoogleDrive.File.File.exportLinks
      description: Links for exporting Docs Editors files to specific formats.
      type: String
    - contextPath: GoogleDrive.File.File.quotaBytesUsed
      description: The number of storage quota bytes used by the file. This includes the head revision as well as previous revisions with keepForever enabled.
      type: String
    - contextPath: GoogleDrive.File.File.shared
      description: Whether the file has been shared. Not populated for items in shared drives.
      type: Boolean
    - contextPath: GoogleDrive.File.File.writersCanShare
      description: Whether users with only writer permission can modify the file's permissions. Not populated for items in shared drives.
      type: Boolean
    - contextPath: GoogleDrive.File.File.modifiedByMe
      description: Whether the file has been modified by this user.
      type: Boolean
    - contextPath: GoogleDrive.File.File.modifiedByMeTime
      description: The last time the file was modified by the user (RFC 3339 date-time).
      type: Date
    - contextPath: GoogleDrive.File.File.ownedByMe
      description: Whether the user owns the file. Not populated for items in shared drives.
      type: Boolean
    - contextPath: GoogleDrive.File.File.isAppAuthorized
      description: Whether the file was created or opened by the requesting app.
      type: Boolean
    - contextPath: GoogleDrive.File.File.capabilities.canAddChildren
      description: Whether the current user can add children to this folder. This is always false when the item is not a folder.
      type: Boolean
    - contextPath: GoogleDrive.File.File.capabilities.canAddMyDriveParent
      description: Whether the current user can add a parent for the item without removing an existing parent in the same request. Not populated for shared drive files.
      type: Boolean
    - contextPath: GoogleDrive.File.File.capabilities.canChangeCopyRequiresWriterPermission
      description: Whether the current user can change the 'copy requires writer permission' restriction of this file.
      type: Boolean
    - contextPath: GoogleDrive.File.File.capabilities.canChangeSecurityUpdateEnabled
      description: Whether the current user can change the 'security update enabled' field on link shared metadata.
      type: Boolean
    - contextPath: GoogleDrive.File.File.capabilities.canComment
      description: Whether the current user can comment on this file.
      type: Boolean
    - contextPath: GoogleDrive.File.File.capabilities.canCopy
      description: Whether the current user can copy this file. For an item in a shared drive, whether the current user can copy non-folder descendants of this item, or this item itself if it is not a folder.
      type: Boolean
    - contextPath: GoogleDrive.File.File.capabilities.canDelete
      description: Whether the current user can delete this file.
      type: Boolean
    - contextPath: GoogleDrive.File.File.capabilities.canDownload
      description: Whether the current user can download this file.
      type: Boolean
    - contextPath: GoogleDrive.File.File.capabilities.canEdit
      description: Whether the current user can edit this file.
      type: Boolean
    - contextPath: GoogleDrive.File.File.capabilities.canListChildren
      description: Whether the current user can list the children of this folder. This is always false when the item is not a folder.
      type: Boolean
    - contextPath: GoogleDrive.File.File.capabilities.canModifyContent
      description: Whether the current user can modify the content of this file.
      type: Boolean
    - contextPath: GoogleDrive.File.File.capabilities.canMoveChildrenWithinDrive
      description: Whether the current user can move children of this folder within this drive. This is false when the item is not a folder.
      type: Boolean
    - contextPath: GoogleDrive.File.File.capabilities.canMoveItemOutOfDrive
      description: Whether the current user can move this item outside of this drive by changing its parent.
      type: Boolean
    - contextPath: GoogleDrive.File.File.capabilities.canMoveItemWithinDrive
      description: Whether the current user can move this item within this drive.
      type: Boolean
    - contextPath: GoogleDrive.File.File.capabilities.canReadRevisions
      description: Whether the current user can read the revisions resource of this file. For a shared drive item, whether revisions of non-folder descendants of this item, or this item itself if it is not a folder, can be read.
      type: Boolean
    - contextPath: GoogleDrive.File.File.capabilities.canRemoveChildren
      description: Whether the current user can remove children from this folder. This is always false when the item is not a folder.
      type: Boolean
    - contextPath: GoogleDrive.File.File.capabilities.canRemoveMyDriveParent
      description: Whether the current user can remove a parent from the item without adding another parent in the same request. Not populated for shared drive files.
      type: Boolean
    - contextPath: GoogleDrive.File.File.capabilities.canRename
      description: Whether the current user can rename this file.
      type: Boolean
    - contextPath: GoogleDrive.File.File.capabilities.canShare
      description: Whether the current user can modify the sharing settings for this file.
      type: Boolean
    - contextPath: GoogleDrive.File.File.capabilities.canTrash
      description: Whether the current user can move this file to trash.
      type: Boolean
    - contextPath: GoogleDrive.File.File.capabilities.canUntrash
      description: Whether the current user can restore this file from trash.
      type: Boolean
    - contextPath: GoogleDrive.File.File.copyRequiresWriterPermission
      description: Whether the options to copy, print, or download this file, should be disabled for readers and commenters.
      type: Boolean
    - contextPath: GoogleDrive.File.File.lastModifyingUser.displayName
      description: A plain text displayable name for this user.
      type: String
    - contextPath: GoogleDrive.File.File.lastModifyingUser.emailAddress
      description: The email address of the user. This may not be present in certain contexts if the user has not made their email address visible to the requester.
      type: String
    - contextPath: GoogleDrive.File.File.lastModifyingUser.me
      description: Whether this user is the requesting user.
      type: Boolean
    - contextPath: GoogleDrive.File.File.lastModifyingUser.permissionId
      description: The user's ID as visible in Permission resources.
      type: String
    - contextPath: GoogleDrive.File.File.lastModifyingUser.photoLink
      description: A link to the user's profile photo, if available.
      type: String
    - contextPath: GoogleDrive.File.File.linkShareMetadata.securityUpdateEligible
      description: Whether the file is eligible for security update.
      type: Boolean
    - contextPath: GoogleDrive.File.File.linkShareMetadata.securityUpdateEnabled
      description: Whether the security update is enabled for this file.
      type: Boolean
    - contextPath: GoogleDrive.File.File.owners.displayName
      description: A plain text displayable name for this user.
      type: String
    - contextPath: GoogleDrive.File.File.owners.emailAddress
      description: The email address of the user. This may not be present in certain contexts if the user has not made their email address visible to the requester.
      type: String
    - contextPath: GoogleDrive.File.File.owners.me
      description: Whether this user is the requesting user.
      type: Boolean
    - contextPath: GoogleDrive.File.File.owners.permissionId
      description: The user's ID as visible in Permission resources.
      type: String
    - contextPath: GoogleDrive.File.File.owners.photoLink
      description: A link to the user's profile photo, if available.
      type: String
    - contextPath: GoogleDrive.File.File.permissionIds
      description: List of permission IDs for users with access to this file.
      type: String
    - contextPath: GoogleDrive.File.File.permissions.deleted
      description: Whether the permission was deleted.
      type: Boolean
    - contextPath: GoogleDrive.File.File.permissions.displayName
      description: A plain text displayable name for this user.
      type: String
    - contextPath: GoogleDrive.File.File.permissions.emailAddress
      description: The email address of the user.
      type: String
    - contextPath: GoogleDrive.File.File.permissions.id
      description: The ID of this permission.
      type: String
    - contextPath: GoogleDrive.File.File.permissions.role
      description: The role granted by this permission.
      type: String
    - contextPath: GoogleDrive.File.File.permissions.type
      description: The type of the grantee.
      type: String
    - contextPath: GoogleDrive.File.File.permissions.photoLink
      description: A link to the user's profile photo, if available.
      type: String
  - name: google-drive-file-download
    description: Download a single file.
    deprecated: false
    arguments:
    - name: file_id
      description: ID of the requested file. Can be retrieved using the `google-drive-files-list` command.
      required: false
      isArray: false
    - name: file_name
      description: Name of the downloaded file.
      required: false
      isArray: false
      defaultValue: "untitled"
    - name: user_id
      description: The user's primary email address.
      required: false
      isArray: false
    outputs:
    - contextPath: File.Size
      description: The size of the file.
      type: Number
    - contextPath: File.SHA1
      description: The SHA1 hash of the file.
      type: String
    - contextPath: File.SHA256
      description: The SHA256 hash of the file.
      type: String
    - contextPath: File.Name
      description: The name of the file.
      type: String
    - contextPath: File.SSDeep
      description: The SSDeep hash of the file.
      type: String
    - contextPath: File.EntryID
      description: The entry ID of the file.
      type: String
    - contextPath: File.Info
      description: File information.
      type: String
    - contextPath: File.Type
      description: The file type.
      type: String
    - contextPath: File.MD5
      description: The MD5 hash of the file.
      type: String
    - contextPath: File.Extension
      description: The file extension.
      type: String
  - name: google-drive-file-replace-existing
    description: Updates a file's content.
    deprecated: false
    arguments:
    - name: file_id
      description: ID of the file to replace. Can be retrieved using the `google-drive-files-list` command.
      required: false
      isArray: false
    - name: entry_id
      description: The file's entry ID.
      required: false
      isArray: false
    outputs:
    - contextPath: GoogleDrive.File.File.id
      description: The ID of the file.
      type: String
    - contextPath: GoogleDrive.File.File.name
      description: The name of the file. This is not necessarily unique within a folder. Note that for immutable items such as the top level folders of shared drives, My Drive root folder, and Application Data folder, the name is constant.
      type: String
    - contextPath: GoogleDrive.File.File.mimeType
      description: The MIME type of the file.
      type: String
    - contextPath: GoogleDrive.File.File.starred
      description: Whether the user has starred the file.
      type: Boolean
    - contextPath: GoogleDrive.File.File.trashed
      description: Whether the file has been trashed, either explicitly or from a trashed parent folder.
      type: Boolean
    - contextPath: GoogleDrive.File.File.explicitlyTrashed
      description: Whether the file has been explicitly trashed, as opposed to recursively trashed from a parent folder.
      type: Boolean
    - contextPath: GoogleDrive.File.File.parents
      description: The IDs of the parent folders which contain the file.
      type: String
    - contextPath: GoogleDrive.File.File.spaces
      description: The list of spaces which contain the file. The currently supported values are 'drive', 'appDataFolder', and 'photos'.
      type: String
    - contextPath: GoogleDrive.File.File.version
      description: A monotonically increasing version number for the file. This reflects every change made to the file on the server, even those not visible to the user.
      type: String
    - contextPath: GoogleDrive.File.File.webContentLink
      description: A link for downloading the content of the file in a browser. This is only available for files with binary content in Google Drive.
      type: String
    - contextPath: GoogleDrive.File.File.webViewLink
      description: A link for opening the file in a relevant Google editor or viewer in a browser.
      type: String
    - contextPath: GoogleDrive.File.File.iconLink
      description: A static, unauthenticated link to the file's icon.
      type: String
    - contextPath: GoogleDrive.File.File.hasThumbnail
      description: Whether this file has a thumbnail. This does not indicate whether the requesting app has access to the thumbnail. To check access, look for the presence of the thumbnailLink field.
      type: Boolean
    - contextPath: GoogleDrive.File.File.thumbnailVersion
      description: The thumbnail version for use in thumbnail cache invalidation.
      type: String
    - contextPath: GoogleDrive.File.File.viewedByMe
      description: Whether the file has been viewed by this user.
      type: Boolean
    - contextPath: GoogleDrive.File.File.viewedByMeTime
      description: The last time the file was viewed by the user (RFC 3339 date-time).
      type: Date
    - contextPath: GoogleDrive.File.File.createdTime
      description: The time at which the file was created (RFC 3339 date-time).
      type: Date
    - contextPath: GoogleDrive.File.File.modifiedTime
      description: The last time the file was modified by anyone (RFC 3339 date-time).
      type: Date
    - contextPath: GoogleDrive.File.File.thumbnailLink
      description: A short-lived link to the file's thumbnail, if available. Typically lasts on the order of hours.
      type: String
    - contextPath: GoogleDrive.File.File.exportLinks
      description: Links for exporting Docs Editors files to specific formats.
      type: String
    - contextPath: GoogleDrive.File.File.quotaBytesUsed
      description: The number of storage quota bytes used by the file. This includes the head revision as well as previous revisions with keepForever enabled.
      type: String
    - contextPath: GoogleDrive.File.File.shared
      description: Whether the file has been shared. Not populated for items in shared drives.
      type: Boolean
    - contextPath: GoogleDrive.File.File.writersCanShare
      description: Whether users with only writer permission can modify the file's permissions. Not populated for items in shared drives.
      type: Boolean
    - contextPath: GoogleDrive.File.File.modifiedByMe
      description: Whether the file has been modified by this user.
      type: Boolean
    - contextPath: GoogleDrive.File.File.modifiedByMeTime
      description: The last time the file was modified by the user (RFC 3339 date-time).
      type: Date
    - contextPath: GoogleDrive.File.File.ownedByMe
      description: Whether the user owns the file. Not populated for items in shared drives.
      type: Boolean
    - contextPath: GoogleDrive.File.File.isAppAuthorized
      description: Whether the file was created or opened by the requesting app.
      type: Boolean
    - contextPath: GoogleDrive.File.File.capabilities.canAddChildren
      description: Whether the current user can add children to this folder. This is always false when the item is not a folder.
      type: Boolean
    - contextPath: GoogleDrive.File.File.capabilities.canAddMyDriveParent
      description: Whether the current user can add a parent for the item without removing an existing parent in the same request. Not populated for shared drive files.
      type: Boolean
    - contextPath: GoogleDrive.File.File.capabilities.canChangeCopyRequiresWriterPermission
      description: Whether the current user can change the 'copy requires writer permission' restriction of this file.
      type: Boolean
    - contextPath: GoogleDrive.File.File.capabilities.canChangeSecurityUpdateEnabled
      description: Whether the current user can change the 'security update enabled' field on link shared metadata.
      type: Boolean
    - contextPath: GoogleDrive.File.File.capabilities.canComment
      description: Whether the current user can comment on this file.
      type: Boolean
    - contextPath: GoogleDrive.File.File.capabilities.canCopy
      description: Whether the current user can copy this file. For an item in a shared drive, whether the current user can copy non-folder descendants of this item, or this item itself if it is not a folder.
      type: Boolean
    - contextPath: GoogleDrive.File.File.capabilities.canDelete
      description: Whether the current user can delete this file.
      type: Boolean
    - contextPath: GoogleDrive.File.File.capabilities.canDownload
      description: Whether the current user can download this file.
      type: Boolean
    - contextPath: GoogleDrive.File.File.capabilities.canEdit
      description: Whether the current user can edit this file.
      type: Boolean
    - contextPath: GoogleDrive.File.File.capabilities.canListChildren
      description: Whether the current user can list the children of this folder. This is always false when the item is not a folder.
      type: Boolean
    - contextPath: GoogleDrive.File.File.capabilities.canModifyContent
      description: Whether the current user can modify the content of this file.
      type: Boolean
    - contextPath: GoogleDrive.File.File.capabilities.canMoveChildrenWithinDrive
      description: Whether the current user can move children of this folder within this drive. This is false when the item is not a folder.
      type: Boolean
    - contextPath: GoogleDrive.File.File.capabilities.canMoveItemOutOfDrive
      description: Whether the current user can move this item outside of this drive by changing its parent.
      type: Boolean
    - contextPath: GoogleDrive.File.File.capabilities.canMoveItemWithinDrive
      description: Whether the current user can move this item within this drive.
      type: Boolean
    - contextPath: GoogleDrive.File.File.capabilities.canReadRevisions
      description: Whether the current user can read the revisions resource of this file. For a shared drive item, whether revisions of non-folder descendants of this item, or this item itself if it is not a folder, can be read.
      type: Boolean
    - contextPath: GoogleDrive.File.File.capabilities.canRemoveChildren
      description: Whether the current user can remove children from this folder. This is always false when the item is not a folder.
      type: Boolean
    - contextPath: GoogleDrive.File.File.capabilities.canRemoveMyDriveParent
      description: Whether the current user can remove a parent from the item without adding another parent in the same request. Not populated for shared drive files.
      type: Boolean
    - contextPath: GoogleDrive.File.File.capabilities.canRename
      description: Whether the current user can rename this file.
      type: Boolean
    - contextPath: GoogleDrive.File.File.capabilities.canShare
      description: Whether the current user can modify the sharing settings for this file.
      type: Boolean
    - contextPath: GoogleDrive.File.File.capabilities.canTrash
      description: Whether the current user can move this file to trash.
      type: Boolean
    - contextPath: GoogleDrive.File.File.capabilities.canUntrash
      description: Whether the current user can restore this file from trash.
      type: Boolean
    - contextPath: GoogleDrive.File.File.copyRequiresWriterPermission
      description: Whether the options to copy, print, or download this file, should be disabled for readers and commenters.
      type: Boolean
    - contextPath: GoogleDrive.File.File.lastModifyingUser.displayName
      description: A plain text displayable name for this user.
      type: String
    - contextPath: GoogleDrive.File.File.lastModifyingUser.emailAddress
      description: The email address of the user. This may not be present in certain contexts if the user has not made their email address visible to the requester.
      type: String
    - contextPath: GoogleDrive.File.File.lastModifyingUser.me
      description: Whether this user is the requesting user.
      type: Boolean
    - contextPath: GoogleDrive.File.File.lastModifyingUser.permissionId
      description: The user's ID as visible in Permission resources.
      type: String
    - contextPath: GoogleDrive.File.File.lastModifyingUser.photoLink
      description: A link to the user's profile photo, if available.
      type: String
    - contextPath: GoogleDrive.File.File.linkShareMetadata.securityUpdateEligible
      description: Whether the file is eligible for security update.
      type: Boolean
    - contextPath: GoogleDrive.File.File.linkShareMetadata.securityUpdateEnabled
      description: Whether the security update is enabled for this file.
      type: Boolean
    - contextPath: GoogleDrive.File.File.owners.displayName
      description: A plain text displayable name for this user.
      type: String
    - contextPath: GoogleDrive.File.File.owners.emailAddress
      description: The email address of the user. This may not be present in certain contexts if the user has not made their email address visible to the requester.
      type: String
    - contextPath: GoogleDrive.File.File.owners.me
      description: Whether this user is the requesting user.
      type: Boolean
    - contextPath: GoogleDrive.File.File.owners.permissionId
      description: The user's ID as visible in Permission resources.
      type: String
    - contextPath: GoogleDrive.File.File.owners.photoLink
      description: A link to the user's profile photo, if available.
      type: String
    - contextPath: GoogleDrive.File.File.permissionIds
      description: List of permission IDs for users with access to this file.
      type: String
    - contextPath: GoogleDrive.File.File.permissions.deleted
      description: Whether the permission was deleted.
      type: Boolean
    - contextPath: GoogleDrive.File.File.permissions.displayName
      description: A plain text displayable name for this user.
      type: String
    - contextPath: GoogleDrive.File.File.permissions.emailAddress
      description: The email address of the user.
      type: String
    - contextPath: GoogleDrive.File.File.permissions.id
      description: The ID of this permission.
      type: String
    - contextPath: GoogleDrive.File.File.permissions.role
      description: The role granted by this permission.
      type: String
    - contextPath: GoogleDrive.File.File.permissions.type
      description: The type of the grantee.
      type: String
    - contextPath: GoogleDrive.File.File.permissions.photoLink
      description: A link to the user's profile photo, if available.
      type: String
  - name: google-drive-file-delete
    description: Permanently deletes a file owned by the user without moving it to the trash. If the file belongs to a shared drive the user must be an organizer on the parent. If the target is a folder, all descendants owned by the user are also deleted.
    deprecated: false
    arguments:
    - name: file_id
      description: ID of the requested file. Can be retrieved using the `google-drive-files-list` command.
      required: false
      isArray: false
    - name: user_id
      description: The user's primary email address.
      required: false
      isArray: false
    - auto: PREDEFINED
      default: false
      defaultValue: "false"
      description: 'Whether the requesting application supports both My Drives and shared drives. Possible values: "true" and "false".'
      isArray: false
      name: supports_all_drives
      predefined:
      - "true"
      - "false"
      required: false
      secret: false
    outputs:
    - contextPath: GoogleDrive.File.File.id
      description: ID of the deleted file.
      type: String
  - name: google-drive-file-permissions-list
    description: Lists a file's or shared drive's permissions.
    deprecated: false
    arguments:
    - name: file_id
      description: ID of the requested file. Can be retrieved using the `google-drive-files-list` command.
      required: false
      isArray: false
    - name: user_id
      description: The user's primary email address.
      required: false
      isArray: false
    - name: page_size
      description: "Maximum number of shared drives to return. Acceptable values are 1 to 100, inclusive."
      required: false
      isArray: false
      defaultValue: "100"
    - name: page_token
      description: Page token for shared drives.
      required: false
      isArray: false
    - auto: PREDEFINED
      default: false
      defaultValue: "false"
      description: 'Whether the requesting application supports both My Drives and shared drives. Possible values: "true" and "false".'
      isArray: false
      name: supports_all_drives
      predefined:
      - "true"
      - "false"
      required: false
      secret: false
    outputs:
    - contextPath: GoogleDrive.FilePermission.FilePermission.deleted
      description: Whether the account associated with this permission has been deleted. This field only pertains to user and group permissions.
      type: Boolean
    - contextPath: GoogleDrive.FilePermission.FilePermission.displayName
      description: The "pretty" name of the value of the permission.
      type: String
    - contextPath: GoogleDrive.FilePermission.FilePermission.emailAddress
      description: The email address of the user or group to which this permission refers.
      type: String
    - contextPath: GoogleDrive.FilePermission.FilePermission.id
      description: The ID of this permission.
      type: String
    - contextPath: GoogleDrive.FilePermission.FilePermission.role
      description: The role granted by this permission.
      type: String
    - contextPath: GoogleDrive.FilePermission.FilePermission.type
      description: The type of the grantee.
      type: String
    - contextPath: GoogleDrive.FilePermission.FilePermission.photoLink
      description: A link to the user's profile photo, if available.
      type: String
  - name: google-drive-file-permission-create
    description: Creates a permission for a file or shared drive.
    deprecated: false
    arguments:
    - name: file_id
      description: ID of the requested file. Can be retrieved using the `google-drive-files-list` command.
      required: false
      isArray: false
    - name: user_id
      description: The user's primary email address.
      required: false
      isArray: false
    - auto: PREDEFINED
      default: false
      defaultValue: "false"
      description: 'Whether a confirmation email will be sent. Possible values: "true" and "false".'
      isArray: false
      name: send_notification_email
      predefined:
      - "true"
      - "false"
      required: false
      secret: false
    - auto: PREDEFINED
      default: false
      defaultValue: "reader"
      description: 'The role granted by this permission. Possible values: "owner", "organizer", "fileOrganizer", "writer", "commenter", and "reader".'
      isArray: false
      name: role
      predefined:
      - "owner"
      - "organizer"
      - "fileOrganizer"
      - "writer"
      - "commenter"
      - "reader"
      required: false
      secret: false
    - auto: PREDEFINED
      default: false
      defaultValue: "anyone"
      description: 'The type of the grantee. When creating a permission, if type is user or group, you must provide an emailAddress for the user or group. When type is domain, you must provide a domain. No extra information is required for an anyone type. Possible values: "user", "group", "domain", and "anyone".'
      isArray: false
      name: type
      predefined:
      - "user"
      - "group"
      - "domain"
      - "anyone"
      required: false
      secret: false
    - name: domain
      description: The domain to which this permission refers.
      required: false
      isArray: false
    - name: email_address
      description: The email address of the user or group to which this permission refers.
      required: false
      isArray: false
    outputs:
    - contextPath: GoogleDrive.FilePermission.FilePermission.deleted
      description: Whether the account associated with this permission has been deleted. This field only pertains to user and group permissions.
      type: Boolean
    - contextPath: GoogleDrive.FilePermission.FilePermission.displayName
      description: The "pretty" name of the value of the permission.
      type: String
    - contextPath: GoogleDrive.FilePermission.FilePermission.emailAddress
      description: The email address of the user or group to which this permission refers.
      type: String
    - contextPath: GoogleDrive.FilePermission.FilePermission.id
      description: The ID of this permission.
      type: String
    - contextPath: GoogleDrive.FilePermission.FilePermission.role
      description: The role granted by this permission.
      type: String
    - contextPath: GoogleDrive.FilePermission.FilePermission.type
      description: The type of the grantee.
      type: String
    - contextPath: GoogleDrive.FilePermission.FilePermission.photoLink
      description: A link to the user's profile photo, if available.
      type: String
  - name: google-drive-file-permission-update
    description: Updates a permission with patch semantics.
    deprecated: false
    arguments:
    - name: file_id
      description: ID of the requested file. Can be retrieved using the `google-drive-files-list` command.
      required: false
      isArray: false
    - name: user_id
      description: The user's primary email address.
      required: false
      isArray: false
    - name: expiration_time
      description: The time at which this permission will expire (RFC 3339 date-time).
      required: false
      isArray: false
    - name: permission_id
      description: The ID of the permission. Can be retrieved using the `google-drive-file-permissions-list` command.
      required: false
      isArray: false
    - auto: PREDEFINED
      default: false
      defaultValue: "reader"
      description: 'The role granted by this permission. Possible values: "owner", "organizer", "fileOrganizer", "writer", "commenter", and "reader".'
      isArray: false
      name: role
      predefined:
      - "owner"
      - "organizer"
      - "fileOrganizer"
      - "writer"
      - "commenter"
      - "reader"
      required: false
      secret: false
    outputs:
    - contextPath: GoogleDrive.FilePermission.FilePermission.deleted
      description: Whether the account associated with this permission has been deleted. This field only pertains to user and group permissions.
      type: Boolean
    - contextPath: GoogleDrive.FilePermission.FilePermission.displayName
      description: The "pretty" name of the value of the permission.
      type: String
    - contextPath: GoogleDrive.FilePermission.FilePermission.emailAddress
      description: The email address of the user or group to which this permission refers.
      type: String
    - contextPath: GoogleDrive.FilePermission.FilePermission.id
      description: The ID of this permission.
      type: String
    - contextPath: GoogleDrive.FilePermission.FilePermission.role
      description: The role granted by this permission.
      type: String
    - contextPath: GoogleDrive.FilePermission.FilePermission.type
      description: The type of the grantee.
      type: String
    - contextPath: GoogleDrive.FilePermission.FilePermission.photoLink
      description: A link to the user's profile photo, if available.
      type: String
  - name: google-drive-file-permission-delete
    description: Delete a permission.
    deprecated: false
    arguments:
    - name: file_id
      description: ID of the requested file. Can be retrieved using the `google-drive-files-list` command.
      required: false
      isArray: false
    - name: user_id
      description: The user's primary email address.
      required: false
      isArray: false
    - name: permission_id
      description: The ID of the permission. Can be retrieved using the `google-drive-file-permissions-list` command.
      required: false
      isArray: false
    - auto: PREDEFINED
      default: false
      defaultValue: "false"
      description: 'Whether the requesting application supports both My Drives and shared drives. Possible values: "true" and "false".'
      isArray: false
      name: supports_all_drives
      predefined:
      - "true"
      - "false"
      required: false
      secret: false
<<<<<<< HEAD
  dockerimage: demisto/googleapi-python3:1.0.0.61820
=======
  dockerimage: demisto/googleapi-python3:1.0.0.63394
>>>>>>> a56da0f6
  feed: false
  isfetch: true
  longRunning: false
  longRunningPort: false
  runonce: false
  script: "-"
  subtype: python3
  type: python
commonfields:
  id: GoogleDrive
  version: -1
fromversion: 5.0.0
tests:
- GoogleDrive-Test
- Google Drive Permissions Test<|MERGE_RESOLUTION|>--- conflicted
+++ resolved
@@ -2917,11 +2917,7 @@
       - "false"
       required: false
       secret: false
-<<<<<<< HEAD
-  dockerimage: demisto/googleapi-python3:1.0.0.61820
-=======
   dockerimage: demisto/googleapi-python3:1.0.0.63394
->>>>>>> a56da0f6
   feed: false
   isfetch: true
   longRunning: false
