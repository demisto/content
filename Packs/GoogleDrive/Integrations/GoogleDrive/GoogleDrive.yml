--- conflicted
+++ resolved
@@ -3208,7 +3208,6 @@
         command.
       required: false
       isArray: false
-<<<<<<< HEAD
     - auto: PREDEFINED
       default: false
       defaultValue: "false"
@@ -3221,10 +3220,7 @@
         - "false"
       required: false
       secret: false
-  dockerimage: demisto/googleapi-python3:1.0.0.37228
-=======
   dockerimage: demisto/googleapi-python3:1.0.0.37534
->>>>>>> 08e20de6
   feed: false
   isfetch: true
   longRunning: false
