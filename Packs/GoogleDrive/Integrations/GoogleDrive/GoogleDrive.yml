name: GoogleDrive
category: IT Services
display: Google Drive
sectionOrder:
- Connect
- Collect
configuration:
- name: user_service_account_json
  display: User's Service Account JSON
  defaultvalue:
  type: 4
  section: Connect
  additionalinfo:
  hidden: true
- name: user_id
  display: User ID
  defaultvalue:
  type: 0
  section: Connect
  advanced: true
  additionalinfo: The primary email address of the user to fetch the incident(s).
  hidden: true
- name: user_creds
  display: User ID
  type: 9
  section: Connect
  displaypassword: User's Service Account JSON
- name: action_detail_case_include
  display: Action Detail Case Include
  defaultvalue:
  type: 16
  section: Collect
  advanced: true
  additionalinfo: Action types to include for fetching the incident.
  options:
  - CREATE
  - EDIT
  - MOVE
  - RENAME
  - DELETE
  - RESTORE
  - COMMENT
  - REFERENCE
- name: drive_item_search_field
  display: Drive Item Search Field
  defaultvalue:
  type: 15
  section: Collect
  advanced: true
  additionalinfo: itemName - Fetch activities for this drive item. The format is "items/ITEM_ID". folderName - Fetch activities for this drive folder and all children and descendants. The format is "items/ITEM_ID".
  options:
  - itemName
  - folderName
- name: drive_item_search_value
  display: Drive Item Search Value
  type: 0
  section: Collect
  defaultvalue:
  advanced: true
  additionalinfo: itemName or folderName for fetching the incident.
- display: Fetch incidents
  name: isFetch
  type: 8
  section: Collect
- name: incidentType
  display: Incident type
  type: 13
- name: max_fetch
  display: Max Incidents
  defaultvalue: 50
  type: 0
  section: Collect
  additionalinfo: The maximum number of incidents to fetch each time.
- name: first_fetch
  display: First Fetch Time Interval
  type: 0
  section: Collect
  advanced: true
  additionalinfo: The time range to consider for the initial data fetch in the format <number> <unit> e.g., 1 hour, 2 hours, 6 hours, 12 hours, 24 hours, 48 hours.
  defaultvalue: 10 minutes
- name: insecure
  display: Trust any certificate (not secure)
  type: 8
  section: Connect
  advanced: true
  additionalinfo:
- name: proxy
  display: Use system proxy settings
  type: 8
  section: Connect
  advanced: true
  additionalinfo:
description: Google Drive allows users to store files on their servers, synchronize files across devices, and share files. This integration helps you to create a new drive, query past activity, and view change logs performed by the users.
script:
  commands:
  - arguments:
    - description: The user's primary email address.
      name: user_id
    - description: The name of this shared drive.
      name: name
      required: true
    - auto: PREDEFINED
      description: 'Whether the shared drive is hidden from the default view. Possible values: "True" and "False".'
      name: hidden
      predefined:
      - "True"
      - "False"
    description: >-
      Creates a new Team Drive. The name argument specifies the name of the
      Team Drive. The specified user will be the first organizer.

      This shared drive/team drive feature is available only with G Suite Enterprise,
      Enterprise for Education, G Suite Essentials, Business, Education, and Nonprofits
      edition.
    name: google-drive-create
    outputs:
    - contextPath: GoogleDrive.Drive.kind
      description: Identifies what kind of resource this is.
      type: String
    - contextPath: GoogleDrive.Drive.id
      description: The ID of the shared drive which is also the ID of the top level folder of the shared drive.
      type: String
    - contextPath: GoogleDrive.Drive.name
      description: The name of the shared drive.
      type: String
    - contextPath: GoogleDrive.Drive.hidden
      description: Whether the shared drive is hidden from the default view.
      type: Boolean
  - arguments:
    - description: The token for continuing a previous list request on the next page.
      name: page_token
      required: true
    - description: The user's primary email address.
      name: user_id
    - description: The shared drive from which changes are returned. Can be retrieved using the `google-drive-drives-list` command.
      name: drive_id
    - auto: PREDEFINED
      defaultValue: "false"
      description: 'Whether changes should include the file resource if the file is still accessible by the user at the time of the request, even when a file was removed from the list of changes and there will be no further change entries for this file. Possible values: "true" and "false".'
      name: include_corpus_removals
      predefined:
      - "true"
      - "false"
    - auto: PREDEFINED
      defaultValue: "false"
      description: 'Whether both My Drive and shared drive items should be included in the results. Possible values: "true" and "false".'
      name: include_items_from_all_drives
      predefined:
      - "true"
      - "false"
    - description: Specifies which additional view's permissions to include in the response. Only 'published' is supported.
      name: include_permissions_for_view
    - auto: PREDEFINED
      defaultValue: "true"
      description: 'Whether to include changes indicating that items have been removed from the list of changes, for example by deletion or loss of access. Possible values: "true" and "false".'
      name: include_removed
      predefined:
      - "true"
      - "false"
    - defaultValue: 100
      description: The maximum number of changes to return per page. Acceptable values are 1 to 1000, inclusive.
      name: page_size
    - auto: PREDEFINED
      defaultValue: "false"
      description: 'Whether to restrict the results to changes inside the My Drive hierarchy. This omits changes to files such as those in the Application Data folder or shared files which have not been added to My Drive. Possible values: "true" and "false".'
      name: restrict_to_my_drive
      predefined:
      - "true"
      - "false"
    - description: A comma-separated list of spaces to query within the user corpus. Possible values are 'drive', 'appDataFolder', and 'photos'.
      name: spaces
    - auto: PREDEFINED
      defaultValue: "false"
      description: 'Whether the requesting application supports both My Drives and shared drives. Possible values: "true" and "false".'
      name: supports_all_drives
      predefined:
      - "true"
      - "false"
    - auto: PREDEFINED
      defaultValue: basic
      description: 'The paths of the fields you want to include in the response. Possible values are: "basic" (the response will include a default set of fields specific to this method) and "advance" (you can use the value * to return all the fields).'
      name: fields
      predefined:
      - basic
      - advance
    description: Lists the changes for a user or shared drive.
    name: google-drive-changes-list
    outputs:
    - contextPath: GoogleDrive.PageToken.DriveChange.nextPageToken
      description: The page token for the next page of changes.
      type: String
    - contextPath: GoogleDrive.PageToken.DriveChange.newStartPageToken
      description: The starting page token for future changes.
      type: String
    - contextPath: GoogleDrive.PageToken.DriveChange.driveId
      description: The ID of the shared drive associated with this change.
      type: String
    - contextPath: GoogleDrive.PageToken.DriveChange.userId
      description: The user's primary email address.
      type: String
    - contextPath: GoogleDrive.DriveChange.userId
      description: The user's primary email address.
      type: String
    - contextPath: GoogleDrive.DriveChange.kind
      description: Identifies what kind of resource this is.
      type: String
    - contextPath: GoogleDrive.DriveChange.changeType
      description: The type of the change. Possible values are "file" and "drive".
      type: String
    - contextPath: GoogleDrive.DriveChange.time
      description: The time of this change (RFC 3339 date-time).
      type: Date
    - contextPath: GoogleDrive.DriveChange.removed
      description: Whether the file or shared drive has been removed from this list of changes, for example by deletion or loss of access.
      type: Boolean
    - contextPath: GoogleDrive.DriveChange.fileId
      description: The ID of the file which has changed.
      type: String
    - contextPath: GoogleDrive.DriveChange.driveId
      description: The ID of the shared drive associated with this change.
      type: String
    - contextPath: GoogleDrive.DriveChange.file.kind
      description: Identifies what kind of resource this is.
      type: String
    - contextPath: GoogleDrive.DriveChange.file.id
      description: The ID of the file.
      type: String
    - contextPath: GoogleDrive.DriveChange.file.name
      description: The name of the file.
      type: String
    - contextPath: GoogleDrive.DriveChange.file.mimeType
      description: The MIME type of the file.
      type: String
    - contextPath: GoogleDrive.DriveChange.file.description
      description: A short description of the file.
      type: String
    - contextPath: GoogleDrive.DriveChange.file.starred
      description: Whether the user has starred the file.
      type: Boolean
    - contextPath: GoogleDrive.DriveChange.file.trashed
      description: Whether the file has been trashed, either explicitly or from a trashed parent folder. Only the owner may trash a file.
      type: Boolean
    - contextPath: GoogleDrive.DriveChange.file.explicitlyTrashed
      description: Whether the file has been explicitly trashed, as opposed to recursively trashed from a parent folder.
      type: Boolean
    - contextPath: GoogleDrive.DriveChange.file.trashingUser.kind
      description: Identifies what kind of resource this is.
      type: String
    - contextPath: GoogleDrive.DriveChange.file.trashingUser.displayName
      description: A plain text displayable name for this user.
      type: String
    - contextPath: GoogleDrive.DriveChange.file.trashingUser.photoLink
      description: A link to the user's profile photo, if available.
      type: String
    - contextPath: GoogleDrive.DriveChange.file.trashingUser.me
      description: Whether this user is the requesting user.
      type: Boolean
    - contextPath: GoogleDrive.DriveChange.file.trashingUser.permissionId
      description: The user's ID as visible in Permission resources.
      type: String
    - contextPath: GoogleDrive.DriveChange.file.trashingUser.emailAddress
      description: The email address of the user. This may not be present in certain contexts if the user has not made their email address visible to the requester.
      type: String
    - contextPath: GoogleDrive.DriveChange.file.trashedTime
      description: The time that the item was trashed (RFC 3339 date-time). Only populated for items in shared drives.
      type: Date
    - contextPath: GoogleDrive.DriveChange.file.parents
      description: The IDs of the parent folders which contain the file.
      type: Unknown
    - contextPath: GoogleDrive.DriveChange.file.properties
      description: A collection of arbitrary key-value pairs which are visible to all apps.
      type: Unknown
    - contextPath: GoogleDrive.DriveChange.file.appProperties
      description: A collection of arbitrary key-value pairs which are private to the requesting app.
      type: Unknown
    - contextPath: GoogleDrive.DriveChange.file.spaces
      description: The list of spaces which contain the file. The currently supported values are 'drive', 'appDataFolder' and 'photos'.
      type: Unknown
    - contextPath: GoogleDrive.DriveChange.file.version
      description: A monotonically increasing version number for the file. This reflects every change made to the file on the server, even those not visible to the user.
      type: Number
    - contextPath: GoogleDrive.DriveChange.file.webContentLink
      description: A link for downloading the content of the file in a browser. This is only available for files with binary content in Google Drive.
      type: String
    - contextPath: GoogleDrive.DriveChange.file.webViewLink
      description: A link for opening the file in a relevant Google editor or viewer in a browser.
      type: String
    - contextPath: GoogleDrive.DriveChange.file.iconLink
      description: A static, unauthenticated link to the file's icon.
      type: String
    - contextPath: GoogleDrive.DriveChange.file.hasThumbnail
      description: Whether this file has a thumbnail.
      type: Boolean
    - contextPath: GoogleDrive.DriveChange.file.thumbnailLink
      description: A short-lived link to the file's thumbnail, if available.
      type: String
    - contextPath: GoogleDrive.DriveChange.file.thumbnailVersion
      description: The thumbnail version for use in thumbnail cache invalidation.
      type: Number
    - contextPath: GoogleDrive.DriveChange.file.viewedByMe
      description: Whether the file has been viewed by this user.
      type: Boolean
    - contextPath: GoogleDrive.DriveChange.file.viewedByMeTime
      description: The last time the file was viewed by the user (RFC 3339 date-time).
      type: Date
    - contextPath: GoogleDrive.DriveChange.file.createdTime
      description: The time at which the file was created (RFC 3339 date-time).
      type: Date
    - contextPath: GoogleDrive.DriveChange.file.modifiedTime
      description: The last time the file was modified by anyone (RFC 3339 date-time).
      type: Date
    - contextPath: GoogleDrive.DriveChange.file.modifiedByMeTime
      description: The last time the file was modified by the user (RFC 3339 date-time).
      type: Date
    - contextPath: GoogleDrive.DriveChange.file.modifiedByMe
      description: Whether the file has been modified by the user.
      type: Boolean
    - contextPath: GoogleDrive.DriveChange.file.sharedWithMeTime
      description: The time at which the file was shared with the user, if applicable (RFC 3339 date-time).
      type: Date
    - contextPath: GoogleDrive.DriveChange.file.sharingUser.kind
      description: Identifies what kind of resource this is.
      type: String
    - contextPath: GoogleDrive.DriveChange.file.sharingUser.displayName
      description: A plain text displayable name for this user.
      type: String
    - contextPath: GoogleDrive.DriveChange.file.sharingUser.photoLink
      description: A link to the user's profile photo, if available.
      type: Date
    - contextPath: GoogleDrive.DriveChange.file.sharingUser.me
      description: Whether this user is the requesting user.
      type: Boolean
    - contextPath: GoogleDrive.DriveChange.file.sharingUser.permissionId
      description: The user's ID as visible in Permission resources.
      type: String
    - contextPath: GoogleDrive.DriveChange.file.sharingUser.emailAddress
      description: The email address of the user. This may not be present in certain contexts if the user has not made their email address visible to the requester.
      type: String
    - contextPath: GoogleDrive.DriveChange.file.owners.kind
      description: Identifies what kind of resource this is.
      type: String
    - contextPath: GoogleDrive.DriveChange.file.owners.displayName
      description: A plain text displayable name for this user.
      type: String
    - contextPath: GoogleDrive.DriveChange.file.owners.photoLink
      description: A link to the user's profile photo, if available.
      type: String
    - contextPath: GoogleDrive.DriveChange.file.owners.me
      description: Whether this user is the requesting user.
      type: Boolean
    - contextPath: GoogleDrive.DriveChange.file.owners.permissionId
      description: The user's ID as visible in Permission resources.
      type: String
    - contextPath: GoogleDrive.DriveChange.file.owners.emailAddress
      description: The email address of the user. This may not be present in certain contexts if the user has not made their email address visible to the requester.
      type: String
    - contextPath: GoogleDrive.DriveChange.file.driveId
      description: ID of the shared drive the file resides in. Only populated for items in shared drives.
      type: String
    - contextPath: GoogleDrive.DriveChange.file.lastModifyingUser.kind
      description: Identifies what kind of resource this is.
      type: String
    - contextPath: GoogleDrive.DriveChange.file.lastModifyingUser.displayName
      description: A plain text displayable name for this user.
      type: String
    - contextPath: GoogleDrive.DriveChange.file.lastModifyingUser.photoLink
      description: A link to the user's profile photo, if available.
      type: String
    - contextPath: GoogleDrive.DriveChange.file.lastModifyingUser.me
      description: Whether this user is the requesting user.
      type: Boolean
    - contextPath: GoogleDrive.DriveChange.file.lastModifyingUser.permissionId
      description: The user's ID as visible in Permission resources.
      type: String
    - contextPath: GoogleDrive.DriveChange.file.lastModifyingUser.emailAddress
      description: The email address of the user. This may not be present in certain contexts if the user has not made their email address visible to the requester.
      type: String
    - contextPath: GoogleDrive.DriveChange.file.shared
      description: Whether the file has been shared. Not populated for items in shared drives.
      type: Boolean
    - contextPath: GoogleDrive.DriveChange.file.ownedByMe
      description: Whether the user owns the file. Not populated for items in shared drives.
      type: Boolean
    - contextPath: GoogleDrive.DriveChange.file.capabilities.canAddChildren
      description: Whether the current user can add children to this folder. This is always false when the item is not a folder.
      type: Boolean
    - contextPath: GoogleDrive.DriveChange.file.capabilities.canAddFolderFromAnotherDrive
      description: Whether the current user can add a folder from another drive (different shared drive or My Drive) to this folder.
      type: Boolean
    - contextPath: GoogleDrive.DriveChange.file.capabilities.canAddMyDriveParent
      description: Whether the current user can add a parent for the item without removing an existing parent in the same request. Not populated for shared drive files.
      type: Boolean
    - contextPath: GoogleDrive.DriveChange.file.capabilities.canChangeCopyRequiresWriterPermission
      description: Whether the current user can change the 'copy requires writer permission' restriction of this file.
      type: Boolean
    - contextPath: GoogleDrive.DriveChange.file.capabilities.canComment
      description: Whether the current user can comment on this file.
      type: Boolean
    - contextPath: GoogleDrive.DriveChange.file.capabilities.canCopy
      description: Whether the current user can copy this file.
      type: Boolean
    - contextPath: GoogleDrive.DriveChange.file.capabilities.canDelete
      description: Whether the current user can delete this file.
      type: Boolean
    - contextPath: GoogleDrive.DriveChange.file.capabilities.canDeleteChildren
      description: Whether the current user can delete children of this folder. This is false when the item is not a folder. Only populated for items in shared drives.
      type: Boolean
    - contextPath: GoogleDrive.DriveChange.file.capabilities.canDownload
      description: Whether the current user can download this file.
      type: Boolean
    - contextPath: GoogleDrive.DriveChange.file.capabilities.canEdit
      description: Whether the current user can edit this file.
      type: Boolean
    - contextPath: GoogleDrive.DriveChange.file.capabilities.canListChildren
      description: Whether the current user can list the children of this folder. This is always false when the item is not a folder.
      type: Boolean
    - contextPath: GoogleDrive.DriveChange.file.capabilities.canModifyContent
      description: Whether the current user can modify the content of this file.
      type: Boolean
    - contextPath: GoogleDrive.DriveChange.file.capabilities.canModifyContentRestriction
      description: Whether the current user can modify restrictions on content of this file.
      type: Boolean
    - contextPath: GoogleDrive.DriveChange.file.capabilities.canMoveChildrenOutOfDrive
      description: Whether the current user can move children of this folder outside of the shared drive.
      type: Boolean
    - contextPath: GoogleDrive.DriveChange.file.capabilities.canMoveChildrenWithinDrive
      description: Whether the current user can move children of this folder within this drive.
      type: Boolean
    - contextPath: GoogleDrive.DriveChange.file.capabilities.canMoveItemOutOfDrive
      description: Whether the current user can move this item outside of this drive by changing its parent.
      type: Boolean
    - contextPath: GoogleDrive.DriveChange.file.capabilities.canMoveItemWithinDrive
      description: Whether the current user can move this item within this drive.
      type: Boolean
    - contextPath: GoogleDrive.DriveChange.file.capabilities.canReadRevisions
      description: Whether the current user can read the revisions resource of this file.
      type: Boolean
    - contextPath: GoogleDrive.DriveChange.file.capabilities.canReadDrive
      description: Whether the current user can read the shared drive to which this file belongs. Only populated for items in shared drives.
      type: Boolean
    - contextPath: GoogleDrive.DriveChange.file.capabilities.canRemoveChildren
      description: Whether the current user can remove children from this folder.
      type: Boolean
    - contextPath: GoogleDrive.DriveChange.file.capabilities.canRemoveMyDriveParent
      description: Whether the current user can remove a parent from the item without adding another parent in the same request. Not populated for shared drive files.
      type: Boolean
    - contextPath: GoogleDrive.DriveChange.file.capabilities.canRename
      description: Whether the current user can rename this file.
      type: Boolean
    - contextPath: GoogleDrive.DriveChange.file.capabilities.canShare
      description: Whether the current user can modify the sharing settings for this file.
      type: Boolean
    - contextPath: GoogleDrive.DriveChange.file.capabilities.canTrash
      description: Whether the current user can move this file to trash.
      type: Boolean
    - contextPath: GoogleDrive.DriveChange.file.capabilities.canTrashChildren
      description: Whether the current user can trash children of this folder. This is false when the item is not a folder. Only populated for items in shared drives.
      type: Boolean
    - contextPath: GoogleDrive.DriveChange.file.capabilities.canUntrash
      description: Whether the current user can restore this file from trash.
      type: Boolean
    - contextPath: GoogleDrive.DriveChange.file.copyRequiresWriterPermission
      description: Whether the options to copy, print, or download this file, should be disabled for readers and commenters.
      type: Boolean
    - contextPath: GoogleDrive.DriveChange.file.writersCanShare
      description: Whether users with only writer permission can modify the file's permissions. Not populated for items in shared drives.
      type: Boolean
    - contextPath: GoogleDrive.DriveChange.file.permissions.kind
      description: Identifies what kind of resource this is.
      type: String
    - contextPath: GoogleDrive.DriveChange.file.permissions.id
      description: The ID of this permission.
      type: String
    - contextPath: GoogleDrive.DriveChange.file.permissions.type
      description: The type of the grantee.
      type: String
    - contextPath: GoogleDrive.DriveChange.file.permissions.emailAddress
      description: The email address of the user or group to which this permission refers.
      type: String
    - contextPath: GoogleDrive.DriveChange.file.permissions.domain
      description: The domain to which this permission refers.
      type: String
    - contextPath: GoogleDrive.DriveChange.file.permissions.role
      description: The role granted by this permission.
      type: String
    - contextPath: GoogleDrive.DriveChange.file.permissions.view
      description: Indicates the view for this permission.
      type: String
    - contextPath: GoogleDrive.DriveChange.file.permissions.allowFileDiscovery
      description: Whether the permission allows the file to be discovered through search.
      type: Boolean
    - contextPath: GoogleDrive.DriveChange.file.permissions.displayName
      description: The "pretty" name of the value of the permission.
      type: String
    - contextPath: GoogleDrive.DriveChange.file.permissions.photoLink
      description: A link to the user's profile photo, if available.
      type: String
    - contextPath: GoogleDrive.DriveChange.file.permissions.expirationTime
      description: The time at which this permission will expire (RFC 3339 date-time).
      type: Date
    - contextPath: GoogleDrive.DriveChange.file.permissions.permissionDetails.permissionType
      description: The permission type for this user.
      type: String
    - contextPath: GoogleDrive.DriveChange.file.permissions.permissionDetails.role
      description: The primary role for this user.
      type: String
    - contextPath: GoogleDrive.DriveChange.file.permissions.permissionDetails.inheritedFrom
      description: The ID of the item from which this permission is inherited.
      type: String
    - contextPath: GoogleDrive.DriveChange.file.permissions.permissionDetails.inherited
      description: Whether this permission is inherited.
      type: Boolean
    - contextPath: GoogleDrive.DriveChange.file.permissions.deleted
      description: Whether the account associated with this permission has been deleted.
      type: Boolean
    - contextPath: GoogleDrive.DriveChange.file.permissionIds
      description: List of permission IDs for users with access to this file.
      type: Unknown
    - contextPath: GoogleDrive.DriveChange.file.hasAugmentedPermissions
      description: Whether there are permissions directly on this file. This field is only populated for items in shared drives.
      type: Boolean
    - contextPath: GoogleDrive.DriveChange.file.folderColorRgb
      description: The color for a folder as an RGB hex string.
      type: String
    - contextPath: GoogleDrive.DriveChange.file.originalFilename
      description: The original filename of the uploaded content if available, or else the original value of the name field. This is only available for files with binary content in Google Drive.
      type: String
    - contextPath: GoogleDrive.DriveChange.file.fullFileExtension
      description: The full file extension extracted from the name field.
      type: String
    - contextPath: GoogleDrive.DriveChange.file.fileExtension
      description: The final component of fullFileExtension. This is only available for files with binary content in Google Drive.
      type: String
    - contextPath: GoogleDrive.DriveChange.file.md5Checksum
      description: The MD5 checksum for the content of the file. This is only applicable to files with binary content in Google Drive.
      type: String
    - contextPath: GoogleDrive.DriveChange.file.size
      description: The size of the file's content in bytes. This is only applicable to files with binary content in Google Drive.
      type: Number
    - contextPath: GoogleDrive.DriveChange.file.quotaBytesUsed
      description: The number of storage quota bytes used by the file. This includes the head revision as well as previous revisions with keepForever enabled.
      type: Number
    - contextPath: GoogleDrive.DriveChange.file.headRevisionId
      description: The ID of the file's head revision. This is currently only available for files with binary content in Google Drive.
      type: String
    - contextPath: GoogleDrive.DriveChange.file.contentHints.thumbnail.image
      description: The thumbnail data encoded with URL-safe Base64 (RFC 4648 section 5).
      type: Unknown
    - contextPath: GoogleDrive.DriveChange.file.contentHints.thumbnail.mimeType
      description: The MIME type of the thumbnail.
      type: String
    - contextPath: GoogleDrive.DriveChange.file.contentHints.indexableText
      description: Text to be indexed for the file to improve fullText queries. This is limited to 128KB in length and may contain HTML elements.
      type: String
    - contextPath: GoogleDrive.DriveChange.file.imageMediaMetadata.width
      description: The width of the image in pixels.
      type: Number
    - contextPath: GoogleDrive.DriveChange.file.imageMediaMetadata.height
      description: The height of the image in pixels.
      type: Number
    - contextPath: GoogleDrive.DriveChange.file.imageMediaMetadata.rotation
      description: The number of clockwise 90 degree rotations applied from the image's original orientation.
      type: Number
    - contextPath: GoogleDrive.DriveChange.file.imageMediaMetadata.location.latitude
      description: The latitude stored in the image.
      type: Number
    - contextPath: GoogleDrive.DriveChange.file.imageMediaMetadata.location.longitude
      description: The longitude stored in the image.
      type: Number
    - contextPath: GoogleDrive.DriveChange.file.imageMediaMetadata.location.altitude
      description: The altitude stored in the image.
      type: Number
    - contextPath: GoogleDrive.DriveChange.file.imageMediaMetadata.time
      description: The date and time the photo was taken (EXIF DateTime).
      type: String
    - contextPath: GoogleDrive.DriveChange.file.imageMediaMetadata.cameraMake
      description: The make of the camera used to create the photo.
      type: String
    - contextPath: GoogleDrive.DriveChange.file.imageMediaMetadata.cameraModel
      description: The model of the camera used to create the photo.
      type: String
    - contextPath: GoogleDrive.DriveChange.file.imageMediaMetadata.exposureTime
      description: The length of the exposure, in seconds.
      type: Number
    - contextPath: GoogleDrive.DriveChange.file.imageMediaMetadata.aperture
      description: The aperture used to create the photo (f-number).
      type: Number
    - contextPath: GoogleDrive.DriveChange.file.imageMediaMetadata.flashUsed
      description: Whether a flash was used to create the photo.
      type: Boolean
    - contextPath: GoogleDrive.DriveChange.file.imageMediaMetadata.focalLength
      description: The focal length used to create the photo, in millimeters.
      type: Number
    - contextPath: GoogleDrive.DriveChange.file.imageMediaMetadata.isoSpeed
      description: The ISO speed used to create the photo.
      type: Number
    - contextPath: GoogleDrive.DriveChange.file.imageMediaMetadata.meteringMode
      description: The metering mode used to create the photo.
      type: String
    - contextPath: GoogleDrive.DriveChange.file.imageMediaMetadata.sensor
      description: The type of sensor used to create the photo.
      type: String
    - contextPath: GoogleDrive.DriveChange.file.imageMediaMetadata.exposureMode
      description: The exposure mode used to create the photo.
      type: String
    - contextPath: GoogleDrive.DriveChange.file.imageMediaMetadata.colorSpace
      description: The color space of the photo.
      type: String
    - contextPath: GoogleDrive.DriveChange.file.imageMediaMetadata.whiteBalance
      description: The white balance mode used to create the photo.
      type: String
    - contextPath: GoogleDrive.DriveChange.file.imageMediaMetadata.exposureBias
      description: The exposure bias of the photo (APEX value).
      type: Number
    - contextPath: GoogleDrive.DriveChange.file.imageMediaMetadata.maxApertureValue
      description: The smallest f-number of the lens at the focal length used to create the photo (APEX value).
      type: Number
    - contextPath: GoogleDrive.DriveChange.file.imageMediaMetadata.subjectDistance
      description: The distance to the subject of the photo, in meters.
      type: Number
    - contextPath: GoogleDrive.DriveChange.file.imageMediaMetadata.lens
      description: The lens used to create the photo.
      type: String
    - contextPath: GoogleDrive.DriveChange.file.videoMediaMetadata.width
      description: The width of the video in pixels.
      type: Number
    - contextPath: GoogleDrive.DriveChange.file.videoMediaMetadata.height
      description: The height of the video in pixels.
      type: Number
    - contextPath: GoogleDrive.DriveChange.file.videoMediaMetadata.durationMillis
      description: The duration of the video in milliseconds.
      type: Number
    - contextPath: GoogleDrive.DriveChange.file.isAppAuthorized
      description: Whether the file was created or opened by the requesting app.
      type: Boolean
    - contextPath: GoogleDrive.DriveChange.file.exportLinks
      description: Links for exporting Google Docs to specific formats.
      type: Unknown
    - contextPath: GoogleDrive.DriveChange.file.shortcutDetails.targetId
      description: The ID of the file that this shortcut points to.
      type: String
    - contextPath: GoogleDrive.DriveChange.file.shortcutDetails.targetMimeType
      description: The MIME type of the file that this shortcut points to. The value of this field is a snapshot of the target's MIME type, captured when the shortcut is created.
      type: String
    - contextPath: GoogleDrive.DriveChange.file.contentRestrictions.readOnly
      description: Whether the content of the file is read-only.
      type: Boolean
    - contextPath: GoogleDrive.DriveChange.file.contentRestrictions.reason
      description: Reason for why the content of the file is restricted. This is only mutable on requests that also set readOnly=true.
      type: String
    - contextPath: GoogleDrive.DriveChange.file.contentRestrictions.restrictingUser.kind
      description: Identifies what kind of resource this is.
      type: String
    - contextPath: GoogleDrive.DriveChange.file.contentRestrictions.restrictingUser.displayName
      description: A plain text displayable name for this user.
      type: String
    - contextPath: GoogleDrive.DriveChange.file.contentRestrictions.restrictingUser.photoLink
      description: A link to the user's profile photo, if available.
      type: String
    - contextPath: GoogleDrive.DriveChange.file.contentRestrictions.restrictingUser.me
      description: Whether this user is the requesting user.
      type: Boolean
    - contextPath: GoogleDrive.DriveChange.file.contentRestrictions.restrictingUser.permissionId
      description: The user's ID as visible in Permission resources.
      type: String
    - contextPath: GoogleDrive.DriveChange.file.contentRestrictions.restrictingUser.emailAddress
      description: The email address of the user. This may not be present in certain contexts if the user has not made their email address visible to the requester.
      type: String
    - contextPath: GoogleDrive.DriveChange.file.contentRestrictions.restrictionTime
      description: The time at which the content restriction was set (formatted RFC 3339 timestamp). Only populated if readOnly is true.
      type: Date
    - contextPath: GoogleDrive.DriveChange.file.contentRestrictions.type
      description: The type of the content restriction. Currently the only possible value is globalContentRestriction.
      type: String
    - contextPath: GoogleDrive.DriveChange.drive.kind
      description: Identifies what kind of resource this is.
      type: String
    - contextPath: GoogleDrive.DriveChange.drive.id
      description: The ID of this shared drive which is also the ID of the top level folder of this shared drive.
      type: String
    - contextPath: GoogleDrive.DriveChange.drive.name
      description: The name of this shared drive.
      type: String
    - contextPath: GoogleDrive.DriveChange.drive.themeId
      description: The ID of the theme from which the background image and color will be set.
      type: String
    - contextPath: GoogleDrive.DriveChange.drive.colorRgb
      description: The color of this shared drive as an RGB hex string. It can only be set on a drive.drives.update request that does not set themeId.
      type: String
    - contextPath: GoogleDrive.DriveChange.drive.backgroundImageFile.id
      description: The ID of an image file in Google Drive to use for the background image.
      type: String
    - contextPath: GoogleDrive.DriveChange.drive.backgroundImageFile.xCoordinate
      description: The X coordinate of the upper left corner of the cropping area in the background image.
      type: Number
    - contextPath: GoogleDrive.DriveChange.drive.backgroundImageFile.yCoordinate
      description: The Y coordinate of the upper left corner of the cropping area in the background image.
      type: Number
    - contextPath: GoogleDrive.DriveChange.drive.backgroundImageFile.width
      description: The width of the cropped image in the closed range of 0 to 1.
      type: Number
    - contextPath: GoogleDrive.DriveChange.drive.backgroundImageLink
      description: A short-lived link to this shared drive's background image.
      type: String
    - contextPath: GoogleDrive.DriveChange.drive.capabilities.canAddChildren
      description: Whether the current user can add children to folders in this shared drive.
      type: Boolean
    - contextPath: GoogleDrive.DriveChange.drive.capabilities.canChangeCopyRequiresWriterPermissionRestriction
      description: Whether the current user can change the 'copy requires writer permission' restriction of this shared drive.
      type: Boolean
    - contextPath: GoogleDrive.DriveChange.drive.capabilities.canChangeDomainUsersOnlyRestriction
      description: Whether the current user can change the 'domain users only' restriction of this shared drive.
      type: Boolean
    - contextPath: GoogleDrive.DriveChange.drive.capabilities.canChangeDriveBackground
      description: Whether the current user can change the background of this shared drive.
      type: Boolean
    - contextPath: GoogleDrive.DriveChange.drive.capabilities.canChangeDriveMembersOnlyRestriction
      description: Whether the current user can change the 'drive members only' restriction of this shared drive.
      type: Boolean
    - contextPath: GoogleDrive.DriveChange.drive.capabilities.canComment
      description: Whether the current user can comment on files in this shared drive.
      type: Boolean
    - contextPath: GoogleDrive.DriveChange.drive.capabilities.canCopy
      description: Whether the current user can copy files in this shared drive.
      type: Boolean
    - contextPath: GoogleDrive.DriveChange.drive.capabilities.canDeleteChildren
      description: Whether the current user can delete children from folders in this shared drive.
      type: Boolean
    - contextPath: GoogleDrive.DriveChange.drive.capabilities.canDeleteDrive
      description: Whether the current user can delete this shared drive.
      type: Boolean
    - contextPath: GoogleDrive.DriveChange.drive.capabilities.canDownload
      description: Whether the current user can download files in this shared drive.
      type: Boolean
    - contextPath: GoogleDrive.DriveChange.drive.capabilities.canEdit
      description: Whether the current user can edit files in this shared drive
      type: Boolean
    - contextPath: GoogleDrive.DriveChange.drive.capabilities.canListChildren
      description: Whether the current user can list the children of folders in this shared drive.
      type: Boolean
    - contextPath: GoogleDrive.DriveChange.drive.capabilities.canManageMembers
      description: Whether the current user can add members to this shared drive or remove them or change their role.
      type: Boolean
    - contextPath: GoogleDrive.DriveChange.drive.capabilities.canReadRevisions
      description: Whether the current user can read the revisions resource of files in this shared drive.
      type: Boolean
    - contextPath: GoogleDrive.DriveChange.drive.capabilities.canRename
      description: Whether the current user can rename files or folders in this shared drive.
      type: Boolean
    - contextPath: GoogleDrive.DriveChange.drive.capabilities.canRenameDrive
      description: Whether the current user can rename this shared drive.
      type: Boolean
    - contextPath: GoogleDrive.DriveChange.drive.capabilities.canShare
      description: Whether the current user can share files or folders in this shared drive.
      type: Boolean
    - contextPath: GoogleDrive.DriveChange.drive.capabilities.canTrashChildren
      description: Whether the current user can trash children from folders in this shared drive.
      type: Boolean
    - contextPath: GoogleDrive.DriveChange.drive.createdTime
      description: The time at which the shared drive was created (RFC 3339 date-time).
      type: Date
    - contextPath: GoogleDrive.DriveChange.drive.hidden
      description: Whether the shared drive is hidden from the default view.
      type: Boolean
    - contextPath: GoogleDrive.DriveChange.drive.restrictions.adminManagedRestrictions
      description: Whether administrative privileges on this shared drive are required to modify restrictions.
      type: Boolean
    - contextPath: GoogleDrive.DriveChange.drive.restrictions.copyRequiresWriterPermission
      description: Whether the options to copy, print, or download files inside this shared drive, should be disabled for readers and commenters.
      type: Boolean
    - contextPath: GoogleDrive.DriveChange.drive.restrictions.domainUsersOnly
      description: Whether access to this shared drive and items inside this shared drive is restricted to users of the domain to which this shared drive belongs.
      type: Boolean
    - contextPath: GoogleDrive.DriveChange.drive.restrictions.driveMembersOnly
      description: Whether access to items inside this shared drive is restricted to its members.
      type: Boolean
  - arguments:
    - description: The user's primary email address.
      name: user_id
    - description: Return activities for this drive folder and all children and descendants. The format is "items/ITEM_ID".
      name: folder_name
    - description: Return activities for this drive item. The format is "items/ITEM_ID".
      name: item_name
    - description: >-
        The filtering for items returned from this query request. The format
        of the filter string is a sequence of expressions, joined by an
        optional "AND", where each expression is of the form "field operator
        value".


        Supported fields:

        time - Uses numerical operators on date values either in terms of milliseconds
        since Jan 1, 1970 or in RFC 3339 format.

        Examples:

        time > 1452409200000 AND time <= 1492812924310

        time >= "2016-01-10T01:02:03-05:00"


        detail.action_detail_case - Uses the "has" operator (:) and either a singular
        value or a list of allowed action types enclosed in parentheses.

        Examples:

        detail.action_detail_case: RENAME

        detail.action_detail_case:(CREATE EDIT)

        -detail.action_detail_case:MOVE"
      name: filter
    - description: >-
        The time range to consider for getting drive activity. Use the
        format "<number> <time unit>". 

        Example: 12 hours, 7 days, 3 months, 1 year. This argument will override if
        the filter argument is given.
      name: time_range
    - description: >-
        A singular value or a list of allowed action types enclosed in
        parentheses. The filters are based on given actions. For example: 

        RENAME 

        (CREATE EDIT)

        This argument will override if the filter argument is given.
      name: action_detail_case_include
    - description: >-
        A singular value or a list of allowed action types enclosed in
        parentheses. The filters are based on given actions. For example:

        RENAME 

        (CREATE EDIT)

        This argument will override if the filter argument is given.
      name: action_detail_case_remove
    - description: The token identifying which page of results to return. Set this to the nextPageToken value returned from a previous query to obtain the following page of results. If not set, the first page of results will be returned.
      name: page_token
    description: Query past activity in Google Drive.
    name: google-drive-activity-list
    outputs:
    - contextPath: GoogleDrive.PageToken.DriveActivity.nextPageToken
      description: Token to retrieve the next page of results, or empty if there are no more results in the list.
      type: String
    - contextPath: GoogleDrive.DriveActivity.primaryActionDetail.create.new
      description: If true, the object was newly created.
      type: Boolean
    - contextPath: GoogleDrive.DriveActivity.primaryActionDetail.create.upload
      description: If true, the object originated externally and was uploaded to Drive.
      type: Boolean
    - contextPath: GoogleDrive.DriveActivity.primaryActionDetail.create.copy.originalObject.driveItem.name
      description: The target Drive item. The format is "items/ITEM_ID".
      type: String
    - contextPath: GoogleDrive.DriveActivity.primaryActionDetail.create.copy.originalObject.driveItem.title
      description: The title of the Drive item.
      type: String
    - contextPath: GoogleDrive.DriveActivity.primaryActionDetail.create.copy.originalObject.driveItem.driveFile
      description: If true, the Drive item is a file.
      type: Boolean
    - contextPath: GoogleDrive.DriveActivity.primaryActionDetail.create.copy.originalObject.driveItem.driveFolder.type
      description: The type of Drive folder.
      type: String
    - contextPath: GoogleDrive.DriveActivity.primaryActionDetail.create.copy.originalObject.drive.name
      description: The resource name of the shared drive. The format is "COLLECTION_ID/DRIVE_ID".
      type: String
    - contextPath: GoogleDrive.DriveActivity.primaryActionDetail.create.copy.originalObject.drive.title
      description: The title of the shared drive.
      type: String
    - contextPath: GoogleDrive.DriveActivity.primaryActionDetail.edit
      description: If true, the object was edited.
      type: Boolean
    - contextPath: GoogleDrive.DriveActivity.primaryActionDetail.move.addedParents.driveItem.name
      description: The target Drive item. The format is "items/ITEM_ID".
      type: String
    - contextPath: GoogleDrive.DriveActivity.primaryActionDetail.move.addedParents.driveItem.title
      description: The title of the Drive item.
      type: String
    - contextPath: GoogleDrive.DriveActivity.primaryActionDetail.move.addedParents.driveItem.driveFile
      description: If true, the Drive item is a file.
      type: Boolean
    - contextPath: GoogleDrive.DriveActivity.primaryActionDetail.move.addedParents.driveItem.driveFolder.type
      description: The type of a Drive folder.
      type: String
    - contextPath: GoogleDrive.DriveActivity.primaryActionDetail.move.addedParents.drive.name
      description: The resource name of the shared drive. The format is "COLLECTION_ID/DRIVE_ID".
      type: String
    - contextPath: GoogleDrive.DriveActivity.primaryActionDetail.move.addedParents.drive.title
      description: The title of the shared drive.
      type: String
    - contextPath: GoogleDrive.DriveActivity.primaryActionDetail.move.removedParents.driveItem.name
      description: The target Drive item. The format is "items/ITEM_ID".
      type: String
    - contextPath: GoogleDrive.DriveActivity.primaryActionDetail.move.removedParents.driveItem.title
      description: The title of the Drive item.
      type: String
    - contextPath: GoogleDrive.DriveActivity.primaryActionDetail.move.removedParents.driveItem.driveFile
      description: If true, the Drive item is a file.
      type: Boolean
    - contextPath: GoogleDrive.DriveActivity.primaryActionDetail.move.removedParents.driveItem.driveFolder.type
      description: The type of Drive folder.
      type: String
    - contextPath: GoogleDrive.DriveActivity.primaryActionDetail.move.removedParents.drive.name
      description: The resource name of the shared drive. The format is "COLLECTION_ID/DRIVE_ID".
      type: String
    - contextPath: GoogleDrive.DriveActivity.primaryActionDetail.move.removedParents.drive.title
      description: The title of the shared drive.
      type: String
    - contextPath: GoogleDrive.DriveActivity.primaryActionDetail.rename.oldTitle
      description: The previous title of the drive object.
      type: String
    - contextPath: GoogleDrive.DriveActivity.primaryActionDetail.rename.newTitle
      description: The new title of the drive object.
      type: String
    - contextPath: GoogleDrive.DriveActivity.primaryActionDetail.delete.type
      description: The type of delete action taken.
      type: String
    - contextPath: GoogleDrive.DriveActivity.primaryActionDetail.restore.type
      description: The type of restore action taken.
      type: String
    - contextPath: GoogleDrive.DriveActivity.primaryActionDetail.permissionChange.addedPermissions.role
      description: Indicates the Google Drive permissions role.
      type: String
    - contextPath: GoogleDrive.DriveActivity.primaryActionDetail.permissionChange.addedPermissions.allowDiscovery
      description: If true, the item can be discovered (e.g., in the user's "Shared with me" collection) without needing a link to the item.
      type: Boolean
    - contextPath: GoogleDrive.DriveActivity.primaryActionDetail.permissionChange.addedPermissions.user.knownUser.personName
      description: The identifier for this user that can be used with the People API to get more information. The format is "people/ACCOUNT_ID".
      type: String
    - contextPath: GoogleDrive.DriveActivity.primaryActionDetail.permissionChange.addedPermissions.user.knownUser.isCurrentUser
      description: True if this is the user making the request.
      type: Boolean
    - contextPath: GoogleDrive.DriveActivity.primaryActionDetail.permissionChange.addedPermissions.user.deletedUser
      description: If true, a user whose account has since been deleted.
      type: Boolean
    - contextPath: GoogleDrive.DriveActivity.primaryActionDetail.permissionChange.addedPermissions.user.unknownUser
      description: If true, a user about whom nothing is currently known.
      type: Boolean
    - contextPath: GoogleDrive.DriveActivity.primaryActionDetail.permissionChange.addedPermissions.group.email
      description: The email address of the group.
      type: String
    - contextPath: GoogleDrive.DriveActivity.primaryActionDetail.permissionChange.addedPermissions.group.title
      description: The title of the group.
      type: String
    - contextPath: GoogleDrive.DriveActivity.primaryActionDetail.permissionChange.addedPermissions.domain.name
      description: The name of the domain, e.g., "google.com".
      type: String
    - contextPath: GoogleDrive.DriveActivity.primaryActionDetail.permissionChange.addedPermissions.domain.legacyId
      description: An opaque string used to identify this domain.
      type: String
    - contextPath: GoogleDrive.DriveActivity.primaryActionDetail.permissionChange.addedPermissions.anyone
      description: If true, represents any user (including a logged out user).
      type: Boolean
    - contextPath: GoogleDrive.DriveActivity.primaryActionDetail.permissionChange.removedPermissions.role
      description: Indicates the Google Drive permissions role.
      type: String
    - contextPath: GoogleDrive.DriveActivity.primaryActionDetail.permissionChange.removedPermissions.allowDiscovery
      description: If true, the item can be discovered (e.g., in the user's "Shared with me" collection) without needing a link to the item.
      type: Boolean
    - contextPath: GoogleDrive.DriveActivity.primaryActionDetail.permissionChange.removedPermissions.user.knownUser.personName
      description: The identifier for this user that can be used with the People API to get more information. The format is "people/ACCOUNT_ID".
      type: String
    - contextPath: GoogleDrive.DriveActivity.primaryActionDetail.permissionChange.removedPermissions.user.knownUser.isCurrentUser
      description: True if this is the user making the request.
      type: Boolean
    - contextPath: GoogleDrive.DriveActivity.primaryActionDetail.permissionChange.removedPermissions.user.deletedUser
      description: If true, a user whose account has since been deleted.
      type: Boolean
    - contextPath: GoogleDrive.DriveActivity.primaryActionDetail.permissionChange.removedPermissions.user.unknownUser
      description: If true, a user about whom nothing is currently known.
      type: Boolean
    - contextPath: GoogleDrive.DriveActivity.primaryActionDetail.permissionChange.removedPermissions.group.email
      description: The email address of the group.
      type: String
    - contextPath: GoogleDrive.DriveActivity.primaryActionDetail.permissionChange.removedPermissions.group.title
      description: The title of the group.
      type: String
    - contextPath: GoogleDrive.DriveActivity.primaryActionDetail.permissionChange.removedPermissions.domain.name
      description: The name of the domain, e.g., "google.com".
      type: String
    - contextPath: GoogleDrive.DriveActivity.primaryActionDetail.permissionChange.removedPermissions.domain.legacyId
      description: An opaque string used to identify this domain.
      type: String
    - contextPath: GoogleDrive.DriveActivity.primaryActionDetail.permissionChange.removedPermissions.anyone
      description: If true, represents any user (including a logged out user).
      type: Boolean
    - contextPath: GoogleDrive.DriveActivity.primaryActionDetail.comment.mentionedUsers.knownUser.personName
      description: The identifier for this user that can be used with the People API to get more information. The format is "people/ACCOUNT_ID".
      type: String
    - contextPath: GoogleDrive.DriveActivity.primaryActionDetail.comment.mentionedUsers.knownUser.isCurrentUser
      description: True if this is the user making the request.
      type: Boolean
    - contextPath: GoogleDrive.DriveActivity.primaryActionDetail.comment.mentionedUsers.deletedUser
      description: If true, a user whose account has since been deleted.
      type: Boolean
    - contextPath: GoogleDrive.DriveActivity.primaryActionDetail.comment.mentionedUsers.unknownUser
      description: If true, a user about whom nothing is currently known.
      type: Boolean
    - contextPath: GoogleDrive.DriveActivity.primaryActionDetail.comment.post.subtype
      description: The sub-type of post event.
      type: String
    - contextPath: GoogleDrive.DriveActivity.primaryActionDetail.comment.assignment.subtype
      description: The sub-type of assignment event.
      type: String
    - contextPath: GoogleDrive.DriveActivity.primaryActionDetail.comment.assignment.assignedUser.knownUser.personName
      description: The identifier for this user that can be used with the People API to get more information. The format is "people/ACCOUNT_ID".
      type: String
    - contextPath: GoogleDrive.DriveActivity.primaryActionDetail.comment.assignment.assignedUser.knownUser.isCurrentUser
      description: True if this is the user making the request.
      type: Boolean
    - contextPath: GoogleDrive.DriveActivity.primaryActionDetail.comment.assignment.assignedUser.deletedUser
      description: If true, a user whose account has since been deleted.
      type: Boolean
    - contextPath: GoogleDrive.DriveActivity.primaryActionDetail.comment.assignment.assignedUser.unknownUser
      description: If true, a user about whom nothing is currently known.
      type: Boolean
    - contextPath: GoogleDrive.DriveActivity.primaryActionDetail.comment.suggestion.subtype
      description: The sub-type of suggestion event.
      type: String
    - contextPath: GoogleDrive.DriveActivity.primaryActionDetail.dlpChange.type
      description: The type of Data Leak Prevention (DLP) change.
      type: String
    - contextPath: GoogleDrive.DriveActivity.primaryActionDetail.reference.type
      description: The reference type corresponding to this event.
      type: String
    - contextPath: GoogleDrive.DriveActivity.primaryActionDetail.settingsChange.restrictionChanges.feature
      description: The feature which had a change in restriction policy.
      type: String
    - contextPath: GoogleDrive.DriveActivity.primaryActionDetail.settingsChange.restrictionChanges.newRestriction
      description: The restriction in place after the change.
      type: String
    - contextPath: GoogleDrive.DriveActivity.actors.user.knownUser.personName
      description: The identifier for this user that can be used with the People API to get more information. The format is "people/ACCOUNT_ID".
      type: String
    - contextPath: GoogleDrive.DriveActivity.actors.user.knownUser.isCurrentUser
      description: True if this is the user making the request.
      type: Boolean
    - contextPath: GoogleDrive.DriveActivity.actors.user.deletedUser
      description: If true, a user whose account has since been deleted.
      type: Boolean
    - contextPath: GoogleDrive.DriveActivity.actors.user.unknownUser
      description: If true, a user about whom nothing is currently known.
      type: Boolean
    - contextPath: GoogleDrive.DriveActivity.actors.anonymous
      description: If true, the user is an anonymous user.
      type: Boolean
    - contextPath: GoogleDrive.DriveActivity.actors.impersonation.impersonatedUser.knownUser.personName
      description: The identifier for this user that can be used with the People API to get more information. The format is "people/ACCOUNT_ID".
      type: String
    - contextPath: GoogleDrive.DriveActivity.actors.impersonation.impersonatedUser.knownUser.isCurrentUser
      description: True if this is the user making the request.
      type: Boolean
    - contextPath: GoogleDrive.DriveActivity.actors.impersonation.impersonatedUser.deletedUser
      description: If true, a user whose account has since been deleted.
      type: Boolean
    - contextPath: GoogleDrive.DriveActivity.actors.impersonation.impersonatedUser.unknownUser
      description: If true, a user about whom nothing is currently known.
      type: Boolean
    - contextPath: GoogleDrive.DriveActivity.actors.system.type
      description: The type of the system event that may triggered activity.
      type: String
    - contextPath: GoogleDrive.DriveActivity.actors.administrator
      description: If true, the user is an administrator.
      type: Boolean
    - contextPath: GoogleDrive.DriveActivity.actions.detail.create.new
      description: If true, the object was newly created.
      type: Boolean
    - contextPath: GoogleDrive.DriveActivity.actions.detail.create.upload
      description: If true, the object originated externally and was uploaded to Drive.
      type: Boolean
    - contextPath: GoogleDrive.DriveActivity.actions.detail.create.copy.originalObject.driveItem.name
      description: The target Drive item. The format is "items/ITEM_ID".
      type: String
    - contextPath: GoogleDrive.DriveActivity.actions.detail.create.copy.originalObject.driveItem.title
      description: The title of the Drive item.
      type: String
    - contextPath: GoogleDrive.DriveActivity.actions.detail.create.copy.originalObject.driveItem.driveFile
      description: If true, the Drive item is a file.
      type: Boolean
    - contextPath: GoogleDrive.DriveActivity.actions.detail.create.copy.originalObject.driveItem.driveFolder.type
      description: The type of Drive folder.
      type: String
    - contextPath: GoogleDrive.DriveActivity.actions.detail.create.copy.originalObject.drive.name
      description: The resource name of the shared drive. The format is "COLLECTION_ID/DRIVE_ID".
      type: String
    - contextPath: GoogleDrive.DriveActivity.actions.detail.create.copy.originalObject.drive.title
      description: The title of the shared drive.
      type: String
    - contextPath: GoogleDrive.DriveActivity.actions.detail.edit
      description: If true, the object was edited.
      type: Boolean
    - contextPath: GoogleDrive.DriveActivity.actions.detail.move.addedParents.driveItem.name
      description: The target Drive item. The format is "items/ITEM_ID".
      type: String
    - contextPath: GoogleDrive.DriveActivity.actions.detail.move.addedParents.driveItem.title
      description: The title of the Drive item.
      type: String
    - contextPath: GoogleDrive.DriveActivity.actions.detail.move.addedParents.driveItem.driveFile
      description: If true, the Drive item is a file.
      type: Boolean
    - contextPath: GoogleDrive.DriveActivity.actions.detail.move.addedParents.driveItem.driveFolder.type
      description: The type of a Drive folder.
      type: String
    - contextPath: GoogleDrive.DriveActivity.actions.detail.move.addedParents.drive.name
      description: The resource name of the shared drive. The format is "COLLECTION_ID/DRIVE_ID".
      type: String
    - contextPath: GoogleDrive.DriveActivity.actions.detail.move.addedParents.drive.title
      description: The title of the shared drive.
      type: String
    - contextPath: GoogleDrive.DriveActivity.actions.detail.move.removedParents.driveItem.name
      description: The target Drive item. The format is "items/ITEM_ID".
      type: String
    - contextPath: GoogleDrive.DriveActivity.actions.detail.move.removedParents.driveItem.title
      description: The title of the Drive item.
      type: String
    - contextPath: GoogleDrive.DriveActivity.actions.detail.move.removedParents.driveItem.driveFile
      description: If true, the Drive item is a file.
      type: Boolean
    - contextPath: GoogleDrive.DriveActivity.actions.detail.move.removedParents.driveItem.driveFolder.type
      description: The type of Drive folder.
      type: String
    - contextPath: GoogleDrive.DriveActivity.actions.detail.move.removedParents.drive.name
      description: The resource name of the shared drive. The format is "COLLECTION_ID/DRIVE_ID".
      type: String
    - contextPath: GoogleDrive.DriveActivity.actions.detail.move.removedParents.drive.title
      description: The title of the shared drive.
      type: String
    - contextPath: GoogleDrive.DriveActivity.actions.detail.rename.oldTitle
      description: The previous title of the drive object.
      type: String
    - contextPath: GoogleDrive.DriveActivity.actions.detail.rename.newTitle
      description: The new title of the drive object.
      type: String
    - contextPath: GoogleDrive.DriveActivity.actions.detail.delete.type
      description: The type of delete action taken.
      type: String
    - contextPath: GoogleDrive.DriveActivity.actions.detail.restore.type
      description: The type of restore action taken.
      type: String
    - contextPath: GoogleDrive.DriveActivity.actions.detail.permissionChange.addedPermissions.role
      description: Indicates the Google Drive permissions role.
      type: String
    - contextPath: GoogleDrive.DriveActivity.actions.detail.permissionChange.addedPermissions.allowDiscovery
      description: If true, the item can be discovered (e.g., in the user's "Shared with me" collection) without needing a link to the item.
      type: Boolean
    - contextPath: GoogleDrive.DriveActivity.actions.detail.permissionChange.addedPermissions.user.knownUser.personName
      description: The identifier for this user that can be used with the People API to get more information. The format is "people/ACCOUNT_ID".
      type: String
    - contextPath: GoogleDrive.DriveActivity.actions.detail.permissionChange.addedPermissions.user.knownUser.isCurrentUser
      description: True if this is the user making the request.
      type: Boolean
    - contextPath: GoogleDrive.DriveActivity.actions.detail.permissionChange.addedPermissions.user.deletedUser
      description: If true, a user whose account has since been deleted.
      type: Boolean
    - contextPath: GoogleDrive.DriveActivity.actions.detail.permissionChange.addedPermissions.user.unknownUser
      description: If true, a user about whom nothing is currently known.
      type: Boolean
    - contextPath: GoogleDrive.DriveActivity.actions.detail.permissionChange.addedPermissions.group.email
      description: The email address of the group.
      type: String
    - contextPath: GoogleDrive.DriveActivity.actions.detail.permissionChange.addedPermissions.group.title
      description: The title of the group.
      type: String
    - contextPath: GoogleDrive.DriveActivity.actions.detail.permissionChange.addedPermissions.domain.name
      description: The name of the domain, e.g., "google.com".
      type: String
    - contextPath: GoogleDrive.DriveActivity.actions.detail.permissionChange.addedPermissions.domain.legacyId
      description: An opaque string used to identify this domain.
      type: String
    - contextPath: GoogleDrive.DriveActivity.actions.detail.permissionChange.addedPermissions.anyone
      description: If true, represents any user (including a logged out user).
      type: Boolean
    - contextPath: GoogleDrive.DriveActivity.actions.detail.permissionChange.removedPermissions.role
      description: Indicates the Google Drive permissions role.
      type: String
    - contextPath: GoogleDrive.DriveActivity.actions.detail.permissionChange.removedPermissions.allowDiscovery
      description: If true, the item can be discovered (e.g., in the user's "Shared with me" collection) without needing a link to the item.
      type: Boolean
    - contextPath: GoogleDrive.DriveActivity.actions.detail.permissionChange.removedPermissions.user.knownUser.personName
      description: The identifier for this user that can be used with the People API to get more information. The format is "people/ACCOUNT_ID".
      type: String
    - contextPath: GoogleDrive.DriveActivity.actions.detail.permissionChange.removedPermissions.user.knownUser.isCurrentUser
      description: True if this is the user making the request.
      type: Boolean
    - contextPath: GoogleDrive.DriveActivity.actions.detail.permissionChange.removedPermissions.user.deletedUser
      description: If true, a user whose account has since been deleted.
      type: Boolean
    - contextPath: GoogleDrive.DriveActivity.actions.detail.permissionChange.removedPermissions.user.unknownUser
      description: If true, a user about whom nothing is currently known.
      type: Boolean
    - contextPath: GoogleDrive.DriveActivity.actions.detail.permissionChange.removedPermissions.group.email
      description: The email address of the group.
      type: String
    - contextPath: GoogleDrive.DriveActivity.actions.detail.permissionChange.removedPermissions.group.title
      description: The title of the group.
      type: String
    - contextPath: GoogleDrive.DriveActivity.actions.detail.permissionChange.removedPermissions.domain.name
      description: The name of the domain, e.g., "google.com".
      type: String
    - contextPath: GoogleDrive.DriveActivity.actions.detail.permissionChange.removedPermissions.domain.legacyId
      description: An opaque string used to identify this domain.
      type: String
    - contextPath: GoogleDrive.DriveActivity.actions.detail.permissionChange.removedPermissions.anyone
      description: If true, represents any user (including a logged out user).
      type: Boolean
    - contextPath: GoogleDrive.DriveActivity.actions.detail.comment.mentionedUsers.knownUser.personName
      description: The identifier for this user that can be used with the People API to get more information. The format is "people/ACCOUNT_ID".
      type: String
    - contextPath: GoogleDrive.DriveActivity.actions.detail.comment.mentionedUsers.knownUser.isCurrentUser
      description: True if this is the user making the request.
      type: Boolean
    - contextPath: GoogleDrive.DriveActivity.actions.detail.comment.mentionedUsers.deletedUser
      description: If true, a user whose account has since been deleted.
      type: Boolean
    - contextPath: GoogleDrive.DriveActivity.actions.detail.comment.mentionedUsers.unknownUser
      description: If true, a user about whom nothing is currently known.
      type: Boolean
    - contextPath: GoogleDrive.DriveActivity.actions.detail.comment.post.subtype
      description: The sub-type of post event.
      type: String
    - contextPath: GoogleDrive.DriveActivity.actions.detail.comment.assignment.subtype
      description: The sub-type of assignment event.
      type: String
    - contextPath: GoogleDrive.DriveActivity.actions.detail.comment.assignment.assignedUser.knownUser.personName
      description: The identifier for this user that can be used with the People API to get more information. The format is "people/ACCOUNT_ID".
      type: String
    - contextPath: GoogleDrive.DriveActivity.actions.detail.comment.assignment.assignedUser.knownUser.isCurrentUser
      description: True if this is the user making the request.
      type: Boolean
    - contextPath: GoogleDrive.DriveActivity.actions.detail.comment.assignment.assignedUser.deletedUser
      description: If true, a user whose account has since been deleted.
      type: Boolean
    - contextPath: GoogleDrive.DriveActivity.actions.detail.comment.assignment.assignedUser.unknownUser
      description: If true, a user about whom nothing is currently known.
      type: Boolean
    - contextPath: GoogleDrive.DriveActivity.actions.detail.comment.suggestion.subtype
      description: The sub-type of suggestion event.
      type: String
    - contextPath: GoogleDrive.DriveActivity.actions.detail.dlpChange.type
      description: The type of Data Leak Prevention (DLP) change.
      type: String
    - contextPath: GoogleDrive.DriveActivity.actions.detail.reference.type
      description: The reference type corresponding to this event.
      type: String
    - contextPath: GoogleDrive.DriveActivity.actions.detail.settingsChange.restrictionChanges.feature
      description: The feature which had a change in restriction policy.
      type: String
    - contextPath: GoogleDrive.DriveActivity.actions.detail.settingsChange.restrictionChanges.newRestriction
      description: The restriction in place after the change.
      type: String
    - contextPath: GoogleDrive.DriveActivity.actions.actor.user.knownUser.personName
      description: The identifier for this user that can be used with the People API to get more information. The format is "people/ACCOUNT_ID".
      type: String
    - contextPath: GoogleDrive.DriveActivity.actions.actor.user.knownUser.isCurrentUser
      description: True if this is the user making the request.
      type: Boolean
    - contextPath: GoogleDrive.DriveActivity.actions.actor.user.deletedUser
      description: If true, a user whose account has since been deleted.
      type: Boolean
    - contextPath: GoogleDrive.DriveActivity.actions.actor.user.unknownUser
      description: If true, a user about whom nothing is currently known.
      type: Boolean
    - contextPath: GoogleDrive.DriveActivity.actions.actor.anonymous
      description: If true, the user is an anonymous user.
      type: Boolean
    - contextPath: GoogleDrive.DriveActivity.actions.actor.impersonation.impersonatedUser.knownUser.personName
      description: The identifier for this user that can be used with the People API to get more information. The format is "people/ACCOUNT_ID".
      type: String
    - contextPath: GoogleDrive.DriveActivity.actions.actor.impersonation.impersonatedUser.knownUser.isCurrentUser
      description: True if this is the user making the request.
      type: Boolean
    - contextPath: GoogleDrive.DriveActivity.actions.actor.impersonation.impersonatedUser.deletedUser
      description: If true, a user whose account has since been deleted.
      type: Boolean
    - contextPath: GoogleDrive.DriveActivity.actions.actor.impersonation.impersonatedUser.unknownUser
      description: If true, a user about whom nothing is currently known.
      type: String
    - contextPath: GoogleDrive.DriveActivity.actions.actor.system.type
      description: The type of the system event that may triggered activity.
      type: String
    - contextPath: GoogleDrive.DriveActivity.actions.actor.administrator
      description: If true, the user is an administrator.
      type: Boolean
    - contextPath: GoogleDrive.DriveActivity.actions.target.driveItem.name
      description: The target Drive item. The format is "items/ITEM_ID".
      type: String
    - contextPath: GoogleDrive.DriveActivity.actions.target.driveItem.title
      description: The title of the Drive item.
      type: String
    - contextPath: GoogleDrive.DriveActivity.actions.target.driveItem.mimeType
      description: The MIME type of the Drive item.
      type: String
    - contextPath: GoogleDrive.DriveActivity.actions.target.driveItem.owner.domain.name
      description: The name of the domain, e.g., "google.com".
      type: String
    - contextPath: GoogleDrive.DriveActivity.actions.target.driveItem.owner.domain.legacyId
      description: An opaque string used to identify this domain.
      type: String
    - contextPath: GoogleDrive.DriveActivity.actions.target.driveItem.owner.user.knownUser.personName
      description: The identifier for this user that can be used with the People API to get more information. The format is "people/ACCOUNT_ID".
      type: String
    - contextPath: GoogleDrive.DriveActivity.actions.target.driveItem.owner.user.knownUser.isCurrentUser
      description: True if this is the user making the request.
      type: Boolean
    - contextPath: GoogleDrive.DriveActivity.actions.target.driveItem.owner.user.deletedUser
      description: If true, a user whose account has since been deleted.
      type: Boolean
    - contextPath: GoogleDrive.DriveActivity.actions.target.driveItem.owner.user.unknownUser
      description: If true, a user about whom nothing is currently known.
      type: Boolean
    - contextPath: GoogleDrive.DriveActivity.actions.target.driveItem.owner.drive.name
      description: The resource name of the shared drive. The format is "COLLECTION_ID/DRIVE_ID".
      type: String
    - contextPath: GoogleDrive.DriveActivity.actions.target.driveItem.owner.drive.title
      description: The title of the shared drive.
      type: String
    - contextPath: GoogleDrive.DriveActivity.actions.target.driveItem.driveFile
      description: If true, the Drive item is a file.
      type: Boolean
    - contextPath: GoogleDrive.DriveActivity.actions.target.driveItem.driveFolder.type
      description: The type of Drive folder.
      type: String
    - contextPath: GoogleDrive.DriveActivity.actions.target.drive.name
      description: The resource name of the shared drive. The format is "COLLECTION_ID/DRIVE_ID".
      type: String
    - contextPath: GoogleDrive.DriveActivity.actions.target.drive.title
      description: The title of the shared drive.
      type: String
    - contextPath: GoogleDrive.DriveActivity.actions.target.drive.root.name
      description: The target Drive item. The format is "items/ITEM_ID".
      type: String
    - contextPath: GoogleDrive.DriveActivity.actions.target.drive.root.title
      description: The title of the Drive item.
      type: String
    - contextPath: GoogleDrive.DriveActivity.actions.target.drive.root.mimeType
      description: The MIME type of the Drive item.
      type: String
    - contextPath: GoogleDrive.DriveActivity.actions.target.drive.root.owner.domain.name
      description: The name of the domain, e.g., "google.com".
      type: String
    - contextPath: GoogleDrive.DriveActivity.actions.target.drive.root.owner.domain.legacyId
      description: An opaque string used to identify this domain.
      type: String
    - contextPath: GoogleDrive.DriveActivity.actions.target.drive.root.owner.user.knownUser.personName
      description: The identifier for this user that can be used with the People API to get more information. The format is "people/ACCOUNT_ID".
      type: String
    - contextPath: GoogleDrive.DriveActivity.actions.target.drive.root.owner.user.knownUser.isCurrentUser
      description: True if this is the user making the request.
      type: Boolean
    - contextPath: GoogleDrive.DriveActivity.actions.target.drive.root.owner.user.deletedUser
      description: If true, a user whose account has since been deleted.
      type: Boolean
    - contextPath: GoogleDrive.DriveActivity.actions.target.drive.root.owner.user.unknownUser
      description: If true, a user about whom nothing is currently known.
      type: Boolean
    - contextPath: GoogleDrive.DriveActivity.actions.target.drive.root.owner.drive.name
      description: The resource name of the shared drive. The format is "COLLECTION_ID/DRIVE_ID".
      type: String
    - contextPath: GoogleDrive.DriveActivity.actions.target.drive.root.owner.drive.title
      description: The title of the shared drive.
      type: String
    - contextPath: GoogleDrive.DriveActivity.actions.target.drive.root.driveFile
      description: If true, the Drive item is a file.
      type: Boolean
    - contextPath: GoogleDrive.DriveActivity.actions.target.drive.root.driveFolder.type
      description: The type of Drive folder.
      type: String
    - contextPath: GoogleDrive.DriveActivity.actions.target.fileComment.legacyCommentId
      description: The comment in the discussion thread.
      type: String
    - contextPath: GoogleDrive.DriveActivity.actions.target.fileComment.legacyDiscussionId
      description: The discussion thread to which the comment was added.
      type: String
    - contextPath: GoogleDrive.DriveActivity.actions.target.fileComment.linkToDiscussion
      description: The link to the discussion thread containing this comment, for example, "https://docs.google.com/DOCUMENT_ID/edit?disco=THREAD_ID".
      type: String
    - contextPath: GoogleDrive.DriveActivity.actions.target.fileComment.parent.name
      description: The target Drive item. The format is "items/ITEM_ID".
      type: String
    - contextPath: GoogleDrive.DriveActivity.actions.target.fileComment.parent.title
      description: The title of the Drive item.
      type: String
    - contextPath: GoogleDrive.DriveActivity.actions.target.fileComment.parent.mimeType
      description: The MIME type of the Drive item.
      type: String
    - contextPath: GoogleDrive.DriveActivity.actions.target.fileComment.parent.owner.domain.name
      description: The name of the domain, e.g., "google.com".
      type: String
    - contextPath: GoogleDrive.DriveActivity.actions.target.fileComment.parent.owner.domain.legacyId
      description: An opaque string used to identify this domain.
      type: String
    - contextPath: GoogleDrive.DriveActivity.actions.target.fileComment.parent.owner.user.knownUser.personName
      description: The identifier for this user that can be used with the People API to get more information. The format is "people/ACCOUNT_ID".
      type: String
    - contextPath: GoogleDrive.DriveActivity.actions.target.fileComment.parent.owner.user.knownUser.isCurrentUser
      description: True if this is the user making the request.
      type: Boolean
    - contextPath: GoogleDrive.DriveActivity.actions.target.fileComment.parent.owner.user.deletedUser
      description: If true, a user whose account has since been deleted.
      type: Boolean
    - contextPath: GoogleDrive.DriveActivity.actions.target.fileComment.parent.owner.user.unknownUser
      description: If true, a user about whom nothing is currently known.
      type: Boolean
    - contextPath: GoogleDrive.DriveActivity.actions.target.fileComment.parent.owner.drive.name
      description: The resource name of the shared drive. The format is "COLLECTION_ID/DRIVE_ID".
      type: String
    - contextPath: GoogleDrive.DriveActivity.actions.target.fileComment.parent.owner.drive.title
      description: The title of the shared drive.
      type: String
    - contextPath: GoogleDrive.DriveActivity.actions.target.fileComment.parent.driveFile
      description: If true, the Drive item is a file.
      type: Boolean
    - contextPath: GoogleDrive.DriveActivity.actions.target.fileComment.parent.driveFolder.type
      description: The type of Drive folder.
      type: String
    - contextPath: GoogleDrive.DriveActivity.actions.timestamp
      description: The activity occurred at this specific time.
      type: String
    - contextPath: GoogleDrive.DriveActivity.actions.timeRange.startTime
      description: The start of the time range.
      type: String
    - contextPath: GoogleDrive.DriveActivity.actions.timeRange.endTime
      description: The end of the time range.
      type: String
    - contextPath: GoogleDrive.DriveActivity.targets.driveItem.name
      description: The target Drive item. The format is "items/ITEM_ID".
      type: String
    - contextPath: GoogleDrive.DriveActivity.targets.driveItem.title
      description: The title of the Drive item.
      type: String
    - contextPath: GoogleDrive.DriveActivity.targets.driveItem.mimeType
      description: The MIME type of the Drive item.
      type: String
    - contextPath: GoogleDrive.DriveActivity.targets.driveItem.owner.domain.name
      description: The name of the domain, e.g., "google.com".
      type: String
    - contextPath: GoogleDrive.DriveActivity.targets.driveItem.owner.domain.legacyId
      description: An opaque string used to identify this domain.
      type: String
    - contextPath: GoogleDrive.DriveActivity.targets.driveItem.owner.user.knownUser.personName
      description: The identifier for this user that can be used with the People API to get more information. The format is "people/ACCOUNT_ID".
      type: String
    - contextPath: GoogleDrive.DriveActivity.targets.driveItem.owner.user.knownUser.isCurrentUser
      description: True if this is the user making the request.
      type: Boolean
    - contextPath: GoogleDrive.DriveActivity.targets.driveItem.owner.user.deletedUser
      description: If true, a user whose account has since been deleted.
      type: Boolean
    - contextPath: GoogleDrive.DriveActivity.targets.driveItem.owner.user.unknownUser
      description: If true, a user about whom nothing is currently known.
      type: Boolean
    - contextPath: GoogleDrive.DriveActivity.targets.driveItem.owner.drive.name
      description: The resource name of the shared drive. The format is "COLLECTION_ID/DRIVE_ID".
      type: String
    - contextPath: GoogleDrive.DriveActivity.targets.driveItem.owner.drive.title
      description: The title of the shared drive.
      type: String
    - contextPath: GoogleDrive.DriveActivity.targets.driveItem.driveFile
      description: If true, the Drive item is a file.
      type: Boolean
    - contextPath: GoogleDrive.DriveActivity.targets.driveItem.driveFolder.type
      description: The type of Drive folder.
      type: String
    - contextPath: GoogleDrive.DriveActivity.targets.drive.name
      description: The resource name of the shared drive. The format is "COLLECTION_ID/DRIVE_ID".
      type: String
    - contextPath: GoogleDrive.DriveActivity.targets.drive.title
      description: The title of the shared drive.
      type: String
    - contextPath: GoogleDrive.DriveActivity.targets.drive.root.name
      description: The target Drive item. The format is "items/ITEM_ID".
      type: String
    - contextPath: GoogleDrive.DriveActivity.targets.drive.root.title
      description: The title of the Drive item.
      type: String
    - contextPath: GoogleDrive.DriveActivity.targets.drive.root.mimeType
      description: The MIME type of the Drive item.
      type: String
    - contextPath: GoogleDrive.DriveActivity.targets.drive.root.owner.domain.name
      description: The name of the domain, e.g., "google.com".
      type: String
    - contextPath: GoogleDrive.DriveActivity.targets.drive.root.owner.domain.legacyId
      description: An opaque string used to identify this domain.
      type: String
    - contextPath: GoogleDrive.DriveActivity.targets.drive.root.owner.user.knownUser.personName
      description: The identifier for this user that can be used with the People API to get more information. The format is "people/ACCOUNT_ID".
      type: String
    - contextPath: GoogleDrive.DriveActivity.targets.drive.root.owner.user.knownUser.isCurrentUser
      description: True if this is the user making the request.
      type: Boolean
    - contextPath: GoogleDrive.DriveActivity.targets.drive.root.owner.user.deletedUser
      description: If true, a user whose account has since been deleted.
      type: Boolean
    - contextPath: GoogleDrive.DriveActivity.targets.drive.root.owner.user.unknownUser
      description: If true, a user about whom nothing is currently known.
      type: Boolean
    - contextPath: GoogleDrive.DriveActivity.targets.drive.root.owner.drive.name
      description: The resource name of the shared drive. The format is "COLLECTION_ID/DRIVE_ID".
      type: String
    - contextPath: GoogleDrive.DriveActivity.targets.drive.root.owner.drive.title
      description: The title of the shared drive.
      type: String
    - contextPath: GoogleDrive.DriveActivity.targets.drive.root.driveFile
      description: If true, the Drive item is a file.
      type: Boolean
    - contextPath: GoogleDrive.DriveActivity.targets.drive.root.driveFolder.type
      description: The type of Drive folder.
      type: String
    - contextPath: GoogleDrive.DriveActivity.targets.fileComment.legacyCommentId
      description: The comment in the discussion thread.
      type: String
    - contextPath: GoogleDrive.DriveActivity.targets.fileComment.legacyDiscussionId
      description: The discussion thread to which the comment was added.
      type: String
    - contextPath: GoogleDrive.DriveActivity.targets.fileComment.linkToDiscussion
      description: The link to the discussion thread containing this comment, for example, "https://docs.google.com/DOCUMENT_ID/edit?disco=THREAD_ID".
      type: String
    - contextPath: GoogleDrive.DriveActivity.targets.fileComment.parent.name
      description: The target Drive item. The format is "items/ITEM_ID".
      type: String
    - contextPath: GoogleDrive.DriveActivity.targets.fileComment.parent.title
      description: The title of the Drive item.
      type: String
    - contextPath: GoogleDrive.DriveActivity.targets.fileComment.parent.mimeType
      description: The MIME type of the Drive item.
      type: String
    - contextPath: GoogleDrive.DriveActivity.targets.fileComment.parent.owner.domain.name
      description: The name of the domain, e.g., "google.com".
      type: String
    - contextPath: GoogleDrive.DriveActivity.targets.fileComment.parent.owner.domain.legacyId
      description: An opaque string used to identify this domain.
      type: String
    - contextPath: GoogleDrive.DriveActivity.targets.fileComment.parent.owner.user.knownUser.personName
      description: The identifier for this user that can be used with the People API to get more information. The format is "people/ACCOUNT_ID".
      type: String
    - contextPath: GoogleDrive.DriveActivity.targets.fileComment.parent.owner.user.knownUser.isCurrentUser
      description: True if this is the user making the request.
      type: Boolean
    - contextPath: GoogleDrive.DriveActivity.targets.fileComment.parent.owner.user.deletedUser
      description: If true, a user whose account has since been deleted.
      type: Boolean
    - contextPath: GoogleDrive.DriveActivity.targets.fileComment.parent.owner.user.unknownUser
      description: If true, a user about whom nothing is currently known.
      type: Boolean
    - contextPath: GoogleDrive.DriveActivity.targets.fileComment.parent.owner.drive.name
      description: The resource name of the shared drive. The format is "COLLECTION_ID/DRIVE_ID".
      type: String
    - contextPath: GoogleDrive.DriveActivity.targets.fileComment.parent.owner.drive.title
      description: The title of the shared drive.
      type: String
    - contextPath: GoogleDrive.DriveActivity.targets.fileComment.parent.driveFile
      description: If true, the Drive item is a file.
      type: Boolean
    - contextPath: GoogleDrive.DriveActivity.targets.fileComment.parent.driveFolder.type
      description: The type of Drive folder.
      type: String
    - contextPath: GoogleDrive.DriveActivity.timestamp
      description: The activity occurred at this specific time.
      type: String
    - contextPath: GoogleDrive.DriveActivity.timeRange.startTime
      description: The start of the time range.
      type: String
    - contextPath: GoogleDrive.DriveActivity.timeRange.endTime
      description: The end of the time range.
      type: String
  - name: google-drive-drives-list
    description: Lists the user's shared drives.
    arguments:
    - name: page_size
      description: "Maximum number of shared drives to return. Acceptable values are 1 to 100, inclusive."
      defaultValue: "100"
    - name: page_token
      description: Page token for shared drives.
    - name: query
      description: Query string for searching shared drives.
    - name: use_domain_admin_access
      description: "Issue the request as a domain administrator. If set to true, all shared drives of the domain in which the requester is an administrator are returned."
      defaultValue: "false"
    - name: user_id
      description: The user's primary email address.
    outputs:
    - contextPath: GoogleDrive.Drive.Drive.id
      description: The ID of this shared drive which is also the ID of the top level folder of this shared drive.
      type: String
    - contextPath: GoogleDrive.Drive.Drive.name
      description: The name of this shared drive.
      type: String
    - contextPath: GoogleDrive.Drive.Drive.colorRgb
      description: The color of this shared drive as an RGB hex string.
      type: String
    - contextPath: GoogleDrive.Drive.Drive.capabilities.canAddChildren
      description: Whether the current user can add children to folders in this shared drive.
      type: Boolean
    - contextPath: GoogleDrive.Drive.Drive.capabilities.canChangeCopyRequiresWriterPermissionRestriction
      description: Whether the current user can change the 'copy requires writer permission' restriction of this shared drive.
      type: Boolean
    - contextPath: GoogleDrive.Drive.Drive.capabilities.canChangeDomainUsersOnlyRestriction
      description: Whether the current user can change the 'domain users only' restriction of this shared drive.
      type: Boolean
    - contextPath: GoogleDrive.Drive.Drive.capabilities.canChangeDriveBackground
      description: Whether the current user can change the background of this shared drive.
      type: Boolean
    - contextPath: GoogleDrive.Drive.Drive.capabilities.canChangeDriveMembersOnlyRestriction
      description: Whether the current user can change the 'drive members only' restriction of this shared drive.
      type: Boolean
    - contextPath: GoogleDrive.Drive.Drive.capabilities.canComment
      description: Whether the current user can comment on files in this shared drive.
      type: Boolean
    - contextPath: GoogleDrive.Drive.Drive.capabilities.canCopy
      description: Whether the current user can copy files in this shared drive.
      type: Boolean
    - contextPath: GoogleDrive.Drive.Drive.capabilities.canDeleteChildren
      description: Whether the current user can delete children from folders in this shared drive.
      type: Boolean
    - contextPath: GoogleDrive.Drive.Drive.capabilities.canDeleteDrive
      description: Whether the current user can delete this shared drive.
      type: Boolean
    - contextPath: GoogleDrive.Drive.Drive.capabilities.canDownload
      description: Whether the current user can download files in this shared drive.
      type: Boolean
    - contextPath: GoogleDrive.Drive.Drive.capabilities.canEdit
      description: Whether the current user can edit files in this shared drive
      type: Boolean
    - contextPath: GoogleDrive.Drive.Drive.capabilities.canListChildren
      description: Whether the current user can list the children of folders in this shared drive.
      type: Boolean
    - contextPath: GoogleDrive.Drive.Drive.capabilities.canManageMembers
      description: Whether the current user can add members to this shared drive or remove them or change their role.
      type: Boolean
    - contextPath: GoogleDrive.Drive.Drive.capabilities.canReadRevisions
      description: Whether the current user can read the revisions resource of files in this shared drive.
      type: Boolean
    - contextPath: GoogleDrive.Drive.Drive.capabilities.canRename
      description: Whether the current user can rename files or folders in this shared drive.
      type: Boolean
    - contextPath: GoogleDrive.Drive.Drive.capabilities.canRenameDrive
      description: Whether the current user can rename this shared drive.
      type: Boolean
    - contextPath: GoogleDrive.Drive.Drive.capabilities.canShare
      description: Whether the current user can share files or folders in this shared drive.
      type: Boolean
    - contextPath: GoogleDrive.Drive.Drive.capabilities.canTrashChildren
      description: Whether the current user can trash children from folders in this shared drive.
      type: Boolean
    - contextPath: GoogleDrive.Drive.Drive.createdTime
      description: The time at which the shared drive was created (RFC 3339 date-time).
      type: Date
    - contextPath: GoogleDrive.Drive.Drive.hidden
      description: Whether the shared drive is hidden from the default view.
      type: Boolean
    - contextPath: GoogleDrive.Drive.Drive.restrictions.adminManagedRestrictions
      description: Whether administrative privileges on this shared drive are required to modify restrictions.
      type: Boolean
    - contextPath: GoogleDrive.Drive.Drive.restrictions.copyRequiresWriterPermission
      description: Whether the options to copy, print, or download files inside this shared drive, should be disabled for readers and commenters. When this restriction is set to true, it will override the similarly named field to true for any file inside this shared drive.
      type: Boolean
    - contextPath: GoogleDrive.Drive.Drive.restrictions.domainUsersOnly
      description: Whether access to this shared drive and items inside this shared drive is restricted to users of the domain to which this shared drive belongs. This restriction may be overridden by other sharing policies controlled outside of this shared drive.
      type: Boolean
    - contextPath: GoogleDrive.Drive.Drive.restrictions.driveMembersOnly
      description: Whether access to items inside this shared drive is restricted to its members.
      type: Boolean
  - name: google-drive-drive-get
    description: Gets a user shared drives.
    arguments:
    - name: use_domain_admin_access
      description: "Issue the request as a domain administrator. If set to true, all shared drives of the domain in which the requester is an administrator are returned."
      defaultValue: "false"
    - name: user_id
      description: The user's primary email address.
    - name: drive_id
      description: ID of the shared drive. Can be retrieved using the `google-drive-drives-list` command.
    - name: fields
      description: The fields you want included in the response.
      defaultValue: kind, id, name, themeId, capabilities, createdTime, hidden, restrictions
    outputs:
    - contextPath: GoogleDrive.Drive.Drive.id
      description: The ID of this shared drive which is also the ID of the top level folder of this shared drive.
      type: String
    - contextPath: GoogleDrive.Drive.Drive.name
      description: The name of this shared drive.
      type: String
    - contextPath: GoogleDrive.Drive.Drive.colorRgb
      description: The color of this shared drive as an RGB hex string.
      type: String
    - contextPath: GoogleDrive.Drive.Drive.capabilities.canAddChildren
      description: Whether the current user can add children to folders in this shared drive.
      type: Boolean
    - contextPath: GoogleDrive.Drive.Drive.capabilities.canChangeCopyRequiresWriterPermissionRestriction
      description: Whether the current user can change the 'copy requires writer permission' restriction of this shared drive.
      type: Boolean
    - contextPath: GoogleDrive.Drive.Drive.capabilities.canChangeDomainUsersOnlyRestriction
      description: Whether the current user can change the 'domain users only' restriction of this shared drive.
      type: Boolean
    - contextPath: GoogleDrive.Drive.Drive.capabilities.canChangeDriveBackground
      description: Whether the current user can change the background of this shared drive.
      type: Boolean
    - contextPath: GoogleDrive.Drive.Drive.capabilities.canChangeDriveMembersOnlyRestriction
      description: Whether the current user can change the 'drive members only' restriction of this shared drive.
      type: Boolean
    - contextPath: GoogleDrive.Drive.Drive.capabilities.canComment
      description: Whether the current user can comment on files in this shared drive.
      type: Boolean
    - contextPath: GoogleDrive.Drive.Drive.capabilities.canCopy
      description: Whether the current user can copy files in this shared drive.
      type: Boolean
    - contextPath: GoogleDrive.Drive.Drive.capabilities.canDeleteChildren
      description: Whether the current user can delete children from folders in this shared drive.
      type: Boolean
    - contextPath: GoogleDrive.Drive.Drive.capabilities.canDeleteDrive
      description: Whether the current user can delete this shared drive.
      type: Boolean
    - contextPath: GoogleDrive.Drive.Drive.capabilities.canDownload
      description: Whether the current user can download files in this shared drive.
      type: Boolean
    - contextPath: GoogleDrive.Drive.Drive.capabilities.canEdit
      description: Whether the current user can edit files in this shared drive.
      type: Boolean
    - contextPath: GoogleDrive.Drive.Drive.capabilities.canListChildren
      description: Whether the current user can list the children of folders in this shared drive.
      type: Boolean
    - contextPath: GoogleDrive.Drive.Drive.capabilities.canManageMembers
      description: Whether the current user can add members to this shared drive or remove them or change their role.
      type: Boolean
    - contextPath: GoogleDrive.Drive.Drive.capabilities.canReadRevisions
      description: Whether the current user can read the revisions resource of files in this shared drive.
      type: Boolean
    - contextPath: GoogleDrive.Drive.Drive.capabilities.canRename
      description: Whether the current user can rename files or folders in this shared drive.
      type: Boolean
    - contextPath: GoogleDrive.Drive.Drive.capabilities.canRenameDrive
      description: Whether the current user can rename this shared drive.
      type: Boolean
    - contextPath: GoogleDrive.Drive.Drive.capabilities.canShare
      description: Whether the current user can share files or folders in this shared drive.
      type: Boolean
    - contextPath: GoogleDrive.Drive.Drive.capabilities.canTrashChildren
      description: Whether the current user can trash children from folders in this shared drive.
      type: Boolean
    - contextPath: GoogleDrive.Drive.Drive.createdTime
      description: The time at which the shared drive was created (RFC 3339 date-time).
      type: Date
    - contextPath: GoogleDrive.Drive.Drive.hidden
      description: Whether the shared drive is hidden from the default view.
      type: Boolean
    - contextPath: GoogleDrive.Drive.Drive.restrictions.adminManagedRestrictions
      description: Whether administrative privileges on this shared drive are required to modify restrictions.
      type: Boolean
    - contextPath: GoogleDrive.Drive.Drive.restrictions.copyRequiresWriterPermission
      description: Whether the options to copy, print, or download files inside this shared drive, should be disabled for readers and commenters. When this restriction is set to true, it will override the similarly named field to true for any file inside this shared drive.
      type: Boolean
    - contextPath: GoogleDrive.Drive.Drive.restrictions.domainUsersOnly
      description: Whether access to this shared drive and items inside this shared drive is restricted to users of the domain to which this shared drive belongs. This restriction may be overridden by other sharing policies controlled outside of this shared drive.
      type: Boolean
    - contextPath: GoogleDrive.Drive.Drive.restrictions.driveMembersOnly
      description: Whether access to items inside this shared drive is restricted to its members.
      type: Boolean
  - name: google-drive-files-list
    description: Lists the user's shared drives.
    arguments:
    - name: page_size
      description: "Maximum number of shared drives to return. Acceptable values are 1 to 100, inclusive."
      defaultValue: "100"
    - name: page_token
      description: Page token for shared drives.
    - name: query
      description: Query string for searching shared drives.
    - auto: PREDEFINED
      defaultValue: "false"
      description: 'Whether both My Drive and shared drive items should be included in the results. Possible values: "true" and "false".'
      name: include_items_from_all_drives
      predefined:
      - "true"
      - "false"
    - name: user_id
      description: The user's primary email address.
    - name: fields
      description: The fields you want included in the response.
      defaultValue: kind, id, name, mimeType, description, starred, trashed, explicitlyTrashed, trashingUser, trashedTime, parents, properties, appProperties, spaces, version, webContentLink, webViewLink, iconLink, hasThumbnail, thumbnailLink, thumbnailVersion, viewedByMe, viewedByMeTime, createdTime, modifiedTime, modifiedByMeTime, modifiedByMe, sharedWithMeTime, sharingUser, owners, teamDriveId, driveId, lastModifyingUser, shared, ownedByMe, capabilities, viewersCanCopyContent, copyRequiresWriterPermission, writersCanShare, permissions, permissionIds, hasAugmentedPermissions, folderColorRgb, originalFilename, fullFileExtension, fileExtension, md5Checksum, size, quotaBytesUsed, headRevisionId, contentHints, isAppAuthorized, exportLinks, shortcutDetails, contentRestrictions, resourceKey, linkShareMetadata
    - auto: PREDEFINED
      description: Whether the requesting application supports both My Drives and shared drives.
      name: supports_all_drives
      defaultValue: "False"
      predefined:
      - "True"
      - "False"
    outputs:
    - contextPath: GoogleDrive.File.File.id
      description: The ID of the file.
      type: String
    - contextPath: GoogleDrive.File.File.mimeType
      description: The MIME type of the file.
      type: String
    - contextPath: GoogleDrive.File.File.name
      description: The name of the file. This is not necessarily unique within a folder.
      type: String
    - contextPath: GoogleDrive.File.File.resourceKey
      description: A key needed to access the item via a shared link.
      type: String
  - name: google-drive-file-get
    description: Get a single file.
    arguments:
    - name: file_id
      description: ID of the requested file. Can be retrieved using the `google-drive-files-list` command.
    - name: user_id
      description: The user's primary email address.
    - auto: PREDEFINED
      defaultValue: "false"
      description: 'Whether both My Drive and shared drive items should be included in the results. Possible values: "true" and "false".'
      name: include_items_from_all_drives
      predefined:
      - "true"
      - "false"
    - name: fields
      description: The fields you want included in the response.
      defaultValue: kind, id, name, mimeType, description, starred, trashed, explicitlyTrashed, trashingUser, trashedTime, parents, properties, appProperties, spaces, version, webContentLink, webViewLink, iconLink, hasThumbnail, thumbnailLink, thumbnailVersion, viewedByMe, viewedByMeTime, createdTime, modifiedTime, modifiedByMeTime, modifiedByMe, sharedWithMeTime, sharingUser, owners, teamDriveId, driveId, lastModifyingUser, shared, ownedByMe, capabilities, viewersCanCopyContent, copyRequiresWriterPermission, writersCanShare, permissions, permissionIds, hasAugmentedPermissions, folderColorRgb, originalFilename, fullFileExtension, fileExtension, md5Checksum, size, quotaBytesUsed, headRevisionId, contentHints, isAppAuthorized, exportLinks, shortcutDetails, contentRestrictions, resourceKey, linkShareMetadata
    outputs:
    - contextPath: GoogleDrive.File.File.capabilities.canAddChildren
      description: Whether the current user can add children to this folder. This is always false when the item is not a folder.
      type: Boolean
    - contextPath: GoogleDrive.File.File.capabilities.canAddMyDriveParent
      description: Whether the current user can add a parent for the item without removing an existing parent in the same request. Not populated for shared drive files.
      type: Boolean
    - contextPath: GoogleDrive.File.File.capabilities.canChangeCopyRequiresWriterPermission
      description: Whether the current user can change the 'copy requires writer permission' restriction of this file.
      type: Boolean
    - contextPath: GoogleDrive.File.File.capabilities.canChangeSecurityUpdateEnabled
      description: Whether the current user can change the 'security update enabled' field on link shared metadata.
      type: Boolean
    - contextPath: GoogleDrive.File.File.capabilities.canComment
      description: Whether the current user can comment on this file.
      type: Boolean
    - contextPath: GoogleDrive.File.File.capabilities.canCopy
      description: Whether the current user can copy this file. For an item in a shared drive, whether the current user can copy non-folder descendants of this item, or this item itself if it is not a folder.
      type: Boolean
    - contextPath: GoogleDrive.File.File.capabilities.canDelete
      description: Whether the current user can delete this file.
      type: Boolean
    - contextPath: GoogleDrive.File.File.capabilities.canDownload
      description: Whether the current user can download this file.
      type: Boolean
    - contextPath: GoogleDrive.File.File.capabilities.canEdit
      description: Whether the current user can edit this file.
      type: Boolean
    - contextPath: GoogleDrive.File.File.capabilities.canListChildren
      description: Whether the current user can list the children of this folder. This is always false when the item is not a folder.
      type: Boolean
    - contextPath: GoogleDrive.File.File.capabilities.canModifyContent
      description: Whether the current user can modify the content of this file.
      type: Boolean
    - contextPath: GoogleDrive.File.File.capabilities.canMoveChildrenWithinDrive
      description: Whether the current user can move children of this folder within this drive. This is false when the item is not a folder.
      type: Boolean
    - contextPath: GoogleDrive.File.File.capabilities.canMoveItemOutOfDrive
      description: Whether the current user can move this item outside of this drive by changing its parent.
      type: Boolean
    - contextPath: GoogleDrive.File.File.capabilities.canMoveItemWithinDrive
      description: Whether the current user can move this item within this drive.
      type: Boolean
    - contextPath: GoogleDrive.File.File.capabilities.canReadRevisions
      description: Whether the current user can read the revisions resource of this file. For a shared drive item, whether revisions of non-folder descendants of this item, or this item itself if it is not a folder, can be read.
      type: Boolean
    - contextPath: GoogleDrive.File.File.capabilities.canRemoveChildren
      description: Whether the current user can remove children from this folder. This is always false when the item is not a folder.
      type: Boolean
    - contextPath: GoogleDrive.File.File.capabilities.canRemoveMyDriveParent
      description: Whether the current user can remove a parent from the item without adding another parent in the same request. Not populated for shared drive files.
      type: Boolean
    - contextPath: GoogleDrive.File.File.capabilities.canRename
      description: Whether the current user can rename this file.
      type: Boolean
    - contextPath: GoogleDrive.File.File.capabilities.canShare
      description: Whether the current user can modify the sharing settings for this file.
      type: Boolean
    - contextPath: GoogleDrive.File.File.capabilities.canTrash
      description: Whether the current user can move this file to trash.
      type: Boolean
    - contextPath: GoogleDrive.File.File.capabilities.canUntrash
      description: Whether the current user can restore this file from trash.
      type: Boolean
    - contextPath: GoogleDrive.File.File.copyRequiresWriterPermission
      description: Whether the options to copy, print, or download this file, should be disabled for readers and commenters.
      type: Boolean
    - contextPath: GoogleDrive.File.File.createdTime
      description: The time at which the file was created (RFC 3339 date-time).
      type: Date
    - contextPath: GoogleDrive.File.File.explicitlyTrashed
      description: Whether the file has been explicitly trashed, as opposed to recursively trashed from a parent folder.
      type: Boolean
    - contextPath: GoogleDrive.File.File.exportLinks
      description: Links for exporting Docs Editors files to specific formats.
      type: String
    - contextPath: GoogleDrive.File.File.hasThumbnail
      description: Whether this file has a thumbnail. This does not indicate whether the requesting app has access to the thumbnail. To check access, look for the presence of the thumbnailLink field.
      type: Boolean
    - contextPath: GoogleDrive.File.File.iconLink
      description: A static, unauthenticated link to the file's icon.
      type: String
    - contextPath: GoogleDrive.File.File.id
      description: The ID of the file.
      type: String
    - contextPath: GoogleDrive.File.File.isAppAuthorized
      description: Whether the file was created or opened by the requesting app.
      type: Boolean
    - contextPath: GoogleDrive.File.File.lastModifyingUser.displayName
      description: A plain text displayable name for this user.
      type: String
    - contextPath: GoogleDrive.File.File.lastModifyingUser.emailAddress
      description: The email address of the user. This may not be present in certain contexts if the user has not made their email address visible to the requester.
      type: String
    - contextPath: GoogleDrive.File.File.lastModifyingUser.me
      description: Whether this user is the requesting user.
      type: Boolean
    - contextPath: GoogleDrive.File.File.lastModifyingUser.permissionId
      description: The user's ID as visible in Permission resources.
      type: String
    - contextPath: GoogleDrive.File.File.lastModifyingUser.photoLink
      description: A link to the user's profile photo, if available.
      type: String
    - contextPath: GoogleDrive.File.File.linkShareMetadata.securityUpdateEligible
      description: Whether the file is eligible for a security update.
      type: Boolean
    - contextPath: GoogleDrive.File.File.linkShareMetadata.securityUpdateEnabled
      description: Whether the security update is enabled for this file.
      type: Boolean
    - contextPath: GoogleDrive.File.File.mimeType
      description: The MIME type of the file.
      type: String
    - contextPath: GoogleDrive.File.File.modifiedByMe
      description: Whether the file has been modified by this user.
      type: Boolean
    - contextPath: GoogleDrive.File.File.modifiedByMeTime
      description: The last time the file was modified by the user (RFC 3339 date-time).
      type: Date
    - contextPath: GoogleDrive.File.File.modifiedTime
      description: The last time the file was modified by anyone (RFC 3339 date-time).
      type: Date
    - contextPath: GoogleDrive.File.File.name
      description: The name of the file. This is not necessarily unique within a folder. Note that for immutable items such as the top level folders of shared drives, My Drive root folder, and Application Data folder the name is constant.
      type: String
    - contextPath: GoogleDrive.File.File.ownedByMe
      description: Whether the user owns the file. Not populated for items in shared drives.
      type: Boolean
    - contextPath: GoogleDrive.File.File.owners.displayName
      description: A plain text displayable name for this user.
      type: String
    - contextPath: GoogleDrive.File.File.owners.emailAddress
      description: The email address of the user. This may not be present in certain contexts if the user has not made their email address visible to the requester.
      type: String
    - contextPath: GoogleDrive.File.File.owners.me
      description: Whether this user is the requesting user.
      type: Boolean
    - contextPath: GoogleDrive.File.File.owners.permissionId
      description: The user's ID as visible in Permission resources.
      type: String
    - contextPath: GoogleDrive.File.File.owners.photoLink
      description: A link to the user's profile photo, if available.
      type: String
    - contextPath: GoogleDrive.File.File.parents
      description: The IDs of the parent folders which contain the file.
      type: String
    - contextPath: GoogleDrive.File.File.permissionIds
      description: List of permission IDs for users with access to this file.
      type: String
    - contextPath: GoogleDrive.File.File.permissions.deleted
      description: Whether the permission was deleted.
      type: Boolean
    - contextPath: GoogleDrive.File.File.permissions.displayName
      description: A plain text displayable name for this user.
      type: String
    - contextPath: GoogleDrive.File.File.permissions.emailAddress
      description: The email address of the user.
      type: String
    - contextPath: GoogleDrive.File.File.permissions.id
      description: The ID of this permission.
      type: String
    - contextPath: GoogleDrive.File.File.permissions.role
      description: The role granted by this permission.
      type: String
    - contextPath: GoogleDrive.File.File.permissions.type
      description: The type of the grantee.
      type: String
    - contextPath: GoogleDrive.File.File.permissions.photoLink
      description: A link to the user's profile photo, if available.
      type: String
    - contextPath: GoogleDrive.File.File.quotaBytesUsed
      description: The number of storage quota bytes used by the file. This includes the head revision as well as previous revisions with keepForever enabled.
      type: String
    - contextPath: GoogleDrive.File.File.shared
      description: Whether the file has been shared. Not populated for items in shared drives.
      type: Boolean
    - contextPath: GoogleDrive.File.File.spaces
      description: The list of spaces which contain the file. The currently supported values are 'drive', 'appDataFolder', and 'photos'.
      type: String
    - contextPath: GoogleDrive.File.File.starred
      description: Whether the user has starred the file.
      type: Boolean
    - contextPath: GoogleDrive.File.File.thumbnailLink
      description: A short-lived link to the file's thumbnail, if available. Typically lasts on the order of hours.
      type: String
    - contextPath: GoogleDrive.File.File.thumbnailVersion
      description: The thumbnail version for use in thumbnail cache invalidation.
      type: String
    - contextPath: GoogleDrive.File.File.trashed
      description: Whether the file has been trashed, either explicitly or from a trashed parent folder.
      type: Boolean
    - contextPath: GoogleDrive.File.File.version
      description: A monotonically increasing version number for the file. This reflects every change made to the file on the server, even those not visible to the user.
      type: String
    - contextPath: GoogleDrive.File.File.viewedByMe
      description: Whether the file has been viewed by this user.
      type: Boolean
    - contextPath: GoogleDrive.File.File.viewedByMeTime
      description: The last time the file was viewed by the user (RFC 3339 date-time).
      type: Date
    - contextPath: GoogleDrive.File.File.webViewLink
      description: A link for opening the file in a relevant Google editor or viewer in a browser.
      type: String
    - contextPath: GoogleDrive.File.File.writersCanShare
      description: Whether users with only writer permission can modify the file's permissions. Not populated for items in shared drives.
      type: Boolean
  - name: google-drive-file-upload
    description: Creates a new file.
    arguments:
    - name: file_name
      description: The name of the file to upload.
    - name: entry_id
      description: The file's Entry ID.
    - name: parent
      description: The ID of the parent folder which contains the file. If not specified as part of a create request, the file will be placed directly in the user's My Drive folder.
    outputs:
    - contextPath: GoogleDrive.File.File.id
      description: The ID of the file.
      type: String
    - contextPath: GoogleDrive.File.File.name
      description: The name of the file. This is not necessarily unique within a folder. Note that for immutable items such as the top level folders of shared drives, My Drive root folder, and Application Data folder, the name is constant.
      type: String
    - contextPath: GoogleDrive.File.File.mimeType
      description: The MIME type of the file.
      type: String
    - contextPath: GoogleDrive.File.File.starred
      description: Whether the user has starred the file.
      type: Boolean
    - contextPath: GoogleDrive.File.File.trashed
      description: Whether the file has been trashed, either explicitly or from a trashed parent folder.
      type: Boolean
    - contextPath: GoogleDrive.File.File.explicitlyTrashed
      description: Whether the file has been explicitly trashed, as opposed to recursively trashed from a parent folder.
      type: Boolean
    - contextPath: GoogleDrive.File.File.parents
      description: The IDs of the parent folders which contain the file.
      type: String
    - contextPath: GoogleDrive.File.File.spaces
      description: The list of spaces which contain the file. The currently supported values are 'drive', 'appDataFolder', and 'photos'.
      type: String
    - contextPath: GoogleDrive.File.File.version
      description: A monotonically increasing version number for the file. This reflects every change made to the file on the server, even those not visible to the user.
      type: String
    - contextPath: GoogleDrive.File.File.webContentLink
      description: A link for downloading the content of the file in a browser. This is only available for files with binary content in Google Drive.
      type: String
    - contextPath: GoogleDrive.File.File.webViewLink
      description: A link for opening the file in a relevant Google editor or viewer in a browser.
      type: String
    - contextPath: GoogleDrive.File.File.iconLink
      description: A static, unauthenticated link to the file's icon.
      type: String
    - contextPath: GoogleDrive.File.File.hasThumbnail
      description: Whether this file has a thumbnail. This does not indicate whether the requesting app has access to the thumbnail. To check access, look for the presence of the thumbnailLink field.
      type: Boolean
    - contextPath: GoogleDrive.File.File.thumbnailVersion
      description: The thumbnail version for use in thumbnail cache invalidation.
      type: String
    - contextPath: GoogleDrive.File.File.viewedByMe
      description: Whether the file has been viewed by this user.
      type: Boolean
    - contextPath: GoogleDrive.File.File.viewedByMeTime
      description: The last time the file was viewed by the user (RFC 3339 date-time).
      type: Date
    - contextPath: GoogleDrive.File.File.createdTime
      description: The time at which the file was created (RFC 3339 date-time).
      type: Date
    - contextPath: GoogleDrive.File.File.modifiedTime
      description: The last time the file was modified by anyone (RFC 3339 date-time).
      type: Date
    - contextPath: GoogleDrive.File.File.thumbnailLink
      description: A short-lived link to the file's thumbnail, if available. Typically lasts on the order of hours.
      type: String
    - contextPath: GoogleDrive.File.File.exportLinks
      description: Links for exporting Docs Editors files to specific formats.
      type: String
    - contextPath: GoogleDrive.File.File.quotaBytesUsed
      description: The number of storage quota bytes used by the file. This includes the head revision as well as previous revisions with keepForever enabled.
      type: String
    - contextPath: GoogleDrive.File.File.shared
      description: Whether the file has been shared. Not populated for items in shared drives.
      type: Boolean
    - contextPath: GoogleDrive.File.File.writersCanShare
      description: Whether users with only writer permission can modify the file's permissions. Not populated for items in shared drives.
      type: Boolean
    - contextPath: GoogleDrive.File.File.modifiedByMe
      description: Whether the file has been modified by this user.
      type: Boolean
    - contextPath: GoogleDrive.File.File.modifiedByMeTime
      description: The last time the file was modified by the user (RFC 3339 date-time).
      type: Date
    - contextPath: GoogleDrive.File.File.ownedByMe
      description: Whether the user owns the file. Not populated for items in shared drives.
      type: Boolean
    - contextPath: GoogleDrive.File.File.isAppAuthorized
      description: Whether the file was created or opened by the requesting app.
      type: Boolean
    - contextPath: GoogleDrive.File.File.capabilities.canAddChildren
      description: Whether the current user can add children to this folder. This is always false when the item is not a folder.
      type: Boolean
    - contextPath: GoogleDrive.File.File.capabilities.canAddMyDriveParent
      description: Whether the current user can add a parent for the item without removing an existing parent in the same request. Not populated for shared drive files.
      type: Boolean
    - contextPath: GoogleDrive.File.File.capabilities.canChangeCopyRequiresWriterPermission
      description: Whether the current user can change the 'copy requires writer permission' restriction of this file.
      type: Boolean
    - contextPath: GoogleDrive.File.File.capabilities.canChangeSecurityUpdateEnabled
      description: Whether the current user can change the 'security update enabled' field on link shared metadata.
      type: Boolean
    - contextPath: GoogleDrive.File.File.capabilities.canComment
      description: Whether the current user can comment on this file.
      type: Boolean
    - contextPath: GoogleDrive.File.File.capabilities.canCopy
      description: Whether the current user can copy this file. For an item in a shared drive, whether the current user can copy non-folder descendants of this item, or this item itself if it is not a folder.
      type: Boolean
    - contextPath: GoogleDrive.File.File.capabilities.canDelete
      description: Whether the current user can delete this file.
      type: Boolean
    - contextPath: GoogleDrive.File.File.capabilities.canDownload
      description: Whether the current user can download this file.
      type: Boolean
    - contextPath: GoogleDrive.File.File.capabilities.canEdit
      description: Whether the current user can edit this file.
      type: Boolean
    - contextPath: GoogleDrive.File.File.capabilities.canListChildren
      description: Whether the current user can list the children of this folder. This is always false when the item is not a folder.
      type: Boolean
    - contextPath: GoogleDrive.File.File.capabilities.canModifyContent
      description: Whether the current user can modify the content of this file.
      type: Boolean
    - contextPath: GoogleDrive.File.File.capabilities.canMoveChildrenWithinDrive
      description: Whether the current user can move children of this folder within this drive. This is false when the item is not a folder.
      type: Boolean
    - contextPath: GoogleDrive.File.File.capabilities.canMoveItemOutOfDrive
      description: Whether the current user can move this item outside of this drive by changing its parent.
      type: Boolean
    - contextPath: GoogleDrive.File.File.capabilities.canMoveItemWithinDrive
      description: Whether the current user can move this item within this drive.
      type: Boolean
    - contextPath: GoogleDrive.File.File.capabilities.canReadRevisions
      description: Whether the current user can read the revisions resource of this file. For a shared drive item, whether revisions of non-folder descendants of this item, or this item itself if it is not a folder, can be read.
      type: Boolean
    - contextPath: GoogleDrive.File.File.capabilities.canRemoveChildren
      description: Whether the current user can remove children from this folder. This is always false when the item is not a folder.
      type: Boolean
    - contextPath: GoogleDrive.File.File.capabilities.canRemoveMyDriveParent
      description: Whether the current user can remove a parent from the item without adding another parent in the same request. Not populated for shared drive files.
      type: Boolean
    - contextPath: GoogleDrive.File.File.capabilities.canRename
      description: Whether the current user can rename this file.
      type: Boolean
    - contextPath: GoogleDrive.File.File.capabilities.canShare
      description: Whether the current user can modify the sharing settings for this file.
      type: Boolean
    - contextPath: GoogleDrive.File.File.capabilities.canTrash
      description: Whether the current user can move this file to trash.
      type: Boolean
    - contextPath: GoogleDrive.File.File.capabilities.canUntrash
      description: Whether the current user can restore this file from trash.
      type: Boolean
    - contextPath: GoogleDrive.File.File.copyRequiresWriterPermission
      description: Whether the options to copy, print, or download this file, should be disabled for readers and commenters.
      type: Boolean
    - contextPath: GoogleDrive.File.File.lastModifyingUser.displayName
      description: A plain text displayable name for this user.
      type: String
    - contextPath: GoogleDrive.File.File.lastModifyingUser.emailAddress
      description: The email address of the user. This may not be present in certain contexts if the user has not made their email address visible to the requester.
      type: String
    - contextPath: GoogleDrive.File.File.lastModifyingUser.me
      description: Whether this user is the requesting user.
      type: Boolean
    - contextPath: GoogleDrive.File.File.lastModifyingUser.permissionId
      description: The user's ID as visible in Permission resources.
      type: String
    - contextPath: GoogleDrive.File.File.lastModifyingUser.photoLink
      description: A link to the user's profile photo, if available.
      type: String
    - contextPath: GoogleDrive.File.File.linkShareMetadata.securityUpdateEligible
      description: Whether the file is eligible for security update.
      type: Boolean
    - contextPath: GoogleDrive.File.File.linkShareMetadata.securityUpdateEnabled
      description: Whether the security update is enabled for this file.
      type: Boolean
    - contextPath: GoogleDrive.File.File.owners.displayName
      description: A plain text displayable name for this user.
      type: String
    - contextPath: GoogleDrive.File.File.owners.emailAddress
      description: The email address of the user. This may not be present in certain contexts if the user has not made their email address visible to the requester.
      type: String
    - contextPath: GoogleDrive.File.File.owners.me
      description: Whether this user is the requesting user.
      type: Boolean
    - contextPath: GoogleDrive.File.File.owners.permissionId
      description: The user's ID as visible in Permission resources.
      type: String
    - contextPath: GoogleDrive.File.File.owners.photoLink
      description: A link to the user's profile photo, if available.
      type: String
    - contextPath: GoogleDrive.File.File.permissionIds
      description: List of permission IDs for users with access to this file.
      type: String
    - contextPath: GoogleDrive.File.File.permissions.deleted
      description: Whether the permission was deleted.
      type: Boolean
    - contextPath: GoogleDrive.File.File.permissions.displayName
      description: A plain text displayable name for this user.
      type: String
    - contextPath: GoogleDrive.File.File.permissions.emailAddress
      description: The email address of the user.
      type: String
    - contextPath: GoogleDrive.File.File.permissions.id
      description: The ID of this permission.
      type: String
    - contextPath: GoogleDrive.File.File.permissions.role
      description: The role granted by this permission.
      type: String
    - contextPath: GoogleDrive.File.File.permissions.type
      description: The type of the grantee.
      type: String
    - contextPath: GoogleDrive.File.File.permissions.photoLink
      description: A link to the user's profile photo, if available.
      type: String
  - name: google-drive-file-download
    description: Download a single file.
    arguments:
    - name: file_id
      description: ID of the requested file. Can be retrieved using the `google-drive-files-list` command.
    - name: file_name
      description: Name of the downloaded file.
      defaultValue: "untitled"
    - name: user_id
      description: The user's primary email address.
    outputs:
    - contextPath: File.Size
      description: The size of the file.
      type: Number
    - contextPath: File.SHA1
      description: The SHA1 hash of the file.
      type: String
    - contextPath: File.SHA256
      description: The SHA256 hash of the file.
      type: String
    - contextPath: File.Name
      description: The name of the file.
      type: String
    - contextPath: File.SSDeep
      description: The SSDeep hash of the file.
      type: String
    - contextPath: File.EntryID
      description: The entry ID of the file.
      type: String
    - contextPath: File.Info
      description: File information.
      type: String
    - contextPath: File.Type
      description: The file type.
      type: String
    - contextPath: File.MD5
      description: The MD5 hash of the file.
      type: String
    - contextPath: File.Extension
      description: The file extension.
      type: String
  - name: google-drive-file-replace-existing
    description: Updates a file's content.
    arguments:
    - name: file_id
      description: ID of the file to replace. Can be retrieved using the `google-drive-files-list` command.
    - name: entry_id
      description: The file's entry ID.
    outputs:
    - contextPath: GoogleDrive.File.File.id
      description: The ID of the file.
      type: String
    - contextPath: GoogleDrive.File.File.name
      description: The name of the file. This is not necessarily unique within a folder. Note that for immutable items such as the top level folders of shared drives, My Drive root folder, and Application Data folder, the name is constant.
      type: String
    - contextPath: GoogleDrive.File.File.mimeType
      description: The MIME type of the file.
      type: String
    - contextPath: GoogleDrive.File.File.starred
      description: Whether the user has starred the file.
      type: Boolean
    - contextPath: GoogleDrive.File.File.trashed
      description: Whether the file has been trashed, either explicitly or from a trashed parent folder.
      type: Boolean
    - contextPath: GoogleDrive.File.File.explicitlyTrashed
      description: Whether the file has been explicitly trashed, as opposed to recursively trashed from a parent folder.
      type: Boolean
    - contextPath: GoogleDrive.File.File.parents
      description: The IDs of the parent folders which contain the file.
      type: String
    - contextPath: GoogleDrive.File.File.spaces
      description: The list of spaces which contain the file. The currently supported values are 'drive', 'appDataFolder', and 'photos'.
      type: String
    - contextPath: GoogleDrive.File.File.version
      description: A monotonically increasing version number for the file. This reflects every change made to the file on the server, even those not visible to the user.
      type: String
    - contextPath: GoogleDrive.File.File.webContentLink
      description: A link for downloading the content of the file in a browser. This is only available for files with binary content in Google Drive.
      type: String
    - contextPath: GoogleDrive.File.File.webViewLink
      description: A link for opening the file in a relevant Google editor or viewer in a browser.
      type: String
    - contextPath: GoogleDrive.File.File.iconLink
      description: A static, unauthenticated link to the file's icon.
      type: String
    - contextPath: GoogleDrive.File.File.hasThumbnail
      description: Whether this file has a thumbnail. This does not indicate whether the requesting app has access to the thumbnail. To check access, look for the presence of the thumbnailLink field.
      type: Boolean
    - contextPath: GoogleDrive.File.File.thumbnailVersion
      description: The thumbnail version for use in thumbnail cache invalidation.
      type: String
    - contextPath: GoogleDrive.File.File.viewedByMe
      description: Whether the file has been viewed by this user.
      type: Boolean
    - contextPath: GoogleDrive.File.File.viewedByMeTime
      description: The last time the file was viewed by the user (RFC 3339 date-time).
      type: Date
    - contextPath: GoogleDrive.File.File.createdTime
      description: The time at which the file was created (RFC 3339 date-time).
      type: Date
    - contextPath: GoogleDrive.File.File.modifiedTime
      description: The last time the file was modified by anyone (RFC 3339 date-time).
      type: Date
    - contextPath: GoogleDrive.File.File.thumbnailLink
      description: A short-lived link to the file's thumbnail, if available. Typically lasts on the order of hours.
      type: String
    - contextPath: GoogleDrive.File.File.exportLinks
      description: Links for exporting Docs Editors files to specific formats.
      type: String
    - contextPath: GoogleDrive.File.File.quotaBytesUsed
      description: The number of storage quota bytes used by the file. This includes the head revision as well as previous revisions with keepForever enabled.
      type: String
    - contextPath: GoogleDrive.File.File.shared
      description: Whether the file has been shared. Not populated for items in shared drives.
      type: Boolean
    - contextPath: GoogleDrive.File.File.writersCanShare
      description: Whether users with only writer permission can modify the file's permissions. Not populated for items in shared drives.
      type: Boolean
    - contextPath: GoogleDrive.File.File.modifiedByMe
      description: Whether the file has been modified by this user.
      type: Boolean
    - contextPath: GoogleDrive.File.File.modifiedByMeTime
      description: The last time the file was modified by the user (RFC 3339 date-time).
      type: Date
    - contextPath: GoogleDrive.File.File.ownedByMe
      description: Whether the user owns the file. Not populated for items in shared drives.
      type: Boolean
    - contextPath: GoogleDrive.File.File.isAppAuthorized
      description: Whether the file was created or opened by the requesting app.
      type: Boolean
    - contextPath: GoogleDrive.File.File.capabilities.canAddChildren
      description: Whether the current user can add children to this folder. This is always false when the item is not a folder.
      type: Boolean
    - contextPath: GoogleDrive.File.File.capabilities.canAddMyDriveParent
      description: Whether the current user can add a parent for the item without removing an existing parent in the same request. Not populated for shared drive files.
      type: Boolean
    - contextPath: GoogleDrive.File.File.capabilities.canChangeCopyRequiresWriterPermission
      description: Whether the current user can change the 'copy requires writer permission' restriction of this file.
      type: Boolean
    - contextPath: GoogleDrive.File.File.capabilities.canChangeSecurityUpdateEnabled
      description: Whether the current user can change the 'security update enabled' field on link shared metadata.
      type: Boolean
    - contextPath: GoogleDrive.File.File.capabilities.canComment
      description: Whether the current user can comment on this file.
      type: Boolean
    - contextPath: GoogleDrive.File.File.capabilities.canCopy
      description: Whether the current user can copy this file. For an item in a shared drive, whether the current user can copy non-folder descendants of this item, or this item itself if it is not a folder.
      type: Boolean
    - contextPath: GoogleDrive.File.File.capabilities.canDelete
      description: Whether the current user can delete this file.
      type: Boolean
    - contextPath: GoogleDrive.File.File.capabilities.canDownload
      description: Whether the current user can download this file.
      type: Boolean
    - contextPath: GoogleDrive.File.File.capabilities.canEdit
      description: Whether the current user can edit this file.
      type: Boolean
    - contextPath: GoogleDrive.File.File.capabilities.canListChildren
      description: Whether the current user can list the children of this folder. This is always false when the item is not a folder.
      type: Boolean
    - contextPath: GoogleDrive.File.File.capabilities.canModifyContent
      description: Whether the current user can modify the content of this file.
      type: Boolean
    - contextPath: GoogleDrive.File.File.capabilities.canMoveChildrenWithinDrive
      description: Whether the current user can move children of this folder within this drive. This is false when the item is not a folder.
      type: Boolean
    - contextPath: GoogleDrive.File.File.capabilities.canMoveItemOutOfDrive
      description: Whether the current user can move this item outside of this drive by changing its parent.
      type: Boolean
    - contextPath: GoogleDrive.File.File.capabilities.canMoveItemWithinDrive
      description: Whether the current user can move this item within this drive.
      type: Boolean
    - contextPath: GoogleDrive.File.File.capabilities.canReadRevisions
      description: Whether the current user can read the revisions resource of this file. For a shared drive item, whether revisions of non-folder descendants of this item, or this item itself if it is not a folder, can be read.
      type: Boolean
    - contextPath: GoogleDrive.File.File.capabilities.canRemoveChildren
      description: Whether the current user can remove children from this folder. This is always false when the item is not a folder.
      type: Boolean
    - contextPath: GoogleDrive.File.File.capabilities.canRemoveMyDriveParent
      description: Whether the current user can remove a parent from the item without adding another parent in the same request. Not populated for shared drive files.
      type: Boolean
    - contextPath: GoogleDrive.File.File.capabilities.canRename
      description: Whether the current user can rename this file.
      type: Boolean
    - contextPath: GoogleDrive.File.File.capabilities.canShare
      description: Whether the current user can modify the sharing settings for this file.
      type: Boolean
    - contextPath: GoogleDrive.File.File.capabilities.canTrash
      description: Whether the current user can move this file to trash.
      type: Boolean
    - contextPath: GoogleDrive.File.File.capabilities.canUntrash
      description: Whether the current user can restore this file from trash.
      type: Boolean
    - contextPath: GoogleDrive.File.File.copyRequiresWriterPermission
      description: Whether the options to copy, print, or download this file, should be disabled for readers and commenters.
      type: Boolean
    - contextPath: GoogleDrive.File.File.lastModifyingUser.displayName
      description: A plain text displayable name for this user.
      type: String
    - contextPath: GoogleDrive.File.File.lastModifyingUser.emailAddress
      description: The email address of the user. This may not be present in certain contexts if the user has not made their email address visible to the requester.
      type: String
    - contextPath: GoogleDrive.File.File.lastModifyingUser.me
      description: Whether this user is the requesting user.
      type: Boolean
    - contextPath: GoogleDrive.File.File.lastModifyingUser.permissionId
      description: The user's ID as visible in Permission resources.
      type: String
    - contextPath: GoogleDrive.File.File.lastModifyingUser.photoLink
      description: A link to the user's profile photo, if available.
      type: String
    - contextPath: GoogleDrive.File.File.linkShareMetadata.securityUpdateEligible
      description: Whether the file is eligible for security update.
      type: Boolean
    - contextPath: GoogleDrive.File.File.linkShareMetadata.securityUpdateEnabled
      description: Whether the security update is enabled for this file.
      type: Boolean
    - contextPath: GoogleDrive.File.File.owners.displayName
      description: A plain text displayable name for this user.
      type: String
    - contextPath: GoogleDrive.File.File.owners.emailAddress
      description: The email address of the user. This may not be present in certain contexts if the user has not made their email address visible to the requester.
      type: String
    - contextPath: GoogleDrive.File.File.owners.me
      description: Whether this user is the requesting user.
      type: Boolean
    - contextPath: GoogleDrive.File.File.owners.permissionId
      description: The user's ID as visible in Permission resources.
      type: String
    - contextPath: GoogleDrive.File.File.owners.photoLink
      description: A link to the user's profile photo, if available.
      type: String
    - contextPath: GoogleDrive.File.File.permissionIds
      description: List of permission IDs for users with access to this file.
      type: String
    - contextPath: GoogleDrive.File.File.permissions.deleted
      description: Whether the permission was deleted.
      type: Boolean
    - contextPath: GoogleDrive.File.File.permissions.displayName
      description: A plain text displayable name for this user.
      type: String
    - contextPath: GoogleDrive.File.File.permissions.emailAddress
      description: The email address of the user.
      type: String
    - contextPath: GoogleDrive.File.File.permissions.id
      description: The ID of this permission.
      type: String
    - contextPath: GoogleDrive.File.File.permissions.role
      description: The role granted by this permission.
      type: String
    - contextPath: GoogleDrive.File.File.permissions.type
      description: The type of the grantee.
      type: String
    - contextPath: GoogleDrive.File.File.permissions.photoLink
      description: A link to the user's profile photo, if available.
      type: String
  - name: google-drive-file-delete
    description: Permanently deletes a file owned by the user without moving it to the trash. If the file belongs to a shared drive the user must be an organizer on the parent. If the target is a folder, all descendants owned by the user are also deleted.
    arguments:
    - name: file_id
      description: ID of the requested file. Can be retrieved using the `google-drive-files-list` command.
    - name: user_id
      description: The user's primary email address.
    - auto: PREDEFINED
      defaultValue: "false"
      description: 'Whether the requesting application supports both My Drives and shared drives. Possible values: "true" and "false".'
      name: supports_all_drives
      predefined:
      - "true"
      - "false"
    outputs:
    - contextPath: GoogleDrive.File.File.id
      description: ID of the deleted file.
      type: String
  - name: google-drive-file-permissions-list
    description: Lists a file's or shared drive's permissions.
    arguments:
    - name: file_id
      description: ID of the requested file. Can be retrieved using the `google-drive-files-list` command.
    - name: user_id
      description: The user's primary email address.
    - name: page_size
      description: "Maximum number of shared drives to return. Acceptable values are 1 to 100, inclusive."
      defaultValue: "100"
    - name: page_token
      description: Page token for shared drives.
    - auto: PREDEFINED
      defaultValue: "false"
      description: 'Whether the requesting application supports both My Drives and shared drives. Possible values: "true" and "false".'
      name: supports_all_drives
      predefined:
      - "true"
      - "false"
    outputs:
    - contextPath: GoogleDrive.FilePermission.FilePermission.deleted
      description: Whether the account associated with this permission has been deleted. This field only pertains to user and group permissions.
      type: Boolean
    - contextPath: GoogleDrive.FilePermission.FilePermission.displayName
      description: The "pretty" name of the value of the permission.
      type: String
    - contextPath: GoogleDrive.FilePermission.FilePermission.emailAddress
      description: The email address of the user or group to which this permission refers.
      type: String
    - contextPath: GoogleDrive.FilePermission.FilePermission.id
      description: The ID of this permission.
      type: String
    - contextPath: GoogleDrive.FilePermission.FilePermission.role
      description: The role granted by this permission.
      type: String
    - contextPath: GoogleDrive.FilePermission.FilePermission.type
      description: The type of the grantee.
      type: String
    - contextPath: GoogleDrive.FilePermission.FilePermission.photoLink
      description: A link to the user's profile photo, if available.
      type: String
  - name: google-drive-file-permission-create
    description: Creates a permission for a file or shared drive.
    arguments:
    - name: file_id
      description: ID of the requested file. Can be retrieved using the `google-drive-files-list` command.
    - name: user_id
      description: The user's primary email address.
    - auto: PREDEFINED
      defaultValue: "false"
      description: 'Whether a confirmation email will be sent. Possible values: "true" and "false".'
      name: send_notification_email
      predefined:
      - "true"
      - "false"
    - auto: PREDEFINED
      defaultValue: "reader"
      description: 'The role granted by this permission. Possible values: "owner", "organizer", "fileOrganizer", "writer", "commenter", and "reader".'
      name: role
      predefined:
      - "owner"
      - "organizer"
      - "fileOrganizer"
      - "writer"
      - "commenter"
      - "reader"
    - auto: PREDEFINED
      defaultValue: "anyone"
      description: 'The type of the grantee. When creating a permission, if type is user or group, you must provide an emailAddress for the user or group. When type is domain, you must provide a domain. No extra information is required for an anyone type. Possible values: "user", "group", "domain", and "anyone".'
      name: type
      predefined:
      - "user"
      - "group"
      - "domain"
      - "anyone"
    - name: domain
      description: The domain to which this permission refers.
    - name: email_address
      description: The email address of the user or group to which this permission refers.
    outputs:
    - contextPath: GoogleDrive.FilePermission.FilePermission.deleted
      description: Whether the account associated with this permission has been deleted. This field only pertains to user and group permissions.
      type: Boolean
    - contextPath: GoogleDrive.FilePermission.FilePermission.displayName
      description: The "pretty" name of the value of the permission.
      type: String
    - contextPath: GoogleDrive.FilePermission.FilePermission.emailAddress
      description: The email address of the user or group to which this permission refers.
      type: String
    - contextPath: GoogleDrive.FilePermission.FilePermission.id
      description: The ID of this permission.
      type: String
    - contextPath: GoogleDrive.FilePermission.FilePermission.role
      description: The role granted by this permission.
      type: String
    - contextPath: GoogleDrive.FilePermission.FilePermission.type
      description: The type of the grantee.
      type: String
    - contextPath: GoogleDrive.FilePermission.FilePermission.photoLink
      description: A link to the user's profile photo, if available.
      type: String
  - name: google-drive-file-permission-update
    description: Updates a permission with patch semantics.
    arguments:
    - name: file_id
      description: ID of the requested file. Can be retrieved using the `google-drive-files-list` command.
    - name: user_id
      description: The user's primary email address.
    - name: expiration_time
      description: The time at which this permission will expire (RFC 3339 date-time).
    - name: permission_id
      description: The ID of the permission. Can be retrieved using the `google-drive-file-permissions-list` command.
    - auto: PREDEFINED
      defaultValue: "reader"
      description: 'The role granted by this permission. Possible values: "owner", "organizer", "fileOrganizer", "writer", "commenter", and "reader".'
      name: role
      predefined:
      - "owner"
      - "organizer"
      - "fileOrganizer"
      - "writer"
      - "commenter"
      - "reader"
    outputs:
    - contextPath: GoogleDrive.FilePermission.FilePermission.deleted
      description: Whether the account associated with this permission has been deleted. This field only pertains to user and group permissions.
      type: Boolean
    - contextPath: GoogleDrive.FilePermission.FilePermission.displayName
      description: The "pretty" name of the value of the permission.
      type: String
    - contextPath: GoogleDrive.FilePermission.FilePermission.emailAddress
      description: The email address of the user or group to which this permission refers.
      type: String
    - contextPath: GoogleDrive.FilePermission.FilePermission.id
      description: The ID of this permission.
      type: String
    - contextPath: GoogleDrive.FilePermission.FilePermission.role
      description: The role granted by this permission.
      type: String
    - contextPath: GoogleDrive.FilePermission.FilePermission.type
      description: The type of the grantee.
      type: String
    - contextPath: GoogleDrive.FilePermission.FilePermission.photoLink
      description: A link to the user's profile photo, if available.
      type: String
  - name: google-drive-file-permission-delete
    description: Delete a permission.
    arguments:
    - name: file_id
      description: ID of the requested file. Can be retrieved using the `google-drive-files-list` command.
    - name: user_id
      description: The user's primary email address.
    - name: permission_id
      description: The ID of the permission. Can be retrieved using the `google-drive-file-permissions-list` command.
    - auto: PREDEFINED
      defaultValue: "false"
      description: 'Whether the requesting application supports both My Drives and shared drives. Possible values: "true" and "false".'
      name: supports_all_drives
      predefined:
      - "true"
      - "false"
<<<<<<< HEAD
  dockerimage: demisto/googleapi-python3:1.0.0.63394
=======
      required: false
      secret: false
  dockerimage: demisto/googleapi-python3:1.0.0.64222
  feed: false
>>>>>>> c6375ee7
  isfetch: true
  runonce: false
  script: "-"
  subtype: python3
  type: python
commonfields:
  id: GoogleDrive
  version: -1
fromversion: 5.0.0
tests:
- GoogleDrive-Test
- Google Drive Permissions Test<|MERGE_RESOLUTION|>--- conflicted
+++ resolved
@@ -2674,14 +2674,10 @@
       predefined:
       - "true"
       - "false"
-<<<<<<< HEAD
-  dockerimage: demisto/googleapi-python3:1.0.0.63394
-=======
       required: false
       secret: false
   dockerimage: demisto/googleapi-python3:1.0.0.64222
   feed: false
->>>>>>> c6375ee7
   isfetch: true
   runonce: false
   script: "-"
